package mega.privacy.android.app.jobservices;

import android.app.Notification;
import android.app.NotificationChannel;
import android.app.NotificationManager;
import android.app.PendingIntent;
import android.app.Service;
import android.content.BroadcastReceiver;
import android.content.Context;
import android.content.Intent;
import android.content.IntentFilter;
import android.database.Cursor;
import android.media.MediaMetadataRetriever;
import android.net.Uri;
import android.net.wifi.WifiManager;
import android.os.BatteryManager;
import android.os.Build;
import android.os.Bundle;
import android.os.Handler;
import android.os.IBinder;
import android.os.PowerManager;
import android.os.StatFs;
import android.provider.MediaStore;
import android.service.notification.StatusBarNotification;

import androidx.annotation.Nullable;
import androidx.core.app.NotificationCompat;
import androidx.core.content.ContextCompat;
import androidx.documentfile.provider.DocumentFile;
import androidx.exifinterface.media.ExifInterface;

import java.io.File;
import java.io.IOException;
import java.util.ArrayList;
import java.util.LinkedList;
import java.util.List;
import java.util.Queue;
import java.util.concurrent.ExecutorService;
import java.util.concurrent.Executors;

import kotlin.Unit;
import mega.privacy.android.app.AndroidCompletedTransfer;
import mega.privacy.android.app.DatabaseHandler;
import mega.privacy.android.app.MegaApplication;
import mega.privacy.android.app.MegaPreferences;
import mega.privacy.android.app.MimeTypeList;
import mega.privacy.android.app.R;
import mega.privacy.android.app.UserCredentials;
import mega.privacy.android.app.VideoCompressor;
import mega.privacy.android.app.listeners.CreateFolderListener;
import mega.privacy.android.app.listeners.GetCuAttributeListener;
import mega.privacy.android.app.listeners.SetAttrUserListener;
import mega.privacy.android.app.lollipop.ManagerActivityLollipop;
import mega.privacy.android.app.receivers.NetworkTypeChangeReceiver;
import mega.privacy.android.app.sync.cusync.CuSyncManager;
import mega.privacy.android.app.utils.JobUtil;
import mega.privacy.android.app.utils.StringResourcesUtils;
import mega.privacy.android.app.utils.conversion.VideoCompressionCallback;
import nz.mega.sdk.MegaApiAndroid;
import nz.mega.sdk.MegaApiJava;
import nz.mega.sdk.MegaChatApiAndroid;
import nz.mega.sdk.MegaChatApiJava;
import nz.mega.sdk.MegaChatError;
import nz.mega.sdk.MegaChatRequest;
import nz.mega.sdk.MegaChatRequestListenerInterface;
import nz.mega.sdk.MegaError;
import nz.mega.sdk.MegaNode;
import nz.mega.sdk.MegaNodeList;
import nz.mega.sdk.MegaRequest;
import nz.mega.sdk.MegaRequestListenerInterface;
import nz.mega.sdk.MegaTransfer;
import nz.mega.sdk.MegaTransferListenerInterface;

import static mega.privacy.android.app.components.transferWidget.TransfersManagement.*;
import static mega.privacy.android.app.constants.BroadcastConstants.*;
import static mega.privacy.android.app.utils.Constants.*;
import static mega.privacy.android.app.utils.FileUtil.*;
import static android.content.ContentResolver.QUERY_ARG_OFFSET;
import static android.content.ContentResolver.QUERY_ARG_SQL_LIMIT;
import static android.content.ContentResolver.QUERY_ARG_SQL_SELECTION;
import static android.content.ContentResolver.QUERY_ARG_SQL_SORT_ORDER;
import static mega.privacy.android.app.constants.SettingsConstants.*;
import static mega.privacy.android.app.jobservices.SyncRecord.*;
import static mega.privacy.android.app.listeners.CreateFolderListener.ExtraAction.INIT_CU;
import static mega.privacy.android.app.lollipop.ManagerActivityLollipop.PENDING_TAB;
import static mega.privacy.android.app.lollipop.ManagerActivityLollipop.TRANSFERS_TAB;
import static mega.privacy.android.app.receivers.NetworkTypeChangeReceiver.MOBILE;
import static mega.privacy.android.app.utils.ImageProcessor.*;
import static mega.privacy.android.app.utils.JobUtil.*;
import static mega.privacy.android.app.utils.LogUtil.*;
import static mega.privacy.android.app.utils.MegaNodeUtil.*;
import static mega.privacy.android.app.utils.PreviewUtils.*;
import static mega.privacy.android.app.utils.SDCardUtils.*;
import static mega.privacy.android.app.utils.TextUtil.*;
import static mega.privacy.android.app.utils.ThumbnailUtils.*;
import static mega.privacy.android.app.utils.Util.*;
import static mega.privacy.android.app.utils.CameraUploadUtil.*;
import static nz.mega.sdk.MegaApiJava.INVALID_HANDLE;
import static nz.mega.sdk.MegaApiJava.USER_ATTR_CAMERA_UPLOADS_FOLDER;

public class CameraUploadsService extends Service implements NetworkTypeChangeReceiver.OnNetworkTypeChangeCallback, MegaChatRequestListenerInterface, MegaRequestListenerInterface, MegaTransferListenerInterface, VideoCompressionCallback {

    private static final int LOCAL_FOLDER_REMINDER_PRIMARY = 1908;
    private static final int LOCAL_FOLDER_REMINDER_SECONDARY = 1909;
    private static final String OVER_QUOTA_NOTIFICATION_CHANNEL_ID = "overquotanotification";
    private static final String ERROR_NOT_ENOUGH_SPACE = "ERROR_NOT_ENOUGH_SPACE";
    private static final String ERROR_CREATE_FILE_IO_ERROR = "ERROR_CREATE_FILE_IO_ERROR";
    private static final String ERROR_SOURCE_FILE_NOT_EXIST = "SOURCE_FILE_NOT_EXIST";
    private static final int BATTERY_STATE_LOW = 20;
    private static final int LOW_BATTERY_LEVEL = 20;
    public static final String CAMERA_UPLOADS_ENGLISH = "Camera Uploads";
    public static final String SECONDARY_UPLOADS_ENGLISH = "Media Uploads";
    public static final String ACTION_CANCEL = "CANCEL_SYNC";
    public static final String ACTION_STOP = "STOP_SYNC";
    public static final String ACTION_CANCEL_ALL = "CANCEL_ALL";
    public static final String ACTION_LOGOUT = "LOGOUT_SYNC";
    public static final String ACTION_LIST_PHOTOS_VIDEOS_NEW_FOLDER = "PHOTOS_VIDEOS_NEW_FOLDER";
    public static final String EXTRA_IGNORE_ATTR_CHECK = "EXTRA_IGNORE_ATTR_CHECK";
    public static final String CU_CACHE_FOLDER = "cu";
    public static int PAGE_SIZE = 200;
    public static int PAGE_SIZE_VIDEO = 10;
    public static boolean isServiceRunning = false;
    public static boolean uploadingInProgress;
    public static boolean isCreatingPrimary;
    public static boolean isCreatingSecondary;

    private NotificationCompat.Builder mBuilder;
    private NotificationManager mNotificationManager;

    private int notificationId = NOTIFICATION_CAMERA_UPLOADS;
    private String notificationChannelId = NOTIFICATION_CHANNEL_CAMERA_UPLOADS_ID;
    private String notificationChannelName = NOTIFICATION_CHANNEL_CAMERA_UPLOADS_NAME;

    public static boolean running, ignoreAttr;
    private Handler handler;

    private ExecutorService threadPool = Executors.newFixedThreadPool(8);

    private WifiManager.WifiLock lock;
    private PowerManager.WakeLock wl;

    private boolean isOverQuota;
    private boolean canceled;
    private boolean stopByNetworkStateChange;

    private DatabaseHandler dbH;

    private MegaPreferences prefs;
    private String localPath = INVALID_NON_NULL_VALUE;
    private boolean removeGPS = true;
    private long cameraUploadHandle = INVALID_HANDLE;
    private boolean secondaryEnabled;
    private String localPathSecondary = INVALID_NON_NULL_VALUE;
    private long secondaryUploadHandle = INVALID_HANDLE;
    private MegaNode secondaryUploadNode;

    private boolean isLoggingIn;

    private MegaApiAndroid megaApi;
    private MegaApiAndroid megaApiFolder;
    private MegaChatApiAndroid megaChatApi;
    private MegaApplication app;

    private static final int LOGIN_IN = 12;
    private static final int SETTING_USER_ATTRIBUTE = 7;
    private static final int TARGET_FOLDER_NOT_EXIST = 8;
    private static final int CHECKING_USER_ATTRIBUTE = 9;
    private static final int SHOULD_RUN_STATE_FAILED = -1;

    private long lastUpdated = 0;
    private boolean isPrimaryHandleSynced;
    private boolean stopped;
    private NetworkTypeChangeReceiver receiver;

    public class Media {
        public String filePath;
        public long timestamp;
    }

    private Queue<Media> cameraFiles = new LinkedList<>();
    private Queue<Media> primaryVideos = new LinkedList<>();
    private Queue<Media> secondaryVideos = new LinkedList<>();
    private Queue<Media> mediaFilesSecondary = new LinkedList<>();
    private MegaNode cameraUploadNode = null;
    private int totalUploaded;
    private int totalToUpload;
    private List<MegaTransfer> cuTransfers = new ArrayList<>();

    private long currentTimeStamp = 0;
    private long secondaryTimeStamp = 0;
    private long currentVideoTimeStamp = 0;
    private long secondaryVideoTimeStamp = 0;
    private Notification mNotification;
    private Intent mIntent, batteryIntent;
    private PendingIntent mPendingIntent;
    private String tempRoot;
    private VideoCompressor mVideoCompressor;

    private BroadcastReceiver pauseReceiver = new BroadcastReceiver() {

        @Override
        public void onReceive(Context context, Intent intent) {
            new Handler().postDelayed(() -> updateProgressNotification(), 1000);
        }
    };

    private BroadcastReceiver chargingStopReceiver = new BroadcastReceiver() {

        @Override
        public void onReceive(Context context, Intent intent) {
            if (mVideoCompressor != null && isChargingRequired(mVideoCompressor.getTotalInputSize() / (1024 * 1024))) {
                logDebug("Detected device stops charging.");
                mVideoCompressor.stop();
            }
        }
    };

    private BroadcastReceiver batteryInfoReceiver = new BroadcastReceiver() {

        @Override
        public void onReceive(Context context, Intent intent) {
            batteryIntent = intent;
            if (isDeviceLowOnBattery(batteryIntent)) {
                logDebug("Device is on low battery.");
                stopped = true;
                if (megaApi != null) {
                    for (MegaTransfer transfer : cuTransfers) {
                        megaApi.cancelTransfer(transfer);
                    }
                }
                finish();
            }
        }
    };

    private GetCuAttributeListener getAttrUserListener;
    private SetAttrUserListener setAttrUserListener;
    private CreateFolderListener createFolderListener;

    @Override
    public void onCreate() {
        startForegroundNotification();
        registerReceiver(chargingStopReceiver, new IntentFilter(Intent.ACTION_POWER_DISCONNECTED));
        registerReceiver(batteryInfoReceiver, new IntentFilter(Intent.ACTION_BATTERY_CHANGED));
        registerReceiver(pauseReceiver, new IntentFilter(BROADCAST_ACTION_INTENT_UPDATE_PAUSE_NOTIFICATION));
        getAttrUserListener = new GetCuAttributeListener(this);
        setAttrUserListener = new SetAttrUserListener(this);
        createFolderListener = new CreateFolderListener(this, INIT_CU);
    }

    @Override
    public void onDestroy() {
        logDebug("Service destroys.");
        super.onDestroy();
        isServiceRunning = false;
        JobUtil.hasStartedCU = false;
        uploadingInProgress = false;
        if (receiver != null) {
            unregisterReceiver(receiver);
        }
        if (chargingStopReceiver != null) {
            unregisterReceiver(chargingStopReceiver);
        }
        if (batteryInfoReceiver != null) {
            unregisterReceiver(batteryInfoReceiver);
        }
        if (pauseReceiver != null) {
            unregisterReceiver(pauseReceiver);
        }
        getAttrUserListener = null;
        setAttrUserListener = null;
        createFolderListener = null;

        // CU process is running, but interrupted.
        if (CuSyncManager.INSTANCE.isActive()) {
            //Update backups' state.
            CuSyncManager.INSTANCE.updatePrimaryBackupState(CuSyncManager.State.CU_SYNC_STATE_TEMPORARY_DISABLED);
            CuSyncManager.INSTANCE.updateSecondaryBackupState(CuSyncManager.State.CU_SYNC_STATE_TEMPORARY_DISABLED);

            // Send failed heartbeat.
            CuSyncManager.INSTANCE.reportUploadInterrupted();
        }
        CuSyncManager.INSTANCE.stopActiveHeartbeat();
    }

    @Nullable
    @Override
    public IBinder onBind(Intent intent) {
        return null;
    }

    public void onTypeChanges(int type) {
        logDebug("Network type change to: " + type);
        DatabaseHandler handler = DatabaseHandler.getDbHandler(this);
        MegaPreferences prefs = handler.getPreferences();
        if (prefs != null) {
            stopByNetworkStateChange = type == MOBILE && Boolean.parseBoolean(prefs.getCamSyncWifi());
            if (stopByNetworkStateChange) {
                for (MegaTransfer transfer : cuTransfers) {
                    megaApi.cancelTransfer(transfer, this);
                }
                stopped = true;
                finish();
            }
        }
    }

    @Override
    public int onStartCommand(Intent intent, int flags, int startId) {
        logDebug("Starting CU service (flags: " + flags + ", startId: " + startId + ")");
        isServiceRunning = true;
        startForegroundNotification();
        initService();

        if (megaApi == null) {
            logError("MegaApi is null, return.");
            finish();
            return START_NOT_STICKY;
        }

        if (intent != null && intent.getAction() != null) {
            logDebug("onStartCommand intent action is " + intent.getAction());
            if (intent.getAction().equals(ACTION_CANCEL) ||
                    intent.getAction().equals(ACTION_STOP) ||
                    intent.getAction().equals(ACTION_LIST_PHOTOS_VIDEOS_NEW_FOLDER)) {
                logDebug("Cancel all CU transfers.");
                for (MegaTransfer transfer : cuTransfers) {
                    megaApi.cancelTransfer(transfer, this);
                }
            } else if (ACTION_CANCEL_ALL.equals(intent.getAction()) || intent.getAction().equals(ACTION_LOGOUT)) {
                logDebug("Cancel all transfers.");
                megaApi.cancelTransfers(MegaTransfer.TYPE_UPLOAD, this);
            }
            stopped = true;
            finish();
            return START_NOT_STICKY;
        }

        if (intent != null) {
            ignoreAttr = intent.getBooleanExtra(EXTRA_IGNORE_ATTR_CHECK, false);
        }

        logDebug("Start service here, creating new working thread.");
        startWorkerThread();
        return START_NOT_STICKY;
    }

    /**
     * Show a foreground notification.
     * It's a requirement of Android system for foreground service.
     * Should call this both when "onCreate" and "onStartCommand".
     */
    private void startForegroundNotification() {
        if(mNotificationManager == null) {
            mNotificationManager = (NotificationManager) getSystemService(NOTIFICATION_SERVICE);
        }

        Notification notification = createNotification(getString(R.string.section_photo_sync), getString(R.string.settings_camera_notif_initializing_title), null, false);
        startForeground(notificationId, notification);
    }

    private void registerNetworkTypeChangeReceiver() {
        if (receiver != null) {
            unregisterReceiver(receiver);
        }
        receiver = new NetworkTypeChangeReceiver();
        receiver.setCallback(this);
        registerReceiver(receiver, new IntentFilter("android.net.conn.CONNECTIVITY_CHANGE"));
    }

    private void startWorkerThread() {
        try {
            Thread task = createWorkerThread();
            task.start();
        } catch (Exception ex) {
            logError("CameraUploadsService Exception: " + ex.getMessage() + "_" + ex.getStackTrace());
            finish();
        }
    }

    private Thread createWorkerThread() {
        return new Thread() {

            @Override
            public void run() {
                try {
                    int result = shouldRun();
                    logDebug("Should run result: " + result);
                    switch (result) {
                        case 0:
                            startCameraUploads();
                            break;
                        case LOGIN_IN:
                        case CHECKING_USER_ATTRIBUTE:
                        case TARGET_FOLDER_NOT_EXIST:
                        case SETTING_USER_ATTRIBUTE:
                            logDebug("Wait for login or check user attribute.");
                            break;
                        default:
                            finish();
                            break;
                    }
                } catch (Exception e) {
                    e.printStackTrace();
                    handleException(e);
                }
            }
        };
    }

    private void startCameraUploads() {
        showNotification(getString(R.string.section_photo_sync), getString(R.string.settings_camera_notif_checking_title), mPendingIntent, false);
        // Start the real uploading process, before is checking settings.
        uploadingInProgress = true;
        getFilesFromMediaStore();
    }

    private boolean shouldCompressVideo() {
        String qualitySetting = prefs.getUploadVideoQuality();
        return qualitySetting != null && Integer.parseInt(qualitySetting) != VIDEO_QUALITY_ORIGINAL;
    }

    private void extractMedia(Cursor cursor, boolean isSecondary, boolean isVideo) {
        try {
            logDebug("Extract " + cursor.getCount() + " media from cursor, is video: " + isVideo + ", is secondary: " + isSecondary);
            String parentPath = isSecondary ? localPathSecondary : localPath;

            int dataColumn = cursor.getColumnIndex(MediaStore.MediaColumns.DATA);
            int modifiedColumn = 0, addedColumn = 0;
            if (cursor.getColumnIndex(MediaStore.MediaColumns.DATE_MODIFIED) != -1) {
                modifiedColumn = cursor.getColumnIndex(MediaStore.MediaColumns.DATE_MODIFIED);
            }
            if (cursor.getColumnIndex(MediaStore.MediaColumns.DATE_ADDED) != -1) {
                addedColumn = cursor.getColumnIndex(MediaStore.MediaColumns.DATE_ADDED);
            }

            while (cursor.moveToNext()) {

                Media media = new Media();
                media.filePath = cursor.getString(dataColumn);
                long addedTime = cursor.getLong(addedColumn) * 1000;
                long modifiedTime = cursor.getLong(modifiedColumn) * 1000;
                media.timestamp = Math.max(addedTime, modifiedTime);
                logDebug("Extract from cursor, add time: " + addedTime + ", modify time: " + modifiedTime + ", chosen time: " + media.timestamp);

                //Check files of the Camera Uploads
                if (checkFile(media, parentPath)) {
                    if (isSecondary) {
                        if (isVideo) {
                            secondaryVideos.add(media);
                        } else {
                            mediaFilesSecondary.add(media);
                        }
                    } else {
                        if (isVideo) {
                            primaryVideos.add(media);
                        } else {
                            cameraFiles.add(media);
                        }
                    }
                }
            }
        } catch (Exception e) {
            logError("Exception happens when extract media from cursor.", e);
        }
    }

    private void getFilesFromMediaStore() {
        logDebug("Get pending files from media store database.");
        cameraUploadNode = megaApi.getNodeByHandle(cameraUploadHandle);
        if (cameraUploadNode == null) {
            logError("ERROR: primary parent folder is null.");
            finish();
            return;
        }

        String[] projection = {
                MediaStore.MediaColumns.DATA,
                MediaStore.MediaColumns.DATE_ADDED,
                MediaStore.MediaColumns.DATE_MODIFIED
        };

        String selectionCamera = null;
        String selectionCameraVideo = null;
        String selectionSecondary = null;
        String selectionSecondaryVideo = null;

        prefs = dbH.getPreferences();

        if (prefs != null) {
            if (prefs.getCamSyncTimeStamp() != null) {
                currentTimeStamp = Long.parseLong(prefs.getCamSyncTimeStamp());
            } else {
                currentTimeStamp = 0;
            }
            logDebug("Primary photo timestamp is: " + currentTimeStamp);

            selectionCamera = "((" + MediaStore.MediaColumns.DATE_MODIFIED + "*1000) > " + currentTimeStamp + " OR " + "(" + MediaStore.MediaColumns.DATE_ADDED + "*1000) > " + currentTimeStamp + ") AND " + MediaStore.MediaColumns.DATA + " LIKE '" + localPath + "%'";

            if (prefs.getCamVideoSyncTimeStamp() != null) {
                currentVideoTimeStamp = Long.parseLong(prefs.getCamVideoSyncTimeStamp());
            } else {
                currentVideoTimeStamp = 0;
            }
            logDebug("Primary video timestamp is: " + currentVideoTimeStamp);

            selectionCameraVideo = "((" + MediaStore.MediaColumns.DATE_MODIFIED + "*1000) > " + currentVideoTimeStamp + " OR " + "(" + MediaStore.MediaColumns.DATE_ADDED + "*1000) > " + currentVideoTimeStamp + ") AND " + MediaStore.MediaColumns.DATA + " LIKE '" + localPath + "%'";

            if (secondaryEnabled) {
                logDebug("Secondary upload is enabled.");
                secondaryUploadNode = megaApi.getNodeByHandle(secondaryUploadHandle);

                if (prefs.getSecSyncTimeStamp() != null) {
                    secondaryTimeStamp = Long.parseLong(prefs.getSecSyncTimeStamp());
                    logDebug("Secondary photo timestamp is: " + secondaryTimeStamp);
                    selectionSecondary = "((" + MediaStore.MediaColumns.DATE_MODIFIED + "*1000) > " + secondaryTimeStamp + " OR " + "(" + MediaStore.MediaColumns.DATE_ADDED + "*1000) > " + secondaryTimeStamp + ") AND " + MediaStore.MediaColumns.DATA + " LIKE '" + localPathSecondary + "%'";
                }
                if (prefs.getSecVideoSyncTimeStamp() != null) {
                    secondaryVideoTimeStamp = Long.parseLong(prefs.getSecVideoSyncTimeStamp());
                    logDebug("Secondary video timestamp is: " + secondaryVideoTimeStamp);
                    selectionSecondaryVideo = "((" + MediaStore.MediaColumns.DATE_MODIFIED + "*1000) > " + secondaryVideoTimeStamp + " OR " + "(" + MediaStore.MediaColumns.DATE_ADDED + "*1000) > " + secondaryVideoTimeStamp + ") AND " + MediaStore.MediaColumns.DATA + " LIKE '" + localPathSecondary + "%'";
                }
            }
        }

        ArrayList<Uri> uris = new ArrayList<>();
        if (prefs.getCamSyncFileUpload() == null) {
            logDebug("What to upload setting is null, only upload photo.");
            dbH.setCamSyncFileUpload(MegaPreferences.ONLY_PHOTOS);
            uris.add(MediaStore.Images.Media.EXTERNAL_CONTENT_URI);
            uris.add(MediaStore.Images.Media.INTERNAL_CONTENT_URI);
        } else {
            switch (Integer.parseInt(prefs.getCamSyncFileUpload())) {
                case MegaPreferences.ONLY_PHOTOS: {
                    logDebug("Only upload photo.");
                    uris.add(MediaStore.Images.Media.EXTERNAL_CONTENT_URI);
                    uris.add(MediaStore.Images.Media.INTERNAL_CONTENT_URI);
                    break;
                }
                case MegaPreferences.ONLY_VIDEOS: {
                    logDebug("Only upload video.");
                    uris.add(MediaStore.Video.Media.EXTERNAL_CONTENT_URI);
                    uris.add(MediaStore.Video.Media.INTERNAL_CONTENT_URI);
                    break;
                }
                case MegaPreferences.PHOTOS_AND_VIDEOS: {
                    logDebug("Upload photo and video.");
                    uris.add(MediaStore.Images.Media.EXTERNAL_CONTENT_URI);
                    uris.add(MediaStore.Images.Media.INTERNAL_CONTENT_URI);
                    uris.add(MediaStore.Video.Media.EXTERNAL_CONTENT_URI);
                    uris.add(MediaStore.Video.Media.INTERNAL_CONTENT_URI);
                    break;
                }
            }
        }

        for (int i = 0; i < uris.size(); i++) {
            Uri uri = uris.get(i);
            boolean isVideo = uri.equals(MediaStore.Video.Media.EXTERNAL_CONTENT_URI) || uri.equals(MediaStore.Video.Media.INTERNAL_CONTENT_URI);

            //Primary Media Folder
            Cursor cursorPrimary;
            String orderVideo = MediaStore.MediaColumns.DATE_MODIFIED + " ASC ";
            String orderImage = MediaStore.MediaColumns.DATE_MODIFIED  + " ASC ";

            // Only paging for files in internal storage, because files on SD card usually have same timestamp(the time when the SD is loaded).
            boolean shouldPagingPrimary = !isLocalFolderOnSDCard(this, localPath);

            if (Build.VERSION.SDK_INT >= Build.VERSION_CODES.R && shouldPagingPrimary) {
                Bundle args = new Bundle();
                args.putString(QUERY_ARG_SQL_SORT_ORDER, orderVideo);
                args.putString(QUERY_ARG_OFFSET, "0");
                if (isVideo) {
                    args.putString(QUERY_ARG_SQL_SELECTION, selectionCameraVideo);
                    args.putString(QUERY_ARG_SQL_LIMIT, Integer.toString(PAGE_SIZE_VIDEO));
                } else {
                    args.putString(QUERY_ARG_SQL_SELECTION, selectionCamera);
                    args.putString(QUERY_ARG_SQL_LIMIT, Integer.toString(PAGE_SIZE));
                }
                cursorPrimary = app.getContentResolver().query(uri, projection, args, null);
            } else {
                if (shouldPagingPrimary) {
                    orderVideo += " LIMIT 0," + PAGE_SIZE_VIDEO;
                    orderImage += " LIMIT 0," + PAGE_SIZE;
                }

                if (isVideo) {
                    cursorPrimary = app.getContentResolver().query(uri, projection, selectionCameraVideo, null, orderVideo);
                } else {
                    cursorPrimary = app.getContentResolver().query(uri, projection, selectionCamera, null, orderImage);
                }
            }

            if (cursorPrimary != null) {
                extractMedia(cursorPrimary, false, isVideo);
            }

            //Secondary Media Folder
            if (secondaryEnabled) {
                logDebug("Secondary is enabled.");
                Cursor cursorSecondary;
                String orderVideoSecondary = MediaStore.MediaColumns.DATE_MODIFIED + " ASC ";
                String orderImageSecondary = MediaStore.MediaColumns.DATE_MODIFIED + " ASC ";

                boolean shouldPagingSecondary = !isLocalFolderOnSDCard(this, localPathSecondary);

                if (Build.VERSION.SDK_INT >= Build.VERSION_CODES.R && shouldPagingSecondary) {
                    Bundle args = new Bundle();
                    args.putString(QUERY_ARG_SQL_SORT_ORDER, orderVideo);
                    args.putString(QUERY_ARG_OFFSET, "0");

                    if (isVideo) {
                        args.putString(QUERY_ARG_SQL_SELECTION, selectionSecondaryVideo);
                        args.putString(QUERY_ARG_SQL_LIMIT, Integer.toString(PAGE_SIZE_VIDEO));
                    } else {
                        args.putString(QUERY_ARG_SQL_SELECTION, selectionSecondary);
                        args.putString(QUERY_ARG_SQL_LIMIT, Integer.toString(PAGE_SIZE));
                    }
                    cursorSecondary = app.getContentResolver().query(uri, projection, args, null);
                } else {
                    if (shouldPagingSecondary) {
                        orderVideoSecondary += " LIMIT 0," + PAGE_SIZE_VIDEO;
                        orderImageSecondary += " LIMIT 0," + PAGE_SIZE;
                    }

                    if (isVideo) {
                        cursorSecondary = app.getContentResolver().query(uri, projection, selectionSecondaryVideo, null, orderVideoSecondary);
                    } else {
                        cursorSecondary = app.getContentResolver().query(uri, projection, selectionSecondary, null, orderImageSecondary);
                    }
                }

                if (cursorSecondary != null) {
                    extractMedia(cursorSecondary, true, isVideo);
                }
            }
        }
        totalUploaded = 0;
        prepareUpload(cameraFiles, mediaFilesSecondary, primaryVideos, secondaryVideos);
    }

    private void prepareUpload(Queue<Media> primaryList, Queue<Media> secondaryList, Queue<Media> primaryVideoList, Queue<Media> secondaryVideoList) {
        logDebug("\nPrimary photo count from media store database: " + primaryList.size() + "\n"
                + "Secondary photo count from media store database: " + secondaryList.size() + "\n"
                + "Primary video count from media store database: " + primaryVideoList.size() + "\n"
                + "Secondary video count from media store database: " + secondaryVideoList.size());

        List<SyncRecord> pendingUploadsList = getPendingList(primaryList, false, false);
        logDebug("Primary photo pending list size: " + pendingUploadsList.size());
        saveDataToDB(pendingUploadsList);

        List<SyncRecord> pendingVideoUploadsList = getPendingList(primaryVideoList, false, true);
        logDebug("Primary video pending list size: " + pendingVideoUploadsList.size());
        saveDataToDB(pendingVideoUploadsList);

        //secondary list
        if (secondaryEnabled) {
            List<SyncRecord> pendingUploadsListSecondary = getPendingList(secondaryList, true, false);
            logDebug("Secdonary photo pending list size: " + pendingUploadsListSecondary.size());
            saveDataToDB(pendingUploadsListSecondary);

            List<SyncRecord> pendingVideoUploadsListSecondary = getPendingList(secondaryVideoList, true, true);
            logDebug("Secdonary video pending list size: " + pendingVideoUploadsListSecondary.size());
            saveDataToDB(pendingVideoUploadsListSecondary);
        }

        if (stopped) return;

        // Need to maintain timestamp for better performance
        updateTimeStamp();

        List<SyncRecord> finalList = dbH.findAllPendingSyncRecords();

        // Reset backup state as active.
        CuSyncManager.INSTANCE.updatePrimaryBackupState(CuSyncManager.State.CU_SYNC_STATE_ACTIVE);
        CuSyncManager.INSTANCE.updateSecondaryBackupState(CuSyncManager.State.CU_SYNC_STATE_ACTIVE);

        if (finalList.size() == 0) {
            if (isCompressedVideoPending()) {
                logDebug("Pending upload list is empty, now check view compression status.");
                startVideoCompression();
            } else {
                logDebug("Nothing to upload.");

                // Make sure to send inactive heartbeat.
                CuSyncManager.INSTANCE.doInactiveHeartbeat(() -> {
                    logDebug("Nothing to upload, send inactive heartbeat.");
                    return Unit.INSTANCE;
                });
                finish();
                purgeDirectory(new File(tempRoot));
            }
        } else {
            logDebug("Start to upload " + finalList.size() + " files.");
            startParallelUpload(finalList, false);
        }
    }

    private void startParallelUpload(List<SyncRecord> finalList, boolean isCompressedVideo) {
        CuSyncManager.INSTANCE.startActiveHeartbeat(finalList);

        for (SyncRecord file : finalList) {
            if (!running) break;

            boolean isSec = file.isSecondary();
            MegaNode parent = isSec ? secondaryUploadNode : cameraUploadNode;

            if (parent == null) continue;


            if (file.getType() == SyncRecord.TYPE_PHOTO && !file.isCopyOnly()) {
                if (removeGPS) {
                    String newPath = createTempFile(file);
                    //IOException occurs.
                    if (ERROR_CREATE_FILE_IO_ERROR.equals(newPath)) continue;

                    // Only retry for 60 seconds
                    int counter = 60;
                    while (ERROR_NOT_ENOUGH_SPACE.equals(newPath) && running && counter != 0) {
                        counter--;
                        try {
                            logDebug("Waiting for disk space to process");
                            Thread.sleep(1000);
                        } catch (InterruptedException e) {
                            e.printStackTrace();
                        }

                        //show no space notification
                        if (megaApi.getNumPendingUploads() == 0) {
                            logWarning("Stop service due to out of space issue");
                            finish();
                            String title = getString(R.string.title_out_of_space);
                            String message = getString(R.string.error_not_enough_free_space);
                            Intent intent = new Intent(this, ManagerActivityLollipop.class);
                            PendingIntent pendingIntent = PendingIntent.getActivity(this, 0, intent,  PendingIntent.FLAG_IMMUTABLE);
                            showNotification(title, message, pendingIntent, true);
                            return;
                        }
                        newPath = createTempFile(file);
                    }
                    if (!newPath.equals(file.getNewPath())) {
                        file.setNewPath(newPath);
                    }
                } else {
                    // Set as don't remove GPS
                    file.setNewPath(file.getLocalPath());
                }
            }

            String path;
            if (isCompressedVideo || file.getType() == SyncRecord.TYPE_PHOTO || (file.getType() == SyncRecord.TYPE_VIDEO && shouldCompressVideo())) {
                path = file.getNewPath();
                File temp = new File(path);
                if (!temp.exists()) {
                    path = file.getLocalPath();
                }
            } else {
                path = file.getLocalPath();
            }

            if (file.isCopyOnly()) {
                logDebug("Copy from node, file timestamp is: " + file.getTimestamp());
                totalToUpload++;
                megaApi.copyNode(megaApi.getNodeByHandle(file.getNodeHandle()), parent, file.getFileName(), this);
            } else {
                File toUpload = new File(path);
                if (toUpload.exists()) {
                    //compare size
                    MegaNode node = checkExsitBySize(parent, toUpload.length());
                    if (node != null && node.getOriginalFingerprint() == null) {
                        logDebug("Node with handle: " + node.getHandle() + " already exists, delete record from database.");
                        dbH.deleteSyncRecordByPath(path, isSec);
                    } else {
                        totalToUpload++;
                        long lastModified = getLastModifiedTime(file);
                        megaApi.startUpload(path, parent, APP_DATA_CU, file.getFileName(), lastModified / 1000, this);
                    }
                } else {
                    logDebug("Local file is unavailable, delete record from database.");
                    dbH.deleteSyncRecordByPath(path, isSec);
                }
            }
        }
        if (totalToUpload == totalUploaded) {
            if (isCompressedVideoPending() && !canceled && isCompressorAvailable()) {
                logDebug("Got pending videos, will start compress.");
                startVideoCompression();
            } else {
                logDebug("No pending videos, finish.");
                onQueueComplete();
            }
        }
    }

    private MegaNode checkExsitBySize(MegaNode parent, long size) {
        ArrayList<MegaNode> nL = megaApi.getChildren(parent, MegaApiJava.ORDER_ALPHABETICAL_ASC);
        for (MegaNode node : nL) {
            if (node.getSize() == size) {
                return node;
            }
        }
        return null;
    }

    private long getLastModifiedTime(SyncRecord file) {
        File source = new File(file.getLocalPath());
        return source.lastModified();
    }

    private void saveDataToDB(List<SyncRecord> list) {
        for (SyncRecord file : list) {
            logDebug("Handle with local file which timestamp is: " + file.getTimestamp());
            if (stopped) return;

            SyncRecord exist = dbH.recordExists(file.getOriginFingerprint(), file.isSecondary(), file.isCopyOnly());
            if (exist != null) {
                if (exist.getTimestamp() < file.getTimestamp()) {
                    logDebug("Got newer time stamp.");
                    dbH.deleteSyncRecordByLocalPath(exist.getLocalPath(), exist.isSecondary());
                } else {
                    logWarning("Duplicate sync records.");
                    continue;
                }
            }

            boolean isSec = file.isSecondary();
            MegaNode parent = isSec ? secondaryUploadNode : cameraUploadNode;

            if (!file.isCopyOnly()) {
                File f = new File(file.getLocalPath());
                if (!f.exists()) {
                    logWarning("File does not exist, remove from database.");
                    dbH.deleteSyncRecordByLocalPath(file.getLocalPath(), isSec);
                    continue;
                }
            }

            String fileName;
            boolean inCloud;
            boolean inDatabase;
            int photoIndex = 0;

            if (Boolean.parseBoolean(prefs.getKeepFileNames())) {
                //Keep the file names as device but need to handle same file name in different location
                String tempFileName = file.getFileName();

                do {
                    if (stopped) return;

                    fileName = getNoneDuplicatedDeviceFileName(tempFileName, photoIndex);
                    logDebug("Keep file name as in device, name index is: " + photoIndex);
                    photoIndex++;

                    inCloud = megaApi.getChildNode(parent, fileName) != null;
                    inDatabase = dbH.fileNameExists(fileName, isSec, SyncRecord.TYPE_ANY);
                } while ((inCloud || inDatabase));
            } else {
                do {
                    if (stopped) return;

                    fileName = getPhotoSyncNameWithIndex(getLastModifiedTime(file), file.getLocalPath(), photoIndex);
                    logDebug("Use MEGA name, name index is: " + photoIndex);
                    photoIndex++;

                    inCloud = megaApi.getChildNode(parent, fileName) != null;
                    inDatabase = dbH.fileNameExists(fileName, isSec, SyncRecord.TYPE_ANY);
                } while ((inCloud || inDatabase));
            }

            String extension = "";
            String[] s = fileName.split("\\.");
            if (s.length > 0) {
                extension = s[s.length - 1];
            }

            file.setFileName(fileName);
            String newPath = tempRoot + System.nanoTime() + "." + extension;
            file.setNewPath(newPath);
            logDebug("Save file to database, new path is: " + newPath);
            dbH.saveSyncRecord(file);
        }
    }

    private void onQueueComplete() {
        logDebug("Stopping foreground!");

        if (megaApi.getNumPendingUploads() <= 0) {
            megaApi.resetTotalUploads();
        }
        totalUploaded = 0;
        totalToUpload = 0;

        CuSyncManager.INSTANCE.reportUploadFinish();
        CuSyncManager.INSTANCE.stopActiveHeartbeat();
        finish();
    }

    private List<SyncRecord> getPendingList(Queue<Media> mediaList, boolean isSecondary, boolean isVideo) {
        logDebug("Get pending list, is secondary upload: " + isSecondary + ", is video: " + isVideo);
        ArrayList<SyncRecord> pendingList = new ArrayList<>();

        long parentNodeHandle = (isSecondary) ? secondaryUploadHandle : cameraUploadHandle;
        MegaNode parentNode = megaApi.getNodeByHandle(parentNodeHandle);

        logDebug("Upload to parent node which handle is: " + parentNodeHandle);
        int type = isVideo ? SyncRecord.TYPE_VIDEO : SyncRecord.TYPE_PHOTO;

        while (mediaList.size() > 0) {
            if (stopped) break;

            Media media = mediaList.poll();
            if (media == null) continue;

            if (dbH.localPathExists(media.filePath, isSecondary, SyncRecord.TYPE_ANY)) {
                logDebug("Skip media with timestamp: " + media.timestamp);
                continue;
            }

            //Source file
            File sourceFile = new File(media.filePath);
            String localFingerPrint = megaApi.getFingerprint(media.filePath);
            MegaNode nodeExists = null;

            try {
                nodeExists = getPossibleNodeFromCloud(localFingerPrint, parentNode);
            } catch (Exception e) {
                logError("Exception, can not get possible nodes from cloud", e);
            }

            if (nodeExists == null) {
                logDebug("Possible node with same fingerprint is null.");
                SyncRecord record = new SyncRecord(sourceFile.getAbsolutePath(), sourceFile.getName(), media.timestamp, isSecondary, type);
                if (shouldCompressVideo() && type == SyncRecord.TYPE_VIDEO) {
                    record.setStatus(STATUS_TO_COMPRESS);
                }
                float[] gpsData = getGPSCoordinates(sourceFile.getAbsolutePath(), isVideo);
                record.setLatitude(gpsData[0]);
                record.setLongitude(gpsData[1]);
                record.setOriginFingerprint(localFingerPrint);
                logDebug("Add local file with timestamp: " + record.getTimestamp() + " to pending list, for upload.");
                pendingList.add(record);
            } else {
                logDebug("Possible node with same fingerprint which handle is: " + nodeExists.getHandle());
                if (megaApi.getParentNode(nodeExists).getHandle() != parentNodeHandle) {
                    SyncRecord record = new SyncRecord(nodeExists.getHandle(), sourceFile.getName(), true, media.filePath, media.timestamp, isSecondary, type);
                    record.setOriginFingerprint(nodeExists.getOriginalFingerprint());
                    record.setNewFingerprint(nodeExists.getFingerprint());
                    logDebug("Add local file with handle: " + record.getNodeHandle() + " to pending list, for copy.");
                    pendingList.add(record);
                } else {
                    if (!isSecondary) {
                        if (isVideo) {
                            if (media.timestamp > currentVideoTimeStamp) {
                                currentVideoTimeStamp = media.timestamp;
                                dbH.setCamVideoSyncTimeStamp(media.timestamp);
                            }
                        } else {
                            if (media.timestamp > currentTimeStamp) {
                                currentTimeStamp = media.timestamp;
                                dbH.setCamSyncTimeStamp(media.timestamp);
                            }
                        }
                    } else {
                        if (isVideo) {
                            if (media.timestamp > secondaryVideoTimeStamp) {
                                secondaryVideoTimeStamp = media.timestamp;
                                dbH.setSecVideoSyncTimeStamp(media.timestamp);
                            }
                        } else {
                            if (media.timestamp > secondaryTimeStamp) {
                                secondaryTimeStamp = media.timestamp;
                                dbH.setSecSyncTimeStamp(media.timestamp);
                            }
                        }
                    }
                }
            }
        }
        return pendingList;
    }

    private boolean checkFile(Media media, String path) {
        return media.filePath != null && !isTextEmpty(path) && media.filePath.startsWith(path);
    }

    private int shouldRun() {

        if (!isOnline(this)) {
            logWarning("Not online");
            return SHOULD_RUN_STATE_FAILED;
        }

        UserCredentials credentials = dbH.getCredentials();
        if (credentials == null) {
            logWarning("There are not user credentials");
            return SHOULD_RUN_STATE_FAILED;
        }

        if (isDeviceLowOnBattery(batteryIntent)) {
            return BATTERY_STATE_LOW;
        }

        prefs = dbH.getPreferences();
        if (prefs == null) {
            logWarning("Not defined, so not enabled");
            return SHOULD_RUN_STATE_FAILED;
        }

        if (prefs.getCamSyncEnabled() == null) {
            logWarning("Not defined, so not enabled");
            return SHOULD_RUN_STATE_FAILED;
        }

        if (!Boolean.parseBoolean(prefs.getCamSyncEnabled())) {
            logWarning("Camera Sync Not enabled");
            return SHOULD_RUN_STATE_FAILED;
        }

        if (Boolean.parseBoolean(prefs.getCameraFolderExternalSDCard())) {
            Uri uri = Uri.parse(prefs.getUriExternalSDCard());
            localPath = getFullPathFromTreeUri(uri, this);
        } else {
            localPath = prefs.getCamSyncLocalPath();
        }

        if (isTextEmpty(localPath)) {
            logWarning("localPath is not defined, so not enabled");
            finish();
            return SHOULD_RUN_STATE_FAILED;
        }

        if (!checkPrimaryLocalFolder()) {
            localFolderUnavailableNotification(R.string.camera_notif_primary_local_unavailable, LOCAL_FOLDER_REMINDER_PRIMARY);
            disableCameraUploadSettingProcess();
            dbH.setCamSyncLocalPath(INVALID_NON_NULL_VALUE);
            dbH.setSecondaryFolderPath(INVALID_NON_NULL_VALUE);
            //refresh settings fragment UI
            sendBroadcast(new Intent(ACTION_REFRESH_CAMERA_UPLOADS_SETTING));
            return SHOULD_RUN_STATE_FAILED;
        } else {
            mNotificationManager.cancel(LOCAL_FOLDER_REMINDER_PRIMARY);
        }

        if (!checkSecondaryLocalFolder()) {
            localFolderUnavailableNotification(R.string.camera_notif_secondary_local_unavailable, LOCAL_FOLDER_REMINDER_SECONDARY);
            // disable media upload only
            disableMediaUploadProcess();
            dbH.setSecondaryFolderPath(INVALID_PATH);
            sendBroadcast(new Intent(ACTION_REFRESH_CAMERA_UPLOADS_MEDIA_SETTING));
            return SHOULD_RUN_STATE_FAILED;
        } else {
            mNotificationManager.cancel(LOCAL_FOLDER_REMINDER_SECONDARY);
        }

        if (!localPath.endsWith(SEPARATOR)) {
            localPath += SEPARATOR;
        }

        if (prefs.getRemoveGPS() != null) {
            removeGPS = Boolean.parseBoolean(prefs.getRemoveGPS());
        }

        if (prefs.getCamSyncWifi() == null || Boolean.parseBoolean(prefs.getCamSyncWifi())) {
            if (!isOnWifi(this)) {
                logWarning("Not start, require WiFi.");
                return SHOULD_RUN_STATE_FAILED;
            }
        }

        isLoggingIn = MegaApplication.isLoggingIn();
        if (megaApi.getRootNode() == null && !isLoggingIn) {
            logWarning("RootNode = null");
            running = true;
            setLoginState(true);
            megaApi.fastLogin(credentials.getSession(), this);
            return LOGIN_IN;
        }

        cameraUploadHandle = getPrimaryFolderHandle();
        secondaryUploadHandle = getSecondaryFolderHandle();

        //Prevent checking while app alive because it has been handled by global event
        logDebug("ignoreAttr: " + ignoreAttr);
        if (!ignoreAttr && !isPrimaryHandleSynced) {
            logDebug("Try to get Camera Uploads primary target folder from CU attribute.");
            megaApi.getUserAttribute(USER_ATTR_CAMERA_UPLOADS_FOLDER, getAttrUserListener);
            return CHECKING_USER_ATTRIBUTE;
        }
        return checkTargetFolders();
    }

    /**
     * When local folder is unavailable, CU cannot launch, need to show a notification to let the user know.
     *
     * @param resId  The content text of the notification. Here is the string's res id.
     * @param notiId Notification id, can cancel the notification by the same id when need.
     */
    private void localFolderUnavailableNotification(int resId, int notiId) {
        boolean isShowing = false;
        if (Build.VERSION.SDK_INT >= Build.VERSION_CODES.M) {
            for (StatusBarNotification notification : mNotificationManager.getActiveNotifications()) {
                if (notification.getId() == notiId) {
                    isShowing = true;
                }
            }
        }
        if (!isShowing) {
            mNotification = createNotification(getString(R.string.section_photo_sync), getString(resId), null, false);
            mNotificationManager.notify(notiId, mNotification);
        }
    }

    /**
     * Check the availability of primary local folder.
     * If it's a path in internal storage, just check its existence.
     * If it's a path in SD card, check the corresponding DocumentFile's existence.
     *
     * @return true, if primary local folder is available. false， when it's unavailable.
     */
    private boolean checkPrimaryLocalFolder() {
        // check primary local folder
        if (Boolean.parseBoolean(prefs.getCameraFolderExternalSDCard())) {
            Uri uri = Uri.parse(prefs.getUriExternalSDCard());
            DocumentFile file = DocumentFile.fromTreeUri(this, uri);
            if (file == null) {
                logError("Local folder on sd card is unavailable.");
                return false;
            }

            return file.exists();
        } else {
            return new File(localPath).exists();
        }
    }

    /**
     * Check the availability of secondary local folder.
     * If it's a path in internal storage, just check its existence.
     * If it's a path in SD card, check the corresponding DocumentFile's existence.
     *
     * @return true, if secondary local folder is available. false， when it's unavailable.
     */
    private boolean checkSecondaryLocalFolder() {
        // check secondary local folder if media upload is enabled
        secondaryEnabled = Boolean.parseBoolean(prefs.getSecondaryMediaFolderEnabled());
        if (secondaryEnabled) {
            if (dbH.getMediaFolderExternalSdCard()) {
                Uri uri = Uri.parse(dbH.getUriMediaExternalSdCard());
                localPathSecondary = getFullPathFromTreeUri(uri, this);
                if (!localPathSecondary.endsWith(SEPARATOR)) {
                    localPathSecondary += SEPARATOR;
                }

                DocumentFile file = DocumentFile.fromTreeUri(this, uri);
                if (file == null) {
                    logError("Local media folder on sd card is unavailable.");
                    return false;
                }

                return file.exists();
            } else {
                localPathSecondary = prefs.getLocalPathSecondaryFolder();

                if (localPathSecondary == null) return false;

                if (!localPathSecondary.endsWith(SEPARATOR)) {
                    localPathSecondary += SEPARATOR;
                }

                return new File(localPathSecondary).exists();
            }
        } else {
            logDebug("Not enabled Secondary");
            dbH.setSecondaryUploadEnabled(false);
            // if not enable secondary
            return true;
        }
    }

    /**
     * Before CU process launches, check CU and MU folder.
     *
     * @return 0, if both folders are alright, CU will start normally.
     * TARGET_FOLDER_NOT_EXIST, CU or MU folder is deleted, will create new folder. CU process will launch after the creation completes.
     * SETTING_USER_ATTRIBUTE, set CU attributes with valid hanle. CU process will launch after the setting completes.
     */
    private int checkTargetFolders() {
        long primaryToSet = INVALID_HANDLE;
        // If CU folder in local setting is deleted, then need to reset.
        boolean needToSetPrimary = isNodeInRubbishOrDeleted(cameraUploadHandle);

        if (needToSetPrimary) {
            // Try to find a folder which name is "Camera Uploads" from root.
            cameraUploadHandle = findDefaultFolder(getString(R.string.section_photo_sync));
            // Cannot find a folder with the name, create one.
            if (cameraUploadHandle == INVALID_HANDLE) {
                // Flag, prevent to create duplicate folder.
                if (!isCreatingPrimary) {
                    logDebug("Must create CU folder.");
                    isCreatingPrimary = true;
                    // Create a folder with name "Camera Uploads" at root.
                    megaApi.createFolder(getString(R.string.section_photo_sync), megaApi.getRootNode(), createFolderListener);
                }
                if (!secondaryEnabled) {
                    return TARGET_FOLDER_NOT_EXIST;
                }
            } else {
                // Found, prepare to set the folder as CU folder.
                primaryToSet = cameraUploadHandle;
            }
        }

        long secondaryToSet = INVALID_HANDLE;
        boolean needToSetSecondary = false;
        // Only check MU folder when secondary upload is enabled.
        if (secondaryEnabled) {
            logDebug("Secondary uploads are enabled.");
            // If MU folder in local setting is deleted, then need to reset.
            needToSetSecondary = isNodeInRubbishOrDeleted(secondaryUploadHandle);
            if (needToSetSecondary) {
                // Try to find a folder which name is "Media Uploads" from root.
                secondaryUploadHandle = findDefaultFolder(getString(R.string.section_secondary_media_uploads));
                // Cannot find a folder with the name, create one.
                if (secondaryUploadHandle == INVALID_HANDLE) {
                    // Flag, prevent to create duplicate folder.
                    if (!isCreatingSecondary) {
                        logDebug("Must create MU folder.");
                        isCreatingSecondary = true;
                        // Create a folder with name "Media Uploads" at root.
                        megaApi.createFolder(getString(R.string.section_secondary_media_uploads), megaApi.getRootNode(), createFolderListener);
                    }
                    return TARGET_FOLDER_NOT_EXIST;
                } else {
                    // Found, prepare to set the folder as MU folder.
                    secondaryToSet = secondaryUploadHandle;
                }
            }
        } else {
            logDebug("Secondary NOT Enabled");
        }

        if (needToSetPrimary || needToSetSecondary) {
            logDebug("Set CU attribute: " + primaryToSet + " " + secondaryToSet);
            megaApi.setCameraUploadsFolders(primaryToSet, secondaryToSet, setAttrUserListener);
            return SETTING_USER_ATTRIBUTE;
        }
        return 0;
    }

    private void initService() {
        registerNetworkTypeChangeReceiver();
        try {
            app = (MegaApplication) getApplication();
        } catch (Exception ex) {
            finish();
        }

        int wifiLockMode = WifiManager.WIFI_MODE_FULL_HIGH_PERF;
        WifiManager wifiManager = (WifiManager) (getApplicationContext().getSystemService(Context.WIFI_SERVICE));
        lock = wifiManager.createWifiLock(wifiLockMode, "MegaDownloadServiceWifiLock");
        PowerManager pm = (PowerManager) getSystemService(Context.POWER_SERVICE);
        wl = pm.newWakeLock(PowerManager.PARTIAL_WAKE_LOCK, "MegaDownloadServicePowerLock:");

        if (!wl.isHeld()) {
            wl.acquire();
        }
        if (!lock.isHeld()) {
            lock.acquire();
        }

        stopByNetworkStateChange = false;
        lastUpdated = 0;
        totalUploaded = 0;
        totalToUpload = 0;
        canceled = false;
        isOverQuota = false;
        running = true;
        handler = new Handler();

        if (Build.VERSION.SDK_INT >= Build.VERSION_CODES.N) {
            PAGE_SIZE = 1000;
            PAGE_SIZE_VIDEO = 50;
        } else {
            PAGE_SIZE = 400;
            PAGE_SIZE_VIDEO = 10;
        }

        megaApi = app.getMegaApi();
        megaApiFolder = app.getMegaApiFolder();
        megaChatApi = app.getMegaChatApi();

        if (megaApi == null) {
            finish();
            return;
        }

        initDbH();

        String previousIP = app.getLocalIpAddress();
        // the new logic implemented in NetworkStateReceiver
        String currentIP = getLocalIpAddress(getApplicationContext());
        app.setLocalIpAddress(currentIP);
        if ((currentIP != null) && (currentIP.length() != 0) && (currentIP.compareTo("127.0.0.1") != 0)) {
            if ((previousIP == null) || (currentIP.compareTo(previousIP) != 0)) {
                logDebug("Reconnecting...");
                megaApi.reconnect();
            } else {
                logDebug("Retrying pending connections...");
                megaApi.retryPendingConnections();
            }
        }
        // end new logic
        mIntent = new Intent(this, ManagerActivityLollipop.class);
        mIntent.setAction(ACTION_CANCEL_CAM_SYNC);
        mIntent.setFlags(Intent.FLAG_ACTIVITY_CLEAR_TOP | Intent.FLAG_ACTIVITY_NEW_TASK);
        mIntent.putExtra(TRANSFERS_TAB, PENDING_TAB);

        mPendingIntent = PendingIntent.getActivity(this, 0, mIntent, PendingIntent.FLAG_IMMUTABLE);
        tempRoot = new File(getCacheDir(), CU_CACHE_FOLDER).getAbsolutePath() + File.separator;
        File root = new File(tempRoot);
        if (!root.exists()) {
            root.mkdirs();
        }

        if (dbH.shouldClearCamsyncRecords()) {
            dbH.deleteAllSyncRecords(TYPE_ANY);
            dbH.saveShouldClearCamsyncRecords(false);
        }
    }

    private void handleException(Exception e) {
        logWarning("Handle exception", e);

        if (running) {
            handler.removeCallbacksAndMessages(null);
            running = false;
        }
        releaseLocks();

        if (isOverQuota) {
            showStorageOverQuotaNotification();
        }

        canceled = true;
        running = false;
        stopForeground(true);
        cancelNotification();
    }

    private void finish() {
        logDebug("Finish CU process.");

        if (running) {
            handler.removeCallbacksAndMessages(null);
            running = false;
        }
        cancel();
    }

    private void cancel() {
        releaseLocks();

        if (isOverQuota) {
            showStorageOverQuotaNotification();
            stopRunningCameraUploadService(this);
        }

        if (mVideoCompressor != null) {
            mVideoCompressor.stop();
        }
        cuTransfers.clear();
        canceled = true;
        running = false;
        stopForeground(true);
        cancelNotification();
        stopSelf();
    }

    private void cancelNotification() {
        if (mNotificationManager != null) {
            logDebug("Cancelling notification ID is " + notificationId);
            mNotificationManager.cancel(notificationId);
        } else {
            logWarning("No notification to cancel");
        }
    }

    @Override
    public void onRequestStart(MegaChatApiJava api, MegaChatRequest request) {

    }

    @Override
    public void onRequestUpdate(MegaChatApiJava api, MegaChatRequest request) {

    }

    @Override
    public void onRequestFinish(MegaChatApiJava api, MegaChatRequest request, MegaChatError e) {
        if (request.getType() == MegaChatRequest.TYPE_CONNECT) {
            setLoginState(false);
        }
    }

    @Override
    public void onRequestTemporaryError(MegaChatApiJava api, MegaChatRequest request, MegaChatError e) {

    }

    @Override
    public void onRequestStart(MegaApiJava api, MegaRequest request) {

    }

    @Override
    public void onRequestUpdate(MegaApiJava api, MegaRequest request) {

    }

    @Override
    public void onRequestFinish(MegaApiJava api, MegaRequest request, MegaError e) {
        logDebug("onRequestFinish: " + request.getRequestString());

        try {
            requestFinished(request, e);
        } catch (Throwable th) {
            logError("Error", th);
            th.printStackTrace();
        }
    }

    private synchronized void requestFinished(MegaRequest request, MegaError e) {
        if (request.getType() == MegaRequest.TYPE_LOGIN) {
            if (e.getErrorCode() == MegaError.API_OK) {
                logDebug("Logged in. Setting account auth token for folder links.");
                megaApiFolder.setAccountAuth(megaApi.getAccountAuth());
                logDebug("Fast login OK, Calling fetchNodes from CameraSyncService");
                megaApi.fetchNodes(this);

                // Get cookies settings after login.
                MegaApplication.getInstance().checkEnabledCookies();
            } else {
                logError("ERROR: " + e.getErrorString());
                setLoginState(false);
                finish();
            }
        } else if (request.getType() == MegaRequest.TYPE_FETCH_NODES) {
            if (e.getErrorCode() == MegaError.API_OK) {
                logDebug("fetch nodes ok");
                megaChatApi.connectInBackground(this);
                setLoginState(false);
                logDebug("Start service here MegaRequest.TYPE_FETCH_NODES");
                startWorkerThread();
            } else {
                logError("ERROR: " + e.getErrorString());
                setLoginState(false);
                finish();
            }
        } else if (request.getType() == MegaRequest.TYPE_CANCEL_TRANSFER) {
            logDebug("Cancel transfer received");
            if (e.getErrorCode() == MegaError.API_OK) {
                new Handler().postDelayed(() -> {
                    if (megaApi.getNumPendingUploads() <= 0) {
                        megaApi.resetTotalUploads();
                    }
                }, 200);
            } else {
                finish();
            }
        } else if (request.getType() == MegaRequest.TYPE_CANCEL_TRANSFERS) {
            if (e.getErrorCode() == MegaError.API_OK && megaApi.getNumPendingUploads() <= 0) {
                megaApi.resetTotalUploads();
            }
        } else if (request.getType() == MegaRequest.TYPE_PAUSE_TRANSFERS) {
            logDebug("Pausetransfer false received");
            if (e.getErrorCode() == MegaError.API_OK) {
                finish();
            }
        } else if (request.getType() == MegaRequest.TYPE_COPY) {
            if (e.getErrorCode() == MegaError.API_OK) {
                MegaNode node = megaApi.getNodeByHandle(request.getNodeHandle());
                String fingerPrint = node.getFingerprint();
                boolean isSecondary = node.getParentHandle() == secondaryUploadHandle;
                dbH.deleteSyncRecordByFingerprint(fingerPrint, fingerPrint, isSecondary);
                CuSyncManager.INSTANCE.onUploadSuccess(node, isSecondary);
            }
            updateUpload();
        }
    }

    /**
     * Callback when getting CU folder handle from CU attributes completes.
     *
     * @param handle      CU folder hanlde stored in CU atrributes.
     * @param errorCode   Used to get error code to see if the request is successful.
     * @param shouldStart If should start CU process.
     */
    public void onGetPrimaryFolderAttribute(long handle, int errorCode, boolean shouldStart) {
        if (errorCode == MegaError.API_OK || errorCode == MegaError.API_ENOENT) {
            isPrimaryHandleSynced = true;
            if (cameraUploadHandle != handle) cameraUploadHandle = handle;
            if (shouldStart) {
                logDebug("On get primary, start work thread.");
                startWorkerThread();
            }
        } else {
            logWarning("Get primary handle faild, finish process.");
            finish();
        }
    }

    /**
     * Callback when getting MU folder handle from CU attributes completes.
     *
     * @param handle    MU folder hanlde stored in CU atrributes.
     * @param errorCode Used to get error code to see if the request is successful.
     */
    public void onGetSecondaryFolderAttribute(long handle, int errorCode) {
        if (errorCode == MegaError.API_OK || errorCode == MegaError.API_ENOENT) {
            if (handle != secondaryUploadHandle) secondaryUploadHandle = handle;
            // Start to upload. Unlike onGetPrimaryFolderAttribute needs to wait for getting MU folder handle completes.
            logDebug("On get secondary, start work thread.");
            startWorkerThread();
        } else {
            logWarning("Get secondary handle faild, finish process.");
            finish();
        }
    }

    public void onSetFolderAttribute() {
        logDebug("On set CU folder, start work thread.");
        startWorkerThread();
    }

    public void onCreateFolder(boolean isSuccessful) {
        if (!isSuccessful) {
            finish();
        }
    }

    private void setLoginState(boolean b) {
        isLoggingIn = b;
        MegaApplication.setLoggingIn(b);
    }

    @Override
    public void onRequestTemporaryError(MegaApiJava api, MegaRequest request, MegaError e) {
        logWarning("onRequestTemporaryError: " + request.getRequestString());
    }

    @Override
    public void onTransferStart(MegaApiJava api, MegaTransfer transfer) {
        cuTransfers.add(transfer);
        launchTransferUpdateIntent(MegaTransfer.TYPE_UPLOAD);
    }

    @Override
    public void onTransferUpdate(MegaApiJava api, MegaTransfer transfer) {
        transferUpdated(transfer);
    }

    private synchronized void transferUpdated(MegaTransfer transfer) {
        if (canceled) {
            logDebug("Transfer cancel: " + transfer.getNodeHandle());
            megaApi.cancelTransfer(transfer);
            cancel();
            return;
        }

        if (isOverQuota) {
            return;
        }

        updateProgressNotification();
    }

    @Override
    public void onTransferTemporaryError(MegaApiJava api, MegaTransfer transfer, MegaError e) {
        logWarning("onTransferTemporaryError: " + transfer.getNodeHandle());
        if (e.getErrorCode() == MegaError.API_EOVERQUOTA) {
            if (e.getValue() != 0)
                logWarning("TRANSFER OVERQUOTA ERROR: " + e.getErrorCode());
            else
                logWarning("STORAGE OVERQUOTA ERROR: " + e.getErrorCode());

            isOverQuota = true;
            cancel();
        }
    }

    @Override
    public void onTransferFinish(MegaApiJava api, MegaTransfer transfer, MegaError e) {
        logDebug("Image sync finished, error code: " + e.getErrorCode() + ", handle: " + transfer.getNodeHandle() + ", size: " + transfer.getTransferredBytes());

        try {
            launchTransferUpdateIntent(MegaTransfer.TYPE_UPLOAD);
            transferFinished(transfer, e);
        } catch (Throwable th) {
            logError("onTransferFinish error", th);
            th.printStackTrace();
        }
    }

    private synchronized void transferFinished(MegaTransfer transfer, MegaError e) {
        String path = transfer.getPath();
        if (isOverQuota) {
            return;
        }

        if (transfer.getState() == MegaTransfer.STATE_COMPLETED) {
            addCompletedTransfer(new AndroidCompletedTransfer(transfer, e));
        }

        if (e.getErrorCode() == MegaError.API_OK) {
            logDebug("Image Sync API_OK");
            MegaNode node = megaApi.getNodeByHandle(transfer.getNodeHandle());
            boolean isSecondary = (node.getParentHandle() == secondaryUploadHandle);
            SyncRecord record = dbH.findSyncRecordByNewPath(path);
            if (record == null) {
                record = dbH.findSyncRecordByLocalPath(path, isSecondary);
            }
            if (record != null) {
                CuSyncManager.INSTANCE.onUploadSuccess(node, record.isSecondary());

                String originalFingerprint = record.getOriginFingerprint();
                megaApi.setOriginalFingerprint(node, originalFingerprint, this);
                megaApi.setNodeCoordinates(node, record.getLatitude(), record.getLongitude(), null);

                File src = new File(record.getLocalPath());
                if (src.exists()) {
                    logDebug("Creating preview");
                    File previewDir = getPreviewFolder(this);
                    final File preview = new File(previewDir, MegaApiAndroid.handleToBase64(transfer.getNodeHandle()) + JPG_EXTENSION);
                    File thumbDir = getThumbFolder(this);
                    final File thumb = new File(thumbDir, MegaApiAndroid.handleToBase64(transfer.getNodeHandle()) + JPG_EXTENSION);
                    final SyncRecord finalRecord = record;
                    if (isVideoFile(transfer.getPath())) {
                        threadPool.execute(() -> {
                            File img = new File(finalRecord.getLocalPath());
                            if (!preview.exists()) {
                                createVideoPreview(CameraUploadsService.this, img, preview);
                            }
                            createThumbnail(img, thumb);
                        });
                    } else if (MimeTypeList.typeForName(transfer.getPath()).isImage()) {
                        threadPool.execute(() -> {
                            if (!preview.exists()) {
                                createImagePreview(src, preview);
                            }
                            createThumbnail(src, thumb);
                        });
                    }
                }
                //delete database record
                dbH.deleteSyncRecordByPath(path, isSecondary);
                //delete temp files
                if (path.startsWith(tempRoot)) {
                    File temp = new File(path);
                    if (temp.exists()) {
                        temp.delete();
                    }
                }
            }
        } else if (e.getErrorCode() == MegaError.API_EOVERQUOTA) {
            logWarning("Over quota error: " + e.getErrorCode());
            isOverQuota = true;
            cancel();
        } else {
            logWarning("Image Sync FAIL: " + transfer.getNodeHandle() + "___" + e.getErrorString());
        }
        if (canceled) {
            logWarning("Image sync cancelled: " + transfer.getNodeHandle());
            cancel();
        }
        updateUpload();
    }

    private void updateUpload() {
        if (!canceled) {
            updateProgressNotification();
        }

        totalUploaded++;
        logDebug("Total to upload is " + totalToUpload + " totalUploaded " + totalUploaded + " pendings are " + megaApi.getNumPendingUploads());
        if (totalToUpload == totalUploaded) {
            logDebug("Photo upload finished, now checking videos");
            if (isCompressedVideoPending() && !canceled && isCompressorAvailable()) {
                logDebug("Got pending videos, will start compress");
                startVideoCompression();
            } else {
                logDebug("No pending videos, finish");
                onQueueComplete();
                sendBroadcast(new Intent(ACTION_UPDATE_CU)
                        .putExtra(PROGRESS, 100)
                        .putExtra(PENDING_TRANSFERS, 0));
            }
        }
    }

    @Override
    public boolean onTransferData(MegaApiJava api, MegaTransfer transfer, byte[] buffer) {
        return true;
    }

    private void updateTimeStamp() {
        //primary
        Long timeStampPrimary = dbH.findMaxTimestamp(false, SyncRecord.TYPE_PHOTO);
        if (timeStampPrimary == null) {
            timeStampPrimary = 0L;
        }
        if (timeStampPrimary > currentTimeStamp) {
            logDebug("Update primary photo timestamp with: " + timeStampPrimary);
            updateCurrentTimeStamp(timeStampPrimary);
        } else {
            logDebug("Primary photo timestamp is: " + currentTimeStamp);
        }

        Long timeStampPrimaryVideo = dbH.findMaxTimestamp(false, SyncRecord.TYPE_VIDEO);
        if (timeStampPrimaryVideo == null) {
            timeStampPrimaryVideo = 0L;
        }
        if (timeStampPrimaryVideo > currentVideoTimeStamp) {
            logDebug("Update primary video timestamp with: " + timeStampPrimaryVideo);
            updateCurrentVideoTimeStamp(timeStampPrimaryVideo);
        } else {
            logDebug("Primary video timestamp is: " + currentVideoTimeStamp);
        }

        //secondary
        if (secondaryEnabled) {
            Long timeStampSecondary = dbH.findMaxTimestamp(true, SyncRecord.TYPE_PHOTO);
            if (timeStampSecondary == null) {
                timeStampSecondary = 0L;
            }
            if (timeStampSecondary > secondaryTimeStamp) {
                logDebug("Update secondary photo timestamp with: " + timeStampSecondary);
                updateSecondaryTimeStamp(timeStampSecondary);
            } else {
                logDebug("Secondary photo timestamp is: " + secondaryTimeStamp);
            }

            Long timeStampSecondaryVideo = dbH.findMaxTimestamp(true, SyncRecord.TYPE_VIDEO);
            if (timeStampSecondaryVideo == null) {
                timeStampSecondaryVideo = 0L;
            }
            if (timeStampSecondaryVideo > secondaryVideoTimeStamp) {
                logDebug("Update secondary video timestamp with: " + timeStampSecondaryVideo);
                updateSecondaryVideoTimeStamp(timeStampSecondaryVideo);
            } else {
                logDebug("Secondary video timestamp is: " + secondaryVideoTimeStamp);
            }
        }
    }

    private void updateCurrentTimeStamp(long timeStamp) {
        currentTimeStamp = timeStamp;
        dbH.setCamSyncTimeStamp(currentTimeStamp);
    }

    private void updateCurrentVideoTimeStamp(long timeStamp) {
        currentVideoTimeStamp = timeStamp;
        dbH.setCamVideoSyncTimeStamp(currentVideoTimeStamp);
    }

    private void updateSecondaryTimeStamp(long timeStamp) {
        secondaryTimeStamp = timeStamp;
        dbH.setSecSyncTimeStamp(secondaryTimeStamp);
    }

    private void updateSecondaryVideoTimeStamp(long timeStamp) {
        secondaryVideoTimeStamp = timeStamp;
        dbH.setSecVideoSyncTimeStamp(secondaryVideoTimeStamp);
    }

    private boolean isCompressedVideoPending() {
        return dbH.findVideoSyncRecordsByState(STATUS_TO_COMPRESS).size() > 0 && !String.valueOf(VIDEO_QUALITY_ORIGINAL).equals(prefs.getUploadVideoQuality());
    }

    private boolean isCompressorAvailable() {
        if (mVideoCompressor == null) {
            return true;
        } else {
            return !mVideoCompressor.isRunning();
        }
    }

    private void startVideoCompression() {
        List<SyncRecord> fullList = dbH.findVideoSyncRecordsByState(STATUS_TO_COMPRESS);
        if (megaApi.getNumPendingUploads() <= 0) {
            megaApi.resetTotalUploads();
        }
        totalUploaded = 0;
        totalToUpload = 0;

        mVideoCompressor = new VideoCompressor(this, this, Integer.parseInt(prefs.getUploadVideoQuality()));
        mVideoCompressor.setPendingList(fullList);
        mVideoCompressor.setOutputRoot(tempRoot);
        long totalPendingSizeInMB = mVideoCompressor.getTotalInputSize() / (1024 * 1024);
        logDebug("Total videos count are " + fullList.size() + ", " + totalPendingSizeInMB + " mb to Conversion");

        if (shouldStartVideoCompression(totalPendingSizeInMB)) {
            Thread t = new Thread(() -> {
                logDebug("Starting compressor");
                mVideoCompressor.start();
            });
            t.start();
        } else {
            logDebug("Compression queue bigger than setting, show notification to user.");
            finish();
            Intent intent = new Intent(this, ManagerActivityLollipop.class);
            intent.setAction(ACTION_SHOW_SETTINGS);
            PendingIntent pendingIntent = PendingIntent.getActivity(this, 0, intent, PendingIntent.FLAG_IMMUTABLE);
            String title = getString(R.string.title_compression_size_over_limit);
            String size = prefs.getChargingOnSize();
            String message = getString(R.string.message_compression_size_over_limit,
                    getString(R.string.label_file_size_mega_byte, String.valueOf(size)));
            showNotification(title, message, pendingIntent, true);
        }
    }

    private boolean shouldStartVideoCompression(long queueSize) {
        if (isChargingRequired(queueSize) && !isCharging(this)) {
            logDebug("Should not start video compression.");
            return false;
        }
        return true;
    }

    @Override
    public void onInsufficientSpace() {
        logWarning("Insufficient space for video compression.");
        finish();
        Intent intent = new Intent(this, ManagerActivityLollipop.class);
        PendingIntent pendingIntent = PendingIntent.getActivity(this, 0, intent, PendingIntent.FLAG_IMMUTABLE);
        String title = getResources().getString(R.string.title_out_of_space);
        String message = getResources().getString(R.string.message_out_of_space);
        showNotification(title, message, pendingIntent, true);
    }

    public synchronized void onCompressUpdateProgress(int progress) {
        if (!canceled) {
            String message = getString(R.string.message_compress_video, progress + "%");
            String subText = getString(R.string.title_compress_video, mVideoCompressor.getCurrentFileIndex(), mVideoCompressor.getTotalCount());
            showProgressNotification(progress, mPendingIntent, message, subText, "");
        }
    }

    public synchronized void onCompressSuccessful(SyncRecord record) {
        logDebug("Compression successfully for file with timestamp: " + record.getTimestamp());
        dbH.updateSyncRecordStatusByLocalPath(STATUS_PENDING, record.getLocalPath(), record.isSecondary());
    }

    public synchronized void onCompressNotSupported(SyncRecord record) {
        logDebug("Compression failed, not support for file with timestampe: " + record.getTimestamp());
    }

    public synchronized void onCompressFailed(SyncRecord record) {
        String localPath = record.getLocalPath();
        boolean isSecondary = record.isSecondary();
        logWarning("Compression failed for file with timestampe:  " + record.getTimestamp());

        File srcFile = new File(localPath);
        if (srcFile.exists()) {
            try {
                StatFs stat = new StatFs(tempRoot);
                double availableFreeSpace = stat.getAvailableBytes();
                if (availableFreeSpace > srcFile.length()) {
                    logDebug("Can not compress but got enough disk space, so should be un-supported format issue");
                    String newPath = record.getNewPath();
                    File temp = new File(newPath);
                    dbH.updateSyncRecordStatusByLocalPath(STATUS_PENDING, localPath, isSecondary);
                    if (newPath.startsWith(tempRoot) && temp.exists()) {
                        temp.delete();
                    }
                } else {
                    //record will remain in DB and will be re-compressed next launch
                }
            } catch (Exception ex) {
                logError("Exception happens, cache folder is deleted: " + ex.toString());
            }
        } else {
            logWarning("Compressed video not exists, remove from DB");
            dbH.deleteSyncRecordByLocalPath(localPath, isSecondary);
        }
    }

    public void onCompressFinished(String currentIndexString) {
        if (!canceled) {
            logDebug("Preparing to upload compressed video.");
            ArrayList<SyncRecord> compressedList = new ArrayList<>(dbH.findVideoSyncRecordsByState(STATUS_PENDING));
            if (compressedList.size() > 0) {
                logDebug("Start to upload " + compressedList.size() + " compressed videos.");
                startParallelUpload(compressedList, true);
            } else {
                onQueueComplete();
            }
        } else {
            logDebug("Compress finished, but process is canceled.");
        }
    }

    private synchronized void updateProgressNotification() {
        //refresh UI every 1 seconds to avoid too much workload on main thread
        long now = System.currentTimeMillis();
        if (now - lastUpdated > ONTRANSFERUPDATE_REFRESH_MILLIS) {
            lastUpdated = now;
        } else {
            return;
        }

        int pendingTransfers = megaApi.getNumPendingUploads();
        int totalTransfers = megaApi.getTotalUploads();
        long totalSizePendingTransfer = megaApi.getTotalUploadBytes();
        long totalSizeTransferred = megaApi.getTotalUploadedBytes();

        int progressPercent = (int) Math.round((double) totalSizeTransferred / totalSizePendingTransfer * 100);

        String message;
        if (totalTransfers == 0) {
            message = getString(R.string.download_preparing_files);
        } else {
            int inProgress;
            if (pendingTransfers == 0) {
                inProgress = totalTransfers - pendingTransfers;
            } else {
                inProgress = totalTransfers - pendingTransfers + 1;
            }

            sendBroadcast(new Intent(ACTION_UPDATE_CU)
                    .putExtra(PROGRESS, progressPercent)
                    .putExtra(PENDING_TRANSFERS, pendingTransfers));

            if (megaApi.areTransfersPaused(MegaTransfer.TYPE_UPLOAD)) {
                message = StringResourcesUtils.getString(R.string.upload_service_notification_paused, inProgress, totalTransfers);
            } else {
                message = StringResourcesUtils.getString(R.string.upload_service_notification, inProgress, totalTransfers);
            }
        }

        String info = getProgressSize(this, totalSizeTransferred, totalSizePendingTransfer);
        PendingIntent pendingIntent = PendingIntent.getActivity(this, 0, mIntent, PendingIntent.FLAG_IMMUTABLE);
        showProgressNotification(progressPercent, pendingIntent, message, info, getString(R.string.settings_camera_notif_title));
    }

    private Notification createNotification(String title, String content, PendingIntent intent, boolean isAutoCancel) {
        if (Build.VERSION.SDK_INT >= Build.VERSION_CODES.O) {
            NotificationChannel channel = new NotificationChannel(notificationChannelId, notificationChannelName, NotificationManager.IMPORTANCE_DEFAULT);
            channel.setShowBadge(false);
            channel.setSound(null, null);
            mNotificationManager.createNotificationChannel(channel);
        }

        mBuilder = new NotificationCompat.Builder(this, notificationChannelId);
        mBuilder.setSmallIcon(R.drawable.ic_stat_camera_sync)
                .setOngoing(false)
                .setContentTitle(title)
                .setStyle(new NotificationCompat.BigTextStyle().bigText(content))
                .setContentText(content)
                .setOnlyAlertOnce(true)
                .setAutoCancel(isAutoCancel);

        if (intent != null) {
            mBuilder.setContentIntent(intent);
        }
        return mBuilder.build();
    }

    private void showNotification(String title, String content, PendingIntent intent, boolean isAutoCancel) {
        mNotification = createNotification(title, content, intent, isAutoCancel);
        mNotificationManager.notify(notificationId, mNotification);
    }

    private void showProgressNotification(int progressPercent, PendingIntent pendingIntent, String message, String subText, String contentText) {
        mNotification = null;
        mBuilder = new NotificationCompat.Builder(this, notificationChannelId);
        mBuilder.setSmallIcon(R.drawable.ic_stat_camera_sync)
                .setProgress(100, progressPercent, false)
                .setContentIntent(pendingIntent)
                .setOngoing(true)
                .setStyle(new NotificationCompat.BigTextStyle().bigText(subText))
                .setContentTitle(message)
                .setContentText(contentText)
                .setOnlyAlertOnce(true);

        if (Build.VERSION.SDK_INT >= Build.VERSION_CODES.O) {
            NotificationChannel channel = new NotificationChannel(notificationChannelId, notificationChannelName, NotificationManager.IMPORTANCE_DEFAULT);
            channel.setShowBadge(true);
            channel.setSound(null, null);
            mNotificationManager.createNotificationChannel(channel);
            mBuilder.setSubText(subText);
        } else if (Build.VERSION.SDK_INT >= Build.VERSION_CODES.N) {
            mBuilder.setSubText(subText);
        } else {
            mBuilder.setColor(ContextCompat.getColor(this, R.color.red_600_red_300))
                    .setContentInfo(subText);
        }
        mNotification = mBuilder.build();
        mNotificationManager.notify(notificationId, mNotification);
    }

    private void showStorageOverQuotaNotification() {
        logDebug("Show storage over quota notification.");

        String contentText = getString(R.string.download_show_info);
        String message = getString(R.string.overquota_alert_title);

        Intent intent = new Intent(this, ManagerActivityLollipop.class);
        intent.setAction(ACTION_OVERQUOTA_STORAGE);

        NotificationCompat.Builder builder = new NotificationCompat.Builder(this, OVER_QUOTA_NOTIFICATION_CHANNEL_ID);
        builder.setSmallIcon(R.drawable.ic_stat_camera_sync)
<<<<<<< HEAD
                .setContentIntent(PendingIntent.getActivity(mContext, 0, intent, PendingIntent.FLAG_IMMUTABLE))
=======
                .setContentIntent(PendingIntent.getActivity(this, 0, intent, 0))
>>>>>>> d0f446f5
                .setAutoCancel(true)
                .setTicker(contentText)
                .setContentTitle(message)
                .setOngoing(false);
        if (Build.VERSION.SDK_INT >= Build.VERSION_CODES.O) {
            NotificationChannel channel = new NotificationChannel(OVER_QUOTA_NOTIFICATION_CHANNEL_ID, notificationChannelName, NotificationManager.IMPORTANCE_DEFAULT);
            channel.setShowBadge(true);
            channel.setSound(null, null);
            mNotificationManager.createNotificationChannel(channel);
            builder.setContentText(contentText);
        } else if (Build.VERSION.SDK_INT >= Build.VERSION_CODES.N) {
            builder.setContentText(contentText);
        } else {
            builder.setContentInfo(contentText)
                    .setColor(ContextCompat.getColor(this, R.color.red_600_red_300));

        }
        mNotificationManager.notify(NOTIFICATION_STORAGE_OVERQUOTA, builder.build());
    }

    private void removeGPSCoordinates(String filePath) {
        try {
            ExifInterface exif = new ExifInterface(filePath);
            exif.setAttribute(ExifInterface.TAG_GPS_LONGITUDE, "0/1,0/1,0/1000");
            exif.setAttribute(ExifInterface.TAG_GPS_LONGITUDE_REF, "0");
            exif.setAttribute(ExifInterface.TAG_GPS_LATITUDE, "0/1,0/1,0/1000");
            exif.setAttribute(ExifInterface.TAG_GPS_LATITUDE_REF, "0");
            exif.setAttribute(ExifInterface.TAG_GPS_ALTITUDE, "0/1,0/1,0/1000");
            exif.setAttribute(ExifInterface.TAG_GPS_ALTITUDE_REF, "0");
            exif.saveAttributes();
        } catch (IOException e) {
            logError("Exception", e);
            e.printStackTrace();
        }
    }

    private String createTempFile(SyncRecord file) {
        File srcFile = new File(file.getLocalPath());
        if (!srcFile.exists()) {
            logError(ERROR_SOURCE_FILE_NOT_EXIST);
            return ERROR_SOURCE_FILE_NOT_EXIST;
        }

        try {
            StatFs stat = new StatFs(tempRoot);
            double availableFreeSpace = stat.getAvailableBytes();
            if (availableFreeSpace <= srcFile.length()) {
                logError(ERROR_NOT_ENOUGH_SPACE);
                return ERROR_NOT_ENOUGH_SPACE;
            }
        } catch (Exception ex) {
            ex.printStackTrace();
            logError("Exception", ex);
        }

        String destPath = file.getNewPath();
        File destFile = new File(destPath);
        try {
            copyFile(srcFile, destFile);
            removeGPSCoordinates(destPath);
        } catch (IOException e) {
            e.printStackTrace();
            logError(ERROR_CREATE_FILE_IO_ERROR, e);
            return ERROR_CREATE_FILE_IO_ERROR;
        }
        return destPath;
    }

    private String getNoneDuplicatedDeviceFileName(String fileName, int index) {
        if (index == 0) {
            return fileName;
        }

        String name = "", extension = "";
        int pos = fileName.lastIndexOf(".");
        if (pos > 0) {
            name = fileName.substring(0, pos);
            extension = fileName.substring(pos);
        }

        fileName = name + "_" + index + extension;
        return fileName;
    }

    private float[] getGPSCoordinates(String filePath, boolean isVideo) {
        float output[] = new float[2];
        try {
            if (isVideo) {
                MediaMetadataRetriever retriever = new MediaMetadataRetriever();
                retriever.setDataSource(filePath);

                String location = retriever.extractMetadata(MediaMetadataRetriever.METADATA_KEY_LOCATION);
                if (location != null) {
                    boolean secondTry = false;
                    try {
                        final int mid = location.length() / 2; //get the middle of the String
                        String[] parts = {location.substring(0, mid), location.substring(mid)};

                        output[0] = Float.parseFloat(parts[0]);
                        output[1] = Float.parseFloat(parts[1]);

                    } catch (Exception exc) {
                        secondTry = true;
                        logError("Exception, second try to set GPS coordinates", exc);
                    }

                    if (secondTry) {
                        try {
                            String latString = location.substring(0, 7);
                            String lonString = location.substring(8, 17);

                            output[0] = Float.parseFloat(latString);
                            output[1] = Float.parseFloat(lonString);

                        } catch (Exception ex) {
                            logError("Exception again, no chance to set coordinates of video", ex);
                        }
                    }
                } else {
                    logWarning("No location info");
                }
                retriever.release();
            } else {
                ExifInterface exif = new ExifInterface(filePath);
                exif.getLatLong(output);
            }
        } catch (Exception e) {
            e.printStackTrace();
            logError("Exception", e);
        }
        return output;
    }

    /**
     * Check if there's a node with the same fingerprint in cloud drive. In order to avoid uploading duplicate file.
     * <p>
     * NOTE: only looking for the node by original fingerprint is not enough,
     * because some old nodes don't have the attribute[OriginalFingerprint].
     * In this case, should also looking for the node by attribute[Fingerprint].
     *
     * @param localFingerPrint Fingerprint of the local file.
     * @param parentNode       Prefered parent node, could be null for searching all the place in cloud drive.
     * @return A node with the same fingerprint, or null when cannot find.
     */
    private MegaNode getPossibleNodeFromCloud(String localFingerPrint, MegaNode parentNode) {
        MegaNode preferNode;

        // Try to find the node by original fingerprint from the selected parent folder.
        MegaNodeList possibleNodeListFPO = megaApi.getNodesByOriginalFingerprint(localFingerPrint, parentNode);
        preferNode = getFirstNodeFromList(possibleNodeListFPO);
        if (preferNode != null) {
            logDebug("Found node by original fingerprint with the same local fingerprint in node with handle: " + parentNode.getHandle() + ", node handle: " + preferNode.getHandle());
            return preferNode;
        }

        // Try to find the node by fingerprint from the selected parent folder.
        preferNode = megaApi.getNodeByFingerprint(localFingerPrint, parentNode);
        if (preferNode != null) {
            logDebug("Found node by fingerprint with the same local fingerprint in node with handle: " + parentNode.getHandle() + ", node handle: " + preferNode.getHandle());
            return preferNode;
        }

        // Try to find the node by original fingerprint in the account.
        possibleNodeListFPO = megaApi.getNodesByOriginalFingerprint(localFingerPrint, null);
        preferNode = getFirstNodeFromList(possibleNodeListFPO);
        if (preferNode != null) {
            logDebug("Found node by original fingerprint with the same local fingerprint in the account, node handle: " + preferNode.getHandle());
            return preferNode;
        }

        // Try to find the node by fingerprint in the account.
        preferNode = megaApi.getNodeByFingerprint(localFingerPrint);
        if (preferNode != null) {
            logDebug("Found node by fingerprint with the same local fingerprint in the account, node handle: " + preferNode.getHandle());
            return preferNode;
        }

        return null;
    }

    private MegaNode getFirstNodeFromList(MegaNodeList megaNodeList) {
        if (megaNodeList != null && megaNodeList.size() > 0) {
            return megaNodeList.get(0);
        }
        return null;
    }

    private void releaseLocks() {
        if ((lock != null) && (lock.isHeld())) {
            try {
                lock.release();
            } catch (Exception ex) {
                ex.printStackTrace();
            }
        }
        if ((wl != null) && (wl.isHeld())) {
            try {
                wl.release();
            } catch (Exception ex) {
                ex.printStackTrace();
            }
        }
    }

    private boolean isChargingRequired(long queueSize) {
        initDbH();
        MegaPreferences preferences = dbH.getPreferences();
        if (preferences != null && preferences.getConversionOnCharging() != null) {
            if (Boolean.parseBoolean(preferences.getConversionOnCharging())) {
                int queueSizeLimit = Integer.parseInt(preferences.getChargingOnSize());
                if (queueSize > queueSizeLimit) {
                    logDebug("isChargingRequired " + true + ", queue size is " + queueSize + ", limit size is " + queueSizeLimit);
                    return true;
                }
            }
        }
        logDebug("isChargingRequired " + false);
        return false;
    }

    private void initDbH() {
        if (dbH == null) {
            dbH = DatabaseHandler.getDbHandler(getApplicationContext());
        }
    }

    private boolean isDeviceLowOnBattery(Intent intent) {
        if (intent == null) {
            return false;
        }
        int level = intent.getIntExtra(BatteryManager.EXTRA_LEVEL, -1);
        logDebug("Device battery level is " + level);
        return level <= LOW_BATTERY_LEVEL && !isCharging(CameraUploadsService.this);
    }
}<|MERGE_RESOLUTION|>--- conflicted
+++ resolved
@@ -2009,11 +2009,7 @@
 
         NotificationCompat.Builder builder = new NotificationCompat.Builder(this, OVER_QUOTA_NOTIFICATION_CHANNEL_ID);
         builder.setSmallIcon(R.drawable.ic_stat_camera_sync)
-<<<<<<< HEAD
-                .setContentIntent(PendingIntent.getActivity(mContext, 0, intent, PendingIntent.FLAG_IMMUTABLE))
-=======
-                .setContentIntent(PendingIntent.getActivity(this, 0, intent, 0))
->>>>>>> d0f446f5
+                .setContentIntent(PendingIntent.getActivity(this, 0, intent, PendingIntent.FLAG_IMMUTABLE))
                 .setAutoCancel(true)
                 .setTicker(contentText)
                 .setContentTitle(message)
