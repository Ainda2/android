package mega.privacy.android.app.utils

import android.annotation.SuppressLint
import android.app.Activity
import android.content.Context
import android.content.DialogInterface.BUTTON_POSITIVE
import android.content.Intent
import android.os.Bundle
import android.view.View.GONE
import android.view.View.VISIBLE
import android.view.inputmethod.EditorInfo
import android.widget.EditText
import android.widget.TextView
import androidx.appcompat.app.AlertDialog
import androidx.core.widget.doAfterTextChanged
import com.google.android.material.dialog.MaterialAlertDialogBuilder
import mega.privacy.android.app.MegaApplication
import mega.privacy.android.app.MimeTypeList
import mega.privacy.android.app.R
import mega.privacy.android.app.components.twemoji.EmojiEditText
import mega.privacy.android.app.interfaces.ActionNodeCallback
import mega.privacy.android.app.interfaces.SnackbarShower
import mega.privacy.android.app.interfaces.showSnackbar
import mega.privacy.android.app.listeners.MoveListener
import mega.privacy.android.app.listeners.RemoveListener
import mega.privacy.android.app.listeners.RenameListener
import mega.privacy.android.app.lollipop.FileExplorerActivityLollipop
import mega.privacy.android.app.textFileEditor.TextFileEditorActivity
import mega.privacy.android.app.textFileEditor.TextFileEditorActivity.Companion.FROM_HOME_PAGE
import mega.privacy.android.app.textFileEditor.TextFileEditorViewModel.Companion.CREATE_MODE
import mega.privacy.android.app.textFileEditor.TextFileEditorViewModel.Companion.MODE
import mega.privacy.android.app.utils.ColorUtils.setErrorAwareInputAppearance
import mega.privacy.android.app.utils.Constants.*
import mega.privacy.android.app.utils.FileUtil.TXT_EXTENSION
import mega.privacy.android.app.utils.MegaNodeUtil.getRootParentNode
import mega.privacy.android.app.utils.RunOnUIThreadUtils.runDelay
import mega.privacy.android.app.utils.StringResourcesUtils.getString
import mega.privacy.android.app.utils.TextUtil.getCursorPositionOfName
import mega.privacy.android.app.utils.TextUtil.isTextEmpty
import mega.privacy.android.app.utils.Util.*
import nz.mega.documentscanner.utils.ViewUtils.hideKeyboard
import nz.mega.sdk.MegaChatApiJava.MEGACHAT_INVALID_HANDLE
import nz.mega.sdk.MegaNode
import java.util.*

object MegaNodeDialogUtil {
    private const val TYPE_RENAME = 0
    private const val TYPE_NEW_FOLDER = 1
    private const val TYPE_NEW_FILE = 2
    private const val TYPE_NEW_URL_FILE = 3
    private const val TYPE_NEW_TXT_FILE = 4
    const val IS_NEW_TEXT_FILE_SHOWN = "IS_NEW_TEXT_FILE_SHOWN"
    const val NEW_TEXT_FILE_TEXT = "NEW_TEXT_FILE_TEXT"
    private const val ERROR_EMPTY_EXTENSION = "ERROR_EMPTY_EXTENSION"
    private const val ERROR_DIFFERENT_EXTENSION = "ERROR_DIFFERENT_EXTENSION"
    private const val NO_ERROR = "NO_ERROR"

    /**
     * Creates and shows a TYPE_RENAME dialog to rename a node.
     *
     * @param context            Current context.
     * @param node               A valid node.
     * @param snackbarShower     Interface to show snackbar.
     * @param actionNodeCallback Callback to finish the rename action if needed, null otherwise.
     * @return The rename dialog.
     */
    @JvmStatic
    fun showRenameNodeDialog(
        context: Context,
        node: MegaNode,
        snackbarShower: SnackbarShower?,
        actionNodeCallback: ActionNodeCallback?
    ): AlertDialog {
        val renameDialogBuilder = MaterialAlertDialogBuilder(context)

        renameDialogBuilder
            .setTitle(getString(R.string.context_rename))
            .setPositiveButton(R.string.context_rename, null)
            .setNegativeButton(R.string.general_cancel, null)

        return setFinalValuesAndShowDialog(
            context, node, actionNodeCallback, snackbarShower,
            null, null, false, renameDialogBuilder, TYPE_RENAME
        )
    }

    /**
     * Creates and shows a TYPE_NEW_FOLDER dialog to create a new folder.
     *
     * @param context            Current context.
     * @param actionNodeCallback Callback to finish the create folder action if needed, null otherwise.
     * @return The create new folder dialog.
     */
    @JvmStatic
    fun showNewFolderDialog(
        context: Context,
        actionNodeCallback: ActionNodeCallback?
    ): AlertDialog {
        val newFolderDialogBuilder = MaterialAlertDialogBuilder(context)

        newFolderDialogBuilder
            .setTitle(R.string.menu_new_folder)
            .setPositiveButton(R.string.general_create, null)
            .setNegativeButton(R.string.general_cancel, null)

        return setFinalValuesAndShowDialog(
            context, null, actionNodeCallback, null,
            null, null, false, newFolderDialogBuilder, TYPE_NEW_FOLDER
        )
    }

    /**
     * Creates and shows a TYPE_NEW_FILE dialog to create a new file.
     *
     * @param context Current context.
     * @param parent  A valid node. Specifically the parent in which the folder will be created.
     * @param data    Valid data. Specifically the content of the new file.
     * @return The create new file dialog.
     */
    @JvmStatic
    fun showNewFileDialog(context: Context, parent: MegaNode, data: String): AlertDialog {
        val newFileDialogBuilder = MaterialAlertDialogBuilder(context)

        newFileDialogBuilder
            .setTitle(R.string.context_new_file_name)
            .setPositiveButton(R.string.general_ok, null)
            .setNegativeButton(R.string.general_cancel, null)

        return setFinalValuesAndShowDialog(
            context, parent, null, null,
            data, null, false, newFileDialogBuilder, TYPE_NEW_FILE
        )
    }

    /**
     * Creates and shows a TYPE_NEW_URL_FILE dialog to create a new URL file.
     *
     * @param context        Current context.
     * @param parent         A valid node. Specifically the parent in which the folder will be created.
     * @param data           Valid data. Specifically the content of the new URL file.
     * @param defaultURLName Default name of the URL if has, null otherwise.
     * @return The create new URL file dialog.
     */
    @JvmStatic
    fun showNewURLFileDialog(
        context: Context,
        parent: MegaNode,
        data: String,
        defaultURLName: String?
    ): AlertDialog {
        val newURLFileDialogBuilder = MaterialAlertDialogBuilder(context)

        newURLFileDialogBuilder
            .setTitle(R.string.dialog_title_new_link)
            .setPositiveButton(R.string.general_ok, null)
            .setNegativeButton(R.string.general_cancel, null)

        return setFinalValuesAndShowDialog(
            context, parent, null, null,
            data, defaultURLName, false, newURLFileDialogBuilder, TYPE_NEW_URL_FILE
        )
    }

    /**
     * Creates and shows a TYPE_NEW_TXT_FILE dialog to create a new text file.
     *
     * @param context   Current context.
     * @param parent    A valid node. Specifically the parent in which the file will be created.
     * @param typedName The previous typed text.
     * @param fromHome  True if the text file will be created from Homepage, false otherwise.
     * @return The create new text file dialog.
     */
    @JvmStatic
    fun showNewTxtFileDialog(
        context: Context,
        parent: MegaNode,
        typedName: String?,
        fromHome: Boolean
    ): AlertDialog {
        val newTxtFileDialogBuilder = MaterialAlertDialogBuilder(context)

        newTxtFileDialogBuilder
            .setTitle(R.string.dialog_title_new_text_file)
            .setPositiveButton(R.string.general_create, null)
            .setNegativeButton(R.string.general_cancel, null)

        val dialog = setFinalValuesAndShowDialog(
            context,
            parent,
            null,
            null,
            null,
            null,
            fromHome,
            newTxtFileDialogBuilder,
            TYPE_NEW_TXT_FILE
        )

        if (typedName != null && typedName != TXT_EXTENSION) {
            dialog.findViewById<EmojiEditText>(R.id.type_text)?.setText(typedName)
        }

        return dialog
    }

    /**
     * Finishes the initialization of the dialog and shows it.
     *
     * @param context            Current context.
     * @param node               A valid node if needed to confirm the action, null otherwise.
     * @param actionNodeCallback Callback to finish the node action if needed, null otherwise.
     * @param snackbarShower     Interface to show snackbar.
     * @param data               Valid data if needed to confirm the action, null otherwise.
     * @param defaultURLName     The default URL name if the dialog is TYPE_NEW_URL_FILE.
     * @param fromHome           True if the text file will be created from Homepage, false otherwise.
     * @param builder            The AlertDialog.Builder to create and show the final dialog.
     * @param dialogType         Indicates the type of dialog. It can be:
     *                              - TYPE_RENAME:       Rename action.
     *                              - TYPE_NEW_FOLDER:   Create new folder action.
     *                              - TYPE_NEW_FILE:     Create new file action.
     *                              - TYPE_NEW_URL_FILE: Create new URL file action.
     * @return The created dialog.
     */
    private fun setFinalValuesAndShowDialog(
        context: Context,
        node: MegaNode?,
        actionNodeCallback: ActionNodeCallback?,
        snackbarShower: SnackbarShower?,
        data: String?,
        defaultURLName: String?,
        fromHome: Boolean,
        builder: AlertDialog.Builder,
        dialogType: Int
    ): AlertDialog {
        builder.setView(R.layout.dialog_create_rename_node)

        val dialog = builder.create()

        dialog.apply {
            setOnShowListener {
                val typeText = findViewById<EmojiEditText>(R.id.type_text)
                val errorText = findViewById<TextView>(R.id.error_text)

                typeText?.apply {
                    when (dialogType) {
                        TYPE_RENAME -> {
                            if (node != null) {
                                setText(node.name)
                                setSelection(0, getCursorPositionOfName(node.isFile, node.name))
                            }
                        }
                        TYPE_NEW_FOLDER -> {
                            setHint(R.string.context_new_folder_name)
                        }
                        TYPE_NEW_FILE -> {
                            setHint(R.string.context_new_file_name_hint)
                        }
                        TYPE_NEW_URL_FILE -> {
                            if (isTextEmpty(defaultURLName)) setHint(R.string.context_new_link_name)
                            else {
                                setText(defaultURLName)
                                setSelection(0, getCursorPositionOfName(false, defaultURLName))
                            }
                        }
                        TYPE_NEW_TXT_FILE -> {
                            setHint(R.string.context_new_file_name)
                            setText(TXT_EXTENSION)
                            runDelay(SHOW_IM_DELAY.toLong()) { setSelection(0) }
                        }
                    }

                    doAfterTextChanged {
                        quitDialogError(typeText, errorText)
                    }

                    setOnEditorActionListener { _, actionId, _ ->
                        if (actionId == EditorInfo.IME_ACTION_DONE) {
                            checkActionDialogValue(
                                context, node, actionNodeCallback, snackbarShower,
                                typeText, data, errorText, fromHome, dialog, dialogType
                            )
                        }

                        false
                    }
                }

                quitDialogError(typeText, errorText)

                dialog.getButton(BUTTON_POSITIVE)
                    .setOnClickListener {
                        checkActionDialogValue(
                            context, node, actionNodeCallback, snackbarShower,
                            typeText, data, errorText, fromHome, dialog, dialogType
                        )
                    }

                showKeyboardDelayed(typeText)
            }
        }.show()

        return dialog
    }

    /**
     * Checks, after user's confirmation, if the typed value is valid.
     * - If so, confirms the action.
     * - If not, shows the error in question.
     *
     * @param context            Current context.
     * @param node               A valid node if needed to confirm the action, null otherwise.
     * @param actionNodeCallback Callback to finish the node action if needed, null otherwise.
     * @param snackbarShower     Interface to show snackbar.
     * @param typeText           The input text field.
     * @param data               Valid data if needed to confirm the action, null otherwise.
     * @param errorText          The text field to show the error.
     * @param fromHome           True if the text file will be created from Homepage, false otherwise.
     * @param dialog             The AlertDialog to check.
     * @param dialogType         Indicates the type of dialog. It can be:
     *                              - TYPE_RENAME:       Rename action.
     *                              - TYPE_NEW_FOLDER:   Create new folder action.
     *                              - TYPE_NEW_FILE:     Create new file action.
     *                              - TYPE_NEW_URL_FILE: Create new URL file action.
     */
    private fun checkActionDialogValue(
        context: Context,
        node: MegaNode?,
        actionNodeCallback: ActionNodeCallback?,
        snackbarShower: SnackbarShower?,
        typeText: EditText?,
        data: String?,
        errorText: TextView?,
        fromHome: Boolean,
        dialog: AlertDialog,
        dialogType: Int
    ) {
        val typedString = typeText?.text.toString().trim()

        when {
            typedString.isEmpty() -> {
                showDialogError(
                    typeText,
                    errorText,
                    getString(R.string.invalid_string)
                )
            }
            NODE_NAME_REGEX.matcher(typedString).find() -> {
                showDialogError(
                    typeText,
                    errorText,
                    getString(R.string.invalid_characters_defined)
                )
            }
            nameAlreadyExists(typedString, dialogType == TYPE_RENAME, node) -> {
                showDialogError(
                    typeText,
                    errorText,
                    getString(
                        if (dialogType == TYPE_RENAME || dialogType == TYPE_NEW_FOLDER) R.string.same_item_name_warning
                        else R.string.same_file_name_warning
                    )
                )
            }
            else -> {
                when (dialogType) {
                    TYPE_RENAME -> {
                        if (node != null && typedString != node.name) {
                            if (isOffline(context)) {
                                return
                            }

                            val oldMimeType = MimeTypeList.typeForName(node.name)
                            var newExtension = MimeTypeList.typeForName(typedString).extension
<<<<<<< HEAD
=======
                            if (newExtension == typedString.toLowerCase(Locale.ROOT)) newExtension =
                                ""
>>>>>>> 9f647346

                            when (if (node.isFolder) NO_ERROR else isValidRenameDialogValue(
                                oldMimeType,
                                newExtension
                            )) {
                                ERROR_EMPTY_EXTENSION -> {
                                    typeText?.hideKeyboard()

                                    showDialogError(
                                        typeText,
                                        errorText,
                                        getString(
                                            R.string.file_without_extension,
                                            oldMimeType.extension
                                        )
                                    )

                                    snackbarShower?.showSnackbar(
                                        SNACKBAR_TYPE,
                                        getString(R.string.file_without_extension_warning),
                                        MEGACHAT_INVALID_HANDLE
                                    )

                                    return
                                }
                                ERROR_DIFFERENT_EXTENSION -> {
                                    typeText?.hideKeyboard()

                                    showFileExtensionWarning(
                                        context,
                                        node,
                                        typedString,
                                        oldMimeType.extension,
                                        newExtension,
                                        snackbarShower,
                                        actionNodeCallback
                                    )
                                }
                                NO_ERROR -> {
                                    confirmRenameAction(
                                        context,
                                        node,
                                        typedString,
                                        snackbarShower,
                                        actionNodeCallback
                                    )
                                }
                            }
                        }
                    }
                    TYPE_NEW_FOLDER -> {
                        actionNodeCallback?.createFolder(typedString)
                    }
                    TYPE_NEW_FILE -> {
                        if (context is FileExplorerActivityLollipop) {
                            context.createFile(typedString, data, node, false)
                        }
                    }
                    TYPE_NEW_URL_FILE -> {
                        if (context is FileExplorerActivityLollipop) {
                            context.createFile(typedString, data, node, true)
                        }
                    }
                    TYPE_NEW_TXT_FILE -> {
                        val textFileEditor = Intent(context, TextFileEditorActivity::class.java)
                            .putExtra(MODE, CREATE_MODE)
                            .putExtra(INTENT_EXTRA_KEY_FILE_NAME, typedString)
                            .putExtra(INTENT_EXTRA_KEY_HANDLE, node?.handle)
                            .putExtra(FROM_HOME_PAGE, fromHome)

                        context.startActivity(textFileEditor)
                    }
                }

                dialog.dismiss()
            }
        }
    }

    /**
     * Confirms the rename action.
     *
     * @param context            Current context.
     * @param node               A valid node if needed to confirm the action, null otherwise.
     * @param typedString        Typed name.
     * @param snackbarShower     Interface to show snackbar.
     * @param actionNodeCallback Callback to finish the node action if needed, null otherwise.
     */
    private fun confirmRenameAction(
        context: Context,
        node: MegaNode,
        typedString: String,
        snackbarShower: SnackbarShower?,
        actionNodeCallback: ActionNodeCallback?
    ) {
        val megaApi = MegaApplication.getInstance().megaApi

        megaApi.renameNode(
            node,
            typedString,
            RenameListener(
                snackbarShower,
                context,
                showSnackbar = true,
                isMyChatFilesFolder = false,
                actionNodeCallback = actionNodeCallback
            )
        )

        actionNodeCallback?.actionConfirmed()
    }

    /**
     * Checks if should allow the rename action:
     * - Should allow it if the new file name has the same extension than the old one.
     * - Should not allow it and show the corresponding error if the new file name has:
     *      * An empty extension and is not a text file.
     *      * A different extension than the old name.
     *
     * @param oldMimeType   Current mimeType of the file.
     * @param newExtension  New typed extension name for the file.
     * @return The corresponding error to show or not the corresponding warning.
     */
    private fun isValidRenameDialogValue(oldMimeType: MimeTypeList, newExtension: String): String {
        return when {
            newExtension.isEmpty() && !oldMimeType.isValidTextFileType -> ERROR_EMPTY_EXTENSION
            oldMimeType.extension != newExtension -> ERROR_DIFFERENT_EXTENSION
            else -> NO_ERROR
        }
    }

    /**
     * Shows a warning dialog informing the file extension changed after rename a file.
     *
     * @param context            Current context.
     * @param node               A valid node if needed to confirm the action, null otherwise.
     * @param typedString        Typed name.
     * @param oldExtension       Current file extension.
     * @param newExtension       New file extension.
     * @param snackbarShower     Interface to show snackbar.
     * @param actionNodeCallback Callback to finish the node action if needed, null otherwise.
     */
    private fun showFileExtensionWarning(
        context: Context,
        node: MegaNode,
        typedString: String,
        oldExtension: String,
        newExtension: String,
        snackbarShower: SnackbarShower?,
        actionNodeCallback: ActionNodeCallback?
    ) {
        val typedOldExt =
            if (oldExtension.isEmpty()) typedString.substring(0, typedString.lastIndexOf("."))
            else typedString.substring(0, typedString.lastIndexOf(".") + 1) + oldExtension

        val message = if (oldExtension.isEmpty() && newExtension.isNotEmpty()) {
            getString(R.string.file_extension_change_warning_old_empty, newExtension)
        } else if (oldExtension.isNotEmpty() && newExtension.isEmpty()) {
            getString(R.string.file_extension_change_warning_new_empty, oldExtension)
        } else {
            getString(R.string.file_extension_change_warning, oldExtension, newExtension)
        }

        val useButton = if (newExtension.isEmpty()) {
            getString(R.string.action_use_empty_new_extension)
        } else {
            getString(R.string.action_use_new_extension, newExtension)
        }

        val keepButton = if (oldExtension.isEmpty()) {
            getString(R.string.action_keep_empty_old_extension)
        } else {
            getString(R.string.action_keep_old_extension, oldExtension)
        }

        MaterialAlertDialogBuilder(context)
            .setTitle(getString(R.string.file_extension_change_title))
            .setMessage(message)
            .setPositiveButton(keepButton) { _, _ ->
                if (typedOldExt == node.name) {
                    return@setPositiveButton
                }

                confirmRenameAction(context, node, typedOldExt, snackbarShower, actionNodeCallback)
            }
            .setNegativeButton(useButton) { _, _ ->
                confirmRenameAction(context, node, typedString, snackbarShower, actionNodeCallback)
            }
            .show()
    }

    /**
     * Shows an error in a dialog and updates the input text field UI in consequence.
     *
     * @param typeText  The input text field.
     * @param errorText The text field to show the error.
     * @param error     Text to show as error.
     */
    @SuppressLint("UseCompatLoadingForColorStateLists")
    private fun showDialogError(typeText: EditText?, errorText: TextView?, error: String) {
        if (typeText != null) {
            setErrorAwareInputAppearance(typeText, true)
        }

        typeText?.requestFocus()

        errorText?.apply {
            visibility = VISIBLE
            text = error
        }
    }

    /**
     * Hides an error from a dialog and updates the input text field UI in consequence.
     *
     * @param typeText  The input text field.
     * @param errorText The text field to hide the error.
     */
    @SuppressLint("UseCompatLoadingForColorStateLists")
    private fun quitDialogError(typeText: EditText?, errorText: TextView?) {
        if (typeText != null) {
            setErrorAwareInputAppearance(typeText, false)
        }

        typeText?.requestFocus()
        errorText?.visibility = GONE
    }

    /**
     * Checks if the newTextFileDialog is shown. If so, saves it's state on outState.
     *
     * @param newTextFileDialog The dialog to check.
     * @param outState          Bundle where the state of the dialog will be save.
     */
    @JvmStatic
    fun checkNewTextFileDialogState(newTextFileDialog: AlertDialog?, outState: Bundle) {
        val isNewTextFileDialogShown = newTextFileDialog != null && newTextFileDialog.isShowing

        if (isNewTextFileDialogShown) {
            outState.putBoolean(IS_NEW_TEXT_FILE_SHOWN, true)
            val typeText = newTextFileDialog?.findViewById<EmojiEditText>(R.id.type_text)

            if (typeText != null) {
                outState.putString(NEW_TEXT_FILE_TEXT, typeText.text.toString())
            }
        }
    }

    /**
     * Move a node into rubbish bin, or remove it if it's already moved into rubbish bin.
     *
     * @param handle handle of the node
     * @param activity Android activity
     * @param snackbarShower interface to show snackbar
     */
    @JvmStatic
    @Suppress("DEPRECATION")
    fun moveToRubbishOrRemove(
        handle: Long,
        activity: Activity,
        snackbarShower: SnackbarShower
    ) {
        val megaApi = MegaApplication.getInstance().megaApi

        if (!isOnline(activity)) {
            snackbarShower.showSnackbar(getString(R.string.error_server_connection_problem))
            return
        }

        val node = megaApi.getNodeByHandle(handle) ?: return
        val rubbishNode = megaApi.rubbishNode

        if (rubbishNode.handle != getRootParentNode(node).handle) {
            MaterialAlertDialogBuilder(activity, R.style.ThemeOverlay_Mega_MaterialAlertDialog)
                .setMessage(getString(R.string.confirmation_move_to_rubbish))
                .setPositiveButton(getString(R.string.general_move)) { _, _ ->
                    val progress = android.app.ProgressDialog(activity)
                    progress.setMessage(getString(R.string.context_move_to_trash))

                    megaApi.moveNode(
                        node, rubbishNode,
                        MoveListener {
                            progress.dismiss()

                            if (it) {
                                activity.finish()
                            } else {
                                snackbarShower.showSnackbar(getString(R.string.context_no_moved))
                            }
                        })

                    progress.show()
                }
                .setNegativeButton(getString(R.string.general_cancel), null)
                .show()
        } else {
            MaterialAlertDialogBuilder(activity, R.style.ThemeOverlay_Mega_MaterialAlertDialog)
                .setMessage(getString(R.string.confirmation_delete_from_mega))
                .setPositiveButton(getString(R.string.general_remove)) { _, _ ->
                    val progress = android.app.ProgressDialog(activity)
                    progress.setMessage(getString(R.string.context_delete_from_mega))

                    megaApi.remove(node, RemoveListener {
                        progress.dismiss()

                        if (it) {
                            snackbarShower.showSnackbar(getString(R.string.context_correctly_removed))
                            activity.finish()
                        } else {
                            snackbarShower.showSnackbar(getString(R.string.context_no_removed))
                        }
                    })

                    progress.show()
                }
                .setNegativeButton(getString(R.string.general_cancel), null)
                .show()
        }
    }

    /**
     * Checks if exists a node with the typed name within the same parent folder:
     * - If the action is rename, then gets the parent node.
     * - If not:
     *      * If the received node is null, then the parent node is the root.
     *      * If not, then the received node is the parent.
     *
     * @param typedString    Typed text to set as the new node name.
     * @param isRenameAction True if the action is rename, false otherwise.
     * @param node           Node to rename or parent where new file/folder should be created.
     */
    @JvmStatic
    fun nameAlreadyExists(
        typedString: String,
        isRenameAction: Boolean,
        node: MegaNode?
    ): Boolean {
        val megaApi = MegaApplication.getInstance().megaApi

        val parentNode = when {
            isRenameAction -> megaApi.getParentNode(node)
            node == null -> megaApi.rootNode
            else -> node
        } ?: return false

        val existingNode = megaApi.getChildren(parentNode)?.find { childNode ->
            childNode.name == typedString
        }

        return existingNode != null
    }
}<|MERGE_RESOLUTION|>--- conflicted
+++ resolved
@@ -371,11 +371,8 @@
 
                             val oldMimeType = MimeTypeList.typeForName(node.name)
                             var newExtension = MimeTypeList.typeForName(typedString).extension
-<<<<<<< HEAD
-=======
                             if (newExtension == typedString.toLowerCase(Locale.ROOT)) newExtension =
                                 ""
->>>>>>> 9f647346
 
                             when (if (node.isFolder) NO_ERROR else isValidRenameDialogValue(
                                 oldMimeType,
