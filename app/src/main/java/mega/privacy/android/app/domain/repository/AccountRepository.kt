--- conflicted
+++ resolved
@@ -68,7 +68,12 @@
      */
     fun monitorUserUpdates(): Flow<UserUpdate>
 
-<<<<<<< HEAD
+    /**
+     * Gets the number of unread user alerts for the logged in user.
+     *
+     * @return Number of unread user alerts.
+     */
+    suspend fun getNumUnreadUserAlerts(): Int
 
     /**
      * Gets user account credentials.
@@ -83,12 +88,4 @@
      * @param disconnect True if should disconnect megaChatApi, false otherwise.
      */
     fun retryPendingConnections(disconnect: Boolean)
-=======
-    /**
-     * Gets the number of unread user alerts for the logged in user.
-     *
-     * @return Number of unread user alerts.
-     */
-    suspend fun getNumUnreadUserAlerts(): Int
->>>>>>> a1fff4bd
 }