--- conflicted
+++ resolved
@@ -37,10 +37,7 @@
 import mega.privacy.android.app.meeting.listeners.GroupVideoListener
 import mega.privacy.android.app.meeting.listeners.RequestHiResVideoListener
 import mega.privacy.android.app.meeting.listeners.RequestLowResVideoListener
-<<<<<<< HEAD
-=======
 import mega.privacy.android.app.usecase.call.EndCallUseCase
->>>>>>> 581d67df
 import mega.privacy.android.app.usecase.call.GetCallStatusChangesUseCase
 import mega.privacy.android.app.usecase.call.GetCallUseCase
 import mega.privacy.android.app.usecase.call.GetNetworkChangesUseCase
@@ -48,28 +45,12 @@
 import mega.privacy.android.app.usecase.call.StartCallUseCase
 import mega.privacy.android.app.utils.CallUtil
 import mega.privacy.android.app.utils.ChatUtil.getTitleChat
-<<<<<<< HEAD
-import mega.privacy.android.app.utils.Constants.AVATAR_CHANGE
-import mega.privacy.android.app.utils.Constants.INVALID_POSITION
-import mega.privacy.android.app.utils.Constants.INVALID_VALUE
-import mega.privacy.android.app.utils.Constants.NAME_CHANGE
-import mega.privacy.android.app.utils.Constants.SECONDS_IN_MINUTE
-import mega.privacy.android.app.utils.Constants.TYPE_JOIN
-import mega.privacy.android.app.utils.StringResourcesUtils
-import nz.mega.sdk.MegaChatApiJava.MEGACHAT_INVALID_HANDLE
-import nz.mega.sdk.MegaChatCall
-import nz.mega.sdk.MegaChatCall.CALL_STATUS_CONNECTING
-import nz.mega.sdk.MegaChatCall.CALL_STATUS_INITIAL
-import nz.mega.sdk.MegaChatCall.CALL_STATUS_IN_PROGRESS
-import nz.mega.sdk.MegaChatCall.CALL_STATUS_JOINING
-=======
 import mega.privacy.android.app.utils.Constants.*
 import mega.privacy.android.app.utils.StringResourcesUtils
 import nz.mega.sdk.MegaChatApiJava.MEGACHAT_INVALID_HANDLE
 import nz.mega.sdk.MegaChatCall.*
 import nz.mega.sdk.MegaChatRoom.PRIV_MODERATOR
 import nz.mega.sdk.MegaChatCall
->>>>>>> 581d67df
 import nz.mega.sdk.MegaChatRequestListenerInterface
 import nz.mega.sdk.MegaChatRoom
 import nz.mega.sdk.MegaChatSession
@@ -87,15 +68,9 @@
     private val startCallUseCase: StartCallUseCase,
     private val getNetworkChangesUseCase: GetNetworkChangesUseCase,
     private val getCallStatusChangesUseCase: GetCallStatusChangesUseCase,
-<<<<<<< HEAD
-    getParticipantsChangesUseCase: GetParticipantsChangesUseCase,
-) : BaseRxViewModel(), EditChatRoomNameListener.OnEditedChatRoomNameCallback,
-    HangChatCallListener.OnCallHungUpCallback, GetUserEmailListener.OnUserEmailUpdateCallback {
-=======
     private val endCallUseCase: EndCallUseCase,
     getParticipantsChangesUseCase: GetParticipantsChangesUseCase,
 ) : BaseRxViewModel(), EditChatRoomNameListener.OnEditedChatRoomNameCallback, GetUserEmailListener.OnUserEmailUpdateCallback {
->>>>>>> 581d67df
 
     /**
      * Enum defining the type of call subtitle.
@@ -140,15 +115,12 @@
     private val _showOnlyMeBanner = MutableStateFlow(false)
     val showOnlyMeBanner: StateFlow<Boolean> get() = _showOnlyMeBanner
 
-<<<<<<< HEAD
-=======
     private val _showEndMeetingAsModeratorBottomPanel = MutableLiveData<Boolean>()
     val showEndMeetingAsModeratorBottomPanel: LiveData<Boolean> = _showEndMeetingAsModeratorBottomPanel
 
     private val _showAssignModeratorBottomPanel = MutableLiveData<Boolean>()
     val showAssignModeratorBottomPanel: LiveData<Boolean> = _showAssignModeratorBottomPanel
 
->>>>>>> 581d67df
     fun onItemClick(item: Participant) {
         _pinItemEvent.value = Event(item)
     }
@@ -246,13 +218,10 @@
             .subscribeBy(
                 onNext = { (chatId, onlyMeInTheCall) ->
                     if (currentChatId == chatId) {
-<<<<<<< HEAD
-=======
                         if(onlyMeInTheCall) {
                             hideBottomPanels()
                         }
 
->>>>>>> 581d67df
                         _showOnlyMeBanner.value = onlyMeInTheCall
                     }
                 },
@@ -1566,32 +1535,7 @@
      * @param callId Call ID
      */
     private fun hangUpSpecificCall(callId: Long) {
-<<<<<<< HEAD
-        inMeetingRepository.leaveMeeting(
-            callId,
-            HangChatCallListener(MegaApplication.getInstance(), this)
-        )
-    }
-
-    /**
-     * Method for leave the meeting
-     */
-    fun leaveMeeting() {
-        _callLiveData.value?.let {
-            if (amIAGuest()) {
-                LiveEventBus.get(
-                    EventConstants.EVENT_REMOVE_CALL_NOTIFICATION,
-                    Long::class.java
-                ).post(it.callId)
-            }
-            inMeetingRepository.leaveMeeting(
-                it.callId,
-                HangChatCallListener(MegaApplication.getInstance(), this)
-            )
-        }
-=======
         hangCall(callId)
->>>>>>> 581d67df
     }
 
     /**
@@ -2111,12 +2055,6 @@
     companion object {
         const val IS_SHOWED_TIPS = "is_showed_meeting_bottom_tips"
         const val SECONDS_TO_WAIT_TO_WHEN_I_AM_ONLY_PARTICIPANT: Long = 2 * SECONDS_IN_MINUTE
-<<<<<<< HEAD
-    }
-
-    override fun onCallHungUp(callId: Long) {
-=======
->>>>>>> 581d67df
     }
 
     override fun onUserEmailUpdate(email: String?, handler: Long, position: Int) {
@@ -2349,26 +2287,6 @@
     fun isLocalCameraOn(): Boolean = getCall()?.hasLocalVideo() ?: false
 
     /**
-<<<<<<< HEAD
-     * Method to control when I am a guest and my participation in the meeting ends
-     */
-    fun finishActivityAsGuest(meetingActivity: Context) {
-        val chatId = getChatId()
-        val callId = getCall()?.callId
-        Timber.d("Finishing the activity as guest: chatId $chatId, callId $callId")
-        if (chatId != MEGACHAT_INVALID_HANDLE && callId != MEGACHAT_INVALID_HANDLE) {
-            MegaApplication.getChatManagement().controlCallFinished(callId!!, chatId)
-        }
-        AccountController.logout(
-            meetingActivity,
-            MegaApplication.getInstance().megaApi,
-            viewModelScope
-        )
-    }
-
-    /**
-=======
->>>>>>> 581d67df
      * Method that controls whether a participant's options (3 dots) should be enabled or not
      *
      * @param participantIsMe If the participant is me
