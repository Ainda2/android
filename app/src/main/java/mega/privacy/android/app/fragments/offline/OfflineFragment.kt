package mega.privacy.android.app.fragments.offline

import android.animation.Animator
import android.animation.Animator.AnimatorListener
import android.animation.AnimatorInflater
import android.animation.AnimatorSet
import android.content.BroadcastReceiver
import android.content.Context
import android.content.Intent
import android.content.IntentFilter
import android.net.Uri
import android.os.Bundle
import android.view.*
import android.widget.FrameLayout
import android.widget.ImageView
import androidx.appcompat.view.ActionMode
import androidx.core.content.ContextCompat
import androidx.core.view.isVisible
import androidx.fragment.app.Fragment
import androidx.fragment.app.viewModels
import androidx.navigation.fragment.navArgs
import androidx.recyclerview.widget.GridLayoutManager.SpanSizeLookup
import androidx.recyclerview.widget.LinearLayoutManager
import androidx.recyclerview.widget.RecyclerView
import androidx.recyclerview.widget.RecyclerView.OnScrollListener
import androidx.recyclerview.widget.RecyclerView.ViewHolder
import com.jeremyliao.liveeventbus.LiveEventBus
import dagger.hilt.android.AndroidEntryPoint
import mega.privacy.android.app.MegaOffline
import mega.privacy.android.app.MimeTypeList
import mega.privacy.android.app.R
import mega.privacy.android.app.components.CustomizedGridLayoutManager
import mega.privacy.android.app.components.PositionDividerItemDecoration
import mega.privacy.android.app.components.SimpleDividerItemDecoration
import mega.privacy.android.app.constants.BroadcastConstants.ACTION_TYPE
import mega.privacy.android.app.databinding.FragmentOfflineBinding
import mega.privacy.android.app.fragments.homepage.EventObserver
import mega.privacy.android.app.fragments.homepage.Scrollable
import mega.privacy.android.app.fragments.homepage.SortByHeaderViewModel
import mega.privacy.android.app.fragments.homepage.disableRecyclerViewAnimator
import mega.privacy.android.app.fragments.homepage.main.HomepageFragmentDirections
import mega.privacy.android.app.lollipop.AudioVideoPlayerLollipop
import mega.privacy.android.app.lollipop.FullScreenImageViewerLollipop
import mega.privacy.android.app.lollipop.PdfViewerActivityLollipop
import mega.privacy.android.app.lollipop.ZipBrowserActivityLollipop
import mega.privacy.android.app.utils.*
import mega.privacy.android.app.utils.ColorUtils.getColorHexString
import mega.privacy.android.app.utils.Constants.*
import mega.privacy.android.app.utils.FileUtil.setLocalIntentParams
import mega.privacy.android.app.utils.LogUtil.logDebug
import mega.privacy.android.app.utils.LogUtil.logError
import mega.privacy.android.app.utils.OfflineUtils.getOfflineFile
<<<<<<< HEAD
import mega.privacy.android.app.utils.Util.noChangeRecyclerViewItemAnimator
=======
import mega.privacy.android.app.utils.StringResourcesUtils;
>>>>>>> 91486ca0
import mega.privacy.android.app.utils.StringUtils.toSpannedHtmlText
import mega.privacy.android.app.utils.Util.scaleHeightPx
import nz.mega.sdk.MegaApiJava.INVALID_HANDLE
import nz.mega.sdk.MegaApiJava.ORDER_DEFAULT_ASC
import nz.mega.sdk.MegaChatApiJava.MEGACHAT_INVALID_HANDLE
import java.io.File
import java.lang.ref.WeakReference

@AndroidEntryPoint
class OfflineFragment : Fragment(), ActionMode.Callback, Scrollable {
    private val args: OfflineFragmentArgs by navArgs()
    private var binding by autoCleared<FragmentOfflineBinding>()
    private val viewModel: OfflineViewModel by viewModels()
    private val sortByHeaderViewModel by viewModels<SortByHeaderViewModel>()

    private var recyclerView: RecyclerView? = null
    private var listDivider: PositionDividerItemDecoration? = null
    private var adapter: OfflineAdapter? = null
    private var actionMode: ActionMode? = null

    private val receiverUpdatePosition = object : BroadcastReceiver() {
        override fun onReceive(context: Context?, intent: Intent?) {
            if (intent == null) {
                return
            }

            if (intent.getIntExtra(INTENT_EXTRA_KEY_ADAPTER_TYPE, 0) == OFFLINE_ADAPTER
            ) {
                val handle = intent.getLongExtra(HANDLE, INVALID_HANDLE)

                when (intent.getIntExtra(ACTION_TYPE, -1)) {
                    SCROLL_TO_POSITION -> {
                        scrollToNode(handle)
                    }
                    UPDATE_IMAGE_DRAG -> {
                        hideDraggingThumbnail(handle)
                    }
                }
            }
        }
    }
    private val receiverRefreshOffline = object : BroadcastReceiver() {
        override fun onReceive(context: Context?, intent: Intent?) {
            refreshNodes()
        }
    }

    private var draggingNodeHandle = INVALID_HANDLE

    override fun onCreate(savedInstanceState: Bundle?) {
        super.onCreate(savedInstanceState)

        if (arguments == null) {
            arguments = HomepageFragmentDirections.actionHomepageToFullscreenOffline().arguments
        }
    }

    override fun onStart() {
        super.onStart()

        // TODO: workaround for navigation with ManagerActivity
        callManager {
            if (args.rootFolderOnly) {
                it.pagerOfflineFragmentOpened(this)
            } else {
                it.fullscreenOfflineFragmentOpened(this)
            }
        }
    }

    override fun onResume() {
        super.onResume()

        requireContext()
            .registerReceiver(receiverRefreshOffline, IntentFilter(REFRESH_OFFLINE_FILE_LIST))

        viewModel.loadOfflineNodes()
    }

    override fun onPause() {
        super.onPause()

        requireContext().unregisterReceiver(receiverRefreshOffline)
    }

    override fun onStop() {
        super.onStop()

        // TODO: workaround for navigation with ManagerActivity
        callManager {
            if (args.rootFolderOnly) {
                it.pagerOfflineFragmentClosed(this)
            } else {
                it.fullscreenOfflineFragmentClosed(this)
            }
        }
    }

    override fun onCreateView(
        inflater: LayoutInflater,
        container: ViewGroup?,
        savedInstanceState: Bundle?
    ): View? {
        requireContext().registerReceiver(
            receiverUpdatePosition,
            IntentFilter(BROADCAST_ACTION_INTENT_FILTER_UPDATE_POSITION)
        )

        binding = FragmentOfflineBinding.inflate(inflater, container, false)
        return binding.root
    }

    override fun onViewCreated(
        view: View,
        savedInstanceState: Bundle?
    ) {
        super.onViewCreated(view, savedInstanceState)

        setupView()
        observeLiveData()

        if (viewModel.path == "" || viewModel.path == args.path) {
            setViewModelDisplayParam(args.path)
        } else {
            setViewModelDisplayParam(viewModel.path)
        }

        setupDraggingThumbnailCallback()
    }

    private fun setViewModelDisplayParam(path: String) {
        viewModel.setDisplayParam(
            args.rootFolderOnly, isList(),
            if (isList()) 0 else binding.offlineBrowserGrid.spanCount, path,
            callManager { it.orderCloud } ?: ORDER_DEFAULT_ASC
        )
    }

    override fun onDestroyView() {
        super.onDestroyView()

        viewModel.clearEmptySearchQuery()
        requireContext().unregisterReceiver(receiverUpdatePosition)
    }

    private fun setupView() {
        adapter =
            OfflineAdapter(isList(), sortByHeaderViewModel, object : OfflineAdapterListener {
                override fun onNodeClicked(position: Int, node: OfflineNode) {
                    var firstVisiblePosition: Int
                    if (isList()) {
                        firstVisiblePosition =
                            (binding.offlineBrowserList.layoutManager as LinearLayoutManager)
                                .findFirstCompletelyVisibleItemPosition()
                    } else {
                        firstVisiblePosition =
                            binding.offlineBrowserGrid.findFirstCompletelyVisibleItemPosition()
                        if (firstVisiblePosition == INVALID_POSITION) {
                            firstVisiblePosition =
                                binding.offlineBrowserGrid.findFirstVisibleItemPosition()
                        }
                    }
                    viewModel.onNodeClicked(position, node, firstVisiblePosition)
                }

                override fun onNodeLongClicked(position: Int, node: OfflineNode) {
                    viewModel.onNodeLongClicked(position, node)
                }

                override fun onOptionsClicked(position: Int, node: OfflineNode) {
                    viewModel.onNodeOptionsClicked(position, node)
                }
            })

        adapter?.setHasStableIds(true)
        adapter?.registerAdapterDataObserver(object : RecyclerView.AdapterDataObserver() {
            override fun onItemRangeInserted(positionStart: Int, itemCount: Int) {
                if (!viewModel.skipNextAutoScroll) {
                    scrollToPosition(0)
                }
            }
        })

        binding.offlineBrowserList.layoutManager = LinearLayoutManager(context)

        (binding.offlineBrowserGrid.layoutManager as CustomizedGridLayoutManager).spanSizeLookup =
            object : SpanSizeLookup() {
                override fun getSpanSize(position: Int): Int {
                    return if (adapter?.getItemViewType(position) == OfflineAdapter.TYPE_HEADER) {
                        binding.offlineBrowserGrid.spanCount
                    } else {
                        1
                    }
                }
            }

        setupRecyclerView(binding.offlineBrowserList)
        setupRecyclerView(binding.offlineBrowserGrid)

        recyclerView = if (isList()) {
            binding.offlineBrowserList.isVisible = true
            binding.offlineBrowserList
        } else {
            binding.offlineBrowserGrid.isVisible = true
            binding.offlineBrowserGrid
        }
        recyclerView?.adapter = adapter

        if (args.rootFolderOnly) {
            binding.offlineBrowserList.addItemDecoration(
                SimpleDividerItemDecoration(requireContext())
            )
        } else {
            listDivider = PositionDividerItemDecoration(requireContext(), resources.displayMetrics)
            binding.offlineBrowserList.addItemDecoration(listDivider!!)
        }

<<<<<<< HEAD
        var textToShow = getString(R.string.context_empty_offline).toUpperCase()
=======
        var textToShow = StringResourcesUtils.getString(R.string.context_empty_offline)
>>>>>>> 91486ca0

        try {
            textToShow = textToShow.replace(
                "[A]", "<font color=\'"
                        + getColorHexString(requireContext(), R.color.grey_900_grey_100)
                        + "\'>"
            ).replace("[/A]", "</font>").replace(
                "[B]", "<font color=\'"
                        + getColorHexString(requireContext(), R.color.grey_300_grey_600)
                        + "\'>"
            ).replace("[/B]", "</font>")
        } catch (e: Exception) {
            e.printStackTrace()
            logError("Exception formatting string", e)
        }

        binding.emptyHintText.text = textToShow.toSpannedHtmlText()
    }

    private fun setupRecyclerView(rv: RecyclerView) {
        rv.setPadding(0, 0, 0, scaleHeightPx(85, resources.displayMetrics))
        rv.clipToPadding = false
        rv.setHasFixedSize(true)
        rv.itemAnimator = noChangeRecyclerViewItemAnimator()
        rv.addOnScrollListener(object : OnScrollListener() {
            override fun onScrolled(recyclerView: RecyclerView, dx: Int, dy: Int) {
                super.onScrolled(recyclerView, dx, dy)
                checkScroll()
            }
        })
    }

    private fun observeLiveData() {
        viewModel.nodes.observe(viewLifecycleOwner) {
            val nodes = it.first
            val autoScrollPos = it.second
            recyclerView?.isVisible = nodes.isNotEmpty()
            binding.emptyHint.isVisible = nodes.isEmpty()

            adapter?.submitList(nodes) {
                if (!viewModel.skipNextAutoScroll) {
                    scrollToPosition(autoScrollPos)
                }
                viewModel.skipNextAutoScroll = false
            }

            listDivider?.setDrawAllDividers(viewModel.searchMode())
            if (!args.rootFolderOnly) {
                callManager { manager ->
                    manager.updateFullscreenOfflineFragmentOptionMenu(false)
                }
            }
        }

        viewModel.openFolderFullscreen.observe(viewLifecycleOwner, EventObserver {
            callManager { manager ->
                manager.openFullscreenOfflineFragment(it)
            }
        })

        viewModel.showOptionsPanel.observe(viewLifecycleOwner, EventObserver {
            callManager { manager ->
                manager.showOptionsPanel(it)
            }
        })

        viewModel.nodeToOpen.observe(viewLifecycleOwner, EventObserver {
            openNode(it.first, it.second)
        })

        viewModel.urlFileOpenAsUrl.observe(viewLifecycleOwner, EventObserver {
            logDebug("Is URL - launch browser intent")
            val intent = Intent(Intent.ACTION_VIEW)
            intent.data = Uri.parse(it)
            startActivity(intent)
        })

        viewModel.urlFileOpenAsFile.observe(viewLifecycleOwner, EventObserver {
            openFile(it)
        })

        if (args.rootFolderOnly) {
            return
        }

        viewModel.actionMode.observe(viewLifecycleOwner) { visible ->
            val actionModeVal = actionMode

            if (visible) {
                if (actionModeVal == null) {
                    callManager {
                        actionMode = it.startSupportActionMode(this)
                        it.setTextSubmitted()
                    }
                }

                actionMode?.title = viewModel.getSelectedNodesCount().toString()
                actionMode?.invalidate()
            } else {
                if (actionModeVal != null) {
                    actionModeVal.finish()
                    actionMode = null
                }
            }
        }

        viewModel.actionBarTitle.observe(viewLifecycleOwner) {
            callManager { manager ->
                if (viewModel.selecting) {
                    manager.supportActionBar?.setTitle(it)
                } else {
                    manager.setToolbarTitleFromFullscreenOfflineFragment(
                        it, false, !viewModel.searchMode() && getItemCount() > 0
                    )
                }
            }
        }

        viewModel.pathLiveData.observe(viewLifecycleOwner) {
            callManager { manager ->
                manager.pathNavigationOffline = it
            }
        }

        viewModel.submitSearchQuery.observe(viewLifecycleOwner) {
            callManager { manager ->
                manager.setTextSubmitted()
            }
        }

        viewModel.closeSearchView.observe(viewLifecycleOwner) {
            callManager { manager ->
                manager.textSubmitted = true
                manager.closeSearchView()
            }
        }

        viewModel.showSortedBy.observe(viewLifecycleOwner, EventObserver {
            callManager { manager ->
                manager.showNewSortByPanel()
            }
        })

        observeAnimatedItems()

        sortByHeaderViewModel.showDialogEvent.observe(viewLifecycleOwner, EventObserver {
            callManager { manager ->
                manager.showNewSortByPanel()
            }
        })

        sortByHeaderViewModel.orderChangeEvent.observe(viewLifecycleOwner, EventObserver {
            viewModel.setOrder(it)
            adapter?.notifyItemChanged(0)
        })

        sortByHeaderViewModel.listGridChangeEvent.observe(viewLifecycleOwner, EventObserver {
            switchListGridView()
        })
    }

    private fun scrollToPosition(position: Int) {
        val layoutManager = recyclerView?.layoutManager

        if (layoutManager is LinearLayoutManager && position >= 0) {
            layoutManager.scrollToPositionWithOffset(position, 0)
        }
    }

    private fun observeAnimatedItems() {
        var animatorSet: AnimatorSet? = null

        viewModel.nodesToAnimate.observe(viewLifecycleOwner) {
            val rvAdapter = adapter ?: return@observe

            animatorSet?.run {
                // End the started animation if any, or the view may show messy as its property
                // would be wrongly changed by multiple animations running at the same time
                // via contiguous quick clicks on the item
                if (isStarted) {
                    end()
                }
            }

            // Must create a new AnimatorSet, or it would keep all previous
            // animation and play them together
            animatorSet = AnimatorSet()
            val animatorList = mutableListOf<Animator>()

            animatorSet?.addListener(object : AnimatorListener {
                override fun onAnimationRepeat(animation: Animator?) {
                }

                override fun onAnimationEnd(animation: Animator?) {
                    viewModel.nodes.value?.let { newList ->
                        rvAdapter.submitList(ArrayList(newList.first))
                    }
                }

                override fun onAnimationCancel(animation: Animator?) {
                }

                override fun onAnimationStart(animation: Animator?) {
                }
            })

            it.forEach { pos ->
                recyclerView?.findViewHolderForAdapterPosition(pos)?.let { viewHolder ->
                    val itemView = viewHolder.itemView

                    val imageView: ImageView? = when (rvAdapter.getItemViewType(pos)) {
                        OfflineAdapter.TYPE_LIST -> {
                            itemView.setBackgroundColor(
                                ContextCompat.getColor(
                                    binding.root.context,
                                    R.color.new_multiselect_color
                                )
                            )
                            val thumbnail = itemView.findViewById<ImageView>(R.id.thumbnail)
                            val param = thumbnail.layoutParams as FrameLayout.LayoutParams
                            param.width = Util.dp2px(
                                OfflineListViewHolder.LARGE_IMAGE_WIDTH,
                                resources.displayMetrics
                            )
                            param.height = param.width
                            param.marginStart = Util.dp2px(
                                OfflineListViewHolder.LARGE_IMAGE_MARGIN_LEFT,
                                resources.displayMetrics
                            )
                            thumbnail.layoutParams = param
                            thumbnail
                        }
                        OfflineAdapter.TYPE_GRID_FOLDER -> {
                            itemView.background = ContextCompat.getDrawable(
                                requireContext(), R.drawable.background_item_grid_selected
                            )
                            itemView.findViewById(R.id.icon)
                        }
                        OfflineAdapter.TYPE_GRID_FILE -> {
                            itemView.background = ContextCompat.getDrawable(
                                requireContext(), R.drawable.background_item_grid_selected
                            )
                            itemView.findViewById(R.id.ic_selected)
                        }
                        else -> null
                    }

                    imageView?.run {
                        setImageResource(R.drawable.ic_select_folder)
                        visibility = View.VISIBLE

                        val animator =
                            AnimatorInflater.loadAnimator(context, R.animator.icon_select)
                        animator.setTarget(this)
                        animatorList.add(animator)
                    }
                }
            }

            animatorSet?.playTogether(animatorList)
            animatorSet?.start()
        }
    }

    private fun openNode(position: Int, node: OfflineNode) {
        val file = getOfflineFile(context, node.node)
        val mime = MimeTypeList.typeForName(file.name)

        when {
            mime.isZip -> {
                logDebug("MimeTypeList ZIP")
                val intentZip = Intent(context, ZipBrowserActivityLollipop::class.java)
                intentZip.action = ZipBrowserActivityLollipop.ACTION_OPEN_ZIP_FILE
                intentZip.putExtra(
                    ZipBrowserActivityLollipop.EXTRA_ZIP_FILE_TO_OPEN,
                    viewModel.path
                )
                intentZip.putExtra(ZipBrowserActivityLollipop.EXTRA_PATH_ZIP, file.absolutePath)
                startActivity(intentZip)
            }
            mime.isImage -> {
                val intent = Intent(context, FullScreenImageViewerLollipop::class.java)
                intent.putExtra(INTENT_EXTRA_KEY_POSITION, position)
                intent.putExtra(INTENT_EXTRA_KEY_ADAPTER_TYPE, OFFLINE_ADAPTER)
                intent.putExtra(INTENT_EXTRA_KEY_PARENT_HANDLE, INVALID_HANDLE)
                intent.putExtra(INTENT_EXTRA_KEY_OFFLINE_PATH_DIRECTORY, file.parent)
                val screenPosition = getThumbnailScreenPosition(position)
                if (screenPosition != null) {
                    intent.putExtra(INTENT_EXTRA_KEY_SCREEN_POSITION, screenPosition)
                }
                intent.putExtra(
                    INTENT_EXTRA_KEY_ARRAY_OFFLINE, ArrayList(adapter!!.getOfflineNodes())
                )

                draggingNodeHandle = node.node.handle.toLong()
                setupDraggingThumbnailCallback()
                startActivity(intent)
                requireActivity().overridePendingTransition(0, 0)
            }
            mime.isVideoReproducible || mime.isAudio -> {
                logDebug("Video/Audio file")

                val mediaIntent: Intent
                val internalIntent: Boolean
                var opusFile = false
                if (mime.isVideoNotSupported || mime.isAudioNotSupported) {
                    mediaIntent = Intent(Intent.ACTION_VIEW)
                    internalIntent = false
                    val s: Array<String> = file.name.split("\\.".toRegex()).toTypedArray()
                    if (s.size > 1 && s[s.size - 1] == "opus") {
                        opusFile = true
                    }
                } else {
                    internalIntent = true
                    mediaIntent = Intent(context, AudioVideoPlayerLollipop::class.java)
                }

                mediaIntent.putExtra(INTENT_EXTRA_KEY_HANDLE, node.node.handle.toLong())
                mediaIntent.putExtra(INTENT_EXTRA_KEY_FILE_NAME, node.node.name)
                mediaIntent.putExtra(INTENT_EXTRA_KEY_PATH, file.absolutePath)
                mediaIntent.putExtra(INTENT_EXTRA_KEY_ADAPTER_TYPE, OFFLINE_ADAPTER)
                mediaIntent.putExtra(INTENT_EXTRA_KEY_POSITION, position)
                mediaIntent.putExtra(INTENT_EXTRA_KEY_PARENT_HANDLE, INVALID_HANDLE)
                mediaIntent.putExtra(INTENT_EXTRA_KEY_OFFLINE_PATH_DIRECTORY, file.parent)

                val screenPosition = getThumbnailScreenPosition(position)
                if (screenPosition != null) {
                    mediaIntent.putExtra(INTENT_EXTRA_KEY_SCREEN_POSITION, screenPosition)
                }

                mediaIntent.putExtra(
                    INTENT_EXTRA_KEY_ARRAY_OFFLINE, ArrayList(adapter!!.getOfflineNodes())
                )
                mediaIntent.addFlags(Intent.FLAG_GRANT_READ_URI_PERMISSION)

                if (!setLocalIntentParams(
                        context, node.node, mediaIntent, file.absolutePath,
                        false
                    )
                ) {
                    return
                }

                if (opusFile) {
                    mediaIntent.setDataAndType(mediaIntent.data, "audio/*")
                }

                if (internalIntent) {
                    draggingNodeHandle = node.node.handle.toLong()
                    setupDraggingThumbnailCallback()
                    startActivity(mediaIntent)
                    requireActivity().overridePendingTransition(0, 0)
                } else if (MegaApiUtils.isIntentAvailable(context, mediaIntent)) {
                    startActivity(mediaIntent)
                } else {
                    callManager {
                        it.showSnackbar(
                            SNACKBAR_TYPE,
                            getString(R.string.intent_not_available),
                            MEGACHAT_INVALID_HANDLE
                        )
                    }

                    val intentShare = Intent(Intent.ACTION_SEND)
                    if (setLocalIntentParams(
                            context, node.node, intentShare, file.absolutePath,
                            false
                        )
                    ) {
                        intentShare.flags = Intent.FLAG_GRANT_READ_URI_PERMISSION
                        if (MegaApiUtils.isIntentAvailable(context, intentShare)) {
                            logDebug("Call to startActivity(intentShare)")
                            startActivity(intentShare)
                        }
                    }
                }
            }
            mime.isPdf -> {
                logDebug("PDF file")

                val pdfIntent = Intent(context, PdfViewerActivityLollipop::class.java)

                pdfIntent.putExtra(INTENT_EXTRA_KEY_INSIDE, true)
                pdfIntent.putExtra(INTENT_EXTRA_KEY_HANDLE, node.node.handle.toLong())
                pdfIntent.putExtra(INTENT_EXTRA_KEY_ADAPTER_TYPE, OFFLINE_ADAPTER)
                pdfIntent.putExtra(INTENT_EXTRA_KEY_PATH, file.absolutePath)
                pdfIntent.putExtra(INTENT_EXTRA_KEY_PATH_NAVIGATION, viewModel.path)

                val screenPosition = getThumbnailScreenPosition(position)
                if (screenPosition != null) {
                    pdfIntent.putExtra(INTENT_EXTRA_KEY_SCREEN_POSITION, screenPosition)
                }

                if (setLocalIntentParams(context, node.node, pdfIntent, file.absolutePath, false)) {
                    pdfIntent.addFlags(Intent.FLAG_GRANT_READ_URI_PERMISSION)
                    draggingNodeHandle = node.node.handle.toLong()
                    setupDraggingThumbnailCallback()
                    startActivity(pdfIntent)
                    requireActivity().overridePendingTransition(0, 0)
                }
            }
            mime.isURL -> {
                logDebug("Is URL file")
                viewModel.processUrlFile(file)
            }
            else -> {
                openFile(file)
            }
        }
    }

    private fun getThumbnailScreenPosition(position: Int): IntArray? {
        val viewHolder = recyclerView?.findViewHolderForLayoutPosition(position) ?: return null
        return adapter?.getThumbnailLocationOnScreen(viewHolder)
    }

    private fun openFile(file: File) {
        logDebug("openFile")
        val viewIntent = Intent(Intent.ACTION_VIEW)

        if (!setLocalIntentParams(context, file.name, viewIntent, file.absolutePath, false)) {
            return
        }

        viewIntent.addFlags(Intent.FLAG_GRANT_READ_URI_PERMISSION)

        if (MegaApiUtils.isIntentAvailable(context, viewIntent)) {
            startActivity(viewIntent)
        } else {
            val intentShare = Intent(Intent.ACTION_SEND)

            if (!setLocalIntentParams(context, file.name, intentShare, file.absolutePath, false)) {
                return
            }

            intentShare.addFlags(Intent.FLAG_GRANT_READ_URI_PERMISSION)

            if (MegaApiUtils.isIntentAvailable(context, intentShare)) {
                startActivity(intentShare)
            }
        }
    }

    private fun isList(): Boolean {
        return callManager { it.isList } ?: true || args.rootFolderOnly
    }

    override fun checkScroll() {
        val rv = recyclerView

        if (rv != null) {
            callManager {
                it.changeAppBarElevation(rv.canScrollVertically(-1) || viewModel.selecting)
            }
            LiveEventBus.get(EVENT_SCROLLING_CHANGE, Pair::class.java)
                .post(Pair(this, rv.canScrollVertically(-1)))
        }
    }

    fun setSearchQuery(query: String?) {
        viewModel.setSearchQuery(query)
        recyclerView?.let { disableRecyclerViewAnimator(it) }
    }

    fun onSearchQuerySubmitted() {
        viewModel.onSearchQuerySubmitted()
    }

    fun selectAll() {
        viewModel.selectAll()
    }

    fun onBackPressed(): Int {
        return viewModel.navigateOut(args.path)
    }

    fun getItemCount(): Int {
        return viewModel.getDisplayedNodesCount()
    }

    fun searchMode() = viewModel.searchMode()

    fun scrollToNode(handle: Long) {
        logDebug("scrollToNode, handle $handle")
        val position = adapter?.getNodePosition(handle) ?: return
        logDebug("scrollToNode, handle $handle, position $position")

        if (position != INVALID_POSITION) {
            recyclerView?.scrollToPosition(position)
            notifyThumbnailLocationOnScreen()
        }
    }

    fun hideDraggingThumbnail(handle: Long) {
        logDebug("hideDraggingThumbnail: $handle")
        setDraggingThumbnailVisibility(draggingNodeHandle, View.VISIBLE)
        setDraggingThumbnailVisibility(handle, View.GONE)
        draggingNodeHandle = handle
        notifyThumbnailLocationOnScreen()
    }

    fun refreshNodes() {
        viewModel.loadOfflineNodes()
    }

    fun refreshActionBarTitle() {
        viewModel.refreshActionBarTitle()
    }

    fun saveNodeToDevice(node: MegaOffline) {
        viewModel.saveNodeToDevice(listOf(node)) { intent, code ->
            startActivityForResult(intent, code)
        }
    }

    override fun onActivityResult(requestCode: Int, resultCode: Int, data: Intent?) {
        if (!viewModel.handleActivityResult(requestCode, resultCode, data)) {
            super.onActivityResult(requestCode, resultCode, data)
        }
    }

    private fun switchListGridView() {
        recyclerView = if (isList()) {
            binding.offlineBrowserList.isVisible = true
            binding.offlineBrowserList.adapter = adapter
            binding.offlineBrowserGrid.isVisible = false
            binding.offlineBrowserGrid.adapter = null
            adapter?.isList = true

            binding.offlineBrowserList
        } else {
            binding.offlineBrowserGrid.isVisible = true
            binding.offlineBrowserGrid.adapter = adapter
            binding.offlineBrowserList.isVisible = false
            binding.offlineBrowserList.adapter = null
            adapter?.isList = false

            binding.offlineBrowserGrid
        }

        setViewModelDisplayParam(viewModel.path)
    }

    override fun onSaveInstanceState(outState: Bundle) {
        super.onSaveInstanceState(outState)

        viewModel.skipNextAutoScroll = true
    }

    override fun onDestroy() {
        super.onDestroy()
        FullScreenImageViewerLollipop.removeDraggingThumbnailCallback(OfflineFragment::class.java)
        AudioVideoPlayerLollipop.removeDraggingThumbnailCallback(OfflineFragment::class.java)
        PdfViewerActivityLollipop.removeDraggingThumbnailCallback(OfflineFragment::class.java)
    }

    private fun setupDraggingThumbnailCallback() {
        FullScreenImageViewerLollipop.addDraggingThumbnailCallback(
            OfflineFragment::class.java, OfflineDraggingThumbnailCallback(this)
        )
        AudioVideoPlayerLollipop.addDraggingThumbnailCallback(
            OfflineFragment::class.java, OfflineDraggingThumbnailCallback(this)
        )
        PdfViewerActivityLollipop.addDraggingThumbnailCallback(
            OfflineFragment::class.java, OfflineDraggingThumbnailCallback(this)
        )
    }

    private fun setDraggingThumbnailVisibility(
        handle: Long,
        visibility: Int
    ) {
        val position = adapter?.getNodePosition(handle) ?: return
        val viewHolder: ViewHolder =
            recyclerView?.findViewHolderForLayoutPosition(position) ?: return
        adapter?.setThumbnailVisibility(viewHolder, visibility)
    }

    private fun notifyThumbnailLocationOnScreen() {
        val position = adapter?.getNodePosition(draggingNodeHandle) ?: return
        val viewHolder: ViewHolder =
            recyclerView?.findViewHolderForLayoutPosition(position) ?: return
        val res = adapter?.getThumbnailLocationOnScreen(viewHolder) ?: return

        res[0] += res[2] / 2
        res[1] += res[3] / 2
        val intent = Intent(BROADCAST_ACTION_INTENT_FILTER_UPDATE_IMAGE_DRAG)
        intent.putExtra(INTENT_EXTRA_KEY_SCREEN_POSITION, res)
        requireContext().sendBroadcast(intent)
    }

    override fun onActionItemClicked(mode: ActionMode?, item: MenuItem?): Boolean {
        logDebug("ActionBarCallBack::onActionItemClicked")

        when (item!!.itemId) {
            R.id.cab_menu_download -> {
                viewModel.saveNodeToDevice(viewModel.getSelectedNodes()) { intent, code ->
                    startActivityForResult(intent, code)
                }
                viewModel.clearSelection()
            }
            R.id.cab_menu_share_out -> {
                OfflineUtils.shareOfflineNodes(requireContext(), viewModel.getSelectedNodes())
                viewModel.clearSelection()
            }
            R.id.cab_menu_delete -> {
                callManager {
                    it.showConfirmationRemoveSomeFromOffline(viewModel.getSelectedNodes()) {
                        viewModel.clearSelection()
                    }
                }
            }
            R.id.cab_menu_select_all -> {
                viewModel.selectAll()
            }
            R.id.cab_menu_clear_selection -> {
                viewModel.clearSelection()
            }
        }

        return false
    }

    override fun onCreateActionMode(mode: ActionMode?, menu: Menu?): Boolean {
        logDebug("ActionBarCallBack::onCreateActionMode")
        val inflater = mode!!.menuInflater

        inflater.inflate(R.menu.offline_browser_action, menu)
        checkScroll()

        return true
    }

    override fun onPrepareActionMode(mode: ActionMode?, menu: Menu?): Boolean {
        logDebug("ActionBarCallBack::onPrepareActionMode")

        menu!!.findItem(R.id.cab_menu_select_all).isVisible =
            (viewModel.getSelectedNodesCount()
                    < getItemCount() - viewModel.placeholderCount)

        return true
    }

    override fun onDestroyActionMode(mode: ActionMode?) {
        logDebug("ActionBarCallBack::onDestroyActionMode")

        viewModel.clearSelection()
        checkScroll()
    }

    private class OfflineDraggingThumbnailCallback constructor(fragment: OfflineFragment) :
        DraggingThumbnailCallback {
        private val fragmentRef = WeakReference(fragment)
        override fun setVisibility(visibility: Int) {
            val fragment = fragmentRef.get()
            fragment?.setDraggingThumbnailVisibility(fragment.draggingNodeHandle, visibility)
        }

        override fun getLocationOnScreen(location: IntArray) {
            val fragment = fragmentRef.get()

            if (fragment != null) {
                val position =
                    fragment.adapter?.getNodePosition(fragment.draggingNodeHandle) ?: return
                val viewHolder =
                    fragment.recyclerView?.findViewHolderForLayoutPosition(position) ?: return
                val res = fragment.adapter?.getThumbnailLocationOnScreen(viewHolder) ?: return
                System.arraycopy(res, 0, location, 0, 2)
            }
        }
    }

    companion object {
        const val REFRESH_OFFLINE_FILE_LIST = "refresh_offline_file_list"
    }
}<|MERGE_RESOLUTION|>--- conflicted
+++ resolved
@@ -50,11 +50,8 @@
 import mega.privacy.android.app.utils.LogUtil.logDebug
 import mega.privacy.android.app.utils.LogUtil.logError
 import mega.privacy.android.app.utils.OfflineUtils.getOfflineFile
-<<<<<<< HEAD
 import mega.privacy.android.app.utils.Util.noChangeRecyclerViewItemAnimator
-=======
 import mega.privacy.android.app.utils.StringResourcesUtils;
->>>>>>> 91486ca0
 import mega.privacy.android.app.utils.StringUtils.toSpannedHtmlText
 import mega.privacy.android.app.utils.Util.scaleHeightPx
 import nz.mega.sdk.MegaApiJava.INVALID_HANDLE
@@ -272,11 +269,7 @@
             binding.offlineBrowserList.addItemDecoration(listDivider!!)
         }
 
-<<<<<<< HEAD
-        var textToShow = getString(R.string.context_empty_offline).toUpperCase()
-=======
         var textToShow = StringResourcesUtils.getString(R.string.context_empty_offline)
->>>>>>> 91486ca0
 
         try {
             textToShow = textToShow.replace(
