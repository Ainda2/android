--- conflicted
+++ resolved
@@ -419,11 +419,6 @@
         }
     }
 
-<<<<<<< HEAD
-    @Nullable
-    public static File getUserAvatarFile(Context context, String userEmail) {
-        return CacheFolderManager.buildAvatarFile(context, userEmail + ".jpg");
-=======
     /**
      * Gets the dominant color of a Bitmap.
      *
@@ -503,6 +498,10 @@
         }
 
         return Color.rgb(rgb[0], rgb[1], rgb[2]);
->>>>>>> 40652128
+    }
+
+    @Nullable
+    public static File getUserAvatarFile(Context context, String userEmail) {
+        return CacheFolderManager.buildAvatarFile(context, userEmail + ".jpg");
     }
 }