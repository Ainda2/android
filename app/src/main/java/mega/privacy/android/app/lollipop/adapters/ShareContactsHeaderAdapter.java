--- conflicted
+++ resolved
@@ -205,39 +205,8 @@
                 holder.emailTextView.setText(mail);
 
                 holder.contactStateIcon.setVisibility(View.VISIBLE);
-<<<<<<< HEAD
-                if (megaChatApi != null) {
-                    int userStatus = megaChatApi.getUserOnlineStatus(contact.getMegaContactAdapter().getMegaUser().getHandle());
-                    if (userStatus == MegaChatApi.STATUS_ONLINE) {
-                        logDebug("This user is connected");
-                        holder.contactStateIcon.setVisibility(View.VISIBLE);
-                        holder.contactStateIcon.setImageDrawable(ContextCompat.getDrawable(mContext, R.drawable.circle_status_contact_online));
-                    } else if (userStatus == MegaChatApi.STATUS_AWAY) {
-                        logDebug("This user is away");
-                        holder.contactStateIcon.setVisibility(View.VISIBLE);
-                        holder.contactStateIcon.setImageDrawable(ContextCompat.getDrawable(mContext, R.drawable.circle_status_contact_away));
-                    } else if (userStatus == MegaChatApi.STATUS_BUSY) {
-                        logDebug("This user is busy");
-                        holder.contactStateIcon.setVisibility(View.VISIBLE);
-                        holder.contactStateIcon.setImageDrawable(ContextCompat.getDrawable(mContext, R.drawable.circle_status_contact_busy));
-                    } else if (userStatus == MegaChatApi.STATUS_OFFLINE) {
-                        logDebug("This user is offline");
-                        holder.contactStateIcon.setVisibility(View.VISIBLE);
-                        holder.contactStateIcon.setImageDrawable(ContextCompat.getDrawable(mContext, R.drawable.circle_status_contact_offline));
-                    } else if (userStatus == MegaChatApi.STATUS_INVALID) {
-                        logWarning("INVALID status: " + userStatus);
-                        holder.contactStateIcon.setVisibility(View.GONE);
-                    } else {
-                        logDebug("This user status is: " + userStatus);
-                        holder.contactStateIcon.setVisibility(View.GONE);
-                    }
-                }
-
-                holder.avatar.setImageBitmap(getAvatarShareContact(mContext, megaApi, contact));
-=======
                 setContactStatus(megaChatApi.getUserOnlineStatus(contact.getMegaContactAdapter().getMegaUser().getHandle()), holder.contactStateIcon);
                 holder.avatar.setImageBitmap(getAvatarShareContact(mContext, contact));
->>>>>>> b3f63831
                 UserAvatarListenerShare listener = new UserAvatarListenerShare(mContext, holder);
 
                 File avatar = buildAvatarFile(mContext,mail + ".jpg");
