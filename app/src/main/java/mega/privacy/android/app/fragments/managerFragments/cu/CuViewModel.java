package mega.privacy.android.app.fragments.managerFragments.cu;

import android.content.Context;
import android.os.Environment;
import android.text.TextUtils;
import android.util.Pair;

import androidx.collection.LongSparseArray;
import androidx.lifecycle.LiveData;
import androidx.lifecycle.MutableLiveData;

import java.io.File;
import java.time.LocalDate;
import java.time.YearMonth;
import java.time.format.DateTimeFormatter;
import java.util.ArrayList;
import java.util.List;
import java.util.concurrent.TimeUnit;

import javax.inject.Inject;

import io.reactivex.rxjava3.android.schedulers.AndroidSchedulers;
import io.reactivex.rxjava3.core.Completable;
import io.reactivex.rxjava3.core.Observable;
import io.reactivex.rxjava3.core.Single;
import io.reactivex.rxjava3.schedulers.Schedulers;
import io.reactivex.rxjava3.subjects.PublishSubject;
import io.reactivex.rxjava3.subjects.Subject;
import mega.privacy.android.app.DatabaseHandler;
import mega.privacy.android.app.MegaPreferences;
import mega.privacy.android.app.arch.BaseRxViewModel;
import mega.privacy.android.app.di.MegaApi;
import mega.privacy.android.app.listeners.BaseListener;
import mega.privacy.android.app.repo.MegaNodeRepo;
import mega.privacy.android.app.utils.Constants;
import nz.mega.sdk.MegaApiAndroid;
import nz.mega.sdk.MegaApiJava;
import nz.mega.sdk.MegaError;
import nz.mega.sdk.MegaNode;
import nz.mega.sdk.MegaRequest;
import nz.mega.sdk.MegaRequestListenerInterface;

import static mega.privacy.android.app.MegaPreferences.MEDIUM;
import static mega.privacy.android.app.constants.SettingsConstants.DEFAULT_CONVENTION_QUEUE_SIZE;
import static mega.privacy.android.app.utils.FileUtil.buildDefaultDownloadDir;
import static mega.privacy.android.app.utils.FileUtil.isVideoFile;
import static mega.privacy.android.app.utils.LogUtil.logDebug;
import static mega.privacy.android.app.utils.RxUtil.IGNORE;
import static mega.privacy.android.app.utils.RxUtil.logErr;
import static mega.privacy.android.app.utils.ThumbnailUtilsLollipop.getThumbFolder;
import static mega.privacy.android.app.utils.Util.fromEpoch;

class CuViewModel extends BaseRxViewModel {
    private final MegaApiAndroid mMegaApi;
    private final DatabaseHandler mDbHandler;
    private final MegaNodeRepo mRepo;
    private final Context mAppContext;
    private final int mType;

    private final MutableLiveData<List<CuNode>> mCuNodes = new MutableLiveData<>();
    private final MutableLiveData<Pair<Integer, CuNode>> mNodeToOpen = new MutableLiveData<>();
    private final MutableLiveData<Pair<Integer, CuNode>> mNodeToAnimate = new MutableLiveData<>();
    private final MutableLiveData<String> mActionBarTitle = new MutableLiveData<>();
    private final MutableLiveData<Boolean> mActionMode = new MutableLiveData<>();

    private final Subject<Pair<Integer, CuNode>> mOpenNodeAction = PublishSubject.create();
    private final Subject<Object> mCreatingThumbnailFinished = PublishSubject.create();

    private final MegaRequestListenerInterface mCreateThumbnailRequest;
    private final LongSparseArray<MegaNode> mSelectedNodes = new LongSparseArray<>(5);
    private boolean mSelecting;
    private long[] mSearchDate;
    private int mRealNodeCount;

    @Inject
<<<<<<< HEAD
    public CuViewModel(@MegaApi MegaApiAndroid megaApi, DatabaseHandler dbHandler,
                       MegaNodeRepo repo, Context context, int type) {
=======
    public CuViewModel(MegaApiAndroid megaApi, DatabaseHandler dbHandler, MegaNodeRepo repo,
                       Context context, int type) {
>>>>>>> 36dba36d
        mMegaApi = megaApi;
        mDbHandler = dbHandler;
        mRepo = repo;
        mAppContext = context.getApplicationContext();
        mType = type;

        mCreateThumbnailRequest = new BaseListener(mAppContext) {
            @Override
            public void onRequestFinish(MegaApiJava api, MegaRequest request, MegaError e) {
                if (e.getErrorCode() == MegaError.API_OK) {
                    mCreatingThumbnailFinished.onNext(true);
                }
            }
        };

        loadCuNodes();

        add(mOpenNodeAction.throttleFirst(1, TimeUnit.SECONDS)
                .observeOn(AndroidSchedulers.mainThread())
                .subscribe(mNodeToOpen::setValue, logErr("openNodeAction")));

        add(mCreatingThumbnailFinished.throttleLatest(1, TimeUnit.SECONDS, true)
                .subscribe(ignored -> loadCuNodes(), logErr("creatingThumbnailFinished")));
    }

    public LiveData<List<CuNode>> cuNodes() {
        return mCuNodes;
    }

    public LiveData<Pair<Integer, CuNode>> nodeToOpen() {
        return mNodeToOpen;
    }

    public LiveData<Pair<Integer, CuNode>> nodeToAnimate() {
        return mNodeToAnimate;
    }

    public LiveData<String> actionBarTitle() {
        return mActionBarTitle;
    }

    public LiveData<Boolean> actionMode() {
        return mActionMode;
    }

    public void loadCuNodes(int orderBy) {
        loadCuNodes(Single.defer(() -> Single.just(getCuNodes(orderBy))));
    }

    public void setSearchDate(long[] searchDate, int orderBy) {
        this.mSearchDate = searchDate;
        loadCuNodes(orderBy);
    }

    public boolean isSearchMode() {
        return mSearchDate != null;
    }

    public long[] getSearchResultNodeHandles() {
        List<CuNode> nodes = mCuNodes.getValue();
        if (!isSearchMode() || nodes == null || nodes.isEmpty()) {
            return new long[0];
        }

        List<Long> handleList = new ArrayList<>();
        for (CuNode node : nodes) {
            if (node.getNode() != null) {
                handleList.add(node.getNode().getHandle());
            }
        }

        long[] handles = new long[handleList.size()];
        for (int i = 0, n = handleList.size(); i < n; i++) {
            handles[i] = handleList.get(i);
        }
        return handles;
    }

    public boolean isSelecting() {
        return mSelecting;
    }

    /**
     * Handle node click & long click event.
     * <p>
     * In selection mode, we need need animate the selection icon, so we don't
     * trigger nodes update through {@code cuNodes.setValue(nodes); }, we only
     * update node's selected property here, for consistency.
     *
     * @param position clicked node position in RV
     * @param node     clicked node
     */
    public void onNodeClicked(int position, CuNode node) {
        if (mSelecting) {
            List<CuNode> nodes = mCuNodes.getValue();
            if (nodes == null || position < 0 || position >= nodes.size()
                    || nodes.get(position).getNode() == null
                    || nodes.get(position).getNode().getHandle() != node.getNode().getHandle()) {
                return;
            }

            nodes.get(position).setSelected(!nodes.get(position).isSelected());
            if (nodes.get(position).isSelected()) {
                mSelectedNodes.put(node.getNode().getHandle(), node.getNode());
            } else {
                mSelectedNodes.remove(node.getNode().getHandle());
            }
            mSelecting = !mSelectedNodes.isEmpty();
            mActionMode.setValue(mSelecting);

            mNodeToAnimate.setValue(Pair.create(position, node));
        } else {
            mOpenNodeAction.onNext(Pair.create(position, node));
        }
    }

    public void onNodeLongClicked(int position, CuNode node) {
        mSelecting = true;
        onNodeClicked(position, node);
    }

    public List<MegaNode> getSelectedNodes() {
        List<MegaNode> nodes = new ArrayList<>();
        for (int i = 0, n = mSelectedNodes.size(); i < n; i++) {
            nodes.add(mSelectedNodes.valueAt(i));
        }

        return nodes;
    }

    public int getSelectedNodesCount() {
        return mSelectedNodes.size();
    }

    public int getRealNodesCount() {
        return mRealNodeCount;
    }

    public void selectAll() {
        List<CuNode> nodes = mCuNodes.getValue();
        if (nodes == null || nodes.isEmpty()) {
            return;
        }

        for (int i = 0; i < nodes.size(); i++) {
            CuNode node = nodes.get(i);
            if (node.getNode() != null) {
                if (!node.isSelected()) {
                    mNodeToAnimate.setValue(Pair.create(i, node));
                }
                node.setSelected(true);
                mSelectedNodes.put(node.getNode().getHandle(), node.getNode());
            }
        }

        mSelecting = true;
        mCuNodes.setValue(nodes);
        mActionMode.setValue(true);
    }

    public void clearSelection() {
        if (mSelecting) {
            mSelecting = false;
            mActionMode.setValue(false);

            List<CuNode> nodes = mCuNodes.getValue();
            if (nodes == null || nodes.isEmpty()) {
                return;
            }

            for (int i = 0; i < nodes.size(); i++) {
                CuNode node = nodes.get(i);
                if (node.isSelected()) {
                    mNodeToAnimate.setValue(Pair.create(i, node));
                }
                node.setSelected(false);
            }
            mSelectedNodes.clear();

            mCuNodes.setValue(nodes);
        }
    }

    public void setInitialPreferences() {
        add(Completable.fromCallable(
                () -> {
                    logDebug("setInitialPreferences");

                    mDbHandler.setFirstTime(false);
                    mDbHandler.setStorageAskAlways(true);
                    File defaultDownloadLocation = buildDefaultDownloadDir(mAppContext);
                    defaultDownloadLocation.mkdirs();

                    mDbHandler.setStorageDownloadLocation(
                            defaultDownloadLocation.getAbsolutePath());
                    mDbHandler.setPinLockEnabled(false);
                    mDbHandler.setPinLockCode("");

                    ArrayList<MegaNode> nodeLinks = mMegaApi.getPublicLinks();
                    if (nodeLinks == null || nodeLinks.size() == 0) {
                        logDebug("No public links: showCopyright set true");
                        mDbHandler.setShowCopyright(true);
                    } else {
                        logDebug("Already public links: showCopyright set false");
                        mDbHandler.setShowCopyright(false);
                    }
                    return true;
                })
                .subscribeOn(Schedulers.io())
                .subscribe(IGNORE, logErr("setInitialPreferences")));
    }

    public void setCamSyncEnabled(boolean enabled) {
        add(Completable.fromCallable(
                () -> {
                    mDbHandler.setCamSyncEnabled(enabled);
                    return enabled;
                })
                .subscribeOn(Schedulers.io())
                .subscribe(IGNORE, logErr("setCamSyncEnabled")));
    }

    public void enableCuForBusinessFirstTime(boolean enableCellularSync, boolean syncVideo) {
        add(Completable.fromCallable(
                () -> {
                    mDbHandler.setCamSyncEnabled(true);
                    File localFile =
                            Environment.getExternalStoragePublicDirectory(
                                    Environment.DIRECTORY_DCIM);
                    mDbHandler.setCamSyncLocalPath(localFile.getAbsolutePath());
                    mDbHandler.setCameraFolderExternalSDCard(false);
                    mDbHandler.setCamSyncWifi(!enableCellularSync);
                    mDbHandler.setCamSyncFileUpload(
                            syncVideo ? MegaPreferences.PHOTOS_AND_VIDEOS
                                    : MegaPreferences.ONLY_PHOTOS);

                    mDbHandler.setCameraUploadVideoQuality(MEDIUM);
                    mDbHandler.setConversionOnCharging(true);
                    mDbHandler.setChargingOnSize(DEFAULT_CONVENTION_QUEUE_SIZE);
                    return true;
                })
                .subscribeOn(Schedulers.io())
                .subscribe(IGNORE, logErr("enableCuForBusinessFirstTime")));
    }

    public LiveData<Boolean> camSyncEnabled() {
        MutableLiveData<Boolean> camSyncEnabled = new MutableLiveData<>();

        add(Single.fromCallable(
                () -> Boolean.parseBoolean(mDbHandler.getPreferences().getCamSyncEnabled()))
                .subscribeOn(Schedulers.io())
                .observeOn(AndroidSchedulers.mainThread())
                .subscribe(camSyncEnabled::setValue, logErr("camSyncEnabled")));

        return camSyncEnabled;
    }

    private void loadCuNodes() {
        loadCuNodes(Single.defer(() -> {
            int orderBy = MegaApiJava.ORDER_MODIFICATION_DESC;
            MegaPreferences pref = mDbHandler.getPreferences();
            if (pref != null) {
                try {
                    orderBy = Integer.parseInt(pref.getPreferredSortCameraUpload());
                } catch (NumberFormatException ignored) {
                }
            }
            return Single.just(orderBy);
        }).map(this::getCuNodes));
    }

    private void loadCuNodes(Single<List<CuNode>> source) {
        add(source.subscribeOn(Schedulers.io())
                .observeOn(AndroidSchedulers.mainThread())
                .subscribe(nodes -> {
                    mCuNodes.setValue(nodes);

                    String actionBarTitleWhenSearch = getSearchDateTitle(mSearchDate);
                    if (!TextUtils.isEmpty(actionBarTitleWhenSearch)) {
                        mActionBarTitle.setValue(actionBarTitleWhenSearch);
                    }
                }, logErr("loadCuNodes")));
    }

    private List<CuNode> getCuNodes(int orderBy) {
        List<CuNode> nodes = new ArrayList<>();
        List<MegaNode> nodesWithoutThumbnail = new ArrayList<>();

        LocalDate lastModifyDate = null;
        List<Pair<Integer, MegaNode>> realNodes = mRepo.getCuChildren(mType, orderBy, mSearchDate);
        for (Pair<Integer, MegaNode> pair : realNodes) {
            MegaNode node = pair.second;
            File thumbnail =
                    new File(getThumbFolder(mAppContext), node.getBase64Handle() + ".jpg");
            LocalDate modifyDate = fromEpoch(node.getModificationTime());
            String dateString = DateTimeFormatter.ofPattern("MMMM uuuu").format(modifyDate);

            if (lastModifyDate == null
                    || !YearMonth.from(lastModifyDate).equals(YearMonth.from(modifyDate))) {
                lastModifyDate = modifyDate;
                nodes.add(new CuNode(null, -1, null, CuNode.TYPE_TITLE, dateString, false));
            }

            nodes.add(new CuNode(node, pair.first, thumbnail.exists() ? thumbnail : null,
                    isVideoFile(node.getName()) ? CuNode.TYPE_VIDEO : CuNode.TYPE_IMAGE, dateString,
                    mSelectedNodes.containsKey(node.getHandle())));

            if (!thumbnail.exists()) {
                nodesWithoutThumbnail.add(node);
            }
        }
        mRealNodeCount = realNodes.size();

        // Fetch thumbnails of nodes in computation thread, fetching each in 50ms interval
        add(Observable.fromIterable(nodesWithoutThumbnail)
                .zipWith(Observable.interval(Constants.GET_THUMBNAIL_THROTTLE_MS, TimeUnit.MILLISECONDS),
                        (node, interval) -> node)
                .observeOn(Schedulers.computation())
                .subscribe(node -> {
                    File thumbnail =
                            new File(getThumbFolder(mAppContext), node.getBase64Handle() + ".jpg");
                    mMegaApi.getThumbnail(node, thumbnail.getAbsolutePath(), mCreateThumbnailRequest);
                }, logErr("CuViewModel getThumbnail")));

        return nodes;
    }

    private String getSearchDateTitle(long[] filter) {
        if (filter == null) {
            return "";
        }

        if (filter[0] == 1) {
            return DateTimeFormatter.ofPattern("d MMM").format(fromEpoch(filter[1] / 1000));
        } else if (filter[0] == 2) {
            if (filter[2] == 1) {
                return DateTimeFormatter.ofPattern("MMMM").format(YearMonth.now().minusMonths(1));
            } else if (filter[2] == 2) {
                return String.valueOf(YearMonth.now().getYear() - 1);
            } else {
                return "";
            }
        } else if (filter[0] == 3) {
            DateTimeFormatter formatter = DateTimeFormatter.ofPattern("d MMM");
            LocalDate from = fromEpoch(filter[3] / 1000);
            LocalDate to = fromEpoch(filter[4] / 1000);
            return formatter.format(from) + " - " + formatter.format(to);
        } else {
            return "";
        }
    }
}<|MERGE_RESOLUTION|>--- conflicted
+++ resolved
@@ -73,13 +73,8 @@
     private int mRealNodeCount;
 
     @Inject
-<<<<<<< HEAD
     public CuViewModel(@MegaApi MegaApiAndroid megaApi, DatabaseHandler dbHandler,
                        MegaNodeRepo repo, Context context, int type) {
-=======
-    public CuViewModel(MegaApiAndroid megaApi, DatabaseHandler dbHandler, MegaNodeRepo repo,
-                       Context context, int type) {
->>>>>>> 36dba36d
         mMegaApi = megaApi;
         mDbHandler = dbHandler;
         mRepo = repo;
