--- conflicted
+++ resolved
@@ -40,11 +40,7 @@
 
 
     public static LocalCameraCallFragment newInstance(long chatId) {
-<<<<<<< HEAD
-        logDebug("Chat id: " + chatId);
-=======
         logDebug("Chat ID "+chatId);
->>>>>>> 0638a3d7
         LocalCameraCallFragment f = new LocalCameraCallFragment();
         Bundle args = new Bundle();
         args.putLong(CHAT_ID, chatId);
