package mega.privacy.android.app.lollipop.megachat.calls;

import android.app.Activity;
import android.content.Context;
import android.graphics.Bitmap;
import android.graphics.PixelFormat;
import android.os.Bundle;
import android.support.v4.app.Fragment;
import android.view.LayoutInflater;
import android.view.SurfaceHolder;
import android.view.SurfaceView;
import android.view.View;
import android.view.ViewGroup;
import android.widget.ImageView;

import java.nio.ByteBuffer;

import mega.privacy.android.app.MegaApplication;
import mega.privacy.android.app.R;
import nz.mega.sdk.MegaChatApiAndroid;
import nz.mega.sdk.MegaChatApiJava;
import nz.mega.sdk.MegaChatVideoListenerInterface;

import static mega.privacy.android.app.utils.LogUtil.*;


public class LocalCameraCallFragment extends Fragment implements MegaChatVideoListenerInterface {

    private SurfaceView localSurfaceView = null;
    private int width = 0;
    private int height = 0;
    private Bitmap bitmap;
    private MegaChatApiAndroid megaChatApi;
    private Context context;
    private long chatId;
    private MegaSurfaceRenderer localRenderer;
    private ImageView microIcon;

    public static LocalCameraCallFragment newInstance(long chatId) {
        logDebug("chatId: " + chatId);
        LocalCameraCallFragment f = new LocalCameraCallFragment();
        Bundle args = new Bundle();
        args.putLong("Chat ID", chatId);
        f.setArguments(args);
        return f;
    }

    @Override
    public void onCreate(Bundle savedInstanceState) {
        if (megaChatApi == null) {
            megaChatApi = ((MegaApplication) ((Activity) context).getApplication()).getMegaChatApi();
        }
        Bundle args = getArguments();
        this.chatId = args.getLong("chatId", -1);
        logDebug("Chat ID: " + chatId);
        super.onCreate(savedInstanceState);
<<<<<<< HEAD
=======
        logDebug("After onCreate called super");
>>>>>>> 094d50ad
    }

    @Override
    public View onCreateView(LayoutInflater inflater, ViewGroup container, Bundle savedInstanceState) {

        if (!isAdded()) {
            return null;
        }

        View v = inflater.inflate(R.layout.fragment_local_camera_call, container, false);
        logDebug("onCreateView()");
        localSurfaceView = v.findViewById(R.id.surface_local_video);
        localSurfaceView.setZOrderMediaOverlay(true);
        SurfaceHolder localSurfaceHolder = localSurfaceView.getHolder();
        localSurfaceHolder.setFormat(PixelFormat.TRANSPARENT);
        localRenderer = new MegaSurfaceRenderer(localSurfaceView);
        microIcon = v.findViewById(R.id.micro_surface_view);
        microIcon.setVisibility(View.GONE);
        ((ChatCallActivity) context).refreshOwnMicro();
        megaChatApi.addChatLocalVideoListener(chatId, this);

        return v;
    }

    @Override
    public void onChatVideoData(MegaChatApiJava api, long chatid, int width, int height, byte[] byteBuffer) {
        if ((width == 0) || (height == 0)) return;

        if (this.width != width || this.height != height) {
            this.width = width;
            this.height = height;
            if(localSurfaceView!=null) {
                SurfaceHolder holder = localSurfaceView.getHolder();
                if (holder != null) {
                    int viewWidth = localSurfaceView.getWidth();
                    int viewHeight = localSurfaceView.getHeight();
                    if ((viewWidth != 0) && (viewHeight != 0)) {
                        int holderWidth = viewWidth < width ? viewWidth : width;
                        int holderHeight = holderWidth * viewHeight / viewWidth;
                        if (holderHeight > viewHeight) {
                            holderHeight = viewHeight;
                            holderWidth = holderHeight * viewWidth / viewHeight;
                        }
                        this.bitmap = localRenderer.CreateBitmap(width, height);
                        holder.setFixedSize(holderWidth, holderHeight);
                    } else {
                        this.width = -1;
                        this.height = -1;
                    }
                }
            }
        }

        if (bitmap == null) return;
        bitmap.copyPixelsFromBuffer(ByteBuffer.wrap(byteBuffer));
        localRenderer.DrawBitmap(true, true);

    }

    @Override
    public void onAttach(Context context) {
        log("onAttach");
        super.onAttach(context);
        this.context = context;
    }

    @Override
    public void onDestroy() {
<<<<<<< HEAD
        log("onDestroy");
        this.removeSurfaceView();
=======
        logDebug("onDestroy");
        removeSurfaceView();
>>>>>>> 094d50ad
        super.onDestroy();
    }

    @Override
    public void onResume() {
        logDebug("onResume()");
        this.width = 0;
        this.height = 0;
        if(localSurfaceView != null) {
            localSurfaceView.setVisibility(View.VISIBLE);
        }

        super.onResume();
    }

    public void showMicro(boolean isShouldShown) {
<<<<<<< HEAD
=======
        logDebug("showMicro");
>>>>>>> 094d50ad
        if (microIcon == null) return;
        if (isShouldShown) {
            microIcon.setVisibility(View.VISIBLE);
            return;
        }
        microIcon.setVisibility(View.GONE);
    }

    public void removeSurfaceView() {
<<<<<<< HEAD
        log("removeSurfaceView");
=======
        logDebug("removeSurfaceView()");
>>>>>>> 094d50ad
        if (microIcon != null) {
            microIcon.setVisibility(View.GONE);
        }
        if (localSurfaceView != null) {
            if (localSurfaceView.getParent() != null && localSurfaceView.getParent().getParent() != null) {
<<<<<<< HEAD
=======
                logDebug("removeView Chat ID: " + chatId);
>>>>>>> 094d50ad
                ((ViewGroup) localSurfaceView.getParent()).removeView(localSurfaceView);
            }
            localSurfaceView.setVisibility(View.GONE);
        }
        megaChatApi.removeChatVideoListener(chatId, -1, -1, this);
    }
}<|MERGE_RESOLUTION|>--- conflicted
+++ resolved
@@ -54,10 +54,7 @@
         this.chatId = args.getLong("chatId", -1);
         logDebug("Chat ID: " + chatId);
         super.onCreate(savedInstanceState);
-<<<<<<< HEAD
-=======
         logDebug("After onCreate called super");
->>>>>>> 094d50ad
     }
 
     @Override
@@ -119,20 +116,15 @@
 
     @Override
     public void onAttach(Context context) {
-        log("onAttach");
+        logDebug("onAttach");
         super.onAttach(context);
         this.context = context;
     }
 
     @Override
     public void onDestroy() {
-<<<<<<< HEAD
-        log("onDestroy");
+        logDebug("onDestroy");
         this.removeSurfaceView();
-=======
-        logDebug("onDestroy");
-        removeSurfaceView();
->>>>>>> 094d50ad
         super.onDestroy();
     }
 
@@ -149,10 +141,6 @@
     }
 
     public void showMicro(boolean isShouldShown) {
-<<<<<<< HEAD
-=======
-        logDebug("showMicro");
->>>>>>> 094d50ad
         if (microIcon == null) return;
         if (isShouldShown) {
             microIcon.setVisibility(View.VISIBLE);
@@ -162,20 +150,12 @@
     }
 
     public void removeSurfaceView() {
-<<<<<<< HEAD
-        log("removeSurfaceView");
-=======
-        logDebug("removeSurfaceView()");
->>>>>>> 094d50ad
+        logDebug("removeSurfaceView");
         if (microIcon != null) {
             microIcon.setVisibility(View.GONE);
         }
         if (localSurfaceView != null) {
             if (localSurfaceView.getParent() != null && localSurfaceView.getParent().getParent() != null) {
-<<<<<<< HEAD
-=======
-                logDebug("removeView Chat ID: " + chatId);
->>>>>>> 094d50ad
                 ((ViewGroup) localSurfaceView.getParent()).removeView(localSurfaceView);
             }
             localSurfaceView.setVisibility(View.GONE);
