package mega.privacy.android.app.modalbottomsheet.chatmodalbottomsheet;

import android.annotation.SuppressLint;
import android.app.Dialog;
import android.content.Intent;
import android.os.Bundle;
import android.view.View;
import android.widget.ImageView;
import android.widget.LinearLayout;

import java.util.ArrayList;

import mega.privacy.android.app.DatabaseHandler;
import mega.privacy.android.app.R;
import mega.privacy.android.app.components.RoundedImageView;
import mega.privacy.android.app.components.twemoji.EmojiTextView;
import mega.privacy.android.app.lollipop.ContactInfoActivityLollipop;
import mega.privacy.android.app.lollipop.controllers.ChatController;
import mega.privacy.android.app.lollipop.controllers.ContactController;
import mega.privacy.android.app.lollipop.megachat.AndroidMegaChatMessage;
import mega.privacy.android.app.lollipop.megachat.ChatActivityLollipop;
import mega.privacy.android.app.lollipop.megachat.ContactAttachmentActivityLollipop;
import mega.privacy.android.app.modalbottomsheet.BaseBottomSheetDialogFragment;
import nz.mega.sdk.MegaChatMessage;
import nz.mega.sdk.MegaChatRoom;
import nz.mega.sdk.MegaUser;
import static mega.privacy.android.app.utils.ChatUtil.*;
import static mega.privacy.android.app.utils.Constants.*;
import static mega.privacy.android.app.utils.LogUtil.*;
import static mega.privacy.android.app.utils.TextUtil.*;
import static mega.privacy.android.app.utils.Util.*;
import static mega.privacy.android.app.utils.AvatarUtil.*;
import static nz.mega.sdk.MegaApiJava.INVALID_HANDLE;

public class ContactAttachmentBottomSheetDialogFragment extends BaseBottomSheetDialogFragment implements View.OnClickListener {


    private AndroidMegaChatMessage message;
    private long chatId;
    private long messageId;
    private String email;
    private ChatController chatC;
    private int position;

    public EmojiTextView titleNameContactChatPanel;
    public ImageView stateIcon;
    public EmojiTextView titleMailContactChatPanel;
    public RoundedImageView contactImageView;

    @Override
    public void onCreate(Bundle savedInstanceState) {
        super.onCreate(savedInstanceState);

        if (savedInstanceState != null) {
            chatId = savedInstanceState.getLong(CHAT_ID, INVALID_HANDLE);
            messageId = savedInstanceState.getLong(MESSAGE_ID, INVALID_HANDLE);
            email = savedInstanceState.getString(EMAIL);

            MegaChatMessage messageMega = megaChatApi.getMessage(chatId, messageId);
            if (messageMega != null) {
                message = new AndroidMegaChatMessage(messageMega);
            }
        } else {
            chatId = ((ContactAttachmentActivityLollipop) context).chatId;
            messageId = ((ContactAttachmentActivityLollipop) context).messageId;
            email = ((ContactAttachmentActivityLollipop) context).selectedEmail;
        }

        MegaChatMessage messageMega = megaChatApi.getMessage(chatId, messageId);
        if (messageMega != null) {
            message = new AndroidMegaChatMessage(messageMega);
        }

        logDebug("Chat ID: " + chatId + ", Message ID: " + messageId);
        chatC = new ChatController(context);
    }

    @SuppressLint("RestrictedApi")
    @Override
    public void setupDialog(final Dialog dialog, int style) {
        super.setupDialog(dialog, style);

        if (message == null) {
            logError("Message is null");
            return;
        }

        contentView = View.inflate(getContext(), R.layout.bottom_sheet_contact_attachment_item, null);
        mainLinearLayout = contentView.findViewById(R.id.contact_attachment_bottom_sheet);
        LinearLayout titleContact = contentView.findViewById(R.id.contact_attachment_chat_title_layout);
        LinearLayout separatorTitleContact = contentView.findViewById(R.id.contact_title_separator);
        items_layout = contentView.findViewById(R.id.items_layout);

        titleNameContactChatPanel = contentView.findViewById(R.id.contact_attachment_chat_name_text);
        stateIcon = contentView.findViewById(R.id.contact_attachment_state_circle);
        stateIcon.setMaxWidth(scaleWidthPx(6, outMetrics));
        stateIcon.setMaxHeight(scaleHeightPx(6, outMetrics));

        titleMailContactChatPanel = contentView.findViewById(R.id.contact_attachment_chat_mail_text);
        contactImageView = contentView.findViewById(R.id.contact_attachment_thumbnail);

        LinearLayout optionView = contentView.findViewById(R.id.option_view_layout);
        LinearLayout optionInfo = contentView.findViewById(R.id.option_info_layout);
        LinearLayout optionStartConversation = contentView.findViewById(R.id.option_start_conversation_layout);
        LinearLayout optionInvite = contentView.findViewById(R.id.option_invite_layout);

        optionView.setOnClickListener(this);
        optionInfo.setOnClickListener(this);
        optionStartConversation.setOnClickListener(this);
        optionInvite.setOnClickListener(this);

        LinearLayout separatorInfo = contentView.findViewById(R.id.separator_info);

        if (isScreenInPortrait(context)) {
            titleNameContactChatPanel.setMaxWidthEmojis(px2dp(MAX_WIDTH_BOTTOM_SHEET_DIALOG_PORT, outMetrics));
            titleMailContactChatPanel.setMaxWidthEmojis(px2dp(MAX_WIDTH_BOTTOM_SHEET_DIALOG_PORT, outMetrics));
        } else {
            titleNameContactChatPanel.setMaxWidthEmojis(px2dp(MAX_WIDTH_BOTTOM_SHEET_DIALOG_LAND, outMetrics));
            titleMailContactChatPanel.setMaxWidthEmojis(px2dp(MAX_WIDTH_BOTTOM_SHEET_DIALOG_LAND, outMetrics));
        }

        titleContact.setVisibility(View.VISIBLE);
        separatorTitleContact.setVisibility(View.VISIBLE);

        long userCount = message.getMessage().getUsersCount();
        if (userCount == 1) {
            logDebug("One contact attached");
            optionView.setVisibility(View.GONE);
            optionInfo.setVisibility(View.VISIBLE);

            long userHandle = message.getMessage().getUserHandle(0);
            setContactStatus(getUserStatus(userHandle), stateIcon);

            if (userHandle != megaChatApi.getMyUserHandle()) {

                String userName = message.getMessage().getUserName(0);
                titleNameContactChatPanel.setText(userName);

                String userEmail = message.getMessage().getUserEmail(0);
                titleMailContactChatPanel.setText(userEmail);
                MegaUser contact = megaApi.getContact(userEmail);

                if (contact != null && contact.getVisibility() == MegaUser.VISIBILITY_VISIBLE) {
                    optionInfo.setVisibility(View.VISIBLE);

                    //Check if the contact is the same that the one is chatting
                    MegaChatRoom chatRoom = megaChatApi.getChatRoom(chatId);
                    if (!chatRoom.isGroup()) {
                        long contactHandle = message.getMessage().getUserHandle(0);
                        long messageContactHandle = chatRoom.getPeerHandle(0);
                        if (contactHandle == messageContactHandle) {
                            optionStartConversation.setVisibility(View.GONE);
                        } else {
                            optionStartConversation.setVisibility(View.VISIBLE);
                        }
                    } else {
                        optionStartConversation.setVisibility(View.VISIBLE);
                    }
                    optionInvite.setVisibility(View.GONE);
                } else {
                    optionInfo.setVisibility(View.GONE);
                    optionStartConversation.setVisibility(View.GONE);
                    optionInvite.setVisibility(View.VISIBLE);
                }

                setImageAvatar(contact.getHandle(), userEmail, userName, contactImageView);
            }
        } else {
            MegaUser contact;
            if (email == null) {
                optionView.setVisibility(View.VISIBLE);
                optionInfo.setVisibility(View.GONE);

                stateIcon.setVisibility(View.GONE);

                StringBuilder name = new StringBuilder();
                name.append(message.getMessage().getUserName(0));
                for (int i = 1; i < userCount; i++) {
                    name.append(", ").append(message.getMessage().getUserName(i));
                }

                optionInvite.setVisibility(View.GONE);

                for (int i = 1; i < userCount; i++) {
                    String userEmail = message.getMessage().getUserEmail(i);
                    contact = megaApi.getContact(userEmail);

                    if (contact != null && contact.getVisibility() != MegaUser.VISIBILITY_VISIBLE) {
                        optionStartConversation.setVisibility(View.GONE);
                        optionInvite.setVisibility(View.VISIBLE);
                        break;
                    }
                }

                titleMailContactChatPanel.setText(name);

                String email = context.getResources().getQuantityString(R.plurals.general_selection_num_contacts, (int) userCount, userCount);
                titleNameContactChatPanel.setText(email);

                setImageAvatar(INVALID_HANDLE,null, userCount + "", contactImageView);
            } else {
                optionView.setVisibility(View.GONE);

                stateIcon.setVisibility(View.VISIBLE);

                position = getPositionByMail(email);
                if (position == -1) {
                    logWarning("Error - position -1");
                    return;
                }

                optionStartConversation.setVisibility(View.VISIBLE);
                optionInvite.setVisibility(View.GONE);

                String email = message.getMessage().getUserEmail(position);
                titleMailContactChatPanel.setText(email);

                long userHandle = message.getMessage().getUserHandle(position);
                String name = message.getMessage().getUserName(position);
                if (isTextEmpty(name)) {
                    name = chatC.getParticipantFullName(userHandle);
                    if (name.trim().isEmpty()) {
                        name = email;
                    }
                }

                titleNameContactChatPanel.setText(name);

                contact = megaApi.getContact(email);
                if (contact != null && contact.getVisibility() == MegaUser.VISIBILITY_VISIBLE) {
                    optionInfo.setVisibility(View.VISIBLE);
                    //Check if the contact is the same that the one is chatting
                    MegaChatRoom chatRoom = megaChatApi.getChatRoom(chatId);
                    if (!chatRoom.isGroup() && chatRoom.getPeerHandle(0) == contact.getHandle()) {
                        optionStartConversation.setVisibility(View.GONE);
                    } else {
                        optionStartConversation.setVisibility(View.VISIBLE);
                    }

                    optionInvite.setVisibility(View.GONE);
                } else {
                    optionInfo.setVisibility(View.GONE);
                    optionStartConversation.setVisibility(View.GONE);
                    optionInvite.setVisibility(View.VISIBLE);
                }

                setImageAvatar(userHandle, email, name, contactImageView);
            }
        }

<<<<<<< HEAD
        separatorInfo.setVisibility((optionView.getVisibility() == View.VISIBLE ||
                optionInfo.getVisibility() == View.VISIBLE) && (optionStartConversation.getVisibility() == View.VISIBLE ||
                optionInvite.getVisibility() == View.VISIBLE) ? View.VISIBLE : View.GONE);
=======
        selectSeparator.setVisibility((optionSelect.getVisibility() == View.VISIBLE && optionForward.getVisibility() == View.VISIBLE) ? View.VISIBLE : View.GONE);

        viewSeparator.setVisibility(((optionSelect.getVisibility() == View.GONE &&
                optionForward.getVisibility() == View.GONE) ||
                (optionView.getVisibility() == View.GONE &&
                        optionInfo.getVisibility() == View.GONE)) ? View.GONE : View.VISIBLE);

        separatorInfo.setVisibility((optionView.getVisibility() == View.GONE &&
                optionInfo.getVisibility() == View.GONE) ||
                (optionStartConversation.getVisibility() == View.GONE &&
                        optionInvite.getVisibility() == View.GONE) ? View.GONE : View.VISIBLE);
>>>>>>> eb567c90


        dialog.setContentView(contentView);
        setBottomSheetBehavior(HEIGHT_HEADER_LARGE, false);
    }

    @Override
    public void onClick(View v) {
        if (message == null) {
            logWarning("Error. The message is NULL");
            return;
        }

        ArrayList<AndroidMegaChatMessage> messagesSelected = new ArrayList<>();
        messagesSelected.add(message);
        Intent i;
        long numUsers = message.getMessage().getUsersCount();

        switch (v.getId()) {
            case R.id.option_info_layout:
                if (!isOnline(context)) {
                    ((ChatActivityLollipop) context).showSnackbar(SNACKBAR_TYPE, context.getString(R.string.error_server_connection_problem), INVALID_HANDLE);
                    return;
                }

                i = new Intent(context, ContactInfoActivityLollipop.class);
                if (context instanceof ChatActivityLollipop) {
                    i.putExtra(NAME, message.getMessage().getUserEmail(0));
                } else if (position != -1) {
                    i.putExtra(NAME, message.getMessage().getUserEmail(position));
                } else {
                    logWarning("Error - position -1");
                }

                context.startActivity(i);
                break;

            case R.id.option_view_layout:
                logDebug("View option");
                i = new Intent(context, ContactAttachmentActivityLollipop.class);
                i.putExtra("chatId", chatId);
                i.putExtra(MESSAGE_ID, messageId);
                context.startActivity(i);
                break;

            case R.id.option_invite_layout:
                if (!isOnline(context)) {
                    ((ChatActivityLollipop) context).showSnackbar(SNACKBAR_TYPE, context.getString(R.string.error_server_connection_problem), INVALID_HANDLE);
                    return;
                }

                ContactController cC = new ContactController(context);
                ArrayList<String> contactEmails;

                if (context instanceof ChatActivityLollipop) {
                    if (numUsers == 1) {
                        cC.inviteContact(message.getMessage().getUserEmail(0));
                    } else {
                        logDebug("Num users to invite: " + numUsers);
                        contactEmails = new ArrayList<>();

                        for (int j = 0; j < numUsers; j++) {
                            String userMail = message.getMessage().getUserEmail(j);
                            contactEmails.add(userMail);
                        }
                        cC.inviteMultipleContacts(contactEmails);
                    }
                } else if (email != null) {
                    cC.inviteContact(email);
                }
                break;

            case R.id.option_start_conversation_layout:
                if (context instanceof ChatActivityLollipop) {
                    if (numUsers == 1) {
                        ((ChatActivityLollipop) context).startConversation(message.getMessage().getUserHandle(0));
                        dismissAllowingStateLoss();
                    } else {
                        logDebug("Num users to invite: " + numUsers);
                        ArrayList<Long> contactHandles = new ArrayList<>();

                        for (int j = 0; j < numUsers; j++) {
                            long userHandle = message.getMessage().getUserHandle(j);
                            contactHandles.add(userHandle);
                        }
                        ((ChatActivityLollipop) context).startGroupConversation(contactHandles);
                    }
                } else {
                    logDebug("Instance of ContactAttachmentActivityLollipop");
                    logDebug("position: " + position);
                    long userHandle = message.getMessage().getUserHandle(position);
                    ((ContactAttachmentActivityLollipop) context).startConversation(userHandle);
                }
                break;
        }

        setStateBottomSheetBehaviorHidden();
    }

    private int getPositionByMail(String email) {
        long userCount = message.getMessage().getUsersCount();
        for (int i = 0; i < userCount; i++) {
            if (message.getMessage().getUserEmail(i).equals(email)) {
                return i;
            }
        }
        return -1;
    }

    @Override
    public void onSaveInstanceState(Bundle outState) {
        super.onSaveInstanceState(outState);
        outState.putLong(CHAT_ID, chatId);
        outState.putLong(MESSAGE_ID, messageId);
        outState.putString(EMAIL, email);
    }
}<|MERGE_RESOLUTION|>--- conflicted
+++ resolved
@@ -248,24 +248,9 @@
             }
         }
 
-<<<<<<< HEAD
         separatorInfo.setVisibility((optionView.getVisibility() == View.VISIBLE ||
                 optionInfo.getVisibility() == View.VISIBLE) && (optionStartConversation.getVisibility() == View.VISIBLE ||
                 optionInvite.getVisibility() == View.VISIBLE) ? View.VISIBLE : View.GONE);
-=======
-        selectSeparator.setVisibility((optionSelect.getVisibility() == View.VISIBLE && optionForward.getVisibility() == View.VISIBLE) ? View.VISIBLE : View.GONE);
-
-        viewSeparator.setVisibility(((optionSelect.getVisibility() == View.GONE &&
-                optionForward.getVisibility() == View.GONE) ||
-                (optionView.getVisibility() == View.GONE &&
-                        optionInfo.getVisibility() == View.GONE)) ? View.GONE : View.VISIBLE);
-
-        separatorInfo.setVisibility((optionView.getVisibility() == View.GONE &&
-                optionInfo.getVisibility() == View.GONE) ||
-                (optionStartConversation.getVisibility() == View.GONE &&
-                        optionInvite.getVisibility() == View.GONE) ? View.GONE : View.VISIBLE);
->>>>>>> eb567c90
-
 
         dialog.setContentView(contentView);
         setBottomSheetBehavior(HEIGHT_HEADER_LARGE, false);
