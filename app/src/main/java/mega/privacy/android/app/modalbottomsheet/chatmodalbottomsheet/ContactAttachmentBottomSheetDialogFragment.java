--- conflicted
+++ resolved
@@ -10,6 +10,7 @@
 
 import java.util.ArrayList;
 
+import mega.privacy.android.app.DatabaseHandler;
 import mega.privacy.android.app.R;
 import mega.privacy.android.app.components.RoundedImageView;
 import mega.privacy.android.app.components.twemoji.EmojiTextView;
@@ -24,13 +25,7 @@
 import nz.mega.sdk.MegaChatMessage;
 import nz.mega.sdk.MegaChatRoom;
 import nz.mega.sdk.MegaUser;
-
-<<<<<<< HEAD
-import static mega.privacy.android.app.utils.CacheFolderManager.*;
-import static mega.privacy.android.app.utils.ChatUtil.shouldReactionOptionsBeVisible;
-=======
 import static mega.privacy.android.app.utils.ChatUtil.*;
->>>>>>> 8dfecd79
 import static mega.privacy.android.app.utils.Constants.*;
 import static mega.privacy.android.app.utils.LogUtil.*;
 import static mega.privacy.android.app.utils.TextUtil.*;
@@ -40,37 +35,8 @@
 
 public class ContactAttachmentBottomSheetDialogFragment extends BaseBottomSheetDialogFragment implements View.OnClickListener {
 
-<<<<<<< HEAD
-    public LinearLayout mainLinearLayout;
-    private LinearLayout titleContact;
-    private LinearLayout separatorTitleContact;
-    public EmojiTextView titleNameContactChatPanel;
-    public ImageView stateIcon;
-    public EmojiTextView titleMailContactChatPanel;
-    public RoundedImageView contactImageView;
-    LinearLayout optionView;
-    LinearLayout optionInfo;
-    LinearLayout optionStartConversation;
-    LinearLayout optionInvite;
-    LinearLayout optionRemove;
-    private LinearLayout optionSelect;
-
-    DisplayMetrics outMetrics;
-
-    static ManagerActivityLollipop.DrawerItem drawerItem = null;
-    Bitmap thumb = null;
-
-    MegaApiAndroid megaApi;
-    MegaChatApiAndroid megaChatApi;
-    DatabaseHandler dbH;
-    private MegaChatRoom chatRoom;
-
-    private int heightDisplay;
-    private int positionMessage;
-
     private LinearLayout reactionsLayout;
     private ChatReactionsFragment reactionsFragment;
-=======
     private AndroidMegaChatMessage message;
     private long chatId;
     private long messageId;
@@ -80,7 +46,6 @@
     private int position;
     private int positionMessage;
     private MegaChatRoom chatRoom;
->>>>>>> 8dfecd79
 
     @Override
     public void onCreate(Bundle savedInstanceState) {
@@ -92,25 +57,6 @@
             email = savedInstanceState.getString(EMAIL);
             positionMessage = savedInstanceState.getInt(POSITION_SELECTED_MESSAGE, INVALID_POSITION);
 
-<<<<<<< HEAD
-        if(savedInstanceState!=null) {
-            logDebug("Bundle is NOT NULL");
-            chatId = savedInstanceState.getLong(CHAT_ID, -1);
-            messageId = savedInstanceState.getLong(MESSAGE_ID, -1);
-            positionMessage = savedInstanceState.getInt(POSITION_SELECTED_MESSAGE, -1);
-            email = savedInstanceState.getString("email", null);
-
-        }
-        else{
-            logWarning("Bundle NULL");
-
-            if(context instanceof ChatActivityLollipop){
-                chatId = ((ChatActivityLollipop) context).idChat;
-                messageId = ((ChatActivityLollipop) context).selectedMessageId;
-                positionMessage = ((ChatActivityLollipop) context).selectedPosition;
-            }
-            else{
-=======
             MegaChatMessage messageMega = megaChatApi.getMessage(chatId, messageId);
             if (messageMega != null) {
                 message = new AndroidMegaChatMessage(messageMega);
@@ -121,33 +67,21 @@
                 messageId = ((ChatActivityLollipop) context).selectedMessageId;
                 positionMessage = ((ChatActivityLollipop) context).selectedPosition;
             } else {
->>>>>>> 8dfecd79
                 chatId = ((ContactAttachmentActivityLollipop) context).chatId;
                 messageId = ((ContactAttachmentActivityLollipop) context).messageId;
                 email = ((ContactAttachmentActivityLollipop) context).selectedEmail;
             }
         }
 
-<<<<<<< HEAD
         MegaChatMessage messageMega = megaChatApi.getMessage(chatId, messageId);
         if (messageMega != null) {
             message = new AndroidMegaChatMessage(messageMega);
-=======
-            MegaChatMessage messageMega = megaChatApi.getMessage(chatId, messageId);
-            if (messageMega != null) {
-                message = new AndroidMegaChatMessage(messageMega);
-            }
->>>>>>> 8dfecd79
         }
 
         logDebug("Chat ID: " + chatId + ", Message ID: " + messageId);
         chatRoom = megaChatApi.getChatRoom(chatId);
         chatC = new ChatController(context);
-<<<<<<< HEAD
-        chatRoom = megaChatApi.getChatRoom(chatId);
         dbH = DatabaseHandler.getDbHandler(getActivity());
-=======
->>>>>>> 8dfecd79
     }
 
     @SuppressLint("RestrictedApi")
@@ -155,27 +89,15 @@
     public void setupDialog(final Dialog dialog, int style) {
         super.setupDialog(dialog, style);
 
-<<<<<<< HEAD
-        View contentView = View.inflate(getContext(), R.layout.bottom_sheet_contact_attachment_item, null);
-
-        mainLinearLayout = (LinearLayout) contentView.findViewById(R.id.contact_attachment_bottom_sheet);
-        titleContact = contentView.findViewById(R.id.contact_attachment_chat_title_layout);
-        separatorTitleContact = contentView.findViewById(R.id.contact_title_separator);
-        reactionsLayout = contentView.findViewById(R.id.reactions_layout);
-        reactionsFragment = contentView.findViewById(R.id.fragment_container_reactions);
-        items_layout = (LinearLayout) contentView.findViewById(R.id.items_layout);
-
-        titleNameContactChatPanel = contentView.findViewById(R.id.contact_attachment_chat_name_text);
-        stateIcon = (ImageView) contentView.findViewById(R.id.contact_attachment_state_circle);
-=======
         if (message == null) {
             logError("Message is null");
             return;
         }
->>>>>>> 8dfecd79
-
-        contentView = View.inflate(getContext(), R.layout.bottom_sheet_contact_attachment_item, null);
+
+        View contentView = View.inflate(getContext(), R.layout.bottom_sheet_contact_attachment_item, null);
         mainLinearLayout = contentView.findViewById(R.id.contact_attachment_bottom_sheet);
+        reactionsLayout = contentView.findViewById(R.id.reactions_layout);
+        reactionsFragment = contentView.findViewById(R.id.fragment_container_reactions);
         items_layout = contentView.findViewById(R.id.items_layout);
 
         EmojiTextView titleNameContactChatPanel = contentView.findViewById(R.id.contact_attachment_chat_name_text);
@@ -186,14 +108,6 @@
         EmojiTextView titleMailContactChatPanel = contentView.findViewById(R.id.contact_attachment_chat_mail_text);
         RoundedImageView contactImageView = contentView.findViewById(R.id.contact_attachment_thumbnail);
 
-<<<<<<< HEAD
-        optionView = (LinearLayout) contentView.findViewById(R.id.option_view_layout);
-        optionInfo = (LinearLayout) contentView.findViewById(R.id.option_info_layout);
-        optionStartConversation = (LinearLayout) contentView.findViewById(R.id.option_start_conversation_layout);
-        optionInvite = (LinearLayout) contentView.findViewById(R.id.option_invite_layout);
-        optionRemove = (LinearLayout) contentView.findViewById(R.id.option_remove_layout);
-        optionSelect = contentView.findViewById(R.id.option_select_layout);
-=======
         LinearLayout optionView = contentView.findViewById(R.id.option_view_layout);
         LinearLayout optionInfo = contentView.findViewById(R.id.option_info_layout);
         LinearLayout optionStartConversation = contentView.findViewById(R.id.option_start_conversation_layout);
@@ -201,42 +115,20 @@
         LinearLayout optionForward = contentView.findViewById(R.id.forward_layout);
         LinearLayout optionSelect = contentView.findViewById(R.id.select_layout);
         LinearLayout optionDeleteMessage = contentView.findViewById(R.id.delete_layout);
->>>>>>> 8dfecd79
 
         optionView.setOnClickListener(this);
         optionInfo.setOnClickListener(this);
         optionStartConversation.setOnClickListener(this);
         optionInvite.setOnClickListener(this);
         optionSelect.setOnClickListener(this);
-<<<<<<< HEAD
-=======
         optionForward.setOnClickListener(this);
         optionDeleteMessage.setOnClickListener(this);
->>>>>>> 8dfecd79
-
         LinearLayout separatorInfo = contentView.findViewById(R.id.separator_info);
         LinearLayout viewSeparator = contentView.findViewById(R.id.view_separator);
         LinearLayout selectSeparator = contentView.findViewById(R.id.select_separator);
         LinearLayout deleteMessageSeparator = contentView.findViewById(R.id.delete_separator);
 
-<<<<<<< HEAD
-        if(context instanceof ChatActivityLollipop) {
-            reactionsFragment.init(context, chatId, messageId, positionMessage);
-            optionSelect.setVisibility(View.VISIBLE);
-            titleContact.setVisibility(View.GONE);
-            separatorTitleContact.setVisibility(View.GONE);
-        }else{
-            titleContact.setVisibility(View.VISIBLE);
-            separatorTitleContact.setVisibility(View.VISIBLE);
-            optionSelect.setVisibility(View.GONE);
-        }
-
-        optionRemove.setVisibility(View.GONE);
-
-        if(isScreenInPortrait(context)){
-=======
         if (isScreenInPortrait(context)) {
->>>>>>> 8dfecd79
             titleNameContactChatPanel.setMaxWidthEmojis(px2dp(MAX_WIDTH_BOTTOM_SHEET_DIALOG_PORT, outMetrics));
             titleMailContactChatPanel.setMaxWidthEmojis(px2dp(MAX_WIDTH_BOTTOM_SHEET_DIALOG_PORT, outMetrics));
         } else {
@@ -245,6 +137,7 @@
         }
 
         if (context instanceof ChatActivityLollipop && chatRoom != null) {
+            reactionsFragment.init(context, chatId, messageId, positionMessage);
             optionSelect.setVisibility(View.VISIBLE);
             if (chatC.isInAnonymousMode() || ((chatRoom.getOwnPrivilege() == MegaChatRoom.PRIV_RM || chatRoom.getOwnPrivilege() == MegaChatRoom.PRIV_RO) && !chatRoom.isPreview())) {
                 optionForward.setVisibility(View.GONE);
@@ -371,24 +264,13 @@
 
                 titleNameContactChatPanel.setText(name);
 
-<<<<<<< HEAD
-            if (shouldReactionOptionsBeVisible(context, chatRoom, message)) {
-                reactionsLayout.setVisibility(View.VISIBLE);
-            } else {
-                reactionsLayout.setVisibility(View.GONE);
-            }
-
-            dialog.setContentView(contentView);
-
-            mBehavior = BottomSheetBehavior.from((View) contentView.getParent());
-            mBehavior.setPeekHeight(UtilsModalBottomSheet.getPeekHeight(items_layout, heightDisplay, context, 81));
-            mBehavior.setState(BottomSheetBehavior.STATE_EXPANDED);
-        }
-    }
-=======
+                if (shouldReactionOptionsBeVisible(context, chatRoom, message)) {
+                    reactionsLayout.setVisibility(View.VISIBLE);
+                } else {
+                    reactionsLayout.setVisibility(View.GONE);
+                }
+
                 contact = megaApi.getContact(email);
->>>>>>> 8dfecd79
-
                 if (contact != null && contact.getVisibility() == MegaUser.VISIBILITY_VISIBLE) {
                     optionInfo.setVisibility(View.VISIBLE);
                     //Check if the contact is the same that the one is chatting
@@ -460,18 +342,6 @@
                 i.putExtra(MESSAGE_ID, messageId);
                 context.startActivity(i);
                 break;
-<<<<<<< HEAD
-            }
-            case R.id.option_select_layout:
-                if(context instanceof ChatActivityLollipop){
-                    ((ChatActivityLollipop)context).activateActionMode();
-                }
-                break;
-            case R.id.option_invite_layout:{
-                logDebug("Invite option");
-=======
->>>>>>> 8dfecd79
-
             case R.id.select_layout:
                 if (context instanceof ChatActivityLollipop) {
                     ((ChatActivityLollipop) context).activateActionModeWithItem(positionMessage);
@@ -555,18 +425,11 @@
     }
 
     @Override
-<<<<<<< HEAD
-    public void onSaveInstanceState(Bundle outState){
-        super.onSaveInstanceState(outState);
-        outState.putLong(CHAT_ID, chatId);
-        outState.putLong(MESSAGE_ID, messageId);
-=======
     public void onSaveInstanceState(Bundle outState) {
         super.onSaveInstanceState(outState);
         outState.putLong(CHAT_ID, chatId);
         outState.putLong(MESSAGE_ID, messageId);
         outState.putString(EMAIL, email);
->>>>>>> 8dfecd79
         if (context instanceof ChatActivityLollipop) {
             outState.putLong(POSITION_SELECTED_MESSAGE, positionMessage);
         }
