--- conflicted
+++ resolved
@@ -76,11 +76,7 @@
         nodeInfo.setMaxWidth(scaleWidthPx(200, outMetrics));
 
         nodeName.setText(node.getName());
-<<<<<<< HEAD
-        nodeInfo.setText(String.format("%s . %s", getSizeString(node.getSize()), getNodeDate(node)));
-=======
         nodeInfo.setText(getFileInfo(node));
->>>>>>> bde08ba4
 
         setNodeThumbnail(context, node, nodeThumb);
 
