package mega.privacy.android.app.fragments.managerFragments.cu;

import android.app.Activity;
import android.content.Intent;
import android.content.pm.PackageManager;
import android.content.res.Configuration;
import android.os.Build;
import android.os.Bundle;
import android.os.Environment;
import android.os.Handler;
import android.text.Html;
import android.text.Spanned;
import android.text.TextUtils;
import android.view.LayoutInflater;
import android.view.View;
import android.view.ViewGroup;
import android.widget.ArrayAdapter;
import android.widget.ListAdapter;
import android.widget.RelativeLayout;

import androidx.annotation.NonNull;
import androidx.annotation.Nullable;
import androidx.appcompat.app.ActionBar;
import androidx.appcompat.app.AppCompatActivity;
import androidx.appcompat.view.ActionMode;
import androidx.core.app.ActivityCompat;
import androidx.lifecycle.ViewModelProvider;
import androidx.recyclerview.widget.GridLayoutManager;
import androidx.recyclerview.widget.RecyclerView;

import com.google.android.material.dialog.MaterialAlertDialogBuilder;

import java.io.File;
import java.util.Locale;

import javax.inject.Inject;

import dagger.hilt.android.AndroidEntryPoint;
import mega.privacy.android.app.DatabaseHandler;
import mega.privacy.android.app.MegaApplication;
import mega.privacy.android.app.MegaPreferences;
import mega.privacy.android.app.MimeTypeThumbnail;
import mega.privacy.android.app.R;
import mega.privacy.android.app.components.ListenScrollChangesHelper;
import mega.privacy.android.app.databinding.FragmentCameraUploadsBinding;
import mega.privacy.android.app.databinding.FragmentCameraUploadsFirstLoginBinding;
import mega.privacy.android.app.fragments.BaseFragment;
import mega.privacy.android.app.globalmanagement.SortOrderManagement;
import mega.privacy.android.app.jobservices.SyncRecord;
import mega.privacy.android.app.lollipop.FullScreenImageViewerLollipop;
import mega.privacy.android.app.lollipop.ManagerActivityLollipop;
import mega.privacy.android.app.repo.MegaNodeRepo;
import mega.privacy.android.app.utils.ColorUtils;
import nz.mega.sdk.MegaNode;

import static mega.privacy.android.app.MegaPreferences.MEDIUM;
import static mega.privacy.android.app.components.dragger.DragToExitSupport.observeDragSupportEvents;
import static mega.privacy.android.app.components.dragger.DragToExitSupport.putThumbnailLocation;
import static mega.privacy.android.app.constants.SettingsConstants.DEFAULT_CONVENTION_QUEUE_SIZE;
import static mega.privacy.android.app.lollipop.ManagerActivityLollipop.BUSINESS_CU_FRAGMENT_CU;
import static mega.privacy.android.app.utils.CameraUploadUtil.resetCUTimestampsAndCache;
import static mega.privacy.android.app.utils.Constants.INTENT_EXTRA_KEY_ADAPTER_TYPE;
import static mega.privacy.android.app.utils.Constants.INTENT_EXTRA_KEY_FILE_NAME;
import static mega.privacy.android.app.utils.Constants.INTENT_EXTRA_KEY_HANDLE;
import static mega.privacy.android.app.utils.Constants.INTENT_EXTRA_KEY_HANDLES_NODES_SEARCH;
import static mega.privacy.android.app.utils.Constants.INTENT_EXTRA_KEY_ORDER_GET_CHILDREN;
import static mega.privacy.android.app.utils.Constants.INTENT_EXTRA_KEY_PARENT_NODE_HANDLE;
import static mega.privacy.android.app.utils.Constants.INTENT_EXTRA_KEY_POSITION;
import static mega.privacy.android.app.utils.Constants.MIN_ITEMS_SCROLLBAR;
import static mega.privacy.android.app.utils.Constants.MIN_ITEMS_SCROLLBAR_GRID;
import static mega.privacy.android.app.utils.Constants.PHOTO_SYNC_ADAPTER;
import static mega.privacy.android.app.utils.Constants.REQUEST_CAMERA_ON_OFF;
import static mega.privacy.android.app.utils.Constants.REQUEST_CAMERA_ON_OFF_FIRST_TIME;
import static mega.privacy.android.app.utils.Constants.SEARCH_BY_ADAPTER;
import static mega.privacy.android.app.utils.Constants.SNACKBAR_TYPE;
import static mega.privacy.android.app.utils.Constants.VIEWER_FROM_CUMU;
import static mega.privacy.android.app.utils.FileUtil.findVideoLocalPath;
import static mega.privacy.android.app.utils.FileUtil.setLocalIntentParams;
import static mega.privacy.android.app.utils.FileUtil.setStreamingIntentParams;
import static mega.privacy.android.app.utils.JobUtil.startCameraUploadService;
import static mega.privacy.android.app.utils.JobUtil.stopRunningCameraUploadService;
import static mega.privacy.android.app.utils.LogUtil.logDebug;
import static mega.privacy.android.app.utils.LogUtil.logWarning;
import static mega.privacy.android.app.utils.MegaApiUtils.isIntentAvailable;
import static mega.privacy.android.app.utils.PermissionUtils.hasPermissions;
import static mega.privacy.android.app.utils.Util.checkFingerprint;
import static mega.privacy.android.app.utils.Util.getMediaIntent;
import static mega.privacy.android.app.utils.Util.showSnackbar;
import static nz.mega.sdk.MegaApiJava.INVALID_HANDLE;
import static nz.mega.sdk.MegaChatApiJava.MEGACHAT_INVALID_HANDLE;

@AndroidEntryPoint
public class CameraUploadsFragment extends BaseFragment implements CameraUploadsAdapter.Listener {
    public static final int TYPE_CAMERA = MegaNodeRepo.CU_TYPE_CAMERA;
    public static final int TYPE_MEDIA = MegaNodeRepo.CU_TYPE_MEDIA;

    private static final String ARG_TYPE = "type";

    @Inject
    SortOrderManagement sortOrderManagement;

    // in large grid view, we have 3 thumbnails each row, while in small grid view, we have 7.
    private static final int SPAN_LARGE_GRID = 3;
    private static final int SPAN_SMALL_GRID = 7;

    private int mCamera = TYPE_CAMERA;

    private ManagerActivityLollipop mManagerActivity;

    private FragmentCameraUploadsFirstLoginBinding mFirstLoginBinding;
    private FragmentCameraUploadsBinding mBinding;
    private CameraUploadsAdapter mAdapter;
    private ActionMode mActionMode;

    private CuViewModel mViewModel;

    private static final String AD_SLOT = "and3";

    public static CameraUploadsFragment newInstance(int type) {
        CameraUploadsFragment fragment = new CameraUploadsFragment();

        Bundle args = new Bundle();
        args.putInt(ARG_TYPE, type);
        fragment.setArguments(args);

        return fragment;
    }

    public int getItemCount() {
        return mAdapter == null ? 0 : mAdapter.getItemCount();
    }

    public void setOrderBy(int orderBy) {
        reloadNodes(orderBy);
    }

    public void setSearchDate(long[] searchDate, int orderBy) {
        mViewModel.setSearchDate(searchDate, orderBy);
    }

    public void reloadNodes(int orderBy) {
        mViewModel.loadCuNodes(orderBy);
    }

    public void checkScroll() {
        if (mViewModel == null || mBinding == null) {
            return;
        }

        if (mViewModel.isSelecting() || mBinding.cuList.canScrollVertically(-1)) {
            mManagerActivity.changeAppBarElevation(true);
        } else {
            mManagerActivity.changeAppBarElevation(false);
        }
    }

    public void selectAll() {
        mViewModel.selectAll();
    }

    public int onBackPressed() {
        if (mManagerActivity.getFirstLogin()) {
            mViewModel.setCamSyncEnabled(false);
            mManagerActivity.setFirstLogin(false);
            mManagerActivity.refreshMenu();
        }

        if (mManagerActivity.isFirstNavigationLevel()) {
            return 0;
        } else {
            reloadNodes(sortOrderManagement.getOrderCamera());
            mManagerActivity.invalidateOptionsMenu();
            mManagerActivity.setIsSearchEnabled(false);
            mManagerActivity.setToolbarTitle();
            return 1;
        }
    }

    public void onStoragePermissionRefused() {
        showSnackbar(context, getString(R.string.on_refuse_storage_permission));
        skipInitialCUSetup();
    }

    private void skipInitialCUSetup() {
        mViewModel.setCamSyncEnabled(false);
        mManagerActivity.setFirstLogin(false);
        mManagerActivity.skipInitialCUSetup();
    }

    private void requestCameraUploadPermission(String[] permissions, int requestCode) {
        ActivityCompat.requestPermissions(mManagerActivity, permissions,
                requestCode);
    }

    public void enableCuForBusinessFirstTime() {
        if (mFirstLoginBinding == null) {
            return;
        }

        boolean enableCellularSync = mFirstLoginBinding.cellularConnectionSwitch.isChecked();
        boolean syncVideo = mFirstLoginBinding.uploadVideosSwitch.isChecked();

        mViewModel.enableCuForBusinessFirstTime(enableCellularSync, syncVideo);

        mManagerActivity.setFirstLogin(false);
        startCU();
    }

    /**
     * This function is kept almost the same as it was in CameraUploadFragmentLollipop#cameraOnOff.
     */
    public void enableCuForBusiness() {
        MegaPreferences prefs = dbH.getPreferences();
        boolean isEnabled = false;
        if (prefs != null) {
            if (prefs.getCamSyncEnabled() != null) {
                if (Boolean.parseBoolean(prefs.getCamSyncEnabled())) {
                    isEnabled = true;
                }
            }
        }

        if (isEnabled) {
            resetCUTimestampsAndCache();
            dbH.setCamSyncEnabled(false);
            dbH.deleteAllSyncRecords(SyncRecord.TYPE_ANY);
            stopRunningCameraUploadService(context);
            mManagerActivity.refreshCameraUpload();
        } else {
            prefs = dbH.getPreferences();
            if (prefs != null &&
                    !TextUtils.isEmpty(prefs.getCamSyncLocalPath()) &&
                    !TextUtils.isEmpty(prefs.getCamSyncFileUpload()) &&
                    !TextUtils.isEmpty(prefs.getCamSyncWifi())
            ) {
                resetCUTimestampsAndCache();
                dbH.setCamSyncEnabled(true);
                dbH.deleteAllSyncRecords(SyncRecord.TYPE_ANY);

                //video quality
                saveCompressionSettings();
                startCU();

                return;
            }

            final ListAdapter adapter =
                    new ArrayAdapter<>(context, R.layout.select_dialog_singlechoice,
                            android.R.id.text1,
                            new String[] {
                                    getResources().getString(R.string.cam_sync_wifi),
                                    getResources().getString(R.string.cam_sync_data)
                            });
            new MaterialAlertDialogBuilder(context, R.style.ThemeOverlay_Mega_MaterialAlertDialog)
                    .setTitle(getString(R.string.section_photo_sync))
                    .setSingleChoiceItems(adapter, -1, (dialog, which) -> {
                        resetCUTimestampsAndCache();
                        dbH.setCamSyncFileUpload(MegaPreferences.ONLY_PHOTOS);
                        File localFile =
                                Environment.getExternalStoragePublicDirectory(
                                        Environment.DIRECTORY_DCIM);
                        String localPath = localFile.getAbsolutePath();
                        dbH.setCamSyncLocalPath(localPath);
                        dbH.setCameraFolderExternalSDCard(false);
                        // After target and local folder setup, then enable CU.
                        dbH.setCamSyncEnabled(true);

                        switch (which) {
                            case 0: {
                                dbH.setCamSyncWifi(true);
                                break;
                            }
                            case 1: {
                                dbH.setCamSyncWifi(false);
                                break;
                            }
                        }

                        startCU();
                        dialog.dismiss();
                    })
                    .setPositiveButton(context.getString(R.string.general_cancel),
                            (dialog, which) -> dialog.dismiss())
                    .create()
                    .show();
        }
    }

    private void saveCompressionSettings() {
        dbH.setCameraUploadVideoQuality(MEDIUM);
        dbH.setConversionOnCharging(true);

        dbH.setChargingOnSize(DEFAULT_CONVENTION_QUEUE_SIZE);
    }

    private void startCU() {
        mManagerActivity.refreshCameraUpload();

        new Handler().postDelayed(() -> {
            logDebug("Starting CU");
            startCameraUploadService(context);
        }, 1000);
    }

    public void resetSwitchButtonLabel() {
        if (mBinding == null) {
            return;
        }

        mBinding.turnOnCuButton.setVisibility(View.VISIBLE);
        mBinding.turnOnCuButton.setText(
                getString(R.string.settings_camera_upload_turn_on).toUpperCase(
                        Locale.getDefault()));
    }

    @Override public void onCreate(@Nullable Bundle savedInstanceState) {
        super.onCreate(savedInstanceState);

        Bundle args = getArguments();
        if (args != null) {
            mCamera = getArguments().getInt(ARG_TYPE, TYPE_CAMERA);
        }

        mManagerActivity = (ManagerActivityLollipop) context;

        initAdsLoader(AD_SLOT, true);
    }

    @Nullable @Override
    public View onCreateView(@NonNull LayoutInflater inflater, @Nullable ViewGroup container,
            @Nullable Bundle savedInstanceState) {

        CuViewModelFactory viewModelFactory =
                new CuViewModelFactory(megaApi, DatabaseHandler.getDbHandler(context),
                        new MegaNodeRepo(context, megaApi, dbH), context, mCamera);
        mViewModel = new ViewModelProvider(this, viewModelFactory).get(CuViewModel.class);

        if (mCamera == TYPE_CAMERA && mManagerActivity.getFirstLogin()) {
            return createCameraUploadsViewForFirstLogin(inflater, container);
        } else {
            mBinding = FragmentCameraUploadsBinding.inflate(inflater, container, false);
            setupGoogleAds();
            return mBinding.getRoot();
        }
    }

    private View createCameraUploadsViewForFirstLogin(@NonNull LayoutInflater inflater,
            @Nullable ViewGroup container) {
        mViewModel.setInitialPreferences();

        mFirstLoginBinding =
                FragmentCameraUploadsFirstLoginBinding.inflate(inflater, container, false);

        new ListenScrollChangesHelper().addViewToListen(mFirstLoginBinding.camSyncScrollView,
                (v, scrollX, scrollY, oldScrollX, oldScrollY) -> mManagerActivity
                        .changeAppBarElevation(mFirstLoginBinding.camSyncScrollView.canScrollVertically(-1)));

        mFirstLoginBinding.camSyncButtonOk.setOnClickListener(v -> {
            ((MegaApplication) ((Activity) context).getApplication()).sendSignalPresenceActivity();
            String[] permissions = { android.Manifest.permission.READ_EXTERNAL_STORAGE };
            if (hasPermissions(context, permissions)) {
                mManagerActivity.checkIfShouldShowBusinessCUAlert(
                        BUSINESS_CU_FRAGMENT_CU, true);
            } else {
                requestCameraUploadPermission(permissions, REQUEST_CAMERA_ON_OFF_FIRST_TIME);
            }
        });
        mFirstLoginBinding.camSyncButtonSkip.setOnClickListener(v -> {
            ((MegaApplication) ((Activity) context).getApplication()).sendSignalPresenceActivity();
            skipInitialCUSetup();
        });

        return mFirstLoginBinding.getRoot();
    }

    @Override public void onViewCreated(@NonNull View view, @Nullable Bundle savedInstanceState) {
        super.onViewCreated(view, savedInstanceState);

        if (mBinding == null) {
            return;
        }

        setupRecyclerView();
        setupOtherViews();
        observeLiveData();
    }

    /**
     * Set the Ads view container to the Ads Loader
     */
    private void setupGoogleAds() {
        mAdsLoader.setAdViewContainer(mBinding.adViewContainer,
                mManagerActivity.getOutMetrics());
    }

    private void setupRecyclerView() {
        boolean smallGrid = mManagerActivity.isSmallGridCameraUploads;
        int spanCount = smallGrid ? SPAN_SMALL_GRID : SPAN_LARGE_GRID;

        mBinding.cuList.setHasFixedSize(true);
        GridLayoutManager layoutManager = new GridLayoutManager(context, spanCount);
        mBinding.cuList.setLayoutManager(layoutManager);
        mBinding.cuList.addOnScrollListener(new RecyclerView.OnScrollListener() {
            @Override
            public void onScrolled(@NonNull RecyclerView recyclerView, int dx, int dy) {
                super.onScrolled(recyclerView, dx, dy);
                checkScroll();
            }
        });

        int imageMargin = getResources().getDimensionPixelSize(
                smallGrid ? R.dimen.cu_fragment_image_margin_small
                        : R.dimen.cu_fragment_image_margin_large);
        int gridWidth = (outMetrics.widthPixels - imageMargin * spanCount * 2) / spanCount;
        int icSelectedWidth = getResources().getDimensionPixelSize(
                smallGrid ? R.dimen.cu_fragment_ic_selected_size_small
                        : R.dimen.cu_fragment_ic_selected_size_large);
        int icSelectedMargin = getResources().getDimensionPixelSize(
                smallGrid ? R.dimen.cu_fragment_ic_selected_margin_small
                        : R.dimen.cu_fragment_ic_selected_margin_large);
        CuItemSizeConfig itemSizeConfig = new CuItemSizeConfig(smallGrid, gridWidth,
                icSelectedWidth, imageMargin,
                getResources().getDimensionPixelSize(R.dimen.cu_fragment_selected_padding),
                icSelectedMargin,
                getResources().getDimensionPixelSize(
                        R.dimen.cu_fragment_selected_round_corner_radius));

        mAdapter = new CameraUploadsAdapter(this, spanCount, itemSizeConfig);
        mAdapter.setHasStableIds(true);
        layoutManager.setSpanSizeLookup(new GridLayoutManager.SpanSizeLookup() {
            @Override public int getSpanSize(int position) {
                return mAdapter.getSpanSize(position);
            }
        });

        mBinding.cuList.setAdapter(mAdapter);
        mBinding.scroller.setRecyclerView(mBinding.cuList);
    }

    private void setupOtherViews() {
        if (getResources().getConfiguration().orientation == Configuration.ORIENTATION_LANDSCAPE) {
            mBinding.emptyHintImage.setImageResource(R.drawable.empty_cu_landscape);
        } else {
            mBinding.emptyHintImage.setImageResource(R.drawable.empty_cu_portrait);
        }

        if (mCamera == TYPE_CAMERA) {
            mBinding.turnOnCuButton.setText(
                    getString(R.string.settings_camera_upload_turn_on).toUpperCase(
                            Locale.getDefault()));
        } else {
            mBinding.turnOnCuButton.setText(
                    getString(R.string.settings_set_up_automatic_uploads).toUpperCase(
                            Locale.getDefault()));
        }

        mBinding.turnOnCuButton.setOnClickListener(v -> {
            ((MegaApplication) ((Activity) context).getApplication()).sendSignalPresenceActivity();
            String[] permissions = { android.Manifest.permission.READ_EXTERNAL_STORAGE };

            if (mCamera == TYPE_CAMERA) {
                if (hasPermissions(context, permissions)) {
                    mManagerActivity.checkIfShouldShowBusinessCUAlert(
                            BUSINESS_CU_FRAGMENT_CU, false);
                } else {
                    requestCameraUploadPermission(permissions, REQUEST_CAMERA_ON_OFF);
                }
            } else {
                mManagerActivity.moveToSettingsSection();
            }
        });
    }

    private void observeLiveData() {
        mViewModel.cuNodes().observe(getViewLifecycleOwner(), nodes -> {
            if (!isResumed()) {
                return;
            }

            boolean showScroller = nodes.size() >= (mManagerActivity.isSmallGridCameraUploads
                    ? MIN_ITEMS_SCROLLBAR_GRID : MIN_ITEMS_SCROLLBAR);
            mBinding.scroller.setVisibility(showScroller ? View.VISIBLE : View.GONE);
            mAdapter.setNodes(nodes);
            mManagerActivity.updateCuFragmentOptionsMenu();

            mBinding.emptyHint.setVisibility(nodes.isEmpty() ? View.VISIBLE : View.GONE);
            mBinding.cuList.setVisibility(nodes.isEmpty() ? View.GONE : View.VISIBLE);
            mBinding.scroller.setVisibility(nodes.isEmpty() ? View.GONE : View.VISIBLE);
            if (nodes.isEmpty()) {
                mBinding.emptyHintImage.setVisibility(
                        mViewModel.isSearchMode() ? View.GONE : View.VISIBLE);
                if (mViewModel.isSearchMode()) {
                    mBinding.emptyHintText.setText(R.string.no_results_found);
                } else {
                    String textToShow = getString(R.string.context_empty_camera_uploads);
                    try {
                        textToShow = textToShow.replace(
                                "[A]", "<font color=\'"
                                        + ColorUtils.getColorHexString(requireContext(), R.color.grey_900_grey_100)
                                        + "\'>"
                        ).replace("[/A]", "</font>").replace(
                                "[B]", "<font color=\'"
                                        + ColorUtils.getColorHexString(requireContext(), R.color.grey_300_grey_600)
                                        + "\'>"
                        ).replace("[/B]", "</font>");
                    } catch (Exception ignored) {
                    }
                    Spanned result;
                    if (Build.VERSION.SDK_INT >= Build.VERSION_CODES.N) {
                        result = Html.fromHtml(textToShow, Html.FROM_HTML_MODE_LEGACY);
                    } else {
                        result = Html.fromHtml(textToShow);
                    }
                    mBinding.emptyHintText.setText(result);
                }
            }
        });

        mViewModel.nodeToOpen()
                .observe(getViewLifecycleOwner(), pair -> openNode(pair.first, pair.second));

        mViewModel.nodeToAnimate().observe(getViewLifecycleOwner(), pair -> {
            if (pair.first < 0 || pair.first >= mAdapter.getItemCount()) {
                return;
            }

            mAdapter.showSelectionAnimation(pair.first, pair.second,
                    mBinding.cuList.findViewHolderForLayoutPosition(pair.first));
        });

        mViewModel.actionBarTitle().observe(getViewLifecycleOwner(), title -> {
            ActionBar actionBar = ((AppCompatActivity) context).getSupportActionBar();
            if (actionBar != null && mViewModel.isSearchMode()) {
                actionBar.setTitle(title);
            }
        });

        mViewModel.actionMode().observe(getViewLifecycleOwner(), visible -> {
            if (visible) {
                if (mActionMode == null) {
                    mActionMode = ((AppCompatActivity) context).startSupportActionMode(
                            new CuActionModeCallback(context, this, mViewModel, megaApi));
                }

                mActionMode.setTitle(String.valueOf(mViewModel.getSelectedNodesCount()));
                mActionMode.invalidate();
            } else {
                if (mActionMode != null) {
                    mActionMode.finish();
                    mActionMode = null;
                }
            }
        });

        mViewModel.camSyncEnabled()
                .observe(getViewLifecycleOwner(), enabled -> mBinding.turnOnCuButton.setVisibility(
                        enabled ? View.GONE : View.VISIBLE));

        observeDragSupportEvents(getViewLifecycleOwner(), mBinding.cuList, VIEWER_FROM_CUMU);
    }

    @Override
    public void onRequestPermissionsResult(int requestCode, @NonNull String[] permissions,
            @NonNull int[] grantResults) {
        super.onRequestPermissionsResult(requestCode, permissions, grantResults);
        switch (requestCode) {
            case REQUEST_CAMERA_ON_OFF: {
                if (grantResults.length > 0
                        && grantResults[0] == PackageManager.PERMISSION_GRANTED) {
                    mManagerActivity.checkIfShouldShowBusinessCUAlert(
                            BUSINESS_CU_FRAGMENT_CU, false);
                }
                break;
            }
            case REQUEST_CAMERA_ON_OFF_FIRST_TIME: {
                if (grantResults.length > 0
                        && grantResults[0] == PackageManager.PERMISSION_GRANTED) {
                    mManagerActivity.checkIfShouldShowBusinessCUAlert(
                            BUSINESS_CU_FRAGMENT_CU, true);
                }
                break;
            }
        }
    }

    @Override public void onResume() {
        super.onResume();

<<<<<<< HEAD
        mDraggingNodeHandle = INVALID_HANDLE;
        reloadNodes(sortOrderManagement.getOrderCamera());
=======
        reloadNodes(mManagerActivity.orderCamera);
>>>>>>> 6bd771e6
    }

    private void openNode(int position, CuNode cuNode) {
        if (position < 0 || position >= mAdapter.getItemCount()) {
            return;
        }

        MegaNode node = cuNode.getNode();
        if (node == null) {
            return;
        }

        MimeTypeThumbnail mime = MimeTypeThumbnail.typeForName(node.getName());
        if (mime.isImage()) {
            Intent intent = new Intent(context, FullScreenImageViewerLollipop.class);
            putExtras(intent, cuNode.getIndexForViewer(), position, node);
            launchNodeViewer(intent);
        } else if (mime.isVideoReproducible()) {
            Intent mediaIntent;
            if (mime.isVideoNotSupported()) {
                mediaIntent = new Intent(Intent.ACTION_VIEW);
            } else {
                mediaIntent = getMediaIntent(context, node.getName());
            }

            putExtras(mediaIntent, cuNode.getIndexForViewer(), position, node);

            mediaIntent.putExtra(INTENT_EXTRA_KEY_FILE_NAME, node.getName());

            boolean paramsSetSuccessfully;
            String localPath = null;
            try {
                localPath = findVideoLocalPath(context, node);
            } catch (Exception e) {
                logWarning(e.getMessage());
            }
            if (localPath != null && checkFingerprint(megaApi, node, localPath)) {
                paramsSetSuccessfully = setLocalIntentParams(context, node, mediaIntent, localPath,
                        false, mManagerActivity);
            } else {
                paramsSetSuccessfully = setStreamingIntentParams(context, node, megaApi,
                        mediaIntent, mManagerActivity);
            }
            if (!isIntentAvailable(context, mediaIntent)) {
                mManagerActivity.showSnackbar(SNACKBAR_TYPE,
                        getString(R.string.intent_not_available), MEGACHAT_INVALID_HANDLE);
                paramsSetSuccessfully = false;
            }
            if (paramsSetSuccessfully) {
                launchNodeViewer(mediaIntent);
            }
        }
    }

    private void putExtras(Intent intent, int indexForViewer, int position, MegaNode node) {
        intent.putExtra(INTENT_EXTRA_KEY_POSITION, indexForViewer);
        intent.putExtra(INTENT_EXTRA_KEY_ORDER_GET_CHILDREN, sortOrderManagement.getOrderCamera());

        intent.putExtra(INTENT_EXTRA_KEY_HANDLE, node.getHandle());

        MegaNode parentNode = megaApi.getParentNode(node);
        if (parentNode == null || parentNode.getType() == MegaNode.TYPE_ROOT) {
            intent.putExtra(INTENT_EXTRA_KEY_PARENT_NODE_HANDLE, INVALID_HANDLE);
        } else {
            intent.putExtra(INTENT_EXTRA_KEY_PARENT_NODE_HANDLE, parentNode.getHandle());
        }

        if (mViewModel.isSearchMode()) {
            intent.putExtra(INTENT_EXTRA_KEY_ADAPTER_TYPE, SEARCH_BY_ADAPTER);
            intent.putExtra(INTENT_EXTRA_KEY_HANDLES_NODES_SEARCH,
                    mViewModel.getSearchResultNodeHandles());
        } else {
            intent.putExtra(INTENT_EXTRA_KEY_ADAPTER_TYPE, PHOTO_SYNC_ADAPTER);
        }

        putThumbnailLocation(intent, mBinding.cuList, position, VIEWER_FROM_CUMU, mAdapter);
    }

    private void launchNodeViewer(Intent intent) {
        startActivity(intent);
        requireActivity().overridePendingTransition(0, 0);
    }

    @Override
    public void onDestroyView() {
        super.onDestroyView();
        mBinding = null;
    }

    @Override public void onNodeClicked(int position, CuNode node) {
        mViewModel.onNodeClicked(position, node);
    }

    @Override public void onNodeLongClicked(int position, CuNode node) {
        mViewModel.onNodeLongClicked(position, node);
    }
}<|MERGE_RESOLUTION|>--- conflicted
+++ resolved
@@ -586,12 +586,7 @@
     @Override public void onResume() {
         super.onResume();
 
-<<<<<<< HEAD
-        mDraggingNodeHandle = INVALID_HANDLE;
         reloadNodes(sortOrderManagement.getOrderCamera());
-=======
-        reloadNodes(mManagerActivity.orderCamera);
->>>>>>> 6bd771e6
     }
 
     private void openNode(int position, CuNode cuNode) {
