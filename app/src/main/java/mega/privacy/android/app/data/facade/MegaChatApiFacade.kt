package mega.privacy.android.app.data.facade

import kotlinx.coroutines.CoroutineScope
import kotlinx.coroutines.channels.awaitClose
import kotlinx.coroutines.flow.Flow
import kotlinx.coroutines.flow.SharingStarted
import kotlinx.coroutines.flow.callbackFlow
import kotlinx.coroutines.flow.shareIn
import mega.privacy.android.app.data.gateway.api.MegaChatApiGateway
import mega.privacy.android.app.data.model.ChatUpdate
import mega.privacy.android.app.di.ApplicationScope
import nz.mega.sdk.MegaChatApiAndroid
import nz.mega.sdk.MegaChatApiJava
import nz.mega.sdk.MegaChatListItem
import nz.mega.sdk.MegaChatListenerInterface
import nz.mega.sdk.MegaChatLoggerInterface
import nz.mega.sdk.MegaChatPeerList
import nz.mega.sdk.MegaChatPresenceConfig
import nz.mega.sdk.MegaChatRequestListenerInterface
import nz.mega.sdk.MegaChatRoom
import javax.inject.Inject

/**
 * Mega chat api facade implementation of the [MegaChatApiGateway]
 *
 * @property chatApi      [MegaChatApiAndroid]
 * @property sharingScope [CoroutineScope]
 */
class MegaChatApiFacade @Inject constructor(
    private val chatApi: MegaChatApiAndroid,
    @ApplicationScope private val sharingScope: CoroutineScope,
) : MegaChatApiGateway {

    override val initState: Int
        get() = chatApi.initState

    override fun init(session: String): Int =
        chatApi.init(session)

    override fun logout() = chatApi.logout()

    override fun setLogger(logger: MegaChatLoggerInterface) =
        MegaChatApiAndroid.setLoggerObject(logger)

    override fun setLogLevel(logLevel: Int) = MegaChatApiAndroid.setLogLevel(logLevel)

    override fun addChatRequestListener(listener: MegaChatRequestListenerInterface) =
        chatApi.addChatRequestListener(listener)

    override fun removeChatRequestListener(listener: MegaChatRequestListenerInterface) =
        chatApi.removeChatRequestListener(listener)

    override fun pushReceived(
        beep: Boolean,
        listener: MegaChatRequestListenerInterface?,
    ) = chatApi.pushReceived(beep, listener)

    override fun retryPendingConnections(disconnect: Boolean) =
        chatApi.retryPendingConnections(disconnect, null)

    override val chatUpdates: Flow<ChatUpdate>
        get() = callbackFlow {
            val listener = object : MegaChatListenerInterface {
                override fun onChatListItemUpdate(api: MegaChatApiJava?, item: MegaChatListItem?) {
                    trySend(ChatUpdate.OnChatListItemUpdate(item))
                }

                override fun onChatInitStateUpdate(api: MegaChatApiJava?, newState: Int) {
                    trySend(ChatUpdate.OnChatInitStateUpdate(newState))
                }

                override fun onChatOnlineStatusUpdate(
                    api: MegaChatApiJava?,
                    userhandle: Long,
                    status: Int,
                    inProgress: Boolean,
                ) {
                    trySend(ChatUpdate.OnChatOnlineStatusUpdate(userhandle, status, inProgress))
                }

                override fun onChatPresenceConfigUpdate(
                    api: MegaChatApiJava?,
                    config: MegaChatPresenceConfig?,
                ) {
                    trySend(ChatUpdate.OnChatPresenceConfigUpdate(config))
                }

                override fun onChatConnectionStateUpdate(
                    api: MegaChatApiJava?,
                    chatid: Long,
                    newState: Int,
                ) {
                    trySend(ChatUpdate.OnChatConnectionStateUpdate(chatid, newState))
                }

                override fun onChatPresenceLastGreen(
                    api: MegaChatApiJava?,
                    userhandle: Long,
                    lastGreen: Int,
                ) {
                    trySend(ChatUpdate.OnChatPresenceLastGreen(userhandle, lastGreen))
                }

                override fun onDbError(api: MegaChatApiJava?, error: Int, msg: String?) {
                    trySend(ChatUpdate.OnDbError(error, msg))
                }
            }

            chatApi.addChatListener(listener)
            awaitClose { chatApi.removeChatListener(listener) }
        }.shareIn(sharingScope, SharingStarted.WhileSubscribed())

<<<<<<< HEAD
    override suspend fun requestLastGreen(userHandle: Long) =
        chatApi.requestLastGreen(userHandle, null)
=======
    override fun createChat(
        isGroup: Boolean,
        peers: MegaChatPeerList,
        listener: MegaChatRequestListenerInterface,
    ) = chatApi.createChat(isGroup, peers, listener)

    override fun getChatRoomByUser(userHandle: Long): MegaChatRoom? =
        chatApi.getChatRoomByUser(userHandle)
>>>>>>> 0a8eaa30

    companion object {
        const val CHAT_INVALID_HANDLE = MegaChatApiAndroid.MEGACHAT_INVALID_HANDLE
    }
}<|MERGE_RESOLUTION|>--- conflicted
+++ resolved
@@ -110,10 +110,9 @@
             awaitClose { chatApi.removeChatListener(listener) }
         }.shareIn(sharingScope, SharingStarted.WhileSubscribed())
 
-<<<<<<< HEAD
     override suspend fun requestLastGreen(userHandle: Long) =
         chatApi.requestLastGreen(userHandle, null)
-=======
+
     override fun createChat(
         isGroup: Boolean,
         peers: MegaChatPeerList,
@@ -122,7 +121,6 @@
 
     override fun getChatRoomByUser(userHandle: Long): MegaChatRoom? =
         chatApi.getChatRoomByUser(userHandle)
->>>>>>> 0a8eaa30
 
     companion object {
         const val CHAT_INVALID_HANDLE = MegaChatApiAndroid.MEGACHAT_INVALID_HANDLE
