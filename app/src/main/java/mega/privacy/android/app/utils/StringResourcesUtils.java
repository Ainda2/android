package mega.privacy.android.app.utils;

import android.content.Context;
import android.content.res.Configuration;
import android.content.res.Resources;

import java.util.Locale;

import mega.privacy.android.app.MegaApplication;
import mega.privacy.android.app.R;
import nz.mega.sdk.MegaChatError;
import nz.mega.sdk.MegaError;

import static mega.privacy.android.app.utils.LogUtil.*;
import static nz.mega.sdk.MegaChatError.*;
import static nz.mega.sdk.MegaError.*;

public class StringResourcesUtils {

    // English locale resources
    private static Resources enRes;

    /**
     * Get the English locale resources
     * @param context The current context.
     * @return The English locale resources.
     */
    private static Resources getENResource(Context context) {
        if (enRes == null) {
            Configuration configuration = new Configuration(context.getResources().getConfiguration());
            configuration.setLocale(new Locale(Locale.ENGLISH.getLanguage()));
            enRes = context.createConfigurationContext(configuration).getResources();
        }
        return enRes;
    }

    /**
     * Return the string value associated with a particular resource ID in the current app language.
     * If something fails return the original string in English.
     *
     * @param resId The resource identifier of the desired string.
     * @return The desired string.
     */
    public static String getString(int resId) {

        MegaApplication app = MegaApplication.getInstance();

        try {
            return app.getString(resId);
        } catch (Exception e) {
            logWarning("Error getting a translated string.", e);
            String originalString = getENResource(app).getString(resId);
            logInfo("Using the original English string: " + originalString);
            return originalString;
        }
    }

    /**
     * Return the string value associated with a particular resource ID in the current app language,
     * substituting the format arguments as defined in Formatter and String.format(String, Object...).
     * If something fails return the original string in English.
     *
     * @param resId      The resource identifier of the desired string.
     * @param formatArgs The format arguments that will be used for substitution.
     * @return The desired string.
     */
    public static String getString(int resId, Object... formatArgs) {

        MegaApplication app = MegaApplication.getInstance();

        try {
            return app.getString(resId, formatArgs);
        } catch (Exception e) {
            logWarning("Error getting a translated and formatted string.", e);
            String originalString = getENResource(app).getString(resId, formatArgs);
            logInfo("Using the original English string: " + originalString);
            return originalString;
        }
    }

    /**
     * Returns the string necessary for grammatically correct pluralization of the given
     * resource ID for the given quantity in the current app language.
     * If something fails return the original string in English.
     *
     * @param resId    The resource identifier of the desired string
     * @param quantity The number used to get the correct string for the current language's plural rules.
     * @return The desired string.
     */
    public static String getQuantityString(int resId, int quantity) {

        MegaApplication app = MegaApplication.getInstance();

        try {
            return app.getResources().getQuantityString(resId, quantity);
        } catch (Exception e) {
            logWarning("Error getting a translated string with quantity modifier.", e);
            String originalString = getENResource(app).getQuantityString(resId, quantity);
            logInfo("Using the original English string: " + originalString);
            return originalString;
        }
    }

    /**
     * Returns the string necessary for grammatically correct pluralization of the given resource ID
     * for the given quantity in the current app language and substituting the format arguments as
     * defined in Formatter and String.format(String, Object...).
     * If something fails return the original string in English.
     *
     * @param resId      The resource identifier of the desired string.
     * @param quantity   The number used to get the correct string for the current language's plural rules.
     * @param formatArgs The format arguments that will be used for substitution.
     * @return The desired string.
     */
    public static String getQuantityString(int resId, int quantity, Object... formatArgs) {

        MegaApplication app = MegaApplication.getInstance();

        try {
            return app.getResources().getQuantityString(resId, quantity, formatArgs);
        } catch (Exception e) {
            logWarning("Error getting a translated and formatted string with quantity modifier.", e);
            String originalString = getENResource(app).getQuantityString(resId, quantity, formatArgs);
            logInfo("Using the original English string: " + originalString);
            return originalString;
        }
    }

    /**
     * Gets the translated string of an error received in a request.
     *
     * @param error MegaError received in the request
     * @return The translated string
     */
    public static String getTranslatedErrorString(MegaError error) {
        MegaApplication app = MegaApplication.getInstance();
        if (app == null) {
            return error.getErrorString();
        }

        return getTranslatedErrorString(error.getErrorCode(), error.getErrorString());
    }

    /**
     * Gets the translated string of a Mega error.
     *
     * @param   errorCode MegaChat error code
     * @return  The translated string
     */
    public static String getTranslatedErrorString(int errorCode, String errorString) {
        switch (errorCode) {
            case API_OK:
                return getString(R.string.api_ok);
            case API_EINTERNAL:
                return getString(R.string.api_einternal);
            case API_EARGS:
                return getString(R.string.api_eargs);
            case API_EAGAIN:
                return getString(R.string.api_eagain);
            case API_ERATELIMIT:
                return getString(R.string.api_eratelimit);
            case API_EFAILED:
                return getString(R.string.api_efailed);
            case API_ETOOMANY:
                if (errorString.equals("Terms of Service breached")) {
                    return getString(R.string.api_etoomany_ec_download);
                } else if (errorString.equals("Too many concurrent connections or transfers")){
                    return getString(R.string.api_etoomay);
                } else {
                    return errorString;
                }
            case API_ERANGE:
                return getString(R.string.api_erange);
            case API_EEXPIRED:
                return getString(R.string.api_eexpired);
            case API_ENOENT:
                return getString(R.string.api_enoent);
            case API_ECIRCULAR:
                if (errorString.equals("Upload produces recursivity")) {
                    return getString(R.string.api_ecircular_ec_upload);
                } else if (errorString.equals("Circular linkage detected")){
                    return getString(R.string.api_ecircular);
                } else {
                    return errorString;
                }
            case API_EACCESS:
                return getString(R.string.api_eaccess);
            case API_EEXIST:
                return getString(R.string.api_eexist);
            case API_EINCOMPLETE:
                return getString(R.string.api_eincomplete);
            case API_EKEY:
                return getString(R.string.api_ekey);
            case API_ESID:
                return getString(R.string.api_esid);
            case API_EBLOCKED:
<<<<<<< HEAD
                if (errorString.equals("Not accessible due to ToS/AUP violation")) {
                    return getString(R.string.tos_aup_violation);
                } else if (errorString.equals("Blocked")) {
=======
                if (error.getErrorString().equals("Not accessible due to ToS/AUP violation")) {
                    return getString(R.string.api_eblocked_ec_import_ec_download);
                } else if (error.getErrorString().equals("Blocked")) {
>>>>>>> 8e6db216
                    return getString(R.string.api_eblocked);
                } else {
                    return errorString;
                }
            case API_EOVERQUOTA:
                return getString(R.string.api_eoverquota);
            case API_ETEMPUNAVAIL:
                return getString(R.string.api_etempunavail);
            case API_ETOOMANYCONNECTIONS:
                return getString(R.string.api_etoomanyconnections);
            case API_EWRITE:
                return getString(R.string.api_ewrite);
            case API_EREAD:
                return getString(R.string.api_eread);
            case API_EAPPKEY:
                return getString(R.string.api_eappkey);
            case API_ESSL:
                return getString(R.string.api_essl);
            case API_EGOINGOVERQUOTA:
                return getString(R.string.api_egoingoverquota);
            case API_EMFAREQUIRED:
                return getString(R.string.api_emfarequired);
            case API_EMASTERONLY:
                return getString(R.string.api_emasteronly);
            case API_EBUSINESSPASTDUE:
                return getString(R.string.api_ebusinesspastdue);
            case PAYMENT_ECARD:
                return getString(R.string.payment_ecard);
            case PAYMENT_EBILLING:
                return getString(R.string.payment_ebilling);
            case PAYMENT_EFRAUD:
                return getString(R.string.payment_efraud);
            case PAYMENT_ETOOMANY:
                return getString(R.string.payment_etoomay);
            case PAYMENT_EBALANCE:
                return getString(R.string.payment_ebalance);
            case PAYMENT_EGENERIC:
            default:
                if (errorCode > 0) {
                    return getString(R.string.api_error_http);
                } else {
                    return getString(R.string.payment_egeneric_api_error_unknown);
                }
        }
    }

    /**
     * Gets the translated string of an error received in a request.
     *
     * @param error MegaChatError received in the request
     * @return The translated string
     */
    public static String getTranslatedErrorString(MegaChatError error) {
        MegaApplication app = MegaApplication.getInstance();
        if (app == null) {
            return error.getErrorString();
        }

        return getTranslatedChatErrorString(error.getErrorCode());
    }

    /**
     * Gets the translated string of a MegaChat error code.
     *
     * @param   errorCode MegaChat error code
     * @return  The translated string
     */
    public static String getTranslatedChatErrorString(int errorCode) {
        switch (errorCode) {
            case ERROR_OK:
                return getString(R.string.error_ok);
            case ERROR_ARGS:
                return getString(R.string.error_args);
            case ERROR_ACCESS:
                return getString(R.string.error_access);
            case ERROR_NOENT:
                return getString(R.string.error_noent);
            case ERROR_EXIST:
                return getString(R.string.error_exist);
            case ERROR_TOOMANY:
                return getString(R.string.error_toomany);
            case ERROR_UNKNOWN:
            default:
                return getString(R.string.error_unknown);
        }
    }
}<|MERGE_RESOLUTION|>--- conflicted
+++ resolved
@@ -194,15 +194,9 @@
             case API_ESID:
                 return getString(R.string.api_esid);
             case API_EBLOCKED:
-<<<<<<< HEAD
                 if (errorString.equals("Not accessible due to ToS/AUP violation")) {
-                    return getString(R.string.tos_aup_violation);
+                    return getString(R.string.api_eblocked_ec_import_ec_download);
                 } else if (errorString.equals("Blocked")) {
-=======
-                if (error.getErrorString().equals("Not accessible due to ToS/AUP violation")) {
-                    return getString(R.string.api_eblocked_ec_import_ec_download);
-                } else if (error.getErrorString().equals("Blocked")) {
->>>>>>> 8e6db216
                     return getString(R.string.api_eblocked);
                 } else {
                     return errorString;
