package mega.privacy.android.app.imageviewer.dialog

import android.annotation.SuppressLint
import android.app.Dialog
import android.content.Intent
import android.os.Bundle
import android.view.LayoutInflater
import android.view.View
import android.view.ViewGroup
import androidx.activity.result.ActivityResultLauncher
import androidx.core.content.res.ResourcesCompat
import androidx.core.net.toFile
import androidx.core.net.toUri
import androidx.core.view.isVisible
import androidx.fragment.app.FragmentManager
import androidx.fragment.app.viewModels
import com.facebook.drawee.backends.pipeline.Fresco
import com.facebook.imagepipeline.common.ResizeOptions
import com.facebook.imagepipeline.common.RotationOptions
import com.facebook.imagepipeline.request.ImageRequestBuilder
import com.google.android.material.dialog.MaterialAlertDialogBuilder
import dagger.hilt.android.AndroidEntryPoint
import mega.privacy.android.app.R
import mega.privacy.android.app.activities.OfflineFileInfoActivity
import mega.privacy.android.app.activities.WebViewActivity
import mega.privacy.android.app.activities.contract.SelectFolderToCopyActivityContract
import mega.privacy.android.app.activities.contract.SelectFolderToImportActivityContract
import mega.privacy.android.app.activities.contract.SelectFolderToMoveActivityContract
import mega.privacy.android.app.databinding.BottomSheetImageOptionsBinding
import mega.privacy.android.app.imageviewer.ImageViewerActivity
import mega.privacy.android.app.imageviewer.ImageViewerViewModel
import mega.privacy.android.app.imageviewer.data.ImageItem
import mega.privacy.android.app.imageviewer.util.shouldShowChatRemoveOption
import mega.privacy.android.app.imageviewer.util.shouldShowCopyOption
import mega.privacy.android.app.imageviewer.util.shouldShowDisputeOption
import mega.privacy.android.app.imageviewer.util.shouldShowDownloadOption
import mega.privacy.android.app.imageviewer.util.shouldShowFavoriteOption
import mega.privacy.android.app.imageviewer.util.shouldShowForwardOption
import mega.privacy.android.app.imageviewer.util.shouldShowInfoOption
import mega.privacy.android.app.imageviewer.util.shouldShowLabelOption
import mega.privacy.android.app.imageviewer.util.shouldShowManageLinkOption
import mega.privacy.android.app.imageviewer.util.shouldShowMoveOption
import mega.privacy.android.app.imageviewer.util.shouldShowOfflineOption
import mega.privacy.android.app.imageviewer.util.shouldShowOpenWithOption
import mega.privacy.android.app.imageviewer.util.shouldShowRemoveLinkOption
import mega.privacy.android.app.imageviewer.util.shouldShowRenameOption
import mega.privacy.android.app.imageviewer.util.shouldShowRestoreOption
import mega.privacy.android.app.imageviewer.util.shouldShowRubbishBinOption
import mega.privacy.android.app.imageviewer.util.shouldShowSendToContactOption
import mega.privacy.android.app.imageviewer.util.shouldShowShareOption
import mega.privacy.android.app.main.FileInfoActivity
import mega.privacy.android.app.modalbottomsheet.BaseBottomSheetDialogFragment
import mega.privacy.android.app.modalbottomsheet.ModalBottomSheetUtil
import mega.privacy.android.app.modalbottomsheet.nodelabel.NodeLabelBottomSheetDialogFragment
import mega.privacy.android.app.utils.Constants.DISPUTE_URL
import mega.privacy.android.app.utils.Constants.HANDLE
import mega.privacy.android.app.utils.Constants.INTENT_EXTRA_KEY_HANDLE
import mega.privacy.android.app.utils.Constants.NAME
import mega.privacy.android.app.utils.ExtraUtils.extra
import mega.privacy.android.app.utils.FileUtil
import mega.privacy.android.app.utils.LinksUtil
import mega.privacy.android.app.utils.MegaNodeUtil
import mega.privacy.android.app.utils.MegaNodeUtil.getNodeLabelColor
import mega.privacy.android.app.utils.MegaNodeUtil.getNodeLabelDrawable
import mega.privacy.android.app.utils.MegaNodeUtil.getNodeLabelText
import mega.privacy.android.app.utils.OfflineUtils
import mega.privacy.android.app.utils.StringResourcesUtils
import mega.privacy.android.app.utils.StringResourcesUtils.getQuantityString
import nz.mega.sdk.MegaApiJava.INVALID_HANDLE
import nz.mega.sdk.MegaNode
import timber.log.Timber

/**
 * Bottom Sheet Dialog that represents the UI for a dialog containing image information.
 */
@AndroidEntryPoint
class ImageBottomSheetDialogFragment : BaseBottomSheetDialogFragment() {

    private enum class AlertDialogType { TYPE_REMOVE_LINK, TYPE_RUBBISH_BIN, TYPE_REMOVE_CHAT_NODE }

    companion object {
        private const val TAG = "ImageBottomSheetDialogFragment"
        private const val STATE_ALERT_DIALOG_TYPE = "STATE_ALERT_DIALOG_TYPE"

        /**
         * Main method to create a ImageBottomSheetDialogFragment.
         *
         * @param itemId        Item to show
         * @return              ImageBottomSheetDialogFragment to be shown
         */
        fun newInstance(itemId: Long): ImageBottomSheetDialogFragment =
            ImageBottomSheetDialogFragment().apply {
                arguments = Bundle().apply {
                    putLong(INTENT_EXTRA_KEY_HANDLE, itemId)
                }
            }
    }

    private val viewModel by viewModels<ImageViewerViewModel>({ requireActivity() })
    private val itemId: Long? by extra(INTENT_EXTRA_KEY_HANDLE)
    private var alertDialog: Dialog? = null
    private var alertDialogType: AlertDialogType? = null

    private lateinit var binding: BottomSheetImageOptionsBinding
    private lateinit var selectMoveFolderLauncher: ActivityResultLauncher<LongArray>
    private lateinit var selectCopyFolderLauncher: ActivityResultLauncher<LongArray>
    private lateinit var selectImportFolderLauncher: ActivityResultLauncher<LongArray>

    override fun onCreate(savedInstanceState: Bundle?) {
        super.onCreate(savedInstanceState)
        requireNotNull(itemId)
    }

    override fun onCreateView(
        inflater: LayoutInflater,
        container: ViewGroup?,
        savedInstanceState: Bundle?,
    ): View {
        binding = BottomSheetImageOptionsBinding.inflate(inflater, container, false)
        contentView = binding.root
        itemsLayout = binding.layoutItems
        buildActivityLaunchers()
        return binding.root
    }

    override fun onViewCreated(view: View, savedInstanceState: Bundle?) {
        viewModel.loadSingleNode(itemId!!)
        viewModel.onImage(itemId!!).observe(viewLifecycleOwner, ::showNodeData)
        super.onViewCreated(view, savedInstanceState)
    }

    override fun onViewStateRestored(savedInstanceState: Bundle?) {
        super.onViewStateRestored(savedInstanceState)
        if (savedInstanceState?.containsKey(STATE_ALERT_DIALOG_TYPE) == true) {
            val dialogType =
                AlertDialogType.values()[savedInstanceState.getInt(STATE_ALERT_DIALOG_TYPE)]
            binding.root.post { showAlertDialog(dialogType) }
        }
    }

    override fun onDestroyView() {
        alertDialog?.dismiss()
        super.onDestroyView()
    }

    override fun onSaveInstanceState(outState: Bundle) {
        if (alertDialog?.isShowing == true && alertDialogType != null) {
            outState.putInt(STATE_ALERT_DIALOG_TYPE, alertDialogType!!.ordinal)
        }
        super.onSaveInstanceState(outState)
    }

    @SuppressLint("SetTextI18n")
    private fun showNodeData(imageItem: ImageItem?) {
        if (imageItem?.nodeItem == null) {
            Timber.w("Image node is null")
            dismissAllowingStateLoss()
            return
        }

        val node = imageItem.nodeItem?.node
        val nodeItem = imageItem.nodeItem
        val nodeHandle = imageItem.getNodeHandle()
        val isUserLoggedIn = viewModel.isUserLoggedIn()

        binding.apply {
            imageItem.imageResult?.getLowestResolutionAvailableUri()?.let { imageUri ->
                imgThumbnail.post {
                    imgThumbnail.controller = Fresco.newDraweeControllerBuilder()
                        .setImageRequest(
                            ImageRequestBuilder.newBuilderWithSource(imageUri)
                                .setRotationOptions(RotationOptions.autoRotate())
                                .setResizeOptions(
                                    ResizeOptions.forSquareSize(imgThumbnail.width)
                                )
                                .build()
                        )
                        .setOldController(binding.imgThumbnail.controller)
                        .build()
                }
            }

            txtName.text = imageItem.name
            txtInfo.text = imageItem.infoText

            if (nodeItem?.hasVersions == true) {
                txtInfo.setCompoundDrawablesRelativeWithIntrinsicBounds(
                    R.drawable.ic_baseline_history,
                    0,
                    0,
                    0
                )
            }

            // File Info
            optionInfo.isVisible = imageItem.shouldShowInfoOption(isUserLoggedIn)
            optionInfo.setOnClickListener {
                val intent = if (imageItem is ImageItem.OfflineNode) {
                    Intent(context, OfflineFileInfoActivity::class.java).apply {
                        putExtra(HANDLE, imageItem.handle.toString())
                    }
                } else {
                    Intent(context, FileInfoActivity::class.java).apply {
                        putExtra(HANDLE, nodeHandle)
                        putExtra(NAME, imageItem.name)
                    }
                }

                startActivity(intent)
            }

            // Favorite
            optionFavorite.isVisible = imageItem.shouldShowFavoriteOption()
            if (node != null) {
                val favoriteText =
                    if (node.isFavourite) R.string.file_properties_unfavourite else R.string.file_properties_favourite
                val favoriteDrawable =
                    if (node.isFavourite) R.drawable.ic_remove_favourite else R.drawable.ic_add_favourite
                optionFavorite.text = StringResourcesUtils.getString(favoriteText)
                optionFavorite.setCompoundDrawablesWithIntrinsicBounds(favoriteDrawable, 0, 0, 0)
                optionFavorite.setOnClickListener {
                    viewModel.markNodeAsFavorite(nodeHandle!!, !node.isFavourite)
                }
            }

            // Label
            optionLabelLayout.isVisible = imageItem.shouldShowLabelOption()
            if (node != null) {
                val labelColor =
                    ResourcesCompat.getColor(resources, getNodeLabelColor(node.label), null)
                val labelDrawable = getNodeLabelDrawable(node.label, resources)
                optionLabelCurrent.setCompoundDrawablesRelativeWithIntrinsicBounds(null,
                    null,
                    labelDrawable,
                    null)
                optionLabelCurrent.setTextColor(labelColor)
                optionLabelCurrent.text = getNodeLabelText(node.label)
                optionLabelCurrent.isVisible = node.label != MegaNode.NODE_LBL_UNKNOWN
                optionLabelLayout.setOnClickListener {
                    NodeLabelBottomSheetDialogFragment.newInstance(nodeHandle!!)
                        .show(childFragmentManager, TAG)
                }
            }

            // Dispute takedown
            optionDispute.isVisible = imageItem.shouldShowDisputeOption()
            optionDispute.setOnClickListener {
                val intent = Intent(requireContext(), WebViewActivity::class.java)
                    .addFlags(Intent.FLAG_ACTIVITY_CLEAR_TOP)
                    .setData(DISPUTE_URL.toUri())
                startActivity(intent)
                dismissAllowingStateLoss()
            }

            // Open with
            optionOpenWith.isVisible = imageItem.shouldShowOpenWithOption(isUserLoggedIn)
            optionOpenWith.setOnClickListener {
                if (imageItem is ImageItem.OfflineNode) {
                    OfflineUtils.openWithOffline(requireActivity(), nodeHandle)
                } else {
                    ModalBottomSheetUtil.openWith(requireActivity(), node)
                }
                dismissAllowingStateLoss()
            }

            // Forward
            optionForward.isVisible = imageItem.shouldShowForwardOption()
            optionForward.setOnClickListener {
                (activity as? ImageViewerActivity?)?.attachNode(node!!)
                dismissAllowingStateLoss()
            }

            // Download
            optionDownload.isVisible = imageItem.shouldShowDownloadOption()
            optionDownload.setOnClickListener {
                if (nodeItem?.isAvailableOffline == true) {
                    (activity as? ImageViewerActivity?)?.saveOfflineNode(nodeHandle!!)
                } else if (node != null) {
                    (activity as? ImageViewerActivity?)?.saveNode(node)
                }
                dismissAllowingStateLoss()
            }

            // Offline
            optionOfflineLayout.isVisible = imageItem.shouldShowOfflineOption()
            optionOfflineRemove.isVisible = imageItem is ImageItem.OfflineNode
            switchOffline.isChecked = nodeItem?.isAvailableOffline == true
            val offlineAction = {
                viewModel.switchNodeOfflineAvailability(nodeItem!!, requireActivity())
                dismissAllowingStateLoss()
            }
            optionOfflineRemove.setOnClickListener {
                viewModel.removeOfflineNode(nodeHandle!!,
                    requireActivity())
            }
            switchOffline.post {
                optionOfflineLayout.setOnClickListener { offlineAction.invoke() }
                switchOffline.setOnCheckedChangeListener { _, _ -> offlineAction.invoke() }
            }

            // Links
            optionManageLink.isVisible = imageItem.shouldShowManageLinkOption()
            optionRemoveLink.isVisible = imageItem.shouldShowRemoveLinkOption()
            if (node?.isExported == true) {
                optionManageLink.text = StringResourcesUtils.getString(R.string.edit_link_option)
            } else {
                optionManageLink.text = getQuantityString(R.plurals.get_links, 1)
            }
            optionManageLink.setOnClickListener {
                LinksUtil.showGetLinkActivity(this@ImageBottomSheetDialogFragment, nodeHandle!!)
            }
            optionRemoveLink.setOnClickListener { showAlertDialog(AlertDialogType.TYPE_REMOVE_LINK) }

            // Send to contact
            optionSendToChat.isVisible = imageItem.shouldShowSendToContactOption(isUserLoggedIn)
            optionSendToChat.setOnClickListener {
                (activity as? ImageViewerActivity?)?.attachNode(node!!)
                dismissAllowingStateLoss()
            }

            // Share
            optionShare.isVisible = imageItem.shouldShowShareOption()
            optionShare.setOnClickListener {
                when {
                    imageItem is ImageItem.OfflineNode ->
                        OfflineUtils.shareOfflineNode(context, imageItem.handle)
                    imageItem.imageResult?.fullSizeUri?.toFile()?.exists() == true ->
                        FileUtil.shareFile(context, imageItem.imageResult!!.fullSizeUri!!.toFile())
                    imageItem is ImageItem.PublicNode ->
                        MegaNodeUtil.shareLink(requireActivity(), imageItem.nodePublicLink)
                    node != null ->
                        viewModel.exportNode(node).observe(viewLifecycleOwner) { link ->
                            if (!link.isNullOrBlank()) {
                                MegaNodeUtil.shareLink(requireActivity(), link)
                            }
                        }
                }
            }

            // Rename
            optionRename.isVisible = imageItem.shouldShowRenameOption()
            optionRename.setOnClickListener {
                (activity as? ImageViewerActivity?)?.showRenameDialog(node!!)
            }

            // Move
            optionMove.isVisible = imageItem.shouldShowMoveOption()
            optionMove.setOnClickListener {
                selectMoveFolderLauncher.launch(longArrayOf(nodeHandle!!))
            }

            // Copy
            optionCopy.isVisible = imageItem.shouldShowCopyOption(isUserLoggedIn)
            optionCopy.setOnClickListener {
                if (nodeItem?.isExternalNode == true || imageItem is ImageItem.ChatNode) {
                    selectImportFolderLauncher.launch(longArrayOf(nodeHandle!!))
                } else {
                    selectCopyFolderLauncher.launch(longArrayOf(nodeHandle!!))
                }
            }
            val copyAction =
                if (nodeItem?.isExternalNode == true) R.string.general_import else if (imageItem is ImageItem.ChatNode) R.string.add_to_cloud_node_chat else R.string.context_copy
            val copyDrawable =
                if (nodeItem?.isExternalNode == true || imageItem is ImageItem.ChatNode) R.drawable.ic_import_to_cloud_white else R.drawable.ic_menu_copy
            optionCopy.setCompoundDrawablesWithIntrinsicBounds(copyDrawable, 0, 0, 0)
            optionCopy.text = StringResourcesUtils.getString(copyAction)

            // Restore
            optionRestore.isVisible = imageItem.shouldShowRestoreOption()
            optionRestore.setOnClickListener {
                viewModel.moveNode(nodeHandle!!, node!!.restoreHandle)
                dismissAllowingStateLoss()
            }

            // Rubbish bin
            optionRubbishBin.apply {
                isVisible = imageItem.shouldShowRubbishBinOption()
                if (nodeItem?.isFromRubbishBin == true) {
                    setText(R.string.general_remove)
                    setCompoundDrawablesWithIntrinsicBounds(R.drawable.ic_remove, 0, 0, 0);
                } else {
                    setText(R.string.context_move_to_trash)
                    setCompoundDrawablesWithIntrinsicBounds(R.drawable.ic_rubbish_bin, 0, 0, 0);
                }
                setOnClickListener { showAlertDialog(AlertDialogType.TYPE_RUBBISH_BIN) }
            }

            // Chat Remove
            optionChatRemove.setOnClickListener { showAlertDialog(AlertDialogType.TYPE_REMOVE_CHAT_NODE) }
            optionChatRemove.isVisible = imageItem.shouldShowChatRemoveOption()

            // Separators
            separatorLabel.isVisible = optionLabelLayout.isVisible || optionInfo.isVisible
            separatorDispute.isVisible = optionDispute.isVisible
            separatorOpen.isVisible = optionOpenWith.isVisible || optionForward.isVisible
            separatorOffline.isVisible = optionOfflineLayout.isVisible || optionShare.isVisible
            separatorShare.isVisible =
                optionShare.isVisible || optionSendToChat.isVisible || optionManageLink.isVisible
            separatorRestore.isVisible = optionRestore.isVisible
            separatorCopy.isVisible =
                (optionRename.isVisible || optionCopy.isVisible || optionMove.isVisible)
                        && (optionRestore.isVisible || optionRubbishBin.isVisible || optionChatRemove.isVisible)
        }
    }

    private fun buildActivityLaunchers() {
<<<<<<< HEAD
        selectMoveFolderLauncher = registerForActivityResult(SelectFolderToMoveActivityContract()) { result ->
            if (result != null) {
                val moveHandle = result.first.firstOrNull()
                val toHandle = result.second
                if (moveHandle != null && moveHandle != INVALID_HANDLE && toHandle != INVALID_HANDLE) {
                    viewModel.moveNode(moveHandle, toHandle)
                    dismissAllowingStateLoss()
                }
            }
        }
        selectCopyFolderLauncher = registerForActivityResult(SelectFolderToCopyActivityContract()) { result ->
            if (result != null) {
                val copyHandle = result.first.firstOrNull()
                val toHandle = result.second
                if (copyHandle != null && copyHandle != INVALID_HANDLE && toHandle != INVALID_HANDLE) {
                    viewModel.copyNode(copyHandle, toHandle)
                    dismissAllowingStateLoss()
                }
            }
        }
        selectImportFolderLauncher = registerForActivityResult(SelectFolderToImportActivityContract()) { result ->
            if (result != null) {
                val copyHandle = result.first.firstOrNull()
                val toHandle = result.second
                if (copyHandle != null && copyHandle != INVALID_HANDLE && toHandle != INVALID_HANDLE) {
                    viewModel.copyNode(copyHandle, toHandle)
                    dismissAllowingStateLoss()
=======
        selectMoveFolderLauncher =
            registerForActivityResult(SelectFolderToMoveActivityContract()) { result ->
                if (result != null) {
                    val moveHandle = result.first.firstOrNull()
                    val toHandle = result.second
                    if (moveHandle != null && moveHandle != INVALID_HANDLE && toHandle != INVALID_HANDLE) {
                        viewModel.moveNode(moveHandle, toHandle)
                        dismissAllowingStateLoss()
                    }
                }
            }
        selectCopyFolderLauncher =
            registerForActivityResult(SelectFolderToCopyActivityContract()) { result ->
                if (result != null) {
                    val copyHandle = result.first.firstOrNull()
                    val toHandle = result.second
                    if (copyHandle != null && copyHandle != INVALID_HANDLE && toHandle != INVALID_HANDLE) {
                        viewModel.copyNode(copyHandle, toHandle)
                        dismissAllowingStateLoss()
                    }
                }
            }
        selectImportFolderLauncher =
            registerForActivityResult(SelectFolderToImportActivityContract()) { result ->
                if (result != null) {
                    val copyHandle = result.first.firstOrNull()
                    val toHandle = result.second
                    if (copyHandle != null && copyHandle != INVALID_HANDLE && toHandle != INVALID_HANDLE) {
                        viewModel.copyNode(copyHandle, toHandle)
                        dismissAllowingStateLoss()
                    }
>>>>>>> 3f26ba2a
                }
            }
    }

    /**
     * Show Alert Dialog based on specific action to the node
     *
     * @param type  Alert Dialog Type of action
     */
    private fun showAlertDialog(type: AlertDialogType) {
        val imageItem = viewModel.getImageItem(itemId!!) ?: return
        val nodeHandle = imageItem.getNodeHandle() ?: return
        alertDialog?.dismiss()
        alertDialogType = type
        when (type) {
            AlertDialogType.TYPE_REMOVE_LINK -> {
                alertDialog = MaterialAlertDialogBuilder(requireContext())
                    .setMessage(getQuantityString(R.plurals.remove_links_warning_text, 1))
                    .setPositiveButton(StringResourcesUtils.getString(R.string.general_remove)) { _, _ ->
                        viewModel.removeLink(nodeHandle)
                        dismissAllowingStateLoss()
                    }
                    .setNegativeButton(StringResourcesUtils.getString(R.string.general_cancel),
                        null)
                    .show()
            }
            AlertDialogType.TYPE_RUBBISH_BIN -> {
                val isFromRubbishBin = imageItem.nodeItem?.isFromRubbishBin ?: return
                val buttonText: Int
                val messageText: Int

                if (isFromRubbishBin) {
                    buttonText = R.string.general_remove
                    messageText = R.string.confirmation_delete_from_mega
                } else {
                    buttonText = R.string.general_move
                    messageText = R.string.confirmation_move_to_rubbish
                }

                alertDialog = MaterialAlertDialogBuilder(requireContext())
                    .setMessage(StringResourcesUtils.getString(messageText))
                    .setPositiveButton(StringResourcesUtils.getString(buttonText)) { _, _ ->
                        if (isFromRubbishBin) {
                            viewModel.removeNode(nodeHandle)
                        } else {
                            viewModel.moveNodeToRubbishBin(nodeHandle)
                        }
                        dismissAllowingStateLoss()
                    }
                    .setNegativeButton(StringResourcesUtils.getString(R.string.general_cancel),
                        null)
                    .show()
            }
            AlertDialogType.TYPE_REMOVE_CHAT_NODE -> {
                alertDialog = MaterialAlertDialogBuilder(requireContext())
                    .setMessage(StringResourcesUtils.getString(R.string.confirmation_delete_one_message))
                    .setPositiveButton(StringResourcesUtils.getString(R.string.general_remove)) { _, _ ->
                        viewModel.removeChatMessage(nodeHandle)
                        dismissAllowingStateLoss()
                    }
                    .setNegativeButton(
                        StringResourcesUtils.getString(R.string.general_cancel),
                        null
                    )
                    .show()
            }
        }
    }

    /**
     * Custom show method to avoid showing the same dialog multiple times
     */
    fun show(manager: FragmentManager) {
        if (manager.findFragmentByTag(TAG) == null) {
            super.show(manager, TAG)
        }
    }

    override fun shouldSetStatusBarColor(): Boolean = false
}<|MERGE_RESOLUTION|>--- conflicted
+++ resolved
@@ -404,35 +404,6 @@
     }
 
     private fun buildActivityLaunchers() {
-<<<<<<< HEAD
-        selectMoveFolderLauncher = registerForActivityResult(SelectFolderToMoveActivityContract()) { result ->
-            if (result != null) {
-                val moveHandle = result.first.firstOrNull()
-                val toHandle = result.second
-                if (moveHandle != null && moveHandle != INVALID_HANDLE && toHandle != INVALID_HANDLE) {
-                    viewModel.moveNode(moveHandle, toHandle)
-                    dismissAllowingStateLoss()
-                }
-            }
-        }
-        selectCopyFolderLauncher = registerForActivityResult(SelectFolderToCopyActivityContract()) { result ->
-            if (result != null) {
-                val copyHandle = result.first.firstOrNull()
-                val toHandle = result.second
-                if (copyHandle != null && copyHandle != INVALID_HANDLE && toHandle != INVALID_HANDLE) {
-                    viewModel.copyNode(copyHandle, toHandle)
-                    dismissAllowingStateLoss()
-                }
-            }
-        }
-        selectImportFolderLauncher = registerForActivityResult(SelectFolderToImportActivityContract()) { result ->
-            if (result != null) {
-                val copyHandle = result.first.firstOrNull()
-                val toHandle = result.second
-                if (copyHandle != null && copyHandle != INVALID_HANDLE && toHandle != INVALID_HANDLE) {
-                    viewModel.copyNode(copyHandle, toHandle)
-                    dismissAllowingStateLoss()
-=======
         selectMoveFolderLauncher =
             registerForActivityResult(SelectFolderToMoveActivityContract()) { result ->
                 if (result != null) {
@@ -464,7 +435,6 @@
                         viewModel.copyNode(copyHandle, toHandle)
                         dismissAllowingStateLoss()
                     }
->>>>>>> 3f26ba2a
                 }
             }
     }
