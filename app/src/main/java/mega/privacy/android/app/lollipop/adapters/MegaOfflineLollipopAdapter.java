--- conflicted
+++ resolved
@@ -1002,30 +1002,7 @@
     public long getItemId(int position) {
 		logDebug("Position: " + position);
         return position;
-<<<<<<< HEAD
     }
-=======
-    }    
-    
-    public int getPositionClicked (){
-		logDebug("getPositionClicked");
-    	return positionClicked;
-    }
-    
-    public void setPositionClicked(int p){
-		logDebug("Position: " + p);
-    	positionClicked = p;
-		notifyDataSetChanged();
-    }
-    
-//    public void setAdapterType(int getAdapterType()){
-//    	this.getAdapterType() = getAdapterType();
-//    }
-//
-//    public int getAdapterType(){
-//    	return getAdapterType();
-//	}
->>>>>>> 9a1abd10
 
 	@Override
 	public void onClick(View v) {
