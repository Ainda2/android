package mega.privacy.android.app.modalbottomsheet.chatmodalbottomsheet;

import static mega.privacy.android.app.modalbottomsheet.ModalBottomSheetUtil.openWith;
import static mega.privacy.android.app.modalbottomsheet.ModalBottomSheetUtil.showCannotOpenFileDialog;
import static mega.privacy.android.app.utils.ChatUtil.isGeolocation;
import static mega.privacy.android.app.utils.ChatUtil.shareMsgFromChat;
import static mega.privacy.android.app.utils.ChatUtil.shouldReactionBeClicked;
import static mega.privacy.android.app.utils.Constants.CANNOT_OPEN_FILE_SHOWN;
import static mega.privacy.android.app.utils.Constants.CHAT_ID;
import static mega.privacy.android.app.utils.Constants.HANDLE;
import static mega.privacy.android.app.utils.Constants.IMPORT_ONLY_OPTION;
import static mega.privacy.android.app.utils.Constants.INVALID_ID;
import static mega.privacy.android.app.utils.Constants.INVALID_POSITION;
import static mega.privacy.android.app.utils.Constants.MESSAGE_ID;
import static mega.privacy.android.app.utils.Constants.POSITION_SELECTED_MESSAGE;
import static mega.privacy.android.app.utils.Constants.SNACKBAR_TYPE;
import static mega.privacy.android.app.utils.OfflineUtils.availableOffline;
import static mega.privacy.android.app.utils.OfflineUtils.removeOffline;
import static mega.privacy.android.app.utils.Util.isOnline;
import static nz.mega.sdk.MegaApiJava.INVALID_HANDLE;

import android.os.Bundle;
import android.view.LayoutInflater;
import android.view.View;
import android.view.ViewGroup;
import android.widget.LinearLayout;
import android.widget.RelativeLayout;
import android.widget.TextView;

import androidx.annotation.NonNull;
import androidx.annotation.Nullable;
import androidx.appcompat.app.AlertDialog;

import com.google.android.material.switchmaterial.SwitchMaterial;

import java.util.ArrayList;

<<<<<<< HEAD
=======
import javax.inject.Inject;

>>>>>>> 3f26ba2a
import dagger.hilt.android.AndroidEntryPoint;
import io.reactivex.rxjava3.android.schedulers.AndroidSchedulers;
import io.reactivex.rxjava3.schedulers.Schedulers;
import mega.privacy.android.app.MegaOffline;
import mega.privacy.android.app.R;
import mega.privacy.android.app.main.controllers.ChatController;
import mega.privacy.android.app.main.controllers.ContactController;
import mega.privacy.android.app.main.megachat.AndroidMegaChatMessage;
import mega.privacy.android.app.main.megachat.ChatActivity;
import mega.privacy.android.app.main.megachat.ChatReactionsView;
import mega.privacy.android.app.modalbottomsheet.BaseBottomSheetDialogFragment;
import mega.privacy.android.app.usecase.GetNodeUseCase;
<<<<<<< HEAD
=======
import mega.privacy.android.app.utils.AlertDialogUtil;
>>>>>>> 3f26ba2a
import mega.privacy.android.app.utils.ContactUtil;
import mega.privacy.android.app.utils.StringResourcesUtils;
import mega.privacy.android.app.utils.Util;
import nz.mega.sdk.MegaChatContainsMeta;
import nz.mega.sdk.MegaChatMessage;
import nz.mega.sdk.MegaChatRoom;
import nz.mega.sdk.MegaNode;
import nz.mega.sdk.MegaNodeList;
import nz.mega.sdk.MegaUser;
import timber.log.Timber;

<<<<<<< HEAD
import static mega.privacy.android.app.modalbottomsheet.ModalBottomSheetUtil.*;
import static mega.privacy.android.app.utils.ChatUtil.*;
import static mega.privacy.android.app.utils.Constants.*;
import static mega.privacy.android.app.utils.LogUtil.*;
import static mega.privacy.android.app.utils.OfflineUtils.availableOffline;
import static mega.privacy.android.app.utils.OfflineUtils.removeOffline;
import static mega.privacy.android.app.utils.Util.*;
import static nz.mega.sdk.MegaApiJava.INVALID_HANDLE;

import androidx.annotation.NonNull;
import androidx.annotation.Nullable;

import javax.inject.Inject;

=======
>>>>>>> 3f26ba2a
@AndroidEntryPoint
public class GeneralChatMessageBottomSheet extends BaseBottomSheetDialogFragment implements View.OnClickListener {

    private MegaNode node = null;
    private AndroidMegaChatMessage message = null;
    private long chatId;
    private long messageId;
    private int positionMessage;
    private long handle = INVALID_HANDLE;
    private ChatController chatC;
    private MegaChatRoom chatRoom;
    private LinearLayout reactionsLayout;
    private ChatReactionsView reactionsFragment;
    private RelativeLayout optionOpenWith;
    private View reactionSeparator;
    private RelativeLayout optionForward;
    private RelativeLayout optionEdit;
    private RelativeLayout optionCopy;
    private RelativeLayout optionShare;
    private RelativeLayout optionSelect;
    private RelativeLayout optionViewContacts;
    private RelativeLayout optionInfoContacts;
    private RelativeLayout optionStartConversation;
    private RelativeLayout optionInviteContact;
    private RelativeLayout optionImport;
    private RelativeLayout optionDownload;
    private SwitchMaterial offlineSwitch;
    private RelativeLayout optionDelete;
    private LinearLayout forwardSeparator;
    private LinearLayout editSeparator;
    private LinearLayout copySeparator;
    private LinearLayout shareSeparator;
<<<<<<< HEAD
    private  LinearLayout selectSeparator;
=======
    private LinearLayout selectSeparator;
>>>>>>> 3f26ba2a
    private LinearLayout infoSeparator;
    private LinearLayout inviteSeparator;
    private LinearLayout infoFileSeparator;
    private LinearLayout optionSaveOffline;
    private LinearLayout deleteSeparator;

<<<<<<< HEAD
=======
    private AlertDialog cannotOpenFileDialog;

>>>>>>> 3f26ba2a
    @Inject
    GetNodeUseCase getNodeUseCase;

    @Override
    public View onCreateView(@NonNull LayoutInflater inflater, @Nullable ViewGroup container, @Nullable Bundle savedInstanceState) {
        contentView = View.inflate(getContext(), R.layout.bottom_sheet_general_chat_messages, null);
        reactionsLayout = contentView.findViewById(R.id.reactions_layout);
        reactionsFragment = contentView.findViewById(R.id.fragment_container_reactions);
        itemsLayout = contentView.findViewById(R.id.items_layout);

        if (savedInstanceState != null) {
            Timber.d("Bundle is NOT NULL");
            chatId = savedInstanceState.getLong(CHAT_ID, INVALID_ID);
            messageId = savedInstanceState.getLong(MESSAGE_ID, INVALID_ID);
            positionMessage = savedInstanceState.getInt(POSITION_SELECTED_MESSAGE, INVALID_POSITION);
            handle = savedInstanceState.getLong(HANDLE, INVALID_HANDLE);
        } else {
            chatId = ((ChatActivity) requireActivity()).idChat;
            messageId = ((ChatActivity) requireActivity()).selectedMessageId;
            positionMessage = ((ChatActivity) requireActivity()).selectedPosition;
        }

        MegaChatMessage messageMega = megaChatApi.getMessage(chatId, messageId);
        if (messageMega != null) {
            message = new AndroidMegaChatMessage(messageMega);
        }

        chatRoom = megaChatApi.getChatRoom(chatId);
        chatC = new ChatController(requireActivity());
        return contentView;
    }

    @Override
    public void onViewCreated(@NonNull View view, @Nullable Bundle savedInstanceState) {
        reactionSeparator = contentView.findViewById(R.id.separator);
        optionOpenWith = contentView.findViewById(R.id.open_with_layout);
        forwardSeparator = contentView.findViewById(R.id.forward_separator);
        optionForward = contentView.findViewById(R.id.forward_layout);
        editSeparator = contentView.findViewById(R.id.edit_separator);
        optionEdit = contentView.findViewById(R.id.edit_layout);
        copySeparator = contentView.findViewById(R.id.copy_separator);
        optionCopy = contentView.findViewById(R.id.copy_layout);
        shareSeparator = contentView.findViewById(R.id.share_separator);
        optionShare = contentView.findViewById(R.id.share_layout);
        selectSeparator = contentView.findViewById(R.id.select_separator);
        optionSelect = contentView.findViewById(R.id.select_layout);
        infoSeparator = contentView.findViewById(R.id.info_separator);
        optionViewContacts = contentView.findViewById(R.id.option_view_layout);
        optionInfoContacts = contentView.findViewById(R.id.option_info_layout);
        inviteSeparator = contentView.findViewById(R.id.invite_separator);
        optionStartConversation = contentView.findViewById(R.id.option_start_conversation_layout);
        optionInviteContact = contentView.findViewById(R.id.option_invite_layout);
        infoFileSeparator = contentView.findViewById(R.id.info_file_separator);
        optionImport = contentView.findViewById(R.id.option_import_layout);
        optionDownload = contentView.findViewById(R.id.option_download_layout);
        optionSaveOffline = contentView.findViewById(R.id.option_save_offline_layout);
        offlineSwitch = contentView.findViewById(R.id.file_properties_switch);
        deleteSeparator = contentView.findViewById(R.id.delete_separator);
        optionDelete = contentView.findViewById(R.id.delete_layout);
        TextView textDelete = contentView.findViewById(R.id.delete_text);

        optionOpenWith.setOnClickListener(this);
        optionForward.setOnClickListener(this);
        optionEdit.setOnClickListener(this);
        optionCopy.setOnClickListener(this);
        optionShare.setOnClickListener(this);
        optionSelect.setOnClickListener(this);
        optionViewContacts.setOnClickListener(this);
        optionInfoContacts.setOnClickListener(this);
        optionStartConversation.setOnClickListener(this);
        optionInviteContact.setOnClickListener(this);
        optionImport.setOnClickListener(this);
        optionDownload.setOnClickListener(this);
        optionSaveOffline.setOnClickListener(this);
        optionDelete.setOnClickListener(this);

<<<<<<< HEAD
        if(message == null || message.getMessage() == null || chatRoom == null || message.isUploading()) {
=======
        if (message == null || message.getMessage() == null || chatRoom == null || message.isUploading()) {
>>>>>>> 3f26ba2a
            Timber.w("Message is null");
            closeDialog();
            return;
        }
<<<<<<< HEAD

        boolean isRemovedOrPendingMsg = ((ChatActivity) requireActivity()).hasMessagesRemovedOrPending(message.getMessage());
        if (isRemovedOrPendingMsg) {
            Timber.w("Message is removed or pending");
            closeDialog();
            return;
        }

        hideAllOptions();

=======

        boolean isRemovedOrPendingMsg = ((ChatActivity) requireActivity()).hasMessagesRemovedOrPending(message.getMessage());
        if (isRemovedOrPendingMsg) {
            Timber.w("Message is removed or pending");
            closeDialog();
            return;
        }

        hideAllOptions();

>>>>>>> 3f26ba2a
        checkReactionsFragment();

        MegaChatMessage megaChatMessage = message.getMessage();
        int typeMessage = megaChatMessage.getType();

        optionSelect.setVisibility(View.VISIBLE);

        if (typeMessage == MegaChatMessage.TYPE_NORMAL || isGeolocation(megaChatMessage) ||
                (typeMessage == MegaChatMessage.TYPE_CONTAINS_META &&
                        megaChatMessage.getContainsMeta() != null &&
                        (megaChatMessage.getContainsMeta().getType() == MegaChatContainsMeta.CONTAINS_META_RICH_PREVIEW))) {
            optionCopy.setVisibility(View.VISIBLE);
        } else {
            optionCopy.setVisibility(View.GONE);
        }

        if ((chatRoom.getOwnPrivilege() == MegaChatRoom.PRIV_RM || chatRoom.getOwnPrivilege() == MegaChatRoom.PRIV_RO) && !chatRoom.isPreview()) {
            optionForward.setVisibility(View.GONE);
            optionEdit.setVisibility(View.GONE);
            optionDelete.setVisibility(View.GONE);
            optionShare.setVisibility(View.GONE);

        } else {
            optionShare.setVisibility(typeMessage != MegaChatMessage.TYPE_NODE_ATTACHMENT
                    || !isOnline(requireContext()) || chatC.isInAnonymousMode()
                    ? View.GONE : View.VISIBLE);

            optionForward.setVisibility((!isOnline(requireContext()) || chatC.isInAnonymousMode()) ? View.GONE : View.VISIBLE);

            if (megaChatMessage.getUserHandle() != megaChatApi.getMyUserHandle() ||
                    !megaChatMessage.isEditable() ||
                    typeMessage == MegaChatMessage.TYPE_CONTACT_ATTACHMENT) {
                optionEdit.setVisibility(View.GONE);
            } else {
                optionEdit.setVisibility(typeMessage == MegaChatMessage.TYPE_NORMAL ||
                        typeMessage == MegaChatMessage.TYPE_CONTAINS_META ? View.VISIBLE : View.GONE);
            }

            if (megaChatMessage.getUserHandle() != megaChatApi.getMyUserHandle() || !megaChatMessage.isDeletable()) {
                optionDelete.setVisibility(View.GONE);
            } else {
                if (megaChatMessage.getType() == MegaChatMessage.TYPE_NORMAL ||
                        (megaChatMessage.getType() == MegaChatMessage.TYPE_CONTAINS_META &&
                                megaChatMessage.getContainsMeta() != null &&
                                megaChatMessage.getContainsMeta().getType() == MegaChatContainsMeta.CONTAINS_META_GEOLOCATION)) {
                    textDelete.setText(getString(R.string.delete_button));
                } else {
                    textDelete.setText(getString(R.string.context_remove));
                }
                optionDelete.setVisibility(View.VISIBLE);
            }
        }

        optionOpenWith.setVisibility(typeMessage == MegaChatMessage.TYPE_NODE_ATTACHMENT ? View.VISIBLE : View.GONE);
        optionDownload.setVisibility(typeMessage == MegaChatMessage.TYPE_NODE_ATTACHMENT ? View.VISIBLE : View.GONE);
        optionImport.setVisibility(typeMessage == MegaChatMessage.TYPE_NODE_ATTACHMENT && !chatC.isInAnonymousMode() ? View.VISIBLE : View.GONE);

        if (typeMessage == MegaChatMessage.TYPE_CONTACT_ATTACHMENT) {
            long userCount = megaChatMessage.getUsersCount();
            long userHandle = megaChatMessage.getUserHandle(0);
            String userEmail = megaChatMessage.getUserEmail(0);

            optionInfoContacts.setVisibility((userCount == 1 &&
                    userHandle != megaChatApi.getMyUserHandle() &&
                    megaApi.getContact(userEmail) != null &&
                    megaApi.getContact(userEmail).getVisibility() == MegaUser.VISIBILITY_VISIBLE) ? View.VISIBLE : View.GONE);

            optionViewContacts.setVisibility(userCount > 1 ? View.VISIBLE : View.GONE);

            if (userCount == 1) {
                optionInviteContact.setVisibility(userHandle != megaChatApi.getMyUserHandle() &&
                        (megaApi.getContact(userEmail) == null ||
                                megaApi.getContact(userEmail).getVisibility() != MegaUser.VISIBILITY_VISIBLE) ? View.VISIBLE : View.GONE);

                optionStartConversation.setVisibility(userHandle != megaChatApi.getMyUserHandle() &&
                        megaApi.getContact(userEmail) != null &&
                        megaApi.getContact(userEmail).getVisibility() == MegaUser.VISIBILITY_VISIBLE &&
                        (chatRoom.isGroup() || userHandle != chatRoom.getPeerHandle(0)) ? View.VISIBLE : View.GONE);
            } else {
                optionStartConversation.setVisibility(View.VISIBLE);
                optionInviteContact.setVisibility(View.GONE);

                for (int i = 0; i < userCount; i++) {
                    String email = megaChatMessage.getUserEmail(i);
                    MegaUser contact = megaApi.getContact(email);
                    if (contact == null || contact.getVisibility() != MegaUser.VISIBILITY_VISIBLE) {
                        optionStartConversation.setVisibility(View.GONE);
                        break;
                    }
                }
            }
        }

<<<<<<< HEAD
        if (typeMessage == MegaChatMessage.TYPE_NODE_ATTACHMENT && megaChatMessage.getUserHandle() == megaChatApi.getMyUserHandle()) {
=======
        if (typeMessage == MegaChatMessage.TYPE_NODE_ATTACHMENT) {
>>>>>>> 3f26ba2a
            getNode();
        } else {
            checkSeparatorsVisibility();
        }
        offlineSwitch.setOnCheckedChangeListener((v, isChecked) -> onClick(v));
<<<<<<< HEAD
=======

        super.onViewCreated(view, savedInstanceState);
    }

    @Override
    public void onViewStateRestored(@Nullable Bundle savedInstanceState) {
        if (savedInstanceState != null && savedInstanceState.getBoolean(CANNOT_OPEN_FILE_SHOWN, false)) {
            contentView.post(() -> cannotOpenFileDialog =
                    showCannotOpenFileDialog(this, requireActivity(),
                            node, ((ChatActivity) requireActivity())::saveNodeByTap));
        }
        super.onViewStateRestored(savedInstanceState);
    }

    @Override
    public void onDestroyView() {
        AlertDialogUtil.dismissAlertDialogIfExists(cannotOpenFileDialog);
        super.onDestroyView();
    }

    private void checkReactionsFragment() {
        boolean shouldReactionOptionBeVisible = shouldReactionBeClicked(chatRoom) && !message.isUploading();
>>>>>>> 3f26ba2a

        if (shouldReactionOptionBeVisible) {
            reactionsFragment.init(requireActivity(), this, chatId, messageId, positionMessage);
            reactionsLayout.setVisibility(View.VISIBLE);
        } else {
            reactionsLayout.setVisibility(View.GONE);
        }
        reactionSeparator.setVisibility(shouldReactionOptionBeVisible ? View.VISIBLE : View.GONE);
    }

<<<<<<< HEAD
    private void checkReactionsFragment(){
        boolean shouldReactionOptionBeVisible = shouldReactionBeClicked(chatRoom) && !message.isUploading();

        if (shouldReactionOptionBeVisible) {
            reactionsFragment.init(requireActivity(), this, chatId, messageId, positionMessage);
            reactionsLayout.setVisibility(View.VISIBLE);
        } else {
            reactionsLayout.setVisibility(View.GONE);
        }
        reactionSeparator.setVisibility(shouldReactionOptionBeVisible ? View.VISIBLE : View.GONE);
    }

    private void hideAllOptions(){
=======
    private void hideAllOptions() {
>>>>>>> 3f26ba2a
        optionSaveOffline.setVisibility(View.GONE);
        optionOpenWith.setVisibility(View.GONE);
        optionForward.setVisibility(View.GONE);
        optionEdit.setVisibility(View.GONE);
        optionCopy.setVisibility(View.GONE);
        optionShare.setVisibility(View.GONE);
        optionSelect.setVisibility(View.GONE);
        optionViewContacts.setVisibility(View.GONE);
        optionInfoContacts.setVisibility(View.GONE);
        optionStartConversation.setVisibility(View.GONE);
        optionInviteContact.setVisibility(View.GONE);
        optionImport.setVisibility(View.GONE);
        optionDownload.setVisibility(View.GONE);
        optionDelete.setVisibility(View.GONE);
        checkSeparatorsVisibility();
    }

    @Override
    public void onClick(View view) {
        if (message == null) {
            Timber.w("The message is NULL");
            return;
        }

        ArrayList<AndroidMegaChatMessage> messagesSelected = new ArrayList<>();
        messagesSelected.add(message);
        switch (view.getId()) {
            case R.id.open_with_layout:
                if (node == null) {
                    Timber.w("The selected node is NULL");
                    return;
                }
                cannotOpenFileDialog = openWith(this, requireActivity(), node, ((ChatActivity) requireActivity())::saveNodeByTap);
                return;

            case R.id.forward_layout:
                ((ChatActivity) requireActivity()).forwardMessages(messagesSelected);
                break;

            case R.id.edit_layout:
                ((ChatActivity) requireActivity()).editMessage(messagesSelected);
                break;

            case R.id.copy_layout:
                MegaChatMessage msg = message.getMessage();
                String text = isGeolocation(msg) ? msg.getContainsMeta().getTextMessage() :
                        ((ChatActivity) requireActivity()).copyMessage(message);
                ((ChatActivity) requireActivity()).copyToClipboard(text);
                break;

            case R.id.share_layout:
                if (node == null) {
                    Timber.w("The selected node is NULL");
                    return;
                }

                shareMsgFromChat(requireActivity(), message, chatId);
                break;

            case R.id.select_layout:
                ((ChatActivity) requireActivity()).activateActionModeWithItem(positionMessage);
                break;

            case R.id.option_view_layout:
                Timber.d("View option");
                ContactUtil.openContactAttachmentActivity(requireActivity(), chatId, messageId);
                break;

            case R.id.option_info_layout:
                if (!isOnline(requireContext())) {
                    ((ChatActivity) requireActivity()).showSnackbar(SNACKBAR_TYPE, StringResourcesUtils.getString(R.string.error_server_connection_problem), INVALID_HANDLE);
                    return;
                }

                boolean isChatRoomOpen = chatRoom != null && !chatRoom.isGroup() &&
                        message.getMessage().getUserHandle(0) == chatRoom.getPeerHandle(0);
                ContactUtil.openContactInfoActivity(requireActivity(), message.getMessage().getUserEmail(0), isChatRoomOpen);
                break;

            case R.id.option_invite_layout:
                if (!isOnline(requireContext())) {
                    ((ChatActivity) requireActivity()).showSnackbar(SNACKBAR_TYPE, StringResourcesUtils.getString(R.string.error_server_connection_problem), INVALID_HANDLE);
                    return;
                }

                ContactController cC = new ContactController(requireActivity());
                ArrayList<String> contactEmails;
                long usersCount = message.getMessage().getUsersCount();

                if (usersCount == 1) {
                    cC.inviteContact(message.getMessage().getUserEmail(0));
                } else {
                    Timber.d("Num users to invite: %s", usersCount);
                    contactEmails = new ArrayList<>();

                    for (int j = 0; j < usersCount; j++) {
                        String userMail = message.getMessage().getUserEmail(j);
                        contactEmails.add(userMail);
                    }
                    cC.inviteMultipleContacts(contactEmails);
                }
                break;

            case R.id.option_start_conversation_layout:
                long numUsers = message.getMessage().getUsersCount();

                if (numUsers == 1) {
                    ((ChatActivity) requireActivity()).startConversation(message.getMessage().getUserHandle(0));
                } else {
                    Timber.d("Num users to invite: %s", numUsers);
                    ArrayList<Long> contactHandles = new ArrayList<>();

                    for (int j = 0; j < numUsers; j++) {
                        long userHandle = message.getMessage().getUserHandle(j);
                        contactHandles.add(userHandle);
                    }
                    ((ChatActivity) requireActivity()).startGroupConversation(contactHandles);
                }
                break;

            case R.id.option_download_layout:
                if (node == null) {
                    Timber.w("The selected node is NULL");
                    return;
                }

                MegaNodeList nodeList = message.getMessage().getMegaNodeList();
                if (nodeList != null && nodeList.size() > 0) {
                    ((ChatActivity) requireActivity()).downloadNodeList(nodeList);
                }
                break;

            case R.id.option_import_layout:
                if (node == null) {
                    Timber.w("The selected node is NULL");
                    return;
                }

                chatC.importNode(messageId, chatId, IMPORT_ONLY_OPTION);
                break;

            case R.id.file_properties_switch:
            case R.id.option_save_offline_layout:
                if (message == null || node == null) {
                    Timber.w("Message or node is NULL");
                    return;
                }

                if (availableOffline(requireContext(), node)) {
                    MegaOffline mOffDelete = dbH.findByHandle(node.getHandle());
                    removeOffline(mOffDelete, dbH, requireContext());
                    Util.showSnackbar(
                            getActivity(), getResources().getString(R.string.file_removed_offline));
                } else {
                    ArrayList<AndroidMegaChatMessage> messages = new ArrayList<>();
                    messages.add(message);
                    chatC.saveForOfflineWithAndroidMessages(messages,
                            megaChatApi.getChatRoom(chatId), (ChatActivity) requireActivity());
                }
                break;

            case R.id.delete_layout:
                ((ChatActivity) requireActivity()).showConfirmationDeleteMessages(messagesSelected, chatRoom);
                break;
        }
        closeDialog();
    }

    /**
     * Method to get the node related to the message
     */
    private void getNode() {
        getNodeUseCase.get(message.getMessage().getMegaNodeList().get(0).getHandle())
                .subscribeOn(Schedulers.io())
                .observeOn(AndroidSchedulers.mainThread())
                .subscribe((result, throwable) -> {
                    if (throwable == null) {
                        node = result;
                    }

                    if (node == null) {
                        optionOpenWith.setVisibility(View.GONE);
                        optionForward.setVisibility(View.GONE);
                        optionEdit.setVisibility(View.GONE);
                        optionCopy.setVisibility(View.GONE);
                        optionShare.setVisibility(View.GONE);
                        optionViewContacts.setVisibility(View.GONE);
                        optionInfoContacts.setVisibility(View.GONE);
                        optionStartConversation.setVisibility(View.GONE);
                        optionInviteContact.setVisibility(View.GONE);
                        optionImport.setVisibility(View.GONE);
                        optionDownload.setVisibility(View.GONE);
                        optionSaveOffline.setVisibility(View.GONE);
                        offlineSwitch.setVisibility(View.GONE);
                    } else if (!chatC.isInAnonymousMode()) {
                        offlineSwitch.setChecked(availableOffline(requireContext(), node));
                        optionSaveOffline.setVisibility(View.VISIBLE);
                    }

                    checkSeparatorsVisibility();
                });
    }

    /**
     * Method for checking the visibility of option separators
     */
    private void checkSeparatorsVisibility() {
        forwardSeparator.setVisibility(optionOpenWith.getVisibility() == View.VISIBLE &&
                optionForward.getVisibility() == View.VISIBLE ? View.VISIBLE : View.GONE);

        editSeparator.setVisibility(optionForward.getVisibility() == View.VISIBLE &&
                optionEdit.getVisibility() == View.VISIBLE ? View.VISIBLE : View.GONE);

        copySeparator.setVisibility((optionEdit.getVisibility() == View.VISIBLE ||
                optionForward.getVisibility() == View.VISIBLE) &&
                optionCopy.getVisibility() == View.VISIBLE ? View.VISIBLE : View.GONE);

        shareSeparator.setVisibility(optionForward.getVisibility() == View.VISIBLE &&
                optionShare.getVisibility() == View.VISIBLE ? View.VISIBLE : View.GONE);

        selectSeparator.setVisibility((optionSelect.getVisibility() == View.VISIBLE &&
                (optionForward.getVisibility() == View.VISIBLE ||
                        optionCopy.getVisibility() == View.VISIBLE)) ? View.VISIBLE : View.GONE);

        infoSeparator.setVisibility((optionViewContacts.getVisibility() == View.VISIBLE ||
                optionInfoContacts.getVisibility() == View.VISIBLE) &&
                optionSelect.getVisibility() == View.VISIBLE ? View.VISIBLE : View.GONE);

        inviteSeparator.setVisibility((optionStartConversation.getVisibility() == View.VISIBLE ||
                optionInviteContact.getVisibility() == View.VISIBLE) &&
                (optionViewContacts.getVisibility() == View.VISIBLE ||
                        optionInfoContacts.getVisibility() == View.VISIBLE ||
                        selectSeparator.getVisibility() == View.VISIBLE) ? View.VISIBLE : View.GONE);

        infoFileSeparator.setVisibility((optionImport.getVisibility() == View.VISIBLE ||
                optionDownload.getVisibility() == View.VISIBLE ||
                optionSaveOffline.getVisibility() == View.VISIBLE) &&
                optionSelect.getVisibility() == View.VISIBLE ? View.VISIBLE : View.GONE);

        deleteSeparator.setVisibility(optionDelete.getVisibility());
    }

    public void closeDialog() {
        setStateBottomSheetBehaviorHidden();
    }

    @Override
    public void onSaveInstanceState(Bundle outState) {
        super.onSaveInstanceState(outState);
        outState.putLong(CHAT_ID, chatId);
        outState.putLong(MESSAGE_ID, messageId);
        outState.putLong(POSITION_SELECTED_MESSAGE, positionMessage);
        outState.putLong(HANDLE, handle);
        outState.putBoolean(CANNOT_OPEN_FILE_SHOWN, AlertDialogUtil.isAlertDialogShown(cannotOpenFileDialog));
    }
}<|MERGE_RESOLUTION|>--- conflicted
+++ resolved
@@ -35,11 +35,8 @@
 
 import java.util.ArrayList;
 
-<<<<<<< HEAD
-=======
 import javax.inject.Inject;
 
->>>>>>> 3f26ba2a
 import dagger.hilt.android.AndroidEntryPoint;
 import io.reactivex.rxjava3.android.schedulers.AndroidSchedulers;
 import io.reactivex.rxjava3.schedulers.Schedulers;
@@ -52,10 +49,7 @@
 import mega.privacy.android.app.main.megachat.ChatReactionsView;
 import mega.privacy.android.app.modalbottomsheet.BaseBottomSheetDialogFragment;
 import mega.privacy.android.app.usecase.GetNodeUseCase;
-<<<<<<< HEAD
-=======
 import mega.privacy.android.app.utils.AlertDialogUtil;
->>>>>>> 3f26ba2a
 import mega.privacy.android.app.utils.ContactUtil;
 import mega.privacy.android.app.utils.StringResourcesUtils;
 import mega.privacy.android.app.utils.Util;
@@ -67,23 +61,6 @@
 import nz.mega.sdk.MegaUser;
 import timber.log.Timber;
 
-<<<<<<< HEAD
-import static mega.privacy.android.app.modalbottomsheet.ModalBottomSheetUtil.*;
-import static mega.privacy.android.app.utils.ChatUtil.*;
-import static mega.privacy.android.app.utils.Constants.*;
-import static mega.privacy.android.app.utils.LogUtil.*;
-import static mega.privacy.android.app.utils.OfflineUtils.availableOffline;
-import static mega.privacy.android.app.utils.OfflineUtils.removeOffline;
-import static mega.privacy.android.app.utils.Util.*;
-import static nz.mega.sdk.MegaApiJava.INVALID_HANDLE;
-
-import androidx.annotation.NonNull;
-import androidx.annotation.Nullable;
-
-import javax.inject.Inject;
-
-=======
->>>>>>> 3f26ba2a
 @AndroidEntryPoint
 public class GeneralChatMessageBottomSheet extends BaseBottomSheetDialogFragment implements View.OnClickListener {
 
@@ -116,22 +93,15 @@
     private LinearLayout editSeparator;
     private LinearLayout copySeparator;
     private LinearLayout shareSeparator;
-<<<<<<< HEAD
-    private  LinearLayout selectSeparator;
-=======
     private LinearLayout selectSeparator;
->>>>>>> 3f26ba2a
     private LinearLayout infoSeparator;
     private LinearLayout inviteSeparator;
     private LinearLayout infoFileSeparator;
     private LinearLayout optionSaveOffline;
     private LinearLayout deleteSeparator;
 
-<<<<<<< HEAD
-=======
     private AlertDialog cannotOpenFileDialog;
 
->>>>>>> 3f26ba2a
     @Inject
     GetNodeUseCase getNodeUseCase;
 
@@ -208,16 +178,11 @@
         optionSaveOffline.setOnClickListener(this);
         optionDelete.setOnClickListener(this);
 
-<<<<<<< HEAD
-        if(message == null || message.getMessage() == null || chatRoom == null || message.isUploading()) {
-=======
         if (message == null || message.getMessage() == null || chatRoom == null || message.isUploading()) {
->>>>>>> 3f26ba2a
             Timber.w("Message is null");
             closeDialog();
             return;
         }
-<<<<<<< HEAD
 
         boolean isRemovedOrPendingMsg = ((ChatActivity) requireActivity()).hasMessagesRemovedOrPending(message.getMessage());
         if (isRemovedOrPendingMsg) {
@@ -228,18 +193,6 @@
 
         hideAllOptions();
 
-=======
-
-        boolean isRemovedOrPendingMsg = ((ChatActivity) requireActivity()).hasMessagesRemovedOrPending(message.getMessage());
-        if (isRemovedOrPendingMsg) {
-            Timber.w("Message is removed or pending");
-            closeDialog();
-            return;
-        }
-
-        hideAllOptions();
-
->>>>>>> 3f26ba2a
         checkReactionsFragment();
 
         MegaChatMessage megaChatMessage = message.getMessage();
@@ -333,18 +286,12 @@
             }
         }
 
-<<<<<<< HEAD
         if (typeMessage == MegaChatMessage.TYPE_NODE_ATTACHMENT && megaChatMessage.getUserHandle() == megaChatApi.getMyUserHandle()) {
-=======
-        if (typeMessage == MegaChatMessage.TYPE_NODE_ATTACHMENT) {
->>>>>>> 3f26ba2a
             getNode();
         } else {
             checkSeparatorsVisibility();
         }
         offlineSwitch.setOnCheckedChangeListener((v, isChecked) -> onClick(v));
-<<<<<<< HEAD
-=======
 
         super.onViewCreated(view, savedInstanceState);
     }
@@ -367,7 +314,6 @@
 
     private void checkReactionsFragment() {
         boolean shouldReactionOptionBeVisible = shouldReactionBeClicked(chatRoom) && !message.isUploading();
->>>>>>> 3f26ba2a
 
         if (shouldReactionOptionBeVisible) {
             reactionsFragment.init(requireActivity(), this, chatId, messageId, positionMessage);
@@ -378,23 +324,7 @@
         reactionSeparator.setVisibility(shouldReactionOptionBeVisible ? View.VISIBLE : View.GONE);
     }
 
-<<<<<<< HEAD
-    private void checkReactionsFragment(){
-        boolean shouldReactionOptionBeVisible = shouldReactionBeClicked(chatRoom) && !message.isUploading();
-
-        if (shouldReactionOptionBeVisible) {
-            reactionsFragment.init(requireActivity(), this, chatId, messageId, positionMessage);
-            reactionsLayout.setVisibility(View.VISIBLE);
-        } else {
-            reactionsLayout.setVisibility(View.GONE);
-        }
-        reactionSeparator.setVisibility(shouldReactionOptionBeVisible ? View.VISIBLE : View.GONE);
-    }
-
-    private void hideAllOptions(){
-=======
     private void hideAllOptions() {
->>>>>>> 3f26ba2a
         optionSaveOffline.setVisibility(View.GONE);
         optionOpenWith.setVisibility(View.GONE);
         optionForward.setVisibility(View.GONE);
