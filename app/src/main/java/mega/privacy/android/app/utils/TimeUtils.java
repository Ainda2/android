--- conflicted
+++ resolved
@@ -7,7 +7,6 @@
 
 import androidx.appcompat.app.AlertDialog;
 
-import java.sql.Timestamp;
 import java.text.DateFormat;
 import java.text.SimpleDateFormat;
 import java.util.Calendar;
@@ -22,14 +21,10 @@
 import nz.mega.sdk.MegaApiAndroid;
 import nz.mega.sdk.MegaChatMessage;
 
-<<<<<<< HEAD
 import static android.text.format.DateFormat.getBestDateTimePattern;
 import static mega.privacy.android.app.utils.Constants.*;
-=======
->>>>>>> 706de889
 import static mega.privacy.android.app.utils.LogUtil.*;
 import static mega.privacy.android.app.utils.Util.*;
-import static android.text.format.DateFormat.getBestDateTimePattern;
 
 public class TimeUtils implements Comparator<Calendar> {
 
@@ -400,7 +395,6 @@
         return null;
     }
 
-<<<<<<< HEAD
     /**
      * Method for obtaining the appropriate String depending on the current time.
      *
@@ -478,9 +472,6 @@
     }
 
     /**
-=======
-    /*
->>>>>>> 706de889
      * Converts seconds time into a humanized format string.
      * - If time is greater than a DAY, the formatted string will be "X day(s)".
      * - If time is lower than a DAY and greater than a HOUR, the formatted string will be "Xh Ym".
