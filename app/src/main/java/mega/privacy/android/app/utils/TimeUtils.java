--- conflicted
+++ resolved
@@ -392,107 +392,7 @@
         return null;
     }
 
-    /**
-<<<<<<< HEAD
-     * Formats a time into days, hours, minutes strings from a timestamp in milliseconds.
-     *
-     * @param time  time in milliseconds
-     * @return A string containing the time formatted in days, hours, minutes and seconds
-     */
-    public static String formatTimeDDHHMMSS(long time) {
-        Context context = MegaApplication.getInstance().getApplicationContext();
-        long days = TimeUnit.MILLISECONDS.toDays(time);
-        long hours = TimeUnit.MILLISECONDS.toHours(time) - TimeUnit.DAYS.toHours(days);
-        long minutes = TimeUnit.MILLISECONDS.toMinutes(time) - (TimeUnit.DAYS.toMinutes(days) + TimeUnit.HOURS.toMinutes(hours));
-        long seconds = TimeUnit.MILLISECONDS.toSeconds(time) - (TimeUnit.DAYS.toSeconds(days) + TimeUnit.HOURS.toSeconds(hours) + TimeUnit.MINUTES.toSeconds(minutes));
-        String textDays = context.getString(R.string.label_time_in_days, days);
-        String textHours = context.getString(R.string.label_time_in_hours, hours);
-        String textMinutes = context.getString(R.string.label_time_in_minutes, minutes);
-        String textSeconds = context.getString(R.string.label_time_in_seconds, seconds);
-
-        if (days > 0) {
-            return textDays + " " + textHours;
-        } else if (hours > 0) {
-            return textHours + " " + textMinutes;
-        } else if (minutes > 0) {
-            return textMinutes + " " + textSeconds;
-        } else {
-            return textSeconds;
-        }
-    }
-
-    /**
-     * Shows and manages a countdown timer in a view.
-     *
-     * Note:    The view can be an AlertDialog or any other type of View.
-     *          - If the view is an AlertDialog, it can be:
-     *              * Simple, which does not need any other view received by param.
-     *              * Customized, which must contain a TextView received by param.
-     *          - If the view is any other type of View, it must contain a TextView received by param.
-     *
-     * @param stringResource    string resource in which the timer has to be shown
-     * @param alertDialog       warning dialog in which the timer has to be shown
-     * @param v                 View in which the timer has to be shown
-     * @param textView          TextView in which the string resource has to be set
-     */
-    public static void createAndShowCountDownTimer(int stringResource, AlertDialog alertDialog, View v, TextView textView) {
-        Context context = MegaApplication.getInstance().getApplicationContext();
-        MegaApiAndroid megaApi = MegaApplication.getInstance().getMegaApi();
-
-        new CountDownTimer(megaApi.getBandwidthOverquotaDelay(), 1000) {
-
-            @Override
-            public void onTick(long millisUntilFinished) {
-                String textToShow = context.getString(stringResource, formatTimeDDHHMMSS(millisUntilFinished));
-
-                if (textView == null) {
-                    alertDialog.setMessage(textToShow);
-                } else {
-                    textView.setText(textToShow);
-                }
-            }
-
-            @Override
-            public void onFinish() {
-                if (alertDialog != null) {
-                    alertDialog.dismiss();
-                } else if (v != null) {
-                    v.setVisibility(View.GONE);
-                }
-            }
-        }.start();
-    }
-
-    /**
-     * Shows and manages a countdown timer in a warning dialog.
-     *
-     * @param alertDialog       warning dialog in which the timer has to be shown
-     * @param stringResource    string resource in which the timer has to be shown
-     * @param textView          TextView in which the string resource has to be set
-     */
-    public static void createAndShowCountDownTimer(int stringResource, AlertDialog alertDialog, TextView textView) {
-        createAndShowCountDownTimer(stringResource, alertDialog, null, textView);
-    }
-
-    /**
-     * Shows and manages a countdown timer in a warning dialog.
-     *
-     * @param alertDialog       warning dialog in which the timer has to be shown
-     * @param stringResource    string resource in which the timer has to be shown
-     */
-    public static void createAndShowCountDownTimer(int stringResource, AlertDialog alertDialog) {
-        createAndShowCountDownTimer(stringResource, alertDialog, null, null);
-    }
-
-    /**
-     * Shows and manages a countdown timer in a view.
-     *
-     * @param stringResource    string resource in which the timer has to be shown
-     * @param textView          TextView in which the string resource has to be set
-     */
-    public static void createAndShowCountDownTimer(int stringResource, View v, TextView textView) {
-        createAndShowCountDownTimer(stringResource, null, v, textView);
-=======
+    /*
      * Converts seconds time into a humanized format string.
      * - If time is greater than a DAY, the formatted string will be "X day(s)".
      * - If time is lower than a DAY and greater than a HOUR, the formatted string will be "Xh Ym".
@@ -526,7 +426,7 @@
         }
     }
 
-    /**
+    /*
      * Converts milliseconds time into a humanized format string.
      * - If time is greater than a DAY, the formatted string will be "X day(s)".
      * - If time is lower than a DAY and greater than a HOUR, the formatted string will be "Xh Ym".
@@ -538,6 +438,78 @@
      */
     public static String getHumanizedTimeMs(long time) {
         return getHumanizedTime(TimeUnit.MILLISECONDS.toSeconds(time));
->>>>>>> 37071202
+    }
+
+    /**
+     * Shows and manages a countdown timer in a view.
+     *
+     * Note:    The view can be an AlertDialog or any other type of View.
+     *          - If the view is an AlertDialog, it can be:
+     *              * Simple, which does not need any other view received by param.
+     *              * Customized, which must contain a TextView received by param.
+     *          - If the view is any other type of View, it must contain a TextView received by param.
+     *
+     * @param stringResource    string resource in which the timer has to be shown
+     * @param alertDialog       warning dialog in which the timer has to be shown
+     * @param v                 View in which the timer has to be shown
+     * @param textView          TextView in which the string resource has to be set
+     */
+    public static void createAndShowCountDownTimer(int stringResource, AlertDialog alertDialog, View v, TextView textView) {
+        Context context = MegaApplication.getInstance().getApplicationContext();
+        MegaApiAndroid megaApi = MegaApplication.getInstance().getMegaApi();
+
+        new CountDownTimer(megaApi.getBandwidthOverquotaDelay(), 1000) {
+
+            @Override
+            public void onTick(long millisUntilFinished) {
+                String textToShow = context.getString(stringResource, getHumanizedTimeMs(millisUntilFinished));
+
+                if (textView == null) {
+                    alertDialog.setMessage(textToShow);
+                } else {
+                    textView.setText(textToShow);
+                }
+            }
+
+            @Override
+            public void onFinish() {
+                if (alertDialog != null) {
+                    alertDialog.dismiss();
+                } else if (v != null) {
+                    v.setVisibility(View.GONE);
+                }
+            }
+        }.start();
+    }
+
+    /**
+     * Shows and manages a countdown timer in a warning dialog.
+     *
+     * @param alertDialog       warning dialog in which the timer has to be shown
+     * @param stringResource    string resource in which the timer has to be shown
+     * @param textView          TextView in which the string resource has to be set
+     */
+    public static void createAndShowCountDownTimer(int stringResource, AlertDialog alertDialog, TextView textView) {
+        createAndShowCountDownTimer(stringResource, alertDialog, null, textView);
+    }
+
+    /**
+     * Shows and manages a countdown timer in a warning dialog.
+     *
+     * @param alertDialog       warning dialog in which the timer has to be shown
+     * @param stringResource    string resource in which the timer has to be shown
+     */
+    public static void createAndShowCountDownTimer(int stringResource, AlertDialog alertDialog) {
+        createAndShowCountDownTimer(stringResource, alertDialog, null, null);
+    }
+
+    /**
+     * Shows and manages a countdown timer in a view.
+     *
+     * @param stringResource    string resource in which the timer has to be shown
+     * @param textView          TextView in which the string resource has to be set
+     */
+    public static void createAndShowCountDownTimer(int stringResource, View v, TextView textView) {
+        createAndShowCountDownTimer(stringResource, null, v, textView);
     }
 }