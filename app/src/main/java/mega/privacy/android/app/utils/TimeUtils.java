--- conflicted
+++ resolved
@@ -407,7 +407,6 @@
     }
 
     /**
-<<<<<<< HEAD
      * Method of getting the appropriate string from a given duration
      *
      * @param duration The duration
@@ -426,7 +425,9 @@
         }
 
         return String.format(Locale.getDefault(), "%02d:%02d", minutes, seconds);
-=======
+    }
+
+    /**
      * Get minutes and seconds from milliseconds
      *
      * @param milliseconds Time in milliseconds
@@ -434,7 +435,6 @@
      */
     public static String getMinutesAndSecondsFromMilliseconds(long milliseconds) {
         return (new SimpleDateFormat("mm:ss")).format(new Date(milliseconds));
->>>>>>> b3d0449e
     }
 
     public static String getVideoDuration(int duration) {
