package mega.privacy.android.app.utils;

import android.content.Context;
import android.os.CountDownTimer;
import android.view.View;
import android.widget.TextView;

import androidx.appcompat.app.AlertDialog;

import java.text.DateFormat;
import java.text.SimpleDateFormat;
import java.util.Calendar;
import java.util.Comparator;
import java.util.Date;
import java.util.Locale;
import java.util.TimeZone;
import java.util.concurrent.TimeUnit;

import mega.privacy.android.app.MegaApplication;
import mega.privacy.android.app.R;
import nz.mega.sdk.MegaApiAndroid;
import nz.mega.sdk.MegaChatMessage;

import static android.text.format.DateFormat.getBestDateTimePattern;
import static mega.privacy.android.app.utils.Constants.*;
import static mega.privacy.android.app.utils.LogUtil.*;
import static mega.privacy.android.app.utils.Util.*;

public class TimeUtils implements Comparator<Calendar> {

    public static final int TIME = 0;
    public static final int DATE = TIME + 1;

    public static final int DATE_LONG_FORMAT = 0;
    public static final int DATE_SHORT_FORMAT = 1;
    public static final int DATE_SHORT_SHORT_FORMAT = 2;
    public static final int DATE_MM_DD_YYYY_FORMAT = 3;
    public static final int DATE_AND_TIME_YYYY_MM_DD_HH_MM_FORMAT = 4;
    private static final int TIME_OF_CHANGE = 8;
    private static final int INITIAL_PERIOD_TIME = 0;

    public static final long SECOND = 1000;
    public static final long MINUTE = 60 * SECOND;
    public static final long HOUR = 60 * MINUTE;
    public static final long DAY = 24 * HOUR;
<<<<<<< HEAD
=======
    public static final long WEEK = 7 * DAY;
>>>>>>> 36dba36d

    int type;

    public TimeUtils(int type){
        this.type = type;
    }

    public long calculateDifferenceDays(Calendar c1, Calendar c2){

        long diff = Math.abs(c1.getTimeInMillis() - c2.getTimeInMillis());
        long days = diff / (24 * 60 * 60 * 1000);
        return days;
    }

    @Override
    public int compare(Calendar c1, Calendar c2) {
        if(type==TIME){
            if (c1.get(Calendar.HOUR) != c2.get(Calendar.HOUR)){
                return c1.get(Calendar.HOUR) - c2.get(Calendar.HOUR);
            }
            else{
                long milliseconds1 = c1.getTimeInMillis();
                long milliseconds2 = c2.getTimeInMillis();

                long diff = milliseconds2 - milliseconds1;
//                long diffSeconds = diff / 1000;
                long diffMinutes = Math.abs(diff / (60 * 1000));

                if(diffMinutes<3){
                    return 0;
                }
                else{
                    return 1;
                }

                //            return c1.get(Calendar.MINUTE) - c2.get(Calendar.MINUTE);
            }
        }
        else if(type==DATE){
            if (c1.get(Calendar.YEAR) != c2.get(Calendar.YEAR))
                return c1.get(Calendar.YEAR) - c2.get(Calendar.YEAR);
            if (c1.get(Calendar.MONTH) != c2.get(Calendar.MONTH))
                return c1.get(Calendar.MONTH) - c2.get(Calendar.MONTH);
            return c1.get(Calendar.DAY_OF_MONTH) - c2.get(Calendar.DAY_OF_MONTH);
        }
        return -1;
    }

    public static String formatTime(MegaChatMessage lastMessage){
        java.text.DateFormat df = SimpleDateFormat.getTimeInstance(SimpleDateFormat.SHORT, Locale.getDefault());
        Calendar cal = calculateDateFromTimestamp(lastMessage.getTimestamp());
        TimeZone tz = cal.getTimeZone();
        df.setTimeZone(tz);
        Date date = cal.getTime();
        String formattedDate = df.format(date);
        return formattedDate;
    }

    public static String formatDateAndTime(Context context, MegaChatMessage lastMessage, int format){

        java.text.DateFormat df;
        if(format == DATE_LONG_FORMAT){
            df = SimpleDateFormat.getDateTimeInstance(SimpleDateFormat.LONG, SimpleDateFormat.SHORT, Locale.getDefault());
        }
        else{
            df = SimpleDateFormat.getDateInstance(SimpleDateFormat.LONG, Locale.getDefault());
        }

        Calendar cal = calculateDateFromTimestamp(lastMessage.getTimestamp());

        //Compare to yesterday
        Calendar calToday = Calendar.getInstance();
        Calendar calYesterday = Calendar.getInstance();
        calYesterday.add(Calendar.DATE, -1);
        TimeUtils tc = new TimeUtils(TimeUtils.DATE);
        if(tc.compare(cal, calToday)==0) {
            String time = formatTime(lastMessage);
            String formattedDate = context.getString(R.string.label_today) + " " + time;
            return formattedDate;
        }
        else if(tc.compare(cal, calYesterday)==0){
            String time = formatTime(lastMessage);
            String formattedDate = context.getString(R.string.label_yesterday) + " " + time;
            return formattedDate;
        }
        else{
            if(tc.calculateDifferenceDays(cal, calToday)<7){
                Date date = cal.getTime();
                String dayWeek = new SimpleDateFormat("EEEE").format(date);
                String time = formatTime(lastMessage);
                String formattedDate = dayWeek + " " + time;
                return formattedDate;
            }
            else{
                TimeZone tz = cal.getTimeZone();
                df.setTimeZone(tz);
                Date date = cal.getTime();
                String formattedDate = df.format(date);
                return formattedDate;
            }
        }
    }

    /**
     Gets a date formatted string from a timestamp.
     * @param context   Current context.
     * @param timestamp Timestamp in seconds to get the date formatted string.
     * @return The date formatted string.
     */
    public static String formatDate(Context context, long timestamp){
        return formatDate(context, timestamp, DATE_LONG_FORMAT, true);
    }

    /**
     * Gets a date formatted string from a timestamp.
     * @param context   Current context.
     * @param timestamp Timestamp in seconds to get the date formatted string.
     * @param format    Date format.
     * @return The date formatted string.
     */
    public static String formatDate(Context context, long timestamp, int format){
        return formatDate(context, timestamp, format, true);
    }

    /**
     * Gets a date formatted string from a timestamp.
     * @param context   Current context.
     * @param timestamp Timestamp in seconds to get the date formatted string.
     * @param format    Date format.
     * @param humanized Use humanized date format (i.e. today, yesterday or week day).
     * @return The date formatted string.
     */
    public static String formatDate(Context context, long timestamp, int format, boolean humanized) {

        Locale locale = Locale.getDefault();
        DateFormat df;

        switch (format) {
            case DATE_SHORT_FORMAT:
                df = new SimpleDateFormat("EEE d MMM", locale);
                break;
            case DATE_SHORT_SHORT_FORMAT:
                df = new SimpleDateFormat("d MMM", locale);
                break;
            case DATE_MM_DD_YYYY_FORMAT:
                df = new SimpleDateFormat("MMM d, yyyy", locale);
                break;
            case DATE_AND_TIME_YYYY_MM_DD_HH_MM_FORMAT:
                df = new SimpleDateFormat(getBestDateTimePattern (locale, "yyyy-MM-dd HH:mm"), locale);
                break;
            case DATE_LONG_FORMAT:
            default:
                df = SimpleDateFormat.getDateInstance(SimpleDateFormat.LONG, locale);
                break;
        }

        Calendar cal = calculateDateFromTimestamp(timestamp);

        if (humanized) {
            // Check if date is today, yesterday or less of a week
            Calendar calToday = Calendar.getInstance();
            Calendar calYesterday = Calendar.getInstance();
            calYesterday.add(Calendar.DATE, -1);
            TimeUtils tc = new TimeUtils(TimeUtils.DATE);

            if (tc.compare(cal, calToday) == 0) {
                return context.getString(R.string.label_today);
            } else if (tc.compare(cal, calYesterday) == 0) {
                return context.getString(R.string.label_yesterday);
            } else if (tc.calculateDifferenceDays(cal, calToday) < 7) {
                Date date = cal.getTime();
                return new SimpleDateFormat("EEEE", locale).format(date);
            }
        }

        TimeZone tz = cal.getTimeZone();
        df.setTimeZone(tz);
        Date date = cal.getTime();
        return df.format(date);
    }

    public static String formatShortDateTime(long timestamp){

        java.text.DateFormat df;

        df = SimpleDateFormat.getDateTimeInstance(SimpleDateFormat.SHORT, SimpleDateFormat.SHORT, Locale.getDefault());

        Calendar cal = calculateDateFromTimestamp(timestamp);
        Date date = cal.getTime();
        String formattedDate = df.format(date);
        return formattedDate;
    }

    public static String formatLongDateTime(long timestamp){

        java.text.DateFormat df = new SimpleDateFormat("d MMM yyyy HH:mm", Locale.getDefault());

        Calendar cal = calculateDateFromTimestamp(timestamp);
        Date date = cal.getTime();
        String formattedDate = df.format(date);
        return formattedDate;
    }

    public static String formatTime(long ts){
        java.text.DateFormat df = SimpleDateFormat.getTimeInstance(SimpleDateFormat.SHORT, Locale.getDefault());
        Calendar cal = calculateDateFromTimestamp(ts);
        TimeZone tz = cal.getTimeZone();
        df.setTimeZone(tz);
        Date date = cal.getTime();
        String formattedDate = df.format(date);
        return formattedDate;
    }

    public static String lastGreenDate (Context context, int minutesAgo){
//        minutesAgo = 1442;
        Calendar calGreen = Calendar.getInstance();
        calGreen.add(Calendar.MINUTE, -minutesAgo);

        Calendar calToday = Calendar.getInstance();
        Calendar calYesterday = Calendar.getInstance();
        calYesterday.add(Calendar.DATE, -1);
        TimeUtils tc = new TimeUtils(TimeUtils.DATE);
        long ts = calGreen.getTimeInMillis();
        logDebug("Ts last green: " + ts);
        if(minutesAgo>=65535){
            String formattedDate = context.getString(R.string.last_seen_long_time_ago);
            return formattedDate;
        }
        else if(tc.compare(calGreen, calToday)==0) {

            TimeZone tz = calGreen.getTimeZone();

            java.text.DateFormat df = new SimpleDateFormat("HH:mm", Locale.getDefault());
            df.setTimeZone(tz);

            String time = df.format(calGreen.getTime());

            String formattedDate =  context.getString(R.string.last_seen_today, time);

            return formattedDate;
        }
        //Impossible to fit yesterday
//        else if(tc.compare(calGreen, calYesterday)==0){
//            TimeZone tz = calGreen.getTimeZone();
//
//            java.text.DateFormat df = new SimpleDateFormat("HH:mm", Locale.getDefault());
//            df.setTimeZone(tz);
//
//            String time = df.format(calGreen.getTime());
//
//            String formattedDate = "Last seen yesterday at" + " " + time;
//
//            return formattedDate;
//        }
        else{
            TimeZone tz = calGreen.getTimeZone();

            java.text.DateFormat df = new SimpleDateFormat("HH:mm", Locale.getDefault());
            df.setTimeZone(tz);

            String time =df.format(calGreen.getTime());

            df = new SimpleDateFormat("dd MMM", Locale.getDefault());
            String day =df.format(calGreen.getTime());

            String formattedDate =  context.getString(R.string.last_seen_general, day, time);
            return formattedDate;
        }
    }

    public static String formatDateAndTime(Context context, long ts, int format){

        java.text.DateFormat df;
        if(format == DATE_LONG_FORMAT){
            df = SimpleDateFormat.getDateTimeInstance(SimpleDateFormat.LONG, SimpleDateFormat.SHORT, Locale.getDefault());
        }
        else{
            df = SimpleDateFormat.getDateInstance(SimpleDateFormat.LONG, Locale.getDefault());
        }

        Calendar cal = calculateDateFromTimestamp(ts);

        //Compare to yesterday
        Calendar calToday = Calendar.getInstance();
        Calendar calYesterday = Calendar.getInstance();
        calYesterday.add(Calendar.DATE, -1);
        TimeUtils tc = new TimeUtils(TimeUtils.DATE);
        if(tc.compare(cal, calToday)==0) {
            String time = formatTime(ts);
            String formattedDate = context.getString(R.string.label_today) + " " + time;
            return formattedDate;
        }
        else if(tc.compare(cal, calYesterday)==0){
            String time = formatTime(ts);
            String formattedDate = context.getString(R.string.label_yesterday) + " " + time;
            return formattedDate;
        }
        else{
            if(tc.calculateDifferenceDays(cal, calToday)<7){
                Date date = cal.getTime();
                String dayWeek = new SimpleDateFormat("EEEE").format(date);
                String time = formatTime(ts);
                String formattedDate = dayWeek + " " + time;
                return formattedDate;
            }
            else{
                TimeZone tz = cal.getTimeZone();
                df.setTimeZone(tz);
                Date date = cal.getTime();
                String formattedDate = df.format(date);
                return formattedDate;
            }
        }
    }

    public static String getDateString(long date){
        DateFormat datf = DateFormat.getDateTimeInstance();
        String dateString = "";

        dateString = datf.format(new Date(date*1000));

        return dateString;
    }

    public static String formatBucketDate(Context context, long ts) {
        Calendar cal = Util.calculateDateFromTimestamp(ts);
        Calendar calToday = Calendar.getInstance();
        Calendar calYesterday = Calendar.getInstance();
        calYesterday.add(Calendar.DATE, -1);
        TimeUtils tc = new TimeUtils(TimeUtils.DATE);

        if (tc.compare(cal, calToday) == 0) {
            return context.getString(R.string.label_today);
        } else if (tc.compare(cal, calYesterday) == 0) {
            return context.getString(R.string.label_yesterday);
        } else {
            Date date = cal.getTime();
            return new SimpleDateFormat("EEEE, d MMM yyyy").format(date);
        }
    }

    public static String getVideoDuration(int duration) {
        if (duration > 0) {
            int hours = duration / 3600;
            int minutes = (duration % 3600) / 60;
            int seconds = duration % 60;

            if (hours > 0) {
                return String.format("%d:%d:%02d", hours, minutes, seconds);
            } else {
                return String.format("%d:%02d", minutes, seconds);
            }
        }

        return null;
    }

    /**
     * Method for obtaining the appropriate String depending on the current time.
     *
     * @param context Activity context.
     * @param option  Selected mute type.
     * @return The right string.
     */
    public static String getCorrectStringDependingOnCalendar(Context context, String option) {
        Calendar calendar = getCalendarSpecificTime(option);
        TimeZone tz = calendar.getTimeZone();
        java.text.DateFormat df = new SimpleDateFormat("h", Locale.getDefault());
        df.setTimeZone(tz);
        String time = df.format(calendar.getTime());
        return option.equals(NOTIFICATIONS_DISABLED_UNTIL_THIS_MORNING) ?
                context.getString(R.string.success_muting_a_chat_until_this_morning, time) :
                context.getString(R.string.success_muting_a_chat_until_tomorrow_morning, context.getString(R.string.label_tomorrow).toLowerCase(), time);
    }

    /**
     * Method for obtaining the appropriate String depending on the option selected.
     *
     * @param timestamp The time in minutes that notifications of a chat or all chats are muted.
     * @return The right string
     */
    public static String getCorrectStringDependingOnOptionSelected(long timestamp) {
        Calendar cal = Calendar.getInstance();
        cal.setTimeInMillis(timestamp * 1000);

        Calendar calToday = Calendar.getInstance();
        calToday.setTimeInMillis(System.currentTimeMillis());

        Calendar calTomorrow = Calendar.getInstance();
        calTomorrow.add(Calendar.DATE, +1);

        java.text.DateFormat df;
        Locale locale = MegaApplication.getInstance().getBaseContext().getResources().getConfiguration().locale;
        df = new SimpleDateFormat(getBestDateTimePattern(locale, "HH:mm"), locale);

        TimeZone tz = cal.getTimeZone();
        df.setTimeZone(tz);
        return MegaApplication.getInstance().getString(R.string.chat_notifications_muted_today, df.format(cal.getTime()));
    }

    /**
     * Method for obtaining a calendar depending on the type of silencing chosen.
     * @param option Selected mute type.
     * @return The Calendar.
     */
    public static Calendar getCalendarSpecificTime(String option) {
        Calendar calendar = Calendar.getInstance();
        calendar.setTimeInMillis(System.currentTimeMillis());
        calendar.set(Calendar.SECOND, 0);
        calendar.set(Calendar.MINUTE, 0);
        calendar.set(Calendar.HOUR, TIME_OF_CHANGE);
        calendar.set(Calendar.AM_PM, Calendar.AM);

        if(option.equals(NOTIFICATIONS_DISABLED_UNTIL_TOMORROW_MORNING)){
            calendar.add(Calendar.DAY_OF_MONTH, 1);
        }
        return calendar;
    }

    /**
     * Method to know if the silencing should be until this morning.
     *
     * @return True if it is. False it is not.
     */
    public static boolean isUntilThisMorning() {
        Calendar cal = Calendar.getInstance();
        cal.setTime(new Date());
        int hour = cal.get(Calendar.HOUR_OF_DAY);
        int minute = cal.get(Calendar.MINUTE);
        return hour < TIME_OF_CHANGE || (hour == TIME_OF_CHANGE && minute == INITIAL_PERIOD_TIME);
    }

    /**
     * Converts seconds time into a humanized format string.
     * - If time is greater than a DAY, the formatted string will be "X day(s)".
     * - If time is lower than a DAY and greater than a HOUR, the formatted string will be "Xh Ym".
     * - If time is lower than a HOUR and greater than a MINUTE, the formatted string will be "Xm Ys".
     * - If time is lower than a MINUTE, the formatted string will be "Xs".
     *
     * @param time Time in seconds to get the formatted string.
     * @return The humanized format string.
     */
    public static String getHumanizedTime(long time) {
        Context context = MegaApplication.getInstance().getApplicationContext();
        if (time <= 0) {
            return context.getString(R.string.label_time_in_seconds, 0);
        }

        long days = TimeUnit.SECONDS.toDays(time);
        long hours = TimeUnit.SECONDS.toHours(time) - TimeUnit.DAYS.toHours(days);
        long minutes = TimeUnit.SECONDS.toMinutes(time) - (TimeUnit.DAYS.toMinutes(days) + TimeUnit.HOURS.toMinutes(hours));
        long seconds = TimeUnit.SECONDS.toSeconds(time) - (TimeUnit.DAYS.toSeconds(days) + TimeUnit.HOURS.toSeconds(hours) + TimeUnit.MINUTES.toSeconds(minutes));

        if (days > 0) {
            return context.getResources().getQuantityString(R.plurals.label_time_in_days_full, (int)days, (int)days);
        } else if (hours > 0) {
            return context.getString(R.string.label_time_in_hours, hours) + " " +
                    context.getString(R.string.label_time_in_minutes, minutes);
        } else if (minutes > 0) {
            return context.getString(R.string.label_time_in_minutes, minutes) + " " +
                    context.getString(R.string.label_time_in_seconds, seconds);
        } else {
            return context.getString(R.string.label_time_in_seconds, seconds);
        }
    }

    /*
     * Converts milliseconds time into a humanized format string.
     * - If time is greater than a DAY, the formatted string will be "X day(s)".
     * - If time is lower than a DAY and greater than a HOUR, the formatted string will be "Xh Ym".
     * - If time is lower than a HOUR and greater than a MINUTE, the formatted string will be "Xm Ys".
     * - If time is lower than a MINUTE, the formatted string will be "Xs".
     *
     * @param time Time in milliseconds to get the formatted string.
     * @return The humanized format string.
     */
    public static String getHumanizedTimeMs(long time) {
        return getHumanizedTime(TimeUnit.MILLISECONDS.toSeconds(time));
    }

    /**
     * Shows and manages a countdown timer in a view.
     *
     * Note:    The view can be an AlertDialog or any other type of View.
     *          - If the view is an AlertDialog, it can be:
     *              * Simple, which does not need any other view received by param.
     *              * Customized, which must contain a TextView received by param.
     *          - If the view is any other type of View, it must contain a TextView received by param.
     *
     * @param stringResource    string resource in which the timer has to be shown
     * @param alertDialog       warning dialog in which the timer has to be shown
     * @param v                 View in which the timer has to be shown
     * @param textView          TextView in which the string resource has to be set
     */
    public static void createAndShowCountDownTimer(int stringResource, AlertDialog alertDialog, View v, TextView textView) {
        Context context = MegaApplication.getInstance().getApplicationContext();
        MegaApiAndroid megaApi = MegaApplication.getInstance().getMegaApi();

        new CountDownTimer(megaApi.getBandwidthOverquotaDelay(), 1000) {

            @Override
            public void onTick(long millisUntilFinished) {
                String textToShow = context.getString(stringResource, getHumanizedTimeMs(millisUntilFinished));

                if (textView == null) {
                    alertDialog.setMessage(textToShow);
                } else {
                    textView.setText(textToShow);
                }
            }

            @Override
            public void onFinish() {
                if (alertDialog != null) {
                    alertDialog.dismiss();
                } else if (v != null) {
                    v.setVisibility(View.GONE);
                }
            }
        }.start();
    }

    /**
     * Shows and manages a countdown timer in a warning dialog.
     *
     * @param alertDialog       warning dialog in which the timer has to be shown
     * @param stringResource    string resource in which the timer has to be shown
     * @param textView          TextView in which the string resource has to be set
     */
    public static void createAndShowCountDownTimer(int stringResource, AlertDialog alertDialog, TextView textView) {
        createAndShowCountDownTimer(stringResource, alertDialog, null, textView);
    }

    /**
     * Shows and manages a countdown timer in a warning dialog.
     *
     * @param alertDialog       warning dialog in which the timer has to be shown
     * @param stringResource    string resource in which the timer has to be shown
     */
    public static void createAndShowCountDownTimer(int stringResource, AlertDialog alertDialog) {
        createAndShowCountDownTimer(stringResource, alertDialog, null, null);
    }

    /**
     * Shows and manages a countdown timer in a view.
     *
     * @param stringResource    string resource in which the timer has to be shown
     * @param textView          TextView in which the string resource has to be set
     */
    public static void createAndShowCountDownTimer(int stringResource, View v, TextView textView) {
        createAndShowCountDownTimer(stringResource, null, v, textView);
    }
}<|MERGE_RESOLUTION|>--- conflicted
+++ resolved
@@ -43,10 +43,7 @@
     public static final long MINUTE = 60 * SECOND;
     public static final long HOUR = 60 * MINUTE;
     public static final long DAY = 24 * HOUR;
-<<<<<<< HEAD
-=======
     public static final long WEEK = 7 * DAY;
->>>>>>> 36dba36d
 
     int type;
 
