package mega.privacy.android.app.lollipop.managerSections;

import android.app.Activity;
import android.content.Context;
import android.content.Intent;
import android.content.res.Configuration;
import android.content.res.Resources;
import android.net.Uri;
import android.os.Bundle;
import android.support.v4.app.Fragment;
import android.support.v7.app.ActionBar;
import android.support.v7.app.AppCompatActivity;
import android.support.v7.view.ActionMode;
import android.support.v7.widget.DefaultItemAnimator;
import android.support.v7.widget.LinearLayoutManager;
import android.support.v7.widget.RecyclerView;
import android.util.DisplayMetrics;
import android.view.Display;
import android.view.LayoutInflater;
import android.view.Menu;
import android.view.MenuInflater;
import android.view.MenuItem;
import android.view.View;
import android.view.View.OnClickListener;
import android.view.ViewGroup;
import android.widget.ImageView;
import android.widget.LinearLayout;
import android.widget.ProgressBar;
import android.widget.RelativeLayout;
import android.widget.TextView;
import android.widget.Toast;

import java.io.UnsupportedEncodingException;
import java.net.URLEncoder;
import java.util.ArrayList;
import java.util.Collections;
import java.util.HashMap;
import java.util.List;
import java.util.Stack;

import mega.privacy.android.app.MegaApplication;
import mega.privacy.android.app.MegaStreamingService;
import mega.privacy.android.app.MimeTypeList;
import mega.privacy.android.app.R;
import mega.privacy.android.app.components.CustomizedGridLayoutManager;
import mega.privacy.android.app.components.CustomizedGridRecyclerView;
import mega.privacy.android.app.components.SimpleDividerItemDecoration;
import mega.privacy.android.app.lollipop.FullScreenImageViewerLollipop;
import mega.privacy.android.app.lollipop.ManagerActivityLollipop;
import mega.privacy.android.app.lollipop.MyAccountInfo;
import mega.privacy.android.app.lollipop.adapters.MegaBrowserLollipopAdapter;
import mega.privacy.android.app.lollipop.controllers.NodeController;
import mega.privacy.android.app.utils.Constants;
import mega.privacy.android.app.utils.MegaApiUtils;
import mega.privacy.android.app.utils.Util;
import nz.mega.sdk.MegaApiAndroid;
import nz.mega.sdk.MegaApiJava;
import nz.mega.sdk.MegaError;
import nz.mega.sdk.MegaNode;
import nz.mega.sdk.MegaShare;
import nz.mega.sdk.MegaTransfer;


public class IncomingSharesFragmentLollipop extends Fragment{

	Context context;
	ActionBar aB;
	RecyclerView recyclerView;
	LinearLayoutManager mLayoutManager;
	CustomizedGridLayoutManager gridLayoutManager;

	ImageView emptyImageView;
	LinearLayout emptyTextView;
	TextView emptyTextViewFirst;
	TextView emptyTextViewSecond;

	MegaBrowserLollipopAdapter adapter;
	IncomingSharesFragmentLollipop incomingSharesFragment = this;

	RelativeLayout transfersOverViewLayout;

	Stack<Integer> lastPositionStack;

	MegaApiAndroid megaApi;
	
	TextView contentText;	
	RelativeLayout contentTextLayout;

	float density;
	DisplayMetrics outMetrics;
	Display display;

	ArrayList<MegaNode> nodes;
	MegaNode selectedNode;

	public ActionMode actionMode;

	public void activateActionMode(){
		log("activateActionMode");
		if (!adapter.isMultipleSelect()){
			adapter.setMultipleSelect(true);
			actionMode = ((AppCompatActivity)context).startSupportActionMode(new ActionBarCallBack());
		}
	}
	
	private class ActionBarCallBack implements ActionMode.Callback {
		
		boolean showRename = false;
		boolean showMove = false;
		boolean showLink = false;
		boolean showCopy = false;
		boolean showTrash =false;


		@Override
		public boolean onActionItemClicked(ActionMode mode, MenuItem item) {
			((MegaApplication) ((Activity)context).getApplication()).sendSignalPresenceActivity();

			List<MegaNode> documents = adapter.getSelectedNodes();
			
			switch(item.getItemId()){
				case R.id.cab_menu_download:{
					ArrayList<Long> handleList = new ArrayList<Long>();
					for (int i=0;i<documents.size();i++){
						handleList.add(documents.get(i).getHandle());
					}

					NodeController nC = new NodeController(context);
					nC.prepareForDownload(handleList);
					break;
				}
				case R.id.cab_menu_trash:{

					ArrayList<Long> handleList = new ArrayList<Long>();
					for (int i=0;i<documents.size();i++){
						handleList.add(documents.get(i).getHandle());
					}
					((ManagerActivityLollipop) context).askConfirmationMoveToRubbish(handleList);
					hideMultipleSelect();
					break;
				}
				case R.id.cab_menu_rename:{

					if (documents.size()==1){
						((ManagerActivityLollipop) context).showRenameDialog(documents.get(0), documents.get(0).getName());
					}
					break;
				}
				case R.id.cab_menu_copy:{
					ArrayList<Long> handleList = new ArrayList<Long>();
					for (int i=0;i<documents.size();i++){
						handleList.add(documents.get(i).getHandle());
					}

					NodeController nC = new NodeController(context);
					nC.chooseLocationToCopyNodes(handleList);
					break;
				}	
				case R.id.cab_menu_move:{
					ArrayList<Long> handleList = new ArrayList<Long>();
					for (int i=0;i<documents.size();i++){
						handleList.add(documents.get(i).getHandle());
					}

					NodeController nC = new NodeController(context);
					nC.chooseLocationToMoveNodes(handleList);
					break;
				}
				case R.id.cab_menu_share_link:{

					if (documents.size()==1){
						NodeController nC = new NodeController(context);
						nC.exportLink(documents.get(0));
					}
					break;
				}
				case R.id.cab_menu_select_all:{
					((ManagerActivityLollipop)context).changeStatusBarColor(Constants.COLOR_STATUS_BAR_RED);
					selectAll();
					break;
				}
				case R.id.cab_menu_unselect_all:{
					clearSelections();
					hideMultipleSelect();
					break;
				}
				case R.id.cab_menu_leave_multiple_share: {
					ArrayList<Long> handleList = new ArrayList<Long>();
					for (int i=0;i<documents.size();i++){
						handleList.add(documents.get(i).getHandle());
					}

					((ManagerActivityLollipop) context).showConfirmationLeaveMultipleShares(handleList);
				}
			}
			return false;
		}

		@Override
		public boolean onCreateActionMode(ActionMode mode, Menu menu) {
			MenuInflater inflater = mode.getMenuInflater();
			inflater.inflate(R.menu.file_browser_action, menu);
			((ManagerActivityLollipop)context).hideFabButton();
			return true;
		}

		@Override
		public void onDestroyActionMode(ActionMode arg0) {
			log("onDestroyActionMode");
			clearSelections();
			adapter.setMultipleSelect(false);
			((ManagerActivityLollipop)context).showFabButton();
		}

		@Override
		public boolean onPrepareActionMode(ActionMode mode, Menu menu) {
			List<MegaNode> selected = adapter.getSelectedNodes();
			MenuItem unselect = menu.findItem(R.id.cab_menu_unselect_all);

			if (selected.size() != 0) {

				showMove = false;
				showCopy = true;
				showTrash =false;
				showRename=false;

				if(selected.size()==adapter.getItemCount()){

                    menu.findItem(R.id.cab_menu_select_all).setVisible(false);
					unselect.setTitle(getString(R.string.action_unselect_all));
					unselect.setVisible(true);
					showRename = false;
					showMove = false;
					showTrash=false;


				}else if(selected.size()==1){

                    menu.findItem(R.id.cab_menu_select_all).setVisible(true);
					unselect.setTitle(getString(R.string.action_unselect_all));
					unselect.setVisible(true);
					showTrash = false;

					if((megaApi.checkAccess(selected.get(0), MegaShare.ACCESS_FULL).getErrorCode() == MegaError.API_OK)){
						showRename = true;
                        showMove = true;

                    }else if(megaApi.checkAccess(selected.get(0), MegaShare.ACCESS_READWRITE).getErrorCode() == MegaError.API_OK){
						showRename = false;
                        showMove = false;

                    }else if(megaApi.checkAccess(selected.get(0), MegaShare.ACCESS_READ).getErrorCode() == MegaError.API_OK){
						showRename = false;
						showMove = false;

					}
				}else{

                    menu.findItem(R.id.cab_menu_select_all).setVisible(true);
					unselect.setTitle(getString(R.string.action_unselect_all));
					unselect.setVisible(true);
					showRename = false;
					showMove = false;
					showTrash = false;
				}

				if (((ManagerActivityLollipop)context).deepBrowserTreeIncoming == 0){
                    showTrash = false;
					menu.findItem(R.id.cab_menu_leave_multiple_share).setVisible(true);
					menu.findItem(R.id.cab_menu_leave_multiple_share).setShowAsAction(MenuItem.SHOW_AS_ACTION_ALWAYS);
				}else{
                    if((megaApi.checkAccess(selected.get(0), MegaShare.ACCESS_FULL).getErrorCode() == MegaError.API_OK)){
                        showTrash = true;
					}else{
                        showTrash = false;
					}

					menu.findItem(R.id.cab_menu_leave_multiple_share).setVisible(false);
					menu.findItem(R.id.cab_menu_leave_multiple_share).setShowAsAction(MenuItem.SHOW_AS_ACTION_NEVER);
				}

				for(int i=0; i<selected.size();i++)	{
                    if(megaApi.checkMove(selected.get(i), megaApi.getRubbishNode()).getErrorCode() != MegaError.API_OK)	{
                        showMove = false;
						break;
					}
				}
			}
			else{
                menu.findItem(R.id.cab_menu_select_all).setVisible(true);
				menu.findItem(R.id.cab_menu_unselect_all).setVisible(false);
			}
			
			menu.findItem(R.id.cab_menu_download).setVisible(true);
			menu.findItem(R.id.cab_menu_download).setShowAsAction(MenuItem.SHOW_AS_ACTION_ALWAYS);

			menu.findItem(R.id.cab_menu_rename).setVisible(showRename);

			menu.findItem(R.id.cab_menu_copy).setVisible(true);
			menu.findItem(R.id.cab_menu_copy).setShowAsAction(MenuItem.SHOW_AS_ACTION_ALWAYS);

			menu.findItem(R.id.cab_menu_move).setVisible(showMove);
			menu.findItem(R.id.cab_menu_share_link).setVisible(showLink);

			menu.findItem(R.id.cab_menu_trash).setVisible(showTrash);

			return false;
		}
	}

	public static IncomingSharesFragmentLollipop newInstance() {
		log("newInstance");
		IncomingSharesFragmentLollipop fragment = new IncomingSharesFragmentLollipop();
		return fragment;
	}
			
	@Override
	public void onCreate (Bundle savedInstanceState){
		if (megaApi == null){
			megaApi = ((MegaApplication) ((Activity)context).getApplication()).getMegaApi();
		}
		
		nodes = new ArrayList<MegaNode>();
		lastPositionStack = new Stack<>();

		super.onCreate(savedInstanceState);
		log("onCreate");		
	}
	
	@Override
	public View onCreateView(LayoutInflater inflater, ViewGroup container,Bundle savedInstanceState) {
		log("onCreateView: parentHandle is: "+((ManagerActivityLollipop)context).parentHandleIncoming);
		
		if (megaApi == null){
			megaApi = ((MegaApplication) ((Activity)context).getApplication()).getMegaApi();
		}
		
		if (aB == null){
			aB = ((AppCompatActivity)context).getSupportActionBar();
		}
		
		if (megaApi.getRootNode() == null){
			return null;
		}
		
		display = ((Activity)context).getWindowManager().getDefaultDisplay();
		outMetrics = new DisplayMetrics ();
	    display.getMetrics(outMetrics);
	    density  = getResources().getDisplayMetrics().density;

		((ManagerActivityLollipop)context).showFabButton();
		((MegaApplication) ((Activity)context).getApplication()).sendSignalPresenceActivity();

		if (((ManagerActivityLollipop)context).isList){
			View v = inflater.inflate(R.layout.fragment_filebrowserlist, container, false);
			
			recyclerView = (RecyclerView) v.findViewById(R.id.file_list_view_browser);
			recyclerView.setPadding(0, 0, 0, Util.scaleHeightPx(85, outMetrics));
			recyclerView.setClipToPadding(false);
			recyclerView.addItemDecoration(new SimpleDividerItemDecoration(context, outMetrics));
			mLayoutManager = new LinearLayoutManager(context);
			recyclerView.setLayoutManager(mLayoutManager);
			recyclerView.setItemAnimator(new DefaultItemAnimator());

			emptyImageView = (ImageView) v.findViewById(R.id.file_list_empty_image);
			emptyTextView = (LinearLayout) v.findViewById(R.id.file_list_empty_text);
			emptyTextViewFirst = (TextView) v.findViewById(R.id.file_list_empty_text_first);
			emptyTextViewSecond = (TextView) v.findViewById(R.id.file_list_empty_text_second);

			contentTextLayout = (RelativeLayout) v.findViewById(R.id.content_text_layout);
			contentText = (TextView) v.findViewById(R.id.content_text);

			RelativeLayout.LayoutParams params = (RelativeLayout.LayoutParams) recyclerView.getLayoutParams();
			params.addRule(RelativeLayout.BELOW, contentTextLayout.getId());
			recyclerView.setLayoutParams(params);

			transfersOverViewLayout = (RelativeLayout) v.findViewById(R.id.transfers_overview_item_layout);
			transfersOverViewLayout.setVisibility(View.GONE);

			if (adapter == null){
				adapter = new MegaBrowserLollipopAdapter(context, this, nodes, ((ManagerActivityLollipop)context).parentHandleIncoming, recyclerView, aB, Constants.INCOMING_SHARES_ADAPTER, MegaBrowserLollipopAdapter.ITEM_VIEW_TYPE_LIST);
			}
			else{
				adapter.setAdapterType(MegaBrowserLollipopAdapter.ITEM_VIEW_TYPE_LIST);
			}

			if (((ManagerActivityLollipop)context).parentHandleIncoming == -1){
				log("ParentHandle -1");
				findNodes();
				adapter.setParentHandle(-1);
				aB.setTitle(getString(R.string.section_shared_items));
				log("aB.setHomeAsUpIndicator_333");
				aB.setHomeAsUpIndicator(R.drawable.ic_menu_white);
				((ManagerActivityLollipop)context).setFirstNavigationLevel(true);
			}
			else{
				MegaNode parentNode = megaApi.getNodeByHandle(((ManagerActivityLollipop)context).parentHandleIncoming);
				log("ParentHandle to find children: "+((ManagerActivityLollipop)context).parentHandleIncoming);
				nodes = megaApi.getChildren(parentNode, ((ManagerActivityLollipop)context).orderOthers);
				adapter.setNodes(nodes);
				aB.setTitle(parentNode.getName());
				log("ic_arrow_back_white_68");
				aB.setHomeAsUpIndicator(R.drawable.ic_arrow_back_white);
				((ManagerActivityLollipop)context).setFirstNavigationLevel(false);
			}
			((ManagerActivityLollipop)context).supportInvalidateOptionsMenu();

			adapter.setMultipleSelect(false);
			
			recyclerView.setAdapter(adapter);
			
			if (adapter.getItemCount() == 0){
				recyclerView.setVisibility(View.GONE);
				contentTextLayout.setVisibility(View.GONE);
				emptyImageView.setVisibility(View.VISIBLE);
				emptyTextView.setVisibility(View.VISIBLE);

				if (megaApi.getRootNode().getHandle()==((ManagerActivityLollipop)context).parentHandleIncoming||((ManagerActivityLollipop)context).parentHandleIncoming==-1) {
					if(context.getResources().getConfiguration().orientation == Configuration.ORIENTATION_LANDSCAPE){
						emptyImageView.setImageResource(R.drawable.incoming_empty_landscape);
					}else{
						emptyImageView.setImageResource(R.drawable.incoming_shares_empty);
					}
					emptyTextViewFirst.setText(R.string.context_empty_contacts);
					String text = getString(R.string.context_empty_incoming);
					emptyTextViewSecond.setText(" "+text+".");
					emptyTextViewSecond.setVisibility(View.VISIBLE);

				}else{

					emptyImageView.setImageResource(R.drawable.ic_empty_folder);
					emptyTextViewFirst.setText(R.string.file_browser_empty_folder);
					emptyTextViewSecond.setVisibility(View.GONE);
				}
			}else{
				recyclerView.setVisibility(View.VISIBLE);
				contentTextLayout.setVisibility(View.VISIBLE);
				emptyImageView.setVisibility(View.GONE);
				emptyTextView.setVisibility(View.GONE);
			}	

			contentText.setText(MegaApiUtils.getInfoNodeOnlyFolders(nodes, context));

			log("Deep browser tree: "+((ManagerActivityLollipop)context).deepBrowserTreeIncoming);

			return v;
		}
		else{
			log("Grid View");
			
			View v = inflater.inflate(R.layout.fragment_filebrowsergrid, container, false);
			
			recyclerView = (CustomizedGridRecyclerView) v.findViewById(R.id.file_grid_view_browser);
			recyclerView.setPadding(0, 0, 0, Util.scaleHeightPx(80, outMetrics));
			recyclerView.setClipToPadding(false);
			recyclerView.setHasFixedSize(true);
			gridLayoutManager = (CustomizedGridLayoutManager) recyclerView.getLayoutManager();

			recyclerView.setItemAnimator(new DefaultItemAnimator());

			emptyImageView = (ImageView) v.findViewById(R.id.file_grid_empty_image);
			emptyTextView = (LinearLayout) v.findViewById(R.id.file_grid_empty_text);
			emptyTextViewFirst = (TextView) v.findViewById(R.id.file_grid_empty_text_first);
			emptyTextViewSecond = (TextView) v.findViewById(R.id.file_grid_empty_text_second);

			contentTextLayout = (RelativeLayout) v.findViewById(R.id.content_grid_text_layout);
			contentText = (TextView) v.findViewById(R.id.content_grid_text);

			if (adapter == null){
				adapter = new MegaBrowserLollipopAdapter(context, this, nodes, ((ManagerActivityLollipop)context).parentHandleIncoming, recyclerView, aB, Constants.INCOMING_SHARES_ADAPTER, MegaBrowserLollipopAdapter.ITEM_VIEW_TYPE_GRID);
//				adapterList.setNodes(nodes);
			}
			else{
				adapter.setParentHandle(((ManagerActivityLollipop)context).parentHandleIncoming);
				adapter.setAdapterType(MegaBrowserLollipopAdapter.ITEM_VIEW_TYPE_GRID);
//				adapterList.setNodes(nodes);
			}

			if (((ManagerActivityLollipop)context).parentHandleIncoming == -1){
				log("ParentHandle -1");
				findNodes();
			}
			else{
				MegaNode parentNode = megaApi.getNodeByHandle(((ManagerActivityLollipop)context).parentHandleIncoming);
				log("ParentHandle: "+((ManagerActivityLollipop)context).parentHandleIncoming);

				nodes = megaApi.getChildren(parentNode, ((ManagerActivityLollipop)context).orderOthers);
			}
			((ManagerActivityLollipop)context).supportInvalidateOptionsMenu();

			if (((ManagerActivityLollipop)context).deepBrowserTreeIncoming == 0){
				contentText.setText(MegaApiUtils.getInfoNodeOnlyFolders(nodes, context));
			}
			else{

				MegaNode infoNode = megaApi.getNodeByHandle(((ManagerActivityLollipop)context).parentHandleIncoming);
				contentText.setText(MegaApiUtils.getInfoFolder(infoNode, context));
				aB.setTitle(infoNode.getName());

			}						
			
			adapter.setMultipleSelect(false);
			
			recyclerView.setAdapter(adapter);		

			if (adapter.getItemCount() == 0){
				recyclerView.setVisibility(View.GONE);
				contentTextLayout.setVisibility(View.GONE);
				emptyImageView.setVisibility(View.VISIBLE);
				emptyTextView.setVisibility(View.VISIBLE);

				if (megaApi.getRootNode().getHandle()==((ManagerActivityLollipop)context).parentHandleIncoming||((ManagerActivityLollipop)context).parentHandleIncoming==-1) {

					if(context.getResources().getConfiguration().orientation == Configuration.ORIENTATION_LANDSCAPE){
						emptyImageView.setImageResource(R.drawable.incoming_empty_landscape);
					}else{
						emptyImageView.setImageResource(R.drawable.incoming_shares_empty);
					}
					emptyTextViewFirst.setText(R.string.context_empty_contacts);
					String text = getString(R.string.context_empty_incoming);
					emptyTextViewSecond.setText(" "+text+".");
					emptyTextViewSecond.setVisibility(View.VISIBLE);

				}else{
					emptyImageView.setImageResource(R.drawable.ic_empty_folder);
					emptyTextViewFirst.setText(R.string.file_browser_empty_folder);
					emptyTextViewSecond.setVisibility(View.GONE);
				}
			}
			else{
				recyclerView.setVisibility(View.VISIBLE);
				contentTextLayout.setVisibility(View.VISIBLE);
				emptyImageView.setVisibility(View.GONE);
				emptyTextView.setVisibility(View.GONE);
			}	
//			setNodes(nodes);	
			
			return v;
		}		
	}

//	public void refresh(){
//		log("refresh");
//		//TODO conservar el path
//		findNodes();
//	}
	
<<<<<<< HEAD
	public void refresh (long _parentHandle){

		MegaNode parentNode=null;
		if (_parentHandle == -1){
=======
	public void refresh (){
		log("refresh");
		MegaNode parentNode = null;
		if (((ManagerActivityLollipop)context).parentHandleIncoming == -1){
>>>>>>> 1741da1f

			log("ParentHandle is -1");
			findNodes();

		}
		else{
			if (megaApi.getNodeByHandle(((ManagerActivityLollipop)context).parentHandleIncoming) == null){
				findNodes();
			}
			else {
				parentNode = megaApi.getNodeByHandle(((ManagerActivityLollipop)context).parentHandleIncoming);
				nodes = megaApi.getChildren(parentNode, ((ManagerActivityLollipop)context).orderOthers);
				adapter.setNodes(nodes);
			}
		}
		((ManagerActivityLollipop)context).supportInvalidateOptionsMenu();

		if(((ManagerActivityLollipop)context).deepBrowserTreeIncoming==0){
			contentText.setText(MegaApiUtils.getInfoNodeOnlyFolders(nodes, context));
		}
		else{
			if(parentNode!=null){
				contentText.setText(MegaApiUtils.getInfoFolder(parentNode, context));
			}
		}

		//If folder has no files
		if (adapter.getItemCount() == 0){
			recyclerView.setVisibility(View.GONE);
			contentTextLayout.setVisibility(View.GONE);
			emptyImageView.setVisibility(View.VISIBLE);
			emptyTextView.setVisibility(View.VISIBLE);

			if (megaApi.getRootNode().getHandle()==((ManagerActivityLollipop)context).parentHandleIncoming||((ManagerActivityLollipop)context).parentHandleIncoming==-1) {

				if(context.getResources().getConfiguration().orientation == Configuration.ORIENTATION_LANDSCAPE){
					emptyImageView.setImageResource(R.drawable.incoming_empty_landscape);
				}else{
					emptyImageView.setImageResource(R.drawable.incoming_shares_empty);
				}
				emptyTextViewFirst.setText(R.string.context_empty_contacts);
				String text = getString(R.string.context_empty_incoming);
				emptyTextViewSecond.setText(" "+text+".");
				emptyTextViewSecond.setVisibility(View.VISIBLE);

			}else{

				emptyImageView.setImageResource(R.drawable.ic_empty_folder);
				emptyTextViewFirst.setText(R.string.file_browser_empty_folder);
				emptyTextViewSecond.setVisibility(View.GONE);
			}
		}else{
			recyclerView.setVisibility(View.VISIBLE);
			contentTextLayout.setVisibility(View.VISIBLE);
			emptyImageView.setVisibility(View.GONE);
			emptyTextView.setVisibility(View.GONE);
		}
	}

	@Override
    public void onAttach(Activity activity) {
        super.onAttach(activity);
        context = activity;
        aB = ((AppCompatActivity)activity).getSupportActionBar();
    }

    public void itemClick(int position) {
    	log("itemClick");
		((MegaApplication) ((Activity)context).getApplication()).sendSignalPresenceActivity();

		if (adapter.isMultipleSelect()){
			log("multiselect ON");
			adapter.toggleSelection(position);

			List<MegaNode> selectedNodes = adapter.getSelectedNodes();
			if (selectedNodes.size() > 0){
				updateActionModeTitle();
				((ManagerActivityLollipop)context).changeStatusBarColor(Constants.COLOR_STATUS_BAR_RED);
			}
		}
		else{
			if (nodes.get(position).isFolder()){
				((ManagerActivityLollipop)context).increaseDeepBrowserTreeIncoming();
				log("Is folder deep: "+((ManagerActivityLollipop)context).deepBrowserTreeIncoming);
				MegaNode n = nodes.get(position);

				int lastFirstVisiblePosition = 0;
				if(((ManagerActivityLollipop)context).isList){
					lastFirstVisiblePosition = mLayoutManager.findFirstCompletelyVisibleItemPosition();
				}
				else{
					lastFirstVisiblePosition = ((CustomizedGridRecyclerView) recyclerView).findFirstCompletelyVisibleItemPosition();
					if(lastFirstVisiblePosition==-1){
						log("Completely -1 then find just visible position");
						lastFirstVisiblePosition = ((CustomizedGridRecyclerView) recyclerView).findFirstVisibleItemPosition();
					}
				}

				log("Push to stack "+lastFirstVisiblePosition+" position");
				lastPositionStack.push(lastFirstVisiblePosition);

				((ManagerActivityLollipop)context).setParentHandleIncoming(n.getHandle());
				
				aB.setTitle(n.getName());
				log("aB.setHomeAsUpIndicator_61");
				aB.setHomeAsUpIndicator(R.drawable.ic_arrow_back_white);
				((ManagerActivityLollipop)context).setFirstNavigationLevel(false);
				((ManagerActivityLollipop)context).supportInvalidateOptionsMenu();
				
				MegaNode infoNode = megaApi.getNodeByHandle(((ManagerActivityLollipop)context).parentHandleIncoming);
				contentText.setText(MegaApiUtils.getInfoFolder(infoNode, context));

				nodes = megaApi.getChildren(nodes.get(position), ((ManagerActivityLollipop)context).orderOthers);
				adapter.setNodes(nodes);
				recyclerView.scrollToPosition(0);
				
				//If folder has no files
				if (adapter.getItemCount() == 0){
					recyclerView.setVisibility(View.GONE);
					contentTextLayout.setVisibility(View.GONE);
					emptyImageView.setVisibility(View.VISIBLE);
					emptyTextView.setVisibility(View.VISIBLE);

					if (megaApi.getRootNode().getHandle()==n.getHandle()) {

						if(context.getResources().getConfiguration().orientation == Configuration.ORIENTATION_LANDSCAPE){
							emptyImageView.setImageResource(R.drawable.incoming_empty_landscape);
						}else{
							emptyImageView.setImageResource(R.drawable.incoming_shares_empty);
						}
						emptyTextViewFirst.setText(R.string.context_empty_contacts);
						String text = getString(R.string.context_empty_incoming);
						emptyTextViewSecond.setText(" "+text+".");
						emptyTextViewSecond.setVisibility(View.VISIBLE);

					} else {

						emptyImageView.setImageResource(R.drawable.ic_empty_folder);
						emptyTextViewFirst.setText(R.string.file_browser_empty_folder);
						emptyTextViewSecond.setVisibility(View.GONE);

					}
				}
				else{
					recyclerView.setVisibility(View.VISIBLE);
					contentTextLayout.setVisibility(View.VISIBLE);
					emptyImageView.setVisibility(View.GONE);
					emptyTextView.setVisibility(View.GONE);
				}

				((ManagerActivityLollipop) context).showFabButton();
			}
			else{
				//Is file
				if (MimeTypeList.typeForName(nodes.get(position).getName()).isImage()){
					Intent intent = new Intent(context, FullScreenImageViewerLollipop.class);
					intent.putExtra("position", position);
					intent.putExtra("adapterType", Constants.FILE_BROWSER_ADAPTER);
					intent.putExtra("isFolderLink", false);
					if (megaApi.getParentNode(nodes.get(position)).getType() == MegaNode.TYPE_ROOT){
						intent.putExtra("parentNodeHandle", -1L);
					}
					else{
						intent.putExtra("parentNodeHandle", megaApi.getParentNode(nodes.get(position)).getHandle());
					}
					MyAccountInfo accountInfo = ((ManagerActivityLollipop)context).getMyAccountInfo();
					if(accountInfo!=null){
						intent.putExtra("typeAccount", accountInfo.getAccountType());
					}

					intent.putExtra("orderGetChildren", ((ManagerActivityLollipop)context).orderOthers);
					intent.putExtra("fromShared", true);
					startActivity(intent);
				}
				else if (MimeTypeList.typeForName(nodes.get(position).getName()).isVideo() || MimeTypeList.typeForName(nodes.get(position).getName()).isAudio() ){
					MegaNode file = nodes.get(position);
					Intent service = new Intent(context, MegaStreamingService.class);
			  		context.startService(service);
			  		String fileName = file.getName();
					try {
						fileName = URLEncoder.encode(fileName, "UTF-8").replaceAll("\\+", "%20");
					} 
					catch (UnsupportedEncodingException e) {
						e.printStackTrace();
					}
					
			  		String url = "http://127.0.0.1:4443/" + file.getBase64Handle() + "/" + fileName;
			  		String mimeType = MimeTypeList.typeForName(file.getName()).getType();
			  		System.out.println("FILENAME: " + fileName);
			  		
			  		Intent mediaIntent = new Intent(Intent.ACTION_VIEW);
			  		mediaIntent.setDataAndType(Uri.parse(url), mimeType);
			  		if (MegaApiUtils.isIntentAvailable(context, mediaIntent)){
			  			startActivity(mediaIntent);
			  		}
			  		else{
			  			Toast.makeText(context, getResources().getString(R.string.intent_not_available), Toast.LENGTH_LONG).show();
			  			adapter.notifyDataSetChanged();
						ArrayList<Long> handleList = new ArrayList<Long>();
						handleList.add(nodes.get(position).getHandle());
						NodeController nC = new NodeController(context);
						nC.prepareForDownload(handleList);
					}
				}
				else{
					adapter.notifyDataSetChanged();
					ArrayList<Long> handleList = new ArrayList<Long>();
					handleList.add(nodes.get(position).getHandle());
					NodeController nC = new NodeController(context);
					nC.prepareForDownload(handleList);
				}
			}
		}
	}

	public void findNodes(){
		log("findNodes");
		nodes=megaApi.getInShares();
		for(int i=0;i<nodes.size();i++){
			log("NODE: "+nodes.get(i).getName());
		}

		if(((ManagerActivityLollipop)context).orderOthers == MegaApiJava.ORDER_DEFAULT_DESC){
			sortByMailDescending();
		}

		adapter.setNodes(nodes);

		if (adapter.getItemCount() == 0){
			log("adapter.getItemCount() = 0");
			recyclerView.setVisibility(View.GONE);
			contentTextLayout.setVisibility(View.GONE);
			emptyImageView.setVisibility(View.VISIBLE);
			emptyTextView.setVisibility(View.VISIBLE);

			if (megaApi.getRootNode().getHandle()==((ManagerActivityLollipop)context).parentHandleIncoming||((ManagerActivityLollipop)context).parentHandleIncoming==-1) {

				if(context.getResources().getConfiguration().orientation == Configuration.ORIENTATION_LANDSCAPE){
					emptyImageView.setImageResource(R.drawable.incoming_empty_landscape);
				}else{
					emptyImageView.setImageResource(R.drawable.incoming_shares_empty);
				}
				emptyTextViewFirst.setText(R.string.context_empty_contacts);
				String text = getString(R.string.context_empty_incoming);
				emptyTextViewSecond.setText(" "+text+".");
				emptyTextViewSecond.setVisibility(View.VISIBLE);

			}else{

				emptyImageView.setImageResource(R.drawable.ic_empty_folder);
				emptyTextViewFirst.setText(R.string.file_browser_empty_folder);
				emptyTextViewSecond.setVisibility(View.GONE);
			}

		}
		else{
			log("adapter.getItemCount() != 0");
			recyclerView.setVisibility(View.VISIBLE);
			contentTextLayout.setVisibility(View.VISIBLE);
			emptyImageView.setVisibility(View.GONE);
			emptyTextView.setVisibility(View.GONE);
		}
		contentText.setText(MegaApiUtils.getInfoNodeOnlyFolders(nodes, context));
	}

	public void setOrderNodes(){
		log("setOrderNodes: "+((ManagerActivityLollipop)context).parentHandleIncoming);

		if(((ManagerActivityLollipop)context).parentHandleIncoming==-1){
			if(((ManagerActivityLollipop)context).orderOthers == MegaApiJava.ORDER_DEFAULT_DESC){
				sortByMailDescending();
			}
			else{
				nodes=megaApi.getInShares();
			}
		}
		else{
			MegaNode parentNode = megaApi.getNodeByHandle(((ManagerActivityLollipop)context).parentHandleIncoming);
			nodes = megaApi.getChildren(parentNode, ((ManagerActivityLollipop)context).orderOthers);
		}

		adapter.setNodes(nodes);
	}

	public void selectAll(){
		if (adapter != null){
			if(adapter.isMultipleSelect()){
				adapter.selectAll();
			}
			else{
				adapter.setMultipleSelect(true);
				adapter.selectAll();
				
				actionMode = ((AppCompatActivity)context).startSupportActionMode(new ActionBarCallBack());
			}
			
			updateActionModeTitle();
		}
	}
	
	public boolean showSelectMenuItem(){
		if (adapter != null){
			return adapter.isMultipleSelect();
		}
		
		return false;
	}
			
	/*
	 * Clear all selected items
	 */
	private void clearSelections() {
		if(adapter.isMultipleSelect()){
			adapter.clearSelections();
		}
	}
		
	private void updateActionModeTitle() {
		if (actionMode == null || getActivity() == null) {
			return;
		}
		List<MegaNode> documents = adapter.getSelectedNodes();
		int files = 0;
		int folders = 0;
		for (MegaNode document : documents) {
			if (document.isFile()) {
				files++;
			} else if (document.isFolder()) {
				folders++;
			}
		}
		Resources res = getActivity().getResources();

		String title;
		int sum=files+folders;

		if (files == 0 && folders == 0) {
			title = Integer.toString(sum);
		} else if (files == 0) {
			title = Integer.toString(folders);
		} else if (folders == 0) {
			title = Integer.toString(files);
		} else {
			title = Integer.toString(sum);
		}
		actionMode.setTitle(title);
		try {
			actionMode.invalidate();
		} catch (NullPointerException e) {
			e.printStackTrace();
			log("oninvalidate error");
		}
		// actionMode.
	}	
	
	/*
	 * Disable selection
	 */
	public void hideMultipleSelect() {
		log("hideMultipleSelect");
		adapter.setMultipleSelect(false);
		((ManagerActivityLollipop)context).changeStatusBarColor(Constants.COLOR_STATUS_BAR_TRANSPARENT_BLACK);
		if (actionMode != null) {
			actionMode.finish();
		}
	}
	
	public int onBackPressed(){
		log("onBackPressed deepBrowserTree:"+((ManagerActivityLollipop)context).deepBrowserTreeIncoming);
		((MegaApplication) ((Activity)context).getApplication()).sendSignalPresenceActivity();

		if (adapter == null){
			return 0;
		}

		((ManagerActivityLollipop)context).decreaseDeepBrowserTreeIncoming();
		((ManagerActivityLollipop)context).supportInvalidateOptionsMenu();
		if(((ManagerActivityLollipop)context).deepBrowserTreeIncoming==0){
			//In the beginning of the navigation
			log("deepBrowserTree==0");
			((ManagerActivityLollipop)context).setParentHandleIncoming(-1);
			aB.setTitle(getString(R.string.section_shared_items));
			log("aB.setHomeAsUpIndicator_62");
			aB.setHomeAsUpIndicator(R.drawable.ic_menu_white);
			((ManagerActivityLollipop)context).setFirstNavigationLevel(true);
			findNodes();
//				adapterList.setNodes(nodes);
			recyclerView.setVisibility(View.VISIBLE);
			contentTextLayout.setVisibility(View.VISIBLE);
			int lastVisiblePosition = 0;
			if(!lastPositionStack.empty()){
				lastVisiblePosition = lastPositionStack.pop();
				log("Pop of the stack "+lastVisiblePosition+" position");
			}
			log("Scroll to "+lastVisiblePosition+" position");

			if(lastVisiblePosition>=0){

				if(((ManagerActivityLollipop)context).isList){
					mLayoutManager.scrollToPositionWithOffset(lastVisiblePosition, 0);
				}
				else{
					gridLayoutManager.scrollToPositionWithOffset(lastVisiblePosition, 0);
				}
			}

			contentText.setText(MegaApiUtils.getInfoNodeOnlyFolders(nodes, context));
			((ManagerActivityLollipop) context).showFabButton();

			emptyImageView.setVisibility(View.GONE);
			emptyTextView.setVisibility(View.GONE);
			return 3;
		}
		else if (((ManagerActivityLollipop)context).deepBrowserTreeIncoming>0){
			log("deepTree>0");

			MegaNode parentNode = megaApi.getParentNode(megaApi.getNodeByHandle(((ManagerActivityLollipop)context).parentHandleIncoming));
			contentText.setText(MegaApiUtils.getInfoFolder(parentNode, context));

			if (parentNode != null){
				recyclerView.setVisibility(View.VISIBLE);
				contentTextLayout.setVisibility(View.VISIBLE);
				emptyImageView.setVisibility(View.GONE);
				emptyTextView.setVisibility(View.GONE);

				aB.setTitle(parentNode.getName());	
				log("aB.setHomeAsUpIndicator_63");
				aB.setHomeAsUpIndicator(R.drawable.ic_arrow_back_white);
				((ManagerActivityLollipop)context).setFirstNavigationLevel(false);
				((ManagerActivityLollipop)context).supportInvalidateOptionsMenu();
				
				((ManagerActivityLollipop)context).setParentHandleIncoming(parentNode.getHandle());
				nodes = megaApi.getChildren(parentNode, ((ManagerActivityLollipop)context).orderOthers);
				//TODO
				adapter.setNodes(nodes);
				int lastVisiblePosition = 0;
				if(!lastPositionStack.empty()){
					lastVisiblePosition = lastPositionStack.pop();
					log("Pop of the stack "+lastVisiblePosition+" position");
				}
				log("Scroll to "+lastVisiblePosition+" position");

				if(lastVisiblePosition>=0){

					if(((ManagerActivityLollipop)context).isList){
						mLayoutManager.scrollToPositionWithOffset(lastVisiblePosition, 0);
					}
					else{
						gridLayoutManager.scrollToPositionWithOffset(lastVisiblePosition, 0);
					}
				}
			}

			((ManagerActivityLollipop) context).showFabButton();
			return 2;
		}
		else{
			log("ELSE deepTree");
//			((ManagerActivityLollipop)context).setParentHandleBrowser(megaApi.getRootNode().getHandle());
			recyclerView.setVisibility(View.VISIBLE);
			contentTextLayout.setVisibility(View.VISIBLE);
			emptyImageView.setVisibility(View.GONE);
			emptyTextView.setVisibility(View.GONE);
			((ManagerActivityLollipop)context).deepBrowserTreeIncoming=0;
			return 0;
		}
	}

	public RecyclerView getRecyclerView(){
		return recyclerView;
	}
	

	public void notifyDataSetChanged(){
		if (adapter != null){
			adapter.notifyDataSetChanged();
		}
	}

	public void setNodes(ArrayList<MegaNode> nodes){
		log("setNodes");
		this.nodes = nodes;
		adapter.setNodes(nodes);
	}
	
	public void sortByMailDescending(){
		log("sortByNameDescending");
		ArrayList<MegaNode> folderNodes = new ArrayList<MegaNode>();
		ArrayList<MegaNode> fileNodes = new ArrayList<MegaNode>();

		for (int i=0;i<nodes.size();i++){
			if (nodes.get(i).isFolder()){
				folderNodes.add(nodes.get(i));
			}
			else{
				fileNodes.add(nodes.get(i));
			}
		}

		Collections.reverse(folderNodes);
		Collections.reverse(fileNodes);

		nodes.clear();
		nodes.addAll(folderNodes);
		nodes.addAll(fileNodes);
	}

	public int getItemCount(){
		if(adapter != null){
			return adapter.getItemCount();
		}
		return 0;
	}

	public int getDeepBrowserTree(){
		return ((ManagerActivityLollipop)context).deepBrowserTreeIncoming;
	}

	public boolean isMultipleselect(){
		return adapter.isMultipleSelect();
	}
	
	private static void log(String log) {
		Util.log("IncomingSharesFragmentLollipop", log);
	}

}<|MERGE_RESOLUTION|>--- conflicted
+++ resolved
@@ -545,21 +545,13 @@
 //		findNodes();
 //	}
 	
-<<<<<<< HEAD
-	public void refresh (long _parentHandle){
-
-		MegaNode parentNode=null;
-		if (_parentHandle == -1){
-=======
+
 	public void refresh (){
 		log("refresh");
 		MegaNode parentNode = null;
 		if (((ManagerActivityLollipop)context).parentHandleIncoming == -1){
->>>>>>> 1741da1f
-
 			log("ParentHandle is -1");
 			findNodes();
-
 		}
 		else{
 			if (megaApi.getNodeByHandle(((ManagerActivityLollipop)context).parentHandleIncoming) == null){
