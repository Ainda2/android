--- conflicted
+++ resolved
@@ -64,18 +64,7 @@
 				menu.findItem(R.id.cab_menu_move).setShowAsAction(MenuItem.SHOW_AS_ACTION_ALWAYS);
 				menu.findItem(R.id.cab_menu_rename).setVisible(showRename);
 
-<<<<<<< HEAD
-				showSendToChat = areFiles;
-
-				menu.findItem(R.id.cab_menu_send_to_chat).setVisible(showSendToChat);
-				menu.findItem(R.id.cab_menu_send_to_chat).setShowAsAction(MenuItem.SHOW_AS_ACTION_ALWAYS);
-			}
-			else{
-                menu.findItem(R.id.cab_menu_select_all).setVisible(true);
-				menu.findItem(R.id.cab_menu_unselect_all).setVisible(false);
-=======
 				menu.findItem(R.id.cab_menu_trash).setVisible(showTrash);
->>>>>>> b3f63831
 			}
 
 			menu.findItem(R.id.cab_menu_download).setShowAsAction(MenuItem.SHOW_AS_ACTION_ALWAYS);
@@ -190,17 +179,7 @@
 				}
 			}
 
-<<<<<<< HEAD
-	@Override
-	public void reselectUnHandledSingleItem(int position) {
-	}
-
-	public void findNodes(){
-		logDebug("findNodes");
-		nodes=megaApi.getInShares();
-=======
 			lastPositionStack.push(lastFirstVisiblePosition);
->>>>>>> b3f63831
 
 			managerActivity.setParentHandleIncoming(n.getHandle());
 			managerActivity.supportInvalidateOptionsMenu();
