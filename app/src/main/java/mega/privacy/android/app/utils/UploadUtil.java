--- conflicted
+++ resolved
@@ -118,49 +118,9 @@
 
         Uri uri = data.getData();
         activity.getContentResolver().takePersistableUriPermission(uri, Intent.FLAG_GRANT_READ_URI_PERMISSION);
-<<<<<<< HEAD
         activity.startActivity(new Intent(activity, UploadFolderActivity.class)
                 .setData(uri)
                 .putExtra(INTENT_EXTRA_KEY_PARENT_NODE_HANDLE, parentHandle));
-=======
-        activity.startActivityForResult(
-                new Intent(activity, UploadFolderActivity.class)
-                        .setData(uri)
-                        .putExtra(INTENT_EXTRA_KEY_PARENT_NODE_HANDLE, parentHandle),
-                Constants.REQUEST_CODE_GET_FOLDER_CONTENT);
-    }
-
-    /**
-     * Uploads the result obtained from UploadFolderActivity.
-     *
-     * @param activity   Activity to start the Intent.
-     * @param resultCode Result code of the onActivityResult with the content to upload.
-     * @param data       Intent received in onActivityResult with the .
-     */
-    @SuppressWarnings("unchecked")
-    public static void uploadFolder(Activity activity, int resultCode, Intent data) {
-        if (resultCode != RESULT_OK || data == null) {
-            logWarning("resultCode: " + resultCode);
-            return;
-        }
-
-        List<UploadFolderResult> uploadResults = (List<UploadFolderResult>) data.getSerializableExtra(UPLOAD_RESULTS);
-        if (uploadResults == null) {
-            logWarning("Upload results are null");
-            return;
-        }
-
-        for (UploadFolderResult result : uploadResults) {
-            ContextCompat.startForegroundService(activity, new Intent(activity, UploadService.class)
-                    .putExtra(UploadService.EXTRA_FILEPATH, result.getAbsolutePath())
-                    .putExtra(UploadService.EXTRA_NAME, result.getName())
-                    .putExtra(UploadService.EXTRA_LAST_MODIFIED, result.getLastModified())
-                    .putExtra(UploadService.EXTRA_PARENT_HASH, result.getParentHandle()));
-        }
-
-        int size = uploadResults.size();
-        Util.showSnackbar(activity, getQuantityString(R.plurals.upload_began, size, size));
->>>>>>> 87eed193
     }
 
     /** The method is to return sdcard root of the file
