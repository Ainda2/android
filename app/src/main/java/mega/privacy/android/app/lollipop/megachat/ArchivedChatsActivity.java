--- conflicted
+++ resolved
@@ -170,16 +170,6 @@
     }
 
     @Override
-<<<<<<< HEAD
-=======
-    public void onBackPressed() {
-        log("onBackPressed");
-        super.callToSuperBack = true;
-        super.onBackPressed();
-    }
-
-    @Override
->>>>>>> d7aad0f9
     public void onChatListItemUpdate(MegaChatApiJava api, MegaChatListItem item) {
         if (item != null){
             log("onChatListItemUpdate:" + item.getTitle());
