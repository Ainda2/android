--- conflicted
+++ resolved
@@ -67,19 +67,11 @@
 
 import static android.graphics.Color.BLACK;
 import static android.graphics.Color.WHITE;
-<<<<<<< HEAD
-import static mega.privacy.android.app.utils.FileUtils.*;
-
-/**
- * Created by mega on 28/05/18.
- */
-=======
 import static mega.privacy.android.app.utils.Constants.*;
 import static mega.privacy.android.app.utils.FileUtils.*;
 import static mega.privacy.android.app.utils.LogUtil.*;
 import static mega.privacy.android.app.utils.MegaApiUtils.*;
 import static mega.privacy.android.app.utils.Util.*;
->>>>>>> 9a1abd10
 
 public class TwoFactorAuthenticationActivity extends PinActivityLollipop implements View.OnClickListener, MegaRequestListenerInterface, View.OnLongClickListener, View.OnFocusChangeListener{
 
@@ -1253,23 +1245,13 @@
             logDebug("REQUEST_DOWNLOAD_FOLDER");
             String parentPath = intent.getStringExtra(FileStorageActivityLollipop.EXTRA_PATH);
             if (parentPath != null){
-<<<<<<< HEAD
-                log("parentPath no NULL");
+                logDebug("parentPath no NULL");
 
                 parentPath = parentPath + File.separator + getRecoveryKeyFileName();
 
                 Intent newIntent = new Intent(this, ManagerActivityLollipop.class);
                 newIntent.putExtra("parentPath", parentPath);
-                newIntent.setAction(Constants.ACTION_REQUEST_DOWNLOAD_FOLDER_LOGOUT);
-=======
-                logDebug("parentPath no NULL");
-                String[] split = RK_FILE.split(File.separator);
-                parentPath = parentPath+"/"+split[split.length-1];
-                Intent newIntent = new Intent(this, ManagerActivityLollipop.class);
-                newIntent.putExtra("parentPath", parentPath);
-                newIntent.putExtra("fromOffline", true);
                 newIntent.setAction(ACTION_REQUEST_DOWNLOAD_FOLDER_LOGOUT);
->>>>>>> 9a1abd10
                 startActivity(newIntent);
             }
         }
