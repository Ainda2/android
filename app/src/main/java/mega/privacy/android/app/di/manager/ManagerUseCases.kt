package mega.privacy.android.app.di.manager

import dagger.Binds
import dagger.Module
import dagger.hilt.InstallIn
import dagger.hilt.android.components.ViewModelComponent
import mega.privacy.android.app.domain.usecase.*

/**
 * Manager module
 *
 * Provides dependencies used by multiple screens in the manager package
 */
@Module
@InstallIn(ViewModelComponent::class)
abstract class ManagerUseCases {

    @Binds
    abstract fun bindMonitorGlobalUpdates(useCase: DefaultMonitorGlobalUpdates): MonitorGlobalUpdates

    @Binds
    abstract fun bindMonitorNodeUpdates(useCase: DefaultMonitorNodeUpdates): MonitorNodeUpdates
<<<<<<< HEAD
=======

    @Binds
    abstract fun bindRubbishBinChildrenNode(useCase: DefaultGetRubbishBinChildrenNode): GetRubbishBinChildrenNode

    @Binds
    abstract fun bindBrowserChildrenNode(useCase: DefaultGetBrowserChildrenNode): GetBrowserChildrenNode

    @Binds
    abstract fun bindGetRootFolder(useCase: DefaultGetRootFolder): GetRootFolder

    @Binds
    abstract fun bindGetRubbishBinFolder(useCase: DefaultGetRubbishBinFolder): GetRubbishBinFolder

    @Binds
    abstract fun bindGetChildrenNode(useCase: DefaultGetChildrenNode): GetChildrenNode

    @Binds
    abstract fun bindGetNodeByHandle(useCase: DefaultGetNodeByHandle): GetNodeByHandle

>>>>>>> 5d521fb2
}<|MERGE_RESOLUTION|>--- conflicted
+++ resolved
@@ -20,8 +20,6 @@
 
     @Binds
     abstract fun bindMonitorNodeUpdates(useCase: DefaultMonitorNodeUpdates): MonitorNodeUpdates
-<<<<<<< HEAD
-=======
 
     @Binds
     abstract fun bindRubbishBinChildrenNode(useCase: DefaultGetRubbishBinChildrenNode): GetRubbishBinChildrenNode
@@ -40,6 +38,4 @@
 
     @Binds
     abstract fun bindGetNodeByHandle(useCase: DefaultGetNodeByHandle): GetNodeByHandle
-
->>>>>>> 5d521fb2
 }