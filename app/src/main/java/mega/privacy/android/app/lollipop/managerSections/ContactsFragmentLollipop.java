--- conflicted
+++ resolved
@@ -809,16 +809,8 @@
 			megaApi = ((MegaApplication) ((Activity)context).getApplication()).getMegaApi();
 		}
 
-<<<<<<< HEAD
-		if(isChatEnabled() && megaChatApi == null){
-			megaChatApi = ((MegaApplication) ((Activity)context).getApplication()).getMegaChatApi();
-		}
-		else{
-			logWarning("Chat not enabled!");
-=======
 		if (megaChatApi == null) {
 			megaChatApi = ((MegaApplication) ((Activity) context).getApplication()).getMegaChatApi();
->>>>>>> 09413ab7
 		}
 
 		dbH = DatabaseHandler.getDbHandler(context);
