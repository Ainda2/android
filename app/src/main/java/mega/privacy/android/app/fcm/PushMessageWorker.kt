--- conflicted
+++ resolved
@@ -61,11 +61,7 @@
 
             val pushMessage = pushMessageMapper(inputData)
 
-<<<<<<< HEAD
             if (!rootNodeExists()) {
-=======
-            if (!rootNodeExists() && !MegaApplication.isLoggingIn) {
->>>>>>> 410df08f
                 Timber.d("Needs fast login")
 
                 kotlin.runCatching { initMegaChat(session) }
