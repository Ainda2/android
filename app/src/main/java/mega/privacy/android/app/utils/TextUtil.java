--- conflicted
+++ resolved
@@ -216,7 +216,6 @@
     }
 
     /**
-<<<<<<< HEAD
      * Copies some content to the ClipBoard.
      *
      * @param activity   Activity from which the content has to be copied.
@@ -228,17 +227,5 @@
 
         ClipData clip = ClipData.newPlainText(COPIED_TEXT_LABEL, textToCopy);
         clipManager.setPrimaryClip(clip);
-=======
-     * Copies something to clipboard.
-     *
-     * @param context       Current context.
-     * @param contentToCopy Content to copy.
-     */
-    public static void copyToClipboard(Context context, String contentToCopy) {
-        android.content.ClipboardManager clipboard =
-                (android.content.ClipboardManager) context.getSystemService(Context.CLIPBOARD_SERVICE);
-        android.content.ClipData clip = android.content.ClipData.newPlainText(COPIED, contentToCopy);
-        clipboard.setPrimaryClip(clip);
->>>>>>> 40652128
     }
 }