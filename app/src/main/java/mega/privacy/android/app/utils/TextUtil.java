--- conflicted
+++ resolved
@@ -7,11 +7,8 @@
 import mega.privacy.android.app.MegaApplication;
 import mega.privacy.android.app.R;
 
-<<<<<<< HEAD
 import static mega.privacy.android.app.utils.LogUtil.logError;
-=======
 import static mega.privacy.android.app.utils.Constants.STRING_SEPARATOR;
->>>>>>> 6895f4f0
 import static mega.privacy.android.app.utils.LogUtil.logWarning;
 import static mega.privacy.android.app.utils.Constants.EMAIL_ADDRESS;
 import static mega.privacy.android.app.utils.StringResourcesUtils.getQuantityString;
@@ -51,10 +48,11 @@
      * @param isOwnMessage If it is a sent or received message
      * @return The formatted text
      */
-<<<<<<< HEAD
-    public static Spanned replaceFormatChatMessages(String textToShow, boolean isOwnMessage) {
-        String colorStart = "'#060000'";
-        String colorEnd = isOwnMessage ? "'#868686'" : "'#00BFA5'";
+    public static Spanned replaceFormatChatMessages(Context context, String textToShow, boolean isOwnMessage) {
+        String colorStart = ColorUtils.getColorHexString(context, R.color.grey_900_grey_100);
+        String colorEnd = isOwnMessage ?
+                ColorUtils.getColorHexString(context, R.color.grey_500_grey_400) :
+                ColorUtils.getThemeColorHexString(context, R.attr.colorSecondary);
         return replaceFormatText(textToShow, colorStart, colorEnd);
     }
 
@@ -63,23 +61,6 @@
             textToShow = textToShow.replace("[A]", "<font color=" + colorStart + ">");
             textToShow = textToShow.replace("[/A]", "</font>");
             textToShow = textToShow.replace("[B]", "<font color=" + colorEnd + ">");
-=======
-    public static Spanned replaceFormatChatMessages(Context context, String textToShow, boolean isOwnMessage) {
-        try {
-            textToShow = textToShow.replace("[A]", "<font color=\'"
-                    + ColorUtils.getColorHexString(context, R.color.grey_900_grey_100)
-                    + "\'>");
-            textToShow = textToShow.replace("[/A]", "</font>");
-            if (isOwnMessage) {
-                textToShow = textToShow.replace("[B]", "<font color=\'"
-                        + ColorUtils.getColorHexString(context, R.color.grey_500_grey_400)
-                        + "\'>");
-            } else {
-                textToShow = textToShow.replace("[B]", "<font color=\'"
-                        + ColorUtils.getThemeColorHexString(context, R.attr.colorSecondary)
-                        + "\'>");
-            }
->>>>>>> 6895f4f0
             textToShow = textToShow.replace("[/B]", "</font>");
         } catch (Exception e) {
             logError(e.getStackTrace().toString());
