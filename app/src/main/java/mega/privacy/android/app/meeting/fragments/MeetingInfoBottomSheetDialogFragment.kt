--- conflicted
+++ resolved
@@ -35,10 +35,7 @@
 /**
  * Fragment shows the basic information of meeting
  */
-<<<<<<< HEAD
-=======
 @ExperimentalCoroutinesApi
->>>>>>> 79d5d007
 class MeetingInfoBottomSheetDialogFragment : BottomSheetDialogFragment(){
     private lateinit var binding: FragmentMeetingInfoBinding
     private val inMeetingViewModel by lazy { (parentFragment as InMeetingFragment).inMeetingViewModel }
@@ -63,10 +60,6 @@
             BottomSheetBehavior.STATE_EXPANDED
     }
 
-<<<<<<< HEAD
-    @ExperimentalCoroutinesApi
-=======
->>>>>>> 79d5d007
     override fun onResume() {
         super.onResume()
         initView()
