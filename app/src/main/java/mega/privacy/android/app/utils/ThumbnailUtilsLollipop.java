--- conflicted
+++ resolved
@@ -65,13 +65,11 @@
 import nz.mega.sdk.MegaRequestListenerInterface;
 import nz.mega.sdk.MegaUtilsAndroid;
 
-<<<<<<< HEAD
 import static mega.privacy.android.app.utils.ThumbnailUtils.createThumbnail;
-=======
+
 import static mega.privacy.android.app.utils.CacheFolderManager.THUMBNAIL_FOLDER;
 import static mega.privacy.android.app.utils.CacheFolderManager.getCacheFolder;
 import static mega.privacy.android.app.utils.CacheFolderManager.isFileAvailable;
->>>>>>> bb6e1dce
 
 
 /*
@@ -212,7 +210,7 @@
 			log("Downloading thumbnail finished");
 			final long handle = request.getNodeHandle();
 			MegaNode node = api.getNodeByHandle(handle);
-			
+
 			if (e.getErrorCode() == MegaError.API_OK){
 				log("Downloading thumbnail OK: " + handle);
 				thumbnailCache.remove(handle);
@@ -813,6 +811,14 @@
 		return thumbnailCachePath.get(path);
 	}
 	
+	public static void setThumbnailCache(long handle, Bitmap bitmap){
+		thumbnailCache.put(handle, bitmap);
+	}
+	
+	public static void setThumbnailCache(String path, Bitmap bitmap){
+		thumbnailCachePath.put(path, bitmap);
+	}
+	
 	public static Bitmap getThumbnailFromFolder(MegaNode node, Context context){
 		File thumbDir = getThumbFolder(context);
 		File thumb = new File(thumbDir, node.getBase64Handle()+".jpg");
@@ -1435,7 +1441,7 @@
 		new AttachThumbnailToFileStorageExplorerTask(context, megaApi, adapter, position).execute(document);
 
 	}
-	
+
 	public static void createThumbnailProviderLollipop(Context context, MegaNode document, ViewHolderLollipopProvider holder, MegaApiAndroid megaApi, MegaProviderLollipopAdapter adapter){
 		
 		if (!MimeTypeList.typeForName(document.getName()).isImage()) {
