--- conflicted
+++ resolved
@@ -1259,53 +1259,6 @@
 			}
 
 			ArrayList<MegaNode> nodes = megaApi.getChildren(parentNode, orderGetChildren);
-<<<<<<< HEAD
-//			if (fromShared){
-//				if(orderGetChildren == MegaApiJava.ORDER_DEFAULT_DESC){
-//					nodes = sortByMailDescending(nodes);
-//				}
-//				else{
-//					nodes = sortByNameAscending(nodes);
-//				}
-//			}
-			int imageNumber = 0;
-			for (int i=0;i<nodes.size();i++){
-				MegaNode n = nodes.get(i);
-				if (MimeTypeList.typeForName(n.getName()).isImage()){
-					imageHandles.add(n.getHandle());
-					if (i == positionG && savedInstanceState == null){
-						positionG = imageNumber;
-					}
-					imageNumber++;
-				}
-			}
-//			Toast.makeText(this, ""+parentNode.getName() + "_" + imageHandles.size(), Toast.LENGTH_LONG).show();
-
-			if(imageHandles.size() == 0)
-			{
-				finish();
-				return;
-			}
-
-			if(positionG >= imageHandles.size())
-			{
-				positionG = 0;
-			}
-
-			fileNameTextView = (TextView) findViewById(R.id.full_image_viewer_file_name);
-
-			if(getResources().getConfiguration().orientation == Configuration.ORIENTATION_LANDSCAPE){
-				fileNameTextView.setMaxWidth(scaleWidthPx(300, outMetrics));
-			}
-			else{
-				fileNameTextView.setMaxWidth(scaleWidthPx(300, outMetrics));
-			}
-
-			fileNameTextView.setText(megaApi.getNodeByHandle(imageHandles.get(positionG)).getName());
-
-			adapterMega = new MegaFullScreenImageAdapterLollipop(this, fullScreenImageViewer,imageHandles, megaApi);
-
-=======
 			getImageHandles(nodes, savedInstanceState);
 		}
 
@@ -1313,7 +1266,6 @@
 			viewPager.setAdapter(adapterOffline);
 		}
 		else {
->>>>>>> d3a96128
 			viewPager.setAdapter(adapterMega);
 		}
 		viewPager.setCurrentItem(positionG);
