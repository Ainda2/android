--- conflicted
+++ resolved
@@ -3021,57 +3021,32 @@
 				return;
 			}
 
-<<<<<<< HEAD
+
 			Iterator<MegaNode> it = nodes.iterator();
 			while (it.hasNext()){
 				MegaNode n = it.next();
-				if (n != null){
-					if (n.getHandle() == imageHandles.get(positionG)){
+				if (n != null && positionG < imageHandles.size() && n.getHandle() == imageHandles.get(positionG)){
 						thisNode = true;
-					}
-=======
-		Iterator<MegaNode> it = nodes.iterator();
-		while (it.hasNext()){
-			MegaNode n = it.next();
-			if (n != null){
-				if (positionG < imageHandles.size() && n.getHandle() == imageHandles.get(positionG)){
-					thisNode = true;
->>>>>>> bb6e1dce
-				}
-			}
-
-<<<<<<< HEAD
+				}
+			}
+
+
 			if (!thisNode){
 				log("exit onNodesUpdate - Not related to this node");
 				return;
 			}
-=======
-		if (!thisNode){
-			log("exit onNodesUpdate - Not related to this node");
-			return;
-		}
-
-		if (positionG < imageHandles.size() && imageHandles.get(positionG) != -1){
-			log("node updated");
-			node = megaApi.getNodeByHandle(imageHandles.get(positionG));
-		}
->>>>>>> bb6e1dce
-
-			if (imageHandles.get(positionG) != -1){
+
+
+			if (positionG < imageHandles.size() && imageHandles.get(positionG) != -1){
 				log("node updated");
 				node = megaApi.getNodeByHandle(imageHandles.get(positionG));
 			}
 
-<<<<<<< HEAD
 			if (node == null){
 				return;
 			}
-=======
-		fileNameTextView.setText(node.getName());
-		supportInvalidateOptionsMenu();
->>>>>>> bb6e1dce
-
-			fileNameTextView.setText(megaApi.getNodeByHandle(imageHandles.get(positionG)).getName());
+
+			fileNameTextView.setText(node.getName());
 			supportInvalidateOptionsMenu();
 		}
 	}
