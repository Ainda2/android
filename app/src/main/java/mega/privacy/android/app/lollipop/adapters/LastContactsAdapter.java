--- conflicted
+++ resolved
@@ -30,13 +30,9 @@
 
 import static mega.privacy.android.app.utils.CacheFolderManager.*;
 import static mega.privacy.android.app.utils.FileUtils.*;
-<<<<<<< HEAD
 import static mega.privacy.android.app.utils.ContactUtil.*;
-=======
 import static mega.privacy.android.app.utils.AvatarUtil.*;
 import static mega.privacy.android.app.utils.Constants.*;
-
->>>>>>> d55b0d9b
 
 public class LastContactsAdapter extends RecyclerView.Adapter<LastContactsAdapter.ViewHolder> {
     
@@ -149,71 +145,15 @@
         }
         
     }
-    
-<<<<<<< HEAD
-    public void setDefaultAvatar(MegaUser contact,ViewHolder holder) {
-        //Draw circle with color filled.
-        drawCircle(contact,holder);
-        //Set the first letter.
-        displayFirstLetter(contact,holder);
-    }
-    
-    private void drawCircle(MegaUser contact,ViewHolder holder) {
-        Bitmap defaultAvatar = Bitmap.createBitmap(Constants.DEFAULT_AVATAR_WIDTH_HEIGHT,Constants.DEFAULT_AVATAR_WIDTH_HEIGHT,Bitmap.Config.ARGB_8888);
-        Canvas c = new Canvas(defaultAvatar);
-        Paint p = new Paint();
-        p.setAntiAlias(true);
-        String color = megaApi.getUserAvatarColor(contact);
-        if (color != null) {
-            p.setColor(Color.parseColor(color));
-        } else {
-            p.setColor(ContextCompat.getColor(context,R.color.lollipop_primary_color));
-        }
-        int radius;
-        if (defaultAvatar.getWidth() < defaultAvatar.getHeight()) {
-            radius = defaultAvatar.getWidth() / 2;
-        } else {
-            radius = defaultAvatar.getHeight() / 2;
-        }
-        c.drawCircle(defaultAvatar.getWidth() / 2,defaultAvatar.getHeight() / 2,radius,p);
-        holder.avatarImage.setImageBitmap(defaultAvatar);
-    }
-    
-    private void displayFirstLetter(MegaUser contact,ViewHolder holder) {
-        String fullName = getMegaUserNameDB(megaApi, context, contact);
-        String firstLetter = ChatUtil.getFirstLetter(fullName);
-        if(firstLetter.trim().isEmpty() || firstLetter.equals("(")){
-            holder.contactInitialLetter.setVisibility(View.INVISIBLE);
-        }else {
-            holder.contactInitialLetter.setText(firstLetter);
-            holder.contactInitialLetter.setTextColor(Color.WHITE);
-            holder.contactInitialLetter.setVisibility(View.VISIBLE);
-            holder.contactInitialLetter.setTextSize(12);
-        }
-
-    }
-
-=======
+
     private void setDefaultAvatar(MegaUser contact,ViewHolder holder) {
         int color = getColorAvatar(context, megaApi, contact);
-        String fullName = getName(contact);
+        String fullName = getMegaUserNameDB(megaApi, context, contact);
         Bitmap bitmap = getDefaultAvatar(context, color, fullName, AVATAR_SIZE, true);
         holder.avatarImage.setImageBitmap(bitmap);
     }
 
-    private String getName(MegaUser contact) {
-        MegaContactDB contactDB = dbH.findContactByHandle(String.valueOf(contact.getHandle()));
-        String fullName;
-        if (contactDB != null) {
-            ContactController cC = new ContactController(context);
-            fullName = cC.getFullName(contactDB.getName(),contactDB.getLastName(),contact.getEmail());
-        } else {
-            fullName = contact.getEmail();
-        }
-        return fullName;
-    }
-    
->>>>>>> d55b0d9b
+    
     @Override
     public int getItemCount() {
         return lastContacts.size();
