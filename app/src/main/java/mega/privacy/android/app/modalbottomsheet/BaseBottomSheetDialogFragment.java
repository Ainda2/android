package mega.privacy.android.app.modalbottomsheet;

import android.content.Context;
import android.graphics.Rect;
import android.os.Bundle;
import android.util.DisplayMetrics;
import android.util.TypedValue;
import android.view.Display;
import android.view.View;
import android.view.ViewGroup;
import android.widget.LinearLayout;

import androidx.annotation.NonNull;
import androidx.annotation.Nullable;

import com.google.android.material.bottomsheet.BottomSheetBehavior;
import com.google.android.material.bottomsheet.BottomSheetDialogFragment;

import mega.privacy.android.app.DatabaseHandler;
import mega.privacy.android.app.MegaApplication;
import mega.privacy.android.app.R;
import nz.mega.sdk.MegaApiAndroid;
import nz.mega.sdk.MegaChatApiAndroid;

import static android.view.View.VISIBLE;
import static mega.privacy.android.app.utils.LogUtil.*;
import static mega.privacy.android.app.utils.Util.*;

public class BaseBottomSheetDialogFragment extends BottomSheetDialogFragment {
    private static final int DEFAULT_VIEW_TYPE = 0;
    private static final int RADIO_GROUP_VIEW_TYPE = 1;

    private static final int HEIGHT_RADIO_GROUP_VIEW = 56;
    private static final int HEIGHT_CHILD = 50;
    protected static final int HEIGHT_HEADER_LARGE = 81;
    protected static final int HEIGHT_HEADER_LOW = 48;

    protected Context context;
    protected MegaApplication app;
    protected MegaApiAndroid megaApi;
    protected MegaChatApiAndroid megaChatApi;
    protected DatabaseHandler dbH;

    protected DisplayMetrics outMetrics;
    private int halfHeightDisplay;
    private int heightHeader;
    protected BottomSheetBehavior mBehavior;

    private int viewType = DEFAULT_VIEW_TYPE;
    protected View contentView;
    protected LinearLayout mainLinearLayout;
    protected LinearLayout items_layout;

    @Override
    public void onCreate(@Nullable Bundle savedInstanceState) {
        super.onCreate(savedInstanceState);

        app = MegaApplication.getInstance();
        if (app == null || getActivity() == null) {
            logError("MegaApplication or FragmentActivity is null");
            return;
        }

        megaApi = app.getMegaApi();
        megaChatApi = app.getMegaChatApi();
        dbH = app.getDbH();

        Display display = getActivity().getWindowManager().getDefaultDisplay();
        outMetrics = new DisplayMetrics();
        display.getMetrics(outMetrics);

        halfHeightDisplay = outMetrics.heightPixels / 2;
    }

    @Override
    public void onAttach(@NonNull Context context) {
        super.onAttach(context);
        this.context = context;
    }

    /**
     * Sets the initial state of a BottomSheet and its state.
     *
     * @param heightHeader              height of the header
     * @param addBottomSheetCallBack    true if it should add a BottomsheetCallback, false otherwise
     */
    protected void setBottomSheetBehavior(int heightHeader, boolean addBottomSheetCallBack) {
        this.heightHeader = heightHeader;
        mBehavior = BottomSheetBehavior.from((View) contentView.getParent());

        int peekHeight = getPeekHeight();
        if (peekHeight < halfHeightDisplay) {
            mBehavior.setState(BottomSheetBehavior.STATE_EXPANDED);
        } else {
            mBehavior.setPeekHeight(peekHeight);
            mBehavior.setState(BottomSheetBehavior.STATE_COLLAPSED);
        }

        if (addBottomSheetCallBack) {
            addBottomSheetCallBack();
        }
    }

    /**
     * Sets the initial state of a BottomSheet composed by a RadioGroup and its state.
     *
     */
    protected void setRadioGroupViewBottomSheetBehaviour() {
        viewType = RADIO_GROUP_VIEW_TYPE;
        setBottomSheetBehavior(HEIGHT_RADIO_GROUP_VIEW, false);
    }

    /**
     * Hides the BottomSheet.
     */
    protected void setStateBottomSheetBehaviorHidden() {
        mBehavior.setState(BottomSheetBehavior.STATE_HIDDEN);
    }

    /**
     * Sets the behaviour of a BottomSheet when its state changes.
     */
    private void addBottomSheetCallBack() {
        mBehavior.addBottomSheetCallback(new BottomSheetBehavior.BottomSheetCallback() {
            @Override
            public void onStateChanged(@NonNull View bottomSheet, int newState) {
                if (newState == BottomSheetBehavior.STATE_HIDDEN) {
                    dismissAllowingStateLoss();
                }
            }

            @Override
            public void onSlide(@NonNull View bottomSheet, float slideOffset) {
                if (isScreenInPortrait(context)) {
                    ViewGroup.LayoutParams params = bottomSheet.getLayoutParams();
                    if (getActivity() != null && getActivity().findViewById(R.id.toolbar) != null) {
                        int tBHeight = getActivity().findViewById(R.id.toolbar).getHeight();
                        Rect rectangle = new Rect();
                        getActivity().getWindow().getDecorView().getWindowVisibleDisplayFrame(rectangle);
                        int windowHeight = rectangle.bottom;
                        int padding = (int) TypedValue.applyDimension(TypedValue.COMPLEX_UNIT_DIP, 8, context.getResources().getDisplayMetrics());
                        int maxHeight = windowHeight - tBHeight - rectangle.top - padding;

                        if (mainLinearLayout.getHeight() > maxHeight) {
                            params.height = maxHeight;
                            bottomSheet.setLayoutParams(params);
                        }
                    }
                }
            }
        });
    }

    /**
     * Gets the initial height of a BottomSheet.
     * It depends on the number of options visibles on it
     * and on the display height and current orientation of the used device.
     * The maximum height will be a bit more than half of the screen.
     *
     * @return  The initial height of a BottomSheet
     */
    private int getPeekHeight() {
        int numOptions = items_layout.getChildCount();
<<<<<<< HEAD
        int numOptionsVisibles = 0;
        int heightChild = dp2px(HEIGHT_CHILD, outMetrics);
        int peekHeight = dp2px(heightHeader, outMetrics);
=======
        int numVisibleOptions = 0;
        int heightChild = px2dp(viewType == DEFAULT_VIEW_TYPE ? HEIGHT_CHILD : HEIGHT_RADIO_GROUP_VIEW, outMetrics);
        int peekHeight = px2dp(heightHeader, outMetrics);
>>>>>>> 13bcc358

        for (int i = 0; i < numOptions; i++) {
            if (getItemsLayoutChildAt(i).getVisibility() == VISIBLE) {
                numVisibleOptions++;
            }
        }

        if ((numVisibleOptions <= 3 && heightHeader == HEIGHT_HEADER_LARGE) || (numVisibleOptions <= 4 && heightHeader == HEIGHT_HEADER_LOW)) {
            return peekHeight + (heightChild * numOptions);
        } else {
            for (int i = 0; i < numOptions; i++) {
                if (isChildVisibleAt(i) && peekHeight < halfHeightDisplay) {
                    peekHeight += heightChild;

                    if (peekHeight >= halfHeightDisplay) {
                        if (getItemsLayoutChildAt(i + 2) != null) {
                            for (int j = i + 2; j < numOptions; j++) {
                                if (isChildVisibleAt(j)) {
                                    return peekHeight + (heightChild / 2);
                                }
                            }
                        } else if (isChildVisibleAt(i + 1)) {
                            return peekHeight + (heightChild / 2);
                        }

                        return peekHeight + heightChild;
                    }
                }
            }
        }

        return peekHeight;
    }

    /**
     * Gets a child view from "items_layout".
     *
     * @param index the index of the child to get
     * @return The child view
     */
    private View getItemsLayoutChildAt(int index) {
        return items_layout.getChildAt(index);
    }

    /**
     * Checks if a child view from "items_layout" exists and if it is visible.
     *
     * @param index the index of the child to check
     * @return True if the child view exists and if it is visible, false otherwise
     */
    private boolean isChildVisibleAt(int index) {
        return getItemsLayoutChildAt(index) != null && getItemsLayoutChildAt(index).getVisibility() == VISIBLE;
    }
}<|MERGE_RESOLUTION|>--- conflicted
+++ resolved
@@ -161,15 +161,9 @@
      */
     private int getPeekHeight() {
         int numOptions = items_layout.getChildCount();
-<<<<<<< HEAD
-        int numOptionsVisibles = 0;
-        int heightChild = dp2px(HEIGHT_CHILD, outMetrics);
+        int numVisibleOptions = 0;
+        int heightChild = dp2px(viewType == DEFAULT_VIEW_TYPE ? HEIGHT_CHILD : HEIGHT_RADIO_GROUP_VIEW, outMetrics);
         int peekHeight = dp2px(heightHeader, outMetrics);
-=======
-        int numVisibleOptions = 0;
-        int heightChild = px2dp(viewType == DEFAULT_VIEW_TYPE ? HEIGHT_CHILD : HEIGHT_RADIO_GROUP_VIEW, outMetrics);
-        int peekHeight = px2dp(heightHeader, outMetrics);
->>>>>>> 13bcc358
 
         for (int i = 0; i < numOptions; i++) {
             if (getItemsLayoutChildAt(i).getVisibility() == VISIBLE) {
