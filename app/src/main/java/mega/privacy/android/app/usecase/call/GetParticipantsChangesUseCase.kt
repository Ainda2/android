--- conflicted
+++ resolved
@@ -52,7 +52,6 @@
     )
 
     /**
-<<<<<<< HEAD
      * Num participants changes result
      *
      * @property chatId        Chat ID of the call
@@ -78,17 +77,6 @@
                             call.numParticipants == 1 && call.peeridParticipants.get(0) == megaChatApi.myUserHandle
                         emitter.onNext(NumParticipantsChangesResult(call.chatid, onlyMeInTheCall))
                     }
-=======
-     * Method to check if I am alone in the call or not
-     *
-     * @param chatId Chat ID of a call
-     */
-    fun checkIfIAmAloneOnTheCall(chatId: Long): Flowable<Boolean> =
-        Flowable.create({ emitter ->
-            val callCompositionObserver = Observer<MegaChatCall> { call ->
-                if (call.chatid == chatId) {
-                    emitter.onNext(call.numParticipants == 1 && call.peeridParticipants.get(0) == megaChatApi.myUserHandle)
->>>>>>> 82fa737a
                 }
             }
 
