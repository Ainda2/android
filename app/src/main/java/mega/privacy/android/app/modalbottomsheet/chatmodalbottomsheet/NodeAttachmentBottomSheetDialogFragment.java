package mega.privacy.android.app.modalbottomsheet.chatmodalbottomsheet;

import android.annotation.SuppressLint;
import android.app.Dialog;
import android.content.res.Configuration;
import android.graphics.Bitmap;
import android.os.Bundle;
<<<<<<< HEAD
import com.google.android.material.bottomsheet.BottomSheetBehavior;
import com.google.android.material.bottomsheet.BottomSheetDialogFragment;

import android.util.DisplayMetrics;
=======
>>>>>>> 8dfecd79
import android.util.TypedValue;
import android.view.View;
import android.widget.ImageView;
import android.widget.LinearLayout;
import android.widget.RelativeLayout;
import android.widget.TextView;

import java.util.ArrayList;

import mega.privacy.android.app.DatabaseHandler;
import mega.privacy.android.app.MimeTypeList;
import mega.privacy.android.app.R;
import mega.privacy.android.app.lollipop.controllers.ChatController;
import mega.privacy.android.app.lollipop.megachat.AndroidMegaChatMessage;
import mega.privacy.android.app.lollipop.megachat.ChatActivityLollipop;
import mega.privacy.android.app.lollipop.megachat.ChatReactionsFragment;
import mega.privacy.android.app.lollipop.megachat.NodeAttachmentHistoryActivity;
import mega.privacy.android.app.modalbottomsheet.BaseBottomSheetDialogFragment;
import nz.mega.sdk.MegaChatMessage;
import nz.mega.sdk.MegaChatRoom;
import nz.mega.sdk.MegaNode;
import nz.mega.sdk.MegaNodeList;

import static mega.privacy.android.app.modalbottomsheet.ModalBottomSheetUtil.*;
import static mega.privacy.android.app.utils.ChatUtil.*;
import static mega.privacy.android.app.utils.Constants.*;
import static mega.privacy.android.app.utils.LogUtil.*;
import static mega.privacy.android.app.utils.ThumbnailUtils.*;
import static mega.privacy.android.app.utils.Util.*;
import static nz.mega.sdk.MegaApiJava.INVALID_HANDLE;

<<<<<<< HEAD
public class NodeAttachmentBottomSheetDialogFragment extends BottomSheetDialogFragment implements View.OnClickListener {

    private Context context;
    private MegaNode node = null;
    private MegaNodeList nodeList;
    private MegaChatMessage messageMega;
    private AndroidMegaChatMessage message = null;
    private long chatId;
    private long messageId;
    private long handle = INVALID_HANDLE;
    private int positionMessage;

    private BottomSheetBehavior mBehavior;
    private LinearLayout items_layout;
    LinearLayout mainLinearLayout;

    ImageView nodeThumb;
    TextView nodeName;
    TextView nodeInfo;
    RelativeLayout nodeIconLayout;
    ImageView nodeIcon;
    LinearLayout optionView;
    TextView optionViewText;
    LinearLayout optionDownload;
    LinearLayout optionImport;
    LinearLayout optionSaveOffline;
    LinearLayout optionRemove;
    LinearLayout optionForwardLayout;
    private LinearLayout optionSelect;

    private DisplayMetrics outMetrics;
    private int heightDisplay;

    Bitmap thumb = null;

    private MegaApiAndroid megaApi;
    private MegaChatApiAndroid megaChatApi;
    private DatabaseHandler dbH;
    private ChatController chatC;
    private MegaChatRoom chatRoom;

    private RelativeLayout titleLayout;
    private LinearLayout titleSeparator;
    private LinearLayout reactionsLayout;
    private ChatReactionsFragment reactionsFragment;
=======
public class NodeAttachmentBottomSheetDialogFragment extends BaseBottomSheetDialogFragment implements View.OnClickListener {

    private MegaNode node;
    private MegaNodeList nodeList;
    private MegaChatMessage messageMega;
    private AndroidMegaChatMessage message;
    private long chatId;
    private long messageId;
    private long handle = INVALID_HANDLE;
    private ChatController chatC;
    private int positionMessage;
    private MegaChatRoom chatRoom;
    private ImageView nodeThumb;
    private TextView nodeName;
    private TextView nodeInfo;
    private LinearLayout optionView;
>>>>>>> 8dfecd79

    @Override
    public void onCreate(Bundle savedInstanceState) {
        super.onCreate(savedInstanceState);

<<<<<<< HEAD
        logDebug("onCreate");
        if (megaApi == null){
            megaApi = MegaApplication.getInstance().getMegaApi();
        }

        if (megaChatApi == null){
            megaChatApi = MegaApplication.getInstance().getMegaChatApi();
        }

        if(savedInstanceState!=null) {
            logDebug("Bundle is NOT NULL");
            chatId = savedInstanceState.getLong(CHAT_ID, -1);
            messageId = savedInstanceState.getLong(MESSAGE_ID, -1);
            logDebug("Chat ID: " + chatId + ", Message ID: " + messageId);
            handle = savedInstanceState.getLong("handle", -1);
            if(context instanceof ChatActivityLollipop) {
                positionMessage = savedInstanceState.getInt(POSITION_SELECTED_MESSAGE, -1);
            }
=======
        if (savedInstanceState != null) {
            chatId = savedInstanceState.getLong(CHAT_ID, INVALID_HANDLE);
            messageId = savedInstanceState.getLong(MESSAGE_ID, INVALID_HANDLE);
            handle = savedInstanceState.getLong(HANDLE, INVALID_HANDLE);
            if((context instanceof ChatActivityLollipop)){
                positionMessage = savedInstanceState.getInt(POSITION_SELECTED_MESSAGE, INVALID_POSITION);
            }

        } else if (context instanceof ChatActivityLollipop) {
            chatId = ((ChatActivityLollipop) context).idChat;
            messageId = ((ChatActivityLollipop) context).selectedMessageId;
            positionMessage = ((ChatActivityLollipop) context).selectedPosition;

        } else if (context instanceof NodeAttachmentHistoryActivity) {
            chatId = ((NodeAttachmentHistoryActivity) context).chatId;
            messageId = ((NodeAttachmentHistoryActivity) context).selectedMessageId;
>>>>>>> 8dfecd79
        }

<<<<<<< HEAD
            if(context instanceof ChatActivityLollipop){
                chatId = ((ChatActivityLollipop) context).idChat;
                messageId = ((ChatActivityLollipop) context).selectedMessageId;
                positionMessage = ((ChatActivityLollipop) context).selectedPosition;
            }
            else if(context instanceof NodeAttachmentHistoryActivity){
                chatId = ((NodeAttachmentHistoryActivity) context).chatId;
                messageId = ((NodeAttachmentHistoryActivity) context).selectedMessageId;
            }

            logDebug("Chat ID: " + chatId + ", Message ID: " + messageId);
        }
=======
        logDebug("Chat ID: " + chatId + ", Message ID: " + messageId);
>>>>>>> 8dfecd79

        messageMega = getMegaChatMessage(context, megaChatApi, chatId, messageId);
        if (messageMega != null) {
            message = new AndroidMegaChatMessage(messageMega);
        }

        chatRoom = megaChatApi.getChatRoom(chatId);
        chatC = new ChatController(context);
<<<<<<< HEAD
=======
        chatRoom = megaChatApi.getChatRoom(chatId);
>>>>>>> 8dfecd79
        dbH = DatabaseHandler.getDbHandler(getActivity());
    }

    @SuppressLint("RestrictedApi")
    @Override
    public void setupDialog(final Dialog dialog, int style) {
        super.setupDialog(dialog, style);
<<<<<<< HEAD
        logDebug("setupDialog");
        Display display = getActivity().getWindowManager().getDefaultDisplay();
        outMetrics = new DisplayMetrics();
        display.getMetrics(outMetrics);

        heightDisplay = outMetrics.heightPixels;

        View contentView = View.inflate(getContext(), R.layout.bottom_sheet_node_attachment_item, null);

        mainLinearLayout = contentView.findViewById(R.id.node_attachment_bottom_sheet);
        titleLayout = contentView.findViewById(R.id.node_attachment_title_layout);
        titleSeparator = contentView.findViewById(R.id.title_separator);

        reactionsLayout = contentView.findViewById(R.id.reactions_layout);
        reactionsFragment = contentView.findViewById(R.id.fragment_container_reactions);

        items_layout = contentView.findViewById(R.id.items_layout);
        nodeThumb = (ImageView) contentView.findViewById(R.id.node_attachment_thumbnail);
        nodeName = (TextView) contentView.findViewById(R.id.node_attachment_name_text);
        nodeInfo  = (TextView) contentView.findViewById(R.id.node_attachment_info_text);
        nodeIconLayout = (RelativeLayout) contentView.findViewById(R.id.node_attachment_relative_layout_icon);
        nodeIcon = (ImageView) contentView.findViewById(R.id.node_attachment_icon);
        optionDownload = (LinearLayout) contentView.findViewById(R.id.option_download_layout);
        optionView = (LinearLayout) contentView.findViewById(R.id.option_view_layout);
        optionViewText = (TextView) contentView.findViewById(R.id.option_view_text);
        optionSaveOffline = (LinearLayout) contentView.findViewById(R.id.option_save_offline_layout);
        optionRemove = (LinearLayout) contentView.findViewById(R.id.option_remove_layout);
        optionForwardLayout = (LinearLayout) contentView.findViewById(R.id.option_forward_layout);
        optionSelect = contentView.findViewById(R.id.option_select_layout);

        LinearLayout separatorInfo = (LinearLayout) contentView.findViewById(R.id.separator_info);
        LinearLayout separatorRemove = (LinearLayout) contentView.findViewById(R.id.separator_remove);
=======
>>>>>>> 8dfecd79

        if (message == null || message.getMessage() == null) {
            logWarning("Message is null");
            return;
        }

<<<<<<< HEAD
        if(context instanceof ChatActivityLollipop) {
            reactionsFragment.init(context, chatId, messageId, positionMessage);
            optionSelect.setVisibility(View.VISIBLE);
            titleLayout.setVisibility(View.GONE);
            titleSeparator.setVisibility(View.GONE);
        }else{
            titleLayout.setVisibility(View.VISIBLE);
            titleSeparator.setVisibility(View.VISIBLE);
            optionSelect.setVisibility(View.GONE);
        }

        if(message.getMessage().getUserHandle() == megaChatApi.getMyUserHandle() && messageMega.isDeletable()){
            logDebug("Message DELETABLE");
            optionRemove.setVisibility(View.VISIBLE);
        }
        else{
            logDebug("Message NOT DELETABLE");
            optionRemove.setVisibility(View.GONE);
=======
        nodeList = message.getMessage().getMegaNodeList();

        if (nodeList == null || nodeList.size() == 0) {
            logWarning("Error: nodeList is NULL or empty");
            return;
>>>>>>> 8dfecd79
        }

        contentView = View.inflate(getContext(), R.layout.bottom_sheet_node_attachment_item, null);
        mainLinearLayout = contentView.findViewById(R.id.node_attachment_bottom_sheet);
        items_layout = contentView.findViewById(R.id.items_layout);

        nodeThumb = contentView.findViewById(R.id.node_attachment_thumbnail);
        nodeName = contentView.findViewById(R.id.node_attachment_name_text);
        nodeInfo = contentView.findViewById(R.id.node_attachment_info_text);
        RelativeLayout nodeIconLayout = contentView.findViewById(R.id.node_attachment_relative_layout_icon);
        LinearLayout optionOpenWith = contentView.findViewById(R.id.open_with_layout);
        LinearLayout forwardSeparator = contentView.findViewById(R.id.forward_separator);
        LinearLayout optionForward = contentView.findViewById(R.id.forward_layout);
        LinearLayout selectSeparator = contentView.findViewById(R.id.select_separator);
        LinearLayout optionSelect = contentView.findViewById(R.id.select_layout);
        LinearLayout separatorInfo = contentView.findViewById(R.id.separator_info);
        optionView = contentView.findViewById(R.id.option_view_layout);
        TextView optionViewText = contentView.findViewById(R.id.option_view_text);
        LinearLayout optionDownload = contentView.findViewById(R.id.option_download_layout);
        LinearLayout optionImport = contentView.findViewById(R.id.option_import_layout);
        LinearLayout optionSaveOffline = contentView.findViewById(R.id.option_save_offline_layout);
        LinearLayout separatorRemove = contentView.findViewById(R.id.separator_remove);
        LinearLayout optionRemove = contentView.findViewById(R.id.option_remove_layout);

        optionRemove.setVisibility(message.getMessage().getUserHandle() == megaChatApi.getMyUserHandle() && messageMega.isDeletable() ? View.VISIBLE : View.GONE);

        optionDownload.setOnClickListener(this);
        optionView.setOnClickListener(this);
        optionSaveOffline.setOnClickListener(this);
        optionRemove.setOnClickListener(this);
        optionImport.setOnClickListener(this);
<<<<<<< HEAD
        optionForwardLayout.setOnClickListener(this);
=======
        optionForward.setOnClickListener(this);
        optionOpenWith.setOnClickListener(this);
>>>>>>> 8dfecd79
        optionSelect.setOnClickListener(this);

        if (chatC.isInAnonymousMode()) {
            optionSaveOffline.setVisibility(View.GONE);
            optionImport.setVisibility(View.GONE);
        }

        nodeIconLayout.setVisibility(View.GONE);

        if (context.getResources().getConfiguration().orientation == Configuration.ORIENTATION_LANDSCAPE) {
            nodeName.setMaxWidth(scaleWidthPx(275, outMetrics));
            nodeInfo.setMaxWidth(scaleWidthPx(275, outMetrics));
        } else {
            nodeName.setMaxWidth(scaleWidthPx(210, outMetrics));
            nodeInfo.setMaxWidth(scaleWidthPx(210, outMetrics));
        }

        if (handle == INVALID_HANDLE) {
            node = nodeList.get(0);
        } else {
            node = getNodeByHandle(handle);
        }

        if (node == null) {
            logWarning("Node is NULL");
            return;
        }

        if (context instanceof ChatActivityLollipop && chatRoom != null) {
            optionSelect.setVisibility(View.VISIBLE);
            if (chatC.isInAnonymousMode() ||
                    ((chatRoom.getOwnPrivilege() == MegaChatRoom.PRIV_RM || chatRoom.getOwnPrivilege() == MegaChatRoom.PRIV_RO) && !chatRoom.isPreview())) {
                optionForward.setVisibility(View.GONE);
                optionRemove.setVisibility(View.GONE);
            } else {
                if (!isOnline(context)) {
                    optionForward.setVisibility(View.GONE);
                } else {
                    optionForward.setVisibility(View.VISIBLE);
                }
                if (message.getMessage().getUserHandle() != megaChatApi.getMyUserHandle() || !message.getMessage().isDeletable()) {
                    optionRemove.setVisibility(View.GONE);
                } else {
                    optionRemove.setVisibility(View.VISIBLE);
                }
            }

            if (MimeTypeList.typeForName(node.getName()).isVideoReproducible() || MimeTypeList.typeForName(node.getName()).isVideo() || MimeTypeList.typeForName(node.getName()).isAudio()
                    || MimeTypeList.typeForName(node.getName()).isImage() || MimeTypeList.typeForName(node.getName()).isPdf()) {
                optionOpenWith.setVisibility(View.VISIBLE);
            } else {
                optionOpenWith.setVisibility(View.GONE);
            }
        } else {
            optionSelect.setVisibility(View.GONE);
            optionForward.setVisibility(View.GONE);
            optionRemove.setVisibility(View.GONE);
            optionOpenWith.setVisibility(View.GONE);
        }

        if (handle == INVALID_HANDLE) {
            if (nodeList.size() == 1) {
                showSingleNodeSelected();
            } else {
                optionView.setVisibility(View.VISIBLE);

                long totalSize = 0;
                int count = 0;
                for (int i = 0; i < nodeList.size(); i++) {
                    MegaNode temp = nodeList.get(i);
                    if (!(megaChatApi.isRevoked(chatId, temp.getHandle()))) {
                        count++;
                        totalSize = totalSize + temp.getSize();
                    }
                }
                nodeInfo.setText(getSizeString(totalSize));
                MegaNode node = nodeList.get(0);
                nodeThumb.setImageResource(MimeTypeList.typeForName(node.getName()).getIconResourceId());
                if (count == 1) {
                    nodeName.setText(node.getName());
                } else {
                    nodeName.setText(context.getResources().getQuantityString(R.plurals.new_general_num_files, count, count));
                }

                if (nodeList.size() == count) {
                    optionViewText.setText(getString(R.string.general_view));
                } else {
                    optionViewText.setText(getString(R.string.general_view_with_revoke, nodeList.size() - count));
                }
            }
        } else {
            showSingleNodeSelected();
        }

        if(optionView.getVisibility() == View.VISIBLE || optionImport.getVisibility() == View.VISIBLE){
            separatorInfo.setVisibility(View.VISIBLE);
        }else{
            separatorRemove.setVisibility(View.GONE);
        }

        if ((optionDownload.getVisibility() == View.GONE && optionImport.getVisibility() == View.GONE && optionForward.getVisibility() == View.GONE && optionSaveOffline.getVisibility() == View.GONE)
                || optionRemove.getVisibility() == View.GONE) {
            separatorRemove.setVisibility(View.GONE);
        } else {
            separatorRemove.setVisibility(View.VISIBLE);
        }

<<<<<<< HEAD
        if (shouldReactionOptionsBeVisible(context, chatRoom, message)) {
            reactionsLayout.setVisibility(View.VISIBLE);
        } else {
            reactionsLayout.setVisibility(View.GONE);
        }

        dialog.setContentView(contentView);

        mBehavior = BottomSheetBehavior.from((View) contentView.getParent());
        mBehavior.setPeekHeight(UtilsModalBottomSheet.getPeekHeight(items_layout, heightDisplay, context, 81));
        mBehavior.setState(BottomSheetBehavior.STATE_EXPANDED);
=======
        if (optionOpenWith.getVisibility() == View.VISIBLE && optionForward.getVisibility() == View.VISIBLE) {
            forwardSeparator.setVisibility(View.VISIBLE);
        } else {
            forwardSeparator.setVisibility(View.GONE);
        }

        if (optionSelect.getVisibility() == View.VISIBLE && (optionForward.getVisibility() == View.VISIBLE || optionOpenWith.getVisibility() == View.VISIBLE)) {
            selectSeparator.setVisibility(View.VISIBLE);
        } else {
            selectSeparator.setVisibility(View.GONE);
        }

        dialog.setContentView(contentView);
        setBottomSheetBehavior(HEIGHT_HEADER_LARGE, false);
>>>>>>> 8dfecd79
    }

    private void showSingleNodeSelected() {
        if (node.hasThumbnail()) {
            RelativeLayout.LayoutParams params1 = (RelativeLayout.LayoutParams) nodeThumb.getLayoutParams();
            params1.height = (int) TypedValue.applyDimension(TypedValue.COMPLEX_UNIT_DIP, 36, context.getResources().getDisplayMetrics());
            params1.width = (int) TypedValue.applyDimension(TypedValue.COMPLEX_UNIT_DIP, 36, context.getResources().getDisplayMetrics());
            params1.setMargins(20, 0, 12, 0);
            nodeThumb.setLayoutParams(params1);

            Bitmap thumb = getThumbnailFromCache(node);
            if (thumb != null) {
                nodeThumb.setImageBitmap(thumb);
            } else {
                thumb = getThumbnailFromFolder(node, context);
                if (thumb != null) {
                    nodeThumb.setImageBitmap(thumb);
                } else {
                    nodeThumb.setImageResource(MimeTypeList.typeForName(node.getName()).getIconResourceId());
                }
            }
        } else {
            nodeThumb.setImageResource(MimeTypeList.typeForName(node.getName()).getIconResourceId());
        }

        nodeName.setText(node.getName());

        long nodeSize = node.getSize();
        nodeInfo.setText(getSizeString(nodeSize));

        optionView.setVisibility(View.GONE);
    }

    public MegaNode getNodeByHandle(long handle) {
        for (int i = 0; i < nodeList.size(); i++) {
            MegaNode node = nodeList.get(i);
            if (node.getHandle() == handle) {
                return node;
            }
        }
        return null;
    }

    @Override
    public void onClick(View v) {

        if (!isOnline(context)) {
            ((ChatActivityLollipop) context).showSnackbar(SNACKBAR_TYPE, getString(R.string.error_server_connection_problem), INVALID_HANDLE);
            return;
        }

<<<<<<< HEAD
                case R.id.option_forward_layout: {
                    chatC.prepareMessageToForward(messageId, chatId);
                    break;
                }
                case R.id.option_select_layout:
                    if(context instanceof ChatActivityLollipop){
                        ((ChatActivityLollipop)context).activateActionMode();
                    }
                    break;
                case R.id.option_download_layout:{
                    logDebug("Download option");
                    if(node==null){
                        logWarning("The selected node is NULL");
                        return;
                    }
=======
        ArrayList<AndroidMegaChatMessage> messagesSelected = new ArrayList<>();
        messagesSelected.add(message);
>>>>>>> 8dfecd79

        switch (v.getId()) {
            case R.id.open_with_layout:
                if (node == null) {
                    logWarning("The selected node is NULL");
                    return;
                }
                openWith(node);
                break;

            case R.id.forward_layout:
                if (context instanceof ChatActivityLollipop) {
                    ((ChatActivityLollipop) context).forwardMessages(messagesSelected);
                }
                break;

            case R.id.select_layout:
                if (context instanceof ChatActivityLollipop) {
                    ((ChatActivityLollipop) context).activateActionModeWithItem(positionMessage);
                }
                break;

            case R.id.option_download_layout:
                logDebug("Download option");
                if (node == null) {
                    logWarning("The selected node is NULL");
                    return;
                }
                chatC.prepareForChatDownload(nodeList);
                break;

            case R.id.option_import_layout:
                if (node == null) {
                    logWarning("The selected node is NULL");
                    return;
                }
                chatC.importNode(messageId, chatId);
                break;

            case R.id.option_save_offline_layout:
                if (message != null) {
                    ArrayList<AndroidMegaChatMessage> messages = new ArrayList<>();
                    messages.add(message);
                    chatC.saveForOfflineWithAndroidMessages(messages, megaChatApi.getChatRoom(chatId));
                } else {
                    logWarning("Message is NULL");
                }
                break;

            case R.id.option_remove_layout:
                if (context instanceof ChatActivityLollipop) {
                    ((ChatActivityLollipop) context).showConfirmationDeleteMessages(messagesSelected, chatRoom);
                }
                break;
        }

        setStateBottomSheetBehaviorHidden();
    }

    @Override
<<<<<<< HEAD
    public void onAttach(Context context) {
        super.onAttach(context);
        this.context = context;
    }

    @Override
    public void onSaveInstanceState(Bundle outState){
        super.onSaveInstanceState(outState);
        outState.putLong("handle", handle);
        outState.putLong(CHAT_ID, chatId);
        outState.putLong(MESSAGE_ID, messageId);

        if(context instanceof ChatActivityLollipop) {
=======
    public void onSaveInstanceState(Bundle outState) {
        super.onSaveInstanceState(outState);
        outState.putLong(CHAT_ID, chatId);
        outState.putLong(MESSAGE_ID, messageId);
        outState.putLong(HANDLE, handle);
        if (context instanceof ChatActivityLollipop) {
>>>>>>> 8dfecd79
            outState.putLong(POSITION_SELECTED_MESSAGE, positionMessage);
        }
    }
}<|MERGE_RESOLUTION|>--- conflicted
+++ resolved
@@ -5,13 +5,6 @@
 import android.content.res.Configuration;
 import android.graphics.Bitmap;
 import android.os.Bundle;
-<<<<<<< HEAD
-import com.google.android.material.bottomsheet.BottomSheetBehavior;
-import com.google.android.material.bottomsheet.BottomSheetDialogFragment;
-
-import android.util.DisplayMetrics;
-=======
->>>>>>> 8dfecd79
 import android.util.TypedValue;
 import android.view.View;
 import android.widget.ImageView;
@@ -43,53 +36,7 @@
 import static mega.privacy.android.app.utils.Util.*;
 import static nz.mega.sdk.MegaApiJava.INVALID_HANDLE;
 
-<<<<<<< HEAD
-public class NodeAttachmentBottomSheetDialogFragment extends BottomSheetDialogFragment implements View.OnClickListener {
-
-    private Context context;
-    private MegaNode node = null;
-    private MegaNodeList nodeList;
-    private MegaChatMessage messageMega;
-    private AndroidMegaChatMessage message = null;
-    private long chatId;
-    private long messageId;
-    private long handle = INVALID_HANDLE;
-    private int positionMessage;
-
-    private BottomSheetBehavior mBehavior;
-    private LinearLayout items_layout;
-    LinearLayout mainLinearLayout;
-
-    ImageView nodeThumb;
-    TextView nodeName;
-    TextView nodeInfo;
-    RelativeLayout nodeIconLayout;
-    ImageView nodeIcon;
-    LinearLayout optionView;
-    TextView optionViewText;
-    LinearLayout optionDownload;
-    LinearLayout optionImport;
-    LinearLayout optionSaveOffline;
-    LinearLayout optionRemove;
-    LinearLayout optionForwardLayout;
-    private LinearLayout optionSelect;
-
-    private DisplayMetrics outMetrics;
-    private int heightDisplay;
-
-    Bitmap thumb = null;
-
-    private MegaApiAndroid megaApi;
-    private MegaChatApiAndroid megaChatApi;
-    private DatabaseHandler dbH;
-    private ChatController chatC;
-    private MegaChatRoom chatRoom;
-
-    private RelativeLayout titleLayout;
-    private LinearLayout titleSeparator;
-    private LinearLayout reactionsLayout;
-    private ChatReactionsFragment reactionsFragment;
-=======
+
 public class NodeAttachmentBottomSheetDialogFragment extends BaseBottomSheetDialogFragment implements View.OnClickListener {
 
     private MegaNode node;
@@ -106,32 +53,15 @@
     private TextView nodeName;
     private TextView nodeInfo;
     private LinearLayout optionView;
->>>>>>> 8dfecd79
+
+    private RelativeLayout titleLayout;
+    private LinearLayout titleSeparator;
+    private LinearLayout reactionsLayout;
+    private ChatReactionsFragment reactionsFragment;
 
     @Override
     public void onCreate(Bundle savedInstanceState) {
         super.onCreate(savedInstanceState);
-
-<<<<<<< HEAD
-        logDebug("onCreate");
-        if (megaApi == null){
-            megaApi = MegaApplication.getInstance().getMegaApi();
-        }
-
-        if (megaChatApi == null){
-            megaChatApi = MegaApplication.getInstance().getMegaChatApi();
-        }
-
-        if(savedInstanceState!=null) {
-            logDebug("Bundle is NOT NULL");
-            chatId = savedInstanceState.getLong(CHAT_ID, -1);
-            messageId = savedInstanceState.getLong(MESSAGE_ID, -1);
-            logDebug("Chat ID: " + chatId + ", Message ID: " + messageId);
-            handle = savedInstanceState.getLong("handle", -1);
-            if(context instanceof ChatActivityLollipop) {
-                positionMessage = savedInstanceState.getInt(POSITION_SELECTED_MESSAGE, -1);
-            }
-=======
         if (savedInstanceState != null) {
             chatId = savedInstanceState.getLong(CHAT_ID, INVALID_HANDLE);
             messageId = savedInstanceState.getLong(MESSAGE_ID, INVALID_HANDLE);
@@ -148,26 +78,9 @@
         } else if (context instanceof NodeAttachmentHistoryActivity) {
             chatId = ((NodeAttachmentHistoryActivity) context).chatId;
             messageId = ((NodeAttachmentHistoryActivity) context).selectedMessageId;
->>>>>>> 8dfecd79
-        }
-
-<<<<<<< HEAD
-            if(context instanceof ChatActivityLollipop){
-                chatId = ((ChatActivityLollipop) context).idChat;
-                messageId = ((ChatActivityLollipop) context).selectedMessageId;
-                positionMessage = ((ChatActivityLollipop) context).selectedPosition;
-            }
-            else if(context instanceof NodeAttachmentHistoryActivity){
-                chatId = ((NodeAttachmentHistoryActivity) context).chatId;
-                messageId = ((NodeAttachmentHistoryActivity) context).selectedMessageId;
-            }
-
-            logDebug("Chat ID: " + chatId + ", Message ID: " + messageId);
-        }
-=======
+        }
+
         logDebug("Chat ID: " + chatId + ", Message ID: " + messageId);
->>>>>>> 8dfecd79
-
         messageMega = getMegaChatMessage(context, megaChatApi, chatId, messageId);
         if (messageMega != null) {
             message = new AndroidMegaChatMessage(messageMega);
@@ -175,10 +88,6 @@
 
         chatRoom = megaChatApi.getChatRoom(chatId);
         chatC = new ChatController(context);
-<<<<<<< HEAD
-=======
-        chatRoom = megaChatApi.getChatRoom(chatId);
->>>>>>> 8dfecd79
         dbH = DatabaseHandler.getDbHandler(getActivity());
     }
 
@@ -186,73 +95,19 @@
     @Override
     public void setupDialog(final Dialog dialog, int style) {
         super.setupDialog(dialog, style);
-<<<<<<< HEAD
-        logDebug("setupDialog");
-        Display display = getActivity().getWindowManager().getDefaultDisplay();
-        outMetrics = new DisplayMetrics();
-        display.getMetrics(outMetrics);
-
-        heightDisplay = outMetrics.heightPixels;
-
-        View contentView = View.inflate(getContext(), R.layout.bottom_sheet_node_attachment_item, null);
-
-        mainLinearLayout = contentView.findViewById(R.id.node_attachment_bottom_sheet);
-        titleLayout = contentView.findViewById(R.id.node_attachment_title_layout);
-        titleSeparator = contentView.findViewById(R.id.title_separator);
-
         reactionsLayout = contentView.findViewById(R.id.reactions_layout);
         reactionsFragment = contentView.findViewById(R.id.fragment_container_reactions);
-
-        items_layout = contentView.findViewById(R.id.items_layout);
-        nodeThumb = (ImageView) contentView.findViewById(R.id.node_attachment_thumbnail);
-        nodeName = (TextView) contentView.findViewById(R.id.node_attachment_name_text);
-        nodeInfo  = (TextView) contentView.findViewById(R.id.node_attachment_info_text);
-        nodeIconLayout = (RelativeLayout) contentView.findViewById(R.id.node_attachment_relative_layout_icon);
-        nodeIcon = (ImageView) contentView.findViewById(R.id.node_attachment_icon);
-        optionDownload = (LinearLayout) contentView.findViewById(R.id.option_download_layout);
-        optionView = (LinearLayout) contentView.findViewById(R.id.option_view_layout);
-        optionViewText = (TextView) contentView.findViewById(R.id.option_view_text);
-        optionSaveOffline = (LinearLayout) contentView.findViewById(R.id.option_save_offline_layout);
-        optionRemove = (LinearLayout) contentView.findViewById(R.id.option_remove_layout);
-        optionForwardLayout = (LinearLayout) contentView.findViewById(R.id.option_forward_layout);
-        optionSelect = contentView.findViewById(R.id.option_select_layout);
-
-        LinearLayout separatorInfo = (LinearLayout) contentView.findViewById(R.id.separator_info);
-        LinearLayout separatorRemove = (LinearLayout) contentView.findViewById(R.id.separator_remove);
-=======
->>>>>>> 8dfecd79
 
         if (message == null || message.getMessage() == null) {
             logWarning("Message is null");
             return;
         }
 
-<<<<<<< HEAD
-        if(context instanceof ChatActivityLollipop) {
-            reactionsFragment.init(context, chatId, messageId, positionMessage);
-            optionSelect.setVisibility(View.VISIBLE);
-            titleLayout.setVisibility(View.GONE);
-            titleSeparator.setVisibility(View.GONE);
-        }else{
-            titleLayout.setVisibility(View.VISIBLE);
-            titleSeparator.setVisibility(View.VISIBLE);
-            optionSelect.setVisibility(View.GONE);
-        }
-
-        if(message.getMessage().getUserHandle() == megaChatApi.getMyUserHandle() && messageMega.isDeletable()){
-            logDebug("Message DELETABLE");
-            optionRemove.setVisibility(View.VISIBLE);
-        }
-        else{
-            logDebug("Message NOT DELETABLE");
-            optionRemove.setVisibility(View.GONE);
-=======
         nodeList = message.getMessage().getMegaNodeList();
 
         if (nodeList == null || nodeList.size() == 0) {
             logWarning("Error: nodeList is NULL or empty");
             return;
->>>>>>> 8dfecd79
         }
 
         contentView = View.inflate(getContext(), R.layout.bottom_sheet_node_attachment_item, null);
@@ -284,13 +139,13 @@
         optionSaveOffline.setOnClickListener(this);
         optionRemove.setOnClickListener(this);
         optionImport.setOnClickListener(this);
-<<<<<<< HEAD
-        optionForwardLayout.setOnClickListener(this);
-=======
         optionForward.setOnClickListener(this);
         optionOpenWith.setOnClickListener(this);
->>>>>>> 8dfecd79
         optionSelect.setOnClickListener(this);
+
+        if(context instanceof ChatActivityLollipop) {
+            reactionsFragment.init(context, chatId, messageId, positionMessage);
+        }
 
         if (chatC.isInAnonymousMode()) {
             optionSaveOffline.setVisibility(View.GONE);
@@ -397,19 +252,12 @@
             separatorRemove.setVisibility(View.VISIBLE);
         }
 
-<<<<<<< HEAD
         if (shouldReactionOptionsBeVisible(context, chatRoom, message)) {
             reactionsLayout.setVisibility(View.VISIBLE);
         } else {
             reactionsLayout.setVisibility(View.GONE);
         }
 
-        dialog.setContentView(contentView);
-
-        mBehavior = BottomSheetBehavior.from((View) contentView.getParent());
-        mBehavior.setPeekHeight(UtilsModalBottomSheet.getPeekHeight(items_layout, heightDisplay, context, 81));
-        mBehavior.setState(BottomSheetBehavior.STATE_EXPANDED);
-=======
         if (optionOpenWith.getVisibility() == View.VISIBLE && optionForward.getVisibility() == View.VISIBLE) {
             forwardSeparator.setVisibility(View.VISIBLE);
         } else {
@@ -424,7 +272,6 @@
 
         dialog.setContentView(contentView);
         setBottomSheetBehavior(HEIGHT_HEADER_LARGE, false);
->>>>>>> 8dfecd79
     }
 
     private void showSingleNodeSelected() {
@@ -476,26 +323,8 @@
             return;
         }
 
-<<<<<<< HEAD
-                case R.id.option_forward_layout: {
-                    chatC.prepareMessageToForward(messageId, chatId);
-                    break;
-                }
-                case R.id.option_select_layout:
-                    if(context instanceof ChatActivityLollipop){
-                        ((ChatActivityLollipop)context).activateActionMode();
-                    }
-                    break;
-                case R.id.option_download_layout:{
-                    logDebug("Download option");
-                    if(node==null){
-                        logWarning("The selected node is NULL");
-                        return;
-                    }
-=======
         ArrayList<AndroidMegaChatMessage> messagesSelected = new ArrayList<>();
         messagesSelected.add(message);
->>>>>>> 8dfecd79
 
         switch (v.getId()) {
             case R.id.open_with_layout:
@@ -556,28 +385,12 @@
     }
 
     @Override
-<<<<<<< HEAD
-    public void onAttach(Context context) {
-        super.onAttach(context);
-        this.context = context;
-    }
-
-    @Override
-    public void onSaveInstanceState(Bundle outState){
-        super.onSaveInstanceState(outState);
-        outState.putLong("handle", handle);
-        outState.putLong(CHAT_ID, chatId);
-        outState.putLong(MESSAGE_ID, messageId);
-
-        if(context instanceof ChatActivityLollipop) {
-=======
     public void onSaveInstanceState(Bundle outState) {
         super.onSaveInstanceState(outState);
         outState.putLong(CHAT_ID, chatId);
         outState.putLong(MESSAGE_ID, messageId);
         outState.putLong(HANDLE, handle);
         if (context instanceof ChatActivityLollipop) {
->>>>>>> 8dfecd79
             outState.putLong(POSITION_SELECTED_MESSAGE, positionMessage);
         }
     }
