--- conflicted
+++ resolved
@@ -116,21 +116,12 @@
                 messageId = ((NodeAttachmentHistoryActivity) context).selectedMessageId;
             }
 
-<<<<<<< HEAD
             LogUtil.logDebug("Chat ID: " + chatId + ", Message ID: " + messageId);
-            messageMega = megaChatApi.getMessage(chatId, messageId);
-            if(messageMega!=null){
-                message = new AndroidMegaChatMessage(messageMega);
-            }
-=======
-            log("Id Chat and Message id: "+chatId+ "___"+messageId);
         }
 
         messageMega = getMegaChatMessage(context, megaChatApi, chatId, messageId);
-
         if(messageMega!=null){
             message = new AndroidMegaChatMessage(messageMega);
->>>>>>> 5a867b53
         }
 
         chatC = new ChatController(context);
