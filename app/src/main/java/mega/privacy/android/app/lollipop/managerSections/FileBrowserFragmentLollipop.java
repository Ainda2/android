--- conflicted
+++ resolved
@@ -692,15 +692,10 @@
 
     @Override
 	public void onDestroy() {
-<<<<<<< HEAD
-		if (adapter != null)
-			adapter.clearTakenDownDialog();
-=======
 		if (adapter != null) {
 			adapter.clearTakenDownDialog();
 		}
 
->>>>>>> 8dfecd79
 		super.onDestroy();
 	}
 
