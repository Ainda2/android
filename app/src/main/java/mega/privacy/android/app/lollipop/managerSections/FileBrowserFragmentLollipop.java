package mega.privacy.android.app.lollipop.managerSections;

import android.Manifest;
import android.app.Activity;
import android.app.ActivityManager;
import android.content.Context;
import android.content.Intent;
import android.content.pm.PackageManager;
import android.content.res.Configuration;
import android.content.res.Resources;
import android.net.Uri;
import android.os.Build;
import android.os.Bundle;
import android.os.Environment;
import android.os.SystemClock;
import android.support.v4.app.ActivityCompat;
import android.support.v4.app.Fragment;
import android.support.v4.content.ContextCompat;
import android.support.v4.content.FileProvider;
import android.support.v7.app.ActionBar;
import android.support.v7.app.AppCompatActivity;
import android.support.v7.view.ActionMode;
import android.support.v7.widget.DefaultItemAnimator;
import android.support.v7.widget.LinearLayoutManager;
import android.support.v7.widget.RecyclerView;
import android.text.Html;
import android.text.Spanned;
import android.util.DisplayMetrics;
import android.view.Display;
import android.view.LayoutInflater;
import android.view.Menu;
import android.view.MenuInflater;
import android.view.MenuItem;
import android.view.View;
import android.view.View.OnClickListener;
import android.view.ViewGroup;
import android.widget.Chronometer;
import android.widget.ImageView;
import android.widget.LinearLayout;
import android.widget.ProgressBar;
import android.widget.RelativeLayout;
import android.widget.TextView;
import android.widget.Toast;

import java.io.BufferedReader;
import java.io.File;
import java.io.FileInputStream;
import java.io.IOException;
import java.io.InputStream;
import java.io.InputStreamReader;
import java.util.ArrayList;
import java.util.HashMap;
import java.util.List;
import java.util.Map;
import java.util.Stack;

import mega.privacy.android.app.CameraSyncService;
import mega.privacy.android.app.DatabaseHandler;
import mega.privacy.android.app.MegaApplication;
import mega.privacy.android.app.MegaPreferences;
import mega.privacy.android.app.MimeTypeList;
import mega.privacy.android.app.R;
import mega.privacy.android.app.components.CustomizedGridLayoutManager;
import mega.privacy.android.app.components.NewGridRecyclerView;
import mega.privacy.android.app.components.NewHeaderItemDecoration;
import mega.privacy.android.app.components.scrollBar.FastScroller;
import mega.privacy.android.app.lollipop.AudioVideoPlayerLollipop;
import mega.privacy.android.app.lollipop.FullScreenImageViewerLollipop;
import mega.privacy.android.app.lollipop.ManagerActivityLollipop;
import mega.privacy.android.app.lollipop.PdfViewerActivityLollipop;
import mega.privacy.android.app.lollipop.adapters.MegaNodeAdapter;
import mega.privacy.android.app.lollipop.controllers.NodeController;
import mega.privacy.android.app.utils.ChatUtil;
import mega.privacy.android.app.utils.Constants;
import mega.privacy.android.app.utils.MegaApiUtils;
import mega.privacy.android.app.utils.Util;
import nz.mega.sdk.MegaApiAndroid;
import nz.mega.sdk.MegaChatApiAndroid;
import nz.mega.sdk.MegaChatCall;
import nz.mega.sdk.MegaError;
import nz.mega.sdk.MegaNode;
import nz.mega.sdk.MegaShare;
import nz.mega.sdk.MegaTransfer;

public class FileBrowserFragmentLollipop extends Fragment implements OnClickListener{

	private static final String BUNDLE_RECYCLER_LAYOUT = "classname.recycler.layout";

	public static ImageView imageDrag;

	Context context;
	ActionBar aB;
	LinearLayout linearLayoutRecycler;
	RecyclerView recyclerView;
	FastScroller fastScroller;

	ImageView emptyImageView;
	LinearLayout emptyTextView;
	TextView emptyTextViewFirst;

    MegaNodeAdapter adapter;
	FileBrowserFragmentLollipop fileBrowserFragment = this;

	public int pendingTransfers = 0;
	public int totalTransfers = 0;
	public long totalSizePendingTransfer=0;
	public long totalSizeTransfered=0;

	Stack<Integer> lastPositionStack;

	MegaApiAndroid megaApi;
	MegaChatApiAndroid megaChatApi;

	public NewHeaderItemDecoration headerItemDecoration;

	float density;
	DisplayMetrics outMetrics;
	Display display;

	DatabaseHandler dbH;
	MegaPreferences prefs;

	ArrayList<MegaNode> nodes;
	public ActionMode actionMode;

	LinearLayoutManager mLayoutManager;
	CustomizedGridLayoutManager gridLayoutManager;

	boolean allFiles = true;
	String downloadLocationDefaultPath = Util.downloadDIR;
    
    private int placeholderCount;

	RelativeLayout callInProgressLayout;
	Chronometer callInProgressChrono;

	public void activateActionMode(){
		log("activateActionMode");
		if (!adapter.isMultipleSelect()){
			adapter.setMultipleSelect(true);
			actionMode = ((AppCompatActivity)context).startSupportActionMode(new ActionBarCallBack());
		}
	}

	public void updateScrollPosition(int position) {
		log("updateScrollPosition");
		if (adapter != null) {
			if (adapter.getAdapterType() == MegaNodeAdapter.ITEM_VIEW_TYPE_LIST && mLayoutManager != null) {
				mLayoutManager.scrollToPosition(position);
			}
			else if (gridLayoutManager != null) {
				gridLayoutManager.scrollToPosition(position);
			}
		}
	}

	public ImageView getImageDrag(int position) {
		log("getImageDrag");
		if (adapter != null) {
			if (adapter.getAdapterType() == MegaNodeAdapter.ITEM_VIEW_TYPE_LIST && mLayoutManager != null) {
				View v = mLayoutManager.findViewByPosition(position);
				if (v != null) {
					return (ImageView) v.findViewById(R.id.file_list_thumbnail);
				}
			}
			else if (gridLayoutManager != null) {
				View v = gridLayoutManager.findViewByPosition(position);
				if (v != null) {
					return (ImageView) v.findViewById(R.id.file_grid_thumbnail);
				}
			}
		}

		return null;
	}

	private class ActionBarCallBack implements ActionMode.Callback {

		@Override
		public boolean onActionItemClicked(ActionMode mode, MenuItem item) {
			log("onActionItemClicked");
			List<MegaNode> documents = adapter.getSelectedNodes();
			switch(item.getItemId()){
				case R.id.action_mode_close_button:{
					log("on close button");
				}
				case R.id.cab_menu_download:{
					ArrayList<Long> handleList = new ArrayList<Long>();
					for (int i=0;i<documents.size();i++){
						handleList.add(documents.get(i).getHandle());
					}

					NodeController nC = new NodeController(context);
					nC.prepareForDownload(handleList, false);
					break;
				}
				case R.id.cab_menu_rename:{

					if (documents.size()==1){
						((ManagerActivityLollipop) context).showRenameDialog(documents.get(0), documents.get(0).getName());
					}
					clearSelections();
					hideMultipleSelect();
					break;
				}
				case R.id.cab_menu_copy:{
					ArrayList<Long> handleList = new ArrayList<Long>();
					for (int i=0;i<documents.size();i++){
						handleList.add(documents.get(i).getHandle());
					}

					NodeController nC = new NodeController(context);
					nC.chooseLocationToCopyNodes(handleList);
					clearSelections();
					hideMultipleSelect();
					break;
				}
				case R.id.cab_menu_move:{
					ArrayList<Long> handleList = new ArrayList<Long>();
					for (int i=0;i<documents.size();i++){
						handleList.add(documents.get(i).getHandle());
					}

					NodeController nC = new NodeController(context);
					nC.chooseLocationToMoveNodes(handleList);
					clearSelections();
					hideMultipleSelect();
					break;
				}
				case R.id.cab_menu_share:{
					//Check that all the selected options are folders
					ArrayList<Long> handleList = new ArrayList<Long>();
					for (int i=0;i<documents.size();i++){
						if(documents.get(i).isFolder()){
							handleList.add(documents.get(i).getHandle());
						}
					}

					NodeController nC = new NodeController(context);
					nC.selectContactToShareFolders(handleList);

					clearSelections();
					hideMultipleSelect();
					break;
				}
				case R.id.cab_menu_share_link:{

					log("Public link option");
					if(documents.get(0)==null){
						log("The selected node is NULL");
						break;
					}
					((ManagerActivityLollipop) context).showGetLinkActivity(documents.get(0).getHandle());
					clearSelections();
					hideMultipleSelect();

					break;
				}
				case R.id.cab_menu_share_link_remove:{

					log("Remove public link option");
					if(documents.get(0)==null){
						log("The selected node is NULL");
						break;
					}
					((ManagerActivityLollipop) context).showConfirmationRemovePublicLink(documents.get(0));
					clearSelections();
					hideMultipleSelect();

					break;
				}
				case R.id.cab_menu_edit_link:{

					log("Edit link option");
					if(documents.get(0)==null){
						log("The selected node is NULL");
						break;
					}
					((ManagerActivityLollipop) context).showGetLinkActivity(documents.get(0).getHandle());
					clearSelections();
					hideMultipleSelect();
					break;
				}
				case R.id.cab_menu_send_to_chat:{
					log("Send files to chat");
					ArrayList<MegaNode> nodesSelected = adapter.getArrayListSelectedNodes();
					NodeController nC = new NodeController(context);
					nC.checkIfNodesAreMineAndSelectChatsToSendNodes(nodesSelected);
					clearSelections();
					hideMultipleSelect();
					break;
				}
				case R.id.cab_menu_trash:{
					ArrayList<Long> handleList = new ArrayList<Long>();
					for (int i=0;i<documents.size();i++){
						handleList.add(documents.get(i).getHandle());
					}

					((ManagerActivityLollipop) context).askConfirmationMoveToRubbish(handleList);

					break;
				}
				case R.id.cab_menu_select_all:{
					selectAll();
					break;
				}
				case R.id.cab_menu_unselect_all:{
					clearSelections();
					hideMultipleSelect();
					break;
				}
			}
			return false;
		}

		@Override
		public boolean onCreateActionMode(ActionMode mode, Menu menu) {
			log("onCreateActionMode");
			MenuInflater inflater = mode.getMenuInflater();
			inflater.inflate(R.menu.file_browser_action, menu);
			((ManagerActivityLollipop)context).hideFabButton();
			((ManagerActivityLollipop) context).showHideBottomNavigationView(true);
            ((ManagerActivityLollipop) context).changeStatusBarColor(Constants.COLOR_STATUS_BAR_ACCENT);
			checkScroll();
			return true;
		}

		@Override
		public void onDestroyActionMode(ActionMode arg0) {
			log("onDestroyActionMode");
			clearSelections();
			adapter.setMultipleSelect(false);
			((ManagerActivityLollipop)context).showFabButton();
			((ManagerActivityLollipop) context).showHideBottomNavigationView(false);
			((ManagerActivityLollipop) context).changeStatusBarColor(Constants.COLOR_STATUS_BAR_ZERO_DELAY);
			checkScroll();
		}

		@Override
		public boolean onPrepareActionMode(ActionMode mode, Menu menu) {
			log("onPrepareActionMode");
			List<MegaNode> selected = adapter.getSelectedNodes();

			boolean showDownload = false;
			boolean showSendToChat = false;
			boolean showRename = false;
			boolean showCopy = false;
			boolean showMove = false;
			boolean showLink = false;
			boolean showEditLink = false;
			boolean showRemoveLink = false;
			boolean showTrash = false;
			boolean showShare = false;

			menu.findItem(R.id.cab_menu_send_to_chat).setIcon(Util.mutateIconSecondary(context, R.drawable.ic_send_to_contact, R.color.white));

			// Rename
			if((selected.size() == 1) && (megaApi.checkAccess(selected.get(0), MegaShare.ACCESS_FULL).getErrorCode() == MegaError.API_OK)) {
				showRename = true;
			}

			// Link
			if ((selected.size() == 1) && (megaApi.checkAccess(selected.get(0), MegaShare.ACCESS_OWNER).getErrorCode() == MegaError.API_OK)) {

				if(selected.get(0).isExported()){
					//Node has public link
					showRemoveLink=true;
					showLink=false;
					showEditLink = true;

				}
				else{
					showRemoveLink=false;
					showLink=true;
					showEditLink = false;
				}

			}


			if (selected.size() != 0) {
				showDownload = true;
				showTrash = true;
				showMove = true;
				showCopy = true;
				showShare = true;
				allFiles = true;

				for(int i=0; i<selected.size();i++)	{
					if(megaApi.checkMove(selected.get(i), megaApi.getRubbishNode()).getErrorCode() != MegaError.API_OK)	{
						showTrash = false;
						//showMove = false;
						break;
					}
					//if(showShare){
					if(selected.get(i).isFile()){
						showShare = false;
					}else{
						if(selected.size()==1){
							showShare=true;
						}
					}
					//}
				}

				//showSendToChat
				for(int i=0; i<selected.size();i++)	{
					if(!selected.get(i).isFile()){
						allFiles = false;
					}
				}

				if(allFiles){
					if (Util.isChatEnabled()) {
						showSendToChat = true;
					}
					else {
						showSendToChat = false;
					}
				}else{
					showSendToChat = false;
				}

				MenuItem unselect = menu.findItem(R.id.cab_menu_unselect_all);
				if(selected.size()==adapter.getItemCount()){
					menu.findItem(R.id.cab_menu_select_all).setVisible(false);
					unselect.setTitle(getString(R.string.action_unselect_all));
					unselect.setVisible(true);
				}
				else{
					menu.findItem(R.id.cab_menu_select_all).setVisible(true);
					unselect.setTitle(getString(R.string.action_unselect_all));
					unselect.setVisible(true);
				}
			}
			else{
				menu.findItem(R.id.cab_menu_select_all).setVisible(true);
				menu.findItem(R.id.cab_menu_unselect_all).setVisible(false);
			}


			menu.findItem(R.id.cab_menu_download).setVisible(showDownload);
			menu.findItem(R.id.cab_menu_download).setShowAsAction(MenuItem.SHOW_AS_ACTION_ALWAYS);

			menu.findItem(R.id.cab_menu_send_to_chat).setVisible(showSendToChat);
			menu.findItem(R.id.cab_menu_send_to_chat).setShowAsAction(MenuItem.SHOW_AS_ACTION_ALWAYS);

			menu.findItem(R.id.cab_menu_rename).setVisible(showRename);

			menu.findItem(R.id.cab_menu_copy).setVisible(showCopy);
			if(showCopy){
				if(selected.size()==1){
					menu.findItem(R.id.cab_menu_copy).setShowAsAction(MenuItem.SHOW_AS_ACTION_NEVER);

				}else{
					menu.findItem(R.id.cab_menu_copy).setShowAsAction(MenuItem.SHOW_AS_ACTION_ALWAYS);

				}
			}

			menu.findItem(R.id.cab_menu_move).setVisible(showMove);
			if(showMove){
				if(selected.size()==1){
					menu.findItem(R.id.cab_menu_move).setShowAsAction(MenuItem.SHOW_AS_ACTION_NEVER);

				}else{
					menu.findItem(R.id.cab_menu_move).setShowAsAction(MenuItem.SHOW_AS_ACTION_ALWAYS);

				}
			}


			menu.findItem(R.id.cab_menu_leave_multiple_share).setVisible(false);

			menu.findItem(R.id.cab_menu_share_link).setVisible(showLink);
			if(showLink){
				menu.findItem(R.id.cab_menu_share_link_remove).setShowAsAction(MenuItem.SHOW_AS_ACTION_NEVER);
				menu.findItem(R.id.cab_menu_share_link).setShowAsAction(MenuItem.SHOW_AS_ACTION_ALWAYS);
			}else{
				menu.findItem(R.id.cab_menu_share_link).setShowAsAction(MenuItem.SHOW_AS_ACTION_NEVER);

			}

			menu.findItem(R.id.cab_menu_share_link_remove).setVisible(showRemoveLink);
			if(showRemoveLink){
				menu.findItem(R.id.cab_menu_share_link).setShowAsAction(MenuItem.SHOW_AS_ACTION_NEVER);
				menu.findItem(R.id.cab_menu_share_link_remove).setShowAsAction(MenuItem.SHOW_AS_ACTION_ALWAYS);
			}else{
				menu.findItem(R.id.cab_menu_share_link_remove).setShowAsAction(MenuItem.SHOW_AS_ACTION_NEVER);

			}
			menu.findItem(R.id.cab_menu_edit_link).setVisible(showEditLink);

			menu.findItem(R.id.cab_menu_trash).setVisible(showTrash);
			menu.findItem(R.id.cab_menu_leave_multiple_share).setVisible(false);

			menu.findItem(R.id.cab_menu_share).setVisible(showShare);
			menu.findItem(R.id.cab_menu_share).setTitle(context.getResources().getQuantityString(R.plurals.context_share_folders, selected.size()));

			if(showShare){
				if(selected.size()==1){
					menu.findItem(R.id.cab_menu_share).setShowAsAction(MenuItem.SHOW_AS_ACTION_ALWAYS);

				}else{
					menu.findItem(R.id.cab_menu_share).setShowAsAction(MenuItem.SHOW_AS_ACTION_NEVER);
				}


			}else{
				menu.findItem(R.id.cab_menu_share).setShowAsAction(MenuItem.SHOW_AS_ACTION_NEVER);
			}

			return false;
		}
	}

	public static FileBrowserFragmentLollipop newInstance() {
		log("newInstance");
		FileBrowserFragmentLollipop fragment = new FileBrowserFragmentLollipop();
		return fragment;
	}

	@Override
	public void onCreate (Bundle savedInstanceState){
		log("onCreate");
		if (megaApi == null){
			megaApi = ((MegaApplication) ((Activity)context).getApplication()).getMegaApi();
		}

		dbH = DatabaseHandler.getDbHandler(context);
		downloadLocationDefaultPath = Util.getDownloadLocation(context);
		lastPositionStack = new Stack<>();

		if(Util.isChatEnabled()){
			if (megaChatApi == null){
				megaChatApi = ((MegaApplication) ((Activity)context).getApplication()).getMegaChatApi();
			}
		}else{
			log("Chat not enabled!");
		}



		super.onCreate(savedInstanceState);
		log("after onCreate called super");
	}

	public void checkScroll() {
		if (recyclerView != null) {
			if ((recyclerView.canScrollVertically(-1) && recyclerView.getVisibility() == View.VISIBLE) || (adapter != null && adapter.isMultipleSelect())) {
				((ManagerActivityLollipop) context).changeActionBarElevation(true);
			}
			else if (!isMultipleselect()) {
				((ManagerActivityLollipop) context).changeActionBarElevation(false);
			}
		}
	}

	@Override
	public View onCreateView(LayoutInflater inflater, final ViewGroup container, Bundle savedInstanceState) {
		log("onCreateView");
		if(!isAdded()){
			return null;
		}

		log("fragment ADDED");

		if (megaApi == null){
			megaApi = ((MegaApplication) ((Activity)context).getApplication()).getMegaApi();
		}

		if (aB == null){
			aB = ((AppCompatActivity)context).getSupportActionBar();
		}

		if (megaApi.getRootNode() == null){
			return null;
		}

		display = ((Activity)context).getWindowManager().getDefaultDisplay();
		outMetrics = new DisplayMetrics ();
	    display.getMetrics(outMetrics);
	    density  = getResources().getDisplayMetrics().density;

		if (((ManagerActivityLollipop)context).parentHandleBrowser == -1||((ManagerActivityLollipop)context).parentHandleBrowser ==megaApi.getRootNode().getHandle()){
			log("After consulting... the parent keeps -1 or ROOTNODE: "+((ManagerActivityLollipop)context).parentHandleBrowser);

			nodes = megaApi.getChildren(megaApi.getRootNode(), ((ManagerActivityLollipop)context).orderCloud);
		}
		else{
			MegaNode parentNode = megaApi.getNodeByHandle(((ManagerActivityLollipop)context).parentHandleBrowser);

			nodes = megaApi.getChildren(parentNode, ((ManagerActivityLollipop)context).orderCloud);
		}
		((ManagerActivityLollipop)context).setToolbarTitle();
		((ManagerActivityLollipop)context).supportInvalidateOptionsMenu();

		if (((ManagerActivityLollipop)context).isList){
			log("FileBrowserFragmentLollipop isList");

			log("isList");
			View v = inflater.inflate(R.layout.fragment_filebrowserlist, container, false);

			linearLayoutRecycler = (LinearLayout) v.findViewById(R.id.linear_layout_recycler);
			recyclerView = (RecyclerView) v.findViewById(R.id.file_list_view_browser);
			fastScroller = (FastScroller) v.findViewById(R.id.fastscroll);
			recyclerView.setPadding(0, 0, 0, Util.scaleHeightPx(85, outMetrics));
			recyclerView.setClipToPadding(false);

			mLayoutManager = new LinearLayoutManager(context);
            mLayoutManager.setOrientation(LinearLayoutManager.VERTICAL);
			recyclerView.setLayoutManager(mLayoutManager);
			recyclerView.setHasFixedSize(true);
			recyclerView.setItemAnimator(new DefaultItemAnimator());
			recyclerView.addOnScrollListener(new RecyclerView.OnScrollListener() {
				@Override
				public void onScrolled(RecyclerView recyclerView, int dx, int dy) {
					super.onScrolled(recyclerView, dx, dy);
					checkScroll();
				}
			});

			emptyImageView = (ImageView) v.findViewById(R.id.file_list_empty_image);
			emptyTextView = (LinearLayout) v.findViewById(R.id.file_list_empty_text);
			emptyTextViewFirst = (TextView) v.findViewById(R.id.file_list_empty_text_first);

			callInProgressLayout = (RelativeLayout) v.findViewById(R.id.call_in_progress_layout);
			callInProgressLayout.setOnClickListener(this);
			callInProgressChrono = (Chronometer) v.findViewById(R.id.call_in_progress_chrono);
			callInProgressLayout.setVisibility(View.GONE);
			callInProgressChrono.setVisibility(View.GONE);

			if (adapter == null){
				adapter = new MegaNodeAdapter(context, this, nodes, ((ManagerActivityLollipop)context).parentHandleBrowser, recyclerView, aB, Constants.FILE_BROWSER_ADAPTER, MegaNodeAdapter.ITEM_VIEW_TYPE_LIST);
			}
			else{
				adapter.setParentHandle(((ManagerActivityLollipop)context).parentHandleBrowser);
				adapter.setListFragment(recyclerView);
				adapter.setAdapterType(MegaNodeAdapter.ITEM_VIEW_TYPE_LIST);
//				adapter.setNodes(nodes);
            }

            adapter.setMultipleSelect(false);
            
            recyclerView.setAdapter(adapter);
            fastScroller.setRecyclerView(recyclerView);
            
            setNodes(nodes);
            
            if (adapter.getItemCount() == 0) {
                log("itemCount is 0");
                recyclerView.setVisibility(View.GONE);
//                contentText.setVisibility(View.GONE);
                emptyImageView.setVisibility(View.VISIBLE);
                emptyTextView.setVisibility(View.VISIBLE);
            } else {
                log("itemCount is " + adapter.getItemCount());
                recyclerView.setVisibility(View.VISIBLE);
//                contentText.setVisibility(View.VISIBLE);
                emptyImageView.setVisibility(View.GONE);
                emptyTextView.setVisibility(View.GONE);
            }

			showCallLayout();


			return v;
        } else {
            log("Grid View");
            log("FileBrowserFragmentLollipop isGrid");
            View v = inflater.inflate(R.layout.fragment_filebrowsergrid,container,false);
			linearLayoutRecycler = (LinearLayout) v.findViewById(R.id.linear_layout_recycler);
            recyclerView = (NewGridRecyclerView)v.findViewById(R.id.file_grid_view_browser);
            fastScroller = (FastScroller)v.findViewById(R.id.fastscroll);
            
            recyclerView.setPadding(0,0,0,Util.scaleHeightPx(80,outMetrics));
            
            recyclerView.setClipToPadding(false);
            recyclerView.setHasFixedSize(true);
            
            gridLayoutManager = (CustomizedGridLayoutManager)recyclerView.getLayoutManager();
//			gridLayoutManager.setSpanSizeLookup(new GridLayoutManager.SpanSizeLookup() {
//				@Override
//			      public int getSpanSize(int position) {
//					return 1;
//				}
//			});
            recyclerView.setItemAnimator(new DefaultItemAnimator());
			recyclerView.addOnScrollListener(new RecyclerView.OnScrollListener() {
				@Override
				public void onScrolled(RecyclerView recyclerView, int dx, int dy) {
					super.onScrolled(recyclerView, dx, dy);
					checkScroll();
				}
			});
            
            emptyImageView = (ImageView)v.findViewById(R.id.file_grid_empty_image);
            emptyTextView = (LinearLayout)v.findViewById(R.id.file_grid_empty_text);
            emptyTextViewFirst = (TextView)v.findViewById(R.id.file_grid_empty_text_first);

//            contentTextLayout = (RelativeLayout)v.findViewById(R.id.content_grid_text_layout);
//            contentTextLayout.setVisibility(View.GONE);
//            contentText = (TextView)v.findViewById(R.id.content_grid_text);
            
            if (adapter == null) {
                adapter = new MegaNodeAdapter(context,this,nodes,((ManagerActivityLollipop)context).parentHandleBrowser,recyclerView,aB,Constants.FILE_BROWSER_ADAPTER,MegaNodeAdapter.ITEM_VIEW_TYPE_GRID);
            } else {
                adapter.setParentHandle(((ManagerActivityLollipop)context).parentHandleBrowser);
                adapter.setListFragment(recyclerView);
                adapter.setAdapterType(MegaNodeAdapter.ITEM_VIEW_TYPE_GRID);
//				addSectionTitle(nodes,MegaNodeAdapter.ITEM_VIEW_TYPE_GRID);
//                adapter.setNodes(nodes);
            }

//            if (((ManagerActivityLollipop)context).parentHandleBrowser == megaApi.getRootNode().getHandle()) {
//                MegaNode infoNode = megaApi.getRootNode();
//            contentText.setText(MegaApiUtils.getInfoFolder(infoNode,context));
//            } else {
//                MegaNode infoNode = megaApi.getNodeByHandle(((ManagerActivityLollipop)context).parentHandleBrowser);
//                contentText.setText(MegaApiUtils.getInfoFolder(infoNode,context));
//            }
            
            adapter.setMultipleSelect(false);
            
            recyclerView.setAdapter(adapter);
            fastScroller.setRecyclerView(recyclerView);
            setNodes(nodes);
            
            if (adapter.getItemCount() == 0) {
                recyclerView.setVisibility(View.GONE);
//                contentText.setVisibility(View.GONE);
                emptyImageView.setVisibility(View.VISIBLE);
                emptyTextView.setVisibility(View.VISIBLE);
            } else {
                recyclerView.setVisibility(View.VISIBLE);
//                contentText.setVisibility(View.VISIBLE);
                emptyImageView.setVisibility(View.GONE);
                emptyTextView.setVisibility(View.GONE);
            }
            
            return v;
        }
    }
<<<<<<< HEAD
=======
	
	public void setOverviewLayout() {
		log("setOverviewLayout");


		//Check transfers in progress
		pendingTransfers = megaApi.getNumPendingDownloads() + megaApi.getNumPendingUploads();
		totalTransfers = megaApi.getTotalDownloads() + megaApi.getTotalUploads();
		
		totalSizePendingTransfer = megaApi.getTotalDownloadBytes() + megaApi.getTotalUploadBytes();
		totalSizeTransfered = megaApi.getTotalDownloadedBytes() + megaApi.getTotalUploadedBytes();

		if (pendingTransfers > 0) {
			log("Transfers in progress");
			transfersOverViewLayout.setVisibility(View.VISIBLE);
			dotsOptionsTransfersLayout.setOnClickListener(this);
			actionLayout.setOnClickListener(this);
			
			updateTransferButton();
			
			int progressPercent = (int)Math.round((double)totalSizeTransfered / totalSizePendingTransfer * 100);
			progressBar.setProgress(progressPercent);
			log("Progress Percent: " + progressPercent);
			
			long delay = megaApi.getBandwidthOverquotaDelay();
			if (delay == 0) {
//				transfersTitleText.setText(getString(R.string.section_transfers));
			} else {
				log("Overquota delay activated until: " + delay);
				transfersTitleText.setText(getString(R.string.title_depleted_transfer_overquota));
			}
			
			int inProgress = totalTransfers - pendingTransfers + 1;
			String progressText = getResources().getQuantityString(R.plurals.text_number_transfers,totalTransfers,inProgress,totalTransfers);
			transfersNumberText.setText(progressText);
			
			RelativeLayout.LayoutParams params = (RelativeLayout.LayoutParams)linearLayoutRecycler.getLayoutParams();
			params.addRule(RelativeLayout.BELOW,transfersOverViewLayout.getId());
			linearLayoutRecycler.setLayoutParams(params);
		} else {
			log("NO TRANSFERS in progress");
			if (transfersOverViewLayout != null) {
				transfersOverViewLayout.setVisibility(View.GONE);
			}
			dotsOptionsTransfersLayout.setOnClickListener(null);
			actionLayout.setOnClickListener(null);
			RelativeLayout.LayoutParams params = (RelativeLayout.LayoutParams)linearLayoutRecycler.getLayoutParams();
			linearLayoutRecycler.setLayoutParams(params);
		}
	}
>>>>>>> bb6e1dce
    
    @Override
    public void onAttach(Activity activity) {
        log("onAttach1");
        super.onAttach(activity);
        context = activity;
        aB = ((AppCompatActivity)activity).getSupportActionBar();
    }
    
    @Override
    public void onAttach(Context context) {
        log("onAttach2");
        
        super.onAttach(context);
        this.context = context;
        aB = ((AppCompatActivity)context).getSupportActionBar();
    }
    
    @Override
    public void onClick(View v) {
        log("onClick");
        switch (v.getId()) {
			case R.id.call_in_progress_layout:{
				log("onClick:call_in_progress_layout");
				if(checkPermissionsCall()){
					ChatUtil.returnCall(context, megaChatApi);
				}
				break;
			}
        }
    }
    
    public void itemClick(int position,int[] screenPosition,ImageView imageView) {
        log("item click position: " + position);
        if (adapter.isMultipleSelect()) {
            log("itemClick:multiselectON");
            adapter.toggleSelection(position);
            
            List<MegaNode> selectedNodes = adapter.getSelectedNodes();
            if (selectedNodes.size() > 0) {
                updateActionModeTitle();
            }
//			else{
//				hideMultipleSelect();
//			}
		}
		else{
			log("itemClick:multiselectOFF");
			if (nodes.get(position).isFolder()){
				MegaNode n = nodes.get(position);

				int lastFirstVisiblePosition = 0;
				if(((ManagerActivityLollipop)context).isList){
					lastFirstVisiblePosition = mLayoutManager.findFirstCompletelyVisibleItemPosition();
					log("lastFirstVisiblePosition: "+lastFirstVisiblePosition);

				}
				else{
					lastFirstVisiblePosition = ((NewGridRecyclerView) recyclerView).findFirstCompletelyVisibleItemPosition();
					if(lastFirstVisiblePosition==-1){
						log("Completely -1 then find just visible position");
						lastFirstVisiblePosition = ((NewGridRecyclerView) recyclerView).findFirstVisibleItemPosition();
					}
				}

				log("Push to stack "+lastFirstVisiblePosition+" position");
				lastPositionStack.push(lastFirstVisiblePosition);
				setFolderInfoNavigation(n);
			}
			else{
				//Is file
				log("itemClick:isFile");
				if (MimeTypeList.typeForName(nodes.get(position).getName()).isImage()){
					log("itemClick:isFile:isImage");
					Intent intent = new Intent(context, FullScreenImageViewerLollipop.class);
                    //Put flag to notify FullScreenImageViewerLollipop.
					intent.putExtra("placeholder", placeholderCount);
					intent.putExtra("position", position);
					intent.putExtra("adapterType", Constants.FILE_BROWSER_ADAPTER);
					intent.putExtra("isFolderLink", false);
					if (megaApi.getParentNode(nodes.get(position)).getType() == MegaNode.TYPE_ROOT){
						intent.putExtra("parentNodeHandle", -1L);
					}
					else{
						intent.putExtra("parentNodeHandle", megaApi.getParentNode(nodes.get(position)).getHandle());
					}

					intent.putExtra("orderGetChildren", ((ManagerActivityLollipop)context).orderCloud);
					intent.putExtra("screenPosition", screenPosition);
					context.startActivity(intent);
					((ManagerActivityLollipop) context).overridePendingTransition(0,0);
					imageDrag = imageView;
				}
				else if (MimeTypeList.typeForName(nodes.get(position).getName()).isVideoReproducible() || MimeTypeList.typeForName(nodes.get(position).getName()).isAudio() ){
					log("itemClick:isFile:isVideoReproducibleOrIsAudio");

					MegaNode file = nodes.get(position);

					String mimeType = MimeTypeList.typeForName(file.getName()).getType();
					log("itemClick:FILENAME: " + file.getName() + " TYPE: "+mimeType);

					Intent mediaIntent;
					boolean internalIntent;
					boolean opusFile = false;
					if (MimeTypeList.typeForName(file.getName()).isVideoNotSupported() || MimeTypeList.typeForName(file.getName()).isAudioNotSupported()){
						mediaIntent = new Intent(Intent.ACTION_VIEW);
						internalIntent=false;
						String[] s = file.getName().split("\\.");
						if (s != null && s.length > 1 && s[s.length-1].equals("opus")) {
							opusFile = true;
						}
					}
					else {
						log("itemClick:setIntentToAudioVideoPlayer");
						mediaIntent = new Intent(context, AudioVideoPlayerLollipop.class);
						internalIntent=true;
					}
					mediaIntent.putExtra("position", position);
                    mediaIntent.putExtra("placeholder", placeholderCount);
					if (megaApi.getParentNode(nodes.get(position)).getType() == MegaNode.TYPE_ROOT){
						mediaIntent.putExtra("parentNodeHandle", -1L);
					}
					else{
						mediaIntent.putExtra("parentNodeHandle", megaApi.getParentNode(nodes.get(position)).getHandle());
					}
					mediaIntent.putExtra("orderGetChildren", ((ManagerActivityLollipop)context).orderCloud);
					mediaIntent.putExtra("adapterType", Constants.FILE_BROWSER_ADAPTER);
					mediaIntent.putExtra("screenPosition", screenPosition);

					mediaIntent.putExtra("FILENAME", file.getName());
					boolean isOnMegaDownloads = false;
					String localPath = Util.getLocalFile(context, file.getName(), file.getSize(), downloadLocationDefaultPath);
					File f = new File(downloadLocationDefaultPath, file.getName());
					if(f.exists() && (f.length() == file.getSize())){
						isOnMegaDownloads = true;
					}
					if (localPath != null && (isOnMegaDownloads || (megaApi.getFingerprint(file) != null && megaApi.getFingerprint(file).equals(megaApi.getFingerprint(localPath))))){
						File mediaFile = new File(localPath);
						//mediaIntent.setDataAndType(Uri.parse(localPath), mimeType);
						if (Build.VERSION.SDK_INT >= Build.VERSION_CODES.N && localPath.contains(Environment.getExternalStorageDirectory().getPath())) {
							log("itemClick:FileProviderOption");
							Uri mediaFileUri = FileProvider.getUriForFile(context, "mega.privacy.android.app.providers.fileprovider", mediaFile);
							if(mediaFileUri==null){
								log("itemClick:ERROR:NULLmediaFileUri");
								((ManagerActivityLollipop)context).showSnackbar(Constants.SNACKBAR_TYPE, getString(R.string.general_text_error), -1);
							}
							else{
								mediaIntent.setDataAndType(mediaFileUri, MimeTypeList.typeForName(file.getName()).getType());
							}
						}
						else{
							Uri mediaFileUri = Uri.fromFile(mediaFile);
							if(mediaFileUri==null){
								log("itemClick:ERROR:NULLmediaFileUri");
								((ManagerActivityLollipop)context).showSnackbar(Constants.SNACKBAR_TYPE, getString(R.string.general_text_error), -1);
							}
							else{
								mediaIntent.setDataAndType(mediaFileUri, MimeTypeList.typeForName(file.getName()).getType());
							}
						}
						mediaIntent.addFlags(Intent.FLAG_GRANT_READ_URI_PERMISSION);
					}
					else {
						log("itemClick:localPathNULL");

						if (megaApi.httpServerIsRunning() == 0) {
							megaApi.httpServerStart();
						}
						else{
							log("itemClick:ERROR:httpServerAlreadyRunning");
						}

						ActivityManager.MemoryInfo mi = new ActivityManager.MemoryInfo();
						ActivityManager activityManager = (ActivityManager) context.getSystemService(Context.ACTIVITY_SERVICE);
						activityManager.getMemoryInfo(mi);

						if(mi.totalMem>Constants.BUFFER_COMP){
							log("itemClick:total mem: "+mi.totalMem+" allocate 32 MB");
							megaApi.httpServerSetMaxBufferSize(Constants.MAX_BUFFER_32MB);
						}
						else{
							log("itemClick:total mem: "+mi.totalMem+" allocate 16 MB");
							megaApi.httpServerSetMaxBufferSize(Constants.MAX_BUFFER_16MB);
						}

						String url = megaApi.httpServerGetLocalLink(file);
						if(url!=null){
							Uri parsedUri = Uri.parse(url);
							if(parsedUri!=null){
								mediaIntent.setDataAndType(parsedUri, mimeType);
							}
							else{
								log("itemClick:ERROR:httpServerGetLocalLink");
								((ManagerActivityLollipop)context).showSnackbar(Constants.SNACKBAR_TYPE, getString(R.string.general_text_error), -1);
							}
						}
						else{
							log("itemClick:ERROR:httpServerGetLocalLink");
							((ManagerActivityLollipop)context).showSnackbar(Constants.SNACKBAR_TYPE, getString(R.string.general_text_error), -1);
						}
					}
					mediaIntent.putExtra("HANDLE", file.getHandle());
					if (opusFile){
						mediaIntent.setDataAndType(mediaIntent.getData(), "audio/*");
					}
					imageDrag = imageView;
					if(internalIntent){
						context.startActivity(mediaIntent);
					}
					else{
						log("itemClick:externalIntent");
						if (MegaApiUtils.isIntentAvailable(context, mediaIntent)){
							context.startActivity(mediaIntent);
						}
						else{
							log("itemClick:noAvailableIntent");
							((ManagerActivityLollipop)context).showSnackbar(Constants.SNACKBAR_TYPE, getString(R.string.intent_not_available), -1);

							ArrayList<Long> handleList = new ArrayList<Long>();
							handleList.add(nodes.get(position).getHandle());
							NodeController nC = new NodeController(context);
							nC.prepareForDownload(handleList, true);
						}
					}
					((ManagerActivityLollipop) context).overridePendingTransition(0,0);
				}
				else if (MimeTypeList.typeForName(nodes.get(position).getName()).isURL()){
					log("Is URL file");
					MegaNode file = nodes.get(position);

					boolean isOnMegaDownloads = false;
					String localPath = Util.getLocalFile(context, file.getName(), file.getSize(), downloadLocationDefaultPath);
					File f = new File(downloadLocationDefaultPath, file.getName());
					if(f.exists() && (f.length() == file.getSize())){
						isOnMegaDownloads = true;
					}
					log("isOnMegaDownloads: "+isOnMegaDownloads);
					if (localPath != null && (isOnMegaDownloads || (megaApi.getFingerprint(file) != null && megaApi.getFingerprint(file).equals(megaApi.getFingerprint(localPath))))){
						File mediaFile = new File(localPath);
						InputStream instream = null;

						try {
							// open the file for reading
							instream = new FileInputStream(f.getAbsolutePath());

							// if file the available for reading
							if (instream != null) {
								// prepare the file for reading
								InputStreamReader inputreader = new InputStreamReader(instream);
								BufferedReader buffreader = new BufferedReader(inputreader);

								String line1 = buffreader.readLine();
								if(line1!=null){
									String line2= buffreader.readLine();

									String url = line2.replace("URL=","");

									log("Is URL - launch browser intent");
									Intent i = new Intent(Intent.ACTION_VIEW);
									i.setData(Uri.parse(url));
									startActivity(i);
								}
								else{
									log("Not expected format: Exception on processing url file");
									Intent intent = new Intent(Intent.ACTION_VIEW);
									if (Build.VERSION.SDK_INT >= Build.VERSION_CODES.N) {
										intent.setDataAndType(FileProvider.getUriForFile(context, "mega.privacy.android.app.providers.fileprovider", f), "text/plain");
									} else {
										intent.setDataAndType(Uri.fromFile(f), "text/plain");
									}
									intent.addFlags(Intent.FLAG_GRANT_READ_URI_PERMISSION);

									if (MegaApiUtils.isIntentAvailable(context, intent)){
										startActivity(intent);
									}
									else{
										ArrayList<Long> handleList = new ArrayList<Long>();
										handleList.add(nodes.get(position).getHandle());
										NodeController nC = new NodeController(context);
										nC.prepareForDownload(handleList, true);
									}
								}
							}
						} catch (Exception ex) {

							Intent intent = new Intent(Intent.ACTION_VIEW);
							if (Build.VERSION.SDK_INT >= Build.VERSION_CODES.N) {
								intent.setDataAndType(FileProvider.getUriForFile(context, "mega.privacy.android.app.providers.fileprovider", f), "text/plain");
							} else {
								intent.setDataAndType(Uri.fromFile(f), "text/plain");
							}
							intent.addFlags(Intent.FLAG_GRANT_READ_URI_PERMISSION);

							if (MegaApiUtils.isIntentAvailable(context, intent)){
								startActivity(intent);
							}
							else{
								ArrayList<Long> handleList = new ArrayList<Long>();
								handleList.add(nodes.get(position).getHandle());
								NodeController nC = new NodeController(context);
								nC.prepareForDownload(handleList, true);
							}

						} finally {
							// close the file.
							try {
								instream.close();
							} catch (IOException e) {
								log("EXCEPTION closing InputStream");
							}
						}
					}
					else {
						ArrayList<Long> handleList = new ArrayList<Long>();
						handleList.add(nodes.get(position).getHandle());
						NodeController nC = new NodeController(context);
						nC.prepareForDownload(handleList, true);
					}
				}
				else if (MimeTypeList.typeForName(nodes.get(position).getName()).isPdf()){
					log("itemClick:isFile:isPdf");
					MegaNode file = nodes.get(position);

					String mimeType = MimeTypeList.typeForName(file.getName()).getType();
					log("FILENAME: " + file.getName() + " TYPE: "+mimeType);

					Intent pdfIntent = new Intent(context, PdfViewerActivityLollipop.class);

					pdfIntent.putExtra("inside", true);
					pdfIntent.putExtra("adapterType", Constants.FILE_BROWSER_ADAPTER);
					boolean isOnMegaDownloads = false;
					String localPath = Util.getLocalFile(context, file.getName(), file.getSize(), downloadLocationDefaultPath);
					File f = new File(downloadLocationDefaultPath, file.getName());
					if(f.exists() && (f.length() == file.getSize())){
						isOnMegaDownloads = true;
					}
					log("isOnMegaDownloads: "+isOnMegaDownloads);
					if (localPath != null && (isOnMegaDownloads || (megaApi.getFingerprint(file) != null && megaApi.getFingerprint(file).equals(megaApi.getFingerprint(localPath))))){
						File mediaFile = new File(localPath);
						if (Build.VERSION.SDK_INT >= Build.VERSION_CODES.N && localPath.contains(Environment.getExternalStorageDirectory().getPath())) {
							pdfIntent.setDataAndType(FileProvider.getUriForFile(context, "mega.privacy.android.app.providers.fileprovider", mediaFile), MimeTypeList.typeForName(file.getName()).getType());
						}
						else{
							pdfIntent.setDataAndType(Uri.fromFile(mediaFile), MimeTypeList.typeForName(file.getName()).getType());
						}
						pdfIntent.addFlags(Intent.FLAG_GRANT_READ_URI_PERMISSION);
					}
					else {
						if (megaApi.httpServerIsRunning() == 0) {
							megaApi.httpServerStart();
						}

						ActivityManager.MemoryInfo mi = new ActivityManager.MemoryInfo();
						ActivityManager activityManager = (ActivityManager) context.getSystemService(Context.ACTIVITY_SERVICE);
						activityManager.getMemoryInfo(mi);

						if(mi.totalMem>Constants.BUFFER_COMP){
							log("Total mem: "+mi.totalMem+" allocate 32 MB");
							megaApi.httpServerSetMaxBufferSize(Constants.MAX_BUFFER_32MB);
						}
						else{
							log("Total mem: "+mi.totalMem+" allocate 16 MB");
							megaApi.httpServerSetMaxBufferSize(Constants.MAX_BUFFER_16MB);
						}

						String url = megaApi.httpServerGetLocalLink(file);
						pdfIntent.setDataAndType(Uri.parse(url), mimeType);
					}
					pdfIntent.putExtra("HANDLE", file.getHandle());
					pdfIntent.putExtra("screenPosition", screenPosition);
					imageDrag = imageView;
					if (MegaApiUtils.isIntentAvailable(context, pdfIntent)){
						context.startActivity(pdfIntent);
					}
					else{
						Toast.makeText(context, context.getResources().getString(R.string.intent_not_available), Toast.LENGTH_LONG).show();

						ArrayList<Long> handleList = new ArrayList<Long>();
						handleList.add(nodes.get(position).getHandle());
						NodeController nC = new NodeController(context);
						nC.prepareForDownload(handleList, true);
					}
					((ManagerActivityLollipop) context).overridePendingTransition(0,0);
				}
				else{
					log("itemClick:isFile:otherOption");
					ArrayList<Long> handleList = new ArrayList<Long>();
					handleList.add(nodes.get(position).getHandle());
					NodeController nC = new NodeController(context);
					nC.prepareForDownload(handleList, true);
				}
			}
		}
	}

	public void setFolderInfoNavigation(MegaNode n){
		log("setFolderInfoNavigation");
		String cameraSyncHandle = null;
//					if ((n.getName().compareTo(CameraSyncService.CAMERA_UPLOADS) == 0) && (megaApi.getParentNode(n).getType() == MegaNode.TYPE_ROOT)){
//						((ManagerActivityLollipop)context).cameraUploadsClicked();
//						return;
//					}
        //Check if the item is the Camera Uploads folder
        if (dbH.getPreferences() != null) {
            prefs = dbH.getPreferences();
            if (prefs.getCamSyncHandle() != null) {
                cameraSyncHandle = prefs.getCamSyncHandle();
            } else {
                cameraSyncHandle = null;
            }
        } else {
            prefs = null;
        }
        
        if (cameraSyncHandle != null) {
            if (!(cameraSyncHandle.equals(""))) {
                if ((n.getHandle() == Long.parseLong(cameraSyncHandle))) {
                    ((ManagerActivityLollipop)context).cameraUploadsClicked();
                    return;
                }
            } else {
                if (n.getName().equals("Camera Uploads")) {
                    if (prefs != null) {
                        prefs.setCamSyncHandle(String.valueOf(n.getHandle()));
                    }
                    dbH.setCamSyncHandle(n.getHandle());
                    log("FOUND Camera Uploads!!----> " + n.getHandle());
                    ((ManagerActivityLollipop)context).cameraUploadsClicked();
                    return;
                }
            }
            
        } else {
            if (n.getName().equals("Camera Uploads")) {
                
                if (prefs != null) {
                    prefs.setCamSyncHandle(String.valueOf(n.getHandle()));
                }
                dbH.setCamSyncHandle(n.getHandle());
                log("FOUND Camera Uploads!!: " + n.getHandle());
                ((ManagerActivityLollipop)context).cameraUploadsClicked();
                return;
            }
        }
        
        //Check if the item is the Media Uploads folder
        
        String secondaryMediaHandle = null;
        
        if (prefs != null) {
            if (prefs.getMegaHandleSecondaryFolder() != null) {
                secondaryMediaHandle = prefs.getMegaHandleSecondaryFolder();
            } else {
                secondaryMediaHandle = null;
            }
        }
        
        if (secondaryMediaHandle != null) {
            if (!(secondaryMediaHandle.equals(""))) {
                if ((n.getHandle() == Long.parseLong(secondaryMediaHandle))) {
                    log("Click on Media Uploads");
                    ((ManagerActivityLollipop)context).secondaryMediaUploadsClicked();
                    return;
                }
            }
        } else {
            if (n.getName().equals(CameraSyncService.SECONDARY_UPLOADS)) {
                if (prefs != null) {
                    prefs.setMegaHandleSecondaryFolder(String.valueOf(n.getHandle()));
                }
                dbH.setSecondaryFolderHandle(n.getHandle());
                log("FOUND Media Uploads!!: " + n.getHandle());
                ((ManagerActivityLollipop)context).secondaryMediaUploadsClicked();
                return;
            }
        }
        
        ((ManagerActivityLollipop)context).parentHandleBrowser = n.getHandle();
        
        ((ManagerActivityLollipop)context).setToolbarTitle();

//        MegaNode infoNode = megaApi.getNodeByHandle(((ManagerActivityLollipop)context).parentHandleBrowser);

//        contentText.setText(MegaApiUtils.getInfoFolder(infoNode,context));
        
        adapter.setParentHandle(((ManagerActivityLollipop)context).parentHandleBrowser);
        nodes = megaApi.getChildren(n,((ManagerActivityLollipop)context).orderCloud);
        addSectionTitle(nodes,adapter.getAdapterType());
        adapter.setNodes(nodes);
        recyclerView.scrollToPosition(0);
        
        visibilityFastScroller();
        
        //If folder has no files
        if (adapter.getItemCount() == 0) {
            recyclerView.setVisibility(View.GONE);
//            contentText.setVisibility(View.GONE);
            emptyImageView.setVisibility(View.VISIBLE);
            emptyTextView.setVisibility(View.VISIBLE);
            
            if (megaApi.getRootNode().getHandle() == n.getHandle()) {
                
                if (context.getResources().getConfiguration().orientation == Configuration.ORIENTATION_LANDSCAPE) {
                    emptyImageView.setImageResource(R.drawable.cloud_empty_landscape);
                } else {
                    emptyImageView.setImageResource(R.drawable.ic_empty_cloud_drive);
                }
                String textToShow = String.format(context.getString(R.string.context_empty_cloud_drive));
                try {
                    textToShow = textToShow.replace("[A]","<font color=\'#000000\'>");
                    textToShow = textToShow.replace("[/A]","</font>");
                    textToShow = textToShow.replace("[B]","<font color=\'#7a7a7a\'>");
                    textToShow = textToShow.replace("[/B]","</font>");
                } catch (Exception e) {
                }
                Spanned result = null;
                if (android.os.Build.VERSION.SDK_INT >= android.os.Build.VERSION_CODES.N) {
                    result = Html.fromHtml(textToShow,Html.FROM_HTML_MODE_LEGACY);
                } else {
                    result = Html.fromHtml(textToShow);
                }
                emptyTextViewFirst.setText(result);
                
            } else {
                if (context.getResources().getConfiguration().orientation == Configuration.ORIENTATION_LANDSCAPE) {
                    emptyImageView.setImageResource(R.drawable.ic_zero_landscape_empty_folder);
                } else {
                    emptyImageView.setImageResource(R.drawable.ic_zero_portrait_empty_folder);
                }
                String textToShow = String.format(context.getString(R.string.file_browser_empty_folder_new));
                try {
                    textToShow = textToShow.replace("[A]","<font color=\'#000000\'>");
                    textToShow = textToShow.replace("[/A]","</font>");
                    textToShow = textToShow.replace("[B]","<font color=\'#7a7a7a\'>");
                    textToShow = textToShow.replace("[/B]","</font>");
                } catch (Exception e) {
                }
                Spanned result = null;
                if (android.os.Build.VERSION.SDK_INT >= android.os.Build.VERSION_CODES.N) {
                    result = Html.fromHtml(textToShow,Html.FROM_HTML_MODE_LEGACY);
                } else {
                    result = Html.fromHtml(textToShow);
                }
                emptyTextViewFirst.setText(result);
            }
        } else {
            recyclerView.setVisibility(View.VISIBLE);
//            contentText.setVisibility(View.VISIBLE);
            emptyImageView.setVisibility(View.GONE);
            emptyTextView.setVisibility(View.GONE);
        }
        checkScroll();
    }
    
    public boolean showSelectMenuItem() {
        log("showSelectMenuItem");
        if (adapter != null) {
            return adapter.isMultipleSelect();
        }
        
        return false;
    }
    
    public void selectAll() {
        log("selectAll");
        if (adapter != null) {
            if (adapter.isMultipleSelect()) {
                adapter.selectAll();
            } else {
                adapter.setMultipleSelect(true);
                adapter.selectAll();
                
                actionMode = ((AppCompatActivity)context).startSupportActionMode(new ActionBarCallBack());
            }
            
            updateActionModeTitle();
        }
    }
    
    /*
     * Clear all selected items
     */
    private void clearSelections() {
        if (adapter.isMultipleSelect()) {
            adapter.clearSelections();
        }
    }
    
    private void updateActionModeTitle() {
        log("updateActionModeTitle");
        if (actionMode == null || getActivity() == null) {
            log("RETURN");
            return;
        }
        
        List<MegaNode> documents = adapter.getSelectedNodes();
        int files = 0;
        int folders = 0;
        for (MegaNode document : documents) {
            if (document.isFile()) {
                files++;
            } else if (document.isFolder()) {
                folders++;
            }
        }
        
        Resources res = getActivity().getResources();
        
        String title;
        int sum = files + folders;
        
        if (files == 0 && folders == 0) {
            title = Integer.toString(sum);
        } else if (files == 0) {
            title = Integer.toString(folders);
        } else if (folders == 0) {
            title = Integer.toString(files);
        } else {
            title = Integer.toString(sum);
        }
        actionMode.setTitle(title);
        try {
            actionMode.invalidate();
        } catch (NullPointerException e) {
            e.printStackTrace();
            log("oninvalidate error");
        }
        
    }
    
    /*
     * Disable selection
     */
    public void hideMultipleSelect() {
        log("hideMultipleSelect");
        adapter.setMultipleSelect(false);
        
        if (actionMode != null) {
            actionMode.finish();
        }
    }
    
    public int onBackPressed() {
        log("onBackPressed");
        
        if (adapter != null) {
//			((ManagerActivityLollipop)context).setParentHandleBrowser(adapter.getParentHandle());
            
            log("parentHandle is: " + ((ManagerActivityLollipop)context).parentHandleBrowser);

			if (((ManagerActivityLollipop) context).comesFromNotifications && ((ManagerActivityLollipop) context).comesFromNotificationHandle == (((ManagerActivityLollipop)context).parentHandleBrowser)) {
				((ManagerActivityLollipop) context).comesFromNotifications = false;
				((ManagerActivityLollipop) context).comesFromNotificationHandle = -1;
				((ManagerActivityLollipop) context).selectDrawerItemLollipop(ManagerActivityLollipop.DrawerItem.NOTIFICATIONS);
				((ManagerActivityLollipop)context).parentHandleBrowser = ((ManagerActivityLollipop)context).comesFromNotificationHandleSaved;
				((ManagerActivityLollipop)context).comesFromNotificationHandleSaved = -1;

				return 2;
			}
			else {
				MegaNode parentNode = megaApi.getParentNode(megaApi.getNodeByHandle(((ManagerActivityLollipop)context).parentHandleBrowser));
				if (parentNode != null) {
					recyclerView.setVisibility(View.VISIBLE);
					emptyImageView.setVisibility(View.GONE);
					emptyTextView.setVisibility(View.GONE);

					((ManagerActivityLollipop)context).parentHandleBrowser = parentNode.getHandle();
					((ManagerActivityLollipop)context).supportInvalidateOptionsMenu();

					((ManagerActivityLollipop)context).setToolbarTitle();

					nodes = megaApi.getChildren(parentNode,((ManagerActivityLollipop)context).orderCloud);
					addSectionTitle(nodes,adapter.getAdapterType());
					adapter.setNodes(nodes);

					visibilityFastScroller();

					int lastVisiblePosition = 0;
					if (!lastPositionStack.empty()) {
						lastVisiblePosition = lastPositionStack.pop();
						log("Pop of the stack " + lastVisiblePosition + " position");
					}
					log("Scroll to " + lastVisiblePosition + " position");

					if (lastVisiblePosition >= 0) {

						if (((ManagerActivityLollipop)context).isList) {
							mLayoutManager.scrollToPositionWithOffset(lastVisiblePosition,0);
						} else {
							gridLayoutManager.scrollToPositionWithOffset(lastVisiblePosition,0);
						}
					}
					log("return 2");
					return 2;
				} else {
					log("ParentNode is NULL");
					return 0;
				}
			}
        }

        return 0;
    }

	public void scrollToFirstPosition () {
		if (((ManagerActivityLollipop)context).isList) {
			mLayoutManager.scrollToPositionWithOffset(0,0);
		}
		else {
			gridLayoutManager.scrollToPositionWithOffset(0,0);
		}
	}
    
    public RecyclerView getRecyclerView() {
        return recyclerView;
    }
    
    public void addSectionTitle(List<MegaNode> nodes,int type) {
        Map<Integer, String> sections = new HashMap<>();
        int folderCount = 0;
        int fileCount = 0;
        for (MegaNode node : nodes) {
            if(node == null) {
                continue;
            }
            if (node.isFolder()) {
                folderCount++;
            }
            if (node.isFile()) {
                fileCount++;
            }
        }

        if (type == MegaNodeAdapter.ITEM_VIEW_TYPE_GRID) {
            int spanCount = 2;
            if (recyclerView instanceof NewGridRecyclerView) {
                spanCount = ((NewGridRecyclerView)recyclerView).getSpanCount();
            }
            if(folderCount > 0) {
                for (int i = 0;i < spanCount;i++) {
                    sections.put(i,getString(R.string.general_folders));
                }
            }
            
            if(fileCount > 0 ) {
                placeholderCount =  (folderCount % spanCount) == 0 ? 0 : spanCount - (folderCount % spanCount);
                if (placeholderCount == 0) {
                    for (int i = 0;i < spanCount;i++) {
                        sections.put(folderCount + i,getString(R.string.general_files));
                    }
                } else {
                    for (int i = 0;i < spanCount;i++) {
                        sections.put(folderCount + placeholderCount + i,getString(R.string.general_files));
                    }
                }
            }
        } else {
            placeholderCount = 0;
            sections.put(0,getString(R.string.general_folders));
            sections.put(folderCount,getString(R.string.general_files));
        }

		if (headerItemDecoration == null) {
			headerItemDecoration = new NewHeaderItemDecoration(context);
			recyclerView.addItemDecoration(headerItemDecoration);
		}
		headerItemDecoration.setType(type);
		headerItemDecoration.setKeys(sections);
    }
    
    public void setNodes(ArrayList<MegaNode> nodes) {
        log("setNodes: " + nodes.size());
        
        visibilityFastScroller();
        this.nodes = nodes;
		if (((ManagerActivityLollipop)context).isList) {
			addSectionTitle(nodes,MegaNodeAdapter.ITEM_VIEW_TYPE_LIST);
		}
		else {
			addSectionTitle(nodes,MegaNodeAdapter.ITEM_VIEW_TYPE_GRID);
		}

		if (adapter != null) {
			adapter.setNodes(nodes);

			if (adapter.getItemCount() == 0) {
				recyclerView.setVisibility(View.GONE);
//                    contentText.setVisibility(View.GONE);
				emptyImageView.setVisibility(View.VISIBLE);
				emptyTextView.setVisibility(View.VISIBLE);

				if (megaApi.getRootNode().getHandle() == ((ManagerActivityLollipop)context).parentHandleBrowser || ((ManagerActivityLollipop)context).parentHandleBrowser == -1) {

					if (context.getResources().getConfiguration().orientation == Configuration.ORIENTATION_LANDSCAPE) {
						emptyImageView.setImageResource(R.drawable.cloud_empty_landscape);
					} else {
						emptyImageView.setImageResource(R.drawable.ic_empty_cloud_drive);
					}
					String textToShow = String.format(context.getString(R.string.context_empty_cloud_drive));
					try {
						textToShow = textToShow.replace("[A]","<font color=\'#000000\'>");
						textToShow = textToShow.replace("[/A]","</font>");
						textToShow = textToShow.replace("[B]","<font color=\'#7a7a7a\'>");
						textToShow = textToShow.replace("[/B]","</font>");
					} catch (Exception e) {
					}
					Spanned result = null;
					if (android.os.Build.VERSION.SDK_INT >= android.os.Build.VERSION_CODES.N) {
						result = Html.fromHtml(textToShow,Html.FROM_HTML_MODE_LEGACY);
					} else {
						result = Html.fromHtml(textToShow);
					}
					emptyTextViewFirst.setText(result);

				} else {
					if (context.getResources().getConfiguration().orientation == Configuration.ORIENTATION_LANDSCAPE) {
						emptyImageView.setImageResource(R.drawable.ic_zero_landscape_empty_folder);
					} else {
						emptyImageView.setImageResource(R.drawable.ic_zero_portrait_empty_folder);
					}
					String textToShow = String.format(context.getString(R.string.file_browser_empty_folder_new));
					try {
						textToShow = textToShow.replace("[A]","<font color=\'#000000\'>");
						textToShow = textToShow.replace("[/A]","</font>");
						textToShow = textToShow.replace("[B]","<font color=\'#7a7a7a\'>");
						textToShow = textToShow.replace("[/B]","</font>");
					} catch (Exception e) {
					}
					Spanned result = null;
					if (android.os.Build.VERSION.SDK_INT >= android.os.Build.VERSION_CODES.N) {
						result = Html.fromHtml(textToShow,Html.FROM_HTML_MODE_LEGACY);
					} else {
						result = Html.fromHtml(textToShow);
					}
					emptyTextViewFirst.setText(result);
				}
			} else {
				recyclerView.setVisibility(View.VISIBLE);
//                    contentText.setVisibility(View.VISIBLE);
				emptyImageView.setVisibility(View.GONE);
				emptyTextView.setVisibility(View.GONE);
			}
		} else {
			log("adapter is NULL----------------");
		}
    }

    private static void log(String log) {
        Util.log("FileBrowserFragmentLollipop",log);
    }

    public boolean isMultipleselect() {
        if (adapter != null) {
            return adapter.isMultipleSelect();
        }
        return false;
    }
    
    public int getItemCount() {
        if (adapter != null) {
            return adapter.getItemCount();
        }
        return 0;
    }
    
    public void visibilityFastScroller() {
        if (adapter == null) {
            fastScroller.setVisibility(View.GONE);
        } else {
            if (adapter.getItemCount() < Constants.MIN_ITEMS_SCROLLBAR) {
                fastScroller.setVisibility(View.GONE);
            } else {
                fastScroller.setVisibility(View.VISIBLE);
            }
        }
    }
	public boolean checkPermissionsCall(){
		log("checkPermissionsCall() ");
		if (Build.VERSION.SDK_INT >= Build.VERSION_CODES.M) {

			boolean hasCameraPermission = (ContextCompat.checkSelfPermission(((ManagerActivityLollipop) context), Manifest.permission.CAMERA) == PackageManager.PERMISSION_GRANTED);
			if (!hasCameraPermission) {
				ActivityCompat.requestPermissions(((ManagerActivityLollipop) context), new String[]{Manifest.permission.CAMERA}, Constants.REQUEST_CAMERA);
				return false;
			}

			boolean hasRecordAudioPermission = (ContextCompat.checkSelfPermission(((ManagerActivityLollipop) context), Manifest.permission.RECORD_AUDIO) == PackageManager.PERMISSION_GRANTED);
			if (!hasRecordAudioPermission) {
				ActivityCompat.requestPermissions(((ManagerActivityLollipop) context), new String[]{Manifest.permission.RECORD_AUDIO}, Constants.RECORD_AUDIO);
				return false;
			}

			return true;
		}
		return true;
	}

	@Override
	public void onRequestPermissionsResult(int requestCode, String[] permissions, int[] grantResults) {
		log("onRequestPermissionsResult");
		super.onRequestPermissionsResult(requestCode, permissions, grantResults);
		switch (requestCode) {
			case Constants.REQUEST_CAMERA: {
				log("REQUEST_CAMERA");
				if (grantResults.length > 0 && grantResults[0] == PackageManager.PERMISSION_GRANTED) {
					if(checkPermissionsCall()){
						log("REQUEST_CAMERA -> returnCall");
						ChatUtil.returnCall(context, megaChatApi);
					}
				}
				break;
			}
			case Constants.RECORD_AUDIO: {
				log("RECORD_AUDIO");
				if (grantResults.length > 0 && grantResults[0] == PackageManager.PERMISSION_GRANTED) {
					if(checkPermissionsCall()){
						log("RECORD_AUDIO -> returnCall");
						ChatUtil.returnCall(context, megaChatApi);
					}
				}
				break;
			}

		}
	}

    public void showCallLayout(){
        if(Util.isChatEnabled() && (context instanceof ManagerActivityLollipop) && (megaChatApi!=null) &&(ChatUtil.participatingInACall(megaChatApi))){
            log("showCallLayout");

            if((callInProgressLayout!=null) && (callInProgressLayout.getVisibility() != View.VISIBLE)){
                callInProgressLayout.setVisibility(View.VISIBLE);
            }
            if((callInProgressChrono!=null) && (callInProgressChrono.getVisibility() != View.VISIBLE)){
                long chatId = ChatUtil.getChatCallInProgress(megaChatApi);
                if((megaChatApi!=null) && (chatId != -1)){
                    MegaChatCall call = megaChatApi.getChatCall(chatId);
                    if(call!=null){
                        callInProgressChrono.setVisibility(View.VISIBLE);
                        callInProgressChrono.setBase(SystemClock.elapsedRealtime() - (call.getDuration()*1000));
                        callInProgressChrono.start();
                        callInProgressChrono.setFormat("%s");
                    }
                }
            }

        }else{
            if(callInProgressChrono!=null){
                callInProgressChrono.stop();
                callInProgressChrono.setVisibility(View.GONE);
            }
            if(callInProgressLayout!=null){
                callInProgressLayout.setVisibility(View.GONE);
            }
        }
    }

	//refresh list when item updated
	public void refresh(long handle) {
		if (handle == -1) {
			return;
		}
		updateNode(handle);
		adapter.notifyDataSetChanged();
	}

	private void updateNode(long handle) {
		for (int i = 0; i < nodes.size(); i++) {
			MegaNode node = nodes.get(i);
			//in grid view, we have to ignore the placholder.
			if(node == null) {
				continue;
			}
			if (node.getHandle() == handle) {
				MegaNode updated = megaApi.getNodeByHandle(handle);
				nodes.set(i, updated);
				break;
			}
		}
	}
}<|MERGE_RESOLUTION|>--- conflicted
+++ resolved
@@ -741,59 +741,6 @@
             return v;
         }
     }
-<<<<<<< HEAD
-=======
-	
-	public void setOverviewLayout() {
-		log("setOverviewLayout");
-
-
-		//Check transfers in progress
-		pendingTransfers = megaApi.getNumPendingDownloads() + megaApi.getNumPendingUploads();
-		totalTransfers = megaApi.getTotalDownloads() + megaApi.getTotalUploads();
-		
-		totalSizePendingTransfer = megaApi.getTotalDownloadBytes() + megaApi.getTotalUploadBytes();
-		totalSizeTransfered = megaApi.getTotalDownloadedBytes() + megaApi.getTotalUploadedBytes();
-
-		if (pendingTransfers > 0) {
-			log("Transfers in progress");
-			transfersOverViewLayout.setVisibility(View.VISIBLE);
-			dotsOptionsTransfersLayout.setOnClickListener(this);
-			actionLayout.setOnClickListener(this);
-			
-			updateTransferButton();
-			
-			int progressPercent = (int)Math.round((double)totalSizeTransfered / totalSizePendingTransfer * 100);
-			progressBar.setProgress(progressPercent);
-			log("Progress Percent: " + progressPercent);
-			
-			long delay = megaApi.getBandwidthOverquotaDelay();
-			if (delay == 0) {
-//				transfersTitleText.setText(getString(R.string.section_transfers));
-			} else {
-				log("Overquota delay activated until: " + delay);
-				transfersTitleText.setText(getString(R.string.title_depleted_transfer_overquota));
-			}
-			
-			int inProgress = totalTransfers - pendingTransfers + 1;
-			String progressText = getResources().getQuantityString(R.plurals.text_number_transfers,totalTransfers,inProgress,totalTransfers);
-			transfersNumberText.setText(progressText);
-			
-			RelativeLayout.LayoutParams params = (RelativeLayout.LayoutParams)linearLayoutRecycler.getLayoutParams();
-			params.addRule(RelativeLayout.BELOW,transfersOverViewLayout.getId());
-			linearLayoutRecycler.setLayoutParams(params);
-		} else {
-			log("NO TRANSFERS in progress");
-			if (transfersOverViewLayout != null) {
-				transfersOverViewLayout.setVisibility(View.GONE);
-			}
-			dotsOptionsTransfersLayout.setOnClickListener(null);
-			actionLayout.setOnClickListener(null);
-			RelativeLayout.LayoutParams params = (RelativeLayout.LayoutParams)linearLayoutRecycler.getLayoutParams();
-			linearLayoutRecycler.setLayoutParams(params);
-		}
-	}
->>>>>>> bb6e1dce
     
     @Override
     public void onAttach(Activity activity) {
