--- conflicted
+++ resolved
@@ -954,7 +954,6 @@
 						mediaIntent = new Intent(context, AudioVideoPlayerLollipop.class);
 						internalIntent=true;
 					}
-<<<<<<< HEAD
 					mediaIntent.putExtra("position", position);
 					if (megaApi.getParentNode(nodes.get(position)).getType() == MegaNode.TYPE_ROOT){
 						mediaIntent.putExtra("parentNodeHandle", -1L);
@@ -964,9 +963,7 @@
 					}
 					mediaIntent.putExtra("orderGetChildren", ((ManagerActivityLollipop)context).orderCloud);
 					mediaIntent.putExtra("adapterType", Constants.FILE_BROWSER_ADAPTER);
-=======
 					mediaIntent.putExtra("screenPosition", screenPosition);
->>>>>>> a90093ec
 					mediaIntent.putExtra("FILENAME", file.getName());
 					mediaIntent.putExtra("adapterType", Constants.FILE_BROWSER_ADAPTER);
 					String localPath = Util.getLocalFile(context, file.getName(), file.getSize(), downloadLocationDefaultPath);
