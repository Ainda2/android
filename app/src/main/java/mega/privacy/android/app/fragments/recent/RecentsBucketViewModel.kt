package mega.privacy.android.app.fragments.recent

import androidx.lifecycle.LiveData
import androidx.lifecycle.MutableLiveData
import androidx.lifecycle.ViewModel
import androidx.lifecycle.viewModelScope
import dagger.hilt.android.lifecycle.HiltViewModel
import kotlinx.coroutines.CoroutineDispatcher
import kotlinx.coroutines.CoroutineScope
import kotlinx.coroutines.Deferred
import kotlinx.coroutines.SupervisorJob
import kotlinx.coroutines.async
import kotlinx.coroutines.flow.MutableStateFlow
import kotlinx.coroutines.flow.SharingStarted
import kotlinx.coroutines.flow.collectLatest
import kotlinx.coroutines.flow.map
import kotlinx.coroutines.flow.stateIn
import kotlinx.coroutines.launch
import kotlinx.coroutines.withContext
import mega.privacy.android.app.di.MegaApi
import mega.privacy.android.app.domain.usecase.MonitorNodeUpdates
import mega.privacy.android.app.fragments.homepage.NodeItem
import mega.privacy.android.app.utils.MegaNodeUtil.getRootParentNode
import mega.privacy.android.app.utils.MegaNodeUtil.isVideo
import mega.privacy.android.domain.qualifier.IoDispatcher
import mega.privacy.android.domain.usecase.GetThumbnail
import nz.mega.sdk.MegaApiAndroid
import nz.mega.sdk.MegaNode
import nz.mega.sdk.MegaRecentActionBucket
import timber.log.Timber
import javax.inject.Inject

/**
 * ViewModel associated to [RecentsBucketFragment]
 */
@HiltViewModel
class RecentsBucketViewModel @Inject constructor(
    @MegaApi private val megaApi: MegaApiAndroid,
    private val getThumbnail: GetThumbnail,
    @IoDispatcher private val ioDispatcher: CoroutineDispatcher,
    monitorNodeUpdates: MonitorNodeUpdates,
) : ViewModel() {
    private val _actionMode = MutableLiveData<Boolean>()

    /**
     * True if the actionMode should to be visible
     */
    val actionMode: LiveData<Boolean> = _actionMode

    private val _nodesToAnimate = MutableLiveData<Set<Int>>()

    /**
     * Set of node positions to animate
     */
    val nodesToAnimate: LiveData<Set<Int>> = _nodesToAnimate

    private val selectedNodes: MutableSet<NodeItem> = mutableSetOf()

    /**
     * Current bucket
     */
    private val bucket: MutableStateFlow<MegaRecentActionBucket?> = MutableStateFlow(null)

    private var cachedActionList: List<MegaRecentActionBucket>? = null

    private val _shouldCloseFragment: MutableLiveData<Boolean> = MutableLiveData(false)

    /**
     * True if the fragment needs to be closed
     */
    val shouldCloseFragment: LiveData<Boolean> = _shouldCloseFragment

    /**
     * True if the parent of the bucket is an incoming shares
     */
    var isInShare = false

    /**
     *  List of node items in the current bucket
     */
    val items = bucket
        .map { it?.let { getNodes(it) } ?: emptyList() }
        .stateIn(viewModelScope, SharingStarted.Lazily, emptyList())

    init {
        viewModelScope.launch {
            monitorNodeUpdates().collectLatest {
                Timber.d("Received node update")
                updateCurrentBucket()
                clearSelection()
            }

            items.collectLatest {
                isInShare = it.firstOrNull()?.node?.let { node ->
                    megaApi.getRootParentNode(node).isInShare
                } ?: false
            }
        }
    }

    /**
     * Set bucket value
     *
     * @param selectedBucket
     */
    fun setBucket(selectedBucket: MegaRecentActionBucket?) {
        viewModelScope.launch {
            bucket.emit(selectedBucket)
        }
    }

    /**
     * Set cached action list
     *
     * @param cachedActions
     */
    fun setCachedActionList(cachedActions: List<MegaRecentActionBucket>?) {
        cachedActionList = cachedActions
    }

    /**
<<<<<<< HEAD
     * Get the selected nodes
     *
     * @return the selected nodes
     */
    fun getSelectedNodes(): List<NodeItem> = selectedNodes.toList()
=======
     * Retrieves the list of non-null [MegaNode] objects from [selectedNodes]
     *
     * @return A list of nun-null [MegaNode] objects
     */
    fun getSelectedMegaNodes(): List<MegaNode> =
        selectedNodes.toList().mapNotNull { it.node }

    /**
     * Checks whether any [MegaNode] in [getSelectedMegaNodes] belongs in Backups
     *
     * @return True if at least one [MegaNode] belongs in Backups, and False if otherwise
     */
    fun isAnyNodeInBackups(): Boolean =
        getSelectedMegaNodes().any { node -> megaApi.isInInbox(node) }
>>>>>>> 359ccac5

    /**
     * Get the count of selected nodes
     *
     * @return the count of selected nodes
     */
    fun getSelectedNodesCount(): Int = selectedNodes.size

    /**
     * Get the count of nodes
     *
     * @return the count of nodes
     */
    fun getNodesCount(): Int = items.value.size

    /**
     * Clear selected nodes
     */
    fun clearSelection() {
        _actionMode.value = false
        selectedNodes.clear()

        val animNodeIndices = mutableSetOf<Int>()
        val nodeList = items.value

        for ((position, node) in nodeList.withIndex()) {
            if (node in selectedNodes) {
                animNodeIndices.add(position)
            }
            node.selected = false
            node.uiDirty = true
        }

        _nodesToAnimate.value = animNodeIndices
    }

    /**
     * Receive on node long click
     *
     * @param position the position of the item in the adapter
     * @param node the node item
     */
    fun onNodeLongClicked(position: Int, node: NodeItem) {
        val nodeList = items.value

        if (position < 0 || position >= nodeList.size || nodeList[position].hashCode() != node.hashCode()
        ) {
            return
        }

        nodeList[position].selected = !nodeList[position].selected

        if (nodeList[position] !in selectedNodes) {
            selectedNodes.add(node)
        } else {
            selectedNodes.remove(node)
        }

        nodeList[position].uiDirty = true
        _actionMode.value = selectedNodes.isNotEmpty()

        _nodesToAnimate.value = hashSetOf(position)
    }

    /**
     * Select all nodes
     */
    fun selectAll() {
        val nodeList = items.value

        val animNodeIndices = mutableSetOf<Int>()

        for ((position, node) in nodeList.withIndex()) {
            if (!node.selected) {
                animNodeIndices.add(position)
            }
            node.selected = true
            node.uiDirty = true
            selectedNodes.add(node)
        }

        _nodesToAnimate.value = animNodeIndices
        _actionMode.value = true
    }

    /**
     * Update the current bucket
     */
    private suspend fun updateCurrentBucket() = withContext(ioDispatcher) {
        val recentActions = megaApi.recentActions

        // Update the current bucket
        bucket.value?.let { currentBucket ->
            recentActions.firstOrNull { isSameBucket(it, currentBucket) }?.let {
                bucket.emit(it)
                return@withContext
            }
        }

        // Compare the list of recentActions with the new list of recent actions
        // and only keep the actions that differs from each other
        cachedActionList?.forEach { b ->
            val iterator = recentActions.iterator()
            while (iterator.hasNext()) {
                if (isSameBucket(iterator.next(), b)) {
                    iterator.remove()
                }
            }
        }

        // The last one is the changed one
        if (recentActions.size == 1) {
            bucket.emit(recentActions[0])
            return@withContext
        }

        // No nodes contained in the bucket or the action bucket is no loner exists.
        _shouldCloseFragment.postValue(true)
    }

    /**
     * Compare two MegaRecentActionBucket
     *
     * @param selected the first MegaRecentActionBucket to compare
     * @param other the second MegaRecentActionBucket to compare
     * @return true if the two MegaRecentActionBucket are the same
     */
    private fun isSameBucket(
        selected: MegaRecentActionBucket,
        other: MegaRecentActionBucket,
    ): Boolean {
        return selected.isMedia == other.isMedia &&
                selected.isUpdate == other.isUpdate &&
                selected.timestamp == other.timestamp &&
                selected.parentHandle == other.parentHandle &&
                selected.userEmail == other.userEmail
    }

    /**
     * Get the node from the bucket
     *
     * @return a list of NodeItem
     */
    private suspend fun getNodes(bucket: MegaRecentActionBucket): List<NodeItem> =
        withContext(ioDispatcher) {
            val size = bucket.nodes.size()
            val coroutineScope = CoroutineScope(SupervisorJob())
            val deferredNodeItems = mutableListOf<Deferred<NodeItem>>().apply {
                for (i in 0 until size) {
                    bucket.nodes[i]?.let { node ->
                        add(
                            coroutineScope.async {
                                NodeItem(
                                    node = node,
                                    thumbnail = getThumbnail(node.handle),
                                    index = -1,
                                    isVideo = node.isVideo(),
                                    modifiedDate = node.modificationTime.toString(),
                                )
                            }
                        )
                    }
                }
            }

            val nodesList = ArrayList<NodeItem>().apply {
                deferredNodeItems.forEach {
                    try {
                        add(it.await())
                    } catch (e: Exception) {
                        Timber.e(e)
                    }
                }

            }

            return@withContext nodesList
        }

}
<|MERGE_RESOLUTION|>--- conflicted
+++ resolved
@@ -119,13 +119,13 @@
     }
 
     /**
-<<<<<<< HEAD
      * Get the selected nodes
      *
      * @return the selected nodes
      */
     fun getSelectedNodes(): List<NodeItem> = selectedNodes.toList()
-=======
+
+    /**
      * Retrieves the list of non-null [MegaNode] objects from [selectedNodes]
      *
      * @return A list of nun-null [MegaNode] objects
@@ -140,7 +140,6 @@
      */
     fun isAnyNodeInBackups(): Boolean =
         getSelectedMegaNodes().any { node -> megaApi.isInInbox(node) }
->>>>>>> 359ccac5
 
     /**
      * Get the count of selected nodes
