--- conflicted
+++ resolved
@@ -1733,15 +1733,16 @@
                     int termCode = Integer.parseInt(termCodeString);
 
                     switch (termCode) {
-                        case MegaChatMessage.END_CALL_REASON_ENDED: {
-
-                            if (chat.isGroup()) {
-                                textToShow = context.getString(R.string.group_call_ended_no_duration_message);
+                        case MegaChatMessage.END_CALL_REASON_BY_MODERATOR:
+                        case MegaChatMessage.END_CALL_REASON_ENDED:
+
+                            if (chat.isGroup() && termCode == MegaChatMessage.END_CALL_REASON_ENDED) {
+                                textToShow = StringResourcesUtils.getString(R.string.group_call_ended_no_duration_message);
                             } else {
                                 int hours = duration / 3600;
                                 int minutes = (duration % 3600) / 60;
                                 int seconds = duration % 60;
-                                textToShow = context.getString(R.string.call_ended_message);
+                                textToShow = StringResourcesUtils.getString(R.string.call_ended_message);
                                 if (hours != 0) {
                                     String textHours = context.getResources().getQuantityString(R.plurals.plural_call_ended_messages_hours, hours, hours);
                                     textToShow = textToShow + textHours;
@@ -1773,7 +1774,7 @@
                             }
 
                             break;
-                        }
+
                         case MegaChatMessage.END_CALL_REASON_REJECTED: {
 
                             textToShow = String.format(context.getString(R.string.call_rejected_messages));
@@ -1785,356 +1786,6 @@
 
                             break;
                         }
-<<<<<<< HEAD
-					}
-
-					textToShow = String.format(context.getString(R.string.history_cleared_by), toCDATA(fullNameAction));
-				}
-
-				try{
-					textToShow = textToShow.replace("[A]", "");
-					textToShow = textToShow.replace("[/A]", "");
-					textToShow = textToShow.replace("[B]", "");
-					textToShow = textToShow.replace("[/B]", "");
-				}
-				catch (Exception e){}
-
-				Spanned result = null;
-				if (android.os.Build.VERSION.SDK_INT >= android.os.Build.VERSION_CODES.N) {
-					result = Html.fromHtml(textToShow,Html.FROM_HTML_MODE_LEGACY);
-				} else {
-					result = Html.fromHtml(textToShow);
-				}
-
-				((ViewHolderNormalChatList)holder).textViewContent.setText(result);
-
-				((ViewHolderNormalChatList) holder).textViewContent.setTextColor(ColorUtils.getThemeColor(context, android.R.attr.textColorSecondary));
-			} 
-			else if (messageType == MegaChatMessage.TYPE_SET_RETENTION_TIME) {
-				String text;
-				String fullName;
-				String timeFormatted = transformSecondsInString(chatRoom.getRetentionTime());
-
-				if (chat.getLastMessageSender() == megaChatApi.getMyUserHandle()) {
-					String myFullName = megaChatApi.getMyFullname();
-
-					if (isTextEmpty(myFullName)) {
-						myFullName = megaChatApi.getMyEmail();
-					}
-
-					fullName = toCDATA(myFullName);
-				} else {
-					String fullNameAction = cC.getParticipantFullName(chat.getLastMessageSender());
-					if (isTextEmpty(fullNameAction) && !((ViewHolderNormalChatList) holder).nameRequestedAction) {
-						fullNameAction = context.getString(R.string.unknown_name_label);
-						((ViewHolderNormalChatList) holder).nameRequestedAction = true;
-						((ViewHolderNormalChatList) holder).userHandle = chat.getLastMessageSender();
-						ChatNonContactNameListener listener = new ChatNonContactNameListener(context, holder, this, chat.getLastMessageSender(), chat.isPreview());
-						megaChatApi.getUserFirstname(chat.getLastMessageSender(), chatRoom.getAuthorizationToken(), listener);
-						megaChatApi.getUserLastname(chat.getLastMessageSender(), chatRoom.getAuthorizationToken(), listener);
-						megaChatApi.getUserEmail(chat.getLastMessageSender(), listener);
-					}
-
-					fullName = toCDATA(fullNameAction);
-				}
-
-				if (isTextEmpty(timeFormatted)) {
-					text = String.format(context.getString(R.string.retention_history_disabled), toCDATA(fullName));
-				} else {
-					text = String.format(context.getString(R.string.retention_history_changed_by), toCDATA(fullName), timeFormatted);
-				}
-				text = TextUtil.removeFormatPlaceholder(text);
-
-				Spanned result = HtmlCompat.fromHtml(text, HtmlCompat.FROM_HTML_MODE_LEGACY);
-				((ViewHolderNormalChatList) holder).textViewContent.setText(result);
-				((ViewHolderNormalChatList)holder).textViewContent.setTextColor(ContextCompat.getColor(context, R.color.grey_600_white_087));
-			}
-			else if(messageType==MegaChatMessage.TYPE_PUBLIC_HANDLE_CREATE) {
-				logDebug("Message type TYPE_PUBLIC_HANDLE_CREATE");
-				String fullNameAction = getFullNameAction(chat);
-
-				String textToShow = String.format(context.getString(R.string.message_created_chat_link), toCDATA(fullNameAction));
-
-				try{
-					textToShow = textToShow.replace("[A]", "");
-					textToShow = textToShow.replace("[/A]", "");
-					textToShow = textToShow.replace("[B]", "");
-					textToShow = textToShow.replace("[/B]", "");
-				}
-				catch (Exception e){}
-
-				Spanned result = null;
-				if (android.os.Build.VERSION.SDK_INT >= android.os.Build.VERSION_CODES.N) {
-					result = Html.fromHtml(textToShow,Html.FROM_HTML_MODE_LEGACY);
-				} else {
-					result = Html.fromHtml(textToShow);
-				}
-
-				((ViewHolderNormalChatList)holder).textViewContent.setText(result);
-
-				((ViewHolderNormalChatList)holder).textViewContent.setTextColor(ColorUtils.getThemeColor(context, android.R.attr.textColorSecondary));
-			}
-			else if(messageType==MegaChatMessage.TYPE_PUBLIC_HANDLE_DELETE) {
-				logDebug("Message type TYPE_PUBLIC_HANDLE_DELETE");
-				String fullNameAction = getFullNameAction(chat);
-
-				String textToShow = String.format(context.getString(R.string.message_deleted_chat_link), toCDATA(fullNameAction));
-
-				try{
-					textToShow = textToShow.replace("[A]", "");
-					textToShow = textToShow.replace("[/A]", "");
-					textToShow = textToShow.replace("[B]", "");
-					textToShow = textToShow.replace("[/B]", "");
-				}
-				catch (Exception e){}
-
-				Spanned result = null;
-				if (android.os.Build.VERSION.SDK_INT >= android.os.Build.VERSION_CODES.N) {
-					result = Html.fromHtml(textToShow,Html.FROM_HTML_MODE_LEGACY);
-				} else {
-					result = Html.fromHtml(textToShow);
-				}
-
-				((ViewHolderNormalChatList)holder).textViewContent.setText(result);
-
-				((ViewHolderNormalChatList)holder).textViewContent.setTextColor(ColorUtils.getThemeColor(context, android.R.attr.textColorSecondary));
-			}
-			else if(messageType==MegaChatMessage.TYPE_SET_PRIVATE_MODE) {
-				logDebug("Message type TYPE_SET_PRIVATE_MODE");
-
-				String fullNameAction = getFullNameAction(chat);
-
-				String textToShow = String.format(context.getString(R.string.message_set_chat_private), toCDATA(fullNameAction));
-
-				try{
-					textToShow = textToShow.replace("[A]", "");
-					textToShow = textToShow.replace("[/A]", "");
-					textToShow = textToShow.replace("[B]", "");
-					textToShow = textToShow.replace("[/B]", "");
-				}
-				catch (Exception e){}
-
-				Spanned result = null;
-				if (android.os.Build.VERSION.SDK_INT >= android.os.Build.VERSION_CODES.N) {
-					result = Html.fromHtml(textToShow,Html.FROM_HTML_MODE_LEGACY);
-				}
-				else {
-					result = Html.fromHtml(textToShow);
-				}
-
-				((ViewHolderNormalChatList)holder).textViewContent.setText(result);
-
-				((ViewHolderNormalChatList)holder).textViewContent.setTextColor(ColorUtils.getThemeColor(context, android.R.attr.textColorSecondary));
-			}
-			else if(messageType==MegaChatMessage.TYPE_CHAT_TITLE) {
-				logDebug("Message type TYPE_CHAT_TITLE");
-
-				String messageContent = chat.getLastMessage();
-				String fullNameAction = getFullNameAction(chat);
-
-				String textToShow = String.format(context.getString(R.string.change_title_messages), toCDATA(fullNameAction), converterShortCodes(messageContent));
-
-				try {
-					textToShow = textToShow.replace("[A]", "");
-					textToShow = textToShow.replace("[/A]", "");
-					textToShow = textToShow.replace("[B]", "");
-					textToShow = textToShow.replace("[/B]", "");
-					textToShow = textToShow.replace("[C]", "");
-					textToShow = textToShow.replace("[/C]", "");
-				} catch (Exception e) {
-				}
-
-				Spanned result = null;
-				if (android.os.Build.VERSION.SDK_INT >= android.os.Build.VERSION_CODES.N) {
-					result = Html.fromHtml(textToShow, Html.FROM_HTML_MODE_LEGACY);
-				} else {
-					result = Html.fromHtml(textToShow);
-				}
-
-				((ViewHolderNormalChatList)holder).textViewContent.setText(result);
-
-				((ViewHolderNormalChatList)holder).textViewContent.setTextColor(ColorUtils.getThemeColor(context, android.R.attr.textColorSecondary));
-
-			}
-			else if(messageType==MegaChatMessage.TYPE_CALL_STARTED){
-				logDebug("Message type TYPE_CALL_STARTED");
-				updateLastCallMessage(holder, chat);
-			}
-			else if(messageType==MegaChatMessage.TYPE_CALL_ENDED){
-				logDebug("Message type TYPE_CALL_ENDED");
-
-				String messageContent = chat.getLastMessage();
-
-				char separator = 0x01;
-				String separatorString = separator + "";
-
-				String [] sp = messageContent.split(separatorString);
-
-				String textToShow = "";
-
-				if(sp.length>=2){
-
-					String durationString = sp[0];
-					String termCodeString = sp[1];
-
-					int duration = Integer.parseInt(durationString);
-					int termCode = Integer.parseInt(termCodeString);
-
-					switch(termCode){
-						case MegaChatMessage.END_CALL_REASON_BY_MODERATOR:
-						case MegaChatMessage.END_CALL_REASON_ENDED:
-
-							if (chat.isGroup() && termCode == MegaChatMessage.END_CALL_REASON_ENDED) {
-								textToShow = StringResourcesUtils.getString(R.string.group_call_ended_no_duration_message);
-							}else {
-								int hours = duration / 3600;
-								int minutes = (duration % 3600) / 60;
-								int seconds = duration % 60;
-								textToShow = StringResourcesUtils.getString(R.string.call_ended_message);
-
-								if (hours != 0) {
-									String textHours = context.getResources().getQuantityString(R.plurals.plural_call_ended_messages_hours, hours, hours);
-									textToShow = textToShow + textHours;
-									if ((minutes != 0) || (seconds != 0)) {
-										textToShow = textToShow + ", ";
-									}
-								}
-								if (minutes != 0) {
-									String textMinutes = context.getResources().getQuantityString(R.plurals.plural_call_ended_messages_minutes, minutes, minutes);
-									textToShow = textToShow + textMinutes;
-									if (seconds != 0) {
-										textToShow = textToShow + ", ";
-									}
-								}
-								if (seconds != 0) {
-									String textSeconds = context.getResources().getQuantityString(R.plurals.plural_call_ended_messages_seconds, seconds, seconds);
-									textToShow = textToShow + textSeconds;
-								}
-							}
-
-							try{
-								textToShow = textToShow.replace("[A]", "");
-								textToShow = textToShow.replace("[/A]", "");
-								textToShow = textToShow.replace("[B]", "");
-								textToShow = textToShow.replace("[/B]", "");
-								textToShow = textToShow.replace("[C]", "");
-								textToShow = textToShow.replace("[/C]", "");
-							}catch (Exception e){
-							}
-
-							break;
-
-						case MegaChatMessage.END_CALL_REASON_REJECTED:{
-
-							textToShow = String.format(context.getString(R.string.call_rejected_messages));
-							try {
-								textToShow = textToShow.replace("[A]", "");
-								textToShow = textToShow.replace("[/A]", "");
-							} catch (Exception e) {
-							}
-
-							break;
-						}
-						case MegaChatMessage.END_CALL_REASON_NO_ANSWER:{
-
-							long lastMsgSender = chat.getLastMessageSender();
-							if(lastMsgSender==megaChatApi.getMyUserHandle()){
-								textToShow = String.format(context.getString(R.string.call_not_answered_messages));
-							}
-							else{
-								textToShow = String.format(context.getString(R.string.call_missed_messages));
-							}
-
-							try {
-								textToShow = textToShow.replace("[A]", "");
-								textToShow = textToShow.replace("[/A]", "");
-							} catch (Exception e) {
-							}
-
-							break;
-						}
-						case MegaChatMessage.END_CALL_REASON_FAILED:{
-
-							textToShow = String.format(context.getString(R.string.call_failed_messages));
-							try {
-								textToShow = textToShow.replace("[A]", "");
-								textToShow = textToShow.replace("[/A]", "");
-							} catch (Exception e) {
-							}
-
-							break;
-						}
-						case MegaChatMessage.END_CALL_REASON_CANCELLED:{
-
-							long lastMsgSender = chat.getLastMessageSender();
-							if(lastMsgSender==megaChatApi.getMyUserHandle()){
-								textToShow = String.format(context.getString(R.string.call_cancelled_messages));
-							}
-							else{
-								textToShow = String.format(context.getString(R.string.call_missed_messages));
-							}
-
-							try {
-								textToShow = textToShow.replace("[A]", "");
-								textToShow = textToShow.replace("[/A]", "");
-							} catch (Exception e) {
-							}
-
-							break;
-						}
-					}
-				}
-
-				Spanned result = null;
-				if (android.os.Build.VERSION.SDK_INT >= android.os.Build.VERSION_CODES.N) {
-					result = Html.fromHtml(textToShow, Html.FROM_HTML_MODE_LEGACY);
-				} else {
-					result = Html.fromHtml(textToShow);
-				}
-
-				((ViewHolderNormalChatList)holder).textViewContent.setText(result);
-
-				((ViewHolderNormalChatList)holder).textViewContent.setTextColor(ColorUtils.getThemeColor(context, android.R.attr.textColorSecondary));
-			}
-			else if(messageType==MegaChatMessage.TYPE_CONTAINS_META){
-				logDebug("Message type TYPE_CONTAINS_META");
-
-				long messageId = chat.getLastMessageId();
-				MegaChatMessage message = megaChatApi.getMessage(chat.getChatId(), messageId);
-				if(message==null) return;
-
-				MegaChatContainsMeta meta = message.getContainsMeta();
-				if (meta == null) {
-					logWarning("MegaChatContainsMeta is null.");
-					return;
-				}
-
-				long lastMsgSender = chat.getLastMessageSender();
-
-				if(meta.getType() == MegaChatContainsMeta.CONTAINS_META_GEOLOCATION) {
-					logDebug("Message type TYPE_CONTAINS_META:CONTAINS_META_GEOLOCATION");
-					((ViewHolderNormalChatList)holder).voiceClipOrLocationLayout.setVisibility(View.VISIBLE);
-					((ViewHolderNormalChatList)holder).voiceClipOrLocationText.setText(R.string.title_geolocation_message);
-					((ViewHolderNormalChatList)holder).textViewContent.setTextColor(ColorUtils.getThemeColor(context, android.R.attr.textColorSecondary));
-					((ViewHolderNormalChatList)holder).textViewContent.setText("");
-					if(lastMsgSender==megaChatApi.getMyUserHandle()){
-
-						logDebug("The last message is mine: " + lastMsgSender);
-						((ViewHolderNormalChatList)holder).textViewContent.setText(context.getString(R.string.word_me)+" ");
-					}
-					else{
-						logDebug("The last message NOT mine" + lastMsgSender);
-
-						if(chat.isGroup()){
-							((ViewHolderNormalChatList)holder).currentPosition = position;
-							((ViewHolderNormalChatList)holder).userHandle = lastMsgSender;
-
-							String fullNameAction = converterShortCodes(cC.getParticipantFullName(lastMsgSender));
-
-							if(isTextEmpty(fullNameAction)){
-                                if(!(((ViewHolderNormalChatList)holder).nameRequestedAction)){
-                                    logDebug("Call for nonContactName: " + lastMsgSender);
-=======
                         case MegaChatMessage.END_CALL_REASON_NO_ANSWER: {
 
                             long lastMsgSender = chat.getLastMessageSender();
@@ -2230,7 +1881,6 @@
                             if (isTextEmpty(fullNameAction)) {
                                 if (!(((ViewHolderNormalChatList) holder).nameRequestedAction)) {
                                     Timber.d("Call for nonContactName: %s", lastMsgSender);
->>>>>>> 0f8264c7
                                     fullNameAction = context.getString(R.string.unknown_name_label);
                                     ((ViewHolderNormalChatList) holder).nameRequestedAction = true;
                                     ((ViewHolderNormalChatList) holder).userHandle = lastMsgSender;
