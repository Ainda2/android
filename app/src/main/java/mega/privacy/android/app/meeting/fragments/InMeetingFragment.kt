package mega.privacy.android.app.meeting.fragments

import android.Manifest
import android.app.Dialog
import android.content.Intent
import android.content.res.Configuration
import android.os.Build
import android.os.Bundle
import android.os.CountDownTimer
import android.os.SystemClock
import android.util.DisplayMetrics
import android.util.Pair
import android.view.LayoutInflater
import android.view.Menu
import android.view.MenuInflater
import android.view.MenuItem
import android.view.View
import android.view.ViewGroup
import android.view.WindowManager
import android.view.animation.Animation
import android.view.animation.AnimationUtils
import android.widget.Button
import android.widget.Chronometer
import android.widget.ImageView
import android.widget.TextView
import androidx.annotation.RequiresApi
import androidx.core.content.ContextCompat
import androidx.core.view.isVisible
import androidx.fragment.app.Fragment
import androidx.fragment.app.activityViewModels
import androidx.lifecycle.Observer
import androidx.lifecycle.lifecycleScope
import androidx.navigation.fragment.findNavController
import androidx.navigation.fragment.navArgs
import com.google.android.material.appbar.MaterialToolbar
import com.google.android.material.bottomsheet.BottomSheetBehavior
import com.google.android.material.dialog.MaterialAlertDialogBuilder
import com.jeremyliao.liveeventbus.LiveEventBus
import dagger.hilt.android.AndroidEntryPoint
import mega.privacy.android.app.MegaApplication
import mega.privacy.android.app.R
import mega.privacy.android.app.components.twemoji.EmojiTextView
import mega.privacy.android.app.constants.EventConstants.EVENT_CALL_COMPOSITION_CHANGE
import mega.privacy.android.app.constants.EventConstants.EVENT_CALL_ON_HOLD_CHANGE
import mega.privacy.android.app.constants.EventConstants.EVENT_CALL_STATUS_CHANGE
import mega.privacy.android.app.constants.EventConstants.EVENT_CHAT_CONNECTION_STATUS
import mega.privacy.android.app.constants.EventConstants.EVENT_CONTACT_NAME_CHANGE
import mega.privacy.android.app.constants.EventConstants.EVENT_ENABLE_OR_DISABLE_LOCAL_VIDEO_CHANGE
import mega.privacy.android.app.constants.EventConstants.EVENT_ENTER_IN_MEETING
import mega.privacy.android.app.constants.EventConstants.EVENT_ERROR_STARTING_CALL
import mega.privacy.android.app.constants.EventConstants.EVENT_MEETING_AVATAR_CHANGE
import mega.privacy.android.app.constants.EventConstants.EVENT_MEETING_GET_AVATAR
import mega.privacy.android.app.constants.EventConstants.EVENT_NOT_OUTGOING_CALL
import mega.privacy.android.app.constants.EventConstants.EVENT_PRIVILEGES_CHANGE
import mega.privacy.android.app.constants.EventConstants.EVENT_REMOTE_AVFLAGS_CHANGE
import mega.privacy.android.app.constants.EventConstants.EVENT_SESSION_ON_HIRES_CHANGE
import mega.privacy.android.app.constants.EventConstants.EVENT_SESSION_ON_HOLD_CHANGE
import mega.privacy.android.app.constants.EventConstants.EVENT_SESSION_ON_LOWRES_CHANGE
import mega.privacy.android.app.constants.EventConstants.EVENT_SESSION_STATUS_CHANGE
import mega.privacy.android.app.constants.EventConstants.EVENT_USER_VISIBILITY_CHANGE
import mega.privacy.android.app.databinding.InMeetingFragmentBinding
import mega.privacy.android.app.interfaces.SnackbarShower
import mega.privacy.android.app.listeners.AutoJoinPublicChatListener
import mega.privacy.android.app.listeners.ChatChangeVideoStreamListener
import mega.privacy.android.app.listeners.SimpleChatRequestListener
import mega.privacy.android.app.listeners.SimpleMegaRequestListener
import mega.privacy.android.app.main.AddContactActivity
import mega.privacy.android.app.main.megachat.AppRTCAudioManager
import mega.privacy.android.app.mediaplayer.service.MediaPlayerService.Companion.pauseAudioPlayer
import mega.privacy.android.app.mediaplayer.service.MediaPlayerService.Companion.resumeAudioPlayerIfNotInCall
import mega.privacy.android.app.meeting.AnimationTool.fadeInOut
import mega.privacy.android.app.meeting.AnimationTool.moveX
import mega.privacy.android.app.meeting.AnimationTool.moveY
import mega.privacy.android.app.meeting.OnDragTouchListener
import mega.privacy.android.app.meeting.activity.MeetingActivity.Companion.MEETING_ACTION_CREATE
import mega.privacy.android.app.meeting.activity.MeetingActivity.Companion.MEETING_ACTION_GUEST
import mega.privacy.android.app.meeting.activity.MeetingActivity.Companion.MEETING_ACTION_JOIN
import mega.privacy.android.app.meeting.activity.MeetingActivity.Companion.MEETING_ACTION_REJOIN
import mega.privacy.android.app.meeting.activity.MeetingActivity.Companion.MEETING_ACTION_RINGING_VIDEO_OFF
import mega.privacy.android.app.meeting.activity.MeetingActivity.Companion.MEETING_ACTION_RINGING_VIDEO_ON
import mega.privacy.android.app.meeting.activity.MeetingActivity.Companion.MEETING_ACTION_START
import mega.privacy.android.app.meeting.activity.MeetingActivity.Companion.MEETING_IS_GUEST
import mega.privacy.android.app.meeting.adapter.Participant
import mega.privacy.android.app.meeting.listeners.BottomFloatingPanelListener
import mega.privacy.android.app.objects.PasscodeManagement
import mega.privacy.android.app.utils.CallUtil
import mega.privacy.android.app.utils.Constants.AVATAR_CHANGE
import mega.privacy.android.app.utils.Constants.CONTACT_TYPE_MEGA
import mega.privacy.android.app.utils.Constants.INTENT_EXTRA_IS_FROM_MEETING
import mega.privacy.android.app.utils.Constants.INTENT_EXTRA_KEY_CHAT
import mega.privacy.android.app.utils.Constants.INTENT_EXTRA_KEY_CHAT_ID
import mega.privacy.android.app.utils.Constants.INTENT_EXTRA_KEY_CONTACT_TYPE
import mega.privacy.android.app.utils.Constants.INTENT_EXTRA_KEY_TOOL_BAR_TITLE
import mega.privacy.android.app.utils.Constants.INVALID_CALL_STATUS
import mega.privacy.android.app.utils.Constants.INVALID_POSITION
import mega.privacy.android.app.utils.Constants.INVALID_VALUE
import mega.privacy.android.app.utils.Constants.NAME_CHANGE
import mega.privacy.android.app.utils.Constants.PERMISSIONS_TYPE
import mega.privacy.android.app.utils.Constants.REQUEST_ADD_PARTICIPANTS
import mega.privacy.android.app.utils.Constants.SECONDS_IN_MINUTE
import mega.privacy.android.app.utils.Constants.SNACKBAR_TYPE
import mega.privacy.android.app.utils.Constants.TYPE_AUDIO
import mega.privacy.android.app.utils.Constants.TYPE_LEFT
import mega.privacy.android.app.utils.Constants.TYPE_VIDEO
import mega.privacy.android.app.utils.RunOnUIThreadUtils
import mega.privacy.android.app.utils.StringResourcesUtils
import mega.privacy.android.app.utils.TextUtil
import mega.privacy.android.app.utils.TimeUtils
import mega.privacy.android.app.utils.Util
import mega.privacy.android.app.utils.Util.isOnline
import mega.privacy.android.app.utils.VideoCaptureUtils
import mega.privacy.android.app.utils.permission.permissionsBuilder
import nz.mega.sdk.MegaApiJava
import nz.mega.sdk.MegaChatApiJava.MEGACHAT_INVALID_HANDLE
import nz.mega.sdk.MegaChatCall
import nz.mega.sdk.MegaChatListItem
import nz.mega.sdk.MegaChatRequest
import nz.mega.sdk.MegaChatRoom
import nz.mega.sdk.MegaChatSession
import nz.mega.sdk.MegaRequest
import timber.log.Timber
import javax.inject.Inject

@AndroidEntryPoint
class InMeetingFragment : MeetingBaseFragment(), BottomFloatingPanelListener, SnackbarShower,
    AutoJoinPublicChatListener.OnJoinedChatCallback {

    @Inject
    lateinit var passcodeManagement: PasscodeManagement

    val args: InMeetingFragmentArgs by navArgs()

    // Views
    lateinit var toolbar: MaterialToolbar
    lateinit var blink: Animation

    private var toolbarTitle: EmojiTextView? = null
    private var toolbarSubtitle: TextView? = null
    private var meetingChrono: Chronometer? = null

    private lateinit var bannerAnotherCallLayout: View
    private var bannerAnotherCallTitle: EmojiTextView? = null
    private var bannerAnotherCallSubtitle: TextView? = null

    private lateinit var bannerMuteLayout: View
    private var bannerMuteText: EmojiTextView? = null
    private var bannerMuteIcon: ImageView? = null

    private var participantsChangesBanner: EmojiTextView? = null
    private var callWillEndBanner: TextView? = null
    private var bannerInfo: TextView? = null

    private lateinit var floatingWindowContainer: View
    private lateinit var floatingBottomSheet: View

    lateinit var bottomFloatingPanelViewHolder: BottomFloatingPanelViewHolder

    private var swapCameraMenuItem: MenuItem? = null
    private var gridViewMenuItem: MenuItem? = null
    private var speakerViewMenuItem: MenuItem? = null

    private var micIsEnable = false
    private var camIsEnable = false
    private var speakerIsEnable = false
    private var meetingLink: String = ""
    private var isManualModeView = false
    private var isWaitingForAnswerCall = false
    private var isWaitingForMakeModerator = false

    // Children fragments
    private var individualCallFragment: IndividualCallFragment? = null
    private var floatingWindowFragment: IndividualCallFragment? = null
    private var gridViewCallFragment: GridViewCallFragment? = null
    private var speakerViewCallFragment: SpeakerViewCallFragment? = null

    // For internal UI/UX use
    private var previousY = -1f
    private var lastTouch: Long = 0
    private lateinit var dragTouchListener: OnDragTouchListener
    private var bannerShouldBeShown = false

    private lateinit var binding: InMeetingFragmentBinding

    // Leave Meeting Dialog
    private var leaveDialog: Dialog? = null

    // Meeting failed Dialog
    private var failedDialog: Dialog? = null

<<<<<<< HEAD
=======
    private var assignModeratorDialog:AssignModeratorBottomSheetDialogFragment? = null
    private var endMeetingAsModeratorDialog:EndMeetingAsModeratorBottomSheetDialogFragment? = null

>>>>>>> 581d67df
    // Only me in the call Dialog
    private var onlyMeDialog: Dialog? = null

    private var countDownTimerToEndCall: CountDownTimer? = null

    private var amIOnlyOneOnTheCall: Boolean = false

    val inMeetingViewModel: InMeetingViewModel by activityViewModels()

    private val enableOrDisableLocalVideoObserver = Observer<Boolean> { shouldBeEnabled ->
        val chatId = inMeetingViewModel.getChatId()
        if (chatId != MEGACHAT_INVALID_HANDLE && inMeetingViewModel.getCall() != null && shouldBeEnabled != camIsEnable) {
            MegaApplication.getChatManagement().isDisablingLocalVideo = true
            sharedModel.clickCamera(shouldBeEnabled)
        }
    }

    private val errorStatingCallObserver = Observer<Long> {
        if (inMeetingViewModel.isSameChatRoom(it)) {
            Timber.e("Error starting a call")
            showMeetingFailedDialog()
        }
    }

    private val nameChangeObserver = Observer<Long> { peerId ->
        if (peerId != MegaApiJava.INVALID_HANDLE) {
            Timber.d("Change in name")
            updateParticipantInfo(peerId, NAME_CHANGE)
        }
    }

    // Observer for getting avatar
    private val getAvatarObserver = Observer<Long> { peerId ->
        if (peerId != MegaApiJava.INVALID_HANDLE) {
            Timber.d("Change in avatar")
            updateParticipantInfo(peerId, AVATAR_CHANGE)
        }
    }

    // Observer for changing avatar
    private val avatarChangeObserver = Observer<Long> { peerId ->
        if (peerId != MegaApiJava.INVALID_HANDLE) {
            Timber.d("Change in avatar")
            inMeetingViewModel.getRemoteAvatar(peerId)
        }
    }

    private val noOutgoingCallObserver = Observer<Long> {
        if (inMeetingViewModel.isSameCall(it)) {
            val call = inMeetingViewModel.getCall()
            call?.let { chatCall ->
                Timber.d("The call is no longer an outgoing call")
                enableOnHoldFab(chatCall.isOnHold)
            }
        }
    }

    private val visibilityChangeObserver = Observer<Long> {
        Timber.d("Change in the visibility of a participant")
        inMeetingViewModel.updateParticipantsVisibility(it)
    }

    private val privilegesChangeObserver = Observer<MegaChatListItem> { item ->
        if (inMeetingViewModel.isSameChatRoom(item.chatId)) {
            inMeetingViewModel.getCall()?.let { call ->
                if (call.status == MegaChatCall.CALL_STATUS_IN_PROGRESS) {
                    if (item.hasChanged(MegaChatListItem.CHANGE_TYPE_OWN_PRIV)) {
                        Timber.d("Change in my privileges")
                        if (MegaChatRoom.PRIV_MODERATOR == inMeetingViewModel.getOwnPrivileges()) {
                            showSnackbar(
                                SNACKBAR_TYPE,
                                StringResourcesUtils.getString(R.string.be_new_moderator),
                                MEGACHAT_INVALID_HANDLE
                            )
                        }

                        inMeetingViewModel.updateOwnPrivileges()
                        bottomFloatingPanelViewHolder.updateShareAndInviteButton()
                    }

                    if (item.hasChanged(MegaChatListItem.CHANGE_TYPE_PARTICIPANTS)) {
                        Timber.d("Change in the privileges of a participant")
                        inMeetingViewModel.updateParticipantsPrivileges().run {
                            updateRemotePrivileges(this)
                        }
                    }
                }
            }
        }
    }

    private val callStatusObserver = Observer<MegaChatCall> {
        if (inMeetingViewModel.isSameCall(it.callId)) {
            updatePanel()

            when (it.status) {
                MegaChatCall.CALL_STATUS_INITIAL -> {
                    bottomFloatingPanelViewHolder.disableEnableButtons(
                        false,
                        inMeetingViewModel.isCallOnHold()
                    )
                }
                MegaChatCall.CALL_STATUS_TERMINATING_USER_PARTICIPATION,
<<<<<<< HEAD
                MegaChatCall.CALL_STATUS_DESTROYED,
=======
                MegaChatCall.CALL_STATUS_DESTROYED
>>>>>>> 581d67df
                -> {
                    disableCamera()
                    removeUI()
                }
                MegaChatCall.CALL_STATUS_CONNECTING -> {
                    bottomFloatingPanelViewHolder.disableEnableButtons(
                        false,
                        inMeetingViewModel.isCallOnHold()
                    )

                    checkMenuItemsVisibility()
                }
                MegaChatCall.CALL_STATUS_IN_PROGRESS -> {
                    bottomFloatingPanelViewHolder.disableEnableButtons(
                        true,
                        inMeetingViewModel.isCallOnHold()
                    )

                    checkMenuItemsVisibility()
                    checkChildFragments()
                    controlVideoLocalOneToOneCall(it.hasLocalVideo())
                }
            }
        }
    }

    /**
     * Method that updates the Bottom panel
     */
    private fun updatePanel() {
        bottomFloatingPanelViewHolder.updatePanel(false)
    }

    private val callCompositionObserver = Observer<MegaChatCall> {
        if (inMeetingViewModel.isSameCall(it.callId) &&
            it.status != INVALID_CALL_STATUS &&
            (it.callCompositionChange == 1 || it.callCompositionChange == -1)
        ) {
            if (inMeetingViewModel.showReconnectingBanner.value || !isOnline(
                    requireContext()
                )
            ) {
                Timber.d("Back from reconnecting")
            } else {
                Timber.d("Change in call composition, review the UI")
                if (inMeetingViewModel.isOneToOneCall()) {
                    if (it.numParticipants == 1 || it.numParticipants == 2) {
                        checkChildFragments()
                    }
                } else {
                    checkChildFragments()
                }
            }
        }
    }

    private val callOnHoldObserver = Observer<MegaChatCall> {
        if (inMeetingViewModel.isSameCall(it.callId)) {
            Timber.d("Change in call on hold status")
            isCallOnHold(it.isOnHold)
            checkSwapCameraMenuItemVisibility()
        }
    }

    private val sessionOnHoldObserver =
        Observer<Pair<Long, MegaChatSession>> { callAndSession ->
            if (inMeetingViewModel.isSameCall(callAndSession.first)) {
                showMuteBanner()
                val call = inMeetingViewModel.getCall()
                call?.let {
                    Timber.d("Change in session on hold status")
                    if (!inMeetingViewModel.isOneToOneCall()) {
                        updateOnHoldRemote(callAndSession.second)
                    } else if (it.hasLocalVideo() && callAndSession.second.isOnHold) {
                        sharedModel.clickCamera(false)
                    }
                }
            }
        }

    private val sessionStatusObserver =
        Observer<Pair<MegaChatCall, MegaChatSession>> { callAndSession ->
            if (!inMeetingViewModel.isOneToOneCall()) {
                when (callAndSession.second.status) {
                    MegaChatSession.SESSION_STATUS_IN_PROGRESS -> {
                        Timber.d("Session in progress, clientID = ${callAndSession.second.clientid}")
                        val position =
                            inMeetingViewModel.addParticipant(
                                callAndSession.second
                            )
                        position?.let {
                            if (position != INVALID_POSITION) {
                                checkChildFragments()
                                participantAddedOfLeftMeeting(true, it)
                            }
                        }
                    }
                    MegaChatSession.SESSION_STATUS_DESTROYED -> {
                        Timber.d("Session destroyed, clientID = ${callAndSession.second.clientid}")
                        val position =
                            inMeetingViewModel.removeParticipant(callAndSession.second)
                        position.let {
                            if (position != INVALID_POSITION) {
                                checkChildFragments()
                                participantAddedOfLeftMeeting(false, it)
                            }
                        }
                    }
                }
            } else {
                checkChildFragments()
            }

            showMuteBanner()
        }

    private val remoteAVFlagsObserver =
        Observer<Pair<Long, MegaChatSession>> { callAndSession ->
            //As the session has been established, I am no longer in the Request sent state
            if (inMeetingViewModel.isSameCall(callAndSession.first)) {
                showMuteBanner()
                if (!inMeetingViewModel.isOneToOneCall()) {
                    val isAudioChange =
                        inMeetingViewModel.changesInRemoteAudioFlag(callAndSession.second)
                    val isVideoChange =
                        inMeetingViewModel.changesInRemoteVideoFlag(callAndSession.second)
                    Timber.d("Changes in AV flags. audio change $isAudioChange, video change $isVideoChange")
                    updateRemoteAVFlags(callAndSession.second, isAudioChange, isVideoChange)
                }
            }
        }

    private val chatConnectionStatusObserver =
        Observer<Pair<Long, Int>> { chatAndState ->
            if (inMeetingViewModel.isSameChatRoom(chatAndState.first) && MegaApplication.isWaitingForCall()) {
                startCall()
            }
        }

    private val sessionLowResObserver =
        Observer<Pair<Long, MegaChatSession>> { callAndSession ->
            if (inMeetingViewModel.isSameCall(callAndSession.first) && !inMeetingViewModel.isOneToOneCall()) {
                inMeetingViewModel.getParticipant(
                    callAndSession.second.peerid,
                    callAndSession.second.clientid
                )?.let { participant ->
                    if (callAndSession.second.canRecvVideoLowRes() && callAndSession.second.isLowResVideo) {
                        if (!participant.hasHiRes) {
                            if (inMeetingViewModel.sessionHasVideo(participant.clientId)) {
                                Timber.d("Client ID ${callAndSession.second.clientid} can receive lowRes, has lowRes, video on, checking if listener should be added...")
                                checkVideoListener(
                                    participant,
                                    shouldAddListener = true,
                                    isHiRes = false
                                )
                            }
                        }
                    } else if (!participant.hasHiRes) {
                        Timber.d("Client ID ${callAndSession.second.clientid} can not receive lowRes, has lowRes, checking if listener should be removed...")
                        checkVideoListener(
                            participant,
                            shouldAddListener = false,
                            isHiRes = false
                        )

                        //I have stopped receiving LowResolution. I have to verify that I no longer need it.
                        if (callAndSession.second.hasVideo() && !inMeetingViewModel.isCallOrSessionOnHold(
                                callAndSession.second.clientid
                            )
                        ) {
                            inMeetingViewModel.getSession(callAndSession.second.clientid)
                                ?.let { session ->
                                    if (session.status == MegaChatSession.SESSION_STATUS_IN_PROGRESS && inMeetingViewModel.isParticipantVisible(
                                            participant
                                        )
                                    ) {
                                        Timber.d("Client ID ${callAndSession.second.clientid} can not receive lowRes, has lowRes, asking for low-resolution video...")
                                        inMeetingViewModel.requestLowResVideo(
                                            session,
                                            inMeetingViewModel.getChatId()
                                        )
                                    }
                                }
                        }
                    }
                }
            }
        }

    private val sessionHiResObserver =
        Observer<Pair<Long, MegaChatSession>> { callAndSession ->
            if (inMeetingViewModel.isSameCall(callAndSession.first) && !inMeetingViewModel.isOneToOneCall()) {
                inMeetingViewModel.getParticipant(
                    callAndSession.second.peerid,
                    callAndSession.second.clientid
                )?.let { participant ->
                    if (callAndSession.second.canRecvVideoHiRes() && callAndSession.second.isHiResVideo) {
                        if (participant.hasHiRes) {
                            if (inMeetingViewModel.sessionHasVideo(participant.clientId)) {
                                Timber.d("Client ID ${callAndSession.second.clientid} can receive hiRes, has hiRes, video on, checking if listener should be added...")
                                checkVideoListener(
                                    participant,
                                    shouldAddListener = true,
                                    isHiRes = true
                                )
                            }
                        } else {
                            if (inMeetingViewModel.sessionHasVideo(participant.clientId)) {
                                Timber.d("Client ID ${callAndSession.second.clientid} can receive hiRes, has lowRes, video on, checking if listener should be added for speaker...")
                                checkSpeakerVideoListener(
                                    callAndSession.second.peerid, callAndSession.second.clientid,
                                    shouldAddListener = true
                                )
                            }
                        }
                    } else if (participant.hasHiRes) {
                        Timber.d("Client ID ${callAndSession.second.clientid} can not receive hiRes, has hiRes, checking if listener should be removed...")
                        checkVideoListener(
                            participant,
                            shouldAddListener = false,
                            isHiRes = true
                        )

                        //I have stopped receiving HiResolution. I have to verify that I no longer need it.
                        if (callAndSession.second.hasVideo() && !inMeetingViewModel.isCallOrSessionOnHold(
                                callAndSession.second.clientid
                            )
                        ) {
                            inMeetingViewModel.getSession(callAndSession.second.clientid)
                                ?.let { session ->
                                    if (session.status == MegaChatSession.SESSION_STATUS_IN_PROGRESS && inMeetingViewModel.isParticipantVisible(
                                            participant
                                        )
                                    ) {
                                        Timber.d("Client ID ${callAndSession.second.clientid} can not receive hiRes, has hiRes, asking for high-resolution video...")
                                        inMeetingViewModel.requestHiResVideo(
                                            session,
                                            inMeetingViewModel.getChatId()
                                        )
                                    }
                                }
                        }
                    } else {
                        Timber.d("Client ID ${callAndSession.second.clientid} can not receive hiRes, has lowRes, checking if listener of speaker should be removed...")
                        checkSpeakerVideoListener(
                            callAndSession.second.peerid, callAndSession.second.clientid,
                            shouldAddListener = false
                        )
                    }
                }
            }
        }

    override fun onCreateView(
        inflater: LayoutInflater, container: ViewGroup?,
        savedInstanceState: Bundle?,
    ): View {
        binding = InMeetingFragmentBinding.inflate(inflater)

        floatingWindowContainer = binding.selfFeedFloatingWindowContainer
        floatingBottomSheet = binding.bottomFloatingPanel.root

        return binding.root
    }

    override fun onViewCreated(view: View, savedInstanceState: Bundle?) {
        super.onViewCreated(view, savedInstanceState)

        Timber.d("In the meeting fragment")

        blink = AnimationUtils.loadAnimation(requireContext(), R.anim.blink)

        initViewModel()
        MegaApplication.getInstance().startProximitySensor()
        initToolbar()
        initFloatingWindowContainerDragListener(view)
        initFloatingPanel()

        val meetingName: String = args.meetingName
        meetingName.let {
            if (!TextUtil.isTextEmpty(it)) {
                sharedModel.setMeetingsName(it)
            }
        }

        // Get meeting link from the arguments supplied when the fragment was instantiated
        meetingLink = args.meetingLink

        initLiveEventBus()
        takeActionByArgs()

        // Set on page tapping listener.
        setPageOnClickListener(view)
        checkChildFragments()
    }

    /**
     * Method for checking the different types of actions received
     */
    private fun takeActionByArgs() {
        when (args.action) {
            MEETING_ACTION_CREATE -> {
                Timber.d("Action create")
                updateMicAndCam()
                initStartMeeting()
            }
            MEETING_ACTION_JOIN -> {
                Timber.d("Action join")
                updateMicAndCam()

                inMeetingViewModel.joinPublicChat(
                    args.chatId,
                    AutoJoinPublicChatListener(requireContext(), this)
                )
            }
            MEETING_ACTION_REJOIN -> {
                Timber.d("Action rejoin")
                updateMicAndCam()

                if (args.publicChatHandle != MEGACHAT_INVALID_HANDLE) {
                    inMeetingViewModel.rejoinPublicChat(
                        args.chatId, args.publicChatHandle,
                        AutoJoinPublicChatListener(requireContext(), this)
                    )
                }

            }
            MEETING_ACTION_GUEST -> {
                Timber.d("Action guest")
                inMeetingViewModel.chatLogout(
                    SimpleChatRequestListener(
                        MegaChatRequest.TYPE_LOGOUT,
                        onSuccess = { _, _, _ ->
                            Timber.d("Action guest. Log out, done")
                            inMeetingViewModel.createEphemeralAccountAndJoinChat(
                                args.firstName,
                                args.lastName,
                                SimpleMegaRequestListener(
                                    MegaRequest.TYPE_CREATE_ACCOUNT,
                                    onSuccess = { _, _, _ ->
                                        Timber.d("Action guest. Create ephemeral Account, done")
                                        inMeetingViewModel.openChatPreview(
                                            meetingLink,
                                            SimpleChatRequestListener(
                                                MegaChatRequest.TYPE_LOAD_PREVIEW,
                                                onSuccess = { _, request, _ ->
                                                    Timber.d(
                                                        "Action guest. Open chat preview, done. Param type: ${request.paramType}, Chat id: ${request.chatHandle}, Flag: ${request.flag}, Call id: ${
                                                            request.megaHandleList?.get(
                                                                0
                                                            )
                                                        }"
                                                    )
                                                    MegaApplication.getChatManagement()
                                                        .setOpeningMeetingLink(
                                                            request.chatHandle,
                                                            true
                                                        )

                                                    camIsEnable =
                                                        sharedModel.cameraLiveData.value!!
                                                    speakerIsEnable =
                                                        sharedModel.speakerLiveData.value!! == AppRTCAudioManager.AudioDevice.SPEAKER_PHONE

                                                    inMeetingViewModel.joinPublicChat(
                                                        args.chatId,
                                                        AutoJoinPublicChatListener(
                                                            context,
                                                            this@InMeetingFragment
                                                        )
                                                    )
                                                })
                                        )
                                    })
                            )
                        })
                )
            }
            MEETING_ACTION_RINGING_VIDEO_ON -> {
                Timber.d("Action ringing with video on")
                inMeetingViewModel.getCall()?.let {
                    if (it.hasLocalAudio()) {
                        sharedModel.micInitiallyOn()
                    }
                    if (it.hasLocalVideo()) {
                        sharedModel.camInitiallyOn()
                    }
                }
            }
            MEETING_ACTION_RINGING_VIDEO_OFF -> {
                Timber.d("Action ringing with video off")
                inMeetingViewModel.getCall()?.let {
                    if (it.hasLocalAudio()) {
                        sharedModel.micInitiallyOn()
                    }
                }
            }
            MEETING_ACTION_START -> {
                Timber.d("Action need answer call")
                updateMicAndCam()
                controlWhenJoinedAChat(inMeetingViewModel.currentChatId)
            }
        }
    }

    override fun onCreate(savedInstanceState: Bundle?) {
        super.onCreate(savedInstanceState)

        pauseAudioPlayer(meetingActivity)

        // Keep screen on
        meetingActivity.window.addFlags(WindowManager.LayoutParams.FLAG_KEEP_SCREEN_ON)

        sendEnterCallEvent()
    }

    fun sendEnterCallEvent() = LiveEventBus.get(
        EVENT_ENTER_IN_MEETING,
        Boolean::class.java
    ).post(true)

    /**
     * Observe the Orientation changes and Update the layout for landscape and portrait screen
     *
     * @param newConfig Portrait or landscape
     */
    @Suppress("DEPRECATION")
    override fun onConfigurationChanged(newConfig: Configuration) {
        super.onConfigurationChanged(newConfig)
        val outMetrics = DisplayMetrics()
        val display = meetingActivity.windowManager.defaultDisplay
        display.getMetrics(outMetrics)
        bottomFloatingPanelViewHolder.updateWidth(newConfig.orientation, outMetrics.widthPixels)

        floatingWindowFragment?.let {
            if (it.isAdded) {
                it.updateOrientation()
            }
        }

        individualCallFragment?.let {
            if (it.isAdded) {
                it.updateOrientation()
            }
        }

        floatingWindowContainer.let {
            val menuLayoutParams = it.layoutParams as ViewGroup.MarginLayoutParams
            menuLayoutParams.setMargins(0, 0, 0, Util.dp2px(125f, outMetrics))
            it.layoutParams = menuLayoutParams
            onConfigurationChangedOfFloatingWindow(outMetrics)
        }

        gridViewCallFragment?.let {
            if (it.isAdded) {
                it.updateLayout(
                    outMetrics.widthPixels,
                    outMetrics.heightPixels
                )
            }
        }
    }

    private fun initLiveEventBus() {
        LiveEventBus.get(EVENT_ENABLE_OR_DISABLE_LOCAL_VIDEO_CHANGE, Boolean::class.java)
            .observe(this, enableOrDisableLocalVideoObserver)

        LiveEventBus.get(EVENT_ERROR_STARTING_CALL, Long::class.java)
            .observe(this, errorStatingCallObserver)

        LiveEventBus.get(EVENT_NOT_OUTGOING_CALL, Long::class.java)
            .observe(this, noOutgoingCallObserver)

        LiveEventBus.get(EVENT_CONTACT_NAME_CHANGE, Long::class.java)
            .observe(this, nameChangeObserver)

        LiveEventBus.get(EVENT_PRIVILEGES_CHANGE, MegaChatListItem::class.java)
            .observe(this, privilegesChangeObserver)

        LiveEventBus.get(EVENT_USER_VISIBILITY_CHANGE, Long::class.java)
            .observe(this, visibilityChangeObserver)

        LiveEventBus.get(EVENT_MEETING_GET_AVATAR, Long::class.java)
            .observe(this, getAvatarObserver)

        LiveEventBus.get(EVENT_MEETING_AVATAR_CHANGE, Long::class.java)
            .observe(this, avatarChangeObserver)

        //Calls level
        LiveEventBus.get(EVENT_CALL_STATUS_CHANGE, MegaChatCall::class.java)
            .observe(this, callStatusObserver)

        LiveEventBus.get(EVENT_CALL_COMPOSITION_CHANGE, MegaChatCall::class.java)
            .observe(this, callCompositionObserver)

        LiveEventBus.get(EVENT_CALL_ON_HOLD_CHANGE, MegaChatCall::class.java)
            .observe(this, callOnHoldObserver)

        //Sessions Level
        @Suppress("UNCHECKED_CAST")
        LiveEventBus.get(EVENT_SESSION_STATUS_CHANGE)
            .observe(this, sessionStatusObserver as Observer<Any>)
        @Suppress("UNCHECKED_CAST")
        LiveEventBus.get(EVENT_SESSION_ON_HOLD_CHANGE)
            .observe(this, sessionOnHoldObserver as Observer<Any>)
        @Suppress("UNCHECKED_CAST")
        LiveEventBus.get(EVENT_REMOTE_AVFLAGS_CHANGE)
            .observe(this, remoteAVFlagsObserver as Observer<Any>)
        @Suppress("UNCHECKED_CAST")
        LiveEventBus.get(EVENT_SESSION_ON_HIRES_CHANGE)
            .observe(this, sessionHiResObserver as Observer<Any>)
        @Suppress("UNCHECKED_CAST")
        LiveEventBus.get(EVENT_SESSION_ON_LOWRES_CHANGE)
            .observe(this, sessionLowResObserver as Observer<Any>)
        @Suppress("UNCHECKED_CAST")
        LiveEventBus.get(EVENT_CHAT_CONNECTION_STATUS)
            .observe(this, chatConnectionStatusObserver as Observer<Any>)
    }

    private fun initToolbar() {
        Timber.d("Update toolbar elements")
        val root = meetingActivity.binding.root
        toolbar = meetingActivity.binding.toolbar
        toolbarTitle = meetingActivity.binding.titleToolbar
        toolbarSubtitle = meetingActivity.binding.subtitleToolbar

        root.apply {
            setBackgroundColor(ContextCompat.getColor(requireContext(), R.color.grey_900))
        }

        toolbar.apply {
            setBackgroundColor(ContextCompat.getColor(requireContext(),
                R.color.dark_grey_alpha_070))
        }

        meetingActivity.window.statusBarColor =
            ContextCompat.getColor(requireContext(), R.color.dark_grey_alpha_070)


        toolbarTitle?.setTextColor(ContextCompat.getColor(requireContext(), R.color.white))
        toolbarSubtitle?.setTextColor(ContextCompat.getColor(requireContext(), R.color.white))

        bannerAnotherCallLayout = meetingActivity.binding.bannerAnotherCall
        bannerAnotherCallTitle = meetingActivity.binding.bannerAnotherCallTitle
        bannerAnotherCallSubtitle = meetingActivity.binding.bannerAnotherCallSubtitle
        participantsChangesBanner = meetingActivity.binding.participantsChangesBanner
        callWillEndBanner = meetingActivity.binding.callWillEndBanner

        bannerInfo = meetingActivity.binding.bannerInfo
        bannerMuteLayout = meetingActivity.binding.bannerMute
        bannerMuteIcon = meetingActivity.binding.bannerMuteIcon
        bannerMuteText = meetingActivity.binding.bannerMuteText
        meetingChrono = meetingActivity.binding.simpleChronometer

        meetingActivity.setSupportActionBar(toolbar)
        val actionBar = meetingActivity.supportActionBar ?: return

        val isGuest = arguments?.getBoolean(MEETING_IS_GUEST, false) ?: false

        if (!isGuest && args.action != MEETING_ACTION_GUEST) {
            actionBar.setHomeButtonEnabled(true)
            actionBar.setDisplayHomeAsUpEnabled(true)
            actionBar.setHomeAsUpIndicator(R.drawable.ic_arrow_back_white)
        } else {
            actionBar.setHomeButtonEnabled(false)
            actionBar.setDisplayHomeAsUpEnabled(false)
            actionBar.setHomeAsUpIndicator(R.drawable.ic_close_white)
        }

        setHasOptionsMenu(true)

        bannerAnotherCallLayout.setOnClickListener {
            sharedModel.clickSwitchCall()
        }
    }

    private fun showMeetingInfoFragment() {
        MeetingInfoBottomSheetDialogFragment.newInstance()
            .run {
                show(
                    this@InMeetingFragment.childFragmentManager,
                    tag
                )
            }
    }

    /**
     * Init View Models
     */
    private fun initViewModel() {
        sharedModel.currentChatId.observe(viewLifecycleOwner) {
            it?.let {
                Timber.d("Chat has changed")
                inMeetingViewModel.setChatId(it)
            }
        }

        sharedModel.meetingLinkLiveData.observe(viewLifecycleOwner) {
            if (!it.isNullOrEmpty()) {
                Timber.d("Link has changed")
                meetingLink = it
                inMeetingViewModel.getCall()?.let {
                    if (inMeetingViewModel.isWaitingForLink()) {
                        inMeetingViewModel.setWaitingForLink(false)
                        shareLink()
                    }
                }
            }
        }

        sharedModel.meetingNameLiveData.observe(viewLifecycleOwner) {
            if (!TextUtil.isTextEmpty(it)) {
                Timber.d("Meeting name has changed")
                inMeetingViewModel.updateMeetingName(it)
            }
        }

        inMeetingViewModel.callLiveData.observe(viewLifecycleOwner) {
            if (it != null && isWaitingForAnswerCall) {
                answerCallAfterJoin()
            }
        }

        inMeetingViewModel.chatTitle.observe(viewLifecycleOwner) {
            if (toolbarTitle != null) {
                Timber.d("Chat title has changed")
                toolbarTitle?.text = it
            }
        }

        sharedModel.micLiveData.observe(viewLifecycleOwner) {
            if (micIsEnable != it) {
                Timber.d("Mic status has changed to $it")
                micIsEnable = it
                updateLocalAudio(it)
            }
        }

        sharedModel.cameraLiveData.observe(viewLifecycleOwner) {
            if (camIsEnable != it) {
                Timber.d("Camera status has changed to $it")
                camIsEnable = it
                updateLocalVideo(it)
            }
        }

        sharedModel.speakerLiveData.observe(viewLifecycleOwner) {
            Timber.d("Speaker status has changed to $it")
            speakerIsEnable = it == AppRTCAudioManager.AudioDevice.SPEAKER_PHONE
            updateSpeaker(it)
        }

        sharedModel.snackBarLiveData.observe(viewLifecycleOwner) {
            if (it.isNotEmpty()) {
                showSnackbar(SNACKBAR_TYPE, it, MEGACHAT_INVALID_HANDLE)
            }
        }

        lifecycleScope.launchWhenStarted {
            sharedModel.cameraGranted.collect { allowed ->
                if (allowed) {
                    bottomFloatingPanelViewHolder.updateCamPermissionWaring(allowed)
                }
            }
        }

        sharedModel.cameraPermissionCheck.observe(viewLifecycleOwner) { allowed ->
            if (allowed) {
                permissionsRequester = permissionsBuilder(
                    arrayOf(Manifest.permission.CAMERA)
                )
                    .setOnRequiresPermission { l ->
                        run {
                            onRequiresPermission(l)

                            // Continue expected action after granted
                            sharedModel.clickCamera(true)
                        }
                    }
                    .setOnShowRationale { l ->
                        onShowRationale(l)

                    }
                    .setOnNeverAskAgain { l ->
                        onPermNeverAskAgain(l)
                    }
                    .build()
                permissionsRequester.launch(false)
            }
        }

        sharedModel.recordAudioPermissionCheck.observe(viewLifecycleOwner) { allowed ->
            sharedModel.lockMic()

            if (allowed) {
                permissionsRequester = permissionsBuilder(
                    arrayOf(Manifest.permission.RECORD_AUDIO)
                )
                    .setOnRequiresPermission { l ->
                        run {
                            onRequiresPermission(l)
                            // Continue expected action after granted
                            sharedModel.clickMic(true)
                        }
                    }
                    .setOnShowRationale { l ->
                        onShowRationale(l)
                    }
                    .setOnNeverAskAgain { l ->
                        onPermNeverAskAgain(l)
                    }
                    .build()
                permissionsRequester.launch(false)
            }
        }

        lifecycleScope.launchWhenStarted {
            sharedModel.recordAudioGranted.collect { allowed ->
                if (allowed && !sharedModel.micLocked) {
                    bottomFloatingPanelViewHolder.updateMicPermissionWaring(allowed)
                }
            }
        }

        sharedModel.notificationNetworkState.observe(viewLifecycleOwner) { haveConnection ->
            inMeetingViewModel.updateNetworkStatus(haveConnection)
        }

        lifecycleScope.launchWhenStarted {
            inMeetingViewModel.updateCallId.collect {
                if (it != MEGACHAT_INVALID_HANDLE) {
                    checkButtonsStatus()
                    showMuteBanner()
                    inMeetingViewModel.getCall()
                        ?.let { isCallOnHold(inMeetingViewModel.isCallOnHold()) }
                }
            }
        }

        lifecycleScope.launchWhenStarted {
            inMeetingViewModel.showCallDuration.collect { isVisible ->
                if (isVisible) {
                    meetingChrono?.let { chrono ->
                        chrono.stop()
                        inMeetingViewModel.getCallDuration().let {
                            if (it != INVALID_VALUE.toLong()) {
                                chrono.base = SystemClock.elapsedRealtime() - it * 1000
                                chrono.start()
                                chrono.format = " %s"
                                chrono.isVisible = true
                            }
                        }
                    }
                } else {
                    meetingChrono?.let {
                        it.stop()
                        it.isVisible = false
                    }
                }
            }
        }

        lifecycleScope.launchWhenStarted {
            inMeetingViewModel.updateCallSubtitle.collect { type ->
                toolbarSubtitle?.let {
                    when (type) {
                        InMeetingViewModel.SubtitleCallType.TYPE_CONNECTING -> {
                            it.text = StringResourcesUtils.getString(R.string.chat_connecting)
                        }
                        InMeetingViewModel.SubtitleCallType.TYPE_CALLING -> {
                            it.text =
                                StringResourcesUtils.getString(R.string.outgoing_call_starting)
                        }
                        InMeetingViewModel.SubtitleCallType.TYPE_ESTABLISHED -> {
                            it.text = StringResourcesUtils.getString(R.string.duration_meeting)
                        }
                    }
                }
            }
        }

        lifecycleScope.launchWhenStarted {
            inMeetingViewModel.allowClickingOnToolbar.collect { allowed ->
                if (allowed) {
                    meetingActivity.binding.toolbar.setOnClickListener {
                        showMeetingInfoFragment()
                    }
                } else {
                    meetingActivity.binding.toolbar.setOnClickListener(null)
                }
            }
        }

        lifecycleScope.launchWhenStarted {
            inMeetingViewModel.anotherChatTitle.collect { title ->
                if (title.isNotEmpty()) {
                    bannerAnotherCallTitle?.text = title
                }
            }
        }

        lifecycleScope.launchWhenStarted {
            inMeetingViewModel.getParticipantsChanges.collect { (type, title) ->
                if (title.trim().isNotEmpty()) {
                    participantsChangesBanner?.apply {
                        clearAnimation()
                        hideCallWillEndInBanner()

                        text = title
                        isVisible = true
                        alpha =
                            if (bottomFloatingPanelViewHolder.getState() == BottomSheetBehavior.STATE_EXPANDED) 0f
                            else 1f

                        animate()
                            .alpha(0f)
                            .setDuration(INFO_ANIMATION.toLong())
                            .withEndAction {
                                isVisible = false
                                if (type == TYPE_LEFT && amIOnlyOneOnTheCall) {
                                    inMeetingViewModel.startCounterTimerAfterBanner()
                                    showCallWillEndInBanner(MILLISECONDS_TO_END_CALL)
                                    showOnlyMeInTheCallDialog()
                                }
                            }
                    }
                } else {
                    participantsChangesBanner?.apply {
                        clearAnimation()
                        isVisible = false
                    }
                }
            }
        }

        lifecycleScope.launchWhenStarted {
            inMeetingViewModel.showOnlyMeBanner.collect { shouldBeShown ->
                checkMenuItemsVisibility()
                amIOnlyOneOnTheCall = shouldBeShown
                if (!amIOnlyOneOnTheCall) {
                    val currentTime = MegaApplication.getChatManagement().millisecondsUntilEndCall
                    if (currentTime > 0) {
                        showCallWillEndInBanner(currentTime)
                        showOnlyMeInTheCallDialog()
                    } else {
                        hideCallWillEndInBanner()
                        dismissDialog(onlyMeDialog)
                    }
                }
            }
        }

        lifecycleScope.launchWhenStarted {
            inMeetingViewModel.updateAnotherCallBannerType.collect { type ->
                when (type) {
                    InMeetingViewModel.AnotherCallType.TYPE_NO_CALL -> {
                        Timber.d("No other calls in progress or on hold")
                        bannerAnotherCallLayout.isVisible = false
                        bottomFloatingPanelViewHolder.changeOnHoldIconDrawable(
                            false
                        )

                    }
                    InMeetingViewModel.AnotherCallType.TYPE_IN_PROGRESS -> {
                        bannerAnotherCallLayout.let {
                            it.alpha = 1f
                            it.isVisible = true
                        }
                        bannerAnotherCallSubtitle?.text =
                            StringResourcesUtils.getString(R.string.call_in_progress_layout)

                        bottomFloatingPanelViewHolder.changeOnHoldIconDrawable(
                            false
                        )

                    }
                    InMeetingViewModel.AnotherCallType.TYPE_ON_HOLD -> {
                        bannerAnotherCallLayout.let {
                            it.alpha = 0.9f
                            it.isVisible = true
                        }

                        bannerAnotherCallSubtitle?.text =
                            StringResourcesUtils.getString(R.string.call_on_hold)

                        bottomFloatingPanelViewHolder.changeOnHoldIconDrawable(
                            true
                        )
                    }
                }
            }
        }

        lifecycleScope.launchWhenStarted {
            inMeetingViewModel.showPoorConnectionBanner.collect { shouldBeShown ->
                bannerInfo?.apply {
                    alpha = 1f
                    isVisible = shouldBeShown
                    if (shouldBeShown) {
                        setBackgroundColor(ContextCompat.getColor(
                            MegaApplication.getInstance().applicationContext,
                            R.color.dark_grey_alpha_070
                        ))
                        text =
                            StringResourcesUtils.getString(R.string.calls_call_screen_poor_network_quality)

                        reconnecting()
                    } else {
                        inMeetingViewModel.checkBannerInfo()
                    }
                }
            }
        }

        lifecycleScope.launchWhenStarted {
            inMeetingViewModel.showReconnectingBanner.collect { shouldBeShown ->
                bannerInfo?.apply {
                    alpha = 1f
                    isVisible = shouldBeShown
                    if (shouldBeShown) {
                        setBackgroundColor(ContextCompat.getColor(
                            MegaApplication.getInstance().applicationContext,
                            android.R.color.transparent))
                        text =
                            StringResourcesUtils.getString(R.string.reconnecting_message)
                        startAnimation(blink)
                    } else {
                        clearAnimation()
                        inMeetingViewModel.checkBannerInfo()
                    }
                }
            }
        }
<<<<<<< HEAD
=======

        inMeetingViewModel.showAssignModeratorBottomPanel.observe(viewLifecycleOwner) { shouldBeShown ->
            if (shouldBeShown) {
                assignModeratorDialog = AssignModeratorBottomSheetDialogFragment()
                assignModeratorDialog?.run {
                    setLeaveMeetingCallBack { inMeetingViewModel.hangCall() }
                    setAssignModeratorCallBack(showAssignModeratorFragment)
                    show(
                        this@InMeetingFragment.childFragmentManager,
                        tag
                    )
                }
            } else {
                assignModeratorDialog?.dismissAllowingStateLoss()
            }
        }

        inMeetingViewModel.showEndMeetingAsModeratorBottomPanel.observe(viewLifecycleOwner) { shouldBeShown ->
            if (shouldBeShown) {
                endMeetingAsModeratorDialog = EndMeetingAsModeratorBottomSheetDialogFragment()
                endMeetingAsModeratorDialog?.run {
                    setLeaveMeetingCallBack { inMeetingViewModel.checkClickLeaveButton() }
                    setEndForAllCallBack { inMeetingViewModel.endCallForAll() }
                    show(
                        this@InMeetingFragment.childFragmentManager,
                        tag
                    )
                }
            } else {
                endMeetingAsModeratorDialog?.dismissAllowingStateLoss()
            }
        }
>>>>>>> 581d67df
    }

    /**
     * Show Call will end banner
     *
     * @param milliseconds Time remaining until the end of the call
     */
    private fun showCallWillEndInBanner(milliseconds: Long) {
        callWillEndBanner?.apply {
            collapsePanel()
            hideCallWillEndInBanner()

            isVisible = true
            text = StringResourcesUtils.getString(
                R.string.calls_call_screen_count_down_timer_to_end_call,
                TimeUtils.getMinutesAndSecondsFromMilliseconds(milliseconds)
            )

            countDownTimerToEndCall = object :
                CountDownTimer(milliseconds, 1000) {
                override fun onTick(millisUntilFinished: Long) {
                    text = StringResourcesUtils.getString(
                        R.string.calls_call_screen_count_down_timer_to_end_call,
                        TimeUtils.getMinutesAndSecondsFromMilliseconds(millisUntilFinished)
                    )
                }

                override fun onFinish() {
                    countDownTimerToEndCall = null
                    callWillEndBanner?.isVisible = false
                }
            }.start()
        }
    }

    /**
     * Hide Call will end banner and counter down timer
     */
    private fun hideCallWillEndInBanner() {
        callWillEndBanner?.isVisible = false
        countDownTimerToEndCall?.cancel()
        countDownTimerToEndCall = null
    }

    /**
     * user denies the RECORD_AUDIO or CAMERA permission
     *
     * @param permissions permission list
     */
    private fun onPermNeverAskAgain(permissions: java.util.ArrayList<String>) {
        if (permissions.contains(Manifest.permission.RECORD_AUDIO)) {
            onAudioNeverAskAgain(permissions)
        } else if (permissions.contains(Manifest.permission.CAMERA)) {
            onCameraNeverAskAgain(permissions)
        }
    }

    /**
     * Control the initial state of the buttons when a call is established
     */
    private fun checkButtonsStatus() {
        inMeetingViewModel.getCall()?.let {
            if (it.hasLocalAudio()) {
                sharedModel.micInitiallyOn()
            }

            if (it.hasLocalVideo()) {
                sharedModel.camInitiallyOn()
            }
            enableOnHoldFab(it.isOnHold)
            updatePanel()
            return
        }
        enableOnHoldFab(false)
    }

    /**
     * User denies the RECORD_AUDIO permission
     *
     * @param permissions permission list
     */
    private fun onAudioNeverAskAgain(permissions: ArrayList<String>) {
        if (permissions.contains(Manifest.permission.RECORD_AUDIO)) {
            Timber.d("user denies the RECORD_AUDIO permissions")
            showRequestPermissionSnackBar()
        }
    }

    /**
     * User denies the CAMERA permission
     *
     * @param permissions permission list
     */
    private fun onCameraNeverAskAgain(permissions: ArrayList<String>) {
        if (permissions.contains(Manifest.permission.CAMERA)) {
            Timber.d("user denies the CAMERA permission")
            showRequestPermissionSnackBar()
        }
    }

    /**
     * Create `OnDragTouchListener` and set it as `OnTouchListener` for the target view to make it draggable.
     *
     * @param parent Parent view of the draggable view.
     */
    private fun initFloatingWindowContainerDragListener(parent: View) {
        dragTouchListener = OnDragTouchListener(
            floatingWindowContainer,
            parent,
            object :
                OnDragTouchListener.OnDragActionListener {

                override fun onDragStart(view: View?) {
                    if (toolbar.isVisible) {
                        val maxTop =
                            if (bannerMuteLayout.isVisible) bannerMuteLayout.bottom else toolbar.bottom
                        dragTouchListener.setToolbarHeight(maxTop)
                        dragTouchListener.setBottomSheetHeight(floatingBottomSheet.top)
                    } else {
                        dragTouchListener.setToolbarHeight(0)
                        dragTouchListener.setBottomSheetHeight(0)
                    }
                }

                override fun onDragEnd(view: View) {
                    // Record the last Y of the floating window after dragging ended.
                    previousY = view.y
                }
            }
        )

        floatingWindowContainer.setOnTouchListener(dragTouchListener)
    }

    private fun setPageOnClickListener(view: View) = view.setOnClickListener {
        onPageClick()
    }

    fun onPageClick() {
        // If the tips is showing or bottom is fully expanded, can not hide the toolbar and panel
        if (bottomFloatingPanelViewHolder.isPopWindowShowing()
            || bottomFloatingPanelViewHolder.getState() == BottomSheetBehavior.STATE_EXPANDED
        ) return

        // Prevent fast tapping.
        if (System.currentTimeMillis() - lastTouch < TAP_THRESHOLD) return

        toolbar.fadeInOut(dy = TOOLBAR_DY, toTop = true)

        if (bannerShouldBeShown) {
            bannerMuteLayout.fadeInOut(dy = FLOATING_BOTTOM_SHEET_DY, toTop = true)
        }

        floatingBottomSheet.fadeInOut(dy = FLOATING_BOTTOM_SHEET_DY, toTop = false)

        @Suppress("DEPRECATION")
        if (toolbar.isVisible) {
            meetingActivity.window.clearFlags(WindowManager.LayoutParams.FLAG_FULLSCREEN)
        } else {
            meetingActivity.window.addFlags(WindowManager.LayoutParams.FLAG_FULLSCREEN)
        }

        // Need not consider the snack bar
        adjustPositionOfFloatingWindow(bTop = true, bBottom = true)

        lastTouch = System.currentTimeMillis()
    }

    /**
     * Method to control the position of the floating window in relation to the configuration change
     *
     * @param outMetrics display metrics
     */
    private fun onConfigurationChangedOfFloatingWindow(outMetrics: DisplayMetrics) {
        floatingWindowContainer.post {
            previousY = -1f
            val dx = outMetrics.widthPixels - floatingWindowContainer.width
            var dy = outMetrics.heightPixels - floatingWindowContainer.height

            if (BottomSheetBehavior.STATE_COLLAPSED == bottomFloatingPanelViewHolder.getState() && floatingBottomSheet.isVisible) {
                dy = floatingBottomSheet.top - floatingWindowContainer.height
            }

            floatingWindowContainer.moveX(dx.toFloat())
            floatingWindowContainer.moveY(dy.toFloat())
        }
    }

    /**
     * Method to control the position of the floating window in relation to the toolbar, bottom sheet panel
     *
     * @param bTop Calculate the position related to top
     * @param bBottom Calculate the position related to bottom
     */
    private fun adjustPositionOfFloatingWindow(
        bTop: Boolean = false,
        bBottom: Boolean = true,
    ) {
        var isIntersect: Boolean
        var isIntersectPreviously: Boolean

        floatingWindowContainer.apply {
            // Control the position of the floating window in relation to the toolbar, including the banner
            if (bTop) {
                val maxTop =
                    if (bannerMuteLayout.isVisible) bannerMuteLayout.bottom else toolbar.bottom

                isIntersect = (maxTop - this.y) > 0
                if (toolbar.isVisible && isIntersect) {
                    this.moveY(maxTop.toFloat())
                }

                isIntersectPreviously = (maxTop - previousY) > 0
                if (!toolbar.isVisible && isIntersectPreviously && previousY >= 0) {
                    this.moveY(previousY)
                }
            }
            if (bBottom) {
                // When the bottom panel is expanded, keep the current position
                if (bottomFloatingPanelViewHolder.getState() == BottomSheetBehavior.STATE_EXPANDED) {
                    return
                }

                val bottom = this.y + this.height
                val top = floatingBottomSheet.top
                val margin1 = bottom - top

                isIntersect = margin1 > 0
                if (floatingBottomSheet.isVisible && isIntersect) {
                    this.moveY(this.y - margin1)
                }

                val margin2 = previousY + this.height - floatingBottomSheet.top
                isIntersectPreviously = margin2 > 0
                if (!floatingBottomSheet.isVisible && isIntersectPreviously && previousY >= 0) {
                    this.moveY(previousY)
                }
            }
        }
    }

    /**
     * Show the correct UI in a one-to-one call
     */
    private fun updateOneToOneUI() {
        inMeetingViewModel.getCall()?.let {
            if (inMeetingViewModel.amIAloneOnTheCall(it.chatid)) {
                Timber.d("One to one call. Waiting for connection")
                waitingForConnection(it.chatid)
            } else {
                val session = inMeetingViewModel.getSessionOneToOneCall(it)
                session?.let {
                    Timber.d("One to one call. Session exists")
                    initOneToOneCall()
                }
            }
        }
    }

    /**
     * Show the correct UI in a meeting
     */
    private fun updateGroupUI() {
        inMeetingViewModel.getCall()?.let { call ->
            if (inMeetingViewModel.isRequestSent()) {
                waitingForConnection(call.chatid)
            } else {
                initGroupCall(call.chatid)
            }
        }
    }

    /**
     * Method to remove all video listeners and all child fragments
     */
    private fun removeListenersAndFragments() {
        Timber.d("Remove listeners and fragments")
        removeAllListeners()
        removeAllFragments()
    }

    /**
     * Method to remove all video listeners
     */
    private fun removeAllListeners() {
        Timber.d("Remove all listeners")
        individualCallFragment?.let {
            if (it.isAdded) {
                it.removeChatVideoListener()
            }
        }

        floatingWindowFragment?.let {
            if (it.isAdded) {
                it.removeChatVideoListener()
            }
        }

        speakerViewCallFragment?.let {
            if (it.isAdded) {
                it.removeTextureView()
            }
        }

        gridViewCallFragment?.let {
            if (it.isAdded) {
                it.removeTextureView()
            }
        }

        inMeetingViewModel.removeListeners()
    }

    /**
     * Method to remove all child fragments
     */
    private fun removeAllFragments() {
        inMeetingViewModel.removeAllParticipantVisible()
        Timber.d("Remove all fragments")
        floatingWindowFragment?.let {
            if (it.isAdded) {
                removeChildFragment(it)
                floatingWindowFragment = null
            }
        }

        individualCallFragment?.let {
            if (it.isAdded) {
                removeChildFragment(it)
                individualCallFragment = null
            }
        }

        gridViewCallFragment?.let {
            if (it.isAdded) {
                removeChildFragment(it)
                gridViewCallFragment = null
            }
        }

        speakerViewCallFragment?.let {
            if (it.isAdded) {
                removeChildFragment(it)
                speakerViewCallFragment = null
            }
        }
    }

    /**
     * Show reconnecting UI
     */
    private fun reconnecting() {
        Timber.d("Show reconnecting UI, the current status is ${inMeetingViewModel.status}")
        if (inMeetingViewModel.status == NOT_TYPE)
            return

        inMeetingViewModel.status = NOT_TYPE

        removeListenersAndFragments()
        binding.reconnecting.isVisible = true
    }

    /**
     * Remove fragments
     */
    fun removeUI() {
        Timber.d("Removing call UI, the current status is ${inMeetingViewModel.status}")
        if (inMeetingViewModel.status == NOT_TYPE)
            return

        inMeetingViewModel.status = NOT_TYPE

        removeListenersAndFragments()
    }

    private fun checkMenuItemsVisibility() {
        checkGridSpeakerViewMenuItemVisibility()
        checkSwapCameraMenuItemVisibility()
    }

    /**
     * Control the UI of the call, whether one-to-one or meeting
     */
    private fun checkChildFragments() {
        val call: MegaChatCall = inMeetingViewModel.getCall() ?: return

        Timber.d("Check child fragments")
        binding.reconnecting.isVisible = false

        if (call.status >= MegaChatCall.CALL_STATUS_JOINING) {
            if (inMeetingViewModel.isOneToOneCall()) {
                Timber.d("One to one call")
                updateOneToOneUI()
            } else {
                Timber.d("Group call")
                updateGroupUI()
            }
        } else {
            Timber.d("Waiting For Connection")
            waitingForConnection(call.chatid)
        }
    }

    /**
     * Show one to one call UI
     */
    private fun initOneToOneCall() {
        if (inMeetingViewModel.status == TYPE_IN_ONE_TO_ONE) return

        removeListenersAndFragments()

        val call: MegaChatCall? = inMeetingViewModel.getCall()
        call?.let { currentCall ->
            val session = inMeetingViewModel.getSessionOneToOneCall(currentCall)
            session?.let { userSession ->
                Timber.d("Show one to one call UI")
                inMeetingViewModel.status = TYPE_IN_ONE_TO_ONE

                Timber.d("Create fragment")
                individualCallFragment = IndividualCallFragment.newInstance(
                    currentCall.chatid,
                    userSession.peerid,
                    userSession.clientid
                )

                individualCallFragment?.let { it ->
                    loadChildFragment(
                        R.id.meeting_container,
                        it,
                        IndividualCallFragment.TAG
                    )
                }
            }

            initLocal(currentCall.chatid)
        }
    }

    /**
     * Method to display the waiting for connection UI
     *
     * @param chatId ID of chat
     */
    private fun waitingForConnection(chatId: Long) {
        if (inMeetingViewModel.status == TYPE_WAITING_CONNECTION) return

        Timber.d("Show waiting for connection call UI")
        inMeetingViewModel.status = TYPE_WAITING_CONNECTION

        removeListenersAndFragments()

        individualCallFragment = IndividualCallFragment.newInstance(
            chatId,
            megaApi.myUserHandleBinary,
            false
        )

        individualCallFragment?.let {
            loadChildFragment(
                R.id.meeting_container,
                it,
                IndividualCallFragment.TAG
            )
        }

        checkGridSpeakerViewMenuItemVisibility()
    }

    /**
     * Show local fragment UI
     *
     * @param chatId the chat ID
     */
    private fun initLocal(chatId: Long) {
        Timber.d("Init local fragment")
        floatingWindowFragment?.let {
            if (it.isAdded) {
                it.removeChatVideoListener()
                removeChildFragment(it)
                floatingWindowFragment = null
            }
        }

        floatingWindowFragment = IndividualCallFragment.newInstance(
            chatId,
            megaApi.myUserHandleBinary,
            true
        )

        floatingWindowFragment?.let {
            loadChildFragment(
                R.id.self_feed_floating_window_container,
                it,
                IndividualCallFragment.TAG
            )
        }

        // Calculate the position of floating window if it is shown after the snack bar.
        meetingActivity.snackbar?.let {
            floatingWindowContainer.post {
                adjustPositionOfFloatingWindow(
                    bTop = false,
                    bBottom = true
                )
            }
        }
    }

    /**
     * Method to display the speaker view UI
     */
    private fun initSpeakerViewMode() {
        if (inMeetingViewModel.status == TYPE_IN_SPEAKER_VIEW) return

        Timber.d("Show group call - Speaker View UI")
        inMeetingViewModel.status = TYPE_IN_SPEAKER_VIEW
        inMeetingViewModel.removeAllParticipantVisible()

        gridViewCallFragment?.let {
            if (it.isAdded) {
                it.removeTextureView()
                removeChildFragment(it)
                gridViewCallFragment = null
            }
        }

        speakerViewCallFragment?.let {
            if (it.isAdded) {
                it.removeTextureView()
                removeChildFragment(it)
                speakerViewCallFragment = null
            }
        }

        speakerViewCallFragment = SpeakerViewCallFragment.newInstance()
        speakerViewCallFragment?.let {
            loadChildFragment(
                R.id.meeting_container,
                it,
                SpeakerViewCallFragment.TAG
            )
        }

        inMeetingViewModel.updateParticipantResolution()
        checkGridSpeakerViewMenuItemVisibility()
    }

    /**
     * Method to display the grid view UI
     */
    private fun initGridViewMode() {
        if (inMeetingViewModel.status == TYPE_IN_GRID_VIEW) return

        Timber.d("Show group call - Grid View UI")
        inMeetingViewModel.status = TYPE_IN_GRID_VIEW

        inMeetingViewModel.removeAllParticipantVisible()

        speakerViewCallFragment?.let {
            if (it.isAdded) {
                it.removeTextureView()
                removeChildFragment(it)
                speakerViewCallFragment = null
            }
        }

        gridViewCallFragment?.let {
            if (it.isAdded) {
                it.removeTextureView()
                removeChildFragment(it)
                gridViewCallFragment = null
            }
        }

        gridViewCallFragment = GridViewCallFragment.newInstance()
        gridViewCallFragment?.let {
            loadChildFragment(
                R.id.meeting_container,
                it,
                GridViewCallFragment.TAG
            )
        }

        inMeetingViewModel.updateParticipantResolution()
        checkGridSpeakerViewMenuItemVisibility()
    }

    /**
     * Method to control which group UI to display
     *
     * @param chatId the chat ID
     */
    private fun initGroupCall(chatId: Long) {
        if (inMeetingViewModel.status != TYPE_IN_GRID_VIEW && inMeetingViewModel.status != TYPE_IN_SPEAKER_VIEW) {
            individualCallFragment?.let {
                if (it.isAdded) {
                    it.removeChatVideoListener()
                    removeChildFragment(it)
                    individualCallFragment = null
                }
            }
            initLocal(chatId)
        }

        when {
            !isManualModeView -> {
                inMeetingViewModel.getCall()?.let {
                    if (it.sessionsClientid.size() <= MAX_PARTICIPANTS_GRID_VIEW_AUTOMATIC) {
                        Timber.d("Automatic mode - Grid view")
                        initGridViewMode()
                    } else {
                        Timber.d("Automatic mode - Speaker view")
                        initSpeakerViewMode()
                    }
                }
            }
            inMeetingViewModel.status == TYPE_IN_SPEAKER_VIEW -> {
                Timber.d("Manual mode - Speaker view")
                initSpeakerViewMode()
            }
            else -> {
                Timber.d("Manual mode - Grid view")
                initGridViewMode()
            }
        }
    }

    /**
     * Method controlling whether to initiate a call
     */
    private fun initStartMeeting() {
        if (sharedModel.currentChatId.value == MEGACHAT_INVALID_HANDLE) {
            val nameChosen: String? = sharedModel.getMeetingName()
            nameChosen?.let {
                when {
                    !TextUtil.isTextEmpty(it) -> {
                        inMeetingViewModel.setTitleChat(it)
                    }
                }
            }

            Timber.d("Starting meeting ...")
            startCall()
        }
    }

    /**
     * Method for loading fragments
     *
     * @param containerId The fragment ID
     * @param fragment The fragment to load
     * @param tag The specific tag to differentiate the fragment
     */
    private fun loadChildFragment(containerId: Int, fragment: Fragment, tag: String) {
        if (requireActivity().isFinishing) return

        childFragmentManager.beginTransaction().replace(
            containerId,
            fragment,
            tag
        ).commit()
    }

    private fun removeChildFragment(fragment: Fragment?) {
        fragment?.let {
            childFragmentManager.beginTransaction().remove(it).commit()
        }
    }

    override fun onCreateOptionsMenu(menu: Menu, inflater: MenuInflater) {
        inflater.inflate(R.menu.in_meeting_fragment_menu, menu)
        speakerViewMenuItem = menu.findItem(R.id.speaker_view)
        gridViewMenuItem = menu.findItem(R.id.grid_view)
        swapCameraMenuItem = menu.findItem(R.id.swap_camera)

        checkMenuItemsVisibility()
    }

    /**
     * Method to show or hide the button of swap camera
     */
    private fun checkSwapCameraMenuItemVisibility() {
        swapCameraMenuItem?.let {
            it.isVisible = inMeetingViewModel.isNecessaryToShowSwapCameraOption()
        }
    }

    /**
     * Method to show or hide the buttons change to grid/speaker view
     */
    private fun checkGridSpeakerViewMenuItemVisibility() {
        inMeetingViewModel.getCall()?.let { call ->
            if (call.status == MegaChatCall.CALL_STATUS_CONNECTING || inMeetingViewModel.showOnlyMeBanner.value) {
                gridViewMenuItem?.apply {
                    isVisible = false
                }
                speakerViewMenuItem?.apply {
                    isVisible = false
                }
                return
            }
        }

        when (inMeetingViewModel.status) {
            TYPE_IN_GRID_VIEW -> {
                gridViewMenuItem?.let {
                    it.isVisible = false
                }
                speakerViewMenuItem?.let {
                    it.isVisible = true
                }
            }
            TYPE_IN_SPEAKER_VIEW -> {
                gridViewMenuItem?.let {
                    it.isVisible = true
                }
                speakerViewMenuItem?.let {
                    it.isVisible = false
                }
            }
            else -> {
                gridViewMenuItem?.let {
                    it.isVisible = false
                }
                speakerViewMenuItem?.let {
                    it.isVisible = false
                }
            }
        }
    }

    @RequiresApi(Build.VERSION_CODES.P)
    override fun onOptionsItemSelected(item: MenuItem): Boolean {
        return when (item.itemId) {
            R.id.swap_camera -> {
                Timber.d("Swap camera.")
                VideoCaptureUtils.swapCamera(ChatChangeVideoStreamListener(getContext()))
                true
            }
            R.id.grid_view -> {
                Timber.d("Change to grid view.")
                isManualModeView = true
                initGridViewMode()
                true
            }
            R.id.speaker_view -> {
                Timber.d("Change to speaker view.")
                isManualModeView = true
                initSpeakerViewMode()
                true
            }
            else -> super.onOptionsItemSelected(item)
        }
    }

    override fun showSnackbar(type: Int, content: String?, chatId: Long) {
        val anchor =
            if (BottomSheetBehavior.STATE_COLLAPSED == bottomFloatingPanelViewHolder.getState() && floatingBottomSheet.isVisible) {
                binding.snackbarPosition
            } else null

        meetingActivity.showSnackbarWithAnchorView(
            type,
            binding.root,
            anchor,
            content,
            chatId
        )
    }

    private fun showRequestPermissionSnackBar() {
        val warningText =
            StringResourcesUtils.getString(R.string.meeting_required_permissions_warning)
        showSnackbar(PERMISSIONS_TYPE, warningText, MEGACHAT_INVALID_HANDLE)
    }

    /**
     * Init Floating Panel
     */
    private fun initFloatingPanel() {
        bottomFloatingPanelViewHolder =
            BottomFloatingPanelViewHolder(
                inMeetingViewModel,
                binding,
                this,
                resources.displayMetrics
            )

        //Observer the participant List
        inMeetingViewModel.participants.observe(viewLifecycleOwner) { participants ->
            participants?.let {
                bottomFloatingPanelViewHolder
                    .setParticipantsPanel(
                        it.toMutableList(),
                        inMeetingViewModel.getMyOwnInfo(
                            sharedModel.micLiveData.value ?: false,
                            sharedModel.cameraLiveData.value ?: false
                        )
                    )
            }
        }

        bottomFloatingPanelViewHolder.propertyUpdaters.add {
            toolbar.alpha = 1 - it
            // When the bottom on the top, will set the toolbar invisible, otherwise will cover the scroll event of the panel
            toolbar.isVisible = it != 1.0f
            if (bannerMuteLayout.isVisible) {
                bannerMuteLayout.alpha = 1 - it
            }

            if (bannerInfo != null && bannerInfo!!.isVisible) {
                bannerInfo!!.alpha = 1 - it
            }

            if (bannerAnotherCallLayout.isVisible) {
                bannerAnotherCallLayout.alpha = 1 - it
            }
        }
    }

    /**
     * Change Mic State
     *
     * @param micOn True, if the microphone is on. False, if the microphone is off
     */
    override fun onChangeMicState(micOn: Boolean) {
        Timber.d("Change in mic state")
        sharedModel.clickMic(!micOn)
    }

    /**
     * Method for controlling the microphone status update
     *
     * @param isMicOn True, if the microphone is on. False, if the microphone is off
     */
    private fun updateLocalAudio(isMicOn: Boolean) {
        bottomFloatingPanelViewHolder.updateMicIcon(isMicOn)
        updateParticipantsBottomPanel()
        showMuteBanner()
    }

    /**
     * Method that controls whether the banner should be displayed.
     * This banner is displayed when the call is muted
     * or if the session or call is on hold.
     */
    private fun showMuteBanner() {
        bannerMuteLayout.let {
            bannerShouldBeShown = inMeetingViewModel.showAppropriateBanner(
                bannerMuteIcon,
                bannerMuteText
            )

            if (bannerShouldBeShown) {
                it.setBackgroundColor(ContextCompat.getColor(requireContext(),
                    R.color.dark_grey_alpha_070))
                Timber.d("Show banner info")
                it.isVisible = true
            } else {
                Timber.d("Hide banner info")
                it.isVisible = false
            }

            if (it.isVisible && (bottomFloatingPanelViewHolder.getState() == BottomSheetBehavior.STATE_EXPANDED || !toolbar.isVisible)) {
                it.alpha = 0f
            }

            adjustPositionOfFloatingWindow(
                bTop = true,
                bBottom = false
            )
        }
    }

    /**
     * Check if a call is outgoing, on hold button must be disabled
     */
    private fun enableOnHoldFab(callIsOnHold: Boolean) {
        bottomFloatingPanelViewHolder.enableHoldIcon(
            !inMeetingViewModel.isRequestSent(),
            callIsOnHold
        )
    }

    /**
     * Method that controls whether the call has been put on or taken off hold, and updates the UI.
     */
    private fun isCallOnHold(isHold: Boolean) {
        Timber.d("Changes in the on hold status of the call")
        bottomFloatingPanelViewHolder.let {
            bottomFloatingPanelViewHolder.disableEnableButtons(
                inMeetingViewModel.isCallEstablished(),
                isHold
            )
        }

        showMuteBanner()
        if (!inMeetingViewModel.isOneToOneCall()) {
            gridViewCallFragment?.let {
                if (it.isAdded) {
                    it.updateCallOnHold(isHold)
                }
            }

            speakerViewCallFragment?.let {
                if (it.isAdded) {
                    it.updateCallOnHold(isHold)
                }
            }
        }
    }

    /**
     * Change Cam State
     *
     * @param camOn True, if the camera is switched on. False, if the camera is switched off
     */
    override fun onChangeCamState(camOn: Boolean) {
        Timber.d("Change in camera state")
        sharedModel.clickCamera(!camOn)
    }

    /**
     * Method to disable the local camera
     */
    private fun disableCamera() {
        if (camIsEnable) {
            sharedModel.clickCamera(false)
            camIsEnable = false
        }
    }

    /**
     * Method that checks if the local video has changed in one to one call and updates the UI.
     *
     * @param isCamOn True, if the camera is switched on. False, if the camera is switched off
     */
    private fun controlVideoLocalOneToOneCall(isCamOn: Boolean) {
        val call = inMeetingViewModel.getCall()

        val shouldCheckVideoOn =
            call != null && (call.status == MegaChatCall.CALL_STATUS_IN_PROGRESS ||
                    call.status == MegaChatCall.CALL_STATUS_JOINING) && isCamOn

        individualCallFragment?.let {
            if (it.isAdded) {
                if (shouldCheckVideoOn) {
                    it.checkVideoOn(megaApi.myUserHandleBinary, MEGACHAT_INVALID_HANDLE)
                } else {
                    it.videoOffUI(megaApi.myUserHandleBinary, MEGACHAT_INVALID_HANDLE)
                }
            }
        }

        floatingWindowFragment?.let {
            if (it.isAdded) {
                if (shouldCheckVideoOn) {
                    it.checkVideoOn(megaApi.myUserHandleBinary, MEGACHAT_INVALID_HANDLE)
                } else {
                    it.videoOffUI(megaApi.myUserHandleBinary, MEGACHAT_INVALID_HANDLE)
                }
            }
        }
    }

    /**
     * Method that checks if the local video has changed and updates the UI.
     *
     * @param isCamOn True, if the camera is switched on. False, if the camera is switched off
     */
    private fun updateLocalVideo(isCamOn: Boolean) {
        Timber.d("Local audio or video changes")
        inMeetingViewModel.getCall()?.let {
            val isVideoOn: Boolean = it.hasLocalVideo()
            if (!MegaApplication.getChatManagement().isInTemporaryState) {
                MegaApplication.getChatManagement().setVideoStatus(it.chatid, isVideoOn)
            }
        }

        bottomFloatingPanelViewHolder.updateCamIcon(isCamOn)
        updateParticipantsBottomPanel()
        checkSwapCameraMenuItemVisibility()
        controlVideoLocalOneToOneCall(isCamOn)
    }

    /*
     * Method for updating the list of participants in the bottom panel
     */
    fun updateParticipantsBottomPanel() {
        inMeetingViewModel.participants.value?.let { participants ->
            bottomFloatingPanelViewHolder
                .updateParticipants(
                    participants.toMutableList(),
                    inMeetingViewModel.getMyOwnInfo(
                        sharedModel.micLiveData.value ?: false,
                        sharedModel.cameraLiveData.value ?: false
                    )
                )
        }
    }

    /**
     * Method that checks if the session's on hold state has changed and updates the UI
     *
     * @param session The session of a participant
     */
    private fun updateOnHoldRemote(session: MegaChatSession) {
        Timber.d("Changes to the on hold status of the session")
        gridViewCallFragment?.let {
            if (it.isAdded) {
                it.updateSessionOnHold(session)
            }
        }

        speakerViewCallFragment?.let {
            if (it.isAdded) {
                it.updateSessionOnHold(session)
            }
        }
    }

    /**
     * Method that controls when the resolution of a participant's video has changed and should add or remove the listener
     *
     * @param participant The participant whose listener of the video is to be added or deleted
     * @param shouldAddListener True, should add the listener. False, should remove the listener
     * @param isHiRes True, if is High resolution. False, if is Low resolution
     */
    private fun checkVideoListener(
        participant: Participant,
        shouldAddListener: Boolean,
        isHiRes: Boolean,
    ) {
        gridViewCallFragment?.let {
            if (it.isAdded) {
                it.updateListener(participant, shouldAddListener, isHiRes)
            }
        }
        speakerViewCallFragment?.let {
            if (it.isAdded) {
                it.updateListener(participant, shouldAddListener, isHiRes)
            }
        }
    }

    /**
     * Method that controls when the resolution of a speaker's video has changed and should add or remove the listener
     *
     * @param peerId Peer ID of participant whose listener of the video is to be added or deleted
     * @param clientId Client ID of participant whose listener of the video is to be added or deleted
     * @param shouldAddListener True, should add the listener. False, should remove the listener
     */
    private fun checkSpeakerVideoListener(
        peerId: Long, clientId: Long,
        shouldAddListener: Boolean,
    ) {
        speakerViewCallFragment?.let {
            if (it.isAdded) {
                it.updateListenerSpeaker(peerId, clientId, shouldAddListener)
            }
        }
    }

    /**
     * Method that checks if the remote video/audio has changed and updates the UI.
     */
    private fun updateRemoteAVFlags(
        session: MegaChatSession,
        isAudioChange: Boolean,
        isVideoChange: Boolean,
    ) {
        Timber.d("Remote changes detected")
        gridViewCallFragment?.let {
            if (it.isAdded) {
                if (isAudioChange) {
                    it.updateRemoteAudioVideo(TYPE_AUDIO, session)
                }
                if (isVideoChange) {
                    Timber.d("Remote AVFlag")
                    it.updateRemoteAudioVideo(TYPE_VIDEO, session)
                }
            }
        }

        speakerViewCallFragment?.let {
            if (it.isAdded) {
                if (isAudioChange) {
                    it.updateRemoteAudioVideo(TYPE_AUDIO, session)
                }
                if (isVideoChange) {
                    it.updateRemoteAudioVideo(TYPE_VIDEO, session)
                }
            }
        }
    }

    /**
     * Method that controls changes when a participant joins or leaves the call
     *
     * @param isAdded True, if added. False, if gone
     * @param position The position that has changed
     */
    private fun participantAddedOfLeftMeeting(isAdded: Boolean, position: Int) {
        Timber.d("Participant was added or left the meeting in $position")
        speakerViewCallFragment?.let {
            if (it.isAdded) {
                it.peerAddedOrRemoved(isAdded, position)
            }
        }

        gridViewCallFragment?.let {
            if (it.isAdded) {
                it.peerAddedOrRemoved(isAdded, position)
            }
        }

        inMeetingViewModel.updateParticipantResolution()
    }

    /**
     * Method that checks if a participant's name or avatar has changed and updates the UI
     *
     * @param peerId user handle that has changed
     * @param type the type of change, name or avatar
     */
    private fun updateParticipantInfo(peerId: Long, type: Int) {
        Timber.d("Participant's name has changed")
        val listParticipants = inMeetingViewModel.updateParticipantsNameOrAvatar(peerId, type)
        if (listParticipants.isNotEmpty()) {
            gridViewCallFragment?.let {
                if (it.isAdded) {
                    it.updateNameOrAvatar(listParticipants, type)
                }
            }
            speakerViewCallFragment?.let {
                if (it.isAdded) {
                    it.updateNameOrAvatar(listParticipants, type)
                }
            }
        }

        if (type == AVATAR_CHANGE) {
            individualCallFragment?.let {
                if (it.isAdded && inMeetingViewModel.isMe(peerId)) {
                    it.updateMyAvatar()
                }
            }

            floatingWindowFragment?.let {
                if (it.isAdded && inMeetingViewModel.isMe(peerId)) {
                    it.updateMyAvatar()
                }
            }
        }
    }

    /**
     * Method that checks if several participants privileges has changed and updates the UI
     *
     * @param listParticipants list of participants with changes
     */
    private fun updateRemotePrivileges(listParticipants: MutableSet<Participant>) {
        if (listParticipants.isNotEmpty()) {
            Timber.d("Update remote privileges")
            gridViewCallFragment?.let {
                if (it.isAdded) {
                    it.updatePrivileges(listParticipants)
                }
            }

            speakerViewCallFragment?.let {
                if (it.isAdded) {
                    it.updatePrivileges(listParticipants)
                }
            }
        }
    }

    /**
     * Change Hold State
     *
     * @param isHold True, if should be on hold. False, otherwise.
     */
    override fun onChangeHoldState(isHold: Boolean) {
        val anotherCall = inMeetingViewModel.getAnotherCall()
        when {
            anotherCall == null -> {
                Timber.d("No other calls in progress")
                inMeetingViewModel.setCallOnHold(isHold)
            }
            anotherCall.isOnHold -> {
                Timber.d("Change of status on hold and switch of call")
                inMeetingViewModel.setCallOnHold(true)
                inMeetingViewModel.setAnotherCallOnHold(anotherCall.chatid, false)
                sharedModel.clickSwitchCall()
            }
            inMeetingViewModel.isCallOnHold() -> {
                Timber.d("Change of status on hold")
                inMeetingViewModel.setCallOnHold(false)
                inMeetingViewModel.setAnotherCallOnHold(anotherCall.chatid, true)
            }
            else -> {
                Timber.d("The current call is not on hold, change the status")
                inMeetingViewModel.setCallOnHold(isHold)
            }
        }
    }

    /**
     * Change Speaker state
     */
    override fun onChangeSpeakerState() {
        Timber.d("Change in speaker state")
        sharedModel.clickSpeaker()
    }

    /**
     * Method that updates UI when speaker changes
     *
     * @param device The current device selected
     */
    private fun updateSpeaker(device: AppRTCAudioManager.AudioDevice) {
        bottomFloatingPanelViewHolder.updateSpeakerIcon(device)
    }

    /**
     * Pop up dialog for end meeting for the user/guest
     *
     * Will show bottom sheet fragment for the moderator
     */
    override fun onEndMeeting() {
<<<<<<< HEAD
        if (inMeetingViewModel.isOneToOneCall() || inMeetingViewModel.isGroupCall()) {
            Timber.d("End the one to one or group call")
            leaveMeeting()
        } else if (inMeetingViewModel.shouldAssignModerator()) {
            EndMeetingBottomSheetDialogFragment.newInstance(inMeetingViewModel.getChatId())
                .run {
                    setLeaveMeetingCallBack(leaveMeetingModerator)
                    setAssignCallBack(showAssignModeratorFragment)
                    show(
                        this@InMeetingFragment.childFragmentManager,
                        tag
                    )
                }
        } else {
            askConfirmationEndMeetingForUser()
        }
    }

    private val leaveMeetingModerator = fun() {
        leaveMeeting()
=======
        inMeetingViewModel.checkClickEndButton()
>>>>>>> 581d67df
    }

    private fun collapsePanel() {
        val isPanelExpanded =
            bottomFloatingPanelViewHolder.getState() == BottomSheetBehavior.STATE_EXPANDED
        isWaitingForMakeModerator = isPanelExpanded

        if (isPanelExpanded)
            bottomFloatingPanelViewHolder.collapse()
<<<<<<< HEAD
    }

    /**
     * Method to navigate to the Make moderator screen
     */
    private val showAssignModeratorFragment = fun() {
        collapsePanel()
        findNavController().navigate(
            InMeetingFragmentDirections.actionGlobalMakeModerator()
        )

=======
>>>>>>> 581d67df
    }

    /**
     * Method to navigate to the Make moderator screen
     */
<<<<<<< HEAD
    private fun askConfirmationEndMeetingForUser() {
        leaveDialog = MaterialAlertDialogBuilder(
            requireContext(),
            R.style.ThemeOverlay_Mega_MaterialAlertDialog
        ).setMessage(StringResourcesUtils.getString(R.string.title_end_meeting))
            .setCancelable(false)
            .setPositiveButton(R.string.general_ok) { _, _ -> leaveMeeting() }
            .setNegativeButton(R.string.general_cancel, null)
            .show()
=======
    private val showAssignModeratorFragment = fun() {
        collapsePanel()
        inMeetingViewModel.hideBottomPanels()
        findNavController().navigate(
            InMeetingFragmentDirections.actionGlobalMakeModerator()
        )
>>>>>>> 581d67df
    }

    /**
     * Dialogue displayed when you are left alone in the group call or meeting and you can stay on the call or end it
<<<<<<< HEAD
     */
    private fun showOnlyMeInTheCallDialog() {
        if (MegaApplication.getChatManagement().hasEndCallDialogBeenIgnored) {
            dismissDialog(onlyMeDialog)
            return
        }

        val dialogLayout = layoutInflater.inflate(R.layout.join_call_dialog, null)
        val firstButton = dialogLayout.findViewById<Button>(R.id.first_button)
        val secondButton = dialogLayout.findViewById<Button>(R.id.second_button)
        firstButton.isVisible = true
        secondButton.isVisible = true

        firstButton.text =
            StringResourcesUtils.getString(R.string.calls_call_screen_button_to_end_call)
                .uppercase()
        secondButton.text =
            StringResourcesUtils.getString(R.string.calls_call_screen_button_to_stay_alone_in_call)
                .uppercase()

        firstButton.setOnClickListener {
            MegaApplication.getChatManagement().stopCounterToFinishCall()
            dismissDialog(onlyMeDialog)
            hideCallWillEndInBanner()
            leaveMeeting()
        }

        secondButton.setOnClickListener {
            MegaApplication.getChatManagement().stopCounterToFinishCall()
            dismissDialog(onlyMeDialog)
            hideCallWillEndInBanner()
        }

        onlyMeDialog = MaterialAlertDialogBuilder(requireContext())
            .setTitle(StringResourcesUtils.getString(R.string.calls_call_screen_dialog_title_only_you_in_the_call))
            .setMessage(StringResourcesUtils.getString(R.string.calls_call_screen_dialog_description_only_you_in_the_call))
            .setView(dialogLayout)
            .setCancelable(false)
            .create()

        onlyMeDialog?.show()

        onlyMeDialog?.setOnDismissListener {
            MegaApplication.getChatManagement().hasEndCallDialogBeenIgnored = true
            it.dismiss()
        }
    }

    /**
     * Method to control when I leave the call
     */
    private fun leaveMeeting() {
        Timber.d("Leaving meeting")
        disableCamera()
        removeUI()
=======
     */
    private fun showOnlyMeInTheCallDialog() {
        if (MegaApplication.getChatManagement().hasEndCallDialogBeenIgnored) {
            dismissDialog(onlyMeDialog)
            return
        }
>>>>>>> 581d67df

        val dialogLayout = layoutInflater.inflate(R.layout.join_call_dialog, null)
        val firstButton = dialogLayout.findViewById<Button>(R.id.first_button)
        val secondButton = dialogLayout.findViewById<Button>(R.id.second_button)
        firstButton.isVisible = true
        secondButton.isVisible = true

        firstButton.text =
            StringResourcesUtils.getString(R.string.calls_call_screen_button_to_end_call)
                .uppercase()
        secondButton.text =
            StringResourcesUtils.getString(R.string.calls_call_screen_button_to_stay_alone_in_call)
                .uppercase()

        firstButton.setOnClickListener {
            MegaApplication.getChatManagement().stopCounterToFinishCall()
            dismissDialog(onlyMeDialog)
            hideCallWillEndInBanner()
            inMeetingViewModel.hangCall()
        }

        secondButton.setOnClickListener {
            MegaApplication.getChatManagement().stopCounterToFinishCall()
            dismissDialog(onlyMeDialog)
            hideCallWillEndInBanner()
        }

        onlyMeDialog = MaterialAlertDialogBuilder(requireContext())
            .setTitle(StringResourcesUtils.getString(R.string.calls_call_screen_dialog_title_only_you_in_the_call))
            .setMessage(StringResourcesUtils.getString(R.string.calls_call_screen_dialog_description_only_you_in_the_call))
            .setView(dialogLayout)
            .setCancelable(true)
            .create()

        onlyMeDialog?.show()

        onlyMeDialog?.setOnDismissListener {
            MegaApplication.getChatManagement().hasEndCallDialogBeenIgnored = true
            it.dismiss()
        }
    }

    /**
     * Method to control when call ended
     */
    private fun finishActivity() {
        disableCamera()
        removeUI()
        meetingActivity.finish()
    }

    /**
     * Send share link
     *
     * @param sendLink The link of the meeting
     */
    override fun onShareLink(sendLink: Boolean) {
        if (inMeetingViewModel.isOneToOneCall() || !inMeetingViewModel.isChatRoomPublic() || inMeetingViewModel.isWaitingForLink()) {
            Timber.e("Error getting the link, it is a private chat")
            return
        }

        if (meetingLink.isEmpty()) {
            inMeetingViewModel.setWaitingForLink(sendLink)
            sharedModel.createChatLink(
                inMeetingViewModel.getChatId(),
                inMeetingViewModel.isModerator()
            )
            Timber.e("Error, the link doesn't exist")
            return
        }

        if (sendLink)
            shareLink()
    }

    /**
     * Method for sharing the meeting link
     */
    fun shareLink() {
        Timber.d("Share the link")
        meetingActivity.startActivity(Intent().apply {
            action = Intent.ACTION_SEND
            putExtra(Intent.EXTRA_TEXT, meetingLink)
            type = "text/plain"
        })
    }

    /**
     * Open invite participant page
     */
    @Suppress("deprecation") // TODO Migrate to registerForActivityResult()
    override fun onInviteParticipants() {
        Timber.d("chooseAddContactDialog")
        val inviteParticipantIntent =
            Intent(meetingActivity, AddContactActivity::class.java).apply {
                putExtra(INTENT_EXTRA_KEY_CONTACT_TYPE, CONTACT_TYPE_MEGA)
                putExtra(INTENT_EXTRA_KEY_CHAT, true)
                putExtra(INTENT_EXTRA_IS_FROM_MEETING, true)
                putExtra(INTENT_EXTRA_KEY_CHAT_ID, inMeetingViewModel.currentChatId)
                putExtra(
                    INTENT_EXTRA_KEY_TOOL_BAR_TITLE,
                    StringResourcesUtils.getString(R.string.invite_participants)
                )
            }
        meetingActivity.startActivityForResult(
            inviteParticipantIntent, REQUEST_ADD_PARTICIPANTS
        )
    }

    /**
     * Show participant bottom sheet when user click the three dots on participant item
     *
     * @param participant Participant of the meeting
     */
    override fun onParticipantOption(participant: Participant) {
        val participantBottomSheet =
            MeetingParticipantBottomSheetDialogFragment.newInstance(
                inMeetingViewModel.amIAGuest(),
                inMeetingViewModel.isModerator(),
                inMeetingViewModel.status == TYPE_IN_SPEAKER_VIEW,
                participant
            )
        participantBottomSheet.show(childFragmentManager, participantBottomSheet.tag)
    }

    companion object {

        const val INFO_ANIMATION = 1000

        const val ANIMATION_DURATION: Long = 500

        const val TAP_THRESHOLD: Long = 500

        const val TOOLBAR_DY = 300f

        const val FLOATING_BOTTOM_SHEET_DY = 400f

        const val NOT_TYPE = "NOT_TYPE"
        const val TYPE_WAITING_CONNECTION = "TYPE_WAITING_CONNECTION"
        const val TYPE_IN_ONE_TO_ONE = "TYPE_IN_ONE_TO_ONE"
        const val TYPE_IN_GRID_VIEW = "TYPE_IN_GRID_VIEW"
        const val TYPE_IN_SPEAKER_VIEW = "TYPE_IN_SPEAKER_VIEW"

        const val MAX_PARTICIPANTS_GRID_VIEW_AUTOMATIC = 6

        const val MILLISECONDS_TO_END_CALL = 2 * SECONDS_IN_MINUTE * 1000
    }

    /**
     * Method to control when a call is to be initiated
     *
     * @param chatId The chat ID of the call
     */
    private fun checkCallStarted(chatId: Long) {
        MegaApplication.getInstance().openCallService(chatId)
        inMeetingViewModel.setCall(chatId)
        checkChildFragments()
        showMuteBanner()
    }

    override fun onDestroyView() {
        super.onDestroyView()
        disableCamera()
    }

    override fun onDestroy() {
        super.onDestroy()

        sharedModel.hideSnackBar()
        countDownTimerToEndCall?.cancel()

        removeUI()
        Timber.d("Fragment destroyed")

        resumeAudioPlayerIfNotInCall(meetingActivity)
        RunOnUIThreadUtils.stop()
        bottomFloatingPanelViewHolder.onDestroy()
    }

    override fun onResume() {
        super.onResume()
        MegaApplication.getInstance().startProximitySensor()
        checkChildFragments()
        inMeetingViewModel.checkParticipantsList()
    }

    override fun onPause() {
        super.onPause()
        MegaApplication.getInstance().unregisterProximitySensor()
    }

    override fun onStop() {
        super.onStop()
        dismissDialog(leaveDialog)
        dismissDialog(failedDialog)
        dismissDialog(onlyMeDialog)
<<<<<<< HEAD
=======
        assignModeratorDialog?.dismissAllowingStateLoss()
        endMeetingAsModeratorDialog?.dismissAllowingStateLoss()
>>>>>>> 581d67df
    }

    /**
     * Method that updates the microphone and camera values
     */
    private fun updateMicAndCam() {
        camIsEnable = sharedModel.cameraLiveData.value!!
        micIsEnable = sharedModel.micLiveData.value!!
        bottomFloatingPanelViewHolder.updateCamIcon(camIsEnable)
        bottomFloatingPanelViewHolder.updateMicIcon(micIsEnable)
        updateParticipantsBottomPanel()
    }

    /**
     * Method to control what to do when I have joined the chatroom
     *
     * @param chatId The chat ID
     */
    private fun controlWhenJoinedAChat(chatId: Long) {
        if (chatId != MEGACHAT_INVALID_HANDLE) {
            Timber.d("Update chat id $chatId")
            sharedModel.updateChatRoomId(chatId)
        }

        inMeetingViewModel.checkAnotherCallsInProgress(chatId)
        if (args.action != MEETING_ACTION_GUEST || CallUtil.isStatusConnected(
                context,
                args.chatId
            )
        ) {
            answerCallAfterJoin()
        } else {
            inMeetingViewModel.registerConnectionUpdateListener(args.chatId) {
                answerCallAfterJoin()
            }
        }
    }

    override fun onJoinedChat(chatId: Long, userHandle: Long) {
        Timber.d("Joined to the chat")
        controlWhenJoinedAChat(chatId)
    }

    private fun answerCallAfterJoin() {
        val call = inMeetingViewModel.getCall()
        if (call == null) {
            Timber.d("Call is null")
            isWaitingForAnswerCall = true
        } else {
            isWaitingForAnswerCall = false
            Timber.d("Joined to chat, answer call")
            answerCall()
        }
    }

    /**
     * Method to answer the call
     */
    private fun answerCall() {
        sharedModel.answerCall(camIsEnable, micIsEnable, speakerIsEnable)
            .observe(viewLifecycleOwner) { (chatHandle, enableVideo) ->
                MegaApplication.getChatManagement().setSpeakerStatus(chatHandle,
                    enableVideo
                )
                checkCallStarted(chatHandle)
            }
    }

    /**
     * Method to start the call
     */
    private fun startCall() {
        inMeetingViewModel.startMeeting(camIsEnable, micIsEnable)
            .observe(viewLifecycleOwner) { result ->
                result?.let {
                    checkCallStarted(result.chatHandle)
                }
            }
    }

    override fun onErrorJoinedChat(chatId: Long, userHandle: Long, error: Int) {
        Timber.d("Error joining the meeting so close it, error code is $error")
        finishActivity()
    }

    /**
     * The dialog for alerting the meeting is failed to created
     */
    private fun showMeetingFailedDialog() {
        failedDialog = MaterialAlertDialogBuilder(
            requireContext(),
            R.style.ThemeOverlay_Mega_MaterialAlertDialog
        ).setMessage(StringResourcesUtils.getString(R.string.meeting_is_failed_content))
            .setCancelable(false)
            .setPositiveButton(R.string.general_ok) { _, _ ->
                MegaApplication.getInstance().removeRTCAudioManager()
                finishActivity()
            }.show()
    }

    /**
     * Send add contact invitation
     *
     * @param peerId the peerId of users
     */
    fun addContact(peerId: Long) {
        inMeetingViewModel.addContact(requireContext(), peerId) { content ->
            sharedModel.showSnackBar(content)
        }
    }

    /**
     * Dismiss the dialog
     *
     * @param dialog the dialog should be dismiss
     */
    fun dismissDialog(dialog: Dialog?) {
        dialog?.let {
            if (it.isShowing) it.dismiss()
        }
    }
}<|MERGE_RESOLUTION|>--- conflicted
+++ resolved
@@ -187,12 +187,9 @@
     // Meeting failed Dialog
     private var failedDialog: Dialog? = null
 
-<<<<<<< HEAD
-=======
     private var assignModeratorDialog:AssignModeratorBottomSheetDialogFragment? = null
     private var endMeetingAsModeratorDialog:EndMeetingAsModeratorBottomSheetDialogFragment? = null
 
->>>>>>> 581d67df
     // Only me in the call Dialog
     private var onlyMeDialog: Dialog? = null
 
@@ -296,11 +293,7 @@
                     )
                 }
                 MegaChatCall.CALL_STATUS_TERMINATING_USER_PARTICIPATION,
-<<<<<<< HEAD
-                MegaChatCall.CALL_STATUS_DESTROYED,
-=======
                 MegaChatCall.CALL_STATUS_DESTROYED
->>>>>>> 581d67df
                 -> {
                     disableCamera()
                     removeUI()
@@ -1234,8 +1227,6 @@
                 }
             }
         }
-<<<<<<< HEAD
-=======
 
         inMeetingViewModel.showAssignModeratorBottomPanel.observe(viewLifecycleOwner) { shouldBeShown ->
             if (shouldBeShown) {
@@ -1268,7 +1259,6 @@
                 endMeetingAsModeratorDialog?.dismissAllowingStateLoss()
             }
         }
->>>>>>> 581d67df
     }
 
     /**
@@ -2500,30 +2490,7 @@
      * Will show bottom sheet fragment for the moderator
      */
     override fun onEndMeeting() {
-<<<<<<< HEAD
-        if (inMeetingViewModel.isOneToOneCall() || inMeetingViewModel.isGroupCall()) {
-            Timber.d("End the one to one or group call")
-            leaveMeeting()
-        } else if (inMeetingViewModel.shouldAssignModerator()) {
-            EndMeetingBottomSheetDialogFragment.newInstance(inMeetingViewModel.getChatId())
-                .run {
-                    setLeaveMeetingCallBack(leaveMeetingModerator)
-                    setAssignCallBack(showAssignModeratorFragment)
-                    show(
-                        this@InMeetingFragment.childFragmentManager,
-                        tag
-                    )
-                }
-        } else {
-            askConfirmationEndMeetingForUser()
-        }
-    }
-
-    private val leaveMeetingModerator = fun() {
-        leaveMeeting()
-=======
         inMeetingViewModel.checkClickEndButton()
->>>>>>> 581d67df
     }
 
     private fun collapsePanel() {
@@ -2533,48 +2500,22 @@
 
         if (isPanelExpanded)
             bottomFloatingPanelViewHolder.collapse()
-<<<<<<< HEAD
     }
 
     /**
      * Method to navigate to the Make moderator screen
      */
-    private val showAssignModeratorFragment = fun() {
-        collapsePanel()
-        findNavController().navigate(
-            InMeetingFragmentDirections.actionGlobalMakeModerator()
-        )
-
-=======
->>>>>>> 581d67df
-    }
-
-    /**
-     * Method to navigate to the Make moderator screen
-     */
-<<<<<<< HEAD
-    private fun askConfirmationEndMeetingForUser() {
-        leaveDialog = MaterialAlertDialogBuilder(
-            requireContext(),
-            R.style.ThemeOverlay_Mega_MaterialAlertDialog
-        ).setMessage(StringResourcesUtils.getString(R.string.title_end_meeting))
-            .setCancelable(false)
-            .setPositiveButton(R.string.general_ok) { _, _ -> leaveMeeting() }
-            .setNegativeButton(R.string.general_cancel, null)
-            .show()
-=======
     private val showAssignModeratorFragment = fun() {
         collapsePanel()
         inMeetingViewModel.hideBottomPanels()
         findNavController().navigate(
             InMeetingFragmentDirections.actionGlobalMakeModerator()
         )
->>>>>>> 581d67df
+
     }
 
     /**
      * Dialogue displayed when you are left alone in the group call or meeting and you can stay on the call or end it
-<<<<<<< HEAD
      */
     private fun showOnlyMeInTheCallDialog() {
         if (MegaApplication.getChatManagement().hasEndCallDialogBeenIgnored) {
@@ -2599,7 +2540,7 @@
             MegaApplication.getChatManagement().stopCounterToFinishCall()
             dismissDialog(onlyMeDialog)
             hideCallWillEndInBanner()
-            leaveMeeting()
+            inMeetingViewModel.hangCall()
         }
 
         secondButton.setOnClickListener {
@@ -2613,63 +2554,6 @@
             .setMessage(StringResourcesUtils.getString(R.string.calls_call_screen_dialog_description_only_you_in_the_call))
             .setView(dialogLayout)
             .setCancelable(false)
-            .create()
-
-        onlyMeDialog?.show()
-
-        onlyMeDialog?.setOnDismissListener {
-            MegaApplication.getChatManagement().hasEndCallDialogBeenIgnored = true
-            it.dismiss()
-        }
-    }
-
-    /**
-     * Method to control when I leave the call
-     */
-    private fun leaveMeeting() {
-        Timber.d("Leaving meeting")
-        disableCamera()
-        removeUI()
-=======
-     */
-    private fun showOnlyMeInTheCallDialog() {
-        if (MegaApplication.getChatManagement().hasEndCallDialogBeenIgnored) {
-            dismissDialog(onlyMeDialog)
-            return
-        }
->>>>>>> 581d67df
-
-        val dialogLayout = layoutInflater.inflate(R.layout.join_call_dialog, null)
-        val firstButton = dialogLayout.findViewById<Button>(R.id.first_button)
-        val secondButton = dialogLayout.findViewById<Button>(R.id.second_button)
-        firstButton.isVisible = true
-        secondButton.isVisible = true
-
-        firstButton.text =
-            StringResourcesUtils.getString(R.string.calls_call_screen_button_to_end_call)
-                .uppercase()
-        secondButton.text =
-            StringResourcesUtils.getString(R.string.calls_call_screen_button_to_stay_alone_in_call)
-                .uppercase()
-
-        firstButton.setOnClickListener {
-            MegaApplication.getChatManagement().stopCounterToFinishCall()
-            dismissDialog(onlyMeDialog)
-            hideCallWillEndInBanner()
-            inMeetingViewModel.hangCall()
-        }
-
-        secondButton.setOnClickListener {
-            MegaApplication.getChatManagement().stopCounterToFinishCall()
-            dismissDialog(onlyMeDialog)
-            hideCallWillEndInBanner()
-        }
-
-        onlyMeDialog = MaterialAlertDialogBuilder(requireContext())
-            .setTitle(StringResourcesUtils.getString(R.string.calls_call_screen_dialog_title_only_you_in_the_call))
-            .setMessage(StringResourcesUtils.getString(R.string.calls_call_screen_dialog_description_only_you_in_the_call))
-            .setView(dialogLayout)
-            .setCancelable(true)
             .create()
 
         onlyMeDialog?.show()
@@ -2835,11 +2719,8 @@
         dismissDialog(leaveDialog)
         dismissDialog(failedDialog)
         dismissDialog(onlyMeDialog)
-<<<<<<< HEAD
-=======
         assignModeratorDialog?.dismissAllowingStateLoss()
         endMeetingAsModeratorDialog?.dismissAllowingStateLoss()
->>>>>>> 581d67df
     }
 
     /**
