--- conflicted
+++ resolved
@@ -923,11 +923,7 @@
 
     fun onPageClick() {
         // If the tips is showing or bottom is fully expanded, can not hide the toolbar and panel
-<<<<<<< HEAD
         if (bottomFloatingPanelViewHolder.isPopWindowShowing()
-=======
-        if (bottomFloatingPanelViewHolder.isPopWindowShowing() 
->>>>>>> 7af9f7f8
             || bottomFloatingPanelViewHolder.getState() == BottomSheetBehavior.STATE_EXPANDED) return
 
         // Prevent fast tapping.
@@ -2179,7 +2175,6 @@
         val inviteParticipantIntent =
             Intent(meetingActivity, AddContactActivityLollipop::class.java).apply {
                 putExtra(INTENT_EXTRA_KEY_CONTACT_TYPE, CONTACT_TYPE_MEGA)
-                putExtra(INTENT_EXTRA_IS_FROM_MEETING, true)
                 putExtra(INTENT_EXTRA_KEY_CHAT, true)
                 putExtra(INTENT_EXTRA_KEY_CHAT_ID, inMeetingViewModel.currentChatId)
                 putExtra(
