--- conflicted
+++ resolved
@@ -403,11 +403,11 @@
         _state.update { it.copy(snackBar = R.string.check_internet_connection_error) }
     }
 
-<<<<<<< HEAD
     companion object {
         private const val MAX_PARTICIPANTS_TO_MAKE_THE_CHAT_PRIVATE = 100
     }
-=======
+
+
     /**
      * Format ZonedDateTime to a readable date
      *
@@ -416,5 +416,5 @@
     private fun ChatScheduledMeeting.getFormattedDate(): String =
         DateTimeFormatter.ofPattern("d MMM yyyy '·' HH:mm").format(startDateTime) +
                 " - ${DateTimeFormatter.ofPattern("HH:mm").format(endDateTime)}"
->>>>>>> b5a3d9dc
+
 }