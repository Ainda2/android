package mega.privacy.android.app.usecase.meeting

import android.content.Context
import android.icu.text.SimpleDateFormat
import androidx.core.graphics.toColorInt
import androidx.core.net.toUri
import androidx.lifecycle.Observer
import com.jeremyliao.liveeventbus.LiveEventBus
import dagger.hilt.android.qualifiers.ApplicationContext
import io.reactivex.rxjava3.core.BackpressureStrategy
import io.reactivex.rxjava3.core.Flowable
import io.reactivex.rxjava3.disposables.CompositeDisposable
import io.reactivex.rxjava3.kotlin.addTo
import io.reactivex.rxjava3.kotlin.blockingSubscribeBy
import io.reactivex.rxjava3.kotlin.subscribeBy
import kotlinx.coroutines.CoroutineDispatcher
import kotlinx.coroutines.CoroutineScope
import kotlinx.coroutines.launch
import mega.privacy.android.app.R
import mega.privacy.android.app.constants.BroadcastConstants.ACTION_UPDATE_PUSH_NOTIFICATION_SETTING
import mega.privacy.android.app.constants.EventConstants.EVENT_UPDATE_CALL
import mega.privacy.android.app.contacts.group.data.ContactGroupUser
import mega.privacy.android.app.featuretoggle.AppFeatures
import mega.privacy.android.app.listeners.OptionalMegaRequestListenerInterface
import mega.privacy.android.app.meeting.list.MeetingItem
import mega.privacy.android.app.usecase.chat.GetChatChangesUseCase
import mega.privacy.android.app.usecase.chat.GetChatChangesUseCase.Result
import mega.privacy.android.app.usecase.exception.toMegaException
import mega.privacy.android.app.utils.AvatarUtil
import mega.privacy.android.app.utils.ChatUtil
import mega.privacy.android.app.utils.Constants
import mega.privacy.android.app.utils.StringResourcesUtils
import mega.privacy.android.app.utils.TimeUtils
import mega.privacy.android.data.qualifier.MegaApi
import mega.privacy.android.domain.qualifier.DefaultDispatcher
import mega.privacy.android.domain.usecase.GetFeatureFlagValue
import nz.mega.sdk.MegaApiAndroid
import nz.mega.sdk.MegaApiJava
import nz.mega.sdk.MegaChatApi
import nz.mega.sdk.MegaChatApiAndroid
import nz.mega.sdk.MegaChatCall
import nz.mega.sdk.MegaChatContainsMeta
import nz.mega.sdk.MegaChatListItem
import nz.mega.sdk.MegaChatMessage
import nz.mega.sdk.MegaChatRoom
import nz.mega.sdk.MegaChatRoom.PRIV_MODERATOR
import nz.mega.sdk.MegaError
import nz.mega.sdk.MegaRequest
import timber.log.Timber
import java.io.File
import java.util.Calendar
import java.util.Calendar.DAY_OF_YEAR
import java.util.Calendar.HOUR_OF_DAY
import java.util.Calendar.MINUTE
import java.util.Calendar.getInstance
import javax.inject.Inject
import kotlin.random.Random

/**
 * Get meeting list use case
 *
 * @property context                Android context
 * @property megaApi                MegaApi
 * @property megaChatApi            MegaChatApi
 * @property getChatChangesUseCase  Use case needed to get latest changes from Mega Api
 * @property getChatChangesUseCase  Use case needed to get last chat message formatted
 */
class GetMeetingListUseCase @Inject constructor(
    @ApplicationContext private val context: Context,
    @MegaApi private val megaApi: MegaApiAndroid,
    private val megaChatApi: MegaChatApiAndroid,
    private val getChatChangesUseCase: GetChatChangesUseCase,
    private val getLastMessageUseCase: GetLastMessageUseCase,
    private val getFeatureFlag: GetFeatureFlagValue,
    @DefaultDispatcher private val defaultDispatcher: CoroutineDispatcher,
) {

    private val hourFormat by lazy { SimpleDateFormat("hh:mm") }
    private var enableScheduleMeetings = false

    init {
        CoroutineScope(defaultDispatcher).launch {
            enableScheduleMeetings = getFeatureFlag(AppFeatures.ScheduleMeeting)
        }
    }

    /**
     * Get a list of updated MeetingItems
     *
     * @return  Flowable
     */
    fun get(): Flowable<List<MeetingItem.Data>> =
        Flowable.create({ emitter ->
            val changesSubscription = CompositeDisposable()
            val meetings = mutableListOf<MeetingItem.Data>()

            val userAttrsListener = OptionalMegaRequestListenerInterface(
                onRequestFinish = { request, error ->
                    if (emitter.isCancelled) return@OptionalMegaRequestListenerInterface

                    if (error.errorCode == MegaError.API_OK) {
                        if (request.paramType == MegaApiJava.USER_ATTR_AVATAR && request.file == null) {
                            Timber.w(IllegalArgumentException("Avatar file not available"))
                            return@OptionalMegaRequestListenerInterface
                        }

                        val index = meetings.indexOfFirst {
                            request.nodeHandle == it.firstUser.handle || request.nodeHandle == it.lastUser?.handle
                                    || request.email == it.firstUser.email || request.email == it.lastUser?.email
                                    || request.email == it.firstUser.handle.toString() || request.email == it.lastUser?.handle?.toString()
                        }

                        if (index != Constants.INVALID_POSITION) {
                            val currentItem = meetings[index]
                            when {
                                request.type == MegaRequest.TYPE_GET_USER_EMAIL -> {
                                    meetings[index] =
                                        if (request.nodeHandle == currentItem.firstUser.handle) {
                                            currentItem.copy(
                                                firstUser = currentItem.firstUser.copy(
                                                    email = request.email
                                                )
                                            )
                                        } else {
                                            currentItem.copy(
                                                lastUser = currentItem.lastUser?.copy(
                                                    email = request.email
                                                )
                                            )
                                        }
                                }
                                request.paramType == MegaApiJava.USER_ATTR_FIRSTNAME -> {
                                    meetings[index] =
                                        if (request.email == currentItem.firstUser.handle.toString()) {
                                            currentItem.copy(
                                                firstUser = currentItem.firstUser.copy(
                                                    firstName = request.text
                                                )
                                            )
                                        } else {
                                            currentItem.copy(
                                                lastUser = currentItem.lastUser?.copy(
                                                    firstName = request.text
                                                )
                                            )
                                        }
                                }
                                request.paramType == MegaApiJava.USER_ATTR_AVATAR -> {
                                    meetings[index] =
                                        if (request.email == currentItem.firstUser.email) {
                                            currentItem.copy(
                                                firstUser = currentItem.firstUser.copy(
                                                    avatar = request.file.toUri()
                                                )
                                            )
                                        } else {
                                            currentItem.copy(
                                                lastUser = currentItem.lastUser?.copy(
                                                    avatar = request.file.toUri()
                                                )
                                            )
                                        }
                                }
                            }

                            emitter.onNext(meetings.sortedByDescending(MeetingItem.Data::timeStamp))
                        }
                    } else {
                        Timber.w(error.toMegaException())
                    }
                },
                onRequestTemporaryError = { _, error ->
                    Timber.w(error.toMegaException())
                }
            )

            val muteObserver = Observer<Any> {
                if (emitter.isCancelled) return@Observer
                val index = meetings.indexOfFirst { it.isMuted != !megaApi.isChatNotifiable(it.chatId) }
                if (index != Constants.INVALID_POSITION) {
                    val oldItem = meetings[index]
                    meetings[index] = oldItem.copy(isMuted = !oldItem.isMuted)
                    emitter.onNext(meetings.sortedByDescending(MeetingItem.Data::timeStamp))
                }
            }

            val updateCallObserver = Observer<Any> { chatCall ->
                if (emitter.isCancelled) return@Observer
                val updatedChatId = (chatCall as MegaChatCall).chatid
                val index = meetings.indexOfFirst { it.chatId == updatedChatId }
                if (index != Constants.INVALID_POSITION) {
                    val chatRoom = megaChatApi.getChatRoom(updatedChatId)
                    meetings[index] = chatRoom.toMeetingItem(userAttrsListener)
                    emitter.onNext(meetings.sortedByDescending(MeetingItem.Data::timeStamp))
                }
            }

            megaChatApi.getChatRoomsByType(MegaChatApi.CHAT_TYPE_MEETING_ROOM)
                .filter { !it.isArchived }
                .forEach { chatRoom ->
                    meetings.add(chatRoom.toMeetingItem(userAttrsListener))
                }

            emitter.onNext(meetings.sortedByDescending(MeetingItem.Data::timeStamp))

            getChatChangesUseCase.get()
                .filter { it is Result.OnChatListItemUpdate && it.item != null }
                .subscribeBy(
                    onNext = { change ->
                        if (emitter.isCancelled) return@subscribeBy

                        val updateChange = change as Result.OnChatListItemUpdate
                        val updatedChatId = requireNotNull(updateChange.item).chatId
                        val updatedChatRoom = megaChatApi.getChatRoom(updatedChatId)

                        val index = meetings.indexOfFirst { it.chatId == updatedChatId }
                        if (index != Constants.INVALID_POSITION) {
                            if (updatedChatRoom.isArchived) {
                                meetings.removeAt(index)
                            } else {
                                meetings[index] = updatedChatRoom.toMeetingItem(userAttrsListener)
                            }
<<<<<<< HEAD
                            emitter.onNext(meetings.sortedByDescending(MeetingItem.Data::timeStamp))
                        } else if (updatedChatRoom.isMeeting && updatedChatRoom.isActive && !updatedChatRoom.isArchived) {
=======
                            emitter.onNext(meetings.sortedByDescending(MeetingItem::timeStamp))
                        } else if (updatedChatRoom.isMeeting && !updatedChatRoom.isArchived) {
>>>>>>> d886cd40
                            meetings.add(updatedChatRoom.toMeetingItem(userAttrsListener))
                            emitter.onNext(meetings.sortedByDescending(MeetingItem.Data::timeStamp))
                        }
                    },
                    onError = Timber::e
                ).addTo(changesSubscription)

            LiveEventBus.get(ACTION_UPDATE_PUSH_NOTIFICATION_SETTING).observeForever(muteObserver)
            LiveEventBus.get(EVENT_UPDATE_CALL).observeForever(updateCallObserver)

            emitter.setCancellable {
                changesSubscription.dispose()
                LiveEventBus.get(ACTION_UPDATE_PUSH_NOTIFICATION_SETTING).removeObserver(muteObserver)
                LiveEventBus.get(EVENT_UPDATE_CALL).observeForever(updateCallObserver)
            }
        }, BackpressureStrategy.LATEST)

    /**
     * Build MeetingItem given a MegaChatRoom
     *
     * @param listener Listener to deliver user attributes
     * @return                  MeetingItem
     */
    private fun MegaChatRoom.toMeetingItem(listener: OptionalMegaRequestListenerInterface): MeetingItem.Data {
        val chatListItem = megaChatApi.getChatListItem(chatId)

        val title = ChatUtil.getTitleChat(this)
        val isMuted = !megaApi.isChatNotifiable(chatId)
        val hasPermissions = chatListItem.ownPrivilege == PRIV_MODERATOR
        val highlight = unreadCount > 0 || chatListItem.isCallInProgress
                || chatListItem.lastMessageType == MegaChatMessage.TYPE_CALL_STARTED
        val formattedDate = TimeUtils.formatDateAndTime(
            context,
            chatListItem.lastTimestamp,
            TimeUtils.DATE_LONG_FORMAT)
        val firstUser: ContactGroupUser
        var lastUser: ContactGroupUser? = null

        when (peerCount) {
            0L -> {
                firstUser = getGroupUserFromHandle(megaChatApi.myUserHandle, listener)
            }
            1L -> {
                firstUser = getGroupUserFromHandle(megaChatApi.myUserHandle, listener)
                lastUser = getGroupUserFromHandle(getPeerHandle(0), listener)
            }
            else -> {
                firstUser = getGroupUserFromHandle(getPeerHandle(0), listener)
                lastUser = getGroupUserFromHandle(getPeerHandle(peerCount - 1), listener)
            }
        }

        var lastMessageFormatted: String? = null
        getLastMessageUseCase.get(chatId, chatListItem.lastMessageId).blockingSubscribeBy(
            onSuccess = { lastMessageFormatted = it },
            onError = Timber::w
        )
        val isScheduled = enableScheduleMeetings && Random.nextBoolean()
        var isRecurring = false
        val lastMessageIcon = when {
            isScheduled ->
                null
            chatListItem.lastMessageType == MegaChatMessage.TYPE_VOICE_CLIP ->
                R.drawable.ic_mic_on_small
            chatListItem.isGeolocationMetaType() ->
                R.drawable.ic_location_small
            else ->
                null
        }
        var startTime: Calendar? = null
        var endTime: Calendar? = null
        var formattedScheduledTimestamp: String? = null
        if (isScheduled) {
            isRecurring = Random.nextBoolean()
            startTime = getInstance().apply {
                set(DAY_OF_YEAR, get(DAY_OF_YEAR) + Random.nextInt(7))
                set(HOUR_OF_DAY, Random.nextInt(20))
                set(MINUTE, Random.nextInt(60))
            }
            endTime = getInstance().apply {
                timeInMillis = startTime.timeInMillis
                set(HOUR_OF_DAY, get(HOUR_OF_DAY) + Random.nextInt(1, 4))
            }
            val scheduleText = "${hourFormat.format(startTime.time)} - ${hourFormat.format(endTime.time)}"
            formattedScheduledTimestamp = if (isRecurring) {
                StringResourcesUtils.getString(R.string.meetings_list_scheduled_meeting_weekly_label, scheduleText)
            } else {
                scheduleText
            }
        }

        return MeetingItem.Data(
            chatId = chatId,
            title = title,
            lastMessage = lastMessageFormatted,
            lastMessageIcon = lastMessageIcon,
            isPublic = isPublic,
            isMuted = isMuted,
            hasPermissions = hasPermissions,
            firstUser = firstUser,
            lastUser = lastUser,
            unreadCount = unreadCount,
            highlight = highlight,
            timeStamp = chatListItem.lastTimestamp,
            formattedTimestamp = formattedDate,
            formattedScheduledTimestamp = formattedScheduledTimestamp,
            startTimestamp = startTime?.timeInMillis,
            endTimestamp = endTime?.timeInMillis,
            isRecurring
        )
    }

    /**
     * Build ContactGroupUser given an User handle
     *
     * @param userHandle    User handle to obtain group
     * @param listener      Listener to deliver user attributes
     * @return              ContactGroupUser
     */
    private fun getGroupUserFromHandle(
        userHandle: Long,
        listener: OptionalMegaRequestListenerInterface,
    ): ContactGroupUser {
        val myself = userHandle == megaChatApi.myUserHandle
        var userAvatar: File? = null
        val userName = if (myself) {
            megaChatApi.myFirstname
        } else {
            megaChatApi.getUserFirstnameFromCache(userHandle)
        }
        val userEmail = if (myself) {
            megaChatApi.myEmail
        } else {
            megaChatApi.getUserEmailFromCache(userHandle)
        }
        val userAvatarColor = megaApi.getUserAvatarColor(userHandle.toString()).toColorInt()

        if (userName.isNullOrBlank()) {
            megaApi.getUserAttribute(userHandle.toString(),
                MegaApiJava.USER_ATTR_FIRSTNAME,
                listener)
        }

        if (userEmail.isNullOrBlank()) {
            megaApi.getUserEmail(userHandle, listener)
        } else {
            val avatarFile = AvatarUtil.getUserAvatarFile(context, userEmail)
            if (avatarFile?.exists() == true) {
                userAvatar = avatarFile
            } else {
                megaApi.getUserAvatar(userEmail, avatarFile?.absolutePath, listener)
            }
        }

        return ContactGroupUser(
            handle = userHandle,
            email = userEmail,
            firstName = userName,
            avatar = userAvatar?.toUri(),
            avatarColor = userAvatarColor
        )
    }

    private fun MegaChatListItem.isGeolocationMetaType(): Boolean =
        lastMessageType == MegaChatMessage.TYPE_CONTAINS_META
                && megaChatApi.getMessage(chatId, lastMessageId)
            ?.containsMeta?.type == MegaChatContainsMeta.CONTAINS_META_GEOLOCATION
}<|MERGE_RESOLUTION|>--- conflicted
+++ resolved
@@ -220,13 +220,8 @@
                             } else {
                                 meetings[index] = updatedChatRoom.toMeetingItem(userAttrsListener)
                             }
-<<<<<<< HEAD
                             emitter.onNext(meetings.sortedByDescending(MeetingItem.Data::timeStamp))
-                        } else if (updatedChatRoom.isMeeting && updatedChatRoom.isActive && !updatedChatRoom.isArchived) {
-=======
-                            emitter.onNext(meetings.sortedByDescending(MeetingItem::timeStamp))
                         } else if (updatedChatRoom.isMeeting && !updatedChatRoom.isArchived) {
->>>>>>> d886cd40
                             meetings.add(updatedChatRoom.toMeetingItem(userAttrsListener))
                             emitter.onNext(meetings.sortedByDescending(MeetingItem.Data::timeStamp))
                         }
