--- conflicted
+++ resolved
@@ -14,31 +14,18 @@
 import mega.privacy.android.app.arch.BaseRxViewModel
 import mega.privacy.android.app.components.textFormatter.TextFormatterUtils.INVALID_INDEX
 import mega.privacy.android.app.domain.exception.EmptyFolderException
-<<<<<<< HEAD
-import mega.privacy.android.app.namecollision.data.NameCollision
-import mega.privacy.android.app.globalmanagement.TransfersManagement
-=======
 import mega.privacy.android.app.globalmanagement.TransfersManagement
 import mega.privacy.android.app.namecollision.data.NameCollision
->>>>>>> 3f26ba2a
 import mega.privacy.android.app.namecollision.data.NameCollisionResult
 import mega.privacy.android.app.namecollision.usecase.CheckNameCollisionUseCase
 import mega.privacy.android.app.uploadFolder.list.data.FolderContent
 import mega.privacy.android.app.uploadFolder.usecase.GetFolderContentUseCase
-<<<<<<< HEAD
-import mega.privacy.android.app.utils.LogUtil.logError
-import mega.privacy.android.app.utils.LogUtil.logWarning
-=======
->>>>>>> 3f26ba2a
 import mega.privacy.android.app.utils.StringResourcesUtils.getQuantityString
 import mega.privacy.android.app.utils.StringResourcesUtils.getString
 import mega.privacy.android.app.utils.notifyObserver
 import nz.mega.sdk.MegaApiJava
 import nz.mega.sdk.MegaApiJava.INVALID_HANDLE
-<<<<<<< HEAD
-=======
 import timber.log.Timber
->>>>>>> 3f26ba2a
 import javax.inject.Inject
 
 /**
@@ -52,11 +39,7 @@
 class UploadFolderViewModel @Inject constructor(
     private val getFolderContentUseCase: GetFolderContentUseCase,
     private val checkNameCollisionUseCase: CheckNameCollisionUseCase,
-<<<<<<< HEAD
-    private val transfersManagement: TransfersManagement
-=======
     private val transfersManagement: TransfersManagement,
->>>>>>> 3f26ba2a
 ) : BaseRxViewModel() {
 
     private val currentFolder: MutableLiveData<FolderContent.Data> = MutableLiveData()
@@ -396,46 +379,13 @@
         ).subscribeOn(Schedulers.io())
             .observeOn(AndroidSchedulers.mainThread())
             .subscribeBy(
-<<<<<<< HEAD
-                onError = { error -> logError("Cannot upload anything", error) },
-=======
                 onError = { error -> Timber.e(error, "Cannot upload anything") },
->>>>>>> 3f26ba2a
                 onSuccess = { results -> checkNameCollisions(results) }
             )
     }
 
     /**
      * Checks name collisions before starting the upload.
-<<<<<<< HEAD
-     *
-     * @param uploadResults List of UploadFolderResult to upload.
-     */
-    private fun checkNameCollisions(uploadResults: MutableList<FolderContent.Data>) {
-        nameCollisionDisposable =
-            checkNameCollisionUseCase.checkFolderUploadList(parentHandle, uploadResults)
-                .subscribeOn(Schedulers.io())
-                .observeOn(AndroidSchedulers.mainThread())
-                .subscribeBy(
-                    onError = { error -> logError("Cannot upload anything", error) },
-                    onSuccess = { result ->
-                        collisions.value = result.first
-                        pendingUploads.addAll(result.second)
-                    }
-                )
-                .addTo(composite)
-    }
-
-    /**
-     * Proceeds with the upload.
-     *
-     * @param context               Required for getting absolute path and start the service.
-     * @param collisionsResolution  List with the name collisions resolution. Null if is not required.
-     */
-    fun proceedWithUpload(
-        context: Context,
-        collisionsResolution: List<NameCollisionResult>? = null
-=======
      *
      * @param uploadResults List of UploadFolderResult to upload.
      */
@@ -463,7 +413,6 @@
     fun proceedWithUpload(
         context: Context,
         collisionsResolution: List<NameCollisionResult>? = null,
->>>>>>> 3f26ba2a
     ) {
         transfersManagement.setIsProcessingFolders(true)
         getContentDisposable = getFolderContentUseCase.getContentToUpload(
@@ -487,17 +436,10 @@
                 onSuccess = { uploadResults ->
                     transfersManagement.setIsProcessingFolders(false)
                     actionResult.value = getQuantityString(
-<<<<<<< HEAD
-                            R.plurals.upload_began,
-                            uploadResults,
-                            uploadResults
-                        )
-=======
                         R.plurals.upload_began,
                         uploadResults,
                         uploadResults
                     )
->>>>>>> 3f26ba2a
                 }
             )
             .addTo(composite)
