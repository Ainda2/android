--- conflicted
+++ resolved
@@ -15,39 +15,23 @@
 import dagger.hilt.android.lifecycle.HiltViewModel
 import dagger.hilt.android.qualifiers.ApplicationContext
 import io.reactivex.rxjava3.disposables.CompositeDisposable
-<<<<<<< HEAD
-import io.reactivex.rxjava3.disposables.Disposable
-import kotlinx.coroutines.launch
-import kotlinx.coroutines.CoroutineDispatcher
-=======
 import kotlinx.coroutines.CoroutineDispatcher
 import kotlinx.coroutines.launch
->>>>>>> 3f26ba2a
 import kotlinx.coroutines.runBlocking
 import mega.privacy.android.app.DatabaseHandler
 import mega.privacy.android.app.MegaPreferences
 import mega.privacy.android.app.R
 import mega.privacy.android.app.constants.SettingsConstants
 import mega.privacy.android.app.di.IoDispatcher
-<<<<<<< HEAD
-=======
 import mega.privacy.android.app.domain.usecase.GetCameraSortOrder
->>>>>>> 3f26ba2a
 import mega.privacy.android.app.fragments.homepage.photos.DateCardsProvider
 import mega.privacy.android.app.gallery.constant.INTENT_KEY_MEDIA_HANDLE
 import mega.privacy.android.app.gallery.data.GalleryCard
 import mega.privacy.android.app.gallery.data.GalleryItem
-<<<<<<< HEAD
-import mega.privacy.android.app.domain.usecase.GetCameraSortOrder
-import mega.privacy.android.app.gallery.data.MediaCardType
-import mega.privacy.android.app.gallery.repository.PhotosItemRepository
-import mega.privacy.android.app.utils.Constants
-=======
 import mega.privacy.android.app.gallery.data.MediaCardType
 import mega.privacy.android.app.gallery.repository.PhotosItemRepository
 import mega.privacy.android.app.utils.Constants
 import mega.privacy.android.app.utils.StringResourcesUtils.getString
->>>>>>> 3f26ba2a
 import mega.privacy.android.app.utils.ZoomUtil.PHOTO_ZOOM_LEVEL
 import mega.privacy.android.app.utils.wrapper.JobUtilWrapper
 import nz.mega.sdk.MegaApiJava
@@ -76,8 +60,6 @@
         const val MONTHS_VIEW = 2
         const val YEARS_VIEW = 3
 
-<<<<<<< HEAD
-=======
         const val FILTER_ALL_PHOTOS = 0
         const val FILTER_CLOUD_DRIVE = 1
         const val FILTER_CAMERA_UPLOADS = 2
@@ -86,7 +68,6 @@
         const val SORT_DESC = 0
         const val SORT_ASC = 1
 
->>>>>>> 3f26ba2a
         const val SPAN_CARD_PORTRAIT = 1
         const val SPAN_CARD_LANDSCAPE = 2
 
@@ -100,12 +81,9 @@
     private val composite = CompositeDisposable()
 
     var mZoom = PHOTO_ZOOM_LEVEL
-<<<<<<< HEAD
-=======
 
     private var currentFilter: Int = FILTER_ALL_PHOTOS
     private var currentSort: Int = SORT_DESC
->>>>>>> 3f26ba2a
 
     /**
      * Get current sort rule from SortOrderManagement
@@ -292,11 +270,6 @@
         return monthCards.size - 1
     }
 
-<<<<<<< HEAD
-
-
-=======
->>>>>>> 3f26ba2a
     /**
      * Checks the clicked month card and gets the day card to show after click on a month card.
      *
@@ -345,7 +318,6 @@
     /**
      * Load photos by calling Mega Api or just filter loaded nodes
      * @param forceUpdate True if retrieve all nodes by calling API
-<<<<<<< HEAD
      */
     fun loadPhotos(forceUpdate: Boolean = false) {
         this.forceUpdate = forceUpdate
@@ -363,69 +335,7 @@
     private fun triggerDataLoad() {
         // Trigger data load.
         liveDataRoot.value = liveDataRoot.value
-=======
-     */
-    fun loadPhotos(forceUpdate: Boolean = false) {
-        this.forceUpdate = forceUpdate
-
-        if (loadInProgress) {
-            pendingLoad = true
-        } else {
-            pendingLoad = false
-            loadInProgress = true
-            // Trigger data load.
-            triggerDataLoad()
-        }
-    }
-
-    private fun triggerDataLoad() {
-        // Trigger data load.
-        liveDataRoot.value = liveDataRoot.value
-    }
-
-    /**
-     * Get items node handles
-     *
-     * @return  Node handles as LongArray
-     */
-    fun getItemsHandle(): LongArray =
-        items.value?.map { it.node?.handle ?: MegaApiJava.INVALID_HANDLE }?.toLongArray()
-            ?: LongArray(0)
-
-    /**
-     * Make the list adapter to rebind all item views with data since
-     * the underlying meta data of items may have been changed.
-     */
-    private fun refreshUi() {
-        items.value?.forEach { item ->
-            item.uiDirty = true
-        }
-        loadPhotos()
-    }
-
-    fun getRealPhotoCount(): Int {
-        items.value?.filter { getFilterRealPhotoCountCondition(it) }
-            ?.let {
-                return it.size
-            }
-        return 0
->>>>>>> 3f26ba2a
-    }
-
-    private fun initNewSearch(): MegaCancelToken {
-        cancelSearch()
-        return MegaCancelToken.createInstance()
-    }
-
-    fun cancelSearch() {
-        cancelToken?.cancel()
-    }
-
-
-    /**
-     * Check is enable CU shown UI
-     */
-    fun isEnableCUShown(): Boolean = enableCUShown
+    }
 
     /**
      * Get items node handles
@@ -566,20 +476,6 @@
 
     fun checkAndUpdateCamSyncEnabledStatus() = viewModelScope.launch(ioDispatcher) {
         camSyncEnabled.postValue(mDbHandler.preferences?.camSyncEnabled.toBoolean())
-<<<<<<< HEAD
-    }
-
-    private fun add(disposable: Disposable) {
-        composite.add(disposable)
-    }
-
-    override fun onCleared() {
-        super.onCleared()
-        LiveEventBus.get(Constants.EVENT_NODES_CHANGE, Boolean::class.java)
-            .removeObserver(nodesChangeObserver)
-        items.removeObserver(loadFinishedObserver)
-        composite.clear()
-=======
     }
 
     override fun onCleared() {
@@ -629,7 +525,6 @@
      */
     fun setCurrentSort(sort: Int) {
         currentSort = sort
->>>>>>> 3f26ba2a
     }
 }
 
