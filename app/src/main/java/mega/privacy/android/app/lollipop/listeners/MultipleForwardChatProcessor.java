--- conflicted
+++ resolved
@@ -94,11 +94,6 @@
                             break;
                         }
                         case MegaChatMessage.TYPE_NODE_ATTACHMENT:{
-<<<<<<< HEAD
-                            log("Forward to one chat TYPE_NODE_ATTACHMENT");
-=======
-
->>>>>>> a8661311
                             if(messageToForward.getUserHandle()!=megaChatApi.getMyUserHandle()){
                                 MegaNodeList nodeList = messageToForward.getMegaNodeList();
                                 if(nodeList != null) {
