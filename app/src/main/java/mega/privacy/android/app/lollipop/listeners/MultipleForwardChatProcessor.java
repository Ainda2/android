package mega.privacy.android.app.lollipop.listeners;

import android.app.Activity;
import android.content.Context;

import mega.privacy.android.app.MegaApplication;
import mega.privacy.android.app.R;
import mega.privacy.android.app.lollipop.controllers.ChatController;
import mega.privacy.android.app.lollipop.megachat.AndroidMegaChatMessage;
import mega.privacy.android.app.lollipop.megachat.ChatActivityLollipop;
import mega.privacy.android.app.lollipop.megachat.NodeAttachmentHistoryActivity;
import mega.privacy.android.app.utils.Constants;
import mega.privacy.android.app.utils.LogUtil;
import nz.mega.sdk.MegaApiAndroid;
import nz.mega.sdk.MegaChatApiAndroid;
import nz.mega.sdk.MegaChatApiJava;
import nz.mega.sdk.MegaChatContainsMeta;
import nz.mega.sdk.MegaChatError;
import nz.mega.sdk.MegaChatMessage;
import nz.mega.sdk.MegaChatRequest;
import nz.mega.sdk.MegaChatRequestListenerInterface;
import nz.mega.sdk.MegaChatRoom;
import nz.mega.sdk.MegaError;
import nz.mega.sdk.MegaNode;
import nz.mega.sdk.MegaNodeList;

import static mega.privacy.android.app.utils.ChatUtil.getMegaChatMessage;


//Listener for  multi forward
public class MultipleForwardChatProcessor implements MegaChatRequestListenerInterface {

    Context context;

    long[] chatHandles;
    long[] idMessages;
    long idChat;

    MegaApiAndroid megaApi;
    MegaChatApiAndroid megaChatApi;

    ChatController cC;

    public MultipleForwardChatProcessor(Context context, long[] chatHandles, long[] idMessages, long idChat) {

        super();
        this.context = context;

        this.idMessages = idMessages;
        this.chatHandles = chatHandles;
        this.idChat = idChat;

        if (megaApi == null) {
            megaApi = ((MegaApplication) ((Activity)context).getApplication()).getMegaApi();
        }

        if (megaChatApi == null) {
            megaChatApi = ((MegaApplication) ((Activity)context).getApplication()).getMegaChatApi();
        }

        cC = new ChatController(context);
    }

    int counter = 0;
    int error = 0;
    int errorNotAvailable = 0;
    int totalMessages = 0;

    private void checkTypeVoiceClip(MegaChatMessage msg, int value){
        MegaNodeList nodeList = msg.getMegaNodeList();
        if(nodeList == null) return;

        if(msg.getUserHandle() == megaChatApi.getMyUserHandle()){
            for (int j = 0; j < nodeList.size(); j++) {
                MegaNode temp = nodeList.get(j);
                attachVoiceClip(chatHandles[value], temp);
            }
        }else{
            for (int j = 0; j < nodeList.size(); j++) {
                MegaNode temp = nodeList.get(j);
                String name = temp.getName();
                MegaNode chatFolder = megaApi.getNodeByPath(Constants.CHAT_FOLDER, megaApi.getRootNode());
                if(chatFolder==null){
                    LogUtil.logWarning("Error no chat folder - return");
                    return;
                }
                MegaNode nodeToAttach = megaApi.getNodeByPath(name, chatFolder);
                attachVoiceClip(chatHandles[value], nodeToAttach);
            }
        }

    }

    private void checkTypeMeta(MegaChatMessage msg, int value){

        MegaChatContainsMeta meta = msg.getContainsMeta();
        String text = "";
        if(meta!=null && meta.getType()==MegaChatContainsMeta.CONTAINS_META_RICH_PREVIEW){
            text = meta.getRichPreview().getText();
            if(chatHandles[0]==idChat){
                ((ChatActivityLollipop) context).sendMessage(text);
            }else{
                megaChatApi.sendMessage(chatHandles[value], text);
            }
        }else if (meta!=null && meta.getType()==MegaChatContainsMeta.CONTAINS_META_GEOLOCATION){
            String image = meta.getGeolocation().getImage();
            float latitude = meta.getGeolocation().getLatitude();
            float longitude = meta.getGeolocation().getLongitude();

            if(chatHandles[0]==idChat){
                ((ChatActivityLollipop) context).sendLocationMessage(longitude, latitude, image);
            }else{
                megaChatApi.sendGeolocation(chatHandles[value], longitude, latitude, image);
            }
        }
        checkTotalMessages();
    }

    public void forward(MegaChatRoom chatRoom){
        if(chatHandles.length==1){
            LogUtil.logDebug("Forward to one chat");
            for(int i=0;i<idMessages.length;i++){
                MegaChatMessage messageToForward = getMegaChatMessage(context, megaChatApi, idChat, idMessages[i]);

                if(messageToForward!=null){
                    int type = messageToForward.getType();
                    LogUtil.logDebug("Type of message to forward: " + type);
                    switch(type){
                        case MegaChatMessage.TYPE_NORMAL:{
                            String text = messageToForward.getContent();

                            if(chatHandles[0]==idChat){
                                ((ChatActivityLollipop) context).sendMessage(text);
                            }
                            else{
                                megaChatApi.sendMessage(chatHandles[0], text);
                            }
                            checkTotalMessages();
                            break;
                        }
                        case MegaChatMessage.TYPE_CONTACT_ATTACHMENT:{
                            MegaChatMessage contactMessage = megaChatApi.forwardContact(idChat, messageToForward.getMsgId(),chatHandles[0]);
                            if(chatHandles[0]==idChat){
                                if(contactMessage!=null){
                                    AndroidMegaChatMessage androidMsgSent = new AndroidMegaChatMessage(contactMessage);
                                    ((ChatActivityLollipop) context).sendMessageToUI(androidMsgSent);
                                }
                            }
                            checkTotalMessages();
                            break;
                        }
                        case MegaChatMessage.TYPE_NODE_ATTACHMENT:{

                            if(messageToForward.getUserHandle()!=megaChatApi.getMyUserHandle()){
                                MegaNodeList nodeList = messageToForward.getMegaNodeList();
                                if(nodeList != null) {
                                    for (int j = 0; j < nodeList.size(); j++) {
                                        MegaNode temp = nodeList.get(j);
                                        String name = temp.getName();
                                        MegaNode chatFolder = megaApi.getNodeByPath(Constants.CHAT_FOLDER, megaApi.getRootNode());
                                        if(chatFolder==null){
                                            LogUtil.logWarning("Error no chat folder - return");
                                            return;
                                        }
                                        MegaNode nodeToAttach = megaApi.getNodeByPath(name, chatFolder);
                                        if(nodeToAttach!=null){
                                            nodeToAttach = cC.authorizeNodeIfPreview(nodeToAttach, chatRoom);
                                            if(chatHandles[0]==idChat){
                                                megaChatApi.attachNode(chatHandles[0], nodeToAttach.getHandle(), this);
                                            }
                                            else{
                                                megaChatApi.attachNode(chatHandles[0], nodeToAttach.getHandle(), this);
                                            }
                                        }
                                        else{
                                            LogUtil.logWarning("ERROR - Node to attach is NULL - one node not attached");
                                        }
                                    }
                                }
                            }
                            else{
                                MegaNodeList nodeList = messageToForward.getMegaNodeList();
                                if(nodeList != null) {
                                    for (int j = 0; j < nodeList.size(); j++) {
                                        MegaNode temp = nodeList.get(j);
                                        if(chatHandles[0]==idChat){
                                            megaChatApi.attachNode(chatHandles[0], temp.getHandle(), this);
                                        }
                                        else{
                                            megaChatApi.attachNode(chatHandles[0], temp.getHandle(), this);
                                        }
                                    }
                                }
                            }

                            break;
                        }

                        case MegaChatMessage.TYPE_VOICE_CLIP:{
                            LogUtil.logDebug("Forward to one chat TYPE_VOICE_CLIP");
                            checkTypeVoiceClip(messageToForward, 0);
                            break;
                        }
                        case MegaChatMessage.TYPE_CONTAINS_META:{
                            checkTypeMeta(messageToForward, 0);
                            break;
                        }
                    }
                }
                else{
                    LogUtil.logWarning("ERROR -> message is null on forwarding");
                }
            }
        }
        else{
            LogUtil.logDebug("Forward to many chats");
            for(int k=0;k<chatHandles.length;k++){
                for(int i=0;i<idMessages.length;i++){
<<<<<<< HEAD
                    MegaChatMessage messageToForward = megaChatApi.getMessage(idChat, idMessages[i]);
                    LogUtil.logDebug("Forward: "+ idMessages[i] + " chat id: "+chatHandles[k]);
=======
                    MegaChatMessage messageToForward = getMegaChatMessage(context, megaChatApi, idChat, idMessages[i]);

                    log("Forward: "+ idMessages[i] + " chat id: "+chatHandles[k]);
>>>>>>> 5a867b53
                    if(messageToForward!=null){
                        int type = messageToForward.getType();
                        LogUtil.logDebug("Type of message to forward: " + type);
                        switch(type){
                            case MegaChatMessage.TYPE_NORMAL:{
                                String text = messageToForward.getContent();
                                if(chatHandles[k]==idChat){
                                    ((ChatActivityLollipop) context).sendMessage(text);
                                }
                                else{
                                    megaChatApi.sendMessage(chatHandles[k], text);
                                }
                                checkTotalMessages();
                                break;
                            }
                            case MegaChatMessage.TYPE_CONTACT_ATTACHMENT:{

                                MegaChatMessage contactMessage = megaChatApi.forwardContact(idChat, messageToForward.getMsgId(),chatHandles[k]);
                                if(chatHandles[k]==idChat){
                                    if(contactMessage!=null){
                                        AndroidMegaChatMessage androidMsgSent = new AndroidMegaChatMessage(contactMessage);
                                        ((ChatActivityLollipop) context).sendMessageToUI(androidMsgSent);
                                    }
                                }
                                checkTotalMessages();
                                break;
                            }
                            case MegaChatMessage.TYPE_NODE_ATTACHMENT:{
                                LogUtil.logDebug("Forward to many chats - TYPE_NODE_ATTACHMENT");
                                if(messageToForward.getUserHandle()!=megaChatApi.getMyUserHandle()){
                                    MegaNodeList nodeList = messageToForward.getMegaNodeList();
                                    if(nodeList != null) {
                                        for (int j = 0; j < nodeList.size(); j++) {
                                            MegaNode temp = nodeList.get(j);
                                            String name = temp.getName();
                                            MegaNode chatFolder = megaApi.getNodeByPath(Constants.CHAT_FOLDER, megaApi.getRootNode());
                                            if(chatFolder==null){
                                                LogUtil.logWarning("Error no chat folder - return");
                                                return;
                                            }
                                            MegaNode nodeToAttach = megaApi.getNodeByPath(name, chatFolder);
                                            if(nodeToAttach!=null){
                                                nodeToAttach = cC.authorizeNodeIfPreview(nodeToAttach, chatRoom);
                                                if(chatHandles[k]==idChat){
                                                    megaChatApi.attachNode(chatHandles[k], nodeToAttach.getHandle(), this);
                                                }
                                                else{
                                                    megaChatApi.attachNode(chatHandles[k], nodeToAttach.getHandle(), this);
                                                }
                                            }
                                            else{
                                                LogUtil.logWarning("ERROR - Node to attach is NULL - one node not attached");
                                            }
                                        }
                                    }
                                }
                                else{
                                    MegaNodeList nodeList = messageToForward.getMegaNodeList();
                                    if(nodeList != null) {
                                        for (int j = 0; j < nodeList.size(); j++) {
                                            MegaNode temp = nodeList.get(j);

                                            if(chatHandles[k]==idChat){
                                                megaChatApi.attachNode(chatHandles[k], temp.getHandle(), this);
                                            }
                                            else{
                                                megaChatApi.attachNode(chatHandles[k], temp.getHandle(), this);
                                            }
                                        }
                                    }
                                }
                                break;
                            }case MegaChatMessage.TYPE_VOICE_CLIP:{
                                LogUtil.logDebug("Forward to many chats - TYPE_VOICE_CLIP");
                                checkTypeVoiceClip(messageToForward, k);
                                break;
                            }
                            case MegaChatMessage.TYPE_CONTAINS_META:{
                                LogUtil.logDebug("Forward to many chats - TYPE_CONTAINS_META");
                                checkTypeMeta(messageToForward, k);
                                break;
                            }
                        }
                    }
                    else{
                        LogUtil.logWarning("ERROR -> message is null on forwarding");
                    }
                }
            }
        }


    }

    private void attachVoiceClip(long chatHandle, MegaNode megaNode){
        if(megaNode == null) return;
        megaChatApi.attachVoiceMessage(chatHandle, megaNode.getHandle(), this);
    }

    @Override
    public void onRequestStart(MegaChatApiJava api, MegaChatRequest request) {
        LogUtil.logDebug("onRequestStart");
    }

    @Override
    public void onRequestUpdate(MegaChatApiJava api, MegaChatRequest request) {

    }

    @Override
    public void onRequestFinish(MegaChatApiJava api, MegaChatRequest request, MegaChatError e) {
        LogUtil.logDebug("onRequestFinish");

        if (request.getType() == MegaChatRequest.TYPE_ATTACH_NODE_MESSAGE) {

            if (e.getErrorCode() == MegaChatError.ERROR_OK) {
                LogUtil.logDebug("File sent correctly ");
                if (request.getChatHandle() == idChat) {
                    AndroidMegaChatMessage androidMsgSent = new AndroidMegaChatMessage(request.getMegaChatMessage());
                    if (androidMsgSent != null) {
                        if (context instanceof ChatActivityLollipop) {
                            ((ChatActivityLollipop) context).sendMessageToUI(androidMsgSent);
                        }
                    }
                }
                checkTotalMessages();

            } else {
                if (e.getErrorCode() == MegaError.API_ENOENT) {
                    errorNotAvailable++;
                    LogUtil.logDebug("MultipleForwardChatProcessor: " + context.getResources().getQuantityString(R.plurals.messages_forwarded_error_not_available, errorNotAvailable, errorNotAvailable) + " " + e.getErrorCode());
                } else {
                    error++;
                    LogUtil.logError("Attach node error: " + e.getErrorString() + "__" + e.getErrorCode());
                }
            }
        }

    }

    @Override
    public void onRequestTemporaryError(MegaChatApiJava api, MegaChatRequest request, MegaChatError e) {
        LogUtil.logWarning("Counter: " + counter);
    }

    private void checkTotalMessages(){
        totalMessages++;
        LogUtil.logDebug("Total messages processed: " + totalMessages);
        if(totalMessages >= chatHandles.length*idMessages.length){

            LogUtil.logDebug("All messages processed");

            int success = totalMessages - error - errorNotAvailable;

            if(context instanceof ChatActivityLollipop){

                if(success>0){
                    //A message has been forwarded
                    String text = null;
                    int totalErrors = error+errorNotAvailable;
                    if(totalErrors == 0){
                        if(chatHandles.length>1) {
                            text = context.getString(R.string.messages_forwarded_success);
                        }
                    }
                    else if(totalErrors==errorNotAvailable){
                        text = context.getResources().getQuantityString(R.plurals.messages_forwarded_error_not_available, totalErrors, totalErrors);
                    }
                    else{
                        text = context.getResources().getQuantityString(R.plurals.messages_forwarded_partial_error, totalErrors, totalErrors);
                    }

                    if(chatHandles.length==1){
                        ((ChatActivityLollipop) context).openChatAfterForward(chatHandles[0], text);
                    }
                    else {
                        ((ChatActivityLollipop) context).openChatAfterForward(-1, text);
                    }
                }
                else{
                    //No messages forwarded
                    int totalErrors = error+errorNotAvailable;
                    if(totalErrors==errorNotAvailable){
                        ((ChatActivityLollipop) context).showSnackbar(Constants.SNACKBAR_TYPE, context.getResources().getQuantityString(R.plurals.messages_forwarded_error_not_available, totalErrors, totalErrors), -1);
                    }
                    else{
                        String text = context.getResources().getQuantityString(R.plurals.messages_forwarded_partial_error, totalErrors, totalErrors);
                        ((ChatActivityLollipop) context).showSnackbar(Constants.SNACKBAR_TYPE, text, -1);
                    }

                    ((ChatActivityLollipop) context).removeProgressDialog();
                }
            }
            else if(context instanceof NodeAttachmentHistoryActivity){
                if(success>0){
                    //A message has been forwarded
                    String text = null;
                    int totalErrors = error+errorNotAvailable;
                    if(totalErrors == 0){
                        text = context.getResources().getQuantityString(R.plurals.messages_forwarded_success_plural, totalMessages);
                    }
                    else if(totalErrors==errorNotAvailable){
                        text = context.getResources().getQuantityString(R.plurals.messages_forwarded_error_not_available, totalErrors, totalErrors);
                    }
                    else{
                        text = context.getResources().getQuantityString(R.plurals.messages_forwarded_partial_error, totalErrors, totalErrors);
                    }

                    ((NodeAttachmentHistoryActivity) context).showSnackbar(Constants.SNACKBAR_TYPE, text);

//                    if(chatHandles.length==1){
//                        ((NodeAttachmentHistoryActivity) context).openChatAfterForward(chatHandles[0], text);
//                    }
//                    else {
//                        ((NodeAttachmentHistoryActivity) context).openChatAfterForward(-1, text);
//                    }
                }
                else{
                    //No messages forwarded
                    int totalErrors = error+errorNotAvailable;
                    if(totalErrors==errorNotAvailable){
                        ((NodeAttachmentHistoryActivity) context).showSnackbar(Constants.SNACKBAR_TYPE, context.getResources().getQuantityString(R.plurals.messages_forwarded_error_not_available, totalErrors, totalErrors));
                    }
                    else{
                        String text = context.getResources().getQuantityString(R.plurals.messages_forwarded_partial_error, totalErrors, totalErrors);
                        ((NodeAttachmentHistoryActivity) context).showSnackbar(Constants.SNACKBAR_TYPE, text);
                    }
                }
                ((NodeAttachmentHistoryActivity) context).removeProgressDialog();
            }
        }
    }
};<|MERGE_RESOLUTION|>--- conflicted
+++ resolved
@@ -216,14 +216,8 @@
             LogUtil.logDebug("Forward to many chats");
             for(int k=0;k<chatHandles.length;k++){
                 for(int i=0;i<idMessages.length;i++){
-<<<<<<< HEAD
-                    MegaChatMessage messageToForward = megaChatApi.getMessage(idChat, idMessages[i]);
-                    LogUtil.logDebug("Forward: "+ idMessages[i] + " chat id: "+chatHandles[k]);
-=======
                     MegaChatMessage messageToForward = getMegaChatMessage(context, megaChatApi, idChat, idMessages[i]);
-
-                    log("Forward: "+ idMessages[i] + " chat id: "+chatHandles[k]);
->>>>>>> 5a867b53
+                    LogUtil.logDebug("Forward: " + idMessages[i] + ", Chat ID: " + chatHandles[k]);
                     if(messageToForward!=null){
                         int type = messageToForward.getType();
                         LogUtil.logDebug("Type of message to forward: " + type);
