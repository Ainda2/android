package mega.privacy.android.app.main.megachat;

import static mega.privacy.android.app.constants.BroadcastConstants.ACTION_LEFT_CHAT;
import static mega.privacy.android.app.constants.BroadcastConstants.ACTION_UPDATE_CREDENTIALS;
import static mega.privacy.android.app.constants.BroadcastConstants.ACTION_UPDATE_FIRST_NAME;
import static mega.privacy.android.app.constants.BroadcastConstants.ACTION_UPDATE_LAST_NAME;
import static mega.privacy.android.app.constants.BroadcastConstants.ACTION_UPDATE_NICKNAME;
import static mega.privacy.android.app.constants.BroadcastConstants.ACTION_UPDATE_PUSH_NOTIFICATION_SETTING;
import static mega.privacy.android.app.constants.BroadcastConstants.ACTION_UPDATE_RETENTION_TIME;
import static mega.privacy.android.app.constants.BroadcastConstants.BROADCAST_ACTION_INTENT_FILTER_CONTACT_UPDATE;
import static mega.privacy.android.app.constants.BroadcastConstants.BROADCAST_ACTION_INTENT_LEFT_CHAT;
import static mega.privacy.android.app.constants.BroadcastConstants.EXTRA_USER_HANDLE;
import static mega.privacy.android.app.constants.BroadcastConstants.RETENTION_TIME;
import static mega.privacy.android.app.modalbottomsheet.ModalBottomSheetUtil.isBottomSheetDialogShown;
import static mega.privacy.android.app.utils.AvatarUtil.getAvatarBitmap;
import static mega.privacy.android.app.utils.CacheFolderManager.buildAvatarFile;
import static mega.privacy.android.app.utils.CallUtil.canCallBeStartedFromContactOption;
import static mega.privacy.android.app.utils.CallUtil.checkCameraPermission;
import static mega.privacy.android.app.utils.CallUtil.isChatConnectedInOrderToInitiateACall;
import static mega.privacy.android.app.utils.CallUtil.openMeetingWithAudioOrVideo;
import static mega.privacy.android.app.utils.ChatUtil.getMaxAllowed;
import static mega.privacy.android.app.utils.ChatUtil.getTitleChat;
import static mega.privacy.android.app.utils.ChatUtil.getUserStatus;
import static mega.privacy.android.app.utils.ChatUtil.isAllowedTitle;
import static mega.privacy.android.app.utils.ColorUtils.changeStatusBarColorForElevation;
import static mega.privacy.android.app.utils.Constants.ACTION_CHAT_OPEN;
import static mega.privacy.android.app.utils.Constants.ACTION_CHAT_SHOW_MESSAGES;
import static mega.privacy.android.app.utils.Constants.BROADCAST_ACTION_INTENT_CHAT_ARCHIVED_GROUP;
import static mega.privacy.android.app.utils.Constants.CHAT_ID;
import static mega.privacy.android.app.utils.Constants.CHAT_TITLE;
import static mega.privacy.android.app.utils.Constants.CONTACT_TYPE_MEGA;
import static mega.privacy.android.app.utils.Constants.DISABLED_RETENTION_TIME;
import static mega.privacy.android.app.utils.Constants.EMAIL_ADDRESS;
import static mega.privacy.android.app.utils.Constants.EMOJI_SIZE;
import static mega.privacy.android.app.utils.Constants.HANDLE;
import static mega.privacy.android.app.utils.Constants.REQUEST_ADD_PARTICIPANTS;
import static mega.privacy.android.app.utils.Constants.REQUEST_CAMERA;
import static mega.privacy.android.app.utils.Constants.REQUEST_RECORD_AUDIO;
import static mega.privacy.android.app.utils.Constants.SCROLLING_UP_DIRECTION;
import static mega.privacy.android.app.utils.FileUtil.JPG_EXTENSION;
import static mega.privacy.android.app.utils.TextUtil.isTextEmpty;
import static mega.privacy.android.app.utils.TimeUtils.lastGreenDate;
import static mega.privacy.android.app.utils.Util.changeViewElevation;
import static mega.privacy.android.app.utils.Util.dp2px;
import static mega.privacy.android.app.utils.Util.hideKeyboard;
import static mega.privacy.android.app.utils.Util.scaleHeightPx;
import static mega.privacy.android.app.utils.Util.scaleWidthPx;
import static mega.privacy.android.app.utils.Util.showErrorAlertDialog;
import static nz.mega.sdk.MegaApiJava.INVALID_HANDLE;
import static nz.mega.sdk.MegaChatApiJava.MEGACHAT_INVALID_HANDLE;

import android.content.BroadcastReceiver;
import android.content.Context;
import android.content.DialogInterface;
import android.content.Intent;
import android.content.IntentFilter;
import android.graphics.Bitmap;
import android.os.Bundle;
import android.os.CountDownTimer;
import android.text.InputFilter;
import android.text.InputType;
import android.util.TypedValue;
import android.view.LayoutInflater;
import android.view.Menu;
import android.view.MenuInflater;
import android.view.MenuItem;
import android.view.View;
import android.view.ViewGroup;
import android.view.inputmethod.EditorInfo;
import android.view.inputmethod.InputMethodManager;
import android.widget.Button;
import android.widget.CheckedTextView;
import android.widget.LinearLayout;
import android.widget.TextView;

import androidx.annotation.NonNull;
import androidx.appcompat.app.ActionBar;
import androidx.appcompat.app.AlertDialog;
import androidx.appcompat.widget.Toolbar;
import androidx.recyclerview.widget.DefaultItemAnimator;
import androidx.recyclerview.widget.LinearLayoutManager;
import androidx.recyclerview.widget.RecyclerView;

import com.google.android.material.bottomsheet.BottomSheetDialogFragment;
import com.google.android.material.dialog.MaterialAlertDialogBuilder;

import org.jetbrains.annotations.Nullable;

import java.util.ArrayList;
import java.util.HashMap;
import java.util.List;
import java.util.ListIterator;

import javax.inject.Inject;

import dagger.hilt.android.AndroidEntryPoint;
import io.reactivex.rxjava3.android.schedulers.AndroidSchedulers;
import io.reactivex.rxjava3.disposables.Disposable;
import io.reactivex.rxjava3.schedulers.Schedulers;
import mega.privacy.android.app.MegaApplication;
import mega.privacy.android.app.R;
import mega.privacy.android.app.activities.PasscodeActivity;
import mega.privacy.android.app.components.PositionDividerItemDecoration;
import mega.privacy.android.app.components.twemoji.EmojiEditText;
import mega.privacy.android.app.interfaces.SnackbarShower;
import mega.privacy.android.app.listeners.GetAttrUserListener;
import mega.privacy.android.app.listeners.GetPeerAttributesListener;
import mega.privacy.android.app.listeners.InviteToChatRoomListener;
import mega.privacy.android.app.main.AddContactActivity;
import mega.privacy.android.app.main.controllers.ChatController;
import mega.privacy.android.app.main.controllers.ContactController;
import mega.privacy.android.app.main.listeners.CreateGroupChatWithPublicLink;
import mega.privacy.android.app.main.megachat.chatAdapters.MegaParticipantsChatAdapter;
import mega.privacy.android.app.modalbottomsheet.chatmodalbottomsheet.ManageChatLinkBottomSheetDialogFragment;
import mega.privacy.android.app.modalbottomsheet.chatmodalbottomsheet.ParticipantBottomSheetDialogFragment;
<<<<<<< HEAD
=======
import mega.privacy.android.app.usecase.call.EndCallUseCase;
import mega.privacy.android.app.usecase.call.GetCallUseCase;
>>>>>>> 3f26ba2a
import mega.privacy.android.app.usecase.call.StartCallUseCase;
import mega.privacy.android.app.usecase.chat.GetChatChangesUseCase;
import mega.privacy.android.app.utils.AlertDialogUtil;
import mega.privacy.android.app.utils.ColorUtils;
import mega.privacy.android.app.utils.StringResourcesUtils;
import nz.mega.sdk.MegaApiAndroid;
import nz.mega.sdk.MegaApiJava;
import nz.mega.sdk.MegaChatApi;
import nz.mega.sdk.MegaChatApiJava;
import nz.mega.sdk.MegaChatError;
import nz.mega.sdk.MegaChatListItem;
import nz.mega.sdk.MegaChatPeerList;
import nz.mega.sdk.MegaChatRequest;
import nz.mega.sdk.MegaChatRequestListenerInterface;
import nz.mega.sdk.MegaChatRoom;
import nz.mega.sdk.MegaContactRequest;
import nz.mega.sdk.MegaError;
import nz.mega.sdk.MegaHandleList;
import nz.mega.sdk.MegaRequest;
import nz.mega.sdk.MegaRequestListenerInterface;
import nz.mega.sdk.MegaUser;
import timber.log.Timber;

import static mega.privacy.android.app.modalbottomsheet.ModalBottomSheetUtil.*;
import static mega.privacy.android.app.utils.CallUtil.*;
import static mega.privacy.android.app.utils.AvatarUtil.getAvatarBitmap;
import static mega.privacy.android.app.utils.CacheFolderManager.buildAvatarFile;
import static mega.privacy.android.app.utils.ChatUtil.*;
import static mega.privacy.android.app.utils.ColorUtils.changeStatusBarColorForElevation;
import static mega.privacy.android.app.utils.Constants.*;
import static mega.privacy.android.app.utils.FileUtil.JPG_EXTENSION;
import static mega.privacy.android.app.utils.TimeUtils.*;
import static mega.privacy.android.app.utils.Util.*;
import static mega.privacy.android.app.utils.TextUtil.*;
import static mega.privacy.android.app.constants.BroadcastConstants.*;
import static nz.mega.sdk.MegaApiJava.INVALID_HANDLE;
import static nz.mega.sdk.MegaChatApiJava.MEGACHAT_INVALID_HANDLE;

import javax.inject.Inject;


@AndroidEntryPoint
public class GroupChatInfoActivity extends PasscodeActivity
        implements MegaChatRequestListenerInterface,
        MegaRequestListenerInterface, SnackbarShower {

    @Inject
    GetChatChangesUseCase getChatChangesUseCase;
    @Inject
    StartCallUseCase startCallUseCase;
<<<<<<< HEAD
=======
    @Inject
    EndCallUseCase endCallUseCase;
    @Inject
    GetCallUseCase getCallUseCase;
>>>>>>> 3f26ba2a

    private static final int TIMEOUT = 300;
    private static final int MAX_PARTICIPANTS_TO_MAKE_THE_CHAT_PRIVATE = 100;
    private static final int MAX_LENGTH_CHAT_TITLE = 60;
    private final static String END_CALL_FOR_ALL_DIALOG = "isEndCallForAllDialogShown";

    private ChatController chatC;
    private long chatHandle;
    private long selectedHandleParticipant;
    private long participantsCount;
    private boolean isChatOpen;
    private boolean endCallForAllShouldBeVisible = false;

    private GroupChatInfoActivity groupChatInfoActivity;
    private MegaChatRoom chat;
    private String newMuteOption = null;
    private AlertDialog permissionsDialog;
    private AlertDialog changeTitleDialog;
    private AlertDialog chatLinkDialog;
    private AlertDialog endCallForAllDialog;

    private LinearLayout containerLayout;
    private Toolbar toolbar;
    private ActionBar aB;
    private RecyclerView recyclerView;
    private LinearLayoutManager linearLayoutManager;

    private MegaParticipantsChatAdapter adapter;
    private ArrayList<MegaChatParticipant> participants = new ArrayList<>();

    private String chatLink;
    private boolean chatMuted;

    private HashMap<Integer, MegaChatParticipant> pendingParticipantRequests = new HashMap<>();

    private BottomSheetDialogFragment bottomSheetDialogFragment;

    private CountDownTimer countDownTimer;

    /**
     * Broadcast to update a contact in adapter due to a change.
     * Currently the changes contemplated are: nickname and credentials.
     */
    private BroadcastReceiver contactUpdateReceiver = new BroadcastReceiver() {
        @Override
        public void onReceive(Context context, Intent intent) {
            if (intent == null || intent.getAction() == null) return;

            if (intent.getAction().equals(ACTION_UPDATE_NICKNAME)
                    || intent.getAction().equals(ACTION_UPDATE_FIRST_NAME)
                    || intent.getAction().equals(ACTION_UPDATE_LAST_NAME)
                    || intent.getAction().equals(ACTION_UPDATE_CREDENTIALS)) {
                long userHandle = intent.getLongExtra(EXTRA_USER_HANDLE, INVALID_HANDLE);

                if (userHandle != INVALID_HANDLE) {
                    updateAdapter(userHandle);

                    if (!intent.getAction().equals(ACTION_UPDATE_CREDENTIALS)
                            && bottomSheetDialogFragment instanceof ParticipantBottomSheetDialogFragment
                            && isBottomSheetDialogShown(bottomSheetDialogFragment)
                            && selectedHandleParticipant == userHandle) {
                        ((ParticipantBottomSheetDialogFragment) bottomSheetDialogFragment).updateContactData();
                    }
                }
            }
        }
    };

    private BroadcastReceiver chatRoomMuteUpdateReceiver = new BroadcastReceiver() {
        @Override
        public void onReceive(Context context, Intent intent) {
            if (intent == null || intent.getAction() == null)
                return;

            if (intent.getAction().equals(ACTION_UPDATE_PUSH_NOTIFICATION_SETTING) && adapter != null) {
                adapter.checkNotifications(chatHandle);
            }
        }
    };

    private BroadcastReceiver retentionTimeReceiver = new BroadcastReceiver() {
        @Override
        public void onReceive(Context context, Intent intent) {
            if (intent == null || intent.getAction() == null || adapter == null ||
                    !intent.getAction().equals(ACTION_UPDATE_RETENTION_TIME))
                return;

            long seconds = intent.getLongExtra(RETENTION_TIME, DISABLED_RETENTION_TIME);
            adapter.updateRetentionTimeUI(seconds);
        }
    };

    @Override
    protected void onCreate(Bundle savedInstanceState) {
        super.onCreate(savedInstanceState);
        Timber.d("onCreate");
        groupChatInfoActivity = this;
        chatC = new ChatController(this);

        if (shouldRefreshSessionDueToKarere()) {
            return;
        }

        checkChatChanges();

        Bundle extras = getIntent().getExtras();
        if (extras != null) {
            chatHandle = extras.getLong(HANDLE, MEGACHAT_INVALID_HANDLE);
            if (chatHandle == MEGACHAT_INVALID_HANDLE) {
                finish();
                return;
            }

            //isChatOpen is:
            //- True when the megaChatApi.openChatRoom() method has already been called from ChatActivity
            //  and the changes related to history clearing will be listened from there.
            //- False when it is necessary to call megaChatApi.openChatRoom() method to listen for changes related to history clearing.
            //  This will happen when GroupChatInfoActivity is opened from other parts of the app than the Chat room.
            isChatOpen = extras.getBoolean(ACTION_CHAT_OPEN, false);
            chat = megaChatApi.getChatRoom(chatHandle);
            if (chat == null) {
                Timber.e("Chatroom NULL cannot be recovered");
                finish();
                return;
            }

            dbH = MegaApplication.getInstance().getDbH();
            setContentView(R.layout.activity_group_chat_properties);

            containerLayout = findViewById(R.id.fragment_container_group_chat);

            toolbar = findViewById(R.id.toolbar_group_chat_properties);
            setSupportActionBar(toolbar);
            aB = getSupportActionBar();
            aB.setHomeButtonEnabled(true);
            aB.setDisplayHomeAsUpEnabled(true);
            aB.setTitle(getString(R.string.group_chat_info_label).toUpperCase());

            recyclerView = findViewById(R.id.chat_group_contact_properties_list);
            recyclerView.addItemDecoration(new PositionDividerItemDecoration(this, getOutMetrics()));
            recyclerView.setHasFixedSize(true);
            linearLayoutManager = new LinearLayoutManager(this);
            recyclerView.setLayoutManager(linearLayoutManager);
            recyclerView.setFocusable(false);
            recyclerView.setItemAnimator(new DefaultItemAnimator());
            recyclerView.setNestedScrollingEnabled(false);
            recyclerView.addOnScrollListener(new RecyclerView.OnScrollListener() {
                @Override
                public void onScrolled(@NonNull RecyclerView recyclerView, int dx, int dy) {
                    super.onScrolled(recyclerView, dx, dy);
                    boolean withElevation = recyclerView.canScrollVertically(SCROLLING_UP_DIRECTION);

                    changeViewElevation(aB, withElevation, getOutMetrics());
                    changeStatusBarColorForElevation(groupChatInfoActivity, withElevation);

                    if (recyclerView.getScrollState() == RecyclerView.SCROLL_STATE_IDLE) {
                        checkIfShouldAskForUsersAttributes(RecyclerView.SCROLL_STATE_IDLE);
                    }
                }

                @Override
                public void onScrollStateChanged(@NonNull RecyclerView recyclerView, int newState) {
                    super.onScrollStateChanged(recyclerView, newState);
                    checkIfShouldAskForUsersAttributes(newState);
                }
            });

            if (megaChatApi.isSignalActivityRequired()) {
                megaChatApi.signalPresenceActivity();
            }

            registerReceiver(chatRoomMuteUpdateReceiver, new IntentFilter(ACTION_UPDATE_PUSH_NOTIFICATION_SETTING));

            registerReceiver(retentionTimeReceiver,
                    new IntentFilter(ACTION_UPDATE_RETENTION_TIME));

            IntentFilter contactUpdateFilter = new IntentFilter(BROADCAST_ACTION_INTENT_FILTER_CONTACT_UPDATE);
            contactUpdateFilter.addAction(ACTION_UPDATE_NICKNAME);
            contactUpdateFilter.addAction(ACTION_UPDATE_FIRST_NAME);
            contactUpdateFilter.addAction(ACTION_UPDATE_LAST_NAME);
            contactUpdateFilter.addAction(ACTION_UPDATE_CREDENTIALS);
            registerReceiver(contactUpdateReceiver, contactUpdateFilter);

            setParticipants();
            updateAdapterHeader();
            if (adapter != null) {
                adapter.checkNotifications(chatHandle);
            }

            if (chat.isPreview() || !chat.isActive()) {
                endCallForAllShouldBeVisible = false;
            } else {
                Disposable callSubscription = getCallUseCase.isThereACallAndIAmModerator(chat.getChatId())
                        .subscribeOn(Schedulers.io())
                        .observeOn(AndroidSchedulers.mainThread())
                        .subscribe((shouldBeVisible) -> {
                            endCallForAllShouldBeVisible = shouldBeVisible;

                            if (adapter != null) {
                                adapter.updateEndCallOption(shouldBeVisible);
                            }

                            if (!shouldBeVisible && endCallForAllDialog != null) {
                                endCallForAllDialog.dismiss();
                            }

                        }, (error) -> Timber.e("Error " + error));

                composite.add(callSubscription);
            }

            if (savedInstanceState != null) {
                boolean isEndCallForAllDialogShown = savedInstanceState.getBoolean(END_CALL_FOR_ALL_DIALOG, false);
                if (isEndCallForAllDialogShown) {
                    showEndCallForAllDialog();
                }
            }
        }
    }

    @Override
    protected void onDestroy() {
        super.onDestroy();

        unregisterReceiver(chatRoomMuteUpdateReceiver);
        unregisterReceiver(retentionTimeReceiver);
        unregisterReceiver(contactUpdateReceiver);
        composite.clear();
    }

    private void setParticipants() {
        //Set the first element = me
        participantsCount = chat.getPeerCount();
        Timber.d("Participants count: %s", participantsCount);

        if (!chat.isPreview() && chat.isActive()) {
            String myFullName = megaChatApi.getMyFullname();
            if (isTextEmpty(myFullName)) {
                myFullName = megaChatApi.getMyEmail();
            }

            MegaChatParticipant me = new MegaChatParticipant(megaChatApi.getMyUserHandle(), null, null, getString(R.string.chat_me_text_bracket, myFullName), megaChatApi.getMyEmail(), chat.getOwnPrivilege());
            participants.add(me);
        }

        for (int i = 0; i < participantsCount; i++) {
            int peerPrivilege = chat.getPeerPrivilege(i);
            if (peerPrivilege == MegaChatRoom.PRIV_RM) {
                continue;
            }

            long peerHandle = chat.getPeerHandle(i);
            MegaChatParticipant participant = new MegaChatParticipant(peerHandle, peerPrivilege);
            participants.add(participant);

            int userStatus = getUserStatus(peerHandle);
            if (userStatus != MegaChatApi.STATUS_ONLINE && userStatus != MegaChatApi.STATUS_BUSY && userStatus != MegaChatApi.STATUS_INVALID) {
                megaChatApi.requestLastGreen(participant.getHandle(), null);
            }
        }

        Timber.d("Number of participants with me: %s", participants.size());
        if (adapter == null) {
            adapter = new MegaParticipantsChatAdapter(this, recyclerView);
            adapter.setHasStableIds(true);
            recyclerView.setAdapter(adapter);
        }

        adapter.setParticipants(participants);
    }

    private void updateAdapter(long contactHandle) {
        chat = megaChatApi.getChatRoom(chatHandle);

        if (contactHandle == megaChatApi.getMyUserHandle()) {
            int pos = participants.size() - 1;
            participants.get(pos).setFullName(StringResourcesUtils.getString(R.string.chat_me_text_bracket, megaChatApi.getMyFullname()));
            adapter.updateParticipant(pos, participants);
            return;
        }

        for (MegaChatParticipant participant : participants) {
            if (participant.getHandle() == contactHandle) {
                int pos = participants.indexOf(participant);
                participants.get(pos).setFullName(chatC.getParticipantFullName(contactHandle));
                adapter.updateParticipant(pos, participants);
                break;
            }
        }
    }

    @Override
    public boolean onCreateOptionsMenu(Menu menu) {
        // Inflate the menu items for use in the action bar
        MenuInflater inflater = getMenuInflater();
        inflater.inflate(R.menu.activity_group_chat_info, menu);

        MenuItem addParticipantItem = menu.findItem(R.id.action_add_participants);
        MenuItem changeTitleItem = menu.findItem(R.id.action_rename);

        int permission = chat.getOwnPrivilege();
        if (permission == MegaChatRoom.PRIV_MODERATOR) {
            addParticipantItem.setVisible(true);
            changeTitleItem.setVisible(true);
        } else {
            addParticipantItem.setVisible(false);
            changeTitleItem.setVisible(false);
        }

        return super.onCreateOptionsMenu(menu);
    }

    public boolean onOptionsItemSelected(MenuItem item) {
        if (megaChatApi.isSignalActivityRequired()) {
            megaChatApi.signalPresenceActivity();
        }

        switch (item.getItemId()) {
            case android.R.id.home:
                finish();
                break;

            case R.id.action_add_participants:
                chooseAddParticipantDialog();
                break;

            case R.id.action_rename:
                showRenameGroupDialog(false);
                break;

        }
        return super.onOptionsItemSelected(item);
    }

    public void chooseAddParticipantDialog() {
        Timber.d("chooseAddContactDialog");

        if (megaChatApi.isSignalActivityRequired()) {
            megaChatApi.signalPresenceActivity();
        }

        if (megaApi != null && megaApi.getRootNode() != null) {
            ArrayList<MegaUser> contacts = megaApi.getContacts();
            if (contacts == null) {
                showSnackbar(getString(R.string.no_contacts_invite));
            } else {
                if (contacts.isEmpty()) {
                    showSnackbar(getString(R.string.no_contacts_invite));
                } else {
                    Intent in = new Intent(this, AddContactActivity.class);
                    in.putExtra("contactType", CONTACT_TYPE_MEGA);
                    in.putExtra("chat", true);
                    in.putExtra("chatId", chatHandle);
                    in.putExtra("aBtitle", getString(R.string.add_participants_menu_item));
                    startActivityForResult(in, REQUEST_ADD_PARTICIPANTS);
                }
            }
        } else {
            Timber.w("Online but not megaApi");
            showErrorAlertDialog(getString(R.string.error_server_connection_problem), false, this);
        }
    }

    /**
     * Shows an alert dialog to confirm the deletion of a participant.
     *
     * @param handle participant's handle
     */
    public void showRemoveParticipantConfirmation(long handle) {
        if (megaChatApi.isSignalActivityRequired()) {
            megaChatApi.signalPresenceActivity();
        }

        MaterialAlertDialogBuilder builder = new MaterialAlertDialogBuilder(groupChatInfoActivity, R.style.ThemeOverlay_Mega_MaterialAlertDialog);
        String name = chatC.getParticipantFullName(handle);
        builder.setMessage(getResources().getString(R.string.confirmation_remove_chat_contact, name))
                .setPositiveButton(R.string.general_remove, (dialog, which) -> removeParticipant())
                .setNegativeButton(R.string.general_cancel, null)
                .show();
    }

    private void removeParticipant() {
        Timber.d("selectedHandleParticipant: %s", selectedHandleParticipant);
        Timber.d("before remove, participants: %s", chat.getPeerCount());
        chatC.removeParticipant(chatHandle, selectedHandleParticipant);
    }

    public void showChangePermissionsDialog(long handle, MegaChatRoom chatToChange) {
        //Change permissions

        if (megaChatApi.isSignalActivityRequired()) {
            megaChatApi.signalPresenceActivity();
        }

        final long handleToChange = handle;

        LayoutInflater inflater = getLayoutInflater();
        View dialoglayout = inflater.inflate(R.layout.change_permissions_dialog, null);

        final LinearLayout administratorLayout = dialoglayout.findViewById(R.id.change_permissions_dialog_administrator_layout);
        final CheckedTextView administratorCheck = dialoglayout.findViewById(R.id.change_permissions_dialog_administrator);
        administratorCheck.setCompoundDrawablePadding(scaleWidthPx(10, getOutMetrics()));
        ViewGroup.MarginLayoutParams administratorMLP = (ViewGroup.MarginLayoutParams) administratorCheck.getLayoutParams();
        administratorMLP.setMargins(scaleWidthPx(17, getOutMetrics()), 0, 0, 0);

        final LinearLayout administratorTextLayout = dialoglayout.findViewById(R.id.administrator_text_layout);
        ViewGroup.MarginLayoutParams administratorSubtitleMLP = (ViewGroup.MarginLayoutParams) administratorTextLayout.getLayoutParams();
        administratorSubtitleMLP.setMargins(scaleHeightPx(10, getOutMetrics()), scaleHeightPx(15, getOutMetrics()), 0, scaleHeightPx(15, getOutMetrics()));

        final LinearLayout memberLayout = dialoglayout.findViewById(R.id.change_permissions_dialog_member_layout);
        final CheckedTextView memberCheck = dialoglayout.findViewById(R.id.change_permissions_dialog_member);
        memberCheck.setCompoundDrawablePadding(scaleWidthPx(10, getOutMetrics()));
        ViewGroup.MarginLayoutParams memberMLP = (ViewGroup.MarginLayoutParams) memberCheck.getLayoutParams();
        memberMLP.setMargins(scaleWidthPx(17, getOutMetrics()), 0, 0, 0);

        final LinearLayout memberTextLayout = dialoglayout.findViewById(R.id.member_text_layout);
        ViewGroup.MarginLayoutParams memberSubtitleMLP = (ViewGroup.MarginLayoutParams) memberTextLayout.getLayoutParams();
        memberSubtitleMLP.setMargins(scaleHeightPx(10, getOutMetrics()), scaleHeightPx(15, getOutMetrics()), 0, scaleHeightPx(15, getOutMetrics()));

        final LinearLayout observerLayout = dialoglayout.findViewById(R.id.change_permissions_dialog_observer_layout);
        final CheckedTextView observerCheck = dialoglayout.findViewById(R.id.change_permissions_dialog_observer);
        observerCheck.setCompoundDrawablePadding(scaleWidthPx(10, getOutMetrics()));
        ViewGroup.MarginLayoutParams observerMLP = (ViewGroup.MarginLayoutParams) observerCheck.getLayoutParams();
        observerMLP.setMargins(scaleWidthPx(17, getOutMetrics()), 0, 0, 0);

        final LinearLayout observerTextLayout = dialoglayout.findViewById(R.id.observer_text_layout);
        ViewGroup.MarginLayoutParams observerSubtitleMLP = (ViewGroup.MarginLayoutParams) observerTextLayout.getLayoutParams();
        observerSubtitleMLP.setMargins(scaleHeightPx(10, getOutMetrics()), scaleHeightPx(15, getOutMetrics()), 0, scaleHeightPx(15, getOutMetrics()));

        MaterialAlertDialogBuilder builder = new MaterialAlertDialogBuilder(this, R.style.ThemeOverlay_Mega_MaterialAlertDialog);
        builder.setView(dialoglayout);

        builder.setTitle(getString(R.string.file_properties_shared_folder_permissions));
        permissionsDialog = builder.create();

        permissionsDialog.show();

        int permission = chatToChange.getPeerPrivilegeByHandle(handleToChange);

        if (permission == MegaChatRoom.PRIV_STANDARD) {
            administratorCheck.setChecked(false);
            memberCheck.setChecked(true);
            observerCheck.setChecked(false);
        } else if (permission == MegaChatRoom.PRIV_MODERATOR) {
            administratorCheck.setChecked(true);
            memberCheck.setChecked(false);
            observerCheck.setChecked(false);
        } else {
            administratorCheck.setChecked(false);
            memberCheck.setChecked(false);
            observerCheck.setChecked(true);
        }

        final AlertDialog dialog = permissionsDialog;

        View.OnClickListener clickListener = v -> {
            switch (v.getId()) {
                case R.id.change_permissions_dialog_administrator_layout:
                    changePermissions(MegaChatRoom.PRIV_MODERATOR);
                    break;

                case R.id.change_permissions_dialog_member_layout:
                    changePermissions(MegaChatRoom.PRIV_STANDARD);
                    break;

                case R.id.change_permissions_dialog_observer_layout:
                    changePermissions(MegaChatRoom.PRIV_RO);
                    break;
            }

            if (dialog != null) {
                dialog.dismiss();
            }
        };
        administratorLayout.setOnClickListener(clickListener);
        memberLayout.setOnClickListener(clickListener);
        observerLayout.setOnClickListener(clickListener);

        Timber.d("Change permissions");
    }


    private void changePermissions(int newPermissions) {
        Timber.d("New permissions: %s", newPermissions);
        chatC.alterParticipantsPermissions(chatHandle, selectedHandleParticipant, newPermissions);
    }

    public void showParticipantsPanel(MegaChatParticipant participant) {
        Timber.d("Participant Handle: %s", participant.getHandle());

        if (participant == null || isBottomSheetDialogShown(bottomSheetDialogFragment)) return;

        selectedHandleParticipant = participant.getHandle();
        bottomSheetDialogFragment = new ParticipantBottomSheetDialogFragment();
        bottomSheetDialogFragment.show(getSupportFragmentManager(), bottomSheetDialogFragment.getTag());
    }

    public void showGetChatLinkPanel() {
        if (isTextEmpty(chatLink) || isBottomSheetDialogShown(bottomSheetDialogFragment)) {
            return;
        }

        bottomSheetDialogFragment = new ManageChatLinkBottomSheetDialogFragment();
        ((ManageChatLinkBottomSheetDialogFragment) bottomSheetDialogFragment).setValues(chatLink,
                chat.getOwnPrivilege() == MegaChatRoom.PRIV_MODERATOR);
        bottomSheetDialogFragment.show(getSupportFragmentManager(), bottomSheetDialogFragment.getTag());
    }

    public MegaChatRoom getChat() {
        return chat;
    }

    public void copyLink() {
        Timber.d("copyLink");
        if (chatLink != null) {
            android.content.ClipboardManager clipboard = (android.content.ClipboardManager) getSystemService(Context.CLIPBOARD_SERVICE);
            android.content.ClipData clip = android.content.ClipData.newPlainText("Copied Text", chatLink);
            clipboard.setPrimaryClip(clip);
            showSnackbar(getString(R.string.chat_link_copied_clipboard));
        } else {
            showSnackbar(getString(R.string.general_text_error));
        }
    }

    public void removeChatLink() {
        Timber.d("removeChatLink");
        megaChatApi.removeChatLink(chatHandle, this);
    }

    @Override
    protected void onActivityResult(int requestCode, int resultCode, Intent intent) {
        Timber.d("Result Code: %s", resultCode);

        if (intent == null) {
            Timber.w("Intent is null");
            return;
        }

        if (requestCode == REQUEST_ADD_PARTICIPANTS && resultCode == RESULT_OK) {
            Timber.d("Participants successfully added");

            final List<String> contactsData = intent.getStringArrayListExtra(AddContactActivity.EXTRA_CONTACTS);
            if (contactsData != null) {
                new InviteToChatRoomListener(this).inviteToChat(chatHandle, contactsData);
            }
        } else {
            Timber.e("Error adding participants");
        }

        super.onActivityResult(requestCode, resultCode, intent);
    }

    public void showRenameGroupDialog(boolean fromGetLink) {
        Timber.d("fromGetLink: %s", fromGetLink);
        LinearLayout layout = new LinearLayout(this);
        layout.setOrientation(LinearLayout.VERTICAL);
        LinearLayout.LayoutParams params = new LinearLayout.LayoutParams(LinearLayout.LayoutParams.MATCH_PARENT, LinearLayout.LayoutParams.WRAP_CONTENT);

        if (fromGetLink) {
            final TextView alertRename = new TextView(this);
            alertRename.setText(getString(R.string.message_error_set_title_get_link));

            LinearLayout.LayoutParams paramsText = new LinearLayout.LayoutParams(LinearLayout.LayoutParams.MATCH_PARENT, LinearLayout.LayoutParams.WRAP_CONTENT);
            paramsText.setMargins(scaleWidthPx(24, getOutMetrics()), scaleHeightPx(8, getOutMetrics()), scaleWidthPx(12, getOutMetrics()), 0);
            alertRename.setLayoutParams(paramsText);
            layout.addView(alertRename);
            params.setMargins(scaleWidthPx(20, getOutMetrics()), scaleHeightPx(8, getOutMetrics()), scaleWidthPx(17, getOutMetrics()), 0);

        } else {
            params.setMargins(scaleWidthPx(20, getOutMetrics()), scaleHeightPx(16, getOutMetrics()), scaleWidthPx(17, getOutMetrics()), 0);
        }

        final EmojiEditText input = new EmojiEditText(this);

        layout.addView(input, params);

        input.setOnLongClickListener(v -> false);
        input.setSingleLine();
        input.setSelectAllOnFocus(true);
        input.setTextColor(ColorUtils.getThemeColor(this, android.R.attr.textColorSecondary));
        input.setTextSize(TypedValue.COMPLEX_UNIT_SP, 14);
        input.setEmojiSize(dp2px(EMOJI_SIZE, getOutMetrics()));
        input.setImeOptions(EditorInfo.IME_ACTION_DONE);
        input.setInputType(InputType.TYPE_CLASS_TEXT);

        int maxAllowed = getMaxAllowed(getTitleChat(chat));
        input.setFilters(new InputFilter[]{new InputFilter.LengthFilter(maxAllowed)});
        input.setText(getTitleChat(chat));

        MaterialAlertDialogBuilder builder = new MaterialAlertDialogBuilder(this);
        input.setOnEditorActionListener((v, actionId, event) -> {
            if (actionId == EditorInfo.IME_ACTION_DONE) {
                changeTitle(input);
            } else {
                Timber.d("Other IME%s", actionId);
            }
            return false;
        });
        input.setImeActionLabel(getString(R.string.context_rename), EditorInfo.IME_ACTION_DONE);

        builder.setTitle(R.string.context_rename)
                .setPositiveButton(getString(R.string.context_rename), null)
                .setNegativeButton(android.R.string.cancel, null)
                .setView(layout)
                .setOnDismissListener(dialog -> hideKeyboard(groupChatInfoActivity, InputMethodManager.HIDE_NOT_ALWAYS));

        changeTitleDialog = builder.create();
        changeTitleDialog.show();
        changeTitleDialog.getButton(DialogInterface.BUTTON_POSITIVE).setOnClickListener(v -> changeTitle(input));
    }

    private void changeTitle(EmojiEditText input) {
        String title = input.getText().toString();
        if (title.equals("") || title.isEmpty() || title.trim().isEmpty()) {
            Timber.w("Input is empty");
            input.setError(getString(R.string.invalid_string));
            input.requestFocus();
        } else if (!isAllowedTitle(title)) {
            Timber.w("Title is too long");
            input.setError(getString(R.string.title_long));
            input.requestFocus();
        } else {
            Timber.d("Positive button pressed - change title");
            chatC.changeTitle(chatHandle, title);
            changeTitleDialog.dismiss();
        }
    }

    public void showConfirmationLeaveChat() {
        Timber.d("Chat ID: %s", chat.getChatId());

        MaterialAlertDialogBuilder builder = new MaterialAlertDialogBuilder(this, R.style.ThemeOverlay_Mega_MaterialAlertDialog);
        builder.setTitle(getResources().getString(R.string.title_confirmation_leave_group_chat));
        String message = getResources().getString(R.string.confirmation_leave_group_chat);
        builder.setMessage(message)
                .setPositiveButton(R.string.general_leave, (dialog, which) -> notifyShouldLeaveChat())
                .setNegativeButton(R.string.general_cancel, null)
                .show();
    }


    /**
     * Method to show the End call for all dialog
     */
    public void showEndCallForAllDialog() {
        if (AlertDialogUtil.isAlertDialogShown(endCallForAllDialog))
            return;

        endCallForAllDialog = new MaterialAlertDialogBuilder(this)
                .setTitle(StringResourcesUtils.getString(R.string.meetings_chat_screen_dialog_title_end_call_for_all))
                .setMessage(StringResourcesUtils.getString(R.string.meetings_chat_screen_dialog_description_end_call_for_all))
                .setNegativeButton(R.string.meetings_chat_screen_dialog_negative_button_end_call_for_all, (dialogInterface, i) -> AlertDialogUtil.dismissAlertDialogIfExists(endCallForAllDialog))
                .setPositiveButton(R.string.meetings_chat_screen_dialog_positive_button_end_call_for_all, (dialogInterface, i) -> {
                    AlertDialogUtil.dismissAlertDialogIfExists(endCallForAllDialog);
                    endCallForAll();
                })
                .show();
    }

    /**
     * Method to end call for all
     */
    private void endCallForAll() {
        if (chat == null)
            return;

        endCallUseCase.endCallForAllWithChatId(chat.getChatId())
                .subscribeOn(Schedulers.io())
                .observeOn(AndroidSchedulers.mainThread())
                .subscribe(() -> {
                }, (error) -> Timber.e("Error " + error));
    }

    /**
     * Sends a broadcast to leave the chat from Chat activity and finishes.
     */
    private void notifyShouldLeaveChat() {
        sendBroadcast(new Intent(BROADCAST_ACTION_INTENT_LEFT_CHAT)
                .setAction(ACTION_LEFT_CHAT)
                .putExtra(CHAT_ID, chat.getChatId()));

        finish();
    }

    public void inviteContact(String email) {
        new ContactController(this).inviteContact(email);
    }

    @Override
    public void onRequestStart(MegaChatApiJava api, MegaChatRequest request) {

    }

    @Override
    public void onRequestUpdate(MegaChatApiJava api, MegaChatRequest request) {

    }

    @Override
    public void onRequestFinish(MegaChatApiJava api, MegaChatRequest request, MegaChatError e) {
        Timber.d("onRequestFinish CHAT: %d %d", request.getType(), e.getErrorCode());

        if (request.getType() == MegaChatRequest.TYPE_UPDATE_PEER_PERMISSIONS) {
            Timber.d("Permissions changed");
            int index = -1;
            MegaChatParticipant participantToUpdate = null;

            Timber.d("Participants count: %s", participantsCount);
            for (int i = 0; i < participantsCount; i++) {
                if (request.getUserHandle() == participants.get(i).getHandle()) {
                    participantToUpdate = participants.get(i);

                    participantToUpdate.setPrivilege(request.getPrivilege());
                    index = i;
                    break;
                }
            }

            if (index != -1 && participantToUpdate != null) {
                participants.set(index, participantToUpdate);
                adapter.updateParticipant(index, participants);
            }

        } else if (request.getType() == MegaChatRequest.TYPE_ARCHIVE_CHATROOM) {
            long chatHandle = request.getChatHandle();
            MegaChatRoom chat = megaChatApi.getChatRoom(chatHandle);
            String chatTitle = getTitleChat(chat);

            if (chatTitle == null) {
                chatTitle = "";
            } else if (!chatTitle.isEmpty() && chatTitle.length() > MAX_LENGTH_CHAT_TITLE) {
                chatTitle = chatTitle.substring(0, 59) + "...";
            }

            if (!chatTitle.isEmpty() && chat.isGroup() && !chat.hasCustomTitle()) {
                chatTitle = "\"" + chatTitle + "\"";
            }

            if (e.getErrorCode() == MegaChatError.ERROR_OK) {
                if (request.getFlag()) {
                    Timber.d("Chat archived");
                    Intent intent = new Intent(BROADCAST_ACTION_INTENT_CHAT_ARCHIVED_GROUP);
                    intent.putExtra(CHAT_TITLE, chatTitle);
                    sendBroadcast(intent);
                    finish();
                } else {
                    Timber.d("Chat unarchived");
                    showSnackbar(getString(R.string.success_unarchive_chat, chatTitle));
                }
            } else if (request.getFlag()) {
                Timber.e("ERROR WHEN ARCHIVING CHAT %s", e.getErrorString());
                showSnackbar(getString(R.string.error_archive_chat, chatTitle));
            } else {
                Timber.e("ERROR WHEN UNARCHIVING CHAT %s", e.getErrorString());
                showSnackbar(getString(R.string.error_unarchive_chat, chatTitle));
            }

            updateAdapterHeader();
        } else if (request.getType() == MegaChatRequest.TYPE_REMOVE_FROM_CHATROOM) {
            Timber.d("Remove participant: %s", request.getUserHandle());
            Timber.d("My user handle: %s", megaChatApi.getMyUserHandle());

            if (e.getErrorCode() == MegaChatError.ERROR_OK) {
                if (request.getUserHandle() == INVALID_HANDLE) {
                    Timber.d("I left the chatroom");
                    finish();
                } else {
                    Timber.d("Removed from chat");

                    chat = megaChatApi.getChatRoom(chatHandle);
                    Timber.d("Peers after onChatListItemUpdate: %s", chat.getPeerCount());
                    updateParticipants();
                    showSnackbar(getString(R.string.remove_participant_success));
                }
            } else if (request.getUserHandle() == -1) {
                Timber.e("ERROR WHEN LEAVING CHAT%s", e.getErrorString());
                showSnackbar("Error.Chat not left");
            } else {
                Timber.e("ERROR WHEN TYPE_REMOVE_FROM_CHATROOM %s", e.getErrorString());
                showSnackbar(getString(R.string.remove_participant_error));
            }
        } else if (request.getType() == MegaChatRequest.TYPE_EDIT_CHATROOM_NAME) {
            Timber.d("Change title");
            if (e.getErrorCode() == MegaChatError.ERROR_OK) {
                if (request.getText() != null) {
                    updateAdapterHeader();
                }
            } else {
                Timber.e("ERROR WHEN TYPE_EDIT_CHATROOM_NAME %s", e.getErrorString());
            }
        } else if (request.getType() == MegaChatRequest.TYPE_CREATE_CHATROOM) {
            Timber.d("Create chat request finish!!!");
            if (e.getErrorCode() == MegaChatError.ERROR_OK) {
                Timber.d("Open new chat");
                Intent intent = new Intent(this, ChatActivity.class);
                intent.setAction(ACTION_CHAT_SHOW_MESSAGES);
                intent.putExtra(CHAT_ID, request.getChatHandle());
                this.startActivity(intent);
            } else {
                Timber.e("ERROR WHEN CREATING CHAT %s", e.getErrorString());
                showSnackbar(getString(R.string.create_chat_error));
            }
        } else if (request.getType() == MegaChatRequest.TYPE_CHAT_LINK_HANDLE) {
            Timber.d("MegaChatRequest.TYPE_CHAT_LINK_HANDLE finished!!!");
            if (request.getFlag() == false) {
                if (request.getNumRetry() == 0) {
//                    Query chat link
                    if (e.getErrorCode() == MegaChatError.ERROR_OK) {
                        chatLink = request.getText();
                        showGetChatLinkPanel();
                        return;
                    } else if (e.getErrorCode() == MegaChatError.ERROR_ARGS) {
                        Timber.e("The chatroom isn't grupal or public");
                    } else if (e.getErrorCode() == MegaChatError.ERROR_NOENT) {
                        Timber.e("The chatroom doesn't exist or the chatid is invalid");
                    } else if (e.getErrorCode() == MegaChatError.ERROR_ACCESS) {
                        Timber.e("The chatroom doesn't have a topic or the caller isn't an operator");
                    } else {
                        Timber.e("Error TYPE_CHAT_LINK_HANDLE %s", e.getErrorCode());
                    }
                    if (chat.getOwnPrivilege() == MegaChatRoom.PRIV_MODERATOR) {
                        if (chat.hasCustomTitle()) {
                            megaChatApi.createChatLink(chatHandle, groupChatInfoActivity);
                        } else {
                            showRenameGroupDialog(true);
                        }
                    } else {
                        showSnackbar(getString(R.string.no_chat_link_available));
                    }
                } else if (request.getNumRetry() == 1) {
//                    Create chat link
                    if (e.getErrorCode() == MegaChatError.ERROR_OK) {
                        chatLink = request.getText();
                        showGetChatLinkPanel();
                    } else {
                        Timber.e("Error TYPE_CHAT_LINK_HANDLE %s", e.getErrorCode());
                        showSnackbar(getString(R.string.general_error) + ": " + e.getErrorString());
                    }
                }
            } else {
                if (request.getNumRetry() == 0) {
                    Timber.d("Removing chat link");
                    if (e.getErrorCode() == MegaChatError.ERROR_OK) {
                        chatLink = null;
                        showSnackbar(getString(R.string.chat_link_deleted));
                    } else {
                        if (e.getErrorCode() == MegaChatError.ERROR_ARGS) {
                            Timber.e("The chatroom isn't grupal or public");
                        } else if (e.getErrorCode() == MegaChatError.ERROR_NOENT) {
                            Timber.e("The chatroom doesn't exist or the chatid is invalid");
                        } else if (e.getErrorCode() == MegaChatError.ERROR_ACCESS) {
                            Timber.e("The chatroom doesn't have a topic or the caller isn't an operator");
                        } else {
                            Timber.e("Error TYPE_CHAT_LINK_HANDLE %s", e.getErrorCode());
                        }
                        showSnackbar(getString(R.string.general_error) + ": " + e.getErrorString());
                    }
                }
            }
            updateAdapterHeader();
        } else if (request.getType() == MegaChatRequest.TYPE_SET_PRIVATE_MODE) {
            Timber.d("MegaChatRequest.TYPE_SET_PRIVATE_MODE finished!!!");
            if (e.getErrorCode() == MegaChatError.ERROR_OK) {
                chatLink = null;
                Timber.d("Chat is PRIVATE now");
                updateAdapterHeader();
                return;
            } else if (e.getErrorCode() == MegaChatError.ERROR_ARGS) {
                Timber.e("NOT public chatroom");
            } else if (e.getErrorCode() == MegaChatError.ERROR_NOENT) {
                Timber.e("Chatroom not FOUND");
            } else if (e.getErrorCode() == MegaChatError.ERROR_ACCESS) {
                Timber.e("NOT privileges or private chatroom");
            }

            showSnackbar(getString(R.string.general_error) + ": " + e.getErrorString());
        }
    }

    public void showSnackbar(String s) {
        showSnackbar(containerLayout, s);
    }

    @Override
    public void onRequestTemporaryError(MegaChatApiJava api, MegaChatRequest request, MegaChatError e) {

    }

    @Override
    public void onRequestStart(MegaApiJava api, MegaRequest request) {

    }

    @Override
    public void onRequestUpdate(MegaApiJava api, MegaRequest request) {

    }

    @Override
    public void onRequestFinish(MegaApiJava api, MegaRequest request, MegaError e) {
        Timber.d("onRequestFinish %s", request.getRequestString());

        if (request.getType() == MegaRequest.TYPE_INVITE_CONTACT) {
            Timber.d("MegaRequest.TYPE_INVITE_CONTACT finished: %s", request.getNumber());
            if (request.getNumber() == MegaContactRequest.INVITE_ACTION_REMIND) {
                showSnackbar(getString(R.string.context_contact_invitation_resent));
            } else {
                if (e.getErrorCode() == MegaError.API_OK) {
                    Timber.d("OK INVITE CONTACT: %s", request.getEmail());
                    if (request.getNumber() == MegaContactRequest.INVITE_ACTION_ADD) {
                        showSnackbar(getString(R.string.context_contact_request_sent, request.getEmail()));
                    }
                    return;
                } else if (e.getErrorCode() == MegaError.API_EEXIST) {
                    showSnackbar(getString(R.string.context_contact_already_invited, request.getEmail()));
                } else if (request.getNumber() == MegaContactRequest.INVITE_ACTION_ADD && e.getErrorCode() == MegaError.API_EARGS) {
                    showSnackbar(getString(R.string.error_own_email_as_contact));
                } else {
                    showSnackbar(getString(R.string.general_error) + ": " + e.getErrorString());
                }

                Timber.e("ERROR: %d___%s", e.getErrorCode(), e.getErrorString());
            }
        }
    }

    @Override
    public void onRequestTemporaryError(MegaApiJava api, MegaRequest request, MegaError e) {

    }

    private void onChatListItemUpdate(MegaChatListItem item) {
        if (item.getChatId() != chatHandle) {
            return;
        }

        Timber.d("Chat ID: %s", item.getChatId());
        chat = megaChatApi.getChatRoom(chatHandle);

        if (item.hasChanged(MegaChatListItem.CHANGE_TYPE_PARTICIPANTS)) {
            Timber.d("Change participants");
            updateParticipants();
        } else if (item.hasChanged(MegaChatListItem.CHANGE_TYPE_OWN_PRIV)) {
            Timber.d("Change status: CHANGE_TYPE_OWN_PRIV");
            updateAdapterHeader();
            updateParticipants();
            supportInvalidateOptionsMenu();
        } else if (item.hasChanged(MegaChatListItem.CHANGE_TYPE_TITLE)) {
            Timber.d("Change status: CHANGE_TYPE_TITLE");
            updateAdapterHeader();
        } else if (item.hasChanged(MegaChatListItem.CHANGE_TYPE_CLOSED)) {
            Timber.d("CHANGE_TYPE_CLOSED");
        } else if (item.hasChanged(MegaChatListItem.CHANGE_TYPE_UNREAD_COUNT)) {
            Timber.d("CHANGE_TYPE_UNREAD_COUNT");
        } else if (item.hasChanged(MegaChatListItem.CHANGE_TYPE_UPDATE_PREVIEWERS)) {
            updateAdapterHeader();
        } else {
            Timber.d("Changes other: %s", item.getChanges());
        }
    }

    private void onChatOnlineStatusUpdate(long userHandle, int status, boolean inProgress) {
        Timber.d("User Handle: %d, Status: %d, inProgress: %s", userHandle, status, inProgress);

        if (inProgress) {
            status = -1;
        }
        if (userHandle == megaChatApi.getMyUserHandle()) {
            Timber.d("My own status update");
            int position = participants.size() - 1;
            adapter.updateContactStatus(position);
        } else {
            Timber.d("Status update for the user: %s", userHandle);
            int indexToReplace = -1;
            ListIterator<MegaChatParticipant> itrReplace = participants.listIterator();
            while (itrReplace.hasNext()) {
                MegaChatParticipant participant = itrReplace.next();
                if (participant != null) {
                    if (participant.getHandle() == userHandle) {
                        if (status != MegaChatApi.STATUS_ONLINE && status != MegaChatApi.STATUS_BUSY && status != MegaChatApi.STATUS_INVALID) {
                            Timber.d("Request last green for user");
                            megaChatApi.requestLastGreen(userHandle, this);
                        } else {
                            participant.setLastGreen("");
                        }
                        indexToReplace = itrReplace.nextIndex() - 1;
                        break;
                    }
                } else {
                    break;
                }
            }
            if (indexToReplace != -1) {
                Timber.d("Index to replace: %s", indexToReplace);
                adapter.updateContactStatus(indexToReplace);
            }
        }
    }

    private void onChatConnectionStateUpdate(long chatid, int newState) {
        Timber.d("Chat ID: %d, New state: %d", chatid, newState);
        MegaChatRoom chatRoom = megaChatApi.getChatRoom(chatid);

<<<<<<< HEAD
       if (isChatConnectedInOrderToInitiateACall(newState, chatRoom) && canCallBeStartedFromContactOption(this, passcodeManagement)) {
           startCall();
       }
=======
        if (isChatConnectedInOrderToInitiateACall(newState, chatRoom) && canCallBeStartedFromContactOption(this, passcodeManagement)) {
            startCall();
        }
>>>>>>> 3f26ba2a
    }

    public void showConfirmationPrivateChatDialog() {
        Timber.d("showConfirmationPrivateChatDialog");
        MaterialAlertDialogBuilder dialogBuilder = new MaterialAlertDialogBuilder(this, R.style.ThemeOverlay_Mega_MaterialAlertDialog);

        LayoutInflater inflater = this.getLayoutInflater();
        View dialogView = inflater.inflate(R.layout.dialog_chat_link_options, null);
        dialogBuilder.setView(dialogView);

        Button actionButton = dialogView.findViewById(R.id.chat_link_button_action);
        actionButton.setText(getString(R.string.general_enable));

        TextView title = dialogView.findViewById(R.id.chat_link_title);
        title.setText(getString(R.string.make_chat_private_option));

        TextView text = dialogView.findViewById(R.id.text_chat_link);
        text.setText(getString(R.string.context_make_private_chat_warning_text));

        TextView secondText = dialogView.findViewById(R.id.second_text_chat_link);
        secondText.setVisibility(View.GONE);

        chatLinkDialog = dialogBuilder.create();

        actionButton.setOnClickListener(v -> {
            chatLinkDialog.dismiss();
            if (chat.getPeerCount() + 1 > MAX_PARTICIPANTS_TO_MAKE_THE_CHAT_PRIVATE) {
                showSnackbar(getString(R.string.warning_make_chat_private));
            } else {
                megaChatApi.setPublicChatToPrivate(chatHandle, groupChatInfoActivity);
            }
        });

        chatLinkDialog.show();
    }

    public void showConfirmationCreateChatLinkDialog() {
        Timber.d("showConfirmationCreateChatLinkDialog");

        MaterialAlertDialogBuilder dialogBuilder = new MaterialAlertDialogBuilder(this);

        LayoutInflater inflater = this.getLayoutInflater();
        View dialogView = inflater.inflate(R.layout.dialog_chat_link_options, null);
        dialogBuilder.setView(dialogView);

        Button actionButton = dialogView.findViewById(R.id.chat_link_button_action);
        actionButton.setText(getString(R.string.get_chat_link_option));

        TextView title = dialogView.findViewById(R.id.chat_link_title);
        title.setText(getString(R.string.get_chat_link_option));

        TextView firstText = dialogView.findViewById(R.id.text_chat_link);
        firstText.setText(getString(R.string.context_create_chat_link_warning_text));

        LinearLayout.LayoutParams params = (LinearLayout.LayoutParams) firstText.getLayoutParams();
        params.bottomMargin = scaleHeightPx(12, getOutMetrics());
        firstText.setLayoutParams(params);

        chatLinkDialog = dialogBuilder.create();

        actionButton.setOnClickListener(v -> {
            chatLinkDialog.dismiss();
            createPublicGroupAndGetLink();
        });

        chatLinkDialog.show();
    }


    public void startConversation(long handle) {
        Timber.d("Handle: %s", handle);
        MegaChatRoom chat = megaChatApi.getChatRoomByUser(handle);
        MegaChatPeerList peers = MegaChatPeerList.createInstance();

        if (chat == null) {
            peers.addPeer(handle, MegaChatPeerList.PRIV_STANDARD);
            megaChatApi.createChat(false, peers, this);
        } else {
            Intent intentOpenChat = new Intent(this, ChatActivity.class);
            intentOpenChat.setAction(ACTION_CHAT_SHOW_MESSAGES);
            intentOpenChat.putExtra(CHAT_ID, chat.getChatId());
            this.startActivity(intentOpenChat);
        }
    }

    private void createPublicGroupAndGetLink() {
        long participantsCount = chat.getPeerCount();
        MegaChatPeerList peers = MegaChatPeerList.createInstance();
        for (int i = 0; i < participantsCount; i++) {
            Timber.d("Add participant: %d, privilege: %d", chat.getPeerHandle(i), chat.getPeerPrivilege(i));
            peers.addPeer(chat.getPeerHandle(i), chat.getPeerPrivilege(i));
        }

        CreateGroupChatWithPublicLink listener = new CreateGroupChatWithPublicLink(this, getTitleChat(chat));
        megaChatApi.createPublicChat(peers, getTitleChat(chat), listener);
    }


    public void onRequestFinishCreateChat(int errorCode, long chatHandle, boolean publicLink) {
        if (errorCode == MegaChatError.ERROR_OK) {
            Intent intent = new Intent(this, ChatActivity.class);
            intent.setAction(ACTION_CHAT_SHOW_MESSAGES);
            intent.putExtra(CHAT_ID, chatHandle);
            if (publicLink) {
                intent.putExtra("PUBLIC_LINK", errorCode);
            }
            this.startActivity(intent);
        } else {
            Timber.e("ERROR WHEN CREATING CHAT %s", errorCode);
            showSnackbar(getString(R.string.create_chat_error));
        }
    }

    @Override
    public void onRequestPermissionsResult(int requestCode, @NonNull String[] permissions, @NonNull int[] grantResults) {
        super.onRequestPermissionsResult(requestCode, permissions, grantResults);
        if (grantResults.length == 0) return;

        switch (requestCode) {
            case REQUEST_RECORD_AUDIO:
                if (checkCameraPermission(this)) {
                    startCall();
                }
                break;

            case REQUEST_CAMERA:
                startCall();
                break;
        }
    }

    /**
     * Start a call
     */
    public void startCall() {
        startCallUseCase.startCallFromUserHandle(MegaApplication.getUserWaitingForCall(), false, true)
                .subscribeOn(Schedulers.io())
                .observeOn(AndroidSchedulers.mainThread())
                .subscribe((result, error) -> {
                    if (error == null) {
                        long id = result.component1();
                        boolean videoEnable = result.component2();
                        boolean audioEnable = result.component3();
                        openMeetingWithAudioOrVideo(this, id, audioEnable, videoEnable, passcodeManagement);
                    }
                });
    }

    private void onChatPresenceLastGreen(long userhandle, int lastGreen) {
        Timber.d("User Handle: %d, Last green: %d", userhandle, lastGreen);
        int state = megaChatApi.getUserOnlineStatus(userhandle);
        if (state != MegaChatApi.STATUS_ONLINE && state != MegaChatApi.STATUS_BUSY && state != MegaChatApi.STATUS_INVALID) {
            String formattedDate = lastGreenDate(this, lastGreen);

            if (userhandle != megaChatApi.getMyUserHandle()) {
                Timber.d("Status last green for the user: %s", userhandle);
                ListIterator<MegaChatParticipant> itrReplace = participants.listIterator();
                while (itrReplace.hasNext()) {
                    MegaChatParticipant participant = itrReplace.next();
                    if (participant == null) break;

                    if (participant.getHandle() == userhandle) {
                        participant.setLastGreen(formattedDate);
                        adapter.updateContactStatus(itrReplace.nextIndex() - 1);
                        break;
                    }
                }
            }

            Timber.d("Date last green: %s", formattedDate);
        }
    }

    /**
     * Stores a MegaChatParticipant with their position in the adapter.
     *
     * @param position    position of the participant in the adapter.
     * @param participant MegaChatParticipant to store.
     */
    public void addParticipantRequest(int position, MegaChatParticipant participant) {
        pendingParticipantRequests.put(position, participant);
    }

    /**
     * If there are participants visibles in the UI without attributes,
     * it launches a request to ask for them.
     *
     * @param scrollState current scroll state of the RecyclerView
     */
    private void checkIfShouldAskForUsersAttributes(int scrollState) {
        if (scrollState != RecyclerView.SCROLL_STATE_IDLE) {
            if (countDownTimer != null) {
                countDownTimer.cancel();
                countDownTimer = null;
            }
            return;
        }

        if (pendingParticipantRequests.isEmpty()) return;

        countDownTimer = new CountDownTimer(TIMEOUT, TIMEOUT) {

            @Override
            public void onTick(long millisUntilFinished) {
            }

            @Override
            public void onFinish() {
                HashMap<Integer, MegaChatParticipant> copyOfPendingParticipantRequests = new HashMap<>(pendingParticipantRequests);

                MegaHandleList handleList = MegaHandleList.createInstance();
                HashMap<Integer, MegaChatParticipant> participantRequests = new HashMap<>();
                HashMap<Integer, String> participantAvatars = new HashMap<>();
                int firstPosition = linearLayoutManager.findFirstVisibleItemPosition();
                int lastPosition = linearLayoutManager.findLastVisibleItemPosition();

                for (int i = firstPosition; i <= lastPosition; i++) {
                    MegaChatParticipant participant = copyOfPendingParticipantRequests.get(i);
                    if (participant != null) {
                        participantRequests.put(i, participant);
                        long handle = participant.getHandle();
                        if (participant.isEmpty()) {
                            handleList.addMegaHandle(handle);
                        }

                        if (!participant.hasAvatar()) {
                            participantAvatars.put(i, MegaApiAndroid.userHandleToBase64(handle));
                        }
                    }

                    pendingParticipantRequests.remove(i);
                }

                copyOfPendingParticipantRequests.clear();
                requestUserAttributes(handleList, participantRequests, participantAvatars);
            }
        }.start();
    }

    /**
     * Requests the attributes of some MegaChatParticipants
     *
     * @param handleList          MegaHandleList in which the participant's handles are stored to ask for their attributes
     * @param participantRequests HashMap in which the participants and their positions in the adapter are stored
     * @param participantAvatars  HastMap in which the participants' handles and their positions in the adapter are stored
     */
    private void requestUserAttributes(MegaHandleList handleList, HashMap<Integer, MegaChatParticipant> participantRequests, HashMap<Integer, String> participantAvatars) {
        if (handleList.size() > 0) {
            megaChatApi.loadUserAttributes(chatHandle, handleList, new GetPeerAttributesListener(this, participantRequests));
        }

        for (Integer positionInAdapter : participantAvatars.keySet()) {
            String handle = participantAvatars.get(positionInAdapter);
            if (!isTextEmpty(handle)) {
                megaApi.getUserAvatar(handle, buildAvatarFile(this, handle + JPG_EXTENSION).getAbsolutePath(), new GetAttrUserListener(this, positionInAdapter));
            }
        }
    }

    /**
     * Updates in the adapter the requested participants in loadUserAttributes().
     *
     * @param chatHandle         identifier of the current MegaChatRoom
     * @param participantUpdates list of requested participants
     * @param handleList         list of the participants' identifiers
     */
    public void updateParticipants(long chatHandle, final HashMap<Integer, MegaChatParticipant> participantUpdates, MegaHandleList handleList) {
        if (chatHandle != chat.getChatId() || megaChatApi.getChatRoom(chatHandle) == null || adapter == null)
            return;

        chat = megaChatApi.getChatRoom(chatHandle);

        for (int i = 0; i < handleList.size(); i++) {
            long handle = handleList.get(i);
            chatC.setNonContactAttributesInDB(handle);

            for (Integer positionInAdapter : participantUpdates.keySet()) {
                if (participantUpdates.get(positionInAdapter).getHandle() == handle) {
                    int positionInArray = adapter.getParticipantPositionInArray(positionInAdapter);
                    if (positionInArray >= 0 && positionInArray < participants.size() && participants.get(positionInArray).getHandle() == handle) {
                        MegaChatParticipant participant = participantUpdates.get(positionInAdapter);
                        participant.setEmail(chatC.getParticipantEmail(handle));
                        participant.setFullName(chatC.getParticipantFullName(handle));
                        participant.setPrivilege(chat.getPeerPrivilegeByHandle(handle));

                        if (hasParticipantAttributes(participant)) {
                            participants.set(positionInArray, participant);
                            adapter.updateParticipant(positionInArray, participants);
                        }
                    }
                }
            }
        }
    }

    /**
     * Updates the participant's avatar in the adapter.
     *
     * @param positionInAdapter participant's position in the adapter
     * @param emailOrHandle     participant's email or handle in Base64
     */
    public void updateParticipantAvatar(int positionInAdapter, String emailOrHandle) {
        int positionInArray = adapter.getParticipantPositionInArray(positionInAdapter);
        boolean isEmail = EMAIL_ADDRESS.matcher(emailOrHandle).matches();

        if (positionInArray >= 0 && positionInArray < participants.size()
                && ((isEmail && participants.get(positionInArray).getEmail().equals(emailOrHandle)
                || (participants.get(positionInArray).getHandle() == MegaApiJava.base64ToUserHandle(emailOrHandle))))) {
            Bitmap avatar = getAvatarBitmap(emailOrHandle);
            if (avatar != null) {
                adapter.notifyItemChanged(positionInAdapter);
            }
        }
    }

    /**
     * Updates a participant in the participants' list.
     *
     * @param position    position of the participant in the list
     * @param participant MegaChatParticipant to update
     */
    public void updateParticipant(int position, MegaChatParticipant participant) {
        participants.set(position, participant);
    }

    /**
     * Checks if a participant has attributes.
     * If so, the mail and full name do not have to be empty.
     *
     * @param participant MegaChatParticipant to check.
     * @return True if the participant was correctly updated, false otherwise.
     */
    public boolean hasParticipantAttributes(MegaChatParticipant participant) {
        return !isTextEmpty(participant.getEmail()) || !isTextEmpty(participant.getFullName());
    }

    private void updateAdapterHeader() {
        if (adapter != null) {
            adapter.notifyItemChanged(0);
        }
    }

    public long getChatHandle() {
        return chatHandle;
    }

    public long getSelectedHandleParticipant() {
        return selectedHandleParticipant;
    }

    public void setChatLink(String chatLink) {
        this.chatLink = chatLink;
    }

    public ChatController getChatC() {
        return chatC;
    }

    public void updateParticipants() {
        MegaChatRoom chatRoomUpdated = megaChatApi.getChatRoom(chatHandle);
        if (chatRoomUpdated == null) {
            Timber.w("The chatRoom updated is null");
            return;
        }

        chat = chatRoomUpdated;
        participants.clear();
        setParticipants();
    }

    /**
     * Method to knowing if the openChatRoom() method has already been called from this chat room.
     *
     * @return True, if it has already been called. False otherwise.
     */
    public boolean isChatOpen() {
        return isChatOpen;
    }

    public boolean endCallForAllShouldBeVisible(){
        return endCallForAllShouldBeVisible;
    }

    @Override
    public void showSnackbar(int type, @Nullable String content, long chatId) {
        showSnackbar(type, containerLayout, content, chatId);
    }

    /**
     * Receive changes to OnChatListItemUpdate, OnChatOnlineStatusUpdate, OnChatConnectionStateUpdate and and OnChatPresenceLastGreen make the necessary changes
     */
    private void checkChatChanges() {
        Disposable chatSubscription = getChatChangesUseCase.get()
                .subscribeOn(Schedulers.io())
                .observeOn(AndroidSchedulers.mainThread())
                .subscribe((next) -> {
                    if (next instanceof GetChatChangesUseCase.Result.OnChatListItemUpdate) {
                        MegaChatListItem item = ((GetChatChangesUseCase.Result.OnChatListItemUpdate) next).component1();
                        if (item != null) {
                            onChatListItemUpdate(item);
                        }
                    }

                    if (next instanceof GetChatChangesUseCase.Result.OnChatOnlineStatusUpdate) {
                        long userHandle = ((GetChatChangesUseCase.Result.OnChatOnlineStatusUpdate) next).component1();
                        int status = ((GetChatChangesUseCase.Result.OnChatOnlineStatusUpdate) next).component2();
                        boolean inProgress = ((GetChatChangesUseCase.Result.OnChatOnlineStatusUpdate) next).component3();
                        onChatOnlineStatusUpdate(userHandle, status, inProgress);
                    }

                    if (next instanceof GetChatChangesUseCase.Result.OnChatConnectionStateUpdate) {
                        long chatId = ((GetChatChangesUseCase.Result.OnChatConnectionStateUpdate) next).component1();
                        int newState = ((GetChatChangesUseCase.Result.OnChatConnectionStateUpdate) next).component2();
                        onChatConnectionStateUpdate(chatId, newState);
                    }

                    if (next instanceof GetChatChangesUseCase.Result.OnChatPresenceLastGreen) {
                        long userHandle = ((GetChatChangesUseCase.Result.OnChatPresenceLastGreen) next).component1();
                        int lastGreen = ((GetChatChangesUseCase.Result.OnChatPresenceLastGreen) next).component2();
                        onChatPresenceLastGreen(userHandle, lastGreen);
                    }

                }, Timber::e);

        composite.add(chatSubscription);
    }

    @Override
    public void onSaveInstanceState(Bundle outState){
        super.onSaveInstanceState(outState);
        outState.putLong(CHAT_ID, chat.getChatId());
        outState.putBoolean(END_CALL_FOR_ALL_DIALOG, AlertDialogUtil.isAlertDialogShown(endCallForAllDialog));
    }
}<|MERGE_RESOLUTION|>--- conflicted
+++ resolved
@@ -113,11 +113,8 @@
 import mega.privacy.android.app.main.megachat.chatAdapters.MegaParticipantsChatAdapter;
 import mega.privacy.android.app.modalbottomsheet.chatmodalbottomsheet.ManageChatLinkBottomSheetDialogFragment;
 import mega.privacy.android.app.modalbottomsheet.chatmodalbottomsheet.ParticipantBottomSheetDialogFragment;
-<<<<<<< HEAD
-=======
 import mega.privacy.android.app.usecase.call.EndCallUseCase;
 import mega.privacy.android.app.usecase.call.GetCallUseCase;
->>>>>>> 3f26ba2a
 import mega.privacy.android.app.usecase.call.StartCallUseCase;
 import mega.privacy.android.app.usecase.chat.GetChatChangesUseCase;
 import mega.privacy.android.app.utils.AlertDialogUtil;
@@ -168,13 +165,10 @@
     GetChatChangesUseCase getChatChangesUseCase;
     @Inject
     StartCallUseCase startCallUseCase;
-<<<<<<< HEAD
-=======
     @Inject
     EndCallUseCase endCallUseCase;
     @Inject
     GetCallUseCase getCallUseCase;
->>>>>>> 3f26ba2a
 
     private static final int TIMEOUT = 300;
     private static final int MAX_PARTICIPANTS_TO_MAKE_THE_CHAT_PRIVATE = 100;
@@ -1178,15 +1172,9 @@
         Timber.d("Chat ID: %d, New state: %d", chatid, newState);
         MegaChatRoom chatRoom = megaChatApi.getChatRoom(chatid);
 
-<<<<<<< HEAD
-       if (isChatConnectedInOrderToInitiateACall(newState, chatRoom) && canCallBeStartedFromContactOption(this, passcodeManagement)) {
-           startCall();
-       }
-=======
         if (isChatConnectedInOrderToInitiateACall(newState, chatRoom) && canCallBeStartedFromContactOption(this, passcodeManagement)) {
             startCall();
         }
->>>>>>> 3f26ba2a
     }
 
     public void showConfirmationPrivateChatDialog() {
