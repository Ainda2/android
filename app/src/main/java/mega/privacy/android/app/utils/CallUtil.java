package mega.privacy.android.app.utils;

import android.Manifest;
import android.app.Activity;
import android.app.NotificationManager;
import android.app.PendingIntent;
import android.content.Context;
import android.content.DialogInterface;
import android.content.Intent;
import android.content.SharedPreferences;
import android.content.pm.PackageManager;
import android.graphics.Bitmap;
import android.net.Uri;
import android.os.SystemClock;
import android.view.MenuItem;
import android.view.View;
import android.widget.Chronometer;
import android.widget.LinearLayout;
import android.widget.RelativeLayout;
import android.widget.TextView;

import androidx.core.app.ActivityCompat;
import androidx.core.content.ContextCompat;
import androidx.preference.PreferenceManager;

import com.google.android.material.dialog.MaterialAlertDialogBuilder;

import java.util.ArrayList;

import mega.privacy.android.app.MegaApplication;
import mega.privacy.android.app.R;
import mega.privacy.android.app.interfaces.SnackbarShower;
import mega.privacy.android.app.listeners.CreateChatListener;
import mega.privacy.android.app.listeners.LoadPreviewListener;
import mega.privacy.android.app.lollipop.megachat.AppRTCAudioManager;
import mega.privacy.android.app.meeting.listeners.DisableAudioVideoCallListener;
import mega.privacy.android.app.meeting.listeners.StartChatCallListener;
import mega.privacy.android.app.lollipop.AddContactActivityLollipop;
import mega.privacy.android.app.lollipop.ContactInfoActivityLollipop;
import mega.privacy.android.app.lollipop.InviteContactActivity;
import mega.privacy.android.app.lollipop.ManagerActivityLollipop;
import mega.privacy.android.app.lollipop.controllers.ChatController;
import mega.privacy.android.app.lollipop.megachat.ChatActivityLollipop;
import mega.privacy.android.app.meeting.activity.MeetingActivity;
import nz.mega.sdk.MegaApiAndroid;
import nz.mega.sdk.MegaChatApi;
import nz.mega.sdk.MegaChatApiAndroid;
import nz.mega.sdk.MegaChatCall;
import nz.mega.sdk.MegaChatPeerList;
import nz.mega.sdk.MegaChatRequestListenerInterface;
import nz.mega.sdk.MegaChatRoom;
import nz.mega.sdk.MegaChatSession;
import nz.mega.sdk.MegaHandleList;
import nz.mega.sdk.MegaUser;

import static android.content.Context.NOTIFICATION_SERVICE;
import static mega.privacy.android.app.meeting.activity.MeetingActivity.*;
import static mega.privacy.android.app.utils.AvatarUtil.*;
import static mega.privacy.android.app.utils.Constants.*;
import static mega.privacy.android.app.utils.ContactUtil.*;
import static mega.privacy.android.app.utils.LogUtil.*;
import static mega.privacy.android.app.utils.PermissionUtils.*;
import static mega.privacy.android.app.utils.TextUtil.isTextEmpty;
import static mega.privacy.android.app.utils.Util.*;
import static nz.mega.sdk.MegaChatApiJava.MEGACHAT_INVALID_HANDLE;
import static nz.mega.sdk.MegaChatCall.CALL_STATUS_USER_NO_PRESENT;

public class CallUtil {
    /**
     * Method for opening the Meeting Activity when the meeting is outgoing or in progress call
     *
     * @param context Context*
     */
    public static void openMeetingToCreate(Context context) {
        logDebug("Open create a meeting screen");
        Intent meetingIntent = new Intent(context, MeetingActivity.class);
        meetingIntent.setAction(MEETING_ACTION_CREATE);
        context.startActivity(meetingIntent);
    }

    /**
     * Method for opening the Meeting Activity when the meeting is outgoing or in progress call
     *
     * @param context     Context
     * @param chatId      chat ID
     * @param meetingName Meeting Name
     * @param link        Meeting's link
     */
    public static void openMeetingToJoin(Context context, long chatId, String meetingName, String link, long publicChatHandle, boolean isRejoin) {
        logDebug("Open join a meeting screen:: chatId = "+chatId);
        MegaApplication.getPasscodeManagement().setShowPasscodeScreen(false);
        MegaApplication.getChatManagement().setOpeningMeetingLink(chatId, true);
        Intent meetingIntent = new Intent(context, MeetingActivity.class);
        if (isRejoin) {
            meetingIntent.setAction(MEETING_ACTION_JOIN);
            meetingIntent.putExtra(MEETING_PUBLIC_CHAT_HANDLE, publicChatHandle);
        } else {
            meetingIntent.setAction(MEETING_ACTION_JOIN);
        }
        meetingIntent.putExtra(MEETING_CHAT_ID, chatId);
        meetingIntent.putExtra(MEETING_NAME, meetingName);
        meetingIntent.setData(Uri.parse(link));
        context.startActivity(meetingIntent);
    }

    /**
     * Method for starting the Meeting Activity when the meeting is in progress call.
     *
     * @param context     Context
     * @param chatId      chat ID
     */
    public static void openMeetingToStart(Context context, long chatId) {
        logDebug("Open join a meeting screen");
        MegaApplication.getPasscodeManagement().setShowPasscodeScreen(false);
        Intent meetingIntent = new Intent(context, MeetingActivity.class);
        meetingIntent.setAction(MEETING_ACTION_START);
        meetingIntent.putExtra(MEETING_CHAT_ID, chatId);
        context.startActivity(meetingIntent);
    }

    /**
     * Method for opening the Meeting Activity when the meeting is outgoing or in progress call
     *
     * @param context Context
     * @param chatId  chat ID
     */
    public static void openMeetingRinging(Context context, long chatId) {
        logDebug("Open incoming call screen");
        MegaApplication.getPasscodeManagement().setShowPasscodeScreen(false);
        MegaApplication.getInstance().openCallService(chatId);
        Intent meetingIntent = new Intent(context, MeetingActivity.class);
        meetingIntent.addFlags(Intent.FLAG_ACTIVITY_NEW_TASK);
        meetingIntent.setAction(MEETING_ACTION_RINGING);
        meetingIntent.putExtra(MEETING_CHAT_ID, chatId);
        context.startActivity(meetingIntent);
    }

    /**
     * Method for opening the Meeting Activity when the meeting is outgoing or in progress call
     *
     * @param context Context
     * @param chatId  chat ID
     */
    public static void openMeetingInProgress(Context context, long chatId, boolean isNewTask) {
        logDebug("Open in progress call screen");
        MegaApplication.getPasscodeManagement().setShowPasscodeScreen(false);
        if (isNewTask) {
            MegaApplication.getInstance().openCallService(chatId);
        }

        Intent meetingIntent = new Intent(context, MeetingActivity.class);
        meetingIntent.setAction(MEETING_ACTION_IN);
        meetingIntent.putExtra(MEETING_CHAT_ID, chatId);
        if (isNewTask) {
            logDebug("New task");
            meetingIntent.addFlags(Intent.FLAG_ACTIVITY_NEW_TASK);
        } else {
            meetingIntent.addFlags(Intent.FLAG_ACTIVITY_CLEAR_TOP);
        }
        context.startActivity(meetingIntent);
    }

    /**
     * Method for opening the Meeting Activity when the meeting is outgoing or in progress call with audio or video enable.
     *
     * @param context       Context
     * @param chatId        chat ID
     * @param isAudioEnable it the audio is ON
     * @param isVideoEnable it the video is ON
     */
    public static void openMeetingWithAudioOrVideo(Context context, long chatId, boolean isAudioEnable, boolean isVideoEnable) {
        logDebug("Open call with audio or video");
        MegaApplication.getPasscodeManagement().setShowPasscodeScreen(false);
        MegaApplication.getInstance().openCallService(chatId);
        Intent meetingIntent = new Intent(context, MeetingActivity.class);
        meetingIntent.setAction(MEETING_ACTION_IN);
        meetingIntent.addFlags(Intent.FLAG_ACTIVITY_NEW_TASK);
        meetingIntent.putExtra(MEETING_CHAT_ID, chatId);
        meetingIntent.putExtra(MEETING_AUDIO_ENABLE, isAudioEnable);
        meetingIntent.putExtra(MEETING_VIDEO_ENABLE, isVideoEnable);
        context.startActivity(meetingIntent);
    }

    /**
     * Method for opening the Meeting Activity in guest mode
     *
     * @param context     Context
     * @param meetingName Meeting Name
     * @param chatId      chat ID
     * @param link        Meeting's link
     */
    public static void openMeetingGuestMode(Context context, String meetingName, long chatId, String link) {
        logDebug("Open meeting in guest mode");
        MegaApplication.getPasscodeManagement().setShowPasscodeScreen(false);
        MegaApplication.getChatManagement().setOpeningMeetingLink(chatId, true);
        MegaApplication.getInstance().setIsLoggingRunning(true);

        Intent intent = new Intent(context, MeetingActivity.class);
        intent.setAction(MEETING_ACTION_GUEST);
        if (!isTextEmpty(meetingName)) {
            intent.putExtra(MEETING_NAME, meetingName);
        }
        intent.putExtra(MEETING_CHAT_ID, chatId);
        intent.putExtra(MEETING_IS_GUEST, true);
        intent.setData(Uri.parse(link));
        context.startActivity(intent);
    }

    /**
     * Retrieve if there's a call in progress that you're participating in.
     *
     * @return True if you're on a call in progress. Otherwise false.
     */
    public static boolean participatingInACall() {
        MegaChatApiAndroid megaChatApi = MegaApplication.getInstance().getMegaChatApi();
        MegaHandleList listCallsConnecting = megaChatApi.getChatCalls(MegaChatCall.CALL_STATUS_CONNECTING);
        MegaHandleList listCallsJoining = megaChatApi.getChatCalls(MegaChatCall.CALL_STATUS_JOINING);
        MegaHandleList listCallsInProgress = megaChatApi.getChatCalls(MegaChatCall.CALL_STATUS_IN_PROGRESS);
        return listCallsConnecting.size() > 0 || listCallsJoining.size() > 0 || listCallsInProgress.size() > 0;
    }

    /**
     * Retrieve if there's a call in progress that you're participating in or a incoming call.
     *
     * @return True if you're on a call in progress o exists a incoming call. Otherwise false.
     */
    public static boolean existsAnOngoingOrIncomingCall() {
        MegaChatApiAndroid megaChatApi = MegaApplication.getInstance().getMegaChatApi();
        MegaHandleList listCallsUserNoPresent = megaChatApi.getChatCalls(CALL_STATUS_USER_NO_PRESENT);
        MegaHandleList listCallsUserTerminatingUserParticipation = megaChatApi.getChatCalls(MegaChatCall.CALL_STATUS_TERMINATING_USER_PARTICIPATION);
        MegaHandleList listCallsDestroy = megaChatApi.getChatCalls(MegaChatCall.CALL_STATUS_DESTROYED);
        MegaHandleList listCalls = megaChatApi.getChatCalls();

        if ((listCalls.size() - listCallsDestroy.size()) == 0) {
            logDebug("No calls in progress");
            return false;
        }

        if ((listCalls.size() - listCallsDestroy.size()) == (listCallsUserNoPresent.size() + listCallsUserTerminatingUserParticipation.size())) {
            logDebug("I'm not participating in any of the calls there");
            return false;
        }

        return true;
    }

    /**
     * Retrieve the id of a chat that has a call in progress different that current one
     *
     * @param currentChatId the chat ID of the current call
     * @return A long data type. It's the id of chat
     */
    public static long getAnotherCallParticipating(Long currentChatId) {
        MegaChatApiAndroid megaChatApi = MegaApplication.getInstance().getMegaChatApi();
        MegaHandleList listCallsInProgress = megaChatApi.getChatCalls(MegaChatCall.CALL_STATUS_IN_PROGRESS);
        if (listCallsInProgress != null && listCallsInProgress.size() > 0) {
            for (int i = 0; i < listCallsInProgress.size(); i++) {
                if(listCallsInProgress.get(i) != currentChatId){
                    return listCallsInProgress.get(i);
                }
            }
        }

        MegaHandleList listCallsJoining = megaChatApi.getChatCalls(MegaChatCall.CALL_STATUS_JOINING);
        if (listCallsJoining != null && listCallsJoining.size() > 0) {
            for (int i = 0; i < listCallsJoining.size(); i++) {
                if(listCallsJoining.get(i) != currentChatId){
                    return listCallsJoining.get(i);
                }
            }
        }

        MegaHandleList listCallsConnecting = megaChatApi.getChatCalls(MegaChatCall.CALL_STATUS_CONNECTING);
        if (listCallsConnecting != null && listCallsConnecting.size() > 0) {
            for (int i = 0; i < listCallsConnecting.size(); i++) {
                if (listCallsConnecting.get(i) != currentChatId) {
                    return listCallsConnecting.get(i);
                }
            }
        }

        return MEGACHAT_INVALID_HANDLE;
    }

    /**
     * Open the call that is in progress
     *
     * @param context from which the action is done
     */
    public static void returnActiveCall(Context context) {
        ArrayList<Long> currentCalls = getCallsParticipating();
        if (currentCalls != null && !currentCalls.isEmpty()) {
            for (Long chatIdCall : currentCalls) {
                MegaChatCall call = MegaApplication.getInstance().getMegaChatApi().getChatCall(chatIdCall);
                if (call != null) {
                    openMeetingInProgress(context, chatIdCall, false);
                    break;
                }
            }
        }
    }

    /**
     * Open the call that is in progress
     *
     * @param context from which the action is done
     * @param chatId  ID chat.
     */
    public static void returnCall(Context context, long chatId) {
        ArrayList<Long> currentCalls = getCallsParticipating();
        if (currentCalls == null || currentCalls.isEmpty())
            return;

        for (Long chatIdCall : currentCalls) {
            if (chatIdCall == chatId) {
                openMeetingInProgress(context, chatId, false);
                return;
            }
        }
    }

    /**
     * Method to know if I can join a one-to-one call
     *
     * @param chatId The chat id of the call I want to join
     * @return True, if I can join. False, if not
     */
    public static boolean checkIfCanJoinOneToOneCall(long chatId) {
        MegaChatRoom chatRoom = MegaApplication.getInstance().getMegaChatApi().getChatRoom(chatId);
        MegaChatCall call = MegaApplication.getInstance().getMegaChatApi().getChatCall(chatId);

        if (chatRoom == null || call == null) {
            logError("Chat room or call is null");
            return false;
        }

        if (!chatRoom.isGroup() && !chatRoom.isMeeting() && call.getStatus() == CALL_STATUS_USER_NO_PRESENT) {
            MegaHandleList listPeers = call.getPeeridParticipants();
            if (listPeers != null && listPeers.size() > 0) {
                for (int i = 0; i < listPeers.size(); i++) {
                    if (listPeers.get(i) == MegaApplication.getInstance().getMegaApi().getMyUserHandleBinary()) {
                        logDebug("I am already participating in this one-to-one call");
                        return false;
                    }
                }
            }
        }

        return true;
    }

    /**
     * Method to get the session of an individual call.
     *
     * @return The session.
     */
    public static MegaChatSession getSessionIndividualCall(MegaChatCall callChat) {
        if (callChat == null)
            return null;

        return callChat.getMegaChatSession(callChat.getSessionsClientid().get(0));
    }

    /**
     * Method for knowing if the session is on hold.
     *
     * @return True if it's on hold. False if it's not.
     */
    public static boolean isSessionOnHold(long chatId) {
        MegaChatRoom chat = MegaApplication.getInstance().getMegaChatApi().getChatRoom(chatId);
        if (chat == null || chat.isGroup())
            return false;

        MegaChatSession session = getSessionIndividualCall(MegaApplication.getInstance().getMegaChatApi().getChatCall(chatId));
        if (session == null)
            return false;

        return session.isOnHold();
    }

    private static void createCallBanner(Context context, long chatId, final RelativeLayout callInProgressLayout, final Chronometer callInProgressChrono, final TextView callInProgressText) {
        MegaChatApiAndroid megaChatApi = MegaApplication.getInstance().getMegaChatApi();

        MegaChatCall call = megaChatApi.getChatCall(chatId);
        if (call == null)
            return;

        callInProgressText.setText(context.getString(R.string.call_in_progress_layout));
        callInProgressLayout.setBackgroundColor(ColorUtils.getThemeColor(context, R.attr.colorSecondary));

        if (MegaApplication.getChatManagement().isRequestSent(call.getCallId())) {
            activateChrono(false, callInProgressChrono, null);
        } else {
            activateChrono(true, callInProgressChrono, call);
        }

        callInProgressLayout.setVisibility(View.VISIBLE);

        if (context instanceof ManagerActivityLollipop) {
            ((ManagerActivityLollipop) context).changeAppBarElevation(true,
                    ManagerActivityLollipop.ELEVATION_CALL_IN_PROGRESS);
        }
        if (context instanceof ContactInfoActivityLollipop) {
            ((ContactInfoActivityLollipop) context).changeToolbarLayoutElevation();
        }
    }

    /**
     * Show or hide the "Tap to return to call" banner
     *
     * @param context              from which the action is done
     * @param callInProgressLayout RelativeLayout to be shown or hidden
     * @param callInProgressChrono Chronometer of the banner to be updated.
     * @param callInProgressText   Text of the banner to be updated
     */
    public static void showCallLayout(Context context, final RelativeLayout callInProgressLayout, final Chronometer callInProgressChrono, final TextView callInProgressText) {
        if (callInProgressLayout == null) {
            return;
        }

        ArrayList<Long> currentChatCallsList = getCallsParticipating();
        if (!participatingInACall() || currentChatCallsList == null || !isScreenInPortrait(context)) {
            hideCallInProgressLayout(context, callInProgressLayout, callInProgressChrono);
            return;
        }

        MegaChatCall currentCallInProgress = getCallInProgress();
        if (currentCallInProgress != null) {
            createCallBanner(context, currentCallInProgress.getChatid(), callInProgressLayout, callInProgressChrono, callInProgressText);
            return;
        }

        ArrayList<Long> calls = getCallsParticipating();
        if (calls != null && !calls.isEmpty()) {
            for (long chatId : calls) {
                MegaChatCall call = MegaApplication.getInstance().getMegaChatApi().getChatCall(chatId);
                if (call != null && call.isOnHold()) {
                    createCallBanner(context, chatId, callInProgressLayout, callInProgressChrono, callInProgressText);
                    break;
                }
            }
            return;
        }

        hideCallInProgressLayout(context, callInProgressLayout, callInProgressChrono);
    }

    /**
     * This method is used to hide the current call banner.
     *
     * @param context              The Activity context.
     * @param callInProgressLayout RelativeLayout to be hidden
     * @param callInProgressChrono Chronometer of the banner.
     */
    private static void hideCallInProgressLayout(Context context, final RelativeLayout callInProgressLayout, final Chronometer callInProgressChrono) {
        callInProgressLayout.setVisibility(View.GONE);
        activateChrono(false, callInProgressChrono, null);
        if (context instanceof ManagerActivityLollipop) {
            ((ManagerActivityLollipop) context).changeAppBarElevation(false,
                    ManagerActivityLollipop.ELEVATION_CALL_IN_PROGRESS);
        }
        if (context instanceof ContactInfoActivityLollipop) {
            ((ContactInfoActivityLollipop) context).changeToolbarLayoutElevation();
        }
    }

    private static void createCallMenuItem(MegaChatCall call, final MenuItem returnCallMenuItem, final LinearLayout layoutCallMenuItem, final Chronometer chronometerMenuItem) {
        Context context = MegaApplication.getInstance().getBaseContext();
        int callStatus = call.getStatus();
        layoutCallMenuItem.setBackground(ContextCompat.getDrawable(context, R.drawable.dark_rounded_chat_own_message));

        if(chronometerMenuItem == null)
            return;

        if (callStatus == MegaChatCall.CALL_STATUS_IN_PROGRESS || callStatus == MegaChatCall.CALL_STATUS_JOINING) {
            if (chronometerMenuItem.getVisibility() == View.VISIBLE) return;
            chronometerMenuItem.setVisibility(View.VISIBLE);
            chronometerMenuItem.setBase(SystemClock.elapsedRealtime() - (call.getDuration() * 1000));
            chronometerMenuItem.start();
            chronometerMenuItem.setFormat(" %s");
        } else {
            if (chronometerMenuItem.getVisibility() == View.GONE) return;
            chronometerMenuItem.stop();
            chronometerMenuItem.setVisibility(View.GONE);
        }
        returnCallMenuItem.setVisible(true);
    }

    /**
     * This method shows or hides the toolbar icon to return a call when a call is in progress
     * and it is in Cloud Drive section, Recents section, Incoming section, Outgoing section or in the chats list.
     *
     * @param returnCallMenuItem  The MenuItem.
     * @param layoutCallMenuItem  The layout of MenuItem.
     * @param chronometerMenuItem The chronometer.
     */
    public static void setCallMenuItem(final MenuItem returnCallMenuItem, final LinearLayout layoutCallMenuItem, final Chronometer chronometerMenuItem) {
        Context context = MegaApplication.getInstance().getBaseContext();
        if (!isScreenInPortrait(context) && participatingInACall()) {
            MegaChatCall currentCall = getCallInProgress();
            if (currentCall != null) {
                createCallMenuItem(currentCall, returnCallMenuItem, layoutCallMenuItem, chronometerMenuItem);
                return;
            }

            ArrayList<Long> calls = getCallsParticipating();
            if (calls != null && !calls.isEmpty()) {
                for (long chatId : calls) {
                    MegaChatCall call = MegaApplication.getInstance().getMegaChatApi().getChatCall(chatId);
                    if (call != null && call.isOnHold()) {
                        createCallMenuItem(call, returnCallMenuItem, layoutCallMenuItem, chronometerMenuItem);
                        break;
                    }
                }
                return;
            }

        }
        hideCallMenuItem(chronometerMenuItem, returnCallMenuItem);
    }

    /**
     * This method is used to hide the current call menu item.
     *
     * @param chronometerMenuItem Chronometer of the MenuItem.
     * @param returnCallMenuItem  MenuItem to be hidden.
     */
    public static void hideCallMenuItem(final Chronometer chronometerMenuItem, final MenuItem returnCallMenuItem) {
        if (chronometerMenuItem != null) {
            chronometerMenuItem.stop();
        }
        if (returnCallMenuItem != null) {
            returnCallMenuItem.setVisible(false);
        }
    }

    /**
     * This method is used to hide the current call banner and update the toolbar elevation.
     *
     * @param context              The Activity context.
     * @param callInProgressChrono Chronometer of the banner.
     * @param callInProgressLayout RelativeLayout to be hidden.
     */
    public static void hideCallWidget(Context context, final Chronometer callInProgressChrono, final RelativeLayout callInProgressLayout) {
        if (callInProgressChrono != null) {
            activateChrono(false, callInProgressChrono, null);
        }
        if (callInProgressLayout != null && callInProgressLayout.getVisibility() == View.VISIBLE) {
            callInProgressLayout.setVisibility(View.GONE);
            if (context instanceof ManagerActivityLollipop) {
                ((ManagerActivityLollipop) context).changeAppBarElevation(false,
                        ManagerActivityLollipop.ELEVATION_CALL_IN_PROGRESS);
            }
            if (context instanceof ContactInfoActivityLollipop) {
                ((ContactInfoActivityLollipop) context).changeToolbarLayoutElevation();
            }
        }
    }

    /**
     * Know if a call in a specific chat is established.
     *
     * @param chatId Id of a chat room that has a call.
     * @return True if the call is established. Otherwise false.
     */
    public static boolean isEstablishedCall(long chatId) {
        MegaChatApiAndroid megaChatApi = MegaApplication.getInstance().getMegaChatApi();
        if (megaChatApi.getChatCall(chatId) == null) return false;

        return megaChatApi.getChatCall(chatId).getStatus() == MegaChatCall.CALL_STATUS_IN_PROGRESS;
    }

    /**
     * Method to activate or deactivate the chronometer of a call without displaying the chronometer separator.
     *
     * @param activateChrono True, if it must be activated. False, if it must be deactivated
     * @param chronometer    The chronometer
     * @param call           The MegaChatCall
     */
    public static void activateChrono(boolean activateChrono, final Chronometer chronometer, MegaChatCall call) {
        activateChrono(activateChrono, chronometer, call, false);
    }

    /**
     * Method to activate or deactivate the chronometer of a call.
     *
     * @param activateChrono True, if it must be activated. False, if it must be deactivated.
     * @param chronometer  The chronometer
     * @param call The MegaChatCall
     * @param isNecessaryToShowChronoSeparator True, if the chronometer separator needs to be shown. False, otherwise
     */
    public static void activateChrono(boolean activateChrono, final Chronometer chronometer, MegaChatCall call, boolean isNecessaryToShowChronoSeparator) {
        if (chronometer == null)
            return;

        if (!activateChrono) {
            chronometer.stop();
            chronometer.setVisibility(View.GONE);
            return;
        }

        if (call != null) {
            chronometer.setBase(SystemClock.elapsedRealtime() - (call.getDuration()* 1000));
            chronometer.start();
            chronometer.setFormat(isNecessaryToShowChronoSeparator ? "· %s" : " %s");
            chronometer.setVisibility(View.VISIBLE);
        }
    }

    public static String milliSecondsToTimer(long milliseconds) {
        String minutesString;
        String secondsString;
        String finalTime = "";
        int hours = (int) (milliseconds / (1000 * 60 * 60));
        int minutes = (int) (milliseconds % (1000 * 60 * 60)) / (1000 * 60);
        int seconds = (int) ((milliseconds % (1000 * 60 * 60)) % (1000 * 60) / 1000);

        if (minutes < 10) {
            minutesString = "0" + minutes;
        } else {
            minutesString = "" + minutes;
        }
        if (seconds < 10) {
            secondsString = "0" + seconds;
        } else {
            secondsString = "" + seconds;
        }
        if (hours > 0) {
            if (hours < 10) {
                finalTime = "0" + hours + ":";
            } else {
                finalTime = "" + hours + ":";
            }
        }
        return finalTime + minutesString + ":" + secondsString;
    }

    public static String callStatusToString(int status) {
        switch (status) {
            case MegaChatCall.CALL_STATUS_INITIAL:
                return "CALL_STATUS_INITIAL";
            case CALL_STATUS_USER_NO_PRESENT:
                return "CALL_STATUS_USER_NO_PRESENT";
            case MegaChatCall.CALL_STATUS_CONNECTING:
                return "CALL_STATUS_CONNECTING";
            case MegaChatCall.CALL_STATUS_JOINING:
                return "CALL_STATUS_JOINING";
            case MegaChatCall.CALL_STATUS_IN_PROGRESS:
                return "CALL_STATUS_IN_PROGRESS";
            case MegaChatCall.CALL_STATUS_TERMINATING_USER_PARTICIPATION:
                return "CALL_STATUS_TERMINATING_USER_PARTICIPATION";
            case MegaChatCall.CALL_STATUS_DESTROYED:
                return "CALL_STATUS_DESTROYED";
            default:
                return String.valueOf(status);
        }
    }

    public static String sessionStatusToString(int status) {
        switch (status) {
            case MegaChatSession.SESSION_STATUS_INVALID:
                return "SESSION_STATUS_INVALID";
            case MegaChatSession.SESSION_STATUS_IN_PROGRESS:
                return "SESSION_STATUS_IN_PROGRESS";
            case MegaChatSession.SESSION_STATUS_DESTROYED:
                return "SESSION_STATUS_DESTROYED";
            default:
                return String.valueOf(status);
        }
    }

    public static boolean isStatusConnected(Context context, long chatId) {
        MegaChatApiAndroid megaChatApi = MegaApplication.getInstance().getMegaChatApi();
        return checkConnection(context) && megaChatApi.getConnectionState() == MegaChatApi.CONNECTED && megaChatApi.getChatConnectionState(chatId) == MegaChatApi.CHAT_CONNECTION_ONLINE;
    }

    public static boolean checkConnection(Context context) {
        if (!isOnline(context)) {
            if (context instanceof ContactInfoActivityLollipop) {
                ((ContactInfoActivityLollipop) context).showSnackbar(SNACKBAR_TYPE, context.getString(R.string.error_server_connection_problem), -1);
            }
            return false;
        }
        return true;
    }

    /**
     * Enabling or disabling local video in a call
     *
     * @param isEnabled True, if video should be enabled. False, if video should be disabled.
     * @param chatId    Chat ID of the call
     * @param listener  MegaChatRequestListenerInterface
     */
    public static void enableOrDisableLocalVideo(boolean isEnabled, long chatId, MegaChatRequestListenerInterface listener) {
        if (isEnabled) {
            MegaApplication.getInstance().getMegaChatApi().enableVideo(chatId, listener);
        } else {
            MegaApplication.getInstance().getMegaChatApi().disableVideo(chatId, listener);
        }
    }

    /**
     * Method to get the call in progress that is not on hold.
     *
     * @return MegaChatCall the call in progress
     */
    public static MegaChatCall getCallInProgress() {
        ArrayList<Long> listCalls = CallUtil.getCallsParticipating();
        if (listCalls != null && listCalls.size() > 0) {
            for (Long chatId : listCalls) {
                MegaChatCall call = MegaApplication.getInstance().getMegaChatApi().getChatCall(chatId);
                if (call != null && !call.isOnHold()) {
                    return call;
                }
            }
        }

        return null;
    }

    public static void disableLocalCamera() {
       MegaChatCall call = getCallInProgress();
       if(call != null){
           enableOrDisableLocalVideo(false, call.getChatid(), new DisableAudioVideoCallListener(MegaApplication.getInstance()));
       }
    }

    public static long isNecessaryDisableLocalCamera() {
        MegaChatCall call = getCallInProgress();
        if (call == null || !call.hasLocalVideo()) {
            return MEGACHAT_INVALID_HANDLE;
        }

        return call.getChatid();
    }

    /**
     * When there is a video call in progress with the video enabled of the current account logged-in,
     * alerts the user if they are sure they want to perform the action in which the camera is involved,
     * since their camera will be disabled in the call.
     *
     * @param activity   current Activity involved
     * @param action     the action to perform. These are the possibilities:
     *                   ACTION_TAKE_PICTURE, TAKE_PICTURE_PROFILE_CODE, ACTION_OPEN_QR
     * @param openScanQR if the action is ACTION_OPEN_QR, it specifies whether to open the "Scan QR" section.
     *                   True if it should open the "Scan QR" section, false otherwise.
     */
    public static void showConfirmationOpenCamera(Activity activity, String action, boolean openScanQR) {
        DialogInterface.OnClickListener dialogClickListener = (dialog, which) -> {
            switch (which) {
                case DialogInterface.BUTTON_POSITIVE:
                    logDebug("Open camera and lost the camera in the call");
                    disableLocalCamera();
                    if (activity instanceof ChatActivityLollipop && action.equals(ACTION_TAKE_PICTURE)) {
                        ((ChatActivityLollipop) activity).controlCamera();
                    }
                    if (activity instanceof ManagerActivityLollipop) {
                        switch (action) {
                            case ACTION_OPEN_QR:
                                ((ManagerActivityLollipop) activity).openQR(openScanQR);
                                break;
                            case ACTION_TAKE_PICTURE:
                                takePicture(activity, TAKE_PHOTO_CODE);
                                break;
                            case ACTION_TAKE_PROFILE_PICTURE:
                                takePicture(activity, TAKE_PICTURE_PROFILE_CODE);
                                break;
                        }
                    }
                    if (activity instanceof AddContactActivityLollipop && action.equals(ACTION_OPEN_QR)) {
                        ((AddContactActivityLollipop) activity).initScanQR();
                    }
                    if (activity instanceof InviteContactActivity && action.equals(ACTION_OPEN_QR)) {
                        ((InviteContactActivity) activity).initScanQR();
                    }
                    break;

                case DialogInterface.BUTTON_NEGATIVE:
                    break;
            }
        };
        MaterialAlertDialogBuilder builder = new MaterialAlertDialogBuilder(activity, R.style.ThemeOverlay_Mega_MaterialAlertDialog);
        String message = activity.getString(R.string.confirmation_open_camera_on_chat);
        builder.setTitle(R.string.title_confirmation_open_camera_on_chat);
        builder.setMessage(message).setPositiveButton(R.string.context_open_link, dialogClickListener).setNegativeButton(R.string.general_cancel, dialogClickListener).show();
    }

    /**
     * Method to get the default avatar in calls.
     *
     * @param context Context of the Activity.
     * @param peerId  User handle from whom the avatar is obtained.
     * @return Bitmap with the default avatar created.
     */
    public static Bitmap getDefaultAvatarCall(Context context, long peerId) {
        return AvatarUtil.getDefaultAvatar(getColorAvatar(peerId), getUserNameCall(context, peerId),
                dp2px(AVATAR_SIZE_CALLS, context.getResources().getDisplayMetrics()), true);
    }

    /**
     * Method to get the image avatar in calls.
     *
     * @param chat   Chat room identifier where the call is.
     * @param peerId User handle from whom the avatar is obtained.
     * @return Bitmap with the image avatar created.
     */
    public static Bitmap getImageAvatarCall(MegaChatRoom chat, long peerId) {
        String mail = getUserMailCall(chat, peerId);
        MegaChatApiAndroid megaChatApi = MegaApplication.getInstance().getMegaChatApi();

        String userHandleString = MegaApiAndroid.userHandleToBase64(peerId);
        String myUserHandleEncoded = MegaApiAndroid.userHandleToBase64(megaChatApi.getMyUserHandle());
        if (userHandleString.equals(myUserHandleEncoded)) {
            return getAvatarBitmap(mail);
        }

        return isTextEmpty(mail) ? getAvatarBitmap(userHandleString)
                : getUserAvatar(userHandleString, mail);
    }

    /**
     * Method to get the email from a handle.
     *
     * @param chat   Chat room identifier.
     * @param peerId User handle from whom the email is obtained.
     * @return The email.
     */
    public static String getUserMailCall(MegaChatRoom chat, long peerId) {
        if (peerId == MegaApplication.getInstance().getMegaChatApi().getMyUserHandle()) {
            return MegaApplication.getInstance().getMegaChatApi().getMyEmail();
        } else {
            return chat.getPeerEmailByHandle(peerId);
        }
    }

    /**
     * Method to get the name from a handle.
     *
     * @param context Activity context.
     * @param peerId  User handle from whom the name is obtained.
     * @return The name.
     */
    public static String getUserNameCall(Context context, long peerId) {
        MegaChatApiAndroid megaChatApi = MegaApplication.getInstance().getMegaChatApi();
        if (peerId == megaChatApi.getMyUserHandle()) {
            return megaChatApi.getMyFullname();
        }

        String nickname = getNicknameContact(peerId);
        if (nickname != null) {
            return nickname;
        }

        return new ChatController(context).getParticipantFullName(peerId);
    }

    /**
     * Method to get the call on hold if it's different than the current call.
     *
     * @param callId The current call ID.
     * @return The call on hold.
     */
    public static MegaChatCall getAnotherCallOnHold(long callId) {
        MegaChatApiAndroid megaChatApi = MegaApplication.getInstance().getMegaChatApi();
        MegaHandleList listCallsInProgress = megaChatApi.getChatCalls(MegaChatCall.CALL_STATUS_IN_PROGRESS);
        if (listCallsInProgress != null && listCallsInProgress.size() > 0) {
            for (int i = 0; i < listCallsInProgress.size(); i++) {
                MegaChatCall call = megaChatApi.getChatCall(listCallsInProgress.get(i));
                if (call != null && call.isOnHold() && call.getCallId() != callId) {
                    return call;
                }
            }
        }

        MegaHandleList listCallsJoining = megaChatApi.getChatCalls(MegaChatCall.CALL_STATUS_JOINING);
        if (listCallsJoining != null && listCallsJoining.size() > 0) {
            for (int i = 0; i < listCallsJoining.size(); i++) {
                MegaChatCall call = megaChatApi.getChatCall(listCallsJoining.get(i));
                if (call != null && call.isOnHold() && call.getCallId() != callId) {
                    return call;
                }
            }
        }

        return null;
    }

    /**
     * Retrieve the calls I'm participating in.
     *
     * @return The list of chats IDs with call.
     */
    public static ArrayList<Long> getCallsParticipating() {
        ArrayList<Long> listCalls = new ArrayList<>();
        MegaChatApiAndroid megaChatApi = MegaApplication.getInstance().getMegaChatApi();

        MegaHandleList listCallsInProgress = megaChatApi.getChatCalls(MegaChatCall.CALL_STATUS_IN_PROGRESS);
        if (listCallsInProgress != null && listCallsInProgress.size() > 0) {
            for (int i = 0; i < listCallsInProgress.size(); i++) {
                listCalls.add(listCallsInProgress.get(i));
            }
        }
        MegaHandleList listCallsJoining = megaChatApi.getChatCalls(MegaChatCall.CALL_STATUS_JOINING);
        if (listCallsJoining != null && listCallsJoining.size() > 0) {
            for (int i = 0; i < listCallsJoining.size(); i++) {
                listCalls.add(listCallsJoining.get(i));
            }
        }

        if (listCalls.isEmpty())
            return null;

        return listCalls;
    }

    /**
     * Method to retrieve the chat ID with an active call.
     *
     * @param currentChatId The chat ID with call.
     */
    public static long isAnotherActiveCall(long currentChatId) {
        ArrayList<Long> chatsIDsWithCallActive = getCallsParticipating();
        if (chatsIDsWithCallActive == null || chatsIDsWithCallActive.isEmpty()) {
            return currentChatId;
        }

        MegaChatCall currentCall = MegaApplication.getInstance().getMegaChatApi().getChatCall(currentChatId);
        if (currentCall != null && currentCall.isOnHold()) {
            logDebug("Current call ON HOLD, look for other");
            for (Long anotherChatId : chatsIDsWithCallActive) {
                if (anotherChatId != currentChatId) {
                    MegaChatCall call = MegaApplication.getInstance().getMegaChatApi().getChatCall(anotherChatId);
                    if (call != null && !call.isOnHold()) {
                        logDebug("Another call ACTIVE");
                        return anotherChatId;
                    }
                }
            }
        }
        logDebug("Current call ACTIVE, look for other");
        return currentChatId;
    }

    /**
     * Method to check if there is a call and that it is not on hold before answering it.
     *
     * @param currentChatId The current call.
     * @return The call in progress.
     */
    public static long existsAnotherCall(long currentChatId) {
        ArrayList<Long> chatsIDsWithCallActive = getCallsParticipating();
        if (chatsIDsWithCallActive == null || chatsIDsWithCallActive.isEmpty()) {
            return currentChatId;
        }
        for (Long anotherChatId : chatsIDsWithCallActive) {
            if (anotherChatId != currentChatId) {
                MegaChatCall call = MegaApplication.getInstance().getMegaChatApi().getChatCall(anotherChatId);
                if (call != null && !call.isOnHold()) {
                    return anotherChatId;
                }
            }
        }
        return currentChatId;
    }

<<<<<<< HEAD
    public static PendingIntent getPendingIntentCall(Context context, long chatIdCallToAnswer, int requestCode) {
        Intent intentCall = new Intent(context, ChatCallActivity.class);
        intentCall.addFlags(Intent.FLAG_ACTIVITY_CLEAR_TOP);
        intentCall.putExtra(CHAT_ID, chatIdCallToAnswer);
        return PendingIntent.getActivity(context, requestCode, intentCall, PendingIntent.FLAG_UPDATE_CURRENT | PendingIntent.FLAG_IMMUTABLE);
=======
    public static PendingIntent getPendingIntentMeetingInProgress(Context context, long chatIdCallToAnswer, int requestCode, boolean isGuest) {
        Intent intentMeeting = new Intent(context, MeetingActivity.class);
        intentMeeting.addFlags(Intent.FLAG_ACTIVITY_CLEAR_TOP);
        intentMeeting.setAction(MEETING_ACTION_IN);
        intentMeeting.putExtra(MEETING_CHAT_ID, chatIdCallToAnswer);
        intentMeeting.putExtra(MEETING_IS_GUEST, isGuest);
        return PendingIntent.getActivity(context, requestCode, intentMeeting, PendingIntent.FLAG_UPDATE_CURRENT);
    }

    public static PendingIntent getPendingIntentMeetingRinging(Context context, long chatIdCallToAnswer, int requestCode) {
        Intent intentMeeting = new Intent(context, MeetingActivity.class);
        intentMeeting.addFlags(Intent.FLAG_ACTIVITY_CLEAR_TOP);
        intentMeeting.setAction(MEETING_ACTION_RINGING);
        intentMeeting.putExtra(MEETING_CHAT_ID, chatIdCallToAnswer);
        return PendingIntent.getActivity(context, requestCode, intentMeeting, PendingIntent.FLAG_UPDATE_CURRENT);
>>>>>>> 3d626675
    }

    /**
     * Method for knowing if the call start button should be enabled or not.
     *
     * @return True, if it should be enabled or false otherwise.
     */
    public static boolean isCallOptionEnabled() {
        return !participatingInACall();
    }

    /**
     * Method to control when a call should be started, whether the chat room should be created or is already created.
     *
     * @param activity       The Activity.
     * @param snackbarShower The interface to show snackbar.
     * @param user           The mega User.
     */
    public static void startNewCall(Activity activity, SnackbarShower snackbarShower,
                                    MegaUser user) {
        if (user == null)
            return;

        MegaChatApiAndroid megaChatApi = MegaApplication.getInstance().getMegaChatApi();
        MegaChatRoom chat = megaChatApi.getChatRoomByUser(user.getHandle());

        MegaChatPeerList peers = MegaChatPeerList.createInstance();
        if (chat == null) {
            ArrayList<MegaChatRoom> chats = new ArrayList<>();
            ArrayList<MegaUser> usersNoChat = new ArrayList<>();
            usersNoChat.add(user);
            CreateChatListener listener = new CreateChatListener(
                    CreateChatListener.START_AUDIO_CALL, chats, usersNoChat, activity,
                    snackbarShower);
            if (peers != null) {
                peers.addPeer(user.getHandle(), MegaChatPeerList.PRIV_STANDARD);
                megaChatApi.createChat(false, peers, listener);
            }
        } else if (megaChatApi.getChatCall(chat.getChatId()) != null) {
            openMeetingInProgress(activity, chat.getChatId(), true);
        } else if (isStatusConnected(activity, chat.getChatId())) {
            MegaApplication.setUserWaitingForCall(user.getHandle());
            startCallWithChatOnline(activity, chat);
        }
    }

    /**
     * Method to control if the chat is online in order to start a call.
     *
     * @param activity The Activity.
     * @param chatRoom The chatRoom.
     */
    public static void startCallWithChatOnline(Activity activity, MegaChatRoom chatRoom) {
        if (checkPermissionsCall(activity, START_CALL_PERMISSIONS)) {
            MegaApplication.getChatManagement().setSpeakerStatus(chatRoom.getChatId(), false);
            MegaApplication.getInstance().getMegaChatApi().startChatCall(chatRoom.getChatId(), false, true, new StartChatCallListener(activity));
            MegaApplication.setIsWaitingForCall(false);
        }
    }

    /**
     * Method for obtaining the necessary permissions in one call.
     *
     * @param activity       The activity.
     * @param typePermission The type of permission
     * @return True, if you have both permits. False, otherwise.
     */
    public static boolean checkPermissionsCall(Activity activity, int typePermission) {
        boolean hasCameraPermission = hasPermissions(MegaApplication.getInstance().getBaseContext(), Manifest.permission.CAMERA);
        if (!hasCameraPermission) {
            if (activity == null)
                return false;

            if (activity instanceof ManagerActivityLollipop) {
                ((ManagerActivityLollipop) activity).setTypesCameraPermission(typePermission);
            }
            requestPermission(activity, REQUEST_CAMERA, Manifest.permission.CAMERA);
            return false;
        }

        boolean hasRecordAudioPermission = hasPermissions(MegaApplication.getInstance().getBaseContext(), Manifest.permission.RECORD_AUDIO);
        if (!hasRecordAudioPermission) {
            if (activity == null)
                return false;

            if (activity instanceof ManagerActivityLollipop) {
                ((ManagerActivityLollipop) activity).setTypesCameraPermission(typePermission);
            }
            requestPermission(activity, REQUEST_RECORD_AUDIO, Manifest.permission.RECORD_AUDIO);
            return false;
        }

        return true;
    }

    public static void addChecksForACall(long chatId, boolean speakerStatus) {
        MegaApplication.getChatManagement().setSpeakerStatus(chatId, speakerStatus);
    }

    /**
     * Method for removing the incoming call notification.
     *
     * @param callIdIncomingCall The call ID
     */
    public static void clearIncomingCallNotification(long callIdIncomingCall) {
        logDebug("Clear the notification in call: " + callIdIncomingCall);
        if (callIdIncomingCall == MEGACHAT_INVALID_HANDLE)
            return;

        try {
            NotificationManager notificationManager = (NotificationManager) MegaApplication.getInstance().getBaseContext().getSystemService(NOTIFICATION_SERVICE);
            if (notificationManager != null)
                notificationManager.cancel(getCallNotificationId(callIdIncomingCall));
        } catch (Exception e) {
            logError("EXCEPTION", e);
        }
    }

    /**
     * Method for getting the call notification ID.
     *
     * @param callId The call ID.
     * @return The notification ID.
     */
    public static int getCallNotificationId(long callId) {
        String notificationCallId = MegaApiAndroid.userHandleToBase64(callId);
        return notificationCallId.hashCode() + NOTIFICATION_CALL_IN_PROGRESS;
    }

    /**
     * Method to check if the chat is online
     *
     * @param newState The state of chat
     * @param chatRoom The MegaChatRoom
     * @return True, if the chat is connected and a call can be started. False, otherwise
     */
    public static boolean isChatConnectedInOrderToInitiateACall(int newState, MegaChatRoom chatRoom) {
        return MegaApplication.isWaitingForCall() && newState == MegaChatApi.CHAT_CONNECTION_ONLINE
                && chatRoom != null && chatRoom.getPeerHandle(0) != MEGACHAT_INVALID_HANDLE &&
                chatRoom.getPeerHandle(0) == MegaApplication.getUserWaitingForCall();
    }

    /**
     * Method to display a dialogue informing the user that he/she cannot start or join a meeting while on a call in progress.
     */
    public static void showConfirmationInACall(Context context) {
        DialogInterface.OnClickListener dialogClickListener = (dialog, which) -> {
        };

        MaterialAlertDialogBuilder builder = new MaterialAlertDialogBuilder(context);
        String message = context.getResources().getString(R.string.ongoing_call_content);
        builder.setMessage(message).setPositiveButton(R.string.general_ok, dialogClickListener).show();
    }

    /**
     * Method to know if the meeting hint should be shown
     *
     * @param context The Activity context
     * @param value   The identifier of that preference
     * @return True, if it must be shown. False, if not
     */
    public static boolean shouldShowMeetingHint(Context context, String value) {
        SharedPreferences sharedPreferences = PreferenceManager.getDefaultSharedPreferences(context);
        return !sharedPreferences.getBoolean(value, false);
    }

    /**
     * Set the hint to be shown
     *
     * @param context The Activity context
     * @param value   The identifier of that preference
     */
    public static void hintShown(Context context, String value) {
        SharedPreferences sharedPreferences = PreferenceManager.getDefaultSharedPreferences(context);
        sharedPreferences.edit().putBoolean(value, true).apply();
    }

    /**
     * Method to know if a meeting has ended
     *
     * @param list MegaHandleList with the call ID
     * @return True, if the meeting is finished. False, if not.
     */
    public static boolean isMeetingEnded(MegaHandleList list) {
        return list == null || list.get(0) == MEGACHAT_INVALID_HANDLE;
    }

    /**
     * Method to know if I am participating in this meeting
     *
     * @param chatId Chat ID of the meeting
     * @return True, f I am participating in this meeting. False, if not.
     */
    public static boolean amIParticipatingInThisMeeting(long chatId) {
        MegaChatCall call = MegaApplication.getInstance().getMegaChatApi().getChatCall(chatId);
        return call != null && call.getStatus() != MegaChatCall.CALL_STATUS_DESTROYED &&
                call.getStatus() != MegaChatCall.CALL_STATUS_TERMINATING_USER_PARTICIPATION &&
                call.getStatus() != CALL_STATUS_USER_NO_PRESENT;
    }

    /**
     * Method to know if I am participating in another call
     *
     * @param chatId Chat ID of the current call
     * @return True, f I am participating in another call. False, if not.
     */
    public static boolean amIParticipatingInAnotherCall(long chatId) {
        return CallUtil.getAnotherCallParticipating(chatId) != MEGACHAT_INVALID_HANDLE;
    }

    /**
     * Method for processing a meeting link when meeting is in progress
     *
     * @param context               The context of Activity
     * @param activity              The Activity
     * @param chatId                the Chat Id of the meeting link
     * @param isFromOpenChatPreview True, if I come from doing openChatPreview. False, if I came from doing checkChatLink.
     * @param link                  The meeting link
     * @param list                  The MegaHandleList with the call ID
     * @param titleChat             The title of the chat
     */
    public static void checkMeetingInProgress(Context context, LoadPreviewListener.OnPreviewLoadedCallback activity, long chatId, boolean isFromOpenChatPreview, String link, MegaHandleList list, String titleChat, boolean alreadyExist, long publicChatHandle) {
        if (amIParticipatingInThisMeeting(chatId)) {
            logDebug("I am participating in the meeting of this meeting link");
            returnCall(context, chatId);
            return;
        }

        if (amIParticipatingInAnotherCall(chatId)) {
            logDebug("I am participating in another call");
            showConfirmationInACall(context);
            return;
        }

        if (isFromOpenChatPreview) {
            MegaChatCall call = MegaApplication.getInstance().getMegaChatApi().getChatCall(chatId);
            if (call == null || call.getStatus() == CALL_STATUS_USER_NO_PRESENT) {
                logDebug("Call id: " + list.get(0) + ". It's a meeting, open to join");
                CallUtil.openMeetingToJoin(context, chatId, titleChat, link, alreadyExist ? publicChatHandle : MEGACHAT_INVALID_HANDLE, alreadyExist);
            } else {
                logDebug("Call id: " + list.get(0) + ". Return to call");
                returnCall(context, chatId);
            }
            return;
        }

        logDebug("Open chat preview");
        MegaApplication.getInstance().getMegaChatApi().openChatPreview(link, new LoadPreviewListener(context, activity, CHECK_LINK_TYPE_MEETING_LINK));
    }

    /**
     * Method that performs the necessary actions when there is an incoming call.
     *
     * @param listAllCalls List of all current calls
     * @param chatId       Chat ID
     * @param callStatus   Call Status
     */
    public static void incomingCall(MegaHandleList listAllCalls, long chatId, int callStatus) {
        if (!MegaApplication.getInstance().getMegaApi().isChatNotifiable(chatId) ||
                MegaApplication.getChatManagement().isNotificationShown(chatId)){
            logDebug("The chat is not notifiable or the notification is already being displayed");
            return;
        }

        MegaChatRoom chatRoom = MegaApplication.getInstance().getMegaChatApi().getChatRoom(chatId);
        if (chatRoom == null) {
            logError("The chat does not exist");
            return;
        }

        if (!chatRoom.isMeeting() || !MegaApplication.getChatManagement().isOpeningMeetingLink(chatId)) {
            MegaApplication.getInstance().createOrUpdateAudioManager(false, AUDIO_MANAGER_CALL_RINGING);
            controlNumberOfCalls(listAllCalls, callStatus, chatId);
        }
    }

    /**
     * Method that performs the necessary actions when there is an outgoing call or incoming call.
     *
     * @param chatId           Chat ID
     * @param callId           Call ID
     * @param typeAudioManager audio Manager type
     */
    public static void ongoingCall(long chatId, long callId, int typeAudioManager) {
        AppRTCAudioManager rtcAudioManager = MegaApplication.getInstance().getAudioManager();
        if (rtcAudioManager != null && rtcAudioManager.getTypeAudioManager() == typeAudioManager)
            return;

        MegaChatRoom chatRoom = MegaApplication.getInstance().getMegaChatApi().getChatRoom(chatId);
        if (chatRoom == null) {
            logError("The chat does not exist");
            return;
        }

        logDebug("Controlling outgoing/in progress call");
        if (typeAudioManager == AUDIO_MANAGER_CALL_OUTGOING && chatRoom.isMeeting()) {
            clearIncomingCallNotification(callId);
            typeAudioManager = AUDIO_MANAGER_CALL_IN_PROGRESS;
        }

        MegaApplication.getInstance().createOrUpdateAudioManager(MegaApplication.getChatManagement().getSpeakerStatus(chatId), typeAudioManager);
    }

    /**
     * Method to control whether there is one or more calls.
     *
     * @param listAllCalls List of all current calls
     * @param callStatus   Call Status
     */
    private static void controlNumberOfCalls(MegaHandleList listAllCalls, int callStatus, long currentChatId) {
        if (listAllCalls.size() == 1) {
            MegaApplication.getInstance().checkOneCall(currentChatId);
        } else {
            MegaApplication.getInstance().checkSeveralCall(listAllCalls, callStatus, true, currentChatId);
        }
    }
}<|MERGE_RESOLUTION|>--- conflicted
+++ resolved
@@ -963,20 +963,13 @@
         return currentChatId;
     }
 
-<<<<<<< HEAD
-    public static PendingIntent getPendingIntentCall(Context context, long chatIdCallToAnswer, int requestCode) {
-        Intent intentCall = new Intent(context, ChatCallActivity.class);
-        intentCall.addFlags(Intent.FLAG_ACTIVITY_CLEAR_TOP);
-        intentCall.putExtra(CHAT_ID, chatIdCallToAnswer);
-        return PendingIntent.getActivity(context, requestCode, intentCall, PendingIntent.FLAG_UPDATE_CURRENT | PendingIntent.FLAG_IMMUTABLE);
-=======
     public static PendingIntent getPendingIntentMeetingInProgress(Context context, long chatIdCallToAnswer, int requestCode, boolean isGuest) {
         Intent intentMeeting = new Intent(context, MeetingActivity.class);
         intentMeeting.addFlags(Intent.FLAG_ACTIVITY_CLEAR_TOP);
         intentMeeting.setAction(MEETING_ACTION_IN);
         intentMeeting.putExtra(MEETING_CHAT_ID, chatIdCallToAnswer);
         intentMeeting.putExtra(MEETING_IS_GUEST, isGuest);
-        return PendingIntent.getActivity(context, requestCode, intentMeeting, PendingIntent.FLAG_UPDATE_CURRENT);
+        return PendingIntent.getActivity(context, requestCode, intentMeeting, PendingIntent.FLAG_UPDATE_CURRENT | PendingIntent.FLAG_IMMUTABLE);
     }
 
     public static PendingIntent getPendingIntentMeetingRinging(Context context, long chatIdCallToAnswer, int requestCode) {
@@ -984,8 +977,7 @@
         intentMeeting.addFlags(Intent.FLAG_ACTIVITY_CLEAR_TOP);
         intentMeeting.setAction(MEETING_ACTION_RINGING);
         intentMeeting.putExtra(MEETING_CHAT_ID, chatIdCallToAnswer);
-        return PendingIntent.getActivity(context, requestCode, intentMeeting, PendingIntent.FLAG_UPDATE_CURRENT);
->>>>>>> 3d626675
+        return PendingIntent.getActivity(context, requestCode, intentMeeting, PendingIntent.FLAG_UPDATE_CURRENT | PendingIntent.FLAG_IMMUTABLE);
     }
 
     /**
