package mega.privacy.android.app.main;

import static mega.privacy.android.app.constants.BroadcastConstants.ACTION_UPDATE_CREDENTIALS;
import static mega.privacy.android.app.constants.BroadcastConstants.ACTION_UPDATE_FIRST_NAME;
import static mega.privacy.android.app.constants.BroadcastConstants.ACTION_UPDATE_LAST_NAME;
import static mega.privacy.android.app.constants.BroadcastConstants.ACTION_UPDATE_NICKNAME;
import static mega.privacy.android.app.constants.BroadcastConstants.BROADCAST_ACTION_INTENT_FILTER_CONTACT_UPDATE;
import static mega.privacy.android.app.constants.BroadcastConstants.BROADCAST_ACTION_INTENT_MANAGE_SHARE;
import static mega.privacy.android.app.constants.BroadcastConstants.EXTRA_USER_HANDLE;
import static mega.privacy.android.app.listeners.ShareListener.CHANGE_PERMISSIONS_LISTENER;
import static mega.privacy.android.app.listeners.ShareListener.REMOVE_SHARE_LISTENER;
import static mega.privacy.android.app.modalbottomsheet.ModalBottomSheetUtil.isBottomSheetDialogShown;
import static mega.privacy.android.app.utils.AlertsAndWarnings.showOverDiskQuotaPaywallWarning;
import static mega.privacy.android.app.utils.Constants.CONTACT_TYPE_BOTH;
import static mega.privacy.android.app.utils.Constants.NAME;
import static mega.privacy.android.app.utils.Constants.REQUEST_CODE_SELECT_CONTACT;
import static mega.privacy.android.app.utils.ContactUtil.openContactInfoActivity;
import static mega.privacy.android.app.utils.MegaNodeDialogUtil.BACKUP_NONE;
import static mega.privacy.android.app.utils.MegaNodeUtil.checkBackupNodeTypeByHandle;
import static mega.privacy.android.app.utils.MegaProgressDialogUtil.createProgressDialog;
import static mega.privacy.android.app.utils.StringResourcesUtils.getQuantityString;
import static mega.privacy.android.app.utils.Util.changeViewElevation;
import static mega.privacy.android.app.utils.Util.isOnline;
import static mega.privacy.android.app.utils.Util.noChangeRecyclerViewItemAnimator;
import static mega.privacy.android.app.utils.Util.scaleHeightPx;
import static nz.mega.sdk.MegaApiJava.INVALID_HANDLE;
import static nz.mega.sdk.MegaApiJava.STORAGE_STATE_PAYWALL;

import android.annotation.SuppressLint;
import android.content.BroadcastReceiver;
import android.content.Context;
import android.content.DialogInterface;
import android.content.Intent;
import android.content.IntentFilter;
import android.os.Bundle;
import android.os.Handler;
<<<<<<< HEAD

import androidx.appcompat.app.AlertDialog;
import androidx.coordinatorlayout.widget.CoordinatorLayout;

import com.google.android.material.dialog.MaterialAlertDialogBuilder;
import com.google.android.material.floatingactionbutton.FloatingActionButton;
import androidx.appcompat.app.ActionBar;
import androidx.appcompat.view.ActionMode;
import androidx.recyclerview.widget.LinearLayoutManager;
import androidx.recyclerview.widget.RecyclerView;
import androidx.appcompat.widget.Toolbar;

=======
>>>>>>> 3f26ba2a
import android.os.Looper;
import android.text.format.DateUtils;
import android.util.DisplayMetrics;
import android.view.Display;
import android.view.LayoutInflater;
import android.view.Menu;
import android.view.MenuInflater;
import android.view.MenuItem;
import android.view.View;
import android.view.View.OnClickListener;
import android.widget.ImageView;
import android.widget.RelativeLayout;
import android.widget.TextView;

import androidx.appcompat.app.ActionBar;
import androidx.appcompat.app.AlertDialog;
import androidx.appcompat.view.ActionMode;
import androidx.appcompat.widget.Toolbar;
import androidx.coordinatorlayout.widget.CoordinatorLayout;
import androidx.recyclerview.widget.LinearLayoutManager;
import androidx.recyclerview.widget.RecyclerView;

import com.google.android.material.dialog.MaterialAlertDialogBuilder;
import com.google.android.material.floatingactionbutton.FloatingActionButton;

import java.util.ArrayList;
import java.util.List;
import java.util.Locale;
import java.util.Stack;

<<<<<<< HEAD
=======
import javax.inject.Inject;

>>>>>>> 3f26ba2a
import dagger.hilt.android.AndroidEntryPoint;
import io.reactivex.rxjava3.android.schedulers.AndroidSchedulers;
import io.reactivex.rxjava3.schedulers.Schedulers;
import mega.privacy.android.app.MegaPreferences;
import mega.privacy.android.app.R;
import mega.privacy.android.app.ShareInfo;
import mega.privacy.android.app.activities.PasscodeActivity;
import mega.privacy.android.app.components.SimpleDividerItemDecoration;
import mega.privacy.android.app.namecollision.data.NameCollision;
import mega.privacy.android.app.listeners.ShareListener;
import mega.privacy.android.app.main.adapters.MegaSharedFolderAdapter;
import mega.privacy.android.app.main.controllers.ContactController;
import mega.privacy.android.app.main.controllers.NodeController;
import mega.privacy.android.app.modalbottomsheet.FileContactsListBottomSheetDialogFragment;
<<<<<<< HEAD
=======
import mega.privacy.android.app.namecollision.data.NameCollision;
>>>>>>> 3f26ba2a
import mega.privacy.android.app.namecollision.usecase.CheckNameCollisionUseCase;
import mega.privacy.android.app.usecase.UploadUseCase;
import mega.privacy.android.app.utils.AlertDialogUtil;
import mega.privacy.android.app.utils.StringResourcesUtils;
import nz.mega.sdk.MegaApiJava;
import nz.mega.sdk.MegaContactRequest;
import nz.mega.sdk.MegaEvent;
import nz.mega.sdk.MegaGlobalListenerInterface;
import nz.mega.sdk.MegaNode;
import nz.mega.sdk.MegaShare;
import nz.mega.sdk.MegaUser;
import nz.mega.sdk.MegaUserAlert;
import timber.log.Timber;

<<<<<<< HEAD
import static mega.privacy.android.app.utils.MegaNodeDialogUtil.BACKUP_NONE;
import static mega.privacy.android.app.utils.MegaNodeUtil.checkBackupNodeTypeByHandle;
import static mega.privacy.android.app.utils.MegaProgressDialogUtil.createProgressDialog;
import static mega.privacy.android.app.listeners.ShareListener.*;
import static mega.privacy.android.app.modalbottomsheet.ModalBottomSheetUtil.*;
import static mega.privacy.android.app.constants.BroadcastConstants.*;
import static mega.privacy.android.app.utils.AlertsAndWarnings.showOverDiskQuotaPaywallWarning;
import static mega.privacy.android.app.utils.Constants.*;
import static mega.privacy.android.app.utils.ContactUtil.openContactInfoActivity;
import static mega.privacy.android.app.utils.LogUtil.*;
import static mega.privacy.android.app.utils.StringResourcesUtils.getQuantityString;
import static mega.privacy.android.app.utils.Util.*;
import static nz.mega.sdk.MegaApiJava.INVALID_HANDLE;
import static nz.mega.sdk.MegaApiJava.STORAGE_STATE_PAYWALL;
import static nz.mega.sdk.MegaChatApiJava.MEGACHAT_INVALID_HANDLE;

import javax.inject.Inject;

@AndroidEntryPoint
public class FileContactListActivity extends PasscodeActivity implements OnClickListener, MegaGlobalListenerInterface {

	@Inject
	CheckNameCollisionUseCase checkNameCollisionUseCase;
	@Inject
	UploadUseCase uploadUseCase;

	private ContactController cC;
	private NodeController nC;
	ActionBar aB;
	Toolbar tB;
	FileContactListActivity fileContactListActivity = this;
	MegaShare selectedShare;
	
	TextView nameView;
	ImageView imageView;
	TextView createdView;

	CoordinatorLayout coordinatorLayout;
	RelativeLayout container;
	RelativeLayout contactLayout;
	RecyclerView listView;
	LinearLayoutManager mLayoutManager;
	ImageView emptyImage;
	TextView emptyText;
	FloatingActionButton fab;
	
	ArrayList<MegaShare> listContacts;
	ArrayList<MegaShare> tempListContacts;
	
=======
@AndroidEntryPoint
public class FileContactListActivity extends PasscodeActivity implements OnClickListener, MegaGlobalListenerInterface {

    @Inject
    CheckNameCollisionUseCase checkNameCollisionUseCase;
    @Inject
    UploadUseCase uploadUseCase;

    private ContactController cC;
    private NodeController nC;
    ActionBar aB;
    Toolbar tB;
    FileContactListActivity fileContactListActivity = this;
    MegaShare selectedShare;

    TextView nameView;
    ImageView imageView;
    TextView createdView;

    CoordinatorLayout coordinatorLayout;
    RelativeLayout container;
    RelativeLayout contactLayout;
    RecyclerView listView;
    LinearLayoutManager mLayoutManager;
    ImageView emptyImage;
    TextView emptyText;
    FloatingActionButton fab;

    ArrayList<MegaShare> listContacts;
    ArrayList<MegaShare> tempListContacts;

>>>>>>> 3f26ba2a
//	ArrayList<MegaUser> listContactsArray = new ArrayList<MegaUser>();

    long nodeHandle;
    MegaNode node;
    ArrayList<MegaNode> contactNodes;

    MegaSharedFolderAdapter adapter;

    long parentHandle = -1;

    Stack<Long> parentHandleStack = new Stack<Long>();

    private ActionMode actionMode;

    AlertDialog statusDialog;
    AlertDialog permissionsDialog;

    private int orderGetChildren = MegaApiJava.ORDER_DEFAULT_ASC;

    private List<ShareInfo> filePreparedInfos;

    MegaPreferences prefs = null;

    MenuItem addSharingContact;
    MenuItem selectMenuItem;
    MenuItem unSelectMenuItem;

    Handler handler;
    DisplayMetrics outMetrics;

    private MaterialAlertDialogBuilder dialogBuilder;

    private FileContactsListBottomSheetDialogFragment bottomSheetDialogFragment;

    private BroadcastReceiver manageShareReceiver = new BroadcastReceiver() {
        @Override
        public void onReceive(Context context, Intent intent) {
            if (intent == null) return;

            if (adapter != null) {
                if (adapter.isMultipleSelect()) {
                    adapter.clearSelections();
                    hideMultipleSelect();
                }
                adapter.setShareList(listContacts);
            }

            if (permissionsDialog != null) {
                permissionsDialog.dismiss();
            }

            if (statusDialog != null) {
                statusDialog.dismiss();
            }
        }
    };

    private BroadcastReceiver contactUpdateReceiver = new BroadcastReceiver() {
        @Override
        public void onReceive(Context context, Intent intent) {
            if (intent == null || intent.getAction() == null) return;

            if (intent.getAction().equals(ACTION_UPDATE_NICKNAME)
                    || intent.getAction().equals(ACTION_UPDATE_CREDENTIALS)
                    || intent.getAction().equals(ACTION_UPDATE_FIRST_NAME)
                    || intent.getAction().equals(ACTION_UPDATE_LAST_NAME)) {
                updateAdapter(intent.getLongExtra(EXTRA_USER_HANDLE, INVALID_HANDLE));
            }
        }
    };

    public void activateActionMode() {
        Timber.d("activateActionMode");
        if (!adapter.isMultipleSelect()) {
            adapter.setMultipleSelect(true);
            actionMode = startSupportActionMode(new ActionBarCallBack());
        }
    }

    private class ActionBarCallBack implements ActionMode.Callback {

        @SuppressLint("NonConstantResourceId")
        @Override
        public boolean onActionItemClicked(ActionMode mode, MenuItem item) {
            Timber.d("onActionItemClicked");
            final ArrayList<MegaShare> shares = adapter.getSelectedShares();

            switch (item.getItemId()) {
                case R.id.action_file_contact_list_permissions: {
                    //Change permissions
                    dialogBuilder.setTitle(getString(R.string.file_properties_shared_folder_permissions));

                    final CharSequence[] items = {getString(R.string.file_properties_shared_folder_read_only), getString(R.string.file_properties_shared_folder_read_write), getString(R.string.file_properties_shared_folder_full_access)};
                    dialogBuilder.setSingleChoiceItems(items, -1, new DialogInterface.OnClickListener() {
                        public void onClick(DialogInterface dialog, int item) {
                            clearSelections();
                            if (permissionsDialog != null) {
                                permissionsDialog.dismiss();
                            }
                            statusDialog = createProgressDialog(fileContactListActivity, getString(R.string.context_permissions_changing_folder));
                            cC.changePermissions(cC.getEmailShares(shares), item, node);
                        }
                    });

                    permissionsDialog = dialogBuilder.create();
                    permissionsDialog.show();
                    break;
                }
                case R.id.action_file_contact_list_delete: {
                    if (shares != null && !shares.isEmpty()) {
                        if (shares.size() > 1) {
                            Timber.d("Remove multiple contacts");
                            showConfirmationRemoveMultipleContactFromShare(shares);
                        } else {
                            Timber.d("Remove one contact");
                            showConfirmationRemoveContactFromShare(shares.get(0).getUser());
                        }
                    }
                    break;
                }
                case R.id.cab_menu_select_all: {
                    selectAll();
                    break;
                }
                case R.id.cab_menu_unselect_all: {
                    clearSelections();
                    break;
                }
            }
            return false;
        }

        @Override
        public boolean onCreateActionMode(ActionMode mode, Menu menu) {
            Timber.d("onCreateActionMode");
            MenuInflater inflater = mode.getMenuInflater();
            inflater.inflate(R.menu.file_contact_shared_browser_action, menu);
            fab.setVisibility(View.GONE);
            checkScroll();
            return true;
        }

        @Override
        public void onDestroyActionMode(ActionMode arg0) {
            Timber.d("onDestroyActionMode");
            adapter.clearSelections();
            adapter.setMultipleSelect(false);
            fab.setVisibility(View.VISIBLE);
            checkScroll();
        }

        @Override
        public boolean onPrepareActionMode(ActionMode mode, Menu menu) {
            Timber.d("onPrepareActionMode");
            ArrayList<MegaShare> selected = adapter.getSelectedShares();
            boolean deleteShare = false;
            boolean permissions = false;

            if (selected.size() != 0) {
                permissions = true;
                deleteShare = true;

                MenuItem unselect = menu.findItem(R.id.cab_menu_unselect_all);
                if (selected.size() == adapter.getItemCount()) {
                    menu.findItem(R.id.cab_menu_select_all).setVisible(false);
                    unselect.setTitle(getString(R.string.action_unselect_all));
                    unselect.setVisible(true);
                } else {
                    menu.findItem(R.id.cab_menu_select_all).setVisible(true);
                    unselect.setTitle(getString(R.string.action_unselect_all));
                    unselect.setVisible(true);
                }
            } else {
                menu.findItem(R.id.cab_menu_select_all).setVisible(true);
                menu.findItem(R.id.cab_menu_unselect_all).setVisible(false);
            }

            menu.findItem(R.id.action_file_contact_list_permissions).setVisible(permissions);
            if (permissions) {
                menu.findItem(R.id.action_file_contact_list_permissions).setShowAsAction(MenuItem.SHOW_AS_ACTION_ALWAYS);
            } else {
                menu.findItem(R.id.action_file_contact_list_permissions).setShowAsAction(MenuItem.SHOW_AS_ACTION_NEVER);

            }

            menu.findItem(R.id.action_file_contact_list_delete).setVisible(deleteShare);
            if (deleteShare) {
                menu.findItem(R.id.action_file_contact_list_delete).setShowAsAction(MenuItem.SHOW_AS_ACTION_ALWAYS);
            } else {
                menu.findItem(R.id.action_file_contact_list_delete).setShowAsAction(MenuItem.SHOW_AS_ACTION_NEVER);

            }

            return false;
        }

    }

    @Override
    protected void onCreate(Bundle savedInstanceState) {
        Timber.d("onCreate");
        super.onCreate(savedInstanceState);

        if (shouldRefreshSessionDueToSDK() || shouldRefreshSessionDueToKarere()) {
            return;
        }

        dialogBuilder = new MaterialAlertDialogBuilder(this, R.style.ThemeOverlay_Mega_MaterialAlertDialog);

        megaApi.addGlobalListener(this);

        handler = new Handler();

        listContacts = new ArrayList<>();

        Display display = getWindowManager().getDefaultDisplay();
        outMetrics = new DisplayMetrics();
        display.getMetrics(outMetrics);

        Bundle extras = getIntent().getExtras();
        if (extras != null) {
            nodeHandle = extras.getLong(NAME);
            node = megaApi.getNodeByHandle(nodeHandle);

            setContentView(R.layout.activity_file_contact_list);

            //Set toolbar
            tB = findViewById(R.id.toolbar_file_contact_list);
            setSupportActionBar(tB);
            aB = getSupportActionBar();
            if (aB != null) {
                aB.setDisplayHomeAsUpEnabled(true);
                aB.setDisplayShowHomeEnabled(true);
                aB.setTitle(node.getName());
                aB.setSubtitle(R.string.file_properties_shared_folder_select_contact);
            }

            coordinatorLayout = findViewById(R.id.coordinator_layout_file_contact_list);
            container = findViewById(R.id.file_contact_list);
            imageView = findViewById(R.id.file_properties_icon);
            nameView = findViewById(R.id.node_name);
            createdView = findViewById(R.id.node_last_update);
            contactLayout = findViewById(R.id.file_contact_list_layout);
            contactLayout.setVisibility(View.GONE);
            findViewById(R.id.separator_file_contact_list).setVisibility(View.GONE);
//			contactLayout.setOnClickListener(this);

<<<<<<< HEAD
			fab = (FloatingActionButton) findViewById(R.id.floating_button_file_contact_list);
			fab.setOnClickListener(this);

			nameView.setText(node.getName());
			
			imageView.setImageResource(R.drawable.ic_folder_outgoing_list);
			
			tempListContacts = megaApi.getOutShares(node);
			if(tempListContacts!=null && !tempListContacts.isEmpty()){
				listContacts.addAll(megaApi.getOutShares(node));
			}
			
			listView = findViewById(R.id.file_contact_list_view_browser);
			listView.setPadding(0, 0, 0, scaleHeightPx(85, outMetrics));
			listView.setClipToPadding(false);
			listView.addItemDecoration(new SimpleDividerItemDecoration(this));
			mLayoutManager = new LinearLayoutManager(this);
			listView.setLayoutManager(mLayoutManager);
			listView.setItemAnimator(noChangeRecyclerViewItemAnimator());
			listView.addOnScrollListener(new RecyclerView.OnScrollListener() {
				@Override
				public void onScrolled(RecyclerView recyclerView, int dx, int dy) {
					super.onScrolled(recyclerView, dx, dy);
					checkScroll();
				}
			});
			
			emptyImage = findViewById(R.id.file_contact_list_empty_image);
			emptyText = findViewById(R.id.file_contact_list_empty_text);
			emptyImage.setImageResource(R.drawable.ic_empty_contacts);
			emptyText.setText(R.string.contacts_list_empty_text);

			if (listContacts.size() != 0){
				emptyImage.setVisibility(View.GONE);
				emptyText.setVisibility(View.GONE);
				listView.setVisibility(View.VISIBLE);
			}
			else{
				emptyImage.setVisibility(View.VISIBLE);
				emptyText.setVisibility(View.VISIBLE);
				listView.setVisibility(View.GONE);

			}
			
			if (node.getCreationTime() != 0){
				try {createdView.setText(DateUtils.getRelativeTimeSpanString(node.getCreationTime() * 1000));
				}catch(Exception ex){
					createdView.setText("");
				}
				
			}
			else{
				createdView.setText("");
			}
			
			if (adapter == null){
				
				adapter = new MegaSharedFolderAdapter(this, node, listContacts, listView);
				listView.setAdapter(adapter);
				adapter.setShareList(listContacts);
			}
			else{
				adapter.setShareList(listContacts);
				//adapter.setParentHandle(-1);
			}
			
			adapter.setPositionClicked(-1);
			adapter.setMultipleSelect(false);
			
			listView.setAdapter(adapter);
		}

		cC = new ContactController(this);
		nC = new NodeController(this);

		registerReceiver(manageShareReceiver, new IntentFilter(BROADCAST_ACTION_INTENT_MANAGE_SHARE));

		IntentFilter contactUpdateFilter = new IntentFilter(BROADCAST_ACTION_INTENT_FILTER_CONTACT_UPDATE);
		contactUpdateFilter.addAction(ACTION_UPDATE_NICKNAME);
		contactUpdateFilter.addAction(ACTION_UPDATE_FIRST_NAME);
		contactUpdateFilter.addAction(ACTION_UPDATE_LAST_NAME);
		contactUpdateFilter.addAction(ACTION_UPDATE_CREDENTIALS);
		registerReceiver(contactUpdateReceiver, contactUpdateFilter);
	}

	public void checkScroll() {
		if (listView != null) {
			changeViewElevation(aB, (listView.canScrollVertically(-1) && listView.getVisibility() == View.VISIBLE) || (adapter != null && adapter.isMultipleSelect()), outMetrics);
		}
	}
	
	
	public void showOptionsPanel(MegaShare sShare){
		logDebug("showNodeOptionsPanel");

		if (node == null || sShare == null || isBottomSheetDialogShown(bottomSheetDialogFragment)) return;

		selectedShare = sShare;
		bottomSheetDialogFragment = new FileContactsListBottomSheetDialogFragment();
		bottomSheetDialogFragment.show(getSupportFragmentManager(), bottomSheetDialogFragment.getTag());
	}

	@Override
    protected void onDestroy(){
    	super.onDestroy();
    	
    	if(megaApi != null)
    	{
    		megaApi.removeGlobalListener(this);
    	}
    	handler.removeCallbacksAndMessages(null);

		unregisterReceiver(manageShareReceiver);
		unregisterReceiver(contactUpdateReceiver);
    }
	
	@Override
	public boolean onCreateOptionsMenu(Menu menu) {
		
		// Inflate the menu items for use in the action bar
	    MenuInflater inflater = getMenuInflater();
	    inflater.inflate(R.menu.activity_folder_contact_list, menu);

	    menu.findItem(R.id.action_delete_version_history).setVisible(false);
	    
	    selectMenuItem = menu.findItem(R.id.action_select);
		unSelectMenuItem = menu.findItem(R.id.action_unselect);
		
		selectMenuItem.setVisible(true);
		unSelectMenuItem.setVisible(false);

		addSharingContact = menu.findItem(R.id.action_folder_contacts_list_share_folder);
		addSharingContact.setShowAsAction(MenuItem.SHOW_AS_ACTION_ALWAYS);
	    
	    return super.onCreateOptionsMenu(menu);
	}
	
	@SuppressLint("NonConstantResourceId")
	@Override
	public boolean onOptionsItemSelected(MenuItem item) {
		// Handle presses on the action bar items
	    switch (item.getItemId()) {
		    case android.R.id.home:{
		    	onBackPressed();
		    	return true;
		    }
		    case R.id.action_select:{
		    	selectAll();
		    	return true;
		    }
			case R.id.action_folder_contacts_list_share_folder: {
				shareOption();
				return true;
			}
		    default:{
	            return super.onOptionsItemSelected(item);
	        }
	    }
	}

	void shareOption() {
		Intent intent = new Intent();
		intent.setClass(this, AddContactActivity.class);
		intent.putExtra("contactType", CONTACT_TYPE_BOTH);
		intent.putExtra("MULTISELECT", 0);
		intent.putExtra(AddContactActivity.EXTRA_NODE_HANDLE, node.getHandle());
		startActivityForResult(intent, REQUEST_CODE_SELECT_CONTACT);
	}

	// Clear all selected items
	private void clearSelections() {
		if(adapter.isMultipleSelect()){
			adapter.clearSelections();
		}
	}
	
	public void selectAll(){
		logDebug("selectAll");
		if (adapter != null){
			if(adapter.isMultipleSelect()){
				adapter.selectAll();
			}
			else{
				adapter.setMultipleSelect(true);
				adapter.selectAll();
				
				actionMode = startSupportActionMode(new ActionBarCallBack());
			}
			new Handler(Looper.getMainLooper()).post(() -> updateActionModeTitle());
		}
	}
	
	public boolean showSelectMenuItem(){
		if (adapter != null){
			return adapter.isMultipleSelect();
		}
		
		return false;
	}

	public void itemClick(int position) {
		logDebug("Position: " + position);

		if (adapter.isMultipleSelect()){
			adapter.toggleSelection(position);
			updateActionModeTitle();
		}
		else{
			MegaUser contact = megaApi.getContact(listContacts.get(position).getUser());
			if(contact!=null && contact.getVisibility()==MegaUser.VISIBILITY_VISIBLE){
				openContactInfoActivity(this, listContacts.get(position).getUser());
			}
		}
	}

	@Override
	public void onBackPressed() {
		logDebug("onBackPressed");
		if (psaWebBrowser != null && psaWebBrowser.consumeBack()) return;
		retryConnectionsAndSignalPresence();

		if (adapter.getPositionClicked() != -1){
			adapter.setPositionClicked(-1);
			adapter.notifyDataSetChanged();
		}
		else{
			if (parentHandleStack.isEmpty()){
				super.onBackPressed();
			}
			else{
				parentHandle = parentHandleStack.pop();
				listView.setVisibility(View.VISIBLE);
				emptyImage.setVisibility(View.GONE);
				emptyText.setVisibility(View.GONE);
				if (parentHandle == -1){
					aB.setTitle(StringResourcesUtils.getString(R.string.file_properties_shared_folder_select_contact)
							.toUpperCase(Locale.getDefault()));

					aB.setLogo(R.drawable.ic_action_navigation_accept_white);
					supportInvalidateOptionsMenu();
					adapter.setShareList(listContacts);
					listView.scrollToPosition(0);
				}
				else{
					contactNodes = megaApi.getChildren(megaApi.getNodeByHandle(parentHandle));
					aB.setTitle(megaApi.getNodeByHandle(parentHandle).getName());
					aB.setLogo(R.drawable.ic_action_navigation_previous_item);
					supportInvalidateOptionsMenu();
					adapter.setShareList(listContacts);
					listView.scrollToPosition(0);
				}
			}
		}
	}
	
	private void updateActionModeTitle() {
		logDebug("updateActionModeTitle");
		if (actionMode == null) {
			return;
		}
		ArrayList<MegaShare> contacts = adapter.getSelectedShares();
		if(contacts!=null){
			logDebug("Contacts selected: " + contacts.size());
		}

		actionMode.setTitle(getQuantityString(R.plurals.general_selection_num_contacts,
						contacts.size(), contacts.size()));
		try {
			actionMode.invalidate();
		} catch (NullPointerException e) {
			e.printStackTrace();
			logError("Invalidate error", e);
		}
	}
	
	/*
	 * Disable selection
	 */
	public void hideMultipleSelect() {
		adapter.setMultipleSelect(false);
		if (actionMode != null) {
			actionMode.finish();
		}
	}
	
	@Override
	public void onClick(View v) {

		if (v.getId() == R.id.floating_button_file_contact_list) {
			shareOption();
		}
	}

	public void removeFileContactShare(){
		notifyDataSetChanged();

		showConfirmationRemoveContactFromShare(selectedShare.getUser());
	}

	public void changePermissions(){
		logDebug("changePermissions");
		notifyDataSetChanged();
		int nodeType = checkBackupNodeTypeByHandle(megaApi, node);
		if (nodeType != BACKUP_NONE) {
			showWarningDialog();
			return;
		}
		dialogBuilder.setTitle(getString(R.string.file_properties_shared_folder_permissions));
		final CharSequence[] items = {getString(R.string.file_properties_shared_folder_read_only), getString(R.string.file_properties_shared_folder_read_write), getString(R.string.file_properties_shared_folder_full_access)};
		dialogBuilder.setSingleChoiceItems(items, selectedShare.getAccess(), (dialog, item) -> {
			statusDialog = createProgressDialog(fileContactListActivity, getString(R.string.context_permissions_changing_folder));
			permissionsDialog.dismiss();
			cC.changePermission(selectedShare.getUser(), item, node, new ShareListener(getApplicationContext(), CHANGE_PERMISSIONS_LISTENER, 1));
		});
		permissionsDialog = dialogBuilder.create();
		permissionsDialog.show();
	}

	/**
	 * Show the warning dialog when change the permissions of this folder
	 * @return The dialog
	 */
	private AlertDialog showWarningDialog() {
		DialogInterface.OnClickListener  dialogClickListener =
				(dialog, which) -> {
					dialog.dismiss();
				};
		LayoutInflater layout = this.getLayoutInflater();
		View view = layout.inflate(R.layout.dialog_backup_operate_tip, null);
		TextView tvTitle = view.findViewById(R.id.title);
		TextView tvContent = view.findViewById(R.id.backup_tip_content);
		tvTitle.setText(R.string.backup_share_permission_title);
		tvContent.setText(R.string.backup_share_permission_text);
		AlertDialog.Builder builder = new MaterialAlertDialogBuilder(this)
				.setView(view);
		builder.setPositiveButton(
				getString(R.string.button_permission_info),
				dialogClickListener
		);
		AlertDialog dialog = builder.show();
		dialog.setCancelable(false);
		dialog.setCanceledOnTouchOutside(false);
		return dialog;
	}

	public void setPositionClicked(int positionClicked){
		if (adapter != null){
			adapter.setPositionClicked(positionClicked);
		}
	}
	
	public void notifyDataSetChanged(){
		if (adapter != null){
			adapter.notifyDataSetChanged();
		}
	}

	/*
	 * Handle processed upload intent
	 */
	public void onIntentProcessed() {
		List<ShareInfo> infos = filePreparedInfos;

		MegaNode parentNode = megaApi.getNodeByHandle(parentHandle);
		if (parentNode == null) {
			AlertDialogUtil.dismissAlertDialogIfExists(statusDialog);
			showSnackbar(StringResourcesUtils.getString(R.string.error_temporary_unavaible));
			return;
		}

		if (infos == null) {
			AlertDialogUtil.dismissAlertDialogIfExists(statusDialog);
			showSnackbar(StringResourcesUtils.getString(R.string.upload_can_not_open));
			return;
		}

		if (app.getStorageState() == STORAGE_STATE_PAYWALL) {
			AlertDialogUtil.dismissAlertDialogIfExists(statusDialog);
			showOverDiskQuotaPaywallWarning();
			return;
		}

		checkNameCollisionUseCase.checkShareInfoList(infos, parentNode)
				.subscribeOn(Schedulers.io())
				.observeOn(AndroidSchedulers.mainThread())
				.subscribe((result, throwable) -> {
					AlertDialogUtil.dismissAlertDialogIfExists(statusDialog);

					if (throwable != null) {
						showSnackbar(StringResourcesUtils.getString(R.string.error_temporary_unavaible));
					} else {
						ArrayList<NameCollision> collisions = result.getFirst();
						List<ShareInfo> withoutCollisions = result.getSecond();

						if (!collisions.isEmpty()) {
							nameCollisionActivityContract.launch(collisions);
						}

						if (!withoutCollisions.isEmpty()) {
							String text = StringResourcesUtils.getQuantityString(R.plurals.upload_began, withoutCollisions.size(), withoutCollisions.size());

							uploadUseCase.uploadInfos(this, withoutCollisions, null, parentNode.getHandle())
									.subscribeOn(Schedulers.io())
									.observeOn(AndroidSchedulers.mainThread())
									.subscribe(() -> showSnackbar(text));
						}
					}
				});
	}
	
	@Override
	protected void onActivityResult(int requestCode, int resultCode, Intent intent) {
		
		if (intent == null) {
			return;
		}
		
		if (requestCode == REQUEST_CODE_SELECT_CONTACT && resultCode == RESULT_OK){
			if(!isOnline(this)){
				showSnackbar(getString(R.string.error_server_connection_problem));
				return;
			}
			
			final ArrayList<String> emails = intent.getStringArrayListExtra(AddContactActivity.EXTRA_CONTACTS);
			final long nodeHandle = intent.getLongExtra(AddContactActivity.EXTRA_NODE_HANDLE, -1);
			
			if(nodeHandle!=-1){
				node=megaApi.getNodeByHandle(nodeHandle);
			}
			if(node!=null)
			{
				if (node.isFolder()){
					dialogBuilder.setTitle(getString(R.string.file_properties_shared_folder_permissions));
					final CharSequence[] items = {getString(R.string.file_properties_shared_folder_read_only), getString(R.string.file_properties_shared_folder_read_write), getString(R.string.file_properties_shared_folder_full_access)};
					dialogBuilder.setSingleChoiceItems(items, -1, (dialog, item) -> {
						statusDialog = createProgressDialog(fileContactListActivity, getString(R.string.context_sharing_folder));
						permissionsDialog.dismiss();
						nC.shareFolder(node, emails, item);
					});
					permissionsDialog = dialogBuilder.create();
					permissionsDialog.show();
				}
			}
		}
	}
	
	@Override
	public void onUsersUpdate(MegaApiJava api, ArrayList<MegaUser> users) {
		logDebug("onUserupdate");

	}

	@Override
	public void onUserAlertsUpdate(MegaApiJava api, ArrayList<MegaUserAlert> userAlerts) {
		logDebug("onUserAlertsUpdate");
	}

	@Override
	public void onEvent(MegaApiJava api, MegaEvent event) {

	}

	@Override
	public void onNodesUpdate(MegaApiJava api, ArrayList<MegaNode> nodes) {
		logDebug("onNodesUpdate");

		try {
			statusDialog.dismiss();
		}
		catch (Exception ex) {
			logError("Error dismiss status dialog", ex);
		}

		if (node.isFolder()){
			listContacts.clear();

			tempListContacts = megaApi.getOutShares(node);
			if(tempListContacts!=null && !tempListContacts.isEmpty()){
				listContacts.addAll(megaApi.getOutShares(node));
			}

			if (listContacts != null){
				if (listContacts.size() > 0){
					listView.setVisibility(View.VISIBLE);
					emptyImage.setVisibility(View.GONE);
					emptyText.setVisibility(View.GONE);

					if (adapter != null){
						adapter.setNode(node);
						adapter.setContext(this);
						adapter.setShareList(listContacts);
						adapter.setListFragment(listView);
					}
					else{
						adapter = new MegaSharedFolderAdapter(this, node, listContacts, listView);
					}
				}
				else{
					listView.setVisibility(View.GONE);
					emptyImage.setVisibility(View.VISIBLE);
					emptyText.setVisibility(View.VISIBLE);
					//((RelativeLayout.LayoutParams)infoTable.getLayoutParams()).addRule(RelativeLayout.BELOW, R.id.file_properties_image);
				}
			}
		}

		listView.invalidate();
	}

	public void showConfirmationRemoveContactFromShare (final String email){
=======
            fab = (FloatingActionButton) findViewById(R.id.floating_button_file_contact_list);
            fab.setOnClickListener(this);

            nameView.setText(node.getName());

            imageView.setImageResource(R.drawable.ic_folder_outgoing_list);

            tempListContacts = megaApi.getOutShares(node);
            if (tempListContacts != null && !tempListContacts.isEmpty()) {
                listContacts.addAll(megaApi.getOutShares(node));
            }

            listView = findViewById(R.id.file_contact_list_view_browser);
            listView.setPadding(0, 0, 0, scaleHeightPx(85, outMetrics));
            listView.setClipToPadding(false);
            listView.addItemDecoration(new SimpleDividerItemDecoration(this));
            mLayoutManager = new LinearLayoutManager(this);
            listView.setLayoutManager(mLayoutManager);
            listView.setItemAnimator(noChangeRecyclerViewItemAnimator());
            listView.addOnScrollListener(new RecyclerView.OnScrollListener() {
                @Override
                public void onScrolled(RecyclerView recyclerView, int dx, int dy) {
                    super.onScrolled(recyclerView, dx, dy);
                    checkScroll();
                }
            });

            emptyImage = findViewById(R.id.file_contact_list_empty_image);
            emptyText = findViewById(R.id.file_contact_list_empty_text);
            emptyImage.setImageResource(R.drawable.ic_empty_contacts);
            emptyText.setText(R.string.contacts_list_empty_text);

            if (listContacts.size() != 0) {
                emptyImage.setVisibility(View.GONE);
                emptyText.setVisibility(View.GONE);
                listView.setVisibility(View.VISIBLE);
            } else {
                emptyImage.setVisibility(View.VISIBLE);
                emptyText.setVisibility(View.VISIBLE);
                listView.setVisibility(View.GONE);

            }

            if (node.getCreationTime() != 0) {
                try {
                    createdView.setText(DateUtils.getRelativeTimeSpanString(node.getCreationTime() * 1000));
                } catch (Exception ex) {
                    createdView.setText("");
                }

            } else {
                createdView.setText("");
            }

            if (adapter == null) {

                adapter = new MegaSharedFolderAdapter(this, node, listContacts, listView);
                listView.setAdapter(adapter);
                adapter.setShareList(listContacts);
            } else {
                adapter.setShareList(listContacts);
                //adapter.setParentHandle(-1);
            }

            adapter.setPositionClicked(-1);
            adapter.setMultipleSelect(false);

            listView.setAdapter(adapter);
        }

        cC = new ContactController(this);
        nC = new NodeController(this);

        registerReceiver(manageShareReceiver, new IntentFilter(BROADCAST_ACTION_INTENT_MANAGE_SHARE));

        IntentFilter contactUpdateFilter = new IntentFilter(BROADCAST_ACTION_INTENT_FILTER_CONTACT_UPDATE);
        contactUpdateFilter.addAction(ACTION_UPDATE_NICKNAME);
        contactUpdateFilter.addAction(ACTION_UPDATE_FIRST_NAME);
        contactUpdateFilter.addAction(ACTION_UPDATE_LAST_NAME);
        contactUpdateFilter.addAction(ACTION_UPDATE_CREDENTIALS);
        registerReceiver(contactUpdateReceiver, contactUpdateFilter);
    }

    public void checkScroll() {
        if (listView != null) {
            changeViewElevation(aB, (listView.canScrollVertically(-1) && listView.getVisibility() == View.VISIBLE) || (adapter != null && adapter.isMultipleSelect()), outMetrics);
        }
    }


    public void showOptionsPanel(MegaShare sShare) {
        Timber.d("showNodeOptionsPanel");

        if (node == null || sShare == null || isBottomSheetDialogShown(bottomSheetDialogFragment))
            return;

        selectedShare = sShare;
        bottomSheetDialogFragment = new FileContactsListBottomSheetDialogFragment();
        bottomSheetDialogFragment.show(getSupportFragmentManager(), bottomSheetDialogFragment.getTag());
    }

    @Override
    protected void onDestroy() {
        super.onDestroy();

        if (megaApi != null) {
            megaApi.removeGlobalListener(this);
        }
        handler.removeCallbacksAndMessages(null);

        unregisterReceiver(manageShareReceiver);
        unregisterReceiver(contactUpdateReceiver);
    }

    @Override
    public boolean onCreateOptionsMenu(Menu menu) {

        // Inflate the menu items for use in the action bar
        MenuInflater inflater = getMenuInflater();
        inflater.inflate(R.menu.activity_folder_contact_list, menu);

        menu.findItem(R.id.action_delete_version_history).setVisible(false);

        selectMenuItem = menu.findItem(R.id.action_select);
        unSelectMenuItem = menu.findItem(R.id.action_unselect);

        selectMenuItem.setVisible(true);
        unSelectMenuItem.setVisible(false);

        addSharingContact = menu.findItem(R.id.action_folder_contacts_list_share_folder);
        addSharingContact.setShowAsAction(MenuItem.SHOW_AS_ACTION_ALWAYS);

        return super.onCreateOptionsMenu(menu);
    }

    @SuppressLint("NonConstantResourceId")
    @Override
    public boolean onOptionsItemSelected(MenuItem item) {
        // Handle presses on the action bar items
        switch (item.getItemId()) {
            case android.R.id.home: {
                onBackPressed();
                return true;
            }
            case R.id.action_select: {
                selectAll();
                return true;
            }
            case R.id.action_folder_contacts_list_share_folder: {
                shareOption();
                return true;
            }
            default: {
                return super.onOptionsItemSelected(item);
            }
        }
    }

    void shareOption() {
        Intent intent = new Intent();
        intent.setClass(this, AddContactActivity.class);
        intent.putExtra("contactType", CONTACT_TYPE_BOTH);
        intent.putExtra("MULTISELECT", 0);
        intent.putExtra(AddContactActivity.EXTRA_NODE_HANDLE, node.getHandle());
        startActivityForResult(intent, REQUEST_CODE_SELECT_CONTACT);
    }

    // Clear all selected items
    private void clearSelections() {
        if (adapter.isMultipleSelect()) {
            adapter.clearSelections();
        }
    }

    public void selectAll() {
        Timber.d("selectAll");
        if (adapter != null) {
            if (adapter.isMultipleSelect()) {
                adapter.selectAll();
            } else {
                adapter.setMultipleSelect(true);
                adapter.selectAll();

                actionMode = startSupportActionMode(new ActionBarCallBack());
            }
            new Handler(Looper.getMainLooper()).post(() -> updateActionModeTitle());
        }
    }

    public boolean showSelectMenuItem() {
        if (adapter != null) {
            return adapter.isMultipleSelect();
        }

        return false;
    }

    public void itemClick(int position) {
        Timber.d("Position: %s", position);

        if (adapter.isMultipleSelect()) {
            adapter.toggleSelection(position);
            updateActionModeTitle();
        } else {
            MegaUser contact = megaApi.getContact(listContacts.get(position).getUser());
            if (contact != null && contact.getVisibility() == MegaUser.VISIBILITY_VISIBLE) {
                openContactInfoActivity(this, listContacts.get(position).getUser());
            }
        }
    }

    @Override
    public void onBackPressed() {
        Timber.d("onBackPressed");
        if (psaWebBrowser != null && psaWebBrowser.consumeBack()) return;
        retryConnectionsAndSignalPresence();

        if (adapter.getPositionClicked() != -1) {
            adapter.setPositionClicked(-1);
            adapter.notifyDataSetChanged();
        } else {
            if (parentHandleStack.isEmpty()) {
                super.onBackPressed();
            } else {
                parentHandle = parentHandleStack.pop();
                listView.setVisibility(View.VISIBLE);
                emptyImage.setVisibility(View.GONE);
                emptyText.setVisibility(View.GONE);
                if (parentHandle == -1) {
                    aB.setTitle(StringResourcesUtils.getString(R.string.file_properties_shared_folder_select_contact)
                            .toUpperCase(Locale.getDefault()));

                    aB.setLogo(R.drawable.ic_action_navigation_accept_white);
                    supportInvalidateOptionsMenu();
                    adapter.setShareList(listContacts);
                    listView.scrollToPosition(0);
                } else {
                    contactNodes = megaApi.getChildren(megaApi.getNodeByHandle(parentHandle));
                    aB.setTitle(megaApi.getNodeByHandle(parentHandle).getName());
                    aB.setLogo(R.drawable.ic_action_navigation_previous_item);
                    supportInvalidateOptionsMenu();
                    adapter.setShareList(listContacts);
                    listView.scrollToPosition(0);
                }
            }
        }
    }

    private void updateActionModeTitle() {
        Timber.d("updateActionModeTitle");
        if (actionMode == null) {
            return;
        }
        ArrayList<MegaShare> contacts = adapter.getSelectedShares();
        if (contacts != null) {
            Timber.d("Contacts selected: %s", contacts.size());
        }

        actionMode.setTitle(getQuantityString(R.plurals.general_selection_num_contacts,
                contacts.size(), contacts.size()));
        try {
            actionMode.invalidate();
        } catch (NullPointerException e) {
            Timber.e(e, "Invalidate error");
        }
    }

    /*
     * Disable selection
     */
    public void hideMultipleSelect() {
        adapter.setMultipleSelect(false);
        if (actionMode != null) {
            actionMode.finish();
        }
    }

    @Override
    public void onClick(View v) {

        if (v.getId() == R.id.floating_button_file_contact_list) {
            shareOption();
        }
    }

    public void removeFileContactShare() {
        notifyDataSetChanged();

        showConfirmationRemoveContactFromShare(selectedShare.getUser());
    }

    public void changePermissions() {
        Timber.d("changePermissions");
        notifyDataSetChanged();
        int nodeType = checkBackupNodeTypeByHandle(megaApi, node);
        if (nodeType != BACKUP_NONE) {
            showWarningDialog();
            return;
        }
        dialogBuilder.setTitle(getString(R.string.file_properties_shared_folder_permissions));
        final CharSequence[] items = {getString(R.string.file_properties_shared_folder_read_only), getString(R.string.file_properties_shared_folder_read_write), getString(R.string.file_properties_shared_folder_full_access)};
        dialogBuilder.setSingleChoiceItems(items, selectedShare.getAccess(), (dialog, item) -> {
            statusDialog = createProgressDialog(fileContactListActivity, getString(R.string.context_permissions_changing_folder));
            permissionsDialog.dismiss();
            cC.changePermission(selectedShare.getUser(), item, node, new ShareListener(getApplicationContext(), CHANGE_PERMISSIONS_LISTENER, 1));
        });
        permissionsDialog = dialogBuilder.create();
        permissionsDialog.show();
    }

    /**
     * Show the warning dialog when change the permissions of this folder
     *
     * @return The dialog
     */
    private AlertDialog showWarningDialog() {
        DialogInterface.OnClickListener dialogClickListener =
                (dialog, which) -> {
                    dialog.dismiss();
                };
        LayoutInflater layout = this.getLayoutInflater();
        View view = layout.inflate(R.layout.dialog_backup_operate_tip, null);
        TextView tvTitle = view.findViewById(R.id.title);
        TextView tvContent = view.findViewById(R.id.backup_tip_content);
        tvTitle.setText(R.string.backup_share_permission_title);
        tvContent.setText(R.string.backup_share_permission_text);
        AlertDialog.Builder builder = new MaterialAlertDialogBuilder(this)
                .setView(view);
        builder.setPositiveButton(
                getString(R.string.button_permission_info),
                dialogClickListener
        );
        AlertDialog dialog = builder.show();
        dialog.setCancelable(false);
        dialog.setCanceledOnTouchOutside(false);
        return dialog;
    }

    public void setPositionClicked(int positionClicked) {
        if (adapter != null) {
            adapter.setPositionClicked(positionClicked);
        }
    }

    public void notifyDataSetChanged() {
        if (adapter != null) {
            adapter.notifyDataSetChanged();
        }
    }

    /*
     * Handle processed upload intent
     */
    public void onIntentProcessed() {
        List<ShareInfo> infos = filePreparedInfos;

        MegaNode parentNode = megaApi.getNodeByHandle(parentHandle);
        if (parentNode == null) {
            AlertDialogUtil.dismissAlertDialogIfExists(statusDialog);
            showSnackbar(StringResourcesUtils.getString(R.string.error_temporary_unavaible));
            return;
        }

        if (infos == null) {
            AlertDialogUtil.dismissAlertDialogIfExists(statusDialog);
            showSnackbar(StringResourcesUtils.getString(R.string.upload_can_not_open));
            return;
        }

        if (app.getStorageState() == STORAGE_STATE_PAYWALL) {
            AlertDialogUtil.dismissAlertDialogIfExists(statusDialog);
            showOverDiskQuotaPaywallWarning();
            return;
        }

        checkNameCollisionUseCase.checkShareInfoList(infos, parentNode)
                .subscribeOn(Schedulers.io())
                .observeOn(AndroidSchedulers.mainThread())
                .subscribe((result, throwable) -> {
                    AlertDialogUtil.dismissAlertDialogIfExists(statusDialog);

                    if (throwable != null) {
                        showSnackbar(StringResourcesUtils.getString(R.string.error_temporary_unavaible));
                    } else {
                        ArrayList<NameCollision> collisions = result.getFirst();
                        List<ShareInfo> withoutCollisions = result.getSecond();

                        if (!collisions.isEmpty()) {
                            nameCollisionActivityContract.launch(collisions);
                        }

                        if (!withoutCollisions.isEmpty()) {
                            String text = StringResourcesUtils.getQuantityString(R.plurals.upload_began, withoutCollisions.size(), withoutCollisions.size());

                            uploadUseCase.uploadInfos(this, withoutCollisions, null, parentNode.getHandle())
                                    .subscribeOn(Schedulers.io())
                                    .observeOn(AndroidSchedulers.mainThread())
                                    .subscribe(() -> showSnackbar(text));
                        }
                    }
                });
    }

    @Override
    protected void onActivityResult(int requestCode, int resultCode, Intent intent) {

        if (intent == null) {
            return;
        }

        if (requestCode == REQUEST_CODE_SELECT_CONTACT && resultCode == RESULT_OK) {
            if (!isOnline(this)) {
                showSnackbar(getString(R.string.error_server_connection_problem));
                return;
            }

            final ArrayList<String> emails = intent.getStringArrayListExtra(AddContactActivity.EXTRA_CONTACTS);
            final long nodeHandle = intent.getLongExtra(AddContactActivity.EXTRA_NODE_HANDLE, -1);

            if (nodeHandle != -1) {
                node = megaApi.getNodeByHandle(nodeHandle);
            }
            if (node != null) {
                if (node.isFolder()) {
                    dialogBuilder.setTitle(getString(R.string.file_properties_shared_folder_permissions));
                    final CharSequence[] items = {getString(R.string.file_properties_shared_folder_read_only), getString(R.string.file_properties_shared_folder_read_write), getString(R.string.file_properties_shared_folder_full_access)};
                    dialogBuilder.setSingleChoiceItems(items, -1, (dialog, item) -> {
                        statusDialog = createProgressDialog(fileContactListActivity, getString(R.string.context_sharing_folder));
                        permissionsDialog.dismiss();
                        nC.shareFolder(node, emails, item);
                    });
                    permissionsDialog = dialogBuilder.create();
                    permissionsDialog.show();
                }
            }
        }
    }

    @Override
    public void onUsersUpdate(MegaApiJava api, ArrayList<MegaUser> users) {
        Timber.d("onUserupdate");

    }

    @Override
    public void onUserAlertsUpdate(MegaApiJava api, ArrayList<MegaUserAlert> userAlerts) {
        Timber.d("onUserAlertsUpdate");
    }

    @Override
    public void onEvent(MegaApiJava api, MegaEvent event) {

    }

    @Override
    public void onNodesUpdate(MegaApiJava api, ArrayList<MegaNode> nodes) {
        Timber.d("onNodesUpdate");

        try {
            statusDialog.dismiss();
        } catch (Exception ex) {
            Timber.e(ex, "Error dismiss status dialog");
        }

        if (node.isFolder()) {
            listContacts.clear();

            tempListContacts = megaApi.getOutShares(node);
            if (tempListContacts != null && !tempListContacts.isEmpty()) {
                listContacts.addAll(megaApi.getOutShares(node));
            }

            if (listContacts != null) {
                if (listContacts.size() > 0) {
                    listView.setVisibility(View.VISIBLE);
                    emptyImage.setVisibility(View.GONE);
                    emptyText.setVisibility(View.GONE);

                    if (adapter != null) {
                        adapter.setNode(node);
                        adapter.setContext(this);
                        adapter.setShareList(listContacts);
                        adapter.setListFragment(listView);
                    } else {
                        adapter = new MegaSharedFolderAdapter(this, node, listContacts, listView);
                    }
                } else {
                    listView.setVisibility(View.GONE);
                    emptyImage.setVisibility(View.VISIBLE);
                    emptyText.setVisibility(View.VISIBLE);
                    //((RelativeLayout.LayoutParams)infoTable.getLayoutParams()).addRule(RelativeLayout.BELOW, R.id.file_properties_image);
                }
            }
        }

        listView.invalidate();
    }

    public void showConfirmationRemoveContactFromShare(final String email) {
>>>>>>> 3f26ba2a
        androidx.appcompat.app.AlertDialog.Builder builder = new androidx.appcompat.app.AlertDialog.Builder(this);
        String message = getResources().getString(R.string.remove_contact_shared_folder, email);
        builder.setMessage(message)
                .setPositiveButton(R.string.general_remove, (dialog, which) -> {
                    statusDialog = createProgressDialog(fileContactListActivity, getString(R.string.context_removing_contact_folder));
                    nC.removeShare(new ShareListener(this, REMOVE_SHARE_LISTENER, 1), node, email);
                })
                .setNegativeButton(R.string.general_cancel, (dialog, which) -> {
                })
                .show();
    }

    public void showConfirmationRemoveMultipleContactFromShare(final ArrayList<MegaShare> contacts) {
        Timber.d("showConfirmationRemoveMultipleContactFromShare");

        DialogInterface.OnClickListener dialogClickListener = (dialog, which) -> {
            switch (which) {
                case DialogInterface.BUTTON_POSITIVE: {
                    removeMultipleShares(contacts);
                    break;
                }
                case DialogInterface.BUTTON_NEGATIVE:
                    //No button clicked
                    break;
            }
        };

        androidx.appcompat.app.AlertDialog.Builder builder = new androidx.appcompat.app.AlertDialog.Builder(this);
//		builder.setTitle(getResources().getString(R.string.alert_leave_share));
        String message = getResources().getString(R.string.remove_multiple_contacts_shared_folder, contacts.size());
        builder.setMessage(message).setPositiveButton(R.string.general_remove, dialogClickListener)
                .setNegativeButton(R.string.general_cancel, dialogClickListener).show();
    }

    public void removeMultipleShares(ArrayList<MegaShare> shares) {
        Timber.d("Number of shared to remove: %s", shares.size());

        statusDialog = createProgressDialog(fileContactListActivity, getString(R.string.context_removing_contact_folder));
        nC.removeShares(shares, node);
    }

    @Override
    public void onReloadNeeded(MegaApiJava api) {
        // TODO Auto-generated method stub

    }

    @Override
    public void onAccountUpdate(MegaApiJava api) {
        // TODO Auto-generated method stub

    }

    @Override
    public void onContactRequestsUpdate(MegaApiJava api,
                                        ArrayList<MegaContactRequest> requests) {
        // TODO Auto-generated method stub

    }

    public void showSnackbar(String s) {
        showSnackbar(contactLayout, s);
    }

    public MegaUser getSelectedContact() {
        String email = selectedShare.getUser();
        return megaApi.getContact(email);
    }

    public MegaShare getSelectedShare() {
        return selectedShare;
    }

    public void setSelectedShare(MegaShare selectedShare) {
        this.selectedShare = selectedShare;
    }

    private void updateAdapter(long handleReceived) {
        if (listContacts == null || listContacts.isEmpty()) return;

        for (int i = 0; i < listContacts.size(); i++) {
            String email = listContacts.get(i).getUser();
            MegaUser contact = megaApi.getContact(email);
            long handleUser = contact.getHandle();
            if (handleUser == handleReceived) {
                adapter.notifyItemChanged(i);
                break;
            }
        }
    }
}
<|MERGE_RESOLUTION|>--- conflicted
+++ resolved
@@ -34,21 +34,6 @@
 import android.content.IntentFilter;
 import android.os.Bundle;
 import android.os.Handler;
-<<<<<<< HEAD
-
-import androidx.appcompat.app.AlertDialog;
-import androidx.coordinatorlayout.widget.CoordinatorLayout;
-
-import com.google.android.material.dialog.MaterialAlertDialogBuilder;
-import com.google.android.material.floatingactionbutton.FloatingActionButton;
-import androidx.appcompat.app.ActionBar;
-import androidx.appcompat.view.ActionMode;
-import androidx.recyclerview.widget.LinearLayoutManager;
-import androidx.recyclerview.widget.RecyclerView;
-import androidx.appcompat.widget.Toolbar;
-
-=======
->>>>>>> 3f26ba2a
 import android.os.Looper;
 import android.text.format.DateUtils;
 import android.util.DisplayMetrics;
@@ -79,11 +64,8 @@
 import java.util.Locale;
 import java.util.Stack;
 
-<<<<<<< HEAD
-=======
 import javax.inject.Inject;
 
->>>>>>> 3f26ba2a
 import dagger.hilt.android.AndroidEntryPoint;
 import io.reactivex.rxjava3.android.schedulers.AndroidSchedulers;
 import io.reactivex.rxjava3.schedulers.Schedulers;
@@ -92,16 +74,12 @@
 import mega.privacy.android.app.ShareInfo;
 import mega.privacy.android.app.activities.PasscodeActivity;
 import mega.privacy.android.app.components.SimpleDividerItemDecoration;
-import mega.privacy.android.app.namecollision.data.NameCollision;
 import mega.privacy.android.app.listeners.ShareListener;
 import mega.privacy.android.app.main.adapters.MegaSharedFolderAdapter;
 import mega.privacy.android.app.main.controllers.ContactController;
 import mega.privacy.android.app.main.controllers.NodeController;
 import mega.privacy.android.app.modalbottomsheet.FileContactsListBottomSheetDialogFragment;
-<<<<<<< HEAD
-=======
 import mega.privacy.android.app.namecollision.data.NameCollision;
->>>>>>> 3f26ba2a
 import mega.privacy.android.app.namecollision.usecase.CheckNameCollisionUseCase;
 import mega.privacy.android.app.usecase.UploadUseCase;
 import mega.privacy.android.app.utils.AlertDialogUtil;
@@ -116,57 +94,6 @@
 import nz.mega.sdk.MegaUserAlert;
 import timber.log.Timber;
 
-<<<<<<< HEAD
-import static mega.privacy.android.app.utils.MegaNodeDialogUtil.BACKUP_NONE;
-import static mega.privacy.android.app.utils.MegaNodeUtil.checkBackupNodeTypeByHandle;
-import static mega.privacy.android.app.utils.MegaProgressDialogUtil.createProgressDialog;
-import static mega.privacy.android.app.listeners.ShareListener.*;
-import static mega.privacy.android.app.modalbottomsheet.ModalBottomSheetUtil.*;
-import static mega.privacy.android.app.constants.BroadcastConstants.*;
-import static mega.privacy.android.app.utils.AlertsAndWarnings.showOverDiskQuotaPaywallWarning;
-import static mega.privacy.android.app.utils.Constants.*;
-import static mega.privacy.android.app.utils.ContactUtil.openContactInfoActivity;
-import static mega.privacy.android.app.utils.LogUtil.*;
-import static mega.privacy.android.app.utils.StringResourcesUtils.getQuantityString;
-import static mega.privacy.android.app.utils.Util.*;
-import static nz.mega.sdk.MegaApiJava.INVALID_HANDLE;
-import static nz.mega.sdk.MegaApiJava.STORAGE_STATE_PAYWALL;
-import static nz.mega.sdk.MegaChatApiJava.MEGACHAT_INVALID_HANDLE;
-
-import javax.inject.Inject;
-
-@AndroidEntryPoint
-public class FileContactListActivity extends PasscodeActivity implements OnClickListener, MegaGlobalListenerInterface {
-
-	@Inject
-	CheckNameCollisionUseCase checkNameCollisionUseCase;
-	@Inject
-	UploadUseCase uploadUseCase;
-
-	private ContactController cC;
-	private NodeController nC;
-	ActionBar aB;
-	Toolbar tB;
-	FileContactListActivity fileContactListActivity = this;
-	MegaShare selectedShare;
-	
-	TextView nameView;
-	ImageView imageView;
-	TextView createdView;
-
-	CoordinatorLayout coordinatorLayout;
-	RelativeLayout container;
-	RelativeLayout contactLayout;
-	RecyclerView listView;
-	LinearLayoutManager mLayoutManager;
-	ImageView emptyImage;
-	TextView emptyText;
-	FloatingActionButton fab;
-	
-	ArrayList<MegaShare> listContacts;
-	ArrayList<MegaShare> tempListContacts;
-	
-=======
 @AndroidEntryPoint
 public class FileContactListActivity extends PasscodeActivity implements OnClickListener, MegaGlobalListenerInterface {
 
@@ -198,7 +125,6 @@
     ArrayList<MegaShare> listContacts;
     ArrayList<MegaShare> tempListContacts;
 
->>>>>>> 3f26ba2a
 //	ArrayList<MegaUser> listContactsArray = new ArrayList<MegaUser>();
 
     long nodeHandle;
@@ -446,518 +372,6 @@
             findViewById(R.id.separator_file_contact_list).setVisibility(View.GONE);
 //			contactLayout.setOnClickListener(this);
 
-<<<<<<< HEAD
-			fab = (FloatingActionButton) findViewById(R.id.floating_button_file_contact_list);
-			fab.setOnClickListener(this);
-
-			nameView.setText(node.getName());
-			
-			imageView.setImageResource(R.drawable.ic_folder_outgoing_list);
-			
-			tempListContacts = megaApi.getOutShares(node);
-			if(tempListContacts!=null && !tempListContacts.isEmpty()){
-				listContacts.addAll(megaApi.getOutShares(node));
-			}
-			
-			listView = findViewById(R.id.file_contact_list_view_browser);
-			listView.setPadding(0, 0, 0, scaleHeightPx(85, outMetrics));
-			listView.setClipToPadding(false);
-			listView.addItemDecoration(new SimpleDividerItemDecoration(this));
-			mLayoutManager = new LinearLayoutManager(this);
-			listView.setLayoutManager(mLayoutManager);
-			listView.setItemAnimator(noChangeRecyclerViewItemAnimator());
-			listView.addOnScrollListener(new RecyclerView.OnScrollListener() {
-				@Override
-				public void onScrolled(RecyclerView recyclerView, int dx, int dy) {
-					super.onScrolled(recyclerView, dx, dy);
-					checkScroll();
-				}
-			});
-			
-			emptyImage = findViewById(R.id.file_contact_list_empty_image);
-			emptyText = findViewById(R.id.file_contact_list_empty_text);
-			emptyImage.setImageResource(R.drawable.ic_empty_contacts);
-			emptyText.setText(R.string.contacts_list_empty_text);
-
-			if (listContacts.size() != 0){
-				emptyImage.setVisibility(View.GONE);
-				emptyText.setVisibility(View.GONE);
-				listView.setVisibility(View.VISIBLE);
-			}
-			else{
-				emptyImage.setVisibility(View.VISIBLE);
-				emptyText.setVisibility(View.VISIBLE);
-				listView.setVisibility(View.GONE);
-
-			}
-			
-			if (node.getCreationTime() != 0){
-				try {createdView.setText(DateUtils.getRelativeTimeSpanString(node.getCreationTime() * 1000));
-				}catch(Exception ex){
-					createdView.setText("");
-				}
-				
-			}
-			else{
-				createdView.setText("");
-			}
-			
-			if (adapter == null){
-				
-				adapter = new MegaSharedFolderAdapter(this, node, listContacts, listView);
-				listView.setAdapter(adapter);
-				adapter.setShareList(listContacts);
-			}
-			else{
-				adapter.setShareList(listContacts);
-				//adapter.setParentHandle(-1);
-			}
-			
-			adapter.setPositionClicked(-1);
-			adapter.setMultipleSelect(false);
-			
-			listView.setAdapter(adapter);
-		}
-
-		cC = new ContactController(this);
-		nC = new NodeController(this);
-
-		registerReceiver(manageShareReceiver, new IntentFilter(BROADCAST_ACTION_INTENT_MANAGE_SHARE));
-
-		IntentFilter contactUpdateFilter = new IntentFilter(BROADCAST_ACTION_INTENT_FILTER_CONTACT_UPDATE);
-		contactUpdateFilter.addAction(ACTION_UPDATE_NICKNAME);
-		contactUpdateFilter.addAction(ACTION_UPDATE_FIRST_NAME);
-		contactUpdateFilter.addAction(ACTION_UPDATE_LAST_NAME);
-		contactUpdateFilter.addAction(ACTION_UPDATE_CREDENTIALS);
-		registerReceiver(contactUpdateReceiver, contactUpdateFilter);
-	}
-
-	public void checkScroll() {
-		if (listView != null) {
-			changeViewElevation(aB, (listView.canScrollVertically(-1) && listView.getVisibility() == View.VISIBLE) || (adapter != null && adapter.isMultipleSelect()), outMetrics);
-		}
-	}
-	
-	
-	public void showOptionsPanel(MegaShare sShare){
-		logDebug("showNodeOptionsPanel");
-
-		if (node == null || sShare == null || isBottomSheetDialogShown(bottomSheetDialogFragment)) return;
-
-		selectedShare = sShare;
-		bottomSheetDialogFragment = new FileContactsListBottomSheetDialogFragment();
-		bottomSheetDialogFragment.show(getSupportFragmentManager(), bottomSheetDialogFragment.getTag());
-	}
-
-	@Override
-    protected void onDestroy(){
-    	super.onDestroy();
-    	
-    	if(megaApi != null)
-    	{
-    		megaApi.removeGlobalListener(this);
-    	}
-    	handler.removeCallbacksAndMessages(null);
-
-		unregisterReceiver(manageShareReceiver);
-		unregisterReceiver(contactUpdateReceiver);
-    }
-	
-	@Override
-	public boolean onCreateOptionsMenu(Menu menu) {
-		
-		// Inflate the menu items for use in the action bar
-	    MenuInflater inflater = getMenuInflater();
-	    inflater.inflate(R.menu.activity_folder_contact_list, menu);
-
-	    menu.findItem(R.id.action_delete_version_history).setVisible(false);
-	    
-	    selectMenuItem = menu.findItem(R.id.action_select);
-		unSelectMenuItem = menu.findItem(R.id.action_unselect);
-		
-		selectMenuItem.setVisible(true);
-		unSelectMenuItem.setVisible(false);
-
-		addSharingContact = menu.findItem(R.id.action_folder_contacts_list_share_folder);
-		addSharingContact.setShowAsAction(MenuItem.SHOW_AS_ACTION_ALWAYS);
-	    
-	    return super.onCreateOptionsMenu(menu);
-	}
-	
-	@SuppressLint("NonConstantResourceId")
-	@Override
-	public boolean onOptionsItemSelected(MenuItem item) {
-		// Handle presses on the action bar items
-	    switch (item.getItemId()) {
-		    case android.R.id.home:{
-		    	onBackPressed();
-		    	return true;
-		    }
-		    case R.id.action_select:{
-		    	selectAll();
-		    	return true;
-		    }
-			case R.id.action_folder_contacts_list_share_folder: {
-				shareOption();
-				return true;
-			}
-		    default:{
-	            return super.onOptionsItemSelected(item);
-	        }
-	    }
-	}
-
-	void shareOption() {
-		Intent intent = new Intent();
-		intent.setClass(this, AddContactActivity.class);
-		intent.putExtra("contactType", CONTACT_TYPE_BOTH);
-		intent.putExtra("MULTISELECT", 0);
-		intent.putExtra(AddContactActivity.EXTRA_NODE_HANDLE, node.getHandle());
-		startActivityForResult(intent, REQUEST_CODE_SELECT_CONTACT);
-	}
-
-	// Clear all selected items
-	private void clearSelections() {
-		if(adapter.isMultipleSelect()){
-			adapter.clearSelections();
-		}
-	}
-	
-	public void selectAll(){
-		logDebug("selectAll");
-		if (adapter != null){
-			if(adapter.isMultipleSelect()){
-				adapter.selectAll();
-			}
-			else{
-				adapter.setMultipleSelect(true);
-				adapter.selectAll();
-				
-				actionMode = startSupportActionMode(new ActionBarCallBack());
-			}
-			new Handler(Looper.getMainLooper()).post(() -> updateActionModeTitle());
-		}
-	}
-	
-	public boolean showSelectMenuItem(){
-		if (adapter != null){
-			return adapter.isMultipleSelect();
-		}
-		
-		return false;
-	}
-
-	public void itemClick(int position) {
-		logDebug("Position: " + position);
-
-		if (adapter.isMultipleSelect()){
-			adapter.toggleSelection(position);
-			updateActionModeTitle();
-		}
-		else{
-			MegaUser contact = megaApi.getContact(listContacts.get(position).getUser());
-			if(contact!=null && contact.getVisibility()==MegaUser.VISIBILITY_VISIBLE){
-				openContactInfoActivity(this, listContacts.get(position).getUser());
-			}
-		}
-	}
-
-	@Override
-	public void onBackPressed() {
-		logDebug("onBackPressed");
-		if (psaWebBrowser != null && psaWebBrowser.consumeBack()) return;
-		retryConnectionsAndSignalPresence();
-
-		if (adapter.getPositionClicked() != -1){
-			adapter.setPositionClicked(-1);
-			adapter.notifyDataSetChanged();
-		}
-		else{
-			if (parentHandleStack.isEmpty()){
-				super.onBackPressed();
-			}
-			else{
-				parentHandle = parentHandleStack.pop();
-				listView.setVisibility(View.VISIBLE);
-				emptyImage.setVisibility(View.GONE);
-				emptyText.setVisibility(View.GONE);
-				if (parentHandle == -1){
-					aB.setTitle(StringResourcesUtils.getString(R.string.file_properties_shared_folder_select_contact)
-							.toUpperCase(Locale.getDefault()));
-
-					aB.setLogo(R.drawable.ic_action_navigation_accept_white);
-					supportInvalidateOptionsMenu();
-					adapter.setShareList(listContacts);
-					listView.scrollToPosition(0);
-				}
-				else{
-					contactNodes = megaApi.getChildren(megaApi.getNodeByHandle(parentHandle));
-					aB.setTitle(megaApi.getNodeByHandle(parentHandle).getName());
-					aB.setLogo(R.drawable.ic_action_navigation_previous_item);
-					supportInvalidateOptionsMenu();
-					adapter.setShareList(listContacts);
-					listView.scrollToPosition(0);
-				}
-			}
-		}
-	}
-	
-	private void updateActionModeTitle() {
-		logDebug("updateActionModeTitle");
-		if (actionMode == null) {
-			return;
-		}
-		ArrayList<MegaShare> contacts = adapter.getSelectedShares();
-		if(contacts!=null){
-			logDebug("Contacts selected: " + contacts.size());
-		}
-
-		actionMode.setTitle(getQuantityString(R.plurals.general_selection_num_contacts,
-						contacts.size(), contacts.size()));
-		try {
-			actionMode.invalidate();
-		} catch (NullPointerException e) {
-			e.printStackTrace();
-			logError("Invalidate error", e);
-		}
-	}
-	
-	/*
-	 * Disable selection
-	 */
-	public void hideMultipleSelect() {
-		adapter.setMultipleSelect(false);
-		if (actionMode != null) {
-			actionMode.finish();
-		}
-	}
-	
-	@Override
-	public void onClick(View v) {
-
-		if (v.getId() == R.id.floating_button_file_contact_list) {
-			shareOption();
-		}
-	}
-
-	public void removeFileContactShare(){
-		notifyDataSetChanged();
-
-		showConfirmationRemoveContactFromShare(selectedShare.getUser());
-	}
-
-	public void changePermissions(){
-		logDebug("changePermissions");
-		notifyDataSetChanged();
-		int nodeType = checkBackupNodeTypeByHandle(megaApi, node);
-		if (nodeType != BACKUP_NONE) {
-			showWarningDialog();
-			return;
-		}
-		dialogBuilder.setTitle(getString(R.string.file_properties_shared_folder_permissions));
-		final CharSequence[] items = {getString(R.string.file_properties_shared_folder_read_only), getString(R.string.file_properties_shared_folder_read_write), getString(R.string.file_properties_shared_folder_full_access)};
-		dialogBuilder.setSingleChoiceItems(items, selectedShare.getAccess(), (dialog, item) -> {
-			statusDialog = createProgressDialog(fileContactListActivity, getString(R.string.context_permissions_changing_folder));
-			permissionsDialog.dismiss();
-			cC.changePermission(selectedShare.getUser(), item, node, new ShareListener(getApplicationContext(), CHANGE_PERMISSIONS_LISTENER, 1));
-		});
-		permissionsDialog = dialogBuilder.create();
-		permissionsDialog.show();
-	}
-
-	/**
-	 * Show the warning dialog when change the permissions of this folder
-	 * @return The dialog
-	 */
-	private AlertDialog showWarningDialog() {
-		DialogInterface.OnClickListener  dialogClickListener =
-				(dialog, which) -> {
-					dialog.dismiss();
-				};
-		LayoutInflater layout = this.getLayoutInflater();
-		View view = layout.inflate(R.layout.dialog_backup_operate_tip, null);
-		TextView tvTitle = view.findViewById(R.id.title);
-		TextView tvContent = view.findViewById(R.id.backup_tip_content);
-		tvTitle.setText(R.string.backup_share_permission_title);
-		tvContent.setText(R.string.backup_share_permission_text);
-		AlertDialog.Builder builder = new MaterialAlertDialogBuilder(this)
-				.setView(view);
-		builder.setPositiveButton(
-				getString(R.string.button_permission_info),
-				dialogClickListener
-		);
-		AlertDialog dialog = builder.show();
-		dialog.setCancelable(false);
-		dialog.setCanceledOnTouchOutside(false);
-		return dialog;
-	}
-
-	public void setPositionClicked(int positionClicked){
-		if (adapter != null){
-			adapter.setPositionClicked(positionClicked);
-		}
-	}
-	
-	public void notifyDataSetChanged(){
-		if (adapter != null){
-			adapter.notifyDataSetChanged();
-		}
-	}
-
-	/*
-	 * Handle processed upload intent
-	 */
-	public void onIntentProcessed() {
-		List<ShareInfo> infos = filePreparedInfos;
-
-		MegaNode parentNode = megaApi.getNodeByHandle(parentHandle);
-		if (parentNode == null) {
-			AlertDialogUtil.dismissAlertDialogIfExists(statusDialog);
-			showSnackbar(StringResourcesUtils.getString(R.string.error_temporary_unavaible));
-			return;
-		}
-
-		if (infos == null) {
-			AlertDialogUtil.dismissAlertDialogIfExists(statusDialog);
-			showSnackbar(StringResourcesUtils.getString(R.string.upload_can_not_open));
-			return;
-		}
-
-		if (app.getStorageState() == STORAGE_STATE_PAYWALL) {
-			AlertDialogUtil.dismissAlertDialogIfExists(statusDialog);
-			showOverDiskQuotaPaywallWarning();
-			return;
-		}
-
-		checkNameCollisionUseCase.checkShareInfoList(infos, parentNode)
-				.subscribeOn(Schedulers.io())
-				.observeOn(AndroidSchedulers.mainThread())
-				.subscribe((result, throwable) -> {
-					AlertDialogUtil.dismissAlertDialogIfExists(statusDialog);
-
-					if (throwable != null) {
-						showSnackbar(StringResourcesUtils.getString(R.string.error_temporary_unavaible));
-					} else {
-						ArrayList<NameCollision> collisions = result.getFirst();
-						List<ShareInfo> withoutCollisions = result.getSecond();
-
-						if (!collisions.isEmpty()) {
-							nameCollisionActivityContract.launch(collisions);
-						}
-
-						if (!withoutCollisions.isEmpty()) {
-							String text = StringResourcesUtils.getQuantityString(R.plurals.upload_began, withoutCollisions.size(), withoutCollisions.size());
-
-							uploadUseCase.uploadInfos(this, withoutCollisions, null, parentNode.getHandle())
-									.subscribeOn(Schedulers.io())
-									.observeOn(AndroidSchedulers.mainThread())
-									.subscribe(() -> showSnackbar(text));
-						}
-					}
-				});
-	}
-	
-	@Override
-	protected void onActivityResult(int requestCode, int resultCode, Intent intent) {
-		
-		if (intent == null) {
-			return;
-		}
-		
-		if (requestCode == REQUEST_CODE_SELECT_CONTACT && resultCode == RESULT_OK){
-			if(!isOnline(this)){
-				showSnackbar(getString(R.string.error_server_connection_problem));
-				return;
-			}
-			
-			final ArrayList<String> emails = intent.getStringArrayListExtra(AddContactActivity.EXTRA_CONTACTS);
-			final long nodeHandle = intent.getLongExtra(AddContactActivity.EXTRA_NODE_HANDLE, -1);
-			
-			if(nodeHandle!=-1){
-				node=megaApi.getNodeByHandle(nodeHandle);
-			}
-			if(node!=null)
-			{
-				if (node.isFolder()){
-					dialogBuilder.setTitle(getString(R.string.file_properties_shared_folder_permissions));
-					final CharSequence[] items = {getString(R.string.file_properties_shared_folder_read_only), getString(R.string.file_properties_shared_folder_read_write), getString(R.string.file_properties_shared_folder_full_access)};
-					dialogBuilder.setSingleChoiceItems(items, -1, (dialog, item) -> {
-						statusDialog = createProgressDialog(fileContactListActivity, getString(R.string.context_sharing_folder));
-						permissionsDialog.dismiss();
-						nC.shareFolder(node, emails, item);
-					});
-					permissionsDialog = dialogBuilder.create();
-					permissionsDialog.show();
-				}
-			}
-		}
-	}
-	
-	@Override
-	public void onUsersUpdate(MegaApiJava api, ArrayList<MegaUser> users) {
-		logDebug("onUserupdate");
-
-	}
-
-	@Override
-	public void onUserAlertsUpdate(MegaApiJava api, ArrayList<MegaUserAlert> userAlerts) {
-		logDebug("onUserAlertsUpdate");
-	}
-
-	@Override
-	public void onEvent(MegaApiJava api, MegaEvent event) {
-
-	}
-
-	@Override
-	public void onNodesUpdate(MegaApiJava api, ArrayList<MegaNode> nodes) {
-		logDebug("onNodesUpdate");
-
-		try {
-			statusDialog.dismiss();
-		}
-		catch (Exception ex) {
-			logError("Error dismiss status dialog", ex);
-		}
-
-		if (node.isFolder()){
-			listContacts.clear();
-
-			tempListContacts = megaApi.getOutShares(node);
-			if(tempListContacts!=null && !tempListContacts.isEmpty()){
-				listContacts.addAll(megaApi.getOutShares(node));
-			}
-
-			if (listContacts != null){
-				if (listContacts.size() > 0){
-					listView.setVisibility(View.VISIBLE);
-					emptyImage.setVisibility(View.GONE);
-					emptyText.setVisibility(View.GONE);
-
-					if (adapter != null){
-						adapter.setNode(node);
-						adapter.setContext(this);
-						adapter.setShareList(listContacts);
-						adapter.setListFragment(listView);
-					}
-					else{
-						adapter = new MegaSharedFolderAdapter(this, node, listContacts, listView);
-					}
-				}
-				else{
-					listView.setVisibility(View.GONE);
-					emptyImage.setVisibility(View.VISIBLE);
-					emptyText.setVisibility(View.VISIBLE);
-					//((RelativeLayout.LayoutParams)infoTable.getLayoutParams()).addRule(RelativeLayout.BELOW, R.id.file_properties_image);
-				}
-			}
-		}
-
-		listView.invalidate();
-	}
-
-	public void showConfirmationRemoveContactFromShare (final String email){
-=======
             fab = (FloatingActionButton) findViewById(R.id.floating_button_file_contact_list);
             fab.setOnClickListener(this);
 
@@ -1457,7 +871,6 @@
     }
 
     public void showConfirmationRemoveContactFromShare(final String email) {
->>>>>>> 3f26ba2a
         androidx.appcompat.app.AlertDialog.Builder builder = new androidx.appcompat.app.AlertDialog.Builder(this);
         String message = getResources().getString(R.string.remove_contact_shared_folder, email);
         builder.setMessage(message)
