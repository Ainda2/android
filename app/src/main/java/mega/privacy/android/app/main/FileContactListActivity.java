package mega.privacy.android.app.main;

import android.annotation.SuppressLint;
import android.content.BroadcastReceiver;
import android.content.Context;
import android.content.DialogInterface;
import android.content.Intent;
import android.content.IntentFilter;
import android.os.Bundle;
import android.os.Handler;

import androidx.appcompat.app.AlertDialog;
import androidx.coordinatorlayout.widget.CoordinatorLayout;

import com.google.android.material.dialog.MaterialAlertDialogBuilder;
import com.google.android.material.floatingactionbutton.FloatingActionButton;
import androidx.appcompat.app.ActionBar;
import androidx.appcompat.view.ActionMode;
import androidx.recyclerview.widget.LinearLayoutManager;
import androidx.recyclerview.widget.RecyclerView;
import androidx.appcompat.widget.Toolbar;

import android.os.Looper;
import android.text.format.DateUtils;
import android.util.DisplayMetrics;
import android.view.Display;
import android.view.LayoutInflater;
import android.view.Menu;
import android.view.MenuInflater;
import android.view.MenuItem;
import android.view.View;
import android.view.View.OnClickListener;
import android.widget.ImageView;
import android.widget.RelativeLayout;
import android.widget.TextView;

import java.util.ArrayList;
import java.util.List;
import java.util.Locale;
import java.util.Stack;

import dagger.hilt.android.AndroidEntryPoint;
import io.reactivex.rxjava3.android.schedulers.AndroidSchedulers;
import io.reactivex.rxjava3.schedulers.Schedulers;
import mega.privacy.android.app.MegaPreferences;
import mega.privacy.android.app.R;
import mega.privacy.android.app.ShareInfo;
import mega.privacy.android.app.UploadService;
import mega.privacy.android.app.activities.PasscodeActivity;
import mega.privacy.android.app.components.SimpleDividerItemDecoration;
import mega.privacy.android.app.namecollision.data.NameCollision;
import mega.privacy.android.app.listeners.ShareListener;
import mega.privacy.android.app.main.adapters.MegaSharedFolderAdapter;
import mega.privacy.android.app.main.controllers.ContactController;
import mega.privacy.android.app.main.controllers.NodeController;
import mega.privacy.android.app.modalbottomsheet.FileContactsListBottomSheetDialogFragment;
import mega.privacy.android.app.namecollision.NameCollisionActivity;
import mega.privacy.android.app.namecollision.usecase.CheckNameCollisionUseCase;
import mega.privacy.android.app.utils.AlertDialogUtil;
import mega.privacy.android.app.utils.StringResourcesUtils;
import nz.mega.sdk.MegaApiJava;
import nz.mega.sdk.MegaContactRequest;
import nz.mega.sdk.MegaEvent;
import nz.mega.sdk.MegaGlobalListenerInterface;
import nz.mega.sdk.MegaNode;
import nz.mega.sdk.MegaShare;
import nz.mega.sdk.MegaUser;
import nz.mega.sdk.MegaUserAlert;

import static mega.privacy.android.app.utils.MegaNodeDialogUtil.BACKUP_NONE;
import static mega.privacy.android.app.utils.MegaNodeUtil.checkBackupNodeTypeByHandle;
import static mega.privacy.android.app.utils.MegaProgressDialogUtil.createProgressDialog;
import static mega.privacy.android.app.listeners.ShareListener.*;
import static mega.privacy.android.app.modalbottomsheet.ModalBottomSheetUtil.*;
import static mega.privacy.android.app.constants.BroadcastConstants.*;
import static mega.privacy.android.app.utils.AlertsAndWarnings.showOverDiskQuotaPaywallWarning;
import static mega.privacy.android.app.utils.Constants.*;
import static mega.privacy.android.app.utils.ContactUtil.openContactInfoActivity;
import static mega.privacy.android.app.utils.LogUtil.*;
import static mega.privacy.android.app.utils.StringResourcesUtils.getQuantityString;
import static mega.privacy.android.app.utils.Util.*;
import static nz.mega.sdk.MegaApiJava.INVALID_HANDLE;
import static nz.mega.sdk.MegaApiJava.STORAGE_STATE_PAYWALL;

import javax.inject.Inject;

@AndroidEntryPoint
public class FileContactListActivity extends PasscodeActivity implements OnClickListener, MegaGlobalListenerInterface {

	@Inject
	CheckNameCollisionUseCase checkNameCollisionUseCase;

	private ContactController cC;
	private NodeController nC;
	ActionBar aB;
	Toolbar tB;
	FileContactListActivity fileContactListActivity = this;
	MegaShare selectedShare;
	
	TextView nameView;
	ImageView imageView;
	TextView createdView;

	CoordinatorLayout coordinatorLayout;
	RelativeLayout container;
	RelativeLayout contactLayout;
	RecyclerView listView;
	LinearLayoutManager mLayoutManager;
	ImageView emptyImage;
	TextView emptyText;
	FloatingActionButton fab;
	
	ArrayList<MegaShare> listContacts;
	ArrayList<MegaShare> tempListContacts;
	
//	ArrayList<MegaUser> listContactsArray = new ArrayList<MegaUser>();
	
	long nodeHandle;
	MegaNode node;
	ArrayList<MegaNode> contactNodes;
	
	MegaSharedFolderAdapter adapter;
	
	long parentHandle = -1;
	
	Stack<Long> parentHandleStack = new Stack<Long>();
	
	private ActionMode actionMode;

	AlertDialog statusDialog;
	AlertDialog permissionsDialog;

	private int orderGetChildren = MegaApiJava.ORDER_DEFAULT_ASC;

	private List<ShareInfo> filePreparedInfos;

	MegaPreferences prefs = null;
	
	MenuItem addSharingContact;
	MenuItem selectMenuItem;
	MenuItem unSelectMenuItem;

	Handler handler;
	DisplayMetrics outMetrics;

	private MaterialAlertDialogBuilder dialogBuilder;

	private FileContactsListBottomSheetDialogFragment bottomSheetDialogFragment;

	private BroadcastReceiver manageShareReceiver = new BroadcastReceiver() {
		@Override
		public void onReceive(Context context, Intent intent) {
			if (intent == null) return;

			if (adapter != null) {
				if(adapter.isMultipleSelect()){
					adapter.clearSelections();
					hideMultipleSelect();
				}
				adapter.setShareList(listContacts);
			}

			if (permissionsDialog != null) {
				permissionsDialog.dismiss();
			}

			if (statusDialog != null) {
				statusDialog.dismiss();
			}
		}
	};

	private BroadcastReceiver contactUpdateReceiver = new BroadcastReceiver() {
		@Override
		public void onReceive(Context context, Intent intent) {
			if (intent == null || intent.getAction() == null) return;

			if (intent.getAction().equals(ACTION_UPDATE_NICKNAME)
					|| intent.getAction().equals(ACTION_UPDATE_CREDENTIALS)
					|| intent.getAction().equals(ACTION_UPDATE_FIRST_NAME)
					|| intent.getAction().equals(ACTION_UPDATE_LAST_NAME)) {
				updateAdapter(intent.getLongExtra(EXTRA_USER_HANDLE, INVALID_HANDLE));
			}
		}
	};

	public void activateActionMode(){
		logDebug("activateActionMode");
		if (!adapter.isMultipleSelect()){
			adapter.setMultipleSelect(true);
			actionMode = startSupportActionMode(new ActionBarCallBack());
		}
	}
	
	private class ActionBarCallBack implements ActionMode.Callback {

		@SuppressLint("NonConstantResourceId")
		@Override
		public boolean onActionItemClicked(ActionMode mode, MenuItem item) {
			logDebug("onActionItemClicked");
			final ArrayList<MegaShare> shares = adapter.getSelectedShares();
			
			switch(item.getItemId()){
				case R.id.action_file_contact_list_permissions:{
                    //Change permissions
                    dialogBuilder.setTitle(getString(R.string.file_properties_shared_folder_permissions));
                    
                    final CharSequence[] items = {getString(R.string.file_properties_shared_folder_read_only), getString(R.string.file_properties_shared_folder_read_write), getString(R.string.file_properties_shared_folder_full_access)};
                    dialogBuilder.setSingleChoiceItems(items, -1, new DialogInterface.OnClickListener() {
                        public void onClick(DialogInterface dialog, int item) {
                        	clearSelections();
                            if(permissionsDialog != null){
                                permissionsDialog.dismiss();
                            }
                            statusDialog = createProgressDialog(fileContactListActivity, getString(R.string.context_permissions_changing_folder));
                            cC.changePermissions(cC.getEmailShares(shares), item, node);
                        }
                    });
                    
                    permissionsDialog = dialogBuilder.create();
                    permissionsDialog.show();
                    break;
				}
				case R.id.action_file_contact_list_delete:{
					if (shares != null && !shares.isEmpty()) {
						if (shares.size() > 1) {
							logDebug("Remove multiple contacts");
							showConfirmationRemoveMultipleContactFromShare(shares);
						} else {
							logDebug("Remove one contact");
							showConfirmationRemoveContactFromShare(shares.get(0).getUser());
						}
					}
					break;
				}
				case R.id.cab_menu_select_all:{
					selectAll();
					break;
				}
				case R.id.cab_menu_unselect_all:{
					clearSelections();
					break;
				}
			}
			return false;
		}

		@Override
		public boolean onCreateActionMode(ActionMode mode, Menu menu) {
			logDebug("onCreateActionMode");
			MenuInflater inflater = mode.getMenuInflater();
			inflater.inflate(R.menu.file_contact_shared_browser_action, menu);
			fab.setVisibility(View.GONE);
			checkScroll();
			return true;
		}
		
		@Override
		public void onDestroyActionMode(ActionMode arg0) {
			logDebug("onDestroyActionMode");
			adapter.clearSelections();
			adapter.setMultipleSelect(false);
			fab.setVisibility(View.VISIBLE);
			checkScroll();
		}

		@Override
		public boolean onPrepareActionMode(ActionMode mode, Menu menu) {
			logDebug("onPrepareActionMode");
			ArrayList<MegaShare> selected = adapter.getSelectedShares();
			boolean deleteShare = false;
			boolean permissions = false;
			
			if (selected.size() != 0) {
				permissions = true;
				deleteShare = true;

				MenuItem unselect = menu.findItem(R.id.cab_menu_unselect_all);
				if(selected.size()==adapter.getItemCount()){
					menu.findItem(R.id.cab_menu_select_all).setVisible(false);
					unselect.setTitle(getString(R.string.action_unselect_all));
					unselect.setVisible(true);
				}
				else{
					menu.findItem(R.id.cab_menu_select_all).setVisible(true);
					unselect.setTitle(getString(R.string.action_unselect_all));
					unselect.setVisible(true);
				}
			}
			else{
				menu.findItem(R.id.cab_menu_select_all).setVisible(true);
				menu.findItem(R.id.cab_menu_unselect_all).setVisible(false);
			}
			
			menu.findItem(R.id.action_file_contact_list_permissions).setVisible(permissions);
			if(permissions){
				menu.findItem(R.id.action_file_contact_list_permissions).setShowAsAction(MenuItem.SHOW_AS_ACTION_ALWAYS);
			}else{
				menu.findItem(R.id.action_file_contact_list_permissions).setShowAsAction(MenuItem.SHOW_AS_ACTION_NEVER);

			}

			menu.findItem(R.id.action_file_contact_list_delete).setVisible(deleteShare);
			if(deleteShare){
				menu.findItem(R.id.action_file_contact_list_delete).setShowAsAction(MenuItem.SHOW_AS_ACTION_ALWAYS);
			}else{
				menu.findItem(R.id.action_file_contact_list_delete).setShowAsAction(MenuItem.SHOW_AS_ACTION_NEVER);

			}
			
			return false;
		}
		
	}

	@Override
	protected void onCreate(Bundle savedInstanceState) {
		logDebug("onCreate");
		super.onCreate(savedInstanceState);

		if(shouldRefreshSessionDueToSDK() ||shouldRefreshSessionDueToKarere()) {
			return;
		}

		dialogBuilder = new MaterialAlertDialogBuilder(this, R.style.ThemeOverlay_Mega_MaterialAlertDialog);

		megaApi.addGlobalListener(this);

		handler = new Handler();

		listContacts = new ArrayList<>();
		
		Display display = getWindowManager().getDefaultDisplay();
		outMetrics = new DisplayMetrics ();
	    display.getMetrics(outMetrics);

		Bundle extras = getIntent().getExtras();
		if (extras != null){
			nodeHandle = extras.getLong(NAME);
			node=megaApi.getNodeByHandle(nodeHandle);
			
			setContentView(R.layout.activity_file_contact_list);
			
			//Set toolbar
			tB = findViewById(R.id.toolbar_file_contact_list);
			setSupportActionBar(tB);
			aB = getSupportActionBar();
			if(aB != null) {
				aB.setDisplayHomeAsUpEnabled(true);
				aB.setDisplayShowHomeEnabled(true);
				aB.setTitle(node.getName());
				aB.setSubtitle(R.string.file_properties_shared_folder_select_contact);
			}

			coordinatorLayout = findViewById(R.id.coordinator_layout_file_contact_list);
			container = findViewById(R.id.file_contact_list);
			imageView = findViewById(R.id.file_properties_icon);
			nameView = findViewById(R.id.node_name);
			createdView = findViewById(R.id.node_last_update);
			contactLayout = findViewById(R.id.file_contact_list_layout);
			contactLayout.setVisibility(View.GONE);
			findViewById(R.id.separator_file_contact_list).setVisibility(View.GONE);
//			contactLayout.setOnClickListener(this);

			fab = (FloatingActionButton) findViewById(R.id.floating_button_file_contact_list);
			fab.setOnClickListener(this);

			nameView.setText(node.getName());
			
			imageView.setImageResource(R.drawable.ic_folder_outgoing_list);
			
			tempListContacts = megaApi.getOutShares(node);
			if(tempListContacts!=null && !tempListContacts.isEmpty()){
				listContacts.addAll(megaApi.getOutShares(node));
			}
			
			listView = findViewById(R.id.file_contact_list_view_browser);
			listView.setPadding(0, 0, 0, scaleHeightPx(85, outMetrics));
			listView.setClipToPadding(false);
			listView.addItemDecoration(new SimpleDividerItemDecoration(this));
			mLayoutManager = new LinearLayoutManager(this);
			listView.setLayoutManager(mLayoutManager);
			listView.setItemAnimator(noChangeRecyclerViewItemAnimator());
			listView.addOnScrollListener(new RecyclerView.OnScrollListener() {
				@Override
				public void onScrolled(RecyclerView recyclerView, int dx, int dy) {
					super.onScrolled(recyclerView, dx, dy);
					checkScroll();
				}
			});
			
			emptyImage = findViewById(R.id.file_contact_list_empty_image);
			emptyText = findViewById(R.id.file_contact_list_empty_text);
			emptyImage.setImageResource(R.drawable.ic_empty_contacts);
			emptyText.setText(R.string.contacts_list_empty_text);

			if (listContacts.size() != 0){
				emptyImage.setVisibility(View.GONE);
				emptyText.setVisibility(View.GONE);
				listView.setVisibility(View.VISIBLE);
			}
			else{
				emptyImage.setVisibility(View.VISIBLE);
				emptyText.setVisibility(View.VISIBLE);
				listView.setVisibility(View.GONE);

			}
			
			if (node.getCreationTime() != 0){
				try {createdView.setText(DateUtils.getRelativeTimeSpanString(node.getCreationTime() * 1000));
				}catch(Exception ex){
					createdView.setText("");
				}
				
			}
			else{
				createdView.setText("");
			}
			
			if (adapter == null){
				
				adapter = new MegaSharedFolderAdapter(this, node, listContacts, listView);
				listView.setAdapter(adapter);
				adapter.setShareList(listContacts);
			}
			else{
				adapter.setShareList(listContacts);
				//adapter.setParentHandle(-1);
			}
			
			adapter.setPositionClicked(-1);
			adapter.setMultipleSelect(false);
			
			listView.setAdapter(adapter);
		}

		cC = new ContactController(this);
		nC = new NodeController(this);

		registerReceiver(manageShareReceiver, new IntentFilter(BROADCAST_ACTION_INTENT_MANAGE_SHARE));

		IntentFilter contactUpdateFilter = new IntentFilter(BROADCAST_ACTION_INTENT_FILTER_CONTACT_UPDATE);
		contactUpdateFilter.addAction(ACTION_UPDATE_NICKNAME);
		contactUpdateFilter.addAction(ACTION_UPDATE_FIRST_NAME);
		contactUpdateFilter.addAction(ACTION_UPDATE_LAST_NAME);
		contactUpdateFilter.addAction(ACTION_UPDATE_CREDENTIALS);
		registerReceiver(contactUpdateReceiver, contactUpdateFilter);
	}

	public void checkScroll() {
		if (listView != null) {
			changeViewElevation(aB, (listView.canScrollVertically(-1) && listView.getVisibility() == View.VISIBLE) || (adapter != null && adapter.isMultipleSelect()), outMetrics);
		}
	}
	
	
	public void showOptionsPanel(MegaShare sShare){
		logDebug("showNodeOptionsPanel");

		if (node == null || sShare == null || isBottomSheetDialogShown(bottomSheetDialogFragment)) return;

		selectedShare = sShare;
		bottomSheetDialogFragment = new FileContactsListBottomSheetDialogFragment();
		bottomSheetDialogFragment.show(getSupportFragmentManager(), bottomSheetDialogFragment.getTag());
	}

	@Override
    protected void onDestroy(){
    	super.onDestroy();
    	
    	if(megaApi != null)
    	{
    		megaApi.removeGlobalListener(this);
    	}
    	handler.removeCallbacksAndMessages(null);

		unregisterReceiver(manageShareReceiver);
		unregisterReceiver(contactUpdateReceiver);
    }
	
	@Override
	public boolean onCreateOptionsMenu(Menu menu) {
		
		// Inflate the menu items for use in the action bar
	    MenuInflater inflater = getMenuInflater();
	    inflater.inflate(R.menu.activity_folder_contact_list, menu);

	    menu.findItem(R.id.action_delete_version_history).setVisible(false);
	    
	    selectMenuItem = menu.findItem(R.id.action_select);
		unSelectMenuItem = menu.findItem(R.id.action_unselect);
		
		selectMenuItem.setVisible(true);
		unSelectMenuItem.setVisible(false);

		addSharingContact = menu.findItem(R.id.action_folder_contacts_list_share_folder);
		addSharingContact.setShowAsAction(MenuItem.SHOW_AS_ACTION_ALWAYS);
	    
	    return super.onCreateOptionsMenu(menu);
	}
	
	@SuppressLint("NonConstantResourceId")
	@Override
	public boolean onOptionsItemSelected(MenuItem item) {
		// Handle presses on the action bar items
	    switch (item.getItemId()) {
		    case android.R.id.home:{
		    	onBackPressed();
		    	return true;
		    }
		    case R.id.action_select:{
		    	selectAll();
		    	return true;
		    }
			case R.id.action_folder_contacts_list_share_folder: {
				shareOption();
				return true;
			}
		    default:{
	            return super.onOptionsItemSelected(item);
	        }
	    }
	}

	void shareOption() {
		Intent intent = new Intent();
		intent.setClass(this, AddContactActivity.class);
		intent.putExtra("contactType", CONTACT_TYPE_BOTH);
		intent.putExtra("MULTISELECT", 0);
		intent.putExtra(AddContactActivity.EXTRA_NODE_HANDLE, node.getHandle());
		startActivityForResult(intent, REQUEST_CODE_SELECT_CONTACT);
	}

	// Clear all selected items
	private void clearSelections() {
		if(adapter.isMultipleSelect()){
			adapter.clearSelections();
		}
	}
	
	public void selectAll(){
		logDebug("selectAll");
		if (adapter != null){
			if(adapter.isMultipleSelect()){
				adapter.selectAll();
			}
			else{
				adapter.setMultipleSelect(true);
				adapter.selectAll();
				
				actionMode = startSupportActionMode(new ActionBarCallBack());
			}
			new Handler(Looper.getMainLooper()).post(() -> updateActionModeTitle());
		}
	}
	
	public boolean showSelectMenuItem(){
		if (adapter != null){
			return adapter.isMultipleSelect();
		}
		
		return false;
	}

	public void itemClick(int position) {
		logDebug("Position: " + position);

		if (adapter.isMultipleSelect()){
			adapter.toggleSelection(position);
			updateActionModeTitle();
		}
		else{
			MegaUser contact = megaApi.getContact(listContacts.get(position).getUser());
			if(contact!=null && contact.getVisibility()==MegaUser.VISIBILITY_VISIBLE){
				openContactInfoActivity(this, listContacts.get(position).getUser());
			}
		}
	}

	@Override
	public void onBackPressed() {
		logDebug("onBackPressed");
		if (psaWebBrowser != null && psaWebBrowser.consumeBack()) return;
		retryConnectionsAndSignalPresence();

		if (adapter.getPositionClicked() != -1){
			adapter.setPositionClicked(-1);
			adapter.notifyDataSetChanged();
		}
		else{
			if (parentHandleStack.isEmpty()){
				super.onBackPressed();
			}
			else{
				parentHandle = parentHandleStack.pop();
				listView.setVisibility(View.VISIBLE);
				emptyImage.setVisibility(View.GONE);
				emptyText.setVisibility(View.GONE);
				if (parentHandle == -1){
					aB.setTitle(StringResourcesUtils.getString(R.string.file_properties_shared_folder_select_contact)
							.toUpperCase(Locale.getDefault()));

					aB.setLogo(R.drawable.ic_action_navigation_accept_white);
					supportInvalidateOptionsMenu();
					adapter.setShareList(listContacts);
					listView.scrollToPosition(0);
				}
				else{
					contactNodes = megaApi.getChildren(megaApi.getNodeByHandle(parentHandle));
					aB.setTitle(megaApi.getNodeByHandle(parentHandle).getName());
					aB.setLogo(R.drawable.ic_action_navigation_previous_item);
					supportInvalidateOptionsMenu();
					adapter.setShareList(listContacts);
					listView.scrollToPosition(0);
				}
			}
		}
	}
	
	private void updateActionModeTitle() {
		logDebug("updateActionModeTitle");
		if (actionMode == null) {
			return;
		}
		ArrayList<MegaShare> contacts = adapter.getSelectedShares();
		if(contacts!=null){
			logDebug("Contacts selected: " + contacts.size());
		}

		actionMode.setTitle(getQuantityString(R.plurals.general_selection_num_contacts,
						contacts.size(), contacts.size()));
		try {
			actionMode.invalidate();
		} catch (NullPointerException e) {
			e.printStackTrace();
			logError("Invalidate error", e);
		}
	}
	
	/*
	 * Disable selection
	 */
	public void hideMultipleSelect() {
		adapter.setMultipleSelect(false);
		if (actionMode != null) {
			actionMode.finish();
		}
	}
	
	@Override
	public void onClick(View v) {

		if (v.getId() == R.id.floating_button_file_contact_list) {
			shareOption();
		}
	}

	public void removeFileContactShare(){
		notifyDataSetChanged();

		showConfirmationRemoveContactFromShare(selectedShare.getUser());
	}

	public void changePermissions(){
		logDebug("changePermissions");
		notifyDataSetChanged();
		int nodeType = checkBackupNodeTypeByHandle(megaApi, node);
		if (nodeType != BACKUP_NONE) {
			showWarningDialog();
			return;
		}
		dialogBuilder.setTitle(getString(R.string.file_properties_shared_folder_permissions));
		final CharSequence[] items = {getString(R.string.file_properties_shared_folder_read_only), getString(R.string.file_properties_shared_folder_read_write), getString(R.string.file_properties_shared_folder_full_access)};
		dialogBuilder.setSingleChoiceItems(items, selectedShare.getAccess(), (dialog, item) -> {
			statusDialog = createProgressDialog(fileContactListActivity, getString(R.string.context_permissions_changing_folder));
			permissionsDialog.dismiss();
			cC.changePermission(selectedShare.getUser(), item, node, new ShareListener(getApplicationContext(), CHANGE_PERMISSIONS_LISTENER, 1));
		});
		permissionsDialog = dialogBuilder.create();
		permissionsDialog.show();
	}

	/**
	 * Show the warning dialog when change the permissions of this folder
	 * @return The dialog
	 */
	private AlertDialog showWarningDialog() {
		DialogInterface.OnClickListener  dialogClickListener =
				(dialog, which) -> {
					dialog.dismiss();
				};
		LayoutInflater layout = this.getLayoutInflater();
		View view = layout.inflate(R.layout.dialog_backup_operate_tip, null);
		TextView tvTitle = view.findViewById(R.id.title);
		TextView tvContent = view.findViewById(R.id.backup_tip_content);
		tvTitle.setText(R.string.backup_share_permission_title);
		tvContent.setText(R.string.backup_share_permission_text);
		AlertDialog.Builder builder = new MaterialAlertDialogBuilder(this)
				.setView(view);
		builder.setPositiveButton(
				getString(R.string.button_permission_info),
				dialogClickListener
		);
		AlertDialog dialog = builder.show();
		dialog.setCancelable(false);
		dialog.setCanceledOnTouchOutside(false);
		return dialog;
	}

	public void setPositionClicked(int positionClicked){
		if (adapter != null){
			adapter.setPositionClicked(positionClicked);
		}
	}
	
	public void notifyDataSetChanged(){
		if (adapter != null){
			adapter.notifyDataSetChanged();
		}
	}

	/*
	 * Handle processed upload intent
	 */
	public void onIntentProcessed() {
		List<ShareInfo> infos = filePreparedInfos;
		
		MegaNode parentNode = megaApi.getNodeByHandle(parentHandle);
		if(parentNode == null){
			AlertDialogUtil.dismissAlertDialogIfExists(statusDialog);
			showSnackbar(StringResourcesUtils.getString(R.string.error_temporary_unavaible));
			return;
		}
		
		if (infos == null) {
			AlertDialogUtil.dismissAlertDialogIfExists(statusDialog);
			showSnackbar(StringResourcesUtils.getString(R.string.upload_can_not_open));
			return;
		}
<<<<<<< HEAD

		if (app.getStorageState() == STORAGE_STATE_PAYWALL) {
			AlertDialogUtil.dismissAlertDialogIfExists(statusDialog);
			showOverDiskQuotaPaywallWarning();
			return;
=======
		else {
			if (app.getStorageState() == STORAGE_STATE_PAYWALL) {
				showOverDiskQuotaPaywallWarning();
				return;
			}
			showSnackbar(getQuantityString(R.plurals.upload_began, infos.size(), infos.size()));
			for (ShareInfo info : infos) {
				Intent intent = new Intent(this, UploadService.class);
				intent.putExtra(UploadService.EXTRA_FILEPATH, info.getFileAbsolutePath());
				intent.putExtra(UploadService.EXTRA_NAME, info.getTitle());
				intent.putExtra(UploadService.EXTRA_PARENT_HASH, parentNode.getHandle());
				intent.putExtra(UploadService.EXTRA_SIZE, info.getSize());
				startService(intent);
			}
>>>>>>> 85aa8d7f
		}

		checkNameCollisionUseCase.check(infos, parentNode)
				.subscribeOn(Schedulers.io())
				.observeOn(AndroidSchedulers.mainThread())
				.subscribe((result, throwable) -> {
					AlertDialogUtil.dismissAlertDialogIfExists(statusDialog);

					if (throwable != null) {
						showSnackbar(StringResourcesUtils.getString(R.string.error_temporary_unavaible));
					} else {
						ArrayList<NameCollision> collisions = result.getFirst();
						List<ShareInfo> withoutCollisions = result.getSecond();

						if (!collisions.isEmpty()) {
							startActivity(NameCollisionActivity.getIntentForList(this, collisions));
						}

						if (!withoutCollisions.isEmpty()) {
							showSnackbar(StringResourcesUtils.getQuantityString(R.plurals.upload_began, withoutCollisions.size(), withoutCollisions.size()));

							for (ShareInfo info : withoutCollisions) {
								if (transfersManagement.shouldBreakTransfersProcessing()) {
									break;
								}

								Intent intent = new Intent(this, UploadService.class);
								intent.putExtra(UploadService.EXTRA_FILEPATH, info.getFileAbsolutePath());
								intent.putExtra(UploadService.EXTRA_NAME, info.getTitle());
								intent.putExtra(UploadService.EXTRA_PARENT_HASH, parentNode.getHandle());
								intent.putExtra(UploadService.EXTRA_SIZE, info.getSize());
								startService(intent);
							}
						}
					}
				});
	}
	
	@Override
	protected void onActivityResult(int requestCode, int resultCode, Intent intent) {
		
		if (intent == null) {
			return;
		}
		
		if (requestCode == REQUEST_CODE_SELECT_CONTACT && resultCode == RESULT_OK){
			if(!isOnline(this)){
				showSnackbar(getString(R.string.error_server_connection_problem));
				return;
			}
			
			final ArrayList<String> emails = intent.getStringArrayListExtra(AddContactActivity.EXTRA_CONTACTS);
			final long nodeHandle = intent.getLongExtra(AddContactActivity.EXTRA_NODE_HANDLE, -1);
			
			if(nodeHandle!=-1){
				node=megaApi.getNodeByHandle(nodeHandle);
			}
			if(node!=null)
			{
				if (node.isFolder()){
					dialogBuilder.setTitle(getString(R.string.file_properties_shared_folder_permissions));
					final CharSequence[] items = {getString(R.string.file_properties_shared_folder_read_only), getString(R.string.file_properties_shared_folder_read_write), getString(R.string.file_properties_shared_folder_full_access)};
					dialogBuilder.setSingleChoiceItems(items, -1, (dialog, item) -> {
						statusDialog = createProgressDialog(fileContactListActivity, getString(R.string.context_sharing_folder));
						permissionsDialog.dismiss();
						nC.shareFolder(node, emails, item);
					});
					permissionsDialog = dialogBuilder.create();
					permissionsDialog.show();
				}
			}
		}
	}
	
	@Override
	public void onUsersUpdate(MegaApiJava api, ArrayList<MegaUser> users) {
		logDebug("onUserupdate");

	}

	@Override
	public void onUserAlertsUpdate(MegaApiJava api, ArrayList<MegaUserAlert> userAlerts) {
		logDebug("onUserAlertsUpdate");
	}

	@Override
	public void onEvent(MegaApiJava api, MegaEvent event) {

	}

	@Override
	public void onNodesUpdate(MegaApiJava api, ArrayList<MegaNode> nodes) {
		logDebug("onNodesUpdate");

		try {
			statusDialog.dismiss();
		}
		catch (Exception ex) {
			logError("Error dismiss status dialog", ex);
		}

		if (node.isFolder()){
			listContacts.clear();

			tempListContacts = megaApi.getOutShares(node);
			if(tempListContacts!=null && !tempListContacts.isEmpty()){
				listContacts.addAll(megaApi.getOutShares(node));
			}

			if (listContacts != null){
				if (listContacts.size() > 0){
					listView.setVisibility(View.VISIBLE);
					emptyImage.setVisibility(View.GONE);
					emptyText.setVisibility(View.GONE);

					if (adapter != null){
						adapter.setNode(node);
						adapter.setContext(this);
						adapter.setShareList(listContacts);
						adapter.setListFragment(listView);
					}
					else{
						adapter = new MegaSharedFolderAdapter(this, node, listContacts, listView);
					}
				}
				else{
					listView.setVisibility(View.GONE);
					emptyImage.setVisibility(View.VISIBLE);
					emptyText.setVisibility(View.VISIBLE);
					//((RelativeLayout.LayoutParams)infoTable.getLayoutParams()).addRule(RelativeLayout.BELOW, R.id.file_properties_image);
				}
			}
		}

		listView.invalidate();
	}

	public void showConfirmationRemoveContactFromShare (final String email){
        androidx.appcompat.app.AlertDialog.Builder builder = new androidx.appcompat.app.AlertDialog.Builder(this);
        String message = getResources().getString(R.string.remove_contact_shared_folder, email);
        builder.setMessage(message)
                .setPositiveButton(R.string.general_remove, (dialog, which) -> {
                    statusDialog = createProgressDialog(fileContactListActivity, getString(R.string.context_removing_contact_folder));
                    nC.removeShare(new ShareListener(this, REMOVE_SHARE_LISTENER, 1), node, email);
                })
                .setNegativeButton(R.string.general_cancel, (dialog, which) -> {})
                .show();
	}

	public void showConfirmationRemoveMultipleContactFromShare (final ArrayList<MegaShare> contacts){
		logDebug("showConfirmationRemoveMultipleContactFromShare");

		DialogInterface.OnClickListener dialogClickListener = (dialog, which) -> {
			switch (which){
				case DialogInterface.BUTTON_POSITIVE: {
					removeMultipleShares(contacts);
					break;
				}
				case DialogInterface.BUTTON_NEGATIVE:
					//No button clicked
					break;
			}
		};

		androidx.appcompat.app.AlertDialog.Builder builder = new androidx.appcompat.app.AlertDialog.Builder(this);
//		builder.setTitle(getResources().getString(R.string.alert_leave_share));
		String message= getResources().getString(R.string.remove_multiple_contacts_shared_folder,contacts.size());
		builder.setMessage(message).setPositiveButton(R.string.general_remove, dialogClickListener)
				.setNegativeButton(R.string.general_cancel, dialogClickListener).show();
	}

	public void removeMultipleShares(ArrayList<MegaShare> shares){
		logDebug("Number of shared to remove: " + shares.size());

		statusDialog = createProgressDialog(fileContactListActivity, getString(R.string.context_removing_contact_folder));
		nC.removeShares(shares, node);
	}

	@Override
	public void onReloadNeeded(MegaApiJava api) {
		// TODO Auto-generated method stub
		
	}

	@Override
	public void onAccountUpdate(MegaApiJava api) {
		// TODO Auto-generated method stub
		
	}

	@Override
	public void onContactRequestsUpdate(MegaApiJava api,
			ArrayList<MegaContactRequest> requests) {
		// TODO Auto-generated method stub
		
	}

	public void showSnackbar(String s){
		showSnackbar(contactLayout, s);
	}

	public MegaUser getSelectedContact() {
		String email = selectedShare.getUser();
		return megaApi.getContact(email);
	}

	public MegaShare getSelectedShare() {
		return selectedShare;
	}

	public void setSelectedShare(MegaShare selectedShare) {
		this.selectedShare = selectedShare;
	}

	private void updateAdapter(long handleReceived) {
		if (listContacts == null || listContacts.isEmpty()) return;

		for (int i = 0; i < listContacts.size(); i++) {
			String email = listContacts.get(i).getUser();
			MegaUser contact = megaApi.getContact(email);
			long handleUser = contact.getHandle();
			if (handleUser == handleReceived) {
				adapter.notifyItemChanged(i);
				break;
			}
		}
	}
}
<|MERGE_RESOLUTION|>--- conflicted
+++ resolved
@@ -737,28 +737,11 @@
 			showSnackbar(StringResourcesUtils.getString(R.string.upload_can_not_open));
 			return;
 		}
-<<<<<<< HEAD
 
 		if (app.getStorageState() == STORAGE_STATE_PAYWALL) {
 			AlertDialogUtil.dismissAlertDialogIfExists(statusDialog);
 			showOverDiskQuotaPaywallWarning();
 			return;
-=======
-		else {
-			if (app.getStorageState() == STORAGE_STATE_PAYWALL) {
-				showOverDiskQuotaPaywallWarning();
-				return;
-			}
-			showSnackbar(getQuantityString(R.plurals.upload_began, infos.size(), infos.size()));
-			for (ShareInfo info : infos) {
-				Intent intent = new Intent(this, UploadService.class);
-				intent.putExtra(UploadService.EXTRA_FILEPATH, info.getFileAbsolutePath());
-				intent.putExtra(UploadService.EXTRA_NAME, info.getTitle());
-				intent.putExtra(UploadService.EXTRA_PARENT_HASH, parentNode.getHandle());
-				intent.putExtra(UploadService.EXTRA_SIZE, info.getSize());
-				startService(intent);
-			}
->>>>>>> 85aa8d7f
 		}
 
 		checkNameCollisionUseCase.check(infos, parentNode)
