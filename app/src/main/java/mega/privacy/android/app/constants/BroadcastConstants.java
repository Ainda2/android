--- conflicted
+++ resolved
@@ -12,11 +12,8 @@
     public static final String BROADCAST_ACTION_INTENT_CALL_UPDATE = "INTENT_CALL_UPDATE";
     public static final String BROADCAST_ACTION_INTENT_SESSION_UPDATE = "INTENT_SESSION_UPDATE";
     public static final String BROADCAST_ACTION_INTENT_CU_ATTR_CHANGE = "INTENT_CU_ATTR_CHANGE";
-<<<<<<< HEAD
     public static final String BROADCAST_ACTION_INTENT_MUTE_CHATROOM = "INTENT_MUTE_CHATROOM";
-=======
     public static final String BROADCAST_ACTION_INTENT_TRANSFER_UPDATE = "BROADCAST_ACTION_INTENT_TRANSFER_UPDATE";
->>>>>>> 706de889
     public static final String BROADCAST_ACTION_INTENT_PROXIMITY_SENSOR = "INTENT_PROXIMITY_SENSOR";
     public static final String BROADCAST_ACTION_INTENT_LEFT_CHAT = "INTENT_LEFT_CHAT";
     public static final String BROADCAST_ACTION_SHOW_SNACKBAR = "INTENT_SHOW_SNACKBAR";
@@ -34,11 +31,8 @@
     public static final String ACTION_CHANGE_AUDIO_LEVEL = "ACTION_CHANGE_AUDIO_LEVEL";
     public static final String ACTION_CHANGE_NETWORK_QUALITY = "ACTION_CHANGE_NETWORK_QUALITY";
     public static final String ACTION_UPDATE_CALL = "ACTION_UPDATE_CALL";
-<<<<<<< HEAD
     public static final String ACTION_UPDATE_PUSH_NOTIFICATION_SETTING = "ACTION_UPDATE_PUSH_NOTIFICATION_SETTING";
-=======
     public static final String ACTION_TRANSFER_OVER_QUOTA = "ACTION_TRANSFER_OVER_QUOTA";
->>>>>>> 706de889
     public static final String ACTION_UPDATE_NICKNAME = "ACTION_UPDATE_NICKNAME";
     public static final String ACTION_UPDATE_FIRST_NAME = "ACTION_UPDATE_FIRST_NAME";
     public static final String ACTION_UPDATE_LAST_NAME = "ACTION_UPDATE_LAST_NAME";
