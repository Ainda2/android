--- conflicted
+++ resolved
@@ -13,7 +13,6 @@
     public static final String BROADCAST_ACTION_INTENT_SESSION_UPDATE = "INTENT_SESSION_UPDATE";
     public static final String BROADCAST_ACTION_INTENT_PROXIMITY_SENSOR = "INTENT_PROXIMITY_SENSOR";
     public static final String BROADCAST_ACTION_INTENT_CU_ATTR_CHANGE = "INTENT_CU_ATTR_CHANGE";
-    public static final String BROADCAST_ACTION_INTENT_PROXIMITY_SENSOR = "INTENT_PROXIMITY_SENSOR";
 
     //    Broadcasts' actions
     public static final String ACTION_ON_ACCOUNT_UPDATE = "ACTION_ON_ACCOUNT_UPDATE";
@@ -27,13 +26,9 @@
     public static final String ACTION_CHANGE_AUDIO_LEVEL = "ACTION_CHANGE_AUDIO_LEVEL";
     public static final String ACTION_CHANGE_NETWORK_QUALITY = "ACTION_CHANGE_NETWORK_QUALITY";
     public static final String ACTION_UPDATE_CALL = "ACTION_UPDATE_CALL";
-<<<<<<< HEAD
     public static final String ACTION_CHANGE_SESSION_ON_HOLD = "ACTION_CHANGE_SESSION_ON_HOLD";
-
-=======
     public static final String ACTION_UPDATE_NICKNAME = "ACTION_UPDATE_NICKNAME";
     public static final String ACTION_UPDATE_CREDENTIALS = "ACTION_UPDATE_CREDENTIALS";
->>>>>>> 460787bb
 
     //    Broadcasts' extras
     public static final String EVENT_TEXT = "EVENT_TEXT";
@@ -57,5 +52,4 @@
     public static final String UPDATE_SESSION_TERM_CODE = "UPDATE_SESSION_TERM_CODE";
     public static final String UPDATE_PROXIMITY_SENSOR_STATUS= "UPDATE_PROXIMITY_SENSOR_STATUS";
     public static final String EXTRA_IS_CU_SECONDARY_FOLDER = "EXTRA_IS_CU_SECONDARY_FOLDER";
-    public static final String UPDATE_PROXIMITY_SENSOR_STATUS= "UPDATE_PROXIMITY_SENSOR_STATUS";
 }