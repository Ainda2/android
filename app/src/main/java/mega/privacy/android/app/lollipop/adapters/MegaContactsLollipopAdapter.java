package mega.privacy.android.app.lollipop.adapters;

import android.app.Activity;
import android.content.Context;
import android.content.res.Configuration;
import android.graphics.Bitmap;
import android.graphics.BitmapFactory;
import android.graphics.Canvas;
import android.graphics.Color;
import android.graphics.Paint;
import android.graphics.Path;
import android.support.v4.content.ContextCompat;
import android.support.v7.widget.RecyclerView;
import android.util.DisplayMetrics;
import android.util.SparseBooleanArray;
import android.view.Display;
import android.view.LayoutInflater;
import android.view.View;
import android.view.View.OnClickListener;
import android.view.ViewGroup;
import android.view.animation.Animation;
import android.view.animation.AnimationUtils;
import android.widget.ImageButton;
import android.widget.ImageView;
import android.widget.RelativeLayout;
import android.widget.TextView;

import java.io.File;
import java.util.ArrayList;
import java.util.List;
import java.util.Locale;

import mega.privacy.android.app.DatabaseHandler;
import mega.privacy.android.app.MegaApplication;
import mega.privacy.android.app.MegaContactAdapter;
import mega.privacy.android.app.R;
import mega.privacy.android.app.components.MarqueeTextView;
import mega.privacy.android.app.components.RoundedImageView;
import mega.privacy.android.app.components.scrollBar.SectionTitleProvider;
import mega.privacy.android.app.lollipop.AddContactActivityLollipop;
import mega.privacy.android.app.lollipop.ManagerActivityLollipop;
import mega.privacy.android.app.lollipop.listeners.UserAvatarListener;
import mega.privacy.android.app.lollipop.managerSections.ContactsFragmentLollipop;
import mega.privacy.android.app.utils.Constants;
import mega.privacy.android.app.utils.ThumbnailUtilsLollipop;
import mega.privacy.android.app.utils.Util;
import nz.mega.sdk.MegaApiAndroid;
import nz.mega.sdk.MegaChatApi;
import nz.mega.sdk.MegaChatApiAndroid;
import nz.mega.sdk.MegaNode;
import nz.mega.sdk.MegaUser;


public class MegaContactsLollipopAdapter extends RecyclerView.Adapter<MegaContactsLollipopAdapter.ViewHolderContacts> implements OnClickListener, View.OnLongClickListener, SectionTitleProvider {
	
	public static final int ITEM_VIEW_TYPE_LIST = 0;
	public static final int ITEM_VIEW_TYPE_GRID = 1;
	public static final int ITEM_VIEW_TYPE_LIST_ADD_CONTACT = 2;
	public static final int ITEM_VIEW_TYPE_LIST_GROUP_CHAT = 3;
	public static int MAX_WIDTH_CONTACT_NAME_LAND=450;
	public static int MAX_WIDTH_CONTACT_NAME_PORT=200;

	private Context context;
	private int positionClicked;
	private ArrayList<MegaContactAdapter> contacts;
	private RecyclerView listFragment;
	private MegaApiAndroid megaApi;
	private MegaChatApiAndroid megaChatApi;
	private boolean multipleSelect;
	private DatabaseHandler dbH = null;
	private SparseBooleanArray selectedItems;
	private ContactsFragmentLollipop fragment;
	private int adapterType;
	private SparseBooleanArray selectedContacts;

	DisplayMetrics outMetrics;

	public MegaContactsLollipopAdapter(Context _context, ContactsFragmentLollipop _fragment, ArrayList<MegaContactAdapter> _contacts, RecyclerView _listView, int adapterType) {
		this.context = _context;
		this.contacts = _contacts;
		this.fragment = _fragment;
		this.positionClicked = -1;
		this.adapterType = adapterType;
		
		if (megaApi == null){
			megaApi = ((MegaApplication) ((Activity)context).getApplication()).getMegaApi();
		}

		if(Util.isChatEnabled()){
			if (megaChatApi == null){
				megaChatApi = ((MegaApplication) ((Activity)context).getApplication()).getMegaChatApi();
			}
		}
		
		listFragment = _listView;
	}

	@Override
	public String getSectionTitle(int position) {
		return contacts.get(position).getFullName().substring(0, 1).toUpperCase();
	}

	/*private view holder class*/
    public static class ViewHolderContacts extends RecyclerView.ViewHolder{
    	public ViewHolderContacts(View v) {
			super(v);
		}

		public TextView contactInitialLetter;
//        ImageView imageView;
        TextView textViewContactName;
        MarqueeTextView textViewContent;
        RelativeLayout itemLayout;
        public String contactMail;
    }
    
    public class ViewHolderContactsList extends ViewHolderContacts{
    	public ViewHolderContactsList(View v) {
			super(v);
		}
    	public RoundedImageView imageView;
		ImageView contactStateIcon;
		RelativeLayout threeDotsLayout;
		RelativeLayout declineLayout;
    }
    
    public class ViewHolderContactsGrid extends ViewHolderContacts{
    	public ViewHolderContactsGrid(View v) {
			super(v);
		}
		public ImageView imageView;
		ImageView contactStateIcon;
		ImageButton imageButtonThreeDots;
    }
    
	ViewHolderContactsList holderList = null;
	ViewHolderContactsGrid holderGrid = null;

	@Override
	public ViewHolderContacts onCreateViewHolder(ViewGroup parent, int viewType) {
		log("onCreateViewHolder");
		
		Display display = ((Activity)context).getWindowManager().getDefaultDisplay();
		outMetrics = new DisplayMetrics ();
	    display.getMetrics(outMetrics);

	    dbH = DatabaseHandler.getDbHandler(context);
	    
	    if (viewType == MegaContactsLollipopAdapter.ITEM_VIEW_TYPE_LIST){
	   
		    View v = LayoutInflater.from(parent.getContext()).inflate(R.layout.item_contact_list, parent, false);
	
		    holderList = new ViewHolderContactsList(v);
		    holderList.itemLayout = (RelativeLayout) v.findViewById(R.id.contact_list_item_layout);
		    holderList.imageView = (RoundedImageView) v.findViewById(R.id.contact_list_thumbnail);	
		    holderList.contactInitialLetter = (TextView) v.findViewById(R.id.contact_list_initial_letter);
		    holderList.textViewContactName = (TextView) v.findViewById(R.id.contact_list_name);
<<<<<<< HEAD
		    holderList.textViewContent = (TextView) v.findViewById(R.id.contact_list_content);
			holderList.textViewContent.setSelected(true);
=======
		    holderList.textViewContent = (MarqueeTextView) v.findViewById(R.id.contact_list_content);
>>>>>>> b0005a46
			holderList.textViewContent.setHorizontallyScrolling(true);
			holderList.threeDotsLayout = (RelativeLayout) v.findViewById(R.id.contact_list_three_dots_layout);
			holderList.contactStateIcon = (ImageView) v.findViewById(R.id.contact_list_drawable_state);
			holderList.declineLayout = (RelativeLayout) v.findViewById(R.id.contact_list_decline);

			if(context.getResources().getConfiguration().orientation == Configuration.ORIENTATION_LANDSCAPE){
				log("onCreate: Landscape configuration");
				holderList.textViewContactName.setMaxWidth(Util.scaleWidthPx(MAX_WIDTH_CONTACT_NAME_LAND, outMetrics));
				holderList.textViewContent.setMaxWidth(Util.scaleWidthPx(MAX_WIDTH_CONTACT_NAME_LAND, outMetrics));
			}
			else{
				holderList.textViewContactName.setMaxWidth(Util.scaleWidthPx(MAX_WIDTH_CONTACT_NAME_PORT, outMetrics));
				holderList.textViewContent.setMaxWidth(Util.scaleWidthPx(MAX_WIDTH_CONTACT_NAME_PORT, outMetrics));
			}

		    holderList.itemLayout.setTag(holderList);
		    holderList.itemLayout.setOnClickListener(this);
			holderList.itemLayout.setOnLongClickListener(this);

			v.setTag(holderList);
	
			return holderList;
	    }
	    else if (viewType == MegaContactsLollipopAdapter.ITEM_VIEW_TYPE_GRID){
	    	
	    	View v = LayoutInflater.from(parent.getContext()).inflate(R.layout.item_contact_grid, parent, false);
	    	
	    	holderGrid = new ViewHolderContactsGrid(v);
	    	holderGrid.itemLayout = (RelativeLayout) v.findViewById(R.id.contact_grid_item_layout);
		    holderGrid.imageView = (ImageView) v.findViewById(R.id.contact_grid_thumbnail);	
		    holderGrid.contactInitialLetter = (TextView) v.findViewById(R.id.contact_grid_initial_letter);
		    holderGrid.textViewContactName = (TextView) v.findViewById(R.id.contact_grid_name);
<<<<<<< HEAD
		    holderGrid.textViewContent = (TextView) v.findViewById(R.id.contact_grid_content);
			holderGrid.textViewContent.setSelected(true);
=======
		    holderGrid.textViewContent = (MarqueeTextView) v.findViewById(R.id.contact_grid_content);
>>>>>>> b0005a46
			holderGrid.textViewContent.setHorizontallyScrolling(true);
		    holderGrid.imageButtonThreeDots = (ImageButton) v.findViewById(R.id.contact_grid_three_dots);
			holderGrid.contactStateIcon = (ImageView) v.findViewById(R.id.contact_grid_drawable_state);

			if(context.getResources().getConfiguration().orientation == Configuration.ORIENTATION_LANDSCAPE){
				holderGrid.textViewContactName.setMaxWidth(Util.scaleWidthPx(70, outMetrics));
				holderGrid.textViewContent.setMaxWidth(Util.scaleWidthPx(70, outMetrics));
			}
			else{
				holderGrid.textViewContactName.setMaxWidth(Util.scaleWidthPx(120, outMetrics));
				holderGrid.textViewContent.setMaxWidth(Util.scaleWidthPx(120, outMetrics));
			}

		    holderGrid.itemLayout.setTag(holderGrid);
		    holderGrid.itemLayout.setOnClickListener(this);
			holderGrid.itemLayout.setOnLongClickListener(this);
		    
		    v.setTag(holderGrid);
		    
	    	return holderGrid;	    	
	    }
		else if (viewType == MegaContactsLollipopAdapter.ITEM_VIEW_TYPE_LIST_ADD_CONTACT){
			View v = LayoutInflater.from(parent.getContext()).inflate(R.layout.item_contact_list, parent, false);

			holderList = new ViewHolderContactsList(v);
			holderList.itemLayout = (RelativeLayout) v.findViewById(R.id.contact_list_item_layout);
			holderList.imageView = (RoundedImageView) v.findViewById(R.id.contact_list_thumbnail);
			holderList.contactInitialLetter = (TextView) v.findViewById(R.id.contact_list_initial_letter);
			holderList.textViewContactName = (TextView) v.findViewById(R.id.contact_list_name);
			holderList.textViewContent = (MarqueeTextView) v.findViewById(R.id.contact_list_content);
			holderList.declineLayout = (RelativeLayout) v.findViewById(R.id.contact_list_decline);
			holderList.contactStateIcon = (ImageView) v.findViewById(R.id.contact_list_drawable_state);
			holderList.declineLayout.setVisibility(View.GONE);

			if(context.getResources().getConfiguration().orientation == Configuration.ORIENTATION_LANDSCAPE){
				holderList.textViewContactName.setMaxWidth(Util.scaleWidthPx(MAX_WIDTH_CONTACT_NAME_LAND, outMetrics));
				holderList.textViewContent.setMaxWidth(Util.scaleWidthPx(MAX_WIDTH_CONTACT_NAME_LAND, outMetrics));
			}
			else{
				holderList.textViewContactName.setMaxWidth(Util.scaleWidthPx(MAX_WIDTH_CONTACT_NAME_PORT, outMetrics));
				holderList.textViewContent.setMaxWidth(Util.scaleWidthPx(MAX_WIDTH_CONTACT_NAME_PORT, outMetrics));
			}

			holderList.threeDotsLayout = (RelativeLayout) v.findViewById(R.id.contact_list_three_dots_layout);

			//Right margin
			RelativeLayout.LayoutParams actionButtonParams = (RelativeLayout.LayoutParams)holderList.threeDotsLayout.getLayoutParams();
			actionButtonParams.setMargins(0, 0, Util.scaleWidthPx(10, outMetrics), 0);
			holderList.threeDotsLayout.setLayoutParams(actionButtonParams);

			holderList.itemLayout.setTag(holderList);
			holderList.itemLayout.setOnClickListener(this);

			holderList.threeDotsLayout.setVisibility(View.GONE);

			v.setTag(holderList);

			return holderList;
		}
		else if (viewType == MegaContactsLollipopAdapter.ITEM_VIEW_TYPE_LIST_GROUP_CHAT) {
			View v = LayoutInflater.from(parent.getContext()).inflate(R.layout.item_contact_list, parent, false);

			holderList = new ViewHolderContactsList(v);
			holderList.itemLayout = (RelativeLayout) v.findViewById(R.id.contact_list_item_layout);
			holderList.imageView = (RoundedImageView) v.findViewById(R.id.contact_list_thumbnail);
			holderList.contactInitialLetter = (TextView) v.findViewById(R.id.contact_list_initial_letter);
			holderList.textViewContactName = (TextView) v.findViewById(R.id.contact_list_name);
<<<<<<< HEAD
			holderList.textViewContent = (TextView) v.findViewById(R.id.contact_list_content);
=======
			holderList.textViewContent = (MarqueeTextView) v.findViewById(R.id.contact_list_content);
>>>>>>> b0005a46
			holderList.contactStateIcon = (ImageView) v.findViewById(R.id.contact_list_drawable_state);
			holderList.declineLayout = (RelativeLayout) v.findViewById(R.id.contact_list_decline);
			holderList.declineLayout.setVisibility(View.VISIBLE);

			if(context.getResources().getConfiguration().orientation == Configuration.ORIENTATION_LANDSCAPE){
				holderList.textViewContactName.setMaxWidth(Util.scaleWidthPx(MAX_WIDTH_CONTACT_NAME_LAND, outMetrics));
				holderList.textViewContent.setMaxWidth(Util.scaleWidthPx(MAX_WIDTH_CONTACT_NAME_LAND, outMetrics));
			}
			else{
				holderList.textViewContactName.setMaxWidth(Util.scaleWidthPx(MAX_WIDTH_CONTACT_NAME_PORT, outMetrics));
				holderList.textViewContent.setMaxWidth(Util.scaleWidthPx(MAX_WIDTH_CONTACT_NAME_PORT, outMetrics));
			}

			holderList.threeDotsLayout = (RelativeLayout) v.findViewById(R.id.contact_list_three_dots_layout);

			holderList.declineLayout.setTag(holderList);
			holderList.declineLayout.setOnClickListener(this);

			holderList.threeDotsLayout.setVisibility(View.GONE);

			v.setTag(holderList);

			return holderList;
		}
	    else{
	    	return null;
	    }
	}
	
	@Override
	public void onBindViewHolder(ViewHolderContacts holder, int position) {
		log("onBindViewHolder");

		if (adapterType == MegaContactsLollipopAdapter.ITEM_VIEW_TYPE_LIST){
			ViewHolderContactsList holderList = (ViewHolderContactsList) holder;
			onBindViewHolderList(holderList, position);
		}
		else if (adapterType == MegaContactsLollipopAdapter.ITEM_VIEW_TYPE_GRID){
			ViewHolderContactsGrid holderGrid = (ViewHolderContactsGrid) holder;
			onBindViewHolderGrid(holderGrid, position);
		}
		else if (adapterType == MegaContactsLollipopAdapter.ITEM_VIEW_TYPE_LIST_ADD_CONTACT){
			ViewHolderContactsList holderList = (ViewHolderContactsList) holder;
			onBindViewHolderListAddContact(holderList, position);
		}
		else if (adapterType == MegaContactsLollipopAdapter.ITEM_VIEW_TYPE_LIST_GROUP_CHAT) {
			ViewHolderContactsList holderList = (ViewHolderContactsList) holder;
			onBindViewHolderListGroupChat(holderList, position);
		}
	}
	
	public void onBindViewHolderGrid (ViewHolderContactsGrid holder, int position){
		holder.imageView.setImageBitmap(null);
		holder.contactInitialLetter.setText("");
		
		MegaContactAdapter contact = (MegaContactAdapter) getItem(position);
		holder.contactMail = contact.getMegaUser().getEmail();

		if(Util.isChatEnabled()){
			holder.contactStateIcon.setVisibility(View.VISIBLE);
			if (megaChatApi != null){
				int userStatus = megaChatApi.getUserOnlineStatus(contact.getMegaUser().getHandle());
				if(userStatus == MegaChatApi.STATUS_ONLINE){
					log("This user is connected");
					holder.contactStateIcon.setVisibility(View.VISIBLE);
					holder.contactStateIcon.setImageDrawable(ContextCompat.getDrawable(context, R.drawable.circle_status_contact_online_grid));
					holder.textViewContent.setText(context.getString(R.string.online_status));
					holder.textViewContent.setVisibility(View.VISIBLE);
				}
				else if(userStatus == MegaChatApi.STATUS_AWAY){
					log("This user is away");
					holder.contactStateIcon.setVisibility(View.VISIBLE);
					holder.contactStateIcon.setImageDrawable(ContextCompat.getDrawable(context, R.drawable.circle_status_contact_away_grid));
					holder.textViewContent.setText(context.getString(R.string.away_status));
					holder.textViewContent.setVisibility(View.VISIBLE);
				}
				else if(userStatus == MegaChatApi.STATUS_BUSY){
					log("This user is busy");
					holder.contactStateIcon.setVisibility(View.VISIBLE);
					holder.contactStateIcon.setImageDrawable(ContextCompat.getDrawable(context, R.drawable.circle_status_contact_busy_grid));
					holder.textViewContent.setText(context.getString(R.string.busy_status));
					holder.textViewContent.setVisibility(View.VISIBLE);
				}
				else if(userStatus == MegaChatApi.STATUS_OFFLINE){
					log("This user is offline");
					holder.contactStateIcon.setVisibility(View.VISIBLE);
					holder.contactStateIcon.setImageDrawable(ContextCompat.getDrawable(context, R.drawable.circle_status_contact_offline_grid));
					holder.textViewContent.setText(context.getString(R.string.offline_status));
					holder.textViewContent.setVisibility(View.VISIBLE);
				}
				else if(userStatus == MegaChatApi.STATUS_INVALID){
					log("INVALID status: "+userStatus);
					holder.contactStateIcon.setVisibility(View.GONE);
					holder.textViewContent.setVisibility(View.GONE);
				}
				else{
					log("This user status is: "+userStatus);
					holder.contactStateIcon.setVisibility(View.GONE);
					holder.textViewContent.setVisibility(View.GONE);
				}

				if(userStatus != MegaChatApi.STATUS_ONLINE && userStatus != MegaChatApi.STATUS_BUSY && userStatus != MegaChatApi.STATUS_INVALID){
					if(!contact.getLastGreen().isEmpty()){
						holder.textViewContent.setText(contact.getLastGreen());
<<<<<<< HEAD
=======
						holder.textViewContent.isMarqueeIsNecessary(context);
>>>>>>> b0005a46
					}
				}
			}
		}
		else{
			holder.contactStateIcon.setVisibility(View.GONE);

			ArrayList<MegaNode> sharedNodes = megaApi.getInShares(contact.getMegaUser());

			String sharedNodesDescription = Util.getSubtitleDescription(sharedNodes);
			holder.textViewContent.setVisibility(View.VISIBLE);
			holder.textViewContent.setText(sharedNodesDescription);
<<<<<<< HEAD
=======
		}

		RelativeLayout.LayoutParams params = (RelativeLayout.LayoutParams) holder.textViewContactName.getLayoutParams();
		if (holder.textViewContent.getVisibility() == View.VISIBLE) {
			params.setMargins(Util.px2dp(13, outMetrics), Util.px2dp(16, outMetrics), 0, 0);
>>>>>>> b0005a46
		}
		else if (holder.textViewContent.getVisibility() == View.GONE) {
			params.setMargins(Util.px2dp(13, outMetrics), Util.px2dp(24, outMetrics), 0, Util.px2dp(24, outMetrics));
		}
		holder.textViewContactName.setLayoutParams(params);
		
		if (!multipleSelect) {

			holder.itemLayout.setBackgroundDrawable(ContextCompat.getDrawable(context, R.drawable.background_item_grid_new));
		} 
		else {

			if(this.isItemChecked(position)){
				holder.itemLayout.setBackgroundDrawable(ContextCompat.getDrawable(context, R.drawable.background_item_grid_long_click_lollipop));
			}
			else{
				holder.itemLayout.setBackgroundDrawable(ContextCompat.getDrawable(context, R.drawable.background_item_grid_new));
			}
		}

		holder.textViewContactName.setText(contact.getFullName());

		createDefaultAvatar(holder, contact);

		UserAvatarListener listener = new UserAvatarListener(context, holder);

		File avatar = null;
		if (context.getExternalCacheDir() != null){
			avatar = new File(context.getExternalCacheDir().getAbsolutePath(), holder.contactMail + ".jpg");
		}
		else{
			avatar = new File(context.getCacheDir().getAbsolutePath(), holder.contactMail + ".jpg");
		}
		Bitmap bitmap = null;
		if (avatar.exists()){
			if (avatar.length() > 0){
				BitmapFactory.Options bOpts = new BitmapFactory.Options();
				bOpts.inPurgeable = true;
				bOpts.inInputShareable = true;
				bitmap = BitmapFactory.decodeFile(avatar.getAbsolutePath(), bOpts);
				bitmap = ThumbnailUtilsLollipop.getRoundedRectBitmap(context, bitmap, 3);
				if (bitmap == null) {
					avatar.delete();
					if (context.getExternalCacheDir() != null){
						megaApi.getUserAvatar(contact.getMegaUser(), context.getExternalCacheDir().getAbsolutePath() + "/" + contact.getMegaUser().getEmail() + ".jpg", listener);
					}
					else{
						megaApi.getUserAvatar(contact.getMegaUser(), context.getCacheDir().getAbsolutePath() + "/" + contact.getMegaUser().getEmail() + ".jpg", listener);
					}
				}
				else{
					log("Do not ask for user avatar - its in cache: "+avatar.getAbsolutePath());
					holder.contactInitialLetter.setVisibility(View.GONE);
					holder.imageView.setImageBitmap(bitmap);
				}
			}
			else{
				if (context.getExternalCacheDir() != null){
					megaApi.getUserAvatar(contact.getMegaUser(), context.getExternalCacheDir().getAbsolutePath() + "/" + contact.getMegaUser().getEmail() + ".jpg", listener);
				}
				else{
					megaApi.getUserAvatar(contact.getMegaUser(), context.getCacheDir().getAbsolutePath() + "/" + contact.getMegaUser().getEmail() + ".jpg", listener);
				}			
			}
		}	
		else{
			if (context.getExternalCacheDir() != null){
				megaApi.getUserAvatar(contact.getMegaUser(), context.getExternalCacheDir().getAbsolutePath() + "/" + contact.getMegaUser().getEmail() + ".jpg", listener);
			}
			else{
				megaApi.getUserAvatar(contact.getMegaUser(), context.getCacheDir().getAbsolutePath() + "/" + contact.getMegaUser().getEmail() + ".jpg", listener);
			}
		}

		holder.imageButtonThreeDots.setTag(holder);
		holder.imageButtonThreeDots.setOnClickListener(this);	
	}

	public void onBindViewHolderListAddContact(ViewHolderContactsList holder, int position){
		log("onBindViewHolderListAddContact");

		holder.imageView.setImageBitmap(null);
		holder.contactInitialLetter.setText("");

		MegaContactAdapter contact = (MegaContactAdapter) getItem(position);
		holder.contactMail = contact.getMegaUser().getEmail();
		log("contact: "+contact.getMegaUser().getEmail()+" handle: "+contact.getMegaUser().getHandle());

		if(Util.isChatEnabled()){
			holder.contactStateIcon.setVisibility(View.VISIBLE);
			if (megaChatApi != null){
				int userStatus = megaChatApi.getUserOnlineStatus(contact.getMegaUser().getHandle());
				if(userStatus == MegaChatApi.STATUS_ONLINE){
					log("This user is connected");
					holder.contactStateIcon.setVisibility(View.VISIBLE);
					holder.contactStateIcon.setImageDrawable(ContextCompat.getDrawable(context, R.drawable.circle_status_contact_online));
					holder.textViewContent.setText(context.getString(R.string.online_status));
					holder.textViewContent.setVisibility(View.VISIBLE);
				}
				else if(userStatus == MegaChatApi.STATUS_AWAY){
					log("This user is away");
					holder.contactStateIcon.setVisibility(View.VISIBLE);
					holder.contactStateIcon.setImageDrawable(ContextCompat.getDrawable(context, R.drawable.circle_status_contact_away));

					holder.textViewContent.setText(context.getString(R.string.away_status));
					holder.textViewContent.setVisibility(View.VISIBLE);
				}
				else if(userStatus == MegaChatApi.STATUS_BUSY){
					log("This user is busy");
					holder.contactStateIcon.setVisibility(View.VISIBLE);
					holder.contactStateIcon.setImageDrawable(ContextCompat.getDrawable(context, R.drawable.circle_status_contact_busy));

					holder.textViewContent.setText(context.getString(R.string.busy_status));
					holder.textViewContent.setVisibility(View.VISIBLE);
				}
				else if(userStatus == MegaChatApi.STATUS_OFFLINE){
					log("This user is offline");
					holder.contactStateIcon.setVisibility(View.VISIBLE);
					holder.contactStateIcon.setImageDrawable(ContextCompat.getDrawable(context, R.drawable.circle_status_contact_offline));

					holder.textViewContent.setText(context.getString(R.string.offline_status));
					holder.textViewContent.setVisibility(View.VISIBLE);
				}
				else if(userStatus == MegaChatApi.STATUS_INVALID){
					log("INVALID status: "+userStatus);
					holder.contactStateIcon.setVisibility(View.GONE);
					holder.textViewContent.setVisibility(View.GONE);
				}
				else{
					log("This user status is: "+userStatus);
					holder.contactStateIcon.setVisibility(View.GONE);
					holder.textViewContent.setVisibility(View.GONE);
				}

				if(userStatus != MegaChatApi.STATUS_ONLINE && userStatus != MegaChatApi.STATUS_BUSY && userStatus != MegaChatApi.STATUS_INVALID) {
					if (!contact.getLastGreen().isEmpty()) {
						holder.textViewContent.setText(contact.getLastGreen());
<<<<<<< HEAD
=======
						holder.textViewContent.isMarqueeIsNecessary(context);
>>>>>>> b0005a46
					}
				}
			}
		}
		else{
			holder.textViewContent.setText(holder.contactMail);
			holder.textViewContent.setVisibility(View.VISIBLE);
			holder.contactStateIcon.setVisibility(View.GONE);
		}

		holder.textViewContactName.setText(contact.getFullName());

		createDefaultAvatar(holder, contact);

		UserAvatarListener listener = new UserAvatarListener(context, holder);

		File avatar = null;
		if (context.getExternalCacheDir() != null){
			avatar = new File(context.getExternalCacheDir().getAbsolutePath(), holder.contactMail + ".jpg");
		}
		else{
			avatar = new File(context.getCacheDir().getAbsolutePath(), holder.contactMail + ".jpg");
		}
		Bitmap bitmap = null;
		if (avatar.exists()){
			if (avatar.length() > 0){
				BitmapFactory.Options bOpts = new BitmapFactory.Options();
				bOpts.inPurgeable = true;
				bOpts.inInputShareable = true;
				bitmap = BitmapFactory.decodeFile(avatar.getAbsolutePath(), bOpts);
				if (bitmap == null) {
					avatar.delete();
					if (context.getExternalCacheDir() != null){
						megaApi.getUserAvatar(contact.getMegaUser(), context.getExternalCacheDir().getAbsolutePath() + "/" + contact.getMegaUser().getEmail() + ".jpg", listener);
					}
					else{
						megaApi.getUserAvatar(contact.getMegaUser(), context.getCacheDir().getAbsolutePath() + "/" + contact.getMegaUser().getEmail() + ".jpg", listener);
					}
				}
				else{
					holder.contactInitialLetter.setVisibility(View.GONE);
					holder.imageView.setImageBitmap(bitmap);
				}
			}
			else{
				if (context.getExternalCacheDir() != null){
					megaApi.getUserAvatar(contact.getMegaUser(), context.getExternalCacheDir().getAbsolutePath() + "/" + contact.getMegaUser().getEmail() + ".jpg", listener);
				}
				else{
					megaApi.getUserAvatar(contact.getMegaUser(), context.getCacheDir().getAbsolutePath() + "/" + contact.getMegaUser().getEmail() + ".jpg", listener);
				}
			}
		}
		else{
			if (context.getExternalCacheDir() != null){
				megaApi.getUserAvatar(contact.getMegaUser(), context.getExternalCacheDir().getAbsolutePath() + "/" + contact.getMegaUser().getEmail() + ".jpg", listener);
			}
			else{
				megaApi.getUserAvatar(contact.getMegaUser(), context.getCacheDir().getAbsolutePath() + "/" + contact.getMegaUser().getEmail() + ".jpg", listener);
			}
		}

		if (selectedContacts != null) {
			for (int i = 0; i < selectedContacts.size(); i++) {
				if (selectedContacts.get(position) == true) {
					holder.itemLayout.setBackgroundColor(ContextCompat.getColor(context, R.color.new_file_list_selected_row));
				}
				else{
					holder.itemLayout.setBackgroundColor(Color.WHITE);
				}
			}
		}
		else{
			holder.itemLayout.setBackgroundColor(Color.WHITE);
		}
	}

	public void onBindViewHolderListGroupChat(ViewHolderContactsList holder, int position){
		log("onBindViewHolderListGroupChat");

		holder.imageView.setImageBitmap(null);
		holder.contactInitialLetter.setText("");

		MegaContactAdapter contact = (MegaContactAdapter) getItem(position);
		holder.contactMail = contact.getMegaUser().getEmail();
		log("contact: "+contact.getMegaUser().getEmail()+" handle: "+contact.getMegaUser().getHandle());

		if(Util.isChatEnabled()){
			holder.contactStateIcon.setVisibility(View.VISIBLE);
			if (megaChatApi != null){
				int userStatus = megaChatApi.getUserOnlineStatus(contact.getMegaUser().getHandle());
				if(userStatus == MegaChatApi.STATUS_ONLINE){
					log("This user is connected");
					holder.contactStateIcon.setVisibility(View.VISIBLE);
					holder.contactStateIcon.setImageDrawable(ContextCompat.getDrawable(context, R.drawable.circle_status_contact_online));
					holder.textViewContent.setText(context.getString(R.string.online_status));
					holder.textViewContent.setVisibility(View.VISIBLE);
				}
				else if(userStatus == MegaChatApi.STATUS_AWAY){
					log("This user is away");
					holder.contactStateIcon.setVisibility(View.VISIBLE);
					holder.contactStateIcon.setImageDrawable(ContextCompat.getDrawable(context, R.drawable.circle_status_contact_away));

					holder.textViewContent.setText(context.getString(R.string.away_status));
					holder.textViewContent.setVisibility(View.VISIBLE);
				}
				else if(userStatus == MegaChatApi.STATUS_BUSY){
					log("This user is busy");
					holder.contactStateIcon.setVisibility(View.VISIBLE);
					holder.contactStateIcon.setImageDrawable(ContextCompat.getDrawable(context, R.drawable.circle_status_contact_busy));

					holder.textViewContent.setText(context.getString(R.string.busy_status));
					holder.textViewContent.setVisibility(View.VISIBLE);
				}
				else if(userStatus == MegaChatApi.STATUS_OFFLINE){
					log("This user is offline");
					holder.contactStateIcon.setVisibility(View.VISIBLE);
					holder.contactStateIcon.setImageDrawable(ContextCompat.getDrawable(context, R.drawable.circle_status_contact_offline));

					holder.textViewContent.setText(context.getString(R.string.offline_status));
					holder.textViewContent.setVisibility(View.VISIBLE);
				}
				else if(userStatus == MegaChatApi.STATUS_INVALID){
					log("INVALID status: "+userStatus);
					holder.contactStateIcon.setVisibility(View.GONE);
					holder.textViewContent.setVisibility(View.GONE);
				}
				else{
					log("This user status is: "+userStatus);
					holder.contactStateIcon.setVisibility(View.GONE);
					holder.textViewContent.setVisibility(View.GONE);
				}

				if(userStatus != MegaChatApi.STATUS_ONLINE && userStatus != MegaChatApi.STATUS_BUSY && userStatus != MegaChatApi.STATUS_INVALID) {
					if (!contact.getLastGreen().isEmpty()) {
						holder.textViewContent.setText(contact.getLastGreen());
<<<<<<< HEAD
=======
						holder.textViewContent.isMarqueeIsNecessary(context);
>>>>>>> b0005a46
					}
				}
			}
		}
		else{
			holder.textViewContent.setText(holder.contactMail);
			holder.textViewContent.setVisibility(View.VISIBLE);
			holder.contactStateIcon.setVisibility(View.GONE);
		}

		holder.textViewContactName.setText(contact.getFullName());

		createDefaultAvatar(holder, contact);

		UserAvatarListener listener = new UserAvatarListener(context, holder);

		File avatar = null;
		if (context.getExternalCacheDir() != null){
			avatar = new File(context.getExternalCacheDir().getAbsolutePath(), holder.contactMail + ".jpg");
		}
		else{
			avatar = new File(context.getCacheDir().getAbsolutePath(), holder.contactMail + ".jpg");
		}
		Bitmap bitmap = null;
		if (avatar.exists()){
			if (avatar.length() > 0){
				BitmapFactory.Options bOpts = new BitmapFactory.Options();
				bOpts.inPurgeable = true;
				bOpts.inInputShareable = true;
				bitmap = BitmapFactory.decodeFile(avatar.getAbsolutePath(), bOpts);
				if (bitmap == null) {
					avatar.delete();
					if (context.getExternalCacheDir() != null){
						megaApi.getUserAvatar(contact.getMegaUser(), context.getExternalCacheDir().getAbsolutePath() + "/" + contact.getMegaUser().getEmail() + ".jpg", listener);
					}
					else{
						megaApi.getUserAvatar(contact.getMegaUser(), context.getCacheDir().getAbsolutePath() + "/" + contact.getMegaUser().getEmail() + ".jpg", listener);
					}
				}
				else{
					holder.contactInitialLetter.setVisibility(View.GONE);
					holder.imageView.setImageBitmap(bitmap);
				}
			}
			else{
				if (context.getExternalCacheDir() != null){
					megaApi.getUserAvatar(contact.getMegaUser(), context.getExternalCacheDir().getAbsolutePath() + "/" + contact.getMegaUser().getEmail() + ".jpg", listener);
				}
				else{
					megaApi.getUserAvatar(contact.getMegaUser(), context.getCacheDir().getAbsolutePath() + "/" + contact.getMegaUser().getEmail() + ".jpg", listener);
				}
			}
		}
		else{
			if (context.getExternalCacheDir() != null){
				megaApi.getUserAvatar(contact.getMegaUser(), context.getExternalCacheDir().getAbsolutePath() + "/" + contact.getMegaUser().getEmail() + ".jpg", listener);
			}
			else{
				megaApi.getUserAvatar(contact.getMegaUser(), context.getCacheDir().getAbsolutePath() + "/" + contact.getMegaUser().getEmail() + ".jpg", listener);
			}
		}

		if (selectedContacts != null) {
			for (int i = 0; i < selectedContacts.size(); i++) {
				if (selectedContacts.get(position) == true) {
					holder.itemLayout.setBackgroundColor(ContextCompat.getColor(context, R.color.new_file_list_selected_row));
				}
				else{
					holder.itemLayout.setBackgroundColor(Color.WHITE);
				}
			}
		}
		else{
			holder.itemLayout.setBackgroundColor(Color.WHITE);
		}
	}
	
	public void onBindViewHolderList(ViewHolderContactsList holder, int position){
		log("onBindViewHolderList");
		holder.imageView.setImageBitmap(null);
		holder.contactInitialLetter.setText("");
		holder.declineLayout.setVisibility(View.GONE);
		
		MegaContactAdapter contact = (MegaContactAdapter) getItem(position);
		holder.contactMail = contact.getMegaUser().getEmail();
		log("contact: "+contact.getMegaUser().getEmail()+" handle: "+contact.getMegaUser().getHandle());

		if(Util.isChatEnabled()){
			holder.contactStateIcon.setVisibility(View.VISIBLE);
			if (megaChatApi != null){
				int userStatus = megaChatApi.getUserOnlineStatus(contact.getMegaUser().getHandle());
				if(userStatus == MegaChatApi.STATUS_ONLINE){
					log("This user is connected");
					holder.contactStateIcon.setVisibility(View.VISIBLE);
					holder.contactStateIcon.setImageDrawable(ContextCompat.getDrawable(context, R.drawable.circle_status_contact_online));
					holder.textViewContent.setText(context.getString(R.string.online_status));
					holder.textViewContent.setVisibility(View.VISIBLE);
				}
				else if(userStatus == MegaChatApi.STATUS_AWAY){
					log("This user is away");
					holder.contactStateIcon.setVisibility(View.VISIBLE);
					holder.contactStateIcon.setImageDrawable(ContextCompat.getDrawable(context, R.drawable.circle_status_contact_away));
					holder.textViewContent.setText(context.getString(R.string.away_status));
					holder.textViewContent.setVisibility(View.VISIBLE);
				}
				else if(userStatus == MegaChatApi.STATUS_BUSY){
					log("This user is busy");
					holder.contactStateIcon.setVisibility(View.VISIBLE);
					holder.contactStateIcon.setImageDrawable(ContextCompat.getDrawable(context, R.drawable.circle_status_contact_busy));
					holder.textViewContent.setText(context.getString(R.string.busy_status));
					holder.textViewContent.setVisibility(View.VISIBLE);
				}
				else if(userStatus == MegaChatApi.STATUS_OFFLINE){
					log("This user is offline");
					holder.contactStateIcon.setVisibility(View.VISIBLE);
					holder.contactStateIcon.setImageDrawable(ContextCompat.getDrawable(context, R.drawable.circle_status_contact_offline));
					holder.textViewContent.setText(context.getString(R.string.offline_status));
					holder.textViewContent.setVisibility(View.VISIBLE);
				}
				else if(userStatus == MegaChatApi.STATUS_INVALID){
					log("INVALID status: "+userStatus);
					holder.contactStateIcon.setVisibility(View.GONE);
					holder.textViewContent.setVisibility(View.GONE);
				}
				else{
					log("This user status is: "+userStatus);
					holder.contactStateIcon.setVisibility(View.GONE);
					holder.textViewContent.setVisibility(View.GONE);
				}

				if(userStatus != MegaChatApi.STATUS_ONLINE && userStatus != MegaChatApi.STATUS_BUSY && userStatus != MegaChatApi.STATUS_INVALID){
					if(!contact.getLastGreen().isEmpty()){
						holder.textViewContent.setText(contact.getLastGreen());
<<<<<<< HEAD
=======
						holder.textViewContent.isMarqueeIsNecessary(context);
>>>>>>> b0005a46
					}
				}
			}
		}
		else{
			holder.contactStateIcon.setVisibility(View.GONE);

			ArrayList<MegaNode> sharedNodes = megaApi.getInShares(contact.getMegaUser());

			String sharedNodesDescription = Util.getSubtitleDescription(sharedNodes);
			holder.textViewContent.setVisibility(View.VISIBLE);
			holder.textViewContent.setText(sharedNodesDescription);
		}

		holder.textViewContactName.setText(contact.getFullName());

		if (!multipleSelect) {
			holder.itemLayout.setBackgroundColor(Color.WHITE);

			createDefaultAvatar(holder, contact);

			UserAvatarListener listener = new UserAvatarListener(context, holder);

			File avatar = null;
			if (context.getExternalCacheDir() != null){
				avatar = new File(context.getExternalCacheDir().getAbsolutePath(), holder.contactMail + ".jpg");
			}
			else{
				avatar = new File(context.getCacheDir().getAbsolutePath(), holder.contactMail + ".jpg");
			}
			Bitmap bitmap = null;
			if (avatar.exists()){
				if (avatar.length() > 0){
					BitmapFactory.Options bOpts = new BitmapFactory.Options();
					bOpts.inPurgeable = true;
					bOpts.inInputShareable = true;
					bitmap = BitmapFactory.decodeFile(avatar.getAbsolutePath(), bOpts);
					if (bitmap == null) {
						avatar.delete();
						if (context.getExternalCacheDir() != null){
							megaApi.getUserAvatar(contact.getMegaUser(), context.getExternalCacheDir().getAbsolutePath() + "/" + contact.getMegaUser().getEmail() + ".jpg", listener);
						}
						else{
							megaApi.getUserAvatar(contact.getMegaUser(), context.getCacheDir().getAbsolutePath() + "/" + contact.getMegaUser().getEmail() + ".jpg", listener);
						}
					}
					else{
						log("Do not ask for user avatar - its in cache: "+avatar.getAbsolutePath());
						holder.contactInitialLetter.setVisibility(View.GONE);
						holder.imageView.setImageBitmap(bitmap);
					}
				}
				else{
					if (context.getExternalCacheDir() != null){
						megaApi.getUserAvatar(contact.getMegaUser(), context.getExternalCacheDir().getAbsolutePath() + "/" + contact.getMegaUser().getEmail() + ".jpg", listener);
					}
					else{
						megaApi.getUserAvatar(contact.getMegaUser(), context.getCacheDir().getAbsolutePath() + "/" + contact.getMegaUser().getEmail() + ".jpg", listener);
					}
				}
			}
			else{
				if (context.getExternalCacheDir() != null){
					megaApi.getUserAvatar(contact.getMegaUser(), context.getExternalCacheDir().getAbsolutePath() + "/" + contact.getMegaUser().getEmail() + ".jpg", listener);
				}
				else{
					megaApi.getUserAvatar(contact.getMegaUser(), context.getCacheDir().getAbsolutePath() + "/" + contact.getMegaUser().getEmail() + ".jpg", listener);
				}
			}
		} else {

			if(this.isItemChecked(position)){
				holder.imageView.setImageResource(R.drawable.ic_select_avatar);
				holder.itemLayout.setBackgroundColor(ContextCompat.getColor(context, R.color.new_multiselect_color));
			}
			else{
				holder.itemLayout.setBackgroundColor(Color.WHITE);

				createDefaultAvatar(holder, contact);

				UserAvatarListener listener = new UserAvatarListener(context, holder);

				File avatar = null;
				if (context.getExternalCacheDir() != null){
					avatar = new File(context.getExternalCacheDir().getAbsolutePath(), holder.contactMail + ".jpg");
				}
				else{
					avatar = new File(context.getCacheDir().getAbsolutePath(), holder.contactMail + ".jpg");
				}
				Bitmap bitmap = null;
				if (avatar.exists()){
					if (avatar.length() > 0){
						BitmapFactory.Options bOpts = new BitmapFactory.Options();
						bOpts.inPurgeable = true;
						bOpts.inInputShareable = true;
						bitmap = BitmapFactory.decodeFile(avatar.getAbsolutePath(), bOpts);
						if (bitmap == null) {
							avatar.delete();
							if (context.getExternalCacheDir() != null){
								megaApi.getUserAvatar(contact.getMegaUser(), context.getExternalCacheDir().getAbsolutePath() + "/" + contact.getMegaUser().getEmail() + ".jpg", listener);
							}
							else{
								megaApi.getUserAvatar(contact.getMegaUser(), context.getCacheDir().getAbsolutePath() + "/" + contact.getMegaUser().getEmail() + ".jpg", listener);
							}
						}
						else{
							holder.contactInitialLetter.setVisibility(View.GONE);
							holder.imageView.setImageBitmap(bitmap);
						}
					}
					else{
						if (context.getExternalCacheDir() != null){
							megaApi.getUserAvatar(contact.getMegaUser(), context.getExternalCacheDir().getAbsolutePath() + "/" + contact.getMegaUser().getEmail() + ".jpg", listener);
						}
						else{
							megaApi.getUserAvatar(contact.getMegaUser(), context.getCacheDir().getAbsolutePath() + "/" + contact.getMegaUser().getEmail() + ".jpg", listener);
						}
					}
				}
				else{
					if (context.getExternalCacheDir() != null){
						megaApi.getUserAvatar(contact.getMegaUser(), context.getExternalCacheDir().getAbsolutePath() + "/" + contact.getMegaUser().getEmail() + ".jpg", listener);
					}
					else{
						megaApi.getUserAvatar(contact.getMegaUser(), context.getCacheDir().getAbsolutePath() + "/" + contact.getMegaUser().getEmail() + ".jpg", listener);
					}
				}
			}
		}
		
		holder.threeDotsLayout.setTag(holder);
		holder.threeDotsLayout.setOnClickListener(this);
	}
	
	public void createDefaultAvatar(ViewHolderContacts holder, MegaContactAdapter contact){
		log("createDefaultAvatar()");
		
		if (holder instanceof ViewHolderContactsList){
		
			Bitmap defaultAvatar = Bitmap.createBitmap(Constants.DEFAULT_AVATAR_WIDTH_HEIGHT,Constants.DEFAULT_AVATAR_WIDTH_HEIGHT, Bitmap.Config.ARGB_8888);
			Canvas c = new Canvas(defaultAvatar);
			Paint p = new Paint();
			p.setAntiAlias(true);
			String color = megaApi.getUserAvatarColor(contact.getMegaUser());
			if(color!=null){
				log("The color to set the avatar is "+color);
				p.setColor(Color.parseColor(color));
			}
			else{
				log("Default color to the avatar");
				p.setColor(ContextCompat.getColor(context, R.color.lollipop_primary_color));
			}
			
			int radius; 
	        if (defaultAvatar.getWidth() < defaultAvatar.getHeight())
	        	radius = defaultAvatar.getWidth()/2;
	        else
	        	radius = defaultAvatar.getHeight()/2;
	        
			c.drawCircle(defaultAvatar.getWidth()/2, defaultAvatar.getHeight()/2, radius, p);
			((ViewHolderContactsList)holder).imageView.setImageBitmap(defaultAvatar);

		}
		else if (holder instanceof ViewHolderContactsGrid){
			Bitmap defaultAvatar = Bitmap.createBitmap(Constants.DEFAULT_AVATAR_WIDTH_HEIGHT,Constants.DEFAULT_AVATAR_WIDTH_HEIGHT, Bitmap.Config.ARGB_8888);
			Canvas c = new Canvas(defaultAvatar);
			Paint p = new Paint();
			p.setAntiAlias(true);
			String color = megaApi.getUserAvatarColor(contact.getMegaUser());
			if(color!=null){
				log("The color to set the avatar is "+color);
				p.setColor(Color.parseColor(color));
			}
			else{
				log("Default color to the avatar");
				p.setColor(ContextCompat.getColor(context, R.color.lollipop_primary_color));
			}

			p.setStyle(Paint.Style.FILL);

			Path path = ThumbnailUtilsLollipop.getRoundedRect(0, 0, Constants.DEFAULT_AVATAR_WIDTH_HEIGHT , Constants.DEFAULT_AVATAR_WIDTH_HEIGHT, 10, 10,true, true, false, false);

			c.drawPath(path,p);

			((ViewHolderContactsGrid)holder).imageView.setImageBitmap(defaultAvatar);
		}

		Display display = ((Activity)context).getWindowManager().getDefaultDisplay();
		DisplayMetrics outMetrics = new DisplayMetrics ();
		display.getMetrics(outMetrics);
		float density  = context.getResources().getDisplayMetrics().density;

		String fullName = contact.getFullName();

		int avatarTextSize = Util.getAvatarTextSize(density);
		log("DENSITY: " + density + ":::: " + avatarTextSize);

		String firstLetter = fullName.charAt(0) + "";
		firstLetter = firstLetter.toUpperCase(Locale.getDefault());
		holder.contactInitialLetter.setText(firstLetter);
		holder.contactInitialLetter.setTextColor(Color.WHITE);
		holder.contactInitialLetter.setVisibility(View.VISIBLE);

		if (adapterType == ITEM_VIEW_TYPE_LIST || adapterType == ITEM_VIEW_TYPE_LIST_ADD_CONTACT || adapterType == ITEM_VIEW_TYPE_LIST_GROUP_CHAT){
			holder.contactInitialLetter.setTextSize(24);
		}
		else if (adapterType == ITEM_VIEW_TYPE_GRID){
			holder.contactInitialLetter.setTextSize(64);
		}
	}


	@Override
    public int getItemCount() {
        return contacts.size();
    }
	
	@Override
	public int getItemViewType(int position) {
		return adapterType;
	}
	
	public Object getItem(int position) {
		log("getItem");
		return contacts.get(position);
	}

	@Override
	public long getItemId(int position) {
		return position;
	}

	public int getPositionClicked() {
		return positionClicked;
	}

	public void setPositionClicked(int p) {
		log("setPositionClicked: "+p);
		positionClicked = p;
		notifyDataSetChanged();
	}
	
	public void setAdapterType(int adapterType){
		this.adapterType = adapterType;
	}
 
	public boolean isMultipleSelect() {
		return multipleSelect;
	}
	
	public void setMultipleSelect(boolean multipleSelect) {
		if (this.multipleSelect != multipleSelect) {
			this.multipleSelect = multipleSelect;
		}
		if(this.multipleSelect)
		{
			selectedItems = new SparseBooleanArray();
		}
	}

//	public void toggleAllSelection(int pos) {
//		log("toggleAllSelection: "+pos);
//		final int positionToflip = pos;
//
//		if (selectedItems.get(pos, false)) {
//			log("delete pos: "+pos);
//			selectedItems.delete(pos);
//		}
//		else {
//			log("PUT pos: "+pos);
//			selectedItems.put(pos, true);
//		}
//		notifyItemChanged(positionToflip);
//
//		if (adapterType == MegaNodeAdapter.ITEM_VIEW_TYPE_LIST){
//			log("adapter type is LIST");
//			MegaContactsLollipopAdapter.ViewHolderContactsList view = (MegaContactsLollipopAdapter.ViewHolderContactsList) listFragment.findViewHolderForLayoutPosition(pos);
//			if(view!=null){
//				log("Start animation: "+pos);
////				Animation flipAnimation = AnimationUtils.loadAnimation(context, R.anim.multiselect_flip);
//
////				view.imageView.startAnimation(flipAnimation);
//				ObjectAnimator imageViewObjectAnimator = ObjectAnimator.ofFloat(view.imageView ,
//						"rotationY", 360f, 0f);
//				imageViewObjectAnimator.setDuration(500);
//
//				imageViewObjectAnimator.addListener(new Animator.AnimatorListener() {
//					@Override
//					public void onAnimationStart(Animator animation) {
//						log("START animation--");
//					}
//
//					@Override
//					public void onAnimationEnd(Animator animation) {
//						if (selectedItems.size() <= 0){
//							log("Force hideMultiselect");
//							((ContactsFragmentLollipop) fragment).hideMultipleSelect();
//						}
//						log("END animation--");
//
//					}
//
//					@Override
//					public void onAnimationCancel(Animator animation) {
//
//					}
//
//					@Override
//					public void onAnimationRepeat(Animator animation) {
//
//					}
//				});
//
//				imageViewObjectAnimator.start();
//			}
//			else{
//				log("NULL view pos: "+positionToflip);
//                log("multiselect: "+isMultipleSelect());
//				notifyItemChanged(pos);
//			}
//		}
//		else {
//			log("adapter type is GRID");
//			if (selectedItems.size() <= 0){
//				((ContactsFragmentLollipop) fragment).hideMultipleSelect();
//			}
//			notifyItemChanged(positionToflip);
//		}
//	}
	
	public void toggleSelection(int pos) {
		log("toggleSelection");

		if (selectedItems.get(pos, false)) {
			log("delete pos: "+pos);
			selectedItems.delete(pos);
		}
		else {
			log("PUT pos: "+pos);
			selectedItems.put(pos, true);
		}
		notifyItemChanged(pos);

		if (adapterType == MegaContactsLollipopAdapter.ITEM_VIEW_TYPE_LIST) {
			log("adapter type is LIST");
			MegaContactsLollipopAdapter.ViewHolderContactsList view = (MegaContactsLollipopAdapter.ViewHolderContactsList) listFragment.findViewHolderForLayoutPosition(pos);
			if(view!=null){
				log("Start animation: "+pos);
				Animation flipAnimation = AnimationUtils.loadAnimation(context, R.anim.multiselect_flip);
				flipAnimation.setAnimationListener(new Animation.AnimationListener() {
					@Override
					public void onAnimationStart(Animation animation) {

					}

					@Override
					public void onAnimationEnd(Animation animation) {
						if (selectedItems.size() <= 0){
							((ContactsFragmentLollipop) fragment).hideMultipleSelect();
						}
					}

					@Override
					public void onAnimationRepeat(Animation animation) {

					}
				});
				view.imageView.startAnimation(flipAnimation);
			}
		}
		else{
			log("adapter type is GRID");
			if (selectedItems.size() <= 0){
				((ContactsFragmentLollipop) fragment).hideMultipleSelect();
			}
		}
	}
	
	public void selectAll(){
		for (int i= 0; i<this.getItemCount();i++){
			if(!isItemChecked(i)){
				toggleSelection(i);
			}
		}
	}

	public void clearSelections() {
		log("clearSelections");
		for (int i= 0; i<this.getItemCount();i++){
			if(isItemChecked(i)){
				toggleSelection(i);
			}
		}
	}

	public void clearSelectionsNoAnimations() {
		log("clearSelections");
		for (int i= 0; i<this.getItemCount();i++){
			if(isItemChecked(i)){
				selectedItems.delete(i);
				notifyItemChanged(i);
			}
		}
	}

	private boolean isItemChecked(int position) {
		if(selectedItems!=null){
			return selectedItems.get(position);
		}
		return false;
    }

	public int getSelectedItemCount() {
		return selectedItems.size();
	}

	public List<Integer> getSelectedItems() {
		List<Integer> items = new ArrayList<Integer>(selectedItems.size());
		for (int i = 0; i < selectedItems.size(); i++) {
			items.add(selectedItems.keyAt(i));
		}
		return items;
	}	
	
	/*
	 * Get list of all selected contacts
	 */
	public ArrayList<MegaUser> getSelectedUsers() {
		ArrayList<MegaUser> users = new ArrayList<MegaUser>();
		
		for (int i = 0; i < selectedItems.size(); i++) {
			if (selectedItems.valueAt(i) == true) {
				MegaUser u = getContactAt(selectedItems.keyAt(i));
				if (u != null){
					users.add(u);
				}
			}
		}
		return users;
	}	
	
	/*
	 * Get contact at specified position
	 */
	public MegaUser getContactAt(int position) {
		MegaContactAdapter megaContactAdapter = null;
		try {
			if (contacts != null) {
				megaContactAdapter = contacts.get(position);
				return megaContactAdapter.getMegaUser();
			}
		} catch (IndexOutOfBoundsException e) {
			log("EXCEPTION: "+e.getMessage());
		}
		return null;
	}
    
	@Override
	public void onClick(View v) {
		log("onClick _ adapterType: " + adapterType);

		if (adapterType == MegaContactsLollipopAdapter.ITEM_VIEW_TYPE_LIST_ADD_CONTACT || adapterType == MegaContactsLollipopAdapter.ITEM_VIEW_TYPE_LIST_GROUP_CHAT) {
			ViewHolderContactsList holder = (ViewHolderContactsList) v.getTag();
			int currentPosition = holder.getAdapterPosition();
			try {
				MegaContactAdapter c = (MegaContactAdapter) getItem(currentPosition);
				switch (v.getId()){
					case R.id.contact_list_decline:
					case R.id.contact_list_item_layout: {
						log("contact_list_item_layout");
						((AddContactActivityLollipop) context).itemClick(c.getMegaUser().getEmail(), adapterType);
						break;
					}
				}
			} catch (IndexOutOfBoundsException e) {
				log("EXCEPTION: "+e.getMessage());
			}
		}
		else {
			ViewHolderContacts holder = (ViewHolderContacts) v.getTag();
			int currentPosition = holder.getAdapterPosition();
			try {
				MegaContactAdapter c = (MegaContactAdapter) getItem(currentPosition);

				switch (v.getId()){
					case R.id.contact_list_three_dots_layout:
					case R.id.contact_grid_three_dots:{
						log("click contact three dots!");
						if(multipleSelect){
							if (fragment != null){
								fragment.itemClick(currentPosition);
							}
						}
						else{
							((ManagerActivityLollipop) context).showContactOptionsPanel(c);
						}

						break;
					}
					case R.id.contact_list_item_layout:
					case R.id.contact_grid_item_layout:{
						log("contact_item_layout");
						if (fragment != null){
							fragment.itemClick(currentPosition);
						}
						break;
					}
				}
			} catch (IndexOutOfBoundsException e) {
				log("EXCEPTION: "+e.getMessage());
			}
		}
	}

	@Override
	public boolean onLongClick(View view) {
		log("OnLongCLick");

		ViewHolderContacts holder = (ViewHolderContacts) view.getTag();
		int currentPosition = holder.getAdapterPosition();

		fragment.activateActionMode();
		fragment.itemClick(currentPosition);

		return true;
	}

	public void setSelectedContacts(SparseBooleanArray selectedContacts){
		this.selectedContacts = selectedContacts;
		notifyDataSetChanged();
	}

	public MegaUser getDocumentAt(int position) {
		MegaContactAdapter megaContactAdapter = null;
		if(position < contacts.size())
		{
			megaContactAdapter = contacts.get(position);
			return megaContactAdapter.getMegaUser();
		}

		return null;
	}
	
	public void setContacts (ArrayList<MegaContactAdapter> contacts){
		log("setContacts");
		this.contacts = contacts;
		positionClicked = -1;
		notifyDataSetChanged();
	}

	public void updateContactStatus(int position){
		log("updateContactStatus: "+position);

		notifyItemChanged(position);
	}

	/*public void startOneToOneChat(MegaUser user){
		log("startOneToOneChat");
		MegaChatRoom chat = megaChatApi.getChatRoomByUser(user.getHandle());
		MegaChatPeerList peers = MegaChatPeerList.createInstance();
		if(chat==null){
			log("No chat, create it!");
			peers.addPeer(user.getHandle(), MegaChatPeerList.PRIV_STANDARD);
			megaChatApi.createChat(false, peers, this);
		}
		else{
			log("There is already a chat, open it!");
			Intent intentOpenChat = new Intent(this, ChatActivityLollipop.class);
			intentOpenChat.setAction(Constants.ACTION_CHAT_SHOW_MESSAGES);
			intentOpenChat.putExtra("CHAT_ID", chat.getChatId());
			this.startActivity(intentOpenChat);
		}
	}*/

	public ArrayList<MegaContactAdapter> getContacts() {
		return contacts;
	}

	private static void log(String log) {
		Util.log("MegaContactsLollipopAdapter", log);
	}

	public RecyclerView getListFragment() {
		return listFragment;
	}

	public void setListFragment(RecyclerView listFragment) {
		this.listFragment = listFragment;
	}
}<|MERGE_RESOLUTION|>--- conflicted
+++ resolved
@@ -155,12 +155,7 @@
 		    holderList.imageView = (RoundedImageView) v.findViewById(R.id.contact_list_thumbnail);	
 		    holderList.contactInitialLetter = (TextView) v.findViewById(R.id.contact_list_initial_letter);
 		    holderList.textViewContactName = (TextView) v.findViewById(R.id.contact_list_name);
-<<<<<<< HEAD
-		    holderList.textViewContent = (TextView) v.findViewById(R.id.contact_list_content);
-			holderList.textViewContent.setSelected(true);
-=======
 		    holderList.textViewContent = (MarqueeTextView) v.findViewById(R.id.contact_list_content);
->>>>>>> b0005a46
 			holderList.textViewContent.setHorizontallyScrolling(true);
 			holderList.threeDotsLayout = (RelativeLayout) v.findViewById(R.id.contact_list_three_dots_layout);
 			holderList.contactStateIcon = (ImageView) v.findViewById(R.id.contact_list_drawable_state);
@@ -193,12 +188,7 @@
 		    holderGrid.imageView = (ImageView) v.findViewById(R.id.contact_grid_thumbnail);	
 		    holderGrid.contactInitialLetter = (TextView) v.findViewById(R.id.contact_grid_initial_letter);
 		    holderGrid.textViewContactName = (TextView) v.findViewById(R.id.contact_grid_name);
-<<<<<<< HEAD
-		    holderGrid.textViewContent = (TextView) v.findViewById(R.id.contact_grid_content);
-			holderGrid.textViewContent.setSelected(true);
-=======
 		    holderGrid.textViewContent = (MarqueeTextView) v.findViewById(R.id.contact_grid_content);
->>>>>>> b0005a46
 			holderGrid.textViewContent.setHorizontallyScrolling(true);
 		    holderGrid.imageButtonThreeDots = (ImageButton) v.findViewById(R.id.contact_grid_three_dots);
 			holderGrid.contactStateIcon = (ImageView) v.findViewById(R.id.contact_grid_drawable_state);
@@ -266,11 +256,7 @@
 			holderList.imageView = (RoundedImageView) v.findViewById(R.id.contact_list_thumbnail);
 			holderList.contactInitialLetter = (TextView) v.findViewById(R.id.contact_list_initial_letter);
 			holderList.textViewContactName = (TextView) v.findViewById(R.id.contact_list_name);
-<<<<<<< HEAD
-			holderList.textViewContent = (TextView) v.findViewById(R.id.contact_list_content);
-=======
 			holderList.textViewContent = (MarqueeTextView) v.findViewById(R.id.contact_list_content);
->>>>>>> b0005a46
 			holderList.contactStateIcon = (ImageView) v.findViewById(R.id.contact_list_drawable_state);
 			holderList.declineLayout = (RelativeLayout) v.findViewById(R.id.contact_list_decline);
 			holderList.declineLayout.setVisibility(View.VISIBLE);
@@ -375,10 +361,7 @@
 				if(userStatus != MegaChatApi.STATUS_ONLINE && userStatus != MegaChatApi.STATUS_BUSY && userStatus != MegaChatApi.STATUS_INVALID){
 					if(!contact.getLastGreen().isEmpty()){
 						holder.textViewContent.setText(contact.getLastGreen());
-<<<<<<< HEAD
-=======
 						holder.textViewContent.isMarqueeIsNecessary(context);
->>>>>>> b0005a46
 					}
 				}
 			}
@@ -391,14 +374,11 @@
 			String sharedNodesDescription = Util.getSubtitleDescription(sharedNodes);
 			holder.textViewContent.setVisibility(View.VISIBLE);
 			holder.textViewContent.setText(sharedNodesDescription);
-<<<<<<< HEAD
-=======
 		}
 
 		RelativeLayout.LayoutParams params = (RelativeLayout.LayoutParams) holder.textViewContactName.getLayoutParams();
 		if (holder.textViewContent.getVisibility() == View.VISIBLE) {
 			params.setMargins(Util.px2dp(13, outMetrics), Util.px2dp(16, outMetrics), 0, 0);
->>>>>>> b0005a46
 		}
 		else if (holder.textViewContent.getVisibility() == View.GONE) {
 			params.setMargins(Util.px2dp(13, outMetrics), Util.px2dp(24, outMetrics), 0, Util.px2dp(24, outMetrics));
@@ -536,10 +516,7 @@
 				if(userStatus != MegaChatApi.STATUS_ONLINE && userStatus != MegaChatApi.STATUS_BUSY && userStatus != MegaChatApi.STATUS_INVALID) {
 					if (!contact.getLastGreen().isEmpty()) {
 						holder.textViewContent.setText(contact.getLastGreen());
-<<<<<<< HEAD
-=======
 						holder.textViewContent.isMarqueeIsNecessary(context);
->>>>>>> b0005a46
 					}
 				}
 			}
@@ -676,10 +653,7 @@
 				if(userStatus != MegaChatApi.STATUS_ONLINE && userStatus != MegaChatApi.STATUS_BUSY && userStatus != MegaChatApi.STATUS_INVALID) {
 					if (!contact.getLastGreen().isEmpty()) {
 						holder.textViewContent.setText(contact.getLastGreen());
-<<<<<<< HEAD
-=======
 						holder.textViewContent.isMarqueeIsNecessary(context);
->>>>>>> b0005a46
 					}
 				}
 			}
@@ -813,10 +787,7 @@
 				if(userStatus != MegaChatApi.STATUS_ONLINE && userStatus != MegaChatApi.STATUS_BUSY && userStatus != MegaChatApi.STATUS_INVALID){
 					if(!contact.getLastGreen().isEmpty()){
 						holder.textViewContent.setText(contact.getLastGreen());
-<<<<<<< HEAD
-=======
 						holder.textViewContent.isMarqueeIsNecessary(context);
->>>>>>> b0005a46
 					}
 				}
 			}
