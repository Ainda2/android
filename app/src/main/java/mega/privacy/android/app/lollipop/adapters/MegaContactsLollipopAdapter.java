package mega.privacy.android.app.lollipop.adapters;

import android.app.Activity;
import android.content.Context;
import android.content.Intent;
import android.content.res.Configuration;
import android.graphics.Bitmap;
import android.graphics.BitmapFactory;
import android.graphics.Canvas;
import android.graphics.Color;
import android.graphics.Paint;
import android.graphics.Path;
import android.support.v4.content.ContextCompat;
import android.support.v7.widget.RecyclerView;
import android.util.DisplayMetrics;
import android.util.SparseBooleanArray;
import android.view.Display;
import android.view.LayoutInflater;
import android.view.View;
import android.view.View.OnClickListener;
import android.view.ViewGroup;
import android.view.animation.Animation;
import android.view.animation.AnimationUtils;
import android.widget.ImageButton;
import android.widget.ImageView;
import android.widget.RelativeLayout;
import android.widget.TextView;

import java.io.File;
import java.util.ArrayList;
import java.util.List;
import java.util.Locale;

import mega.privacy.android.app.DatabaseHandler;
import mega.privacy.android.app.MegaApplication;
import mega.privacy.android.app.MegaContactAdapter;
import mega.privacy.android.app.R;
import mega.privacy.android.app.components.RoundedImageView;
import mega.privacy.android.app.lollipop.AddContactActivityLollipop;
import mega.privacy.android.app.lollipop.ContactFileListActivityLollipop;
import mega.privacy.android.app.lollipop.ManagerActivityLollipop;
import mega.privacy.android.app.lollipop.managerSections.ContactsFragmentLollipop;
import mega.privacy.android.app.lollipop.megachat.ChatActivityLollipop;
import mega.privacy.android.app.lollipop.megachat.ContactAttachmentActivityLollipop;
import mega.privacy.android.app.utils.Constants;
import mega.privacy.android.app.utils.ThumbnailUtilsLollipop;
import mega.privacy.android.app.utils.Util;
import nz.mega.sdk.MegaApiAndroid;
import nz.mega.sdk.MegaApiJava;
import nz.mega.sdk.MegaChatApi;
import nz.mega.sdk.MegaChatApiAndroid;
import nz.mega.sdk.MegaChatPeerList;
import nz.mega.sdk.MegaChatRoom;
import nz.mega.sdk.MegaError;
import nz.mega.sdk.MegaNode;
import nz.mega.sdk.MegaRequest;
import nz.mega.sdk.MegaRequestListenerInterface;
import nz.mega.sdk.MegaUser;


public class MegaContactsLollipopAdapter extends RecyclerView.Adapter<MegaContactsLollipopAdapter.ViewHolderContacts> implements OnClickListener, View.OnLongClickListener {
	
	public static final int ITEM_VIEW_TYPE_LIST = 0;
	public static final int ITEM_VIEW_TYPE_GRID = 1;
	public static final int ITEM_VIEW_TYPE_LIST_ADD_CONTACT = 2;

	Context context;
	int positionClicked;
	ArrayList<MegaContactAdapter> contacts;
	ImageView emptyImageViewFragment;
	TextView emptyTextViewFragment;
	RecyclerView listFragment;
	MegaApiAndroid megaApi;
	MegaChatApiAndroid megaChatApi;
	boolean multipleSelect;
	DatabaseHandler dbH = null;
	private SparseBooleanArray selectedItems;
	ContactsFragmentLollipop fragment;
	int adapterType;
	SparseBooleanArray selectedContacts;
	
	private class UserAvatarListenerList implements MegaRequestListenerInterface{

		Context context;
		ViewHolderContacts holder;
		MegaContactsLollipopAdapter adapter;
		
		public UserAvatarListenerList(Context context, ViewHolderContacts holder, MegaContactsLollipopAdapter adapter) {
			this.context = context;
			this.holder = holder;
			this.adapter = adapter;
		}
		
		@Override
		public void onRequestStart(MegaApiJava api, MegaRequest request) {
			log("onRequestStart()");
		}

		@Override
		public void onRequestFinish(MegaApiJava api, MegaRequest request, MegaError e) {
			log("onRequestFinish()");
			if (e.getErrorCode() == MegaError.API_OK){
				boolean avatarExists = false;
				
				if (holder.contactMail.compareTo(request.getEmail()) == 0){
					File avatar = null;
					if (context.getExternalCacheDir() != null){
						avatar = new File(context.getExternalCacheDir().getAbsolutePath(), holder.contactMail + ".jpg");
					}
					else{
						avatar = new File(context.getCacheDir().getAbsolutePath(), holder.contactMail + ".jpg");
					}
					Bitmap bitmap = null;
					if (avatar.exists()){
						if (avatar.length() > 0){
							BitmapFactory.Options bOpts = new BitmapFactory.Options();
							bOpts.inPurgeable = true;
							bOpts.inInputShareable = true;
							bitmap = BitmapFactory.decodeFile(avatar.getAbsolutePath(), bOpts);
							if (bitmap == null) {
								avatar.delete();
							}
							else{
								avatarExists = true;
//								holder.imageView.setImageBitmap(bitmap);
								if (holder instanceof ViewHolderContactsGrid){
									bitmap = ThumbnailUtilsLollipop.getRoundedRectBitmap(context, bitmap, 3);
									((ViewHolderContactsGrid)holder).imageView.setImageBitmap(bitmap);
								}
								else if (holder instanceof ViewHolderContactsList){
									((ViewHolderContactsList)holder).imageView.setImageBitmap(bitmap);
								}
								holder.contactInitialLetter.setVisibility(View.GONE);
							}
						}
					}					
				}
			}
		}

		@Override
		public void onRequestTemporaryError(MegaApiJava api,
				MegaRequest request, MegaError e) {
			log("onRequestTemporaryError");
		}

		@Override
		public void onRequestUpdate(MegaApiJava api, MegaRequest request) {
			// TODO Auto-generated method stub			
		}
		
	}

	public MegaContactsLollipopAdapter(Context _context, ContactsFragmentLollipop _fragment, ArrayList<MegaContactAdapter> _contacts, ImageView _emptyImageView,TextView _emptyTextView, RecyclerView _listView, int adapterType) {
		this.context = _context;
		this.contacts = _contacts;
		this.fragment = _fragment;
		this.positionClicked = -1;
		this.adapterType = adapterType;
		
		if (megaApi == null){
			megaApi = ((MegaApplication) ((Activity)context).getApplication()).getMegaApi();
		}

		if(Util.isChatEnabled()){
			if (megaChatApi == null){
				megaChatApi = ((MegaApplication) ((Activity)context).getApplication()).getMegaChatApi();
			}
		}
		
		emptyImageViewFragment = _emptyImageView;
		emptyTextViewFragment = _emptyTextView;
		listFragment = _listView;
	}
	
	/*private view holder class*/
    public static class ViewHolderContacts extends RecyclerView.ViewHolder{
    	public ViewHolderContacts(View v) {
			super(v);
		}   	
		
    	TextView contactInitialLetter;
//        ImageView imageView;
        TextView textViewContactName;
        TextView textViewContent;
        ImageButton imageButtonThreeDots;
        RelativeLayout itemLayout;
        String contactMail;
    }
    
    public class ViewHolderContactsList extends ViewHolderContacts{
    	public ViewHolderContactsList(View v) {
			super(v);
		}
    	RoundedImageView imageView;
		ImageView contactStateIcon;
    }
    
    public class ViewHolderContactsGrid extends ViewHolderContacts{
    	public ViewHolderContactsGrid(View v) {
			super(v);
		}
    	ImageView imageView;
		ImageView contactStateIcon;
    }
    
	ViewHolderContactsList holderList = null;
	ViewHolderContactsGrid holderGrid = null;

	@Override
	public ViewHolderContacts onCreateViewHolder(ViewGroup parent, int viewType) {
		log("onCreateViewHolder");
		
		Display display = ((Activity)context).getWindowManager().getDefaultDisplay();
		DisplayMetrics outMetrics = new DisplayMetrics ();
	    display.getMetrics(outMetrics);

	    dbH = DatabaseHandler.getDbHandler(context);
	    
	    if (viewType == MegaContactsLollipopAdapter.ITEM_VIEW_TYPE_LIST){
	   
		    View v = LayoutInflater.from(parent.getContext()).inflate(R.layout.item_contact_list, parent, false);
	
		    holderList = new ViewHolderContactsList(v);
		    holderList.itemLayout = (RelativeLayout) v.findViewById(R.id.contact_list_item_layout);
		    holderList.imageView = (RoundedImageView) v.findViewById(R.id.contact_list_thumbnail);	
		    holderList.contactInitialLetter = (TextView) v.findViewById(R.id.contact_list_initial_letter);
		    holderList.textViewContactName = (TextView) v.findViewById(R.id.contact_list_name);
		    holderList.textViewContent = (TextView) v.findViewById(R.id.contact_list_content);
		    holderList.imageButtonThreeDots = (ImageButton) v.findViewById(R.id.contact_list_three_dots);
			holderList.contactStateIcon = (ImageView) v.findViewById(R.id.contact_list_drawable_state);

			if(context.getResources().getConfiguration().orientation == Configuration.ORIENTATION_LANDSCAPE){
				log("onCreate: Landscape configuration");
				holderList.textViewContactName.setMaxWidth(Util.scaleWidthPx(280, outMetrics));
			}
			else{
				holderList.textViewContactName.setMaxWidth(Util.scaleWidthPx(230, outMetrics));
			}

		    holderList.itemLayout.setTag(holderList);
		    holderList.itemLayout.setOnClickListener(this);
			holderList.itemLayout.setOnLongClickListener(this);

			v.setTag(holderList);
	
			return holderList;
	    }
	    else if (viewType == MegaContactsLollipopAdapter.ITEM_VIEW_TYPE_GRID){
	    	
	    	View v = LayoutInflater.from(parent.getContext()).inflate(R.layout.item_contact_grid, parent, false);
	    	
	    	holderGrid = new ViewHolderContactsGrid(v);
	    	holderGrid.itemLayout = (RelativeLayout) v.findViewById(R.id.contact_grid_item_layout);
		    holderGrid.imageView = (ImageView) v.findViewById(R.id.contact_grid_thumbnail);	
		    holderGrid.contactInitialLetter = (TextView) v.findViewById(R.id.contact_grid_initial_letter);
		    holderGrid.textViewContactName = (TextView) v.findViewById(R.id.contact_grid_name);
		    holderGrid.textViewContent = (TextView) v.findViewById(R.id.contact_grid_content);
		    holderGrid.imageButtonThreeDots = (ImageButton) v.findViewById(R.id.contact_grid_three_dots);
			holderGrid.contactStateIcon = (ImageView) v.findViewById(R.id.contact_grid_drawable_state);


			if(context.getResources().getConfiguration().orientation == Configuration.ORIENTATION_LANDSCAPE){
				holderGrid.textViewContactName.setMaxWidth(Util.scaleWidthPx(70, outMetrics));
			}
			else{
				holderGrid.textViewContactName.setMaxWidth(Util.scaleWidthPx(120, outMetrics));
			}

		    holderGrid.itemLayout.setTag(holderGrid);
		    holderGrid.itemLayout.setOnClickListener(this);
			holderGrid.itemLayout.setOnLongClickListener(this);
		    
		    v.setTag(holderGrid);
		    
	    	return holderGrid;	    	
	    }
		else if (viewType == MegaContactsLollipopAdapter.ITEM_VIEW_TYPE_LIST_ADD_CONTACT){
			View v = LayoutInflater.from(parent.getContext()).inflate(R.layout.item_contact_list, parent, false);

			holderList = new ViewHolderContactsList(v);
			holderList.itemLayout = (RelativeLayout) v.findViewById(R.id.contact_list_item_layout);
			holderList.imageView = (RoundedImageView) v.findViewById(R.id.contact_list_thumbnail);
			holderList.contactInitialLetter = (TextView) v.findViewById(R.id.contact_list_initial_letter);
			holderList.textViewContactName = (TextView) v.findViewById(R.id.contact_list_name);
			holderList.textViewContent = (TextView) v.findViewById(R.id.contact_list_content);
			holderList.imageButtonThreeDots = (ImageButton) v.findViewById(R.id.contact_list_three_dots);

			//Right margin
			RelativeLayout.LayoutParams actionButtonParams = (RelativeLayout.LayoutParams)holderList.imageButtonThreeDots.getLayoutParams();
			actionButtonParams.setMargins(0, 0, Util.scaleWidthPx(10, outMetrics), 0);
			holderList.imageButtonThreeDots.setLayoutParams(actionButtonParams);

			holderList.itemLayout.setTag(holderList);
			holderList.itemLayout.setOnClickListener(this);

			holderList.imageButtonThreeDots.setVisibility(View.GONE);

			v.setTag(holderList);

			return holderList;
		}
	    else{
	    	return null;
	    }
	}
	
	@Override
	public void onBindViewHolder(ViewHolderContacts holder, int position) {
		log("onBindViewHolder");

		if (adapterType == MegaContactsLollipopAdapter.ITEM_VIEW_TYPE_LIST){
			ViewHolderContactsList holderList = (ViewHolderContactsList) holder;
			onBindViewHolderList(holderList, position);
		}
		else if (adapterType == MegaContactsLollipopAdapter.ITEM_VIEW_TYPE_GRID){
			ViewHolderContactsGrid holderGrid = (ViewHolderContactsGrid) holder;
			onBindViewHolderGrid(holderGrid, position);
		}
		else if (adapterType == MegaContactsLollipopAdapter.ITEM_VIEW_TYPE_LIST_ADD_CONTACT){
			ViewHolderContactsList holderList = (ViewHolderContactsList) holder;
			onBindViewHolderListAddContact(holderList, position);
		}
	}
	
	public void onBindViewHolderGrid (ViewHolderContactsGrid holder, int position){
		holder.imageView.setImageBitmap(null);
		holder.contactInitialLetter.setText("");
		
		MegaContactAdapter contact = (MegaContactAdapter) getItem(position);
		holder.contactMail = contact.getMegaUser().getEmail();

		if(Util.isChatEnabled()){
			holder.contactStateIcon.setVisibility(View.VISIBLE);
			if (megaChatApi != null){
				int userStatus = megaChatApi.getUserOnlineStatus(contact.getMegaUser().getHandle());
				if(userStatus == MegaChatApi.STATUS_ONLINE){
					log("This user is connected");
					holder.contactStateIcon.setImageDrawable(ContextCompat.getDrawable(context, R.drawable.circle_status_contact_online));
				}
				else if(userStatus == MegaChatApi.STATUS_AWAY){
					log("This user is away");
					holder.contactStateIcon.setImageDrawable(ContextCompat.getDrawable(context, R.drawable.circle_status_contact_away));
				}
				else if(userStatus == MegaChatApi.STATUS_BUSY){
					log("This user is busy");
					holder.contactStateIcon.setImageDrawable(ContextCompat.getDrawable(context, R.drawable.circle_status_contact_busy));
				}
				else{
					log("This user status is: "+userStatus);
					holder.contactStateIcon.setImageDrawable(ContextCompat.getDrawable(context, R.drawable.circle_status_contact_offline));
				}
			}
		}
		else{
			holder.contactStateIcon.setVisibility(View.GONE);
		}
		
		if (!multipleSelect) {

			holder.itemLayout.setBackgroundDrawable(context.getResources().getDrawable(R.drawable.background_item_grid));
		} 
		else {

			if(this.isItemChecked(position)){
				holder.itemLayout.setBackgroundDrawable(context.getResources().getDrawable(R.drawable.background_item_grid_long_click_lollipop));
			}
			else{
				holder.itemLayout.setBackgroundDrawable(context.getResources().getDrawable(R.drawable.background_item_grid));
			}
		}

		holder.textViewContactName.setText(contact.getFullName());

		createDefaultAvatar(holder, contact);

		UserAvatarListenerList listener = new UserAvatarListenerList(context, holder, this);

		File avatar = null;
		if (context.getExternalCacheDir() != null){
			avatar = new File(context.getExternalCacheDir().getAbsolutePath(), holder.contactMail + ".jpg");
		}
		else{
			avatar = new File(context.getCacheDir().getAbsolutePath(), holder.contactMail + ".jpg");
		}
		Bitmap bitmap = null;
		if (avatar.exists()){
			if (avatar.length() > 0){
				BitmapFactory.Options bOpts = new BitmapFactory.Options();
				bOpts.inPurgeable = true;
				bOpts.inInputShareable = true;
				bitmap = BitmapFactory.decodeFile(avatar.getAbsolutePath(), bOpts);
				bitmap = ThumbnailUtilsLollipop.getRoundedRectBitmap(context, bitmap, 3);
				if (bitmap == null) {
					avatar.delete();
					if (context.getExternalCacheDir() != null){
						megaApi.getUserAvatar(contact.getMegaUser(), context.getExternalCacheDir().getAbsolutePath() + "/" + contact.getMegaUser().getEmail() + ".jpg", listener);
					}
					else{
						megaApi.getUserAvatar(contact.getMegaUser(), context.getCacheDir().getAbsolutePath() + "/" + contact.getMegaUser().getEmail() + ".jpg", listener);
					}
				}
				else{
					holder.contactInitialLetter.setVisibility(View.GONE);
					holder.imageView.setImageBitmap(bitmap);
				}
			}
			else{
				if (context.getExternalCacheDir() != null){
					megaApi.getUserAvatar(contact.getMegaUser(), context.getExternalCacheDir().getAbsolutePath() + "/" + contact.getMegaUser().getEmail() + ".jpg", listener);
				}
				else{
					megaApi.getUserAvatar(contact.getMegaUser(), context.getCacheDir().getAbsolutePath() + "/" + contact.getMegaUser().getEmail() + ".jpg", listener);
				}			
			}
		}	
		else{
			if (context.getExternalCacheDir() != null){
				megaApi.getUserAvatar(contact.getMegaUser(), context.getExternalCacheDir().getAbsolutePath() + "/" + contact.getMegaUser().getEmail() + ".jpg", listener);
			}
			else{
				megaApi.getUserAvatar(contact.getMegaUser(), context.getCacheDir().getAbsolutePath() + "/" + contact.getMegaUser().getEmail() + ".jpg", listener);
			}
		}
		
		ArrayList<MegaNode> sharedNodes = megaApi.getInShares(contact.getMegaUser());
		
		String sharedNodesDescription = Util.getSubtitleDescription(sharedNodes);
		
		holder.textViewContent.setText(sharedNodesDescription);
		
		holder.imageButtonThreeDots.setTag(holder);
		holder.imageButtonThreeDots.setOnClickListener(this);	
	}

	public void onBindViewHolderListAddContact(ViewHolderContactsList holder, int position){
		log("onBindViewHolderListAddContact");

		holder.imageView.setImageBitmap(null);
		holder.contactInitialLetter.setText("");
		holder.imageButtonThreeDots.setVisibility(View.GONE);

		MegaContactAdapter contact = (MegaContactAdapter) getItem(position);
		holder.contactMail = contact.getMegaUser().getEmail();
		log("contact: "+contact.getMegaUser().getEmail()+" handle: "+contact.getMegaUser().getHandle());

		holder.textViewContactName.setText(contact.getFullName());

		createDefaultAvatar(holder, contact);

		UserAvatarListenerList listener = new UserAvatarListenerList(context, holder, this);

		File avatar = null;
		if (context.getExternalCacheDir() != null){
			avatar = new File(context.getExternalCacheDir().getAbsolutePath(), holder.contactMail + ".jpg");
		}
		else{
			avatar = new File(context.getCacheDir().getAbsolutePath(), holder.contactMail + ".jpg");
		}
		Bitmap bitmap = null;
		if (avatar.exists()){
			if (avatar.length() > 0){
				BitmapFactory.Options bOpts = new BitmapFactory.Options();
				bOpts.inPurgeable = true;
				bOpts.inInputShareable = true;
				bitmap = BitmapFactory.decodeFile(avatar.getAbsolutePath(), bOpts);
				if (bitmap == null) {
					avatar.delete();
					if (context.getExternalCacheDir() != null){
						megaApi.getUserAvatar(contact.getMegaUser(), context.getExternalCacheDir().getAbsolutePath() + "/" + contact.getMegaUser().getEmail() + ".jpg", listener);
					}
					else{
						megaApi.getUserAvatar(contact.getMegaUser(), context.getCacheDir().getAbsolutePath() + "/" + contact.getMegaUser().getEmail() + ".jpg", listener);
					}
				}
				else{
					holder.contactInitialLetter.setVisibility(View.GONE);
					holder.imageView.setImageBitmap(bitmap);
				}
			}
			else{
				if (context.getExternalCacheDir() != null){
					megaApi.getUserAvatar(contact.getMegaUser(), context.getExternalCacheDir().getAbsolutePath() + "/" + contact.getMegaUser().getEmail() + ".jpg", listener);
				}
				else{
					megaApi.getUserAvatar(contact.getMegaUser(), context.getCacheDir().getAbsolutePath() + "/" + contact.getMegaUser().getEmail() + ".jpg", listener);
				}
			}
		}
		else{
			if (context.getExternalCacheDir() != null){
				megaApi.getUserAvatar(contact.getMegaUser(), context.getExternalCacheDir().getAbsolutePath() + "/" + contact.getMegaUser().getEmail() + ".jpg", listener);
			}
			else{
				megaApi.getUserAvatar(contact.getMegaUser(), context.getCacheDir().getAbsolutePath() + "/" + contact.getMegaUser().getEmail() + ".jpg", listener);
			}
		}

		if (selectedContacts != null) {
			for (int i = 0; i < selectedContacts.size(); i++) {
				if (selectedContacts.get(position) == true) {
					holder.itemLayout.setBackgroundColor(context.getResources().getColor(R.color.new_file_list_selected_row));
				}
				else{
					holder.itemLayout.setBackgroundColor(Color.WHITE);
				}
			}
		}
		else{
			holder.itemLayout.setBackgroundColor(Color.WHITE);
		}

		holder.textViewContent.setText(holder.contactMail);

//		onBindViewHolderList(holder, position);
	}
	
	public void onBindViewHolderList(ViewHolderContactsList holder, int position){
		log("onBindViewHolderList");
		holder.imageView.setImageBitmap(null);
		holder.contactInitialLetter.setText("");
		
		MegaContactAdapter contact = (MegaContactAdapter) getItem(position);
		holder.contactMail = contact.getMegaUser().getEmail();
		log("contact: "+contact.getMegaUser().getEmail()+" handle: "+contact.getMegaUser().getHandle());

		if(Util.isChatEnabled()){
			holder.contactStateIcon.setVisibility(View.VISIBLE);
			if (megaChatApi != null){
				int userStatus = megaChatApi.getUserOnlineStatus(contact.getMegaUser().getHandle());
				if(userStatus == MegaChatApi.STATUS_ONLINE){
					log("This user is connected");
					holder.contactStateIcon.setImageDrawable(ContextCompat.getDrawable(context, R.drawable.circle_status_contact_online));
				}
				else if(userStatus == MegaChatApi.STATUS_AWAY){
					log("This user is away");
					holder.contactStateIcon.setImageDrawable(ContextCompat.getDrawable(context, R.drawable.circle_status_contact_away));
				}
				else if(userStatus == MegaChatApi.STATUS_BUSY){
					log("This user is busy");
					holder.contactStateIcon.setImageDrawable(ContextCompat.getDrawable(context, R.drawable.circle_status_contact_busy));
				}
				else{
					log("This user status is: "+userStatus);
					holder.contactStateIcon.setImageDrawable(ContextCompat.getDrawable(context, R.drawable.circle_status_contact_offline));
				}
			}
		}
		else{
			holder.contactStateIcon.setVisibility(View.GONE);
		}

		holder.textViewContactName.setText(contact.getFullName());

		if (!multipleSelect) {
			holder.itemLayout.setBackgroundColor(Color.WHITE);

			createDefaultAvatar(holder, contact);

			UserAvatarListenerList listener = new UserAvatarListenerList(context, holder, this);

			File avatar = null;
			if (context.getExternalCacheDir() != null){
				avatar = new File(context.getExternalCacheDir().getAbsolutePath(), holder.contactMail + ".jpg");
			}
			else{
				avatar = new File(context.getCacheDir().getAbsolutePath(), holder.contactMail + ".jpg");
			}
			Bitmap bitmap = null;
			if (avatar.exists()){
				if (avatar.length() > 0){
					BitmapFactory.Options bOpts = new BitmapFactory.Options();
					bOpts.inPurgeable = true;
					bOpts.inInputShareable = true;
					bitmap = BitmapFactory.decodeFile(avatar.getAbsolutePath(), bOpts);
					if (bitmap == null) {
						avatar.delete();
						if (context.getExternalCacheDir() != null){
							megaApi.getUserAvatar(contact.getMegaUser(), context.getExternalCacheDir().getAbsolutePath() + "/" + contact.getMegaUser().getEmail() + ".jpg", listener);
						}
						else{
							megaApi.getUserAvatar(contact.getMegaUser(), context.getCacheDir().getAbsolutePath() + "/" + contact.getMegaUser().getEmail() + ".jpg", listener);
						}
					}
					else{
						holder.contactInitialLetter.setVisibility(View.GONE);
						holder.imageView.setImageBitmap(bitmap);
					}
				}
				else{
					if (context.getExternalCacheDir() != null){
						megaApi.getUserAvatar(contact.getMegaUser(), context.getExternalCacheDir().getAbsolutePath() + "/" + contact.getMegaUser().getEmail() + ".jpg", listener);
					}
					else{
						megaApi.getUserAvatar(contact.getMegaUser(), context.getCacheDir().getAbsolutePath() + "/" + contact.getMegaUser().getEmail() + ".jpg", listener);
					}
				}
			}
			else{
				if (context.getExternalCacheDir() != null){
					megaApi.getUserAvatar(contact.getMegaUser(), context.getExternalCacheDir().getAbsolutePath() + "/" + contact.getMegaUser().getEmail() + ".jpg", listener);
				}
				else{
					megaApi.getUserAvatar(contact.getMegaUser(), context.getCacheDir().getAbsolutePath() + "/" + contact.getMegaUser().getEmail() + ".jpg", listener);
				}
			}
		} else {

			if(this.isItemChecked(position)){
				holder.imageView.setImageResource(R.drawable.ic_multiselect);
				holder.itemLayout.setBackgroundColor(context.getResources().getColor(R.color.new_multiselect_color));
			}
			else{
				holder.itemLayout.setBackgroundColor(Color.WHITE);

				createDefaultAvatar(holder, contact);

				UserAvatarListenerList listener = new UserAvatarListenerList(context, holder, this);

				File avatar = null;
				if (context.getExternalCacheDir() != null){
					avatar = new File(context.getExternalCacheDir().getAbsolutePath(), holder.contactMail + ".jpg");
				}
				else{
					avatar = new File(context.getCacheDir().getAbsolutePath(), holder.contactMail + ".jpg");
				}
				Bitmap bitmap = null;
				if (avatar.exists()){
					if (avatar.length() > 0){
						BitmapFactory.Options bOpts = new BitmapFactory.Options();
						bOpts.inPurgeable = true;
						bOpts.inInputShareable = true;
						bitmap = BitmapFactory.decodeFile(avatar.getAbsolutePath(), bOpts);
						if (bitmap == null) {
							avatar.delete();
							if (context.getExternalCacheDir() != null){
								megaApi.getUserAvatar(contact.getMegaUser(), context.getExternalCacheDir().getAbsolutePath() + "/" + contact.getMegaUser().getEmail() + ".jpg", listener);
							}
							else{
								megaApi.getUserAvatar(contact.getMegaUser(), context.getCacheDir().getAbsolutePath() + "/" + contact.getMegaUser().getEmail() + ".jpg", listener);
							}
						}
						else{
							holder.contactInitialLetter.setVisibility(View.GONE);
							holder.imageView.setImageBitmap(bitmap);
						}
					}
					else{
						if (context.getExternalCacheDir() != null){
							megaApi.getUserAvatar(contact.getMegaUser(), context.getExternalCacheDir().getAbsolutePath() + "/" + contact.getMegaUser().getEmail() + ".jpg", listener);
						}
						else{
							megaApi.getUserAvatar(contact.getMegaUser(), context.getCacheDir().getAbsolutePath() + "/" + contact.getMegaUser().getEmail() + ".jpg", listener);
						}
					}
				}
				else{
					if (context.getExternalCacheDir() != null){
						megaApi.getUserAvatar(contact.getMegaUser(), context.getExternalCacheDir().getAbsolutePath() + "/" + contact.getMegaUser().getEmail() + ".jpg", listener);
					}
					else{
						megaApi.getUserAvatar(contact.getMegaUser(), context.getCacheDir().getAbsolutePath() + "/" + contact.getMegaUser().getEmail() + ".jpg", listener);
					}
				}
			}
		}

		ArrayList<MegaNode> sharedNodes = megaApi.getInShares(contact.getMegaUser());

		String sharedNodesDescription = Util.getSubtitleDescription(sharedNodes);

		holder.textViewContent.setText(sharedNodesDescription);

		
		holder.imageButtonThreeDots.setTag(holder);
		holder.imageButtonThreeDots.setOnClickListener(this);	
	}
	
	public void createDefaultAvatar(ViewHolderContacts holder, MegaContactAdapter contact){
		log("createDefaultAvatar()");
		
		if (holder instanceof ViewHolderContactsList){
		
			Bitmap defaultAvatar = Bitmap.createBitmap(Constants.DEFAULT_AVATAR_WIDTH_HEIGHT,Constants.DEFAULT_AVATAR_WIDTH_HEIGHT, Bitmap.Config.ARGB_8888);
			Canvas c = new Canvas(defaultAvatar);
			Paint p = new Paint();
			p.setAntiAlias(true);
			String color = megaApi.getUserAvatarColor(contact.getMegaUser());
			if(color!=null){
				log("The color to set the avatar is "+color);
				p.setColor(Color.parseColor(color));
			}
			else{
				log("Default color to the avatar");
				p.setColor(ContextCompat.getColor(context, R.color.lollipop_primary_color));
			}
			
			int radius; 
	        if (defaultAvatar.getWidth() < defaultAvatar.getHeight())
	        	radius = defaultAvatar.getWidth()/2;
	        else
	        	radius = defaultAvatar.getHeight()/2;
	        
			c.drawCircle(defaultAvatar.getWidth()/2, defaultAvatar.getHeight()/2, radius, p);
			((ViewHolderContactsList)holder).imageView.setImageBitmap(defaultAvatar);

		}
		else if (holder instanceof ViewHolderContactsGrid){
			Bitmap defaultAvatar = Bitmap.createBitmap(Constants.DEFAULT_AVATAR_WIDTH_HEIGHT,Constants.DEFAULT_AVATAR_WIDTH_HEIGHT, Bitmap.Config.ARGB_8888);
			Canvas c = new Canvas(defaultAvatar);
			Paint p = new Paint();
			p.setAntiAlias(true);
			String color = megaApi.getUserAvatarColor(contact.getMegaUser());
			if(color!=null){
				log("The color to set the avatar is "+color);
				p.setColor(Color.parseColor(color));
			}
			else{
				log("Default color to the avatar");
				p.setColor(context.getResources().getColor(R.color.lollipop_primary_color));
			}

			p.setStyle(Paint.Style.FILL);

			Path path = ThumbnailUtilsLollipop.getRoundedRect(0, 0, Constants.DEFAULT_AVATAR_WIDTH_HEIGHT , Constants.DEFAULT_AVATAR_WIDTH_HEIGHT, 10, 10,true, true, false, false);

			c.drawPath(path,p);

			((ViewHolderContactsGrid)holder).imageView.setImageBitmap(defaultAvatar);
		}

		Display display = ((Activity)context).getWindowManager().getDefaultDisplay();
		DisplayMetrics outMetrics = new DisplayMetrics ();
		display.getMetrics(outMetrics);
		float density  = context.getResources().getDisplayMetrics().density;

		String fullName = contact.getFullName();

		int avatarTextSize = getAvatarTextSize(density);
		log("DENSITY: " + density + ":::: " + avatarTextSize);

		String firstLetter = fullName.charAt(0) + "";
		firstLetter = firstLetter.toUpperCase(Locale.getDefault());
		holder.contactInitialLetter.setText(firstLetter);
		holder.contactInitialLetter.setTextColor(Color.WHITE);
		holder.contactInitialLetter.setVisibility(View.VISIBLE);

		if (adapterType == ITEM_VIEW_TYPE_LIST){
			holder.contactInitialLetter.setTextSize(24);
		}
		else if (adapterType == ITEM_VIEW_TYPE_GRID){
			holder.contactInitialLetter.setTextSize(64);
		}
		else if (adapterType == ITEM_VIEW_TYPE_LIST_ADD_CONTACT){
			holder.contactInitialLetter.setTextSize(24);
		}
	}
		
	private int getAvatarTextSize (float density){
		float textSize = 0.0f;
		
		if (density > 3.0){
			textSize = density * (DisplayMetrics.DENSITY_XXXHIGH / 72.0f);
		}
		else if (density > 2.0){
			textSize = density * (DisplayMetrics.DENSITY_XXHIGH / 72.0f);
		}
		else if (density > 1.5){
			textSize = density * (DisplayMetrics.DENSITY_XHIGH / 72.0f);
		}
		else if (density > 1.0){
			textSize = density * (72.0f / DisplayMetrics.DENSITY_HIGH / 72.0f);
		}
		else if (density > 0.75){
			textSize = density * (72.0f / DisplayMetrics.DENSITY_MEDIUM / 72.0f);
		}
		else{
			textSize = density * (72.0f / DisplayMetrics.DENSITY_LOW / 72.0f); 
		}
		
		return (int)textSize;
	}

	@Override
    public int getItemCount() {
        return contacts.size();
    }
	
	@Override
	public int getItemViewType(int position) {
		return adapterType;
	}
	
	public Object getItem(int position) {
		log("getItem");
		return contacts.get(position);
	}

	@Override
	public long getItemId(int position) {
		return position;
	}

	public int getPositionClicked() {
		return positionClicked;
	}

	public void setPositionClicked(int p) {
		log("setPositionClicked: "+p);
		positionClicked = p;
		notifyDataSetChanged();
	}
	
	public void setAdapterType(int adapterType){
		this.adapterType = adapterType;
	}
 
	public boolean isMultipleSelect() {
		return multipleSelect;
	}
	
	public void setMultipleSelect(boolean multipleSelect) {
		if (this.multipleSelect != multipleSelect) {
			this.multipleSelect = multipleSelect;
		}
		if(this.multipleSelect)
		{
			selectedItems = new SparseBooleanArray();
		}
	}

	public void toggleAllSelection(int pos) {
		log("toggleSelection: "+pos);
		final int positionToflip = pos;

		if (selectedItems.get(pos, false)) {
			log("delete pos: "+pos);
			selectedItems.delete(pos);
		}
		else {
			log("PUT pos: "+pos);
			selectedItems.put(pos, true);
		}

		if (adapterType == MegaBrowserLollipopAdapter.ITEM_VIEW_TYPE_LIST){
			log("adapter type is LIST");
			MegaContactsLollipopAdapter.ViewHolderContactsList view = (MegaContactsLollipopAdapter.ViewHolderContactsList) listFragment.findViewHolderForLayoutPosition(pos);
			if(view!=null){
				log("Start animation: "+pos);
				Animation flipAnimation = AnimationUtils.loadAnimation(context, R.anim.multiselect_flip);
				flipAnimation.setAnimationListener(new Animation.AnimationListener() {
					@Override
					public void onAnimationStart(Animation animation) {

					}

					@Override
					public void onAnimationEnd(Animation animation) {
						if (selectedItems.size() <= 0){
							((ContactsFragmentLollipop) fragment).hideMultipleSelect();
						}
						notifyItemChanged(positionToflip);
					}

					@Override
					public void onAnimationRepeat(Animation animation) {

					}
				});
				view.imageView.startAnimation(flipAnimation);
			}
			else{
				log("NULL view pos: "+positionToflip);
				notifyItemChanged(pos);
			}
		}
		else {
			log("adapter type is GRID");
			if (selectedItems.size() <= 0){
				((ContactsFragmentLollipop) fragment).hideMultipleSelect();
			}
			notifyItemChanged(positionToflip);
		}
	}
	
	public void toggleSelection(int pos) {
		log("toggleSelection");

		if (selectedItems.get(pos, false)) {
			log("delete pos: "+pos);
			selectedItems.delete(pos);
		}
		else {
			log("PUT pos: "+pos);
			selectedItems.put(pos, true);
		}
		notifyItemChanged(pos);

		if (adapterType == MegaBrowserLollipopAdapter.ITEM_VIEW_TYPE_LIST) {
			log("adapter type is LIST");
			MegaContactsLollipopAdapter.ViewHolderContactsList view = (MegaContactsLollipopAdapter.ViewHolderContactsList) listFragment.findViewHolderForLayoutPosition(pos);
			if(view!=null){
				log("Start animation: "+pos);
				Animation flipAnimation = AnimationUtils.loadAnimation(context, R.anim.multiselect_flip);
				flipAnimation.setAnimationListener(new Animation.AnimationListener() {
					@Override
					public void onAnimationStart(Animation animation) {

					}

					@Override
					public void onAnimationEnd(Animation animation) {
						if (selectedItems.size() <= 0){
							((ContactsFragmentLollipop) fragment).hideMultipleSelect();
						}
					}

					@Override
					public void onAnimationRepeat(Animation animation) {

					}
				});
				view.imageView.startAnimation(flipAnimation);
			}
		}
		else{
			log("adapter type is GRID");
			if (selectedItems.size() <= 0){
				((ContactsFragmentLollipop) fragment).hideMultipleSelect();
			}
		}
	}
	
	public void selectAll(){
		for (int i= 0; i<this.getItemCount();i++){
			if(!isItemChecked(i)){
				toggleSelection(i);
			}
		}
	}

	public void clearSelections() {
		log("clearSelections");
		for (int i= 0; i<this.getItemCount();i++){
			if(isItemChecked(i)){
				toggleAllSelection(i);
			}
		}
	}
	
	private boolean isItemChecked(int position) {
        return selectedItems.get(position);
    }

	public int getSelectedItemCount() {
		return selectedItems.size();
	}

	public List<Integer> getSelectedItems() {
		List<Integer> items = new ArrayList<Integer>(selectedItems.size());
		for (int i = 0; i < selectedItems.size(); i++) {
			items.add(selectedItems.keyAt(i));
		}
		return items;
	}	
	
	/*
	 * Get list of all selected contacts
	 */
	public ArrayList<MegaUser> getSelectedUsers() {
		ArrayList<MegaUser> users = new ArrayList<MegaUser>();
		
		for (int i = 0; i < selectedItems.size(); i++) {
			if (selectedItems.valueAt(i) == true) {
				MegaUser u = getContactAt(selectedItems.keyAt(i));
				if (u != null){
					users.add(u);
				}
			}
		}
		return users;
	}	
	
	/*
	 * Get contact at specified position
	 */
	public MegaUser getContactAt(int position) {
		MegaContactAdapter megaContactAdapter = null;
		try {
			if (contacts != null) {
				megaContactAdapter = contacts.get(position);
				return megaContactAdapter.getMegaUser();
			}
		} catch (IndexOutOfBoundsException e) {
		}
		return null;
	}
    
	@Override
	public void onClick(View v) {
		log("onClick _ adapterType: " + adapterType);

		if(!Util.isOnline(context)){
			if(context instanceof ManagerActivityLollipop){
				((ManagerActivityLollipop) context).showSnackbar(context.getString(R.string.error_server_connection_problem));
			}
			return;
		}

		((MegaApplication) ((Activity)context).getApplication()).sendSignalPresenceActivity();

		if (!(adapterType == MegaContactsLollipopAdapter.ITEM_VIEW_TYPE_LIST_ADD_CONTACT)){
			ViewHolderContacts holder = (ViewHolderContacts) v.getTag();
			int currentPosition = holder.getAdapterPosition();
			MegaContactAdapter c = (MegaContactAdapter) getItem(currentPosition);
			
			switch (v.getId()){			
				case R.id.contact_list_three_dots:
				case R.id.contact_grid_three_dots:{
					log("click contact three dots!");
					if(multipleSelect){
						if (fragment != null){
							fragment.itemClick(currentPosition);
						}
					}
					else{
						((ManagerActivityLollipop) context).showContactOptionsPanel(c);
					}

					break;
				}			
				case R.id.contact_list_item_layout:
				case R.id.contact_grid_item_layout:{
					log("contact_item_layout");
					if (fragment != null){
						fragment.itemClick(currentPosition);
					}
					break;
				}
			}
		}
		else {
			if(!isMultipleSelect()){
				ViewHolderContactsList holder = (ViewHolderContactsList) v.getTag();
				int currentPosition = holder.getAdapterPosition();
				MegaContactAdapter c = (MegaContactAdapter) getItem(currentPosition);

				switch (v.getId()){
					case R.id.contact_list_item_layout: {
						log("contact_list_item_layout");
						((AddContactActivityLollipop) context).itemClick(c.getMegaUser().getEmail(), currentPosition);
						break;
					}
				}
			}
		}
	}

	@Override
	public boolean onLongClick(View view) {
		log("OnLongCLick");
		((MegaApplication) ((Activity)context).getApplication()).sendSignalPresenceActivity();

		ViewHolderContacts holder = (ViewHolderContacts) view.getTag();
		int currentPosition = holder.getAdapterPosition();

		fragment.activateActionMode();
		fragment.itemClick(currentPosition);

		return true;
	}

	public void setSelectedContacts(SparseBooleanArray selectedContacts){
		this.selectedContacts = selectedContacts;
		notifyDataSetChanged();
	}

	public MegaUser getDocumentAt(int position) {
		MegaContactAdapter megaContactAdapter = null;
		if(position < contacts.size())
		{
			megaContactAdapter = contacts.get(position);
			return megaContactAdapter.getMegaUser();
		}

		return null;
	}
	
	public void setContacts (ArrayList<MegaContactAdapter> contacts){
		log("setContacts");
		this.contacts = contacts;
		positionClicked = -1;
		notifyDataSetChanged();
	}

	public void updateContactStatus(int position, long userHandle, int state){
		log("updateContactStatus: "+position);

		if (adapterType == MegaContactsLollipopAdapter.ITEM_VIEW_TYPE_LIST){
			holderList = (ViewHolderContactsList) listFragment.findViewHolderForAdapterPosition(position);
			if(holderList!=null){

				if(state == MegaChatApi.STATUS_ONLINE){
					log("This user is connected");
					holderList.contactStateIcon.setImageDrawable(ContextCompat.getDrawable(context, R.drawable.circle_status_contact_online));
				}
				else if(state == MegaChatApi.STATUS_AWAY){
					log("This user is away");
					holderList.contactStateIcon.setImageDrawable(ContextCompat.getDrawable(context, R.drawable.circle_status_contact_away));
				}
				else if(state == MegaChatApi.STATUS_BUSY){
					log("This user is busy");
					holderList.contactStateIcon.setImageDrawable(ContextCompat.getDrawable(context, R.drawable.circle_status_contact_busy));
				}
				else{
					log("This user status is: "+state);
					holderList.contactStateIcon.setImageDrawable(ContextCompat.getDrawable(context, R.drawable.circle_status_contact_offline));
				}

			}
			else{
				log("Holder is NULL");
				notifyItemChanged(position);
			}
<<<<<<< HEAD
		} else if (adapterType == MegaContactsLollipopAdapter.ITEM_VIEW_TYPE_GRID){
=======
		}else if (adapterType == MegaContactsLollipopAdapter.ITEM_VIEW_TYPE_GRID){
>>>>>>> c337f70c
			holderGrid = (ViewHolderContactsGrid) listFragment.findViewHolderForAdapterPosition(position);

			if(holderGrid!=null){

				if(state == MegaChatApi.STATUS_ONLINE){
					log("This user is connected");
					holderGrid.contactStateIcon.setImageDrawable(ContextCompat.getDrawable(context, R.drawable.circle_status_contact_online));
				}
				else if(state == MegaChatApi.STATUS_AWAY){
					log("This user is away");
					holderGrid.contactStateIcon.setImageDrawable(ContextCompat.getDrawable(context, R.drawable.circle_status_contact_away));
				}
				else if(state == MegaChatApi.STATUS_BUSY){
					log("This user is busy");
					holderGrid.contactStateIcon.setImageDrawable(ContextCompat.getDrawable(context, R.drawable.circle_status_contact_busy));
				}
				else{
					log("This user status is: "+state);
					holderGrid.contactStateIcon.setImageDrawable(ContextCompat.getDrawable(context, R.drawable.circle_status_contact_offline));
				}

			}
			else{
				log("Holder is NULL");
				notifyItemChanged(position);
			}
		}
	}

	/*public void startOneToOneChat(MegaUser user){
		log("startOneToOneChat");
		MegaChatRoom chat = megaChatApi.getChatRoomByUser(user.getHandle());
		MegaChatPeerList peers = MegaChatPeerList.createInstance();
		if(chat==null){
			log("No chat, create it!");
			peers.addPeer(user.getHandle(), MegaChatPeerList.PRIV_STANDARD);
			megaChatApi.createChat(false, peers, this);
		}
		else{
			log("There is already a chat, open it!");
			Intent intentOpenChat = new Intent(this, ChatActivityLollipop.class);
			intentOpenChat.setAction(Constants.ACTION_CHAT_SHOW_MESSAGES);
			intentOpenChat.putExtra("CHAT_ID", chat.getChatId());
			this.startActivity(intentOpenChat);
		}
	}*/

	private static void log(String log) {
		Util.log("MegaContactsLollipopAdapter", log);
	}

	public RecyclerView getListFragment() {
		return listFragment;
	}

	public void setListFragment(RecyclerView listFragment) {
		this.listFragment = listFragment;
	}
}<|MERGE_RESOLUTION|>--- conflicted
+++ resolved
@@ -1122,11 +1122,7 @@
 				log("Holder is NULL");
 				notifyItemChanged(position);
 			}
-<<<<<<< HEAD
-		} else if (adapterType == MegaContactsLollipopAdapter.ITEM_VIEW_TYPE_GRID){
-=======
 		}else if (adapterType == MegaContactsLollipopAdapter.ITEM_VIEW_TYPE_GRID){
->>>>>>> c337f70c
 			holderGrid = (ViewHolderContactsGrid) listFragment.findViewHolderForAdapterPosition(position);
 
 			if(holderGrid!=null){
