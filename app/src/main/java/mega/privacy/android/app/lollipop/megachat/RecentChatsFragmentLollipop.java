--- conflicted
+++ resolved
@@ -11,10 +11,6 @@
 import android.os.Bundle;
 import android.os.Handler;
 import android.os.Parcelable;
-<<<<<<< HEAD
-import android.support.annotation.NonNull;
-=======
->>>>>>> 25b574b6
 import android.support.design.widget.AppBarLayout;
 import android.support.v4.app.ActivityCompat;
 import android.support.v4.content.ContextCompat;
@@ -37,6 +33,7 @@
 import android.view.View;
 import android.view.ViewGroup;
 import android.widget.Button;
+import android.widget.Chronometer;
 import android.widget.FrameLayout;
 import android.widget.ImageView;
 import android.widget.RelativeLayout;
@@ -64,11 +61,6 @@
 import mega.privacy.android.app.lollipop.listeners.ChatNonContactNameListener;
 import mega.privacy.android.app.lollipop.managerSections.RotatableFragment;
 import mega.privacy.android.app.lollipop.megachat.chatAdapters.MegaListChatLollipopAdapter;
-<<<<<<< HEAD
-import mega.privacy.android.app.utils.Constants;
-import mega.privacy.android.app.utils.Util;
-=======
->>>>>>> 25b574b6
 import mega.privacy.android.app.utils.contacts.MegaContactGetter;
 import nz.mega.sdk.MegaApiAndroid;
 import nz.mega.sdk.MegaChatApi;
@@ -156,7 +148,8 @@
 
     public static RecentChatsFragmentLollipop newInstance() {
         logDebug("newInstance");
-        return new RecentChatsFragmentLollipop();
+        RecentChatsFragmentLollipop fragment = new RecentChatsFragmentLollipop();
+        return fragment;
     }
 
     @Override
@@ -222,7 +215,7 @@
             moreContactsTitle.setVisibility(View.GONE);
 
             adapter = new ContactsHorizontalAdapter((Activity) context, this, megaContacts);
-            contactsList.setLayoutManager(new LinearLayoutManager(getContext(), LinearLayoutManager.HORIZONTAL, false));
+            contactsList.setLayoutManager(new LinearLayoutManager(getContext(),  LinearLayoutManager.HORIZONTAL, false));
             contactsList.setAdapter(adapter);
         } else {
             noContacts();
@@ -250,7 +243,7 @@
 
     @Override
     public void noContacts() {
-        if (showInviteBanner()) {
+        if(showInviteBanner()) {
             bannerContainer.setVisibility(View.VISIBLE);
             invitationContainer.setVisibility(View.GONE);
             inviteTitle.setText(R.string.no_local_contacts_on_mega);
@@ -276,7 +269,7 @@
     public void checkScroll() {
         if (listView != null) {
             if (context instanceof ManagerActivityLollipop) {
-                if (bannerContainer.getVisibility() == View.GONE) {
+                if(bannerContainer.getVisibility() == View.GONE) {
                     if (listView.canScrollVertically(-1) || (adapterList != null && adapterList.isMultipleSelect())) {
                         ((ManagerActivityLollipop) context).changeActionBarElevation(true);
                     } else {
@@ -312,8 +305,8 @@
         appBarLayout = v.findViewById(R.id.linear_layout_add);
         aB = ((AppCompatActivity) context).getSupportActionBar();
         emptyLayoutContainer = v.findViewById(R.id.scroller);
-        listView = v.findViewById(R.id.chat_recent_list_view);
-        fastScroller = v.findViewById(R.id.fastscroll_chat);
+        listView = (RecyclerView) v.findViewById(R.id.chat_recent_list_view);
+        fastScroller = (FastScroller) v.findViewById(R.id.fastscroll_chat);
         listView.setPadding(0, 0, 0, scaleHeightPx(85, outMetrics));
         listView.setClipToPadding(false);
         listView.addItemDecoration(new ChatDividerItemDecoration(context, outMetrics));
@@ -323,11 +316,12 @@
         listView.setItemAnimator(new DefaultItemAnimator());
         listView.addOnScrollListener(new RecyclerView.OnScrollListener() {
             @Override
-            public void onScrolled(@NonNull RecyclerView recyclerView, int dx, int dy) {
+            public void onScrolled(RecyclerView recyclerView, int dx, int dy) {
                 super.onScrolled(recyclerView, dx, dy);
                 checkScroll();
             }
         });
+//        listView.setClipToPadding(false);
 
         emptyLayout = v.findViewById(R.id.linear_empty_layout_chat_recent);
         emptyTextViewInvite = v.findViewById(R.id.empty_text_chat_recent_invite);
@@ -344,17 +338,17 @@
             emptyImageView.setImageResource(R.drawable.ic_empty_chat_list);
         }
 
-        inviteButton = v.findViewById(R.id.invite_button);
+        inviteButton = (Button) v.findViewById(R.id.invite_button);
         inviteButton.setOnClickListener(this);
 
-        mainRelativeLayout = v.findViewById(R.id.main_relative_layout);
+        mainRelativeLayout = (RelativeLayout) v.findViewById(R.id.main_relative_layout);
         //auto scroll to bottom to show invite button.
-        if (context.getResources().getConfiguration().orientation == Configuration.ORIENTATION_LANDSCAPE) {
+        if(context.getResources().getConfiguration().orientation == Configuration.ORIENTATION_LANDSCAPE) {
             adjustLandscape();
         } else {
             addMarginTop();
         }
-        if (isChatEnabled()) {
+        if(isChatEnabled()){
             logDebug("Chat ENABLED");
 
             if (context instanceof ManagerActivityLollipop) {
@@ -405,7 +399,7 @@
         moreContacts.setOnClickListener(this);
         moreContactsTitle = v.findViewById(R.id.more_contacts_title);
         moreContactsTitle.setOnClickListener(this);
-        if (showInviteBanner()) {
+        if(showInviteBanner()) {
             bannerContainer.setVisibility(View.VISIBLE);
         } else {
             bannerContainer.setVisibility(View.GONE);
@@ -416,7 +410,7 @@
 
     private boolean showInviteBanner() {
         String showInviteBannerString = dbH.getPreferences().getShowInviteBanner();
-        if (!TextUtils.isEmpty(showInviteBannerString)) {
+        if(!TextUtils.isEmpty(showInviteBannerString)) {
             return Boolean.parseBoolean(showInviteBannerString);
         } else {
             return true;
@@ -425,7 +419,7 @@
 
     private void adjustLandscape() {
         RelativeLayout.LayoutParams layoutParams = new RelativeLayout.LayoutParams(RelativeLayout.LayoutParams.MATCH_PARENT, RelativeLayout.LayoutParams.MATCH_PARENT);
-        layoutParams.setMargins(0, 0, 0, 0);
+        layoutParams.setMargins(0,0,0,0);
         emptyLayoutContainer.setLayoutParams(layoutParams);
 
         new Handler().postDelayed(new Runnable() {
@@ -434,7 +428,7 @@
             public void run() {
                 emptyLayoutContainer.fullScroll(View.FOCUS_DOWN);
             }
-        }, 100);
+        },100);
     }
 
     private void showPermissionGrantedView() {
@@ -460,7 +454,7 @@
         requestPermissionLayout.setVisibility(View.VISIBLE);
     }
 
-    public void setChats() {
+    public void setChats(){
         logDebug("setChats");
 
         if (listView == null) {
@@ -481,7 +475,7 @@
                         if (chats != null) {
                             chats.clear();
                         } else {
-                            chats = new ArrayList<>();
+                            chats = new ArrayList<MegaChatListItem>();
                         }
 
                         if (context instanceof ManagerActivityLollipop) {
@@ -527,7 +521,7 @@
                     if (chats != null) {
                         chats.clear();
                     } else {
-                        chats = new ArrayList<>();
+                        chats = new ArrayList<MegaChatListItem>();
                     }
 
                     if (context instanceof ManagerActivityLollipop) {
@@ -629,7 +623,7 @@
         }
     }
 
-    private Spanned getSpannedMessageForEmptyChat(String originalMessage, String colorStart, String colorEnd) {
+    private Spanned getSpannedMessageForEmptyChat(String originalMessage, String colorStart, String colorEnd){
         String textToShow = originalMessage;
         Spanned result;
         try {
@@ -658,7 +652,7 @@
             ((ManagerActivityLollipop) context).hideFabButton();
         }
 
-        String textToShow = context.getString(R.string.recent_chat_empty_enable_chat);
+        String textToShow = String.format(context.getString(R.string.recent_chat_empty_enable_chat));
 
         try {
             textToShow = textToShow.replace("[A]", "<br />");
@@ -668,9 +662,8 @@
             textToShow = textToShow.replace("[/C]", "</font>");
 
         } catch (Exception e) {
-            logError("Exception happens: " + e.toString());
-        }
-        Spanned result;
+        }
+        Spanned result = null;
         if (android.os.Build.VERSION.SDK_INT >= android.os.Build.VERSION_CODES.N) {
             result = Html.fromHtml(textToShow, Html.FROM_HTML_MODE_LEGACY);
         } else {
@@ -700,7 +693,7 @@
         emptyLayoutContainer.setLayoutParams(layoutParams);
     }
 
-    public void showConnectingChatScreen() {
+    public void showConnectingChatScreen(){
         logDebug("showConnectingChatScreen");
 
         listView.setVisibility(View.GONE);
@@ -713,17 +706,15 @@
 
         inviteButton.setVisibility(View.GONE);
 
-        String textToShowB = context.getString(R.string.recent_chat_loading_conversations);
+        String textToShowB = String.format(context.getString(R.string.recent_chat_loading_conversations));
         try {
             textToShowB = textToShowB.replace("[A]", "<font color=" + COLOR_END + ">");
             textToShowB = textToShowB.replace("[/A]", "</font>");
             textToShowB = textToShowB.replace("[B]", "<font color=" + COLOR_START + ">");
             textToShowB = textToShowB.replace("[/B]", "</font>");
         } catch (Exception e) {
-
-            logError("Exception happens: " + e.toString());
-        }
-        Spanned resultB;
+        }
+        Spanned resultB = null;
         if (android.os.Build.VERSION.SDK_INT >= android.os.Build.VERSION_CODES.N) {
             resultB = Html.fromHtml(textToShowB, Html.FROM_HTML_MODE_LEGACY);
         } else {
@@ -763,11 +754,11 @@
             case R.id.invite_button: {
                 if (isChatEnabled()) {
                     if (isOnline(context)) {
-                        if (context instanceof ManagerActivityLollipop) {
+                        if(context instanceof ManagerActivityLollipop) {
                             Intent in = new Intent(context, AddContactActivityLollipop.class);
                             in.putExtra("contactType", CONTACT_TYPE_MEGA);
                             in.putExtra(FROM_RECENT, true);
-                            ((ManagerActivityLollipop) context).startActivityForResult(in, REQUEST_CREATE_CHAT);
+                            ((ManagerActivityLollipop)context).startActivityForResult(in, REQUEST_CREATE_CHAT);
                         }
                         if (megaChatApi.isSignalActivityRequired()) {
                             megaChatApi.signalPresenceActivity();
@@ -818,13 +809,8 @@
             case R.id.invite_title:
             case R.id.dismiss_button:
             case R.id.collapse_btn:
-<<<<<<< HEAD
-                if (moreContactsTitle.getVisibility() == View.VISIBLE) {
-                    startActivityForResult(new Intent(context, InviteContactActivity.class), Constants.REQUEST_INVITE_CONTACT_FROM_DEVICE);
-=======
                 if(moreContactsTitle.getVisibility() == View.VISIBLE) {
                     startActivityForResult(new Intent(context, InviteContactActivity.class), REQUEST_INVITE_CONTACT_FROM_DEVICE);
->>>>>>> 25b574b6
                 } else {
                     if (invitationContainer.getVisibility() == View.VISIBLE) {
                         invitationContainer.setVisibility(View.GONE);
@@ -859,8 +845,8 @@
 
         if (isChatEnabled()) {
             if (megaChatApi != null) {
-                builder.append("INIT STATE: ").append(megaChatApi.getInitState());
-                builder.append("\nCONNECT STATE: ").append(megaChatApi.getConnectionState());
+                builder.append("INIT STATE: " + megaChatApi.getInitState());
+                builder.append("\nCONNECT STATE: " + megaChatApi.getConnectionState());
                 if (isOnline(context)) {
                     builder.append("\nNetwork OK");
                 } else {
@@ -872,8 +858,8 @@
         } else {
             builder.append("Chat is disabled");
             if (megaChatApi != null) {
-                builder.append("\nINIT STATE: ").append(megaChatApi.getInitState());
-                builder.append("\nCONNECT STATE: ").append(megaChatApi.getConnectionState());
+                builder.append("\nINIT STATE: " + megaChatApi.getInitState());
+                builder.append("\nCONNECT STATE: " + megaChatApi.getConnectionState());
                 if (isOnline(context)) {
                     builder.append("\nNetwork OK");
                 } else {
@@ -1178,7 +1164,7 @@
             if (context instanceof ManagerActivityLollipop) {
                 if (item.isArchived()) {
                     logDebug("New archived element:remove from list");
-                    if (adapterList == null || adapterList.getItemCount() == 0) {
+                    if (adapterList == null || adapterList.getItemCount()==0){
                         setChats();
                     } else {
                         long chatHandleToRemove = item.getChatId();
@@ -1320,7 +1306,11 @@
     boolean emptyArchivedChats() {
         ArrayList<MegaChatListItem> archivedChats = megaChatApi.getArchivedChatListItems();
 
-        return archivedChats == null || archivedChats.isEmpty();
+        if (archivedChats == null || archivedChats.isEmpty()) {
+            return true;
+        }
+
+        return false;
     }
 
     public void setStatus() {
@@ -1572,6 +1562,7 @@
         if (chatToCheck != null) {
             long peers = chatToCheck.getPeerCount();
             for (int i = 0; i < peers; i++) {
+//                    long peerHandle = chatToCheck.getPeerHandle(i);
                 String fullName = getParticipantFullName(chatToCheck, i);
                 if (fullName != null) {
                     if (fullName.trim().length() <= 0) {
@@ -1618,7 +1609,7 @@
             (listView.getLayoutManager()).scrollToPosition(0);
         }
         lastFirstVisiblePosition = 0;
-        if (aB == null) {
+        if(aB == null) {
             aB = ((AppCompatActivity) context).getSupportActionBar();
 
         }
@@ -1646,8 +1637,8 @@
         }
     }
 
-    public int getItemCount() {
-        if (adapterList != null) {
+    public int getItemCount(){
+        if(adapterList != null){
             return adapterList.getItemCount();
         }
         return 0;
@@ -1715,13 +1706,13 @@
         logDebug("checkPermissionsCall() ");
         if (Build.VERSION.SDK_INT >= Build.VERSION_CODES.M) {
 
-            boolean hasCameraPermission = (ContextCompat.checkSelfPermission((context), Manifest.permission.CAMERA) == PackageManager.PERMISSION_GRANTED);
+            boolean hasCameraPermission = (ContextCompat.checkSelfPermission(((ManagerActivityLollipop) context), Manifest.permission.CAMERA) == PackageManager.PERMISSION_GRANTED);
             if (!hasCameraPermission) {
                 ActivityCompat.requestPermissions(((ManagerActivityLollipop) context), new String[]{Manifest.permission.CAMERA}, REQUEST_CAMERA);
                 return false;
             }
 
-            boolean hasRecordAudioPermission = (ContextCompat.checkSelfPermission((context), Manifest.permission.RECORD_AUDIO) == PackageManager.PERMISSION_GRANTED);
+            boolean hasRecordAudioPermission = (ContextCompat.checkSelfPermission(((ManagerActivityLollipop) context), Manifest.permission.RECORD_AUDIO) == PackageManager.PERMISSION_GRANTED);
             if (!hasRecordAudioPermission) {
                 ActivityCompat.requestPermissions(((ManagerActivityLollipop) context), new String[]{Manifest.permission.RECORD_AUDIO}, RECORD_AUDIO);
                 return false;
@@ -1805,6 +1796,7 @@
                     hideMultipleSelect();
                     ChatController chatC = new ChatController(context);
                     chatC.muteChats(chats);
+//                    setChats();
                     break;
                 }
                 case R.id.cab_menu_unmute: {
@@ -1812,6 +1804,7 @@
                     hideMultipleSelect();
                     ChatController chatC = new ChatController(context);
                     chatC.unmuteChats(chats);
+//                    setChats();
                     break;
                 }
                 case R.id.cab_menu_archive:
@@ -1999,7 +1992,8 @@
 
         @Override
         protected Void doInBackground(String... strings) {
-            ArrayList<MegaChatListItem> chatsToSearch = new ArrayList<>(chats);
+            ArrayList<MegaChatListItem> chatsToSearch = new ArrayList<>();
+            chatsToSearch.addAll(chats);
 
             if (context instanceof ManagerActivityLollipop) {
                 ArrayList<MegaChatListItem> archivedChats = megaChatApi.getArchivedChatListItems();
@@ -2037,7 +2031,7 @@
                 listView.setVisibility(View.GONE);
                 emptyLayout.setVisibility(View.VISIBLE);
                 inviteButton.setVisibility(View.GONE);
-                String textToShow = context.getString(R.string.recent_chat_empty);
+                String textToShow = String.format(context.getString(R.string.recent_chat_empty));
 
                 try {
                     textToShow = textToShow.replace("[A]", "<font color=" + COLOR_START + ">");
@@ -2045,9 +2039,8 @@
                     textToShow = textToShow.replace("[B]", "<font color=" + COLOR_END + ">");
                     textToShow = textToShow.replace("[/B]", "</font>");
                 } catch (Exception e) {
-                    logError("Exception happens: " + e.toString());
-                }
-                Spanned result;
+                }
+                Spanned result = null;
                 if (android.os.Build.VERSION.SDK_INT >= android.os.Build.VERSION_CODES.N) {
                     result = Html.fromHtml(textToShow, Html.FROM_HTML_MODE_LEGACY);
                 } else {
@@ -2065,9 +2058,11 @@
 
         private boolean shouldShowEmptyState() {
             if (context instanceof ManagerActivityLollipop) {
-                return (adapterList.getItemCount() == 0 && archivedSize == 0) || (adapterList.getItemCount() == 1 && archivedSize > 0);
+                if ((adapterList.getItemCount() == 0 && archivedSize == 0) || (adapterList.getItemCount() == 1 && archivedSize > 0))
+                    return true;
             } else if (context instanceof ArchivedChatsActivity) {
-                return adapterList.getItemCount() == 0;
+                if (adapterList.getItemCount() == 0)
+                    return true;
             }
             return false;
         }
@@ -2095,14 +2090,14 @@
         }
     }
 
-    private void setCustomisedActionBarTitle(SpannableString title) {
-        if (actionBarTitle != null) {
+    private void setCustomisedActionBarTitle(SpannableString title){
+        if(actionBarTitle != null){
             actionBarTitle.setText(title);
         }
     }
 
-    private void setCustomisedActionBarSubtitle(SpannableString subtitle) {
-        if (actionBarSubtitle != null) {
+    private void setCustomisedActionBarSubtitle(SpannableString subtitle){
+        if(actionBarSubtitle != null){
             actionBarSubtitle.setText(subtitle);
         }
     }
