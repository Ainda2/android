package mega.privacy.android.app.lollipop.megachat;

import android.Manifest;
import android.app.Activity;
import android.app.AlertDialog;
import android.content.Context;
import android.content.Intent;
import android.content.pm.PackageManager;
import android.content.res.Configuration;
import android.os.AsyncTask;
import android.os.Build;
import android.os.Bundle;
import android.os.Handler;
import android.os.Parcelable;
import android.support.design.widget.AppBarLayout;
import android.support.design.widget.Snackbar;
import android.support.v4.app.ActivityCompat;
import android.support.v4.content.ContextCompat;
import android.support.v7.app.ActionBar;
import android.support.v7.app.AppCompatActivity;
import android.support.v7.view.ActionMode;
import android.support.v7.widget.DefaultItemAnimator;
import android.support.v7.widget.LinearLayoutManager;
import android.support.v7.widget.RecyclerView;
import android.text.Html;
import android.text.SpannableString;
import android.text.Spanned;
import android.text.TextUtils;
import android.util.DisplayMetrics;
import android.view.Display;
import android.view.LayoutInflater;
import android.view.Menu;
import android.view.MenuInflater;
import android.view.MenuItem;
import android.view.View;
import android.view.ViewGroup;
import android.widget.Button;
import android.widget.FrameLayout;
import android.widget.ImageView;
import android.widget.RelativeLayout;
import android.widget.ScrollView;
import android.widget.TextView;
import android.widget.Toast;

import java.util.ArrayList;
import java.util.Collections;
import java.util.Comparator;
import java.util.List;
import java.util.ListIterator;

import mega.privacy.android.app.DatabaseHandler;
import mega.privacy.android.app.MegaApplication;
import mega.privacy.android.app.R;
import mega.privacy.android.app.components.ChatDividerItemDecoration;
import mega.privacy.android.app.components.scrollBar.FastScroller;
import mega.privacy.android.app.lollipop.AddContactActivityLollipop;
import mega.privacy.android.app.lollipop.InviteContactActivity;
import mega.privacy.android.app.lollipop.ManagerActivityLollipop;
import mega.privacy.android.app.lollipop.adapters.ContactsHorizontalAdapter;
import mega.privacy.android.app.lollipop.adapters.RotatableAdapter;
import mega.privacy.android.app.lollipop.controllers.ChatController;
import mega.privacy.android.app.lollipop.listeners.ChatNonContactNameListener;
import mega.privacy.android.app.lollipop.managerSections.RotatableFragment;
import mega.privacy.android.app.lollipop.megachat.chatAdapters.MegaListChatLollipopAdapter;
import mega.privacy.android.app.utils.AskForDisplayOverDialog;
<<<<<<< HEAD
=======
import mega.privacy.android.app.utils.PermissionUtils;
>>>>>>> c55097b0
import mega.privacy.android.app.utils.contacts.MegaContactGetter;
import nz.mega.sdk.MegaApiAndroid;
import nz.mega.sdk.MegaChatApi;
import nz.mega.sdk.MegaChatApiAndroid;
import nz.mega.sdk.MegaChatListItem;
import nz.mega.sdk.MegaChatRoom;

import static android.app.Activity.RESULT_OK;
import static mega.privacy.android.app.lollipop.AddContactActivityLollipop.FROM_RECENT;
import static mega.privacy.android.app.utils.ChatUtil.*;
import static mega.privacy.android.app.utils.Constants.*;
import static mega.privacy.android.app.utils.LogUtil.*;
import static mega.privacy.android.app.utils.PermissionUtils.*;
import static mega.privacy.android.app.utils.Util.*;

public class RecentChatsFragmentLollipop extends RotatableFragment implements View.OnClickListener, MegaContactGetter.MegaContactUpdater {

    private static final String BUNDLE_RECYCLER_LAYOUT = "classname.recycler.layout";
    private static final String COLOR_START = "\'#000000\'";
    private static final String COLOR_END = "\'#7a7a7a\'";

    /** DURATION is the time duration of snack bar display, deisgned by designer
     *  MAX_LINES is the max line setting of the snack bar */
    public static final int DURATION = 4000;
    public static final int MAX_LINES = 3;

    MegaApiAndroid megaApi;
    MegaChatApiAndroid megaChatApi;

    DatabaseHandler dbH;

    Context context;
    ActionBar aB;
    MegaListChatLollipopAdapter adapterList;
    RelativeLayout mainRelativeLayout;

    RecyclerView listView;
    LinearLayoutManager mLayoutManager;
    FastScroller fastScroller;

    ArrayList<MegaChatListItem> chats;

    FilterChatsTask filterChatsTask;

    int lastFirstVisiblePosition;

    int numberOfClicks = 0;

    private ScrollView emptyLayoutContainer;

    //Invite bar
    private View bannerContainer;
    private ImageView collapseBtn;
    private ImageView closeBtn;
    private TextView inviteTitle;
    private FrameLayout invitationContainer;
    private RelativeLayout requestPermissionLayout;
    private Button dismissBtn;
    private Button allowBtn;
    private RelativeLayout contactsListLayout;
    private RecyclerView contactsList;
    private TextView moreContacts;
    private TextView moreContactsTitle;
    private TextView actionBarTitle, actionBarSubtitle;
    private View bannerDivider;

    private AppBarLayout appBarLayout;

    private static boolean isExpand;
    private static boolean isFirstTime = true;

    private boolean grantedContactPermission;

    private MegaContactGetter contactGetter;

    private ContactsHorizontalAdapter adapter;

    //Empty screen
    private TextView emptyTextView;
    private RelativeLayout emptyLayout;
    private TextView emptyTextViewInvite;
    private ImageView emptyImageView;

    Button inviteButton;
    int chatStatus;

    float density;
    DisplayMetrics outMetrics;
    Display display;

    private ActionMode actionMode;

<<<<<<< HEAD
=======
    private boolean isExplanationDialogShowing;
    private AlertDialog explanationDialog;
    private static final String KEY_DIALOG_IS_SHOWING = "dialog_is_showing";

>>>>>>> c55097b0
    private AskForDisplayOverDialog askForDisplayOverDialog;

    public static RecentChatsFragmentLollipop newInstance() {
        logDebug("newInstance");
        RecentChatsFragmentLollipop fragment = new RecentChatsFragmentLollipop();
        return fragment;
    }

    @Override
    protected RotatableAdapter getAdapter() {
        return adapterList;
    }

    public void activateActionMode() {
        logDebug("activateActionMode");
        if (!adapterList.isMultipleSelect()) {
            adapterList.setMultipleSelect(true);
            actionMode = ((AppCompatActivity) context).startSupportActionMode(new ActionBarCallBack());
        }
    }

    @Override
    public void multipleItemClick(int position) {
        adapterList.toggleSelection(position);
    }

    @Override
    public void reselectUnHandledSingleItem(int position) {
    }

    @Override
    public void onCreate(Bundle savedInstanceState) {
        super.onCreate(savedInstanceState);
        logDebug("onCreate");

        if (megaApi == null) {
            megaApi = ((MegaApplication) ((Activity) context).getApplication()).getMegaApi();
        }

        dbH = DatabaseHandler.getDbHandler(getActivity());

        if (megaChatApi == null) {
            megaChatApi = ((MegaApplication) ((Activity) context).getApplication()).getMegaChatApi();
        }

        grantedContactPermission = hasPermissions(context, Manifest.permission.READ_CONTACTS);
        contactGetter = new MegaContactGetter(context);
        contactGetter.setMegaContactUpdater(this);

        askForDisplayOverDialog = new AskForDisplayOverDialog(context);
    }

    @Override
    public void onFinish(List<MegaContactGetter.MegaContact> megaContacts) {
        if (!isAdded()) {
            return;
        }
        if (megaContacts.size() > 0) {
            logDebug("get " + megaContacts.size() + " matched contacts.");
            // change the settings, when have new matched contact.
            dbH.setShowInviteBanner("true");

            onContactsCountChange(megaContacts);
            expandContainer();
            bannerContainer.setVisibility(View.VISIBLE);
            requestPermissionLayout.setVisibility(View.GONE);
            contactsListLayout.setVisibility(View.VISIBLE);
            collapseBtn.setVisibility(View.VISIBLE);
            closeBtn.setVisibility(View.GONE);
            inviteTitle.setClickable(true);
            moreContactsTitle.setVisibility(View.GONE);

            adapter = new ContactsHorizontalAdapter((Activity) context, this, megaContacts);
            contactsList.setLayoutManager(new LinearLayoutManager(getContext(),  LinearLayoutManager.HORIZONTAL, false));
            contactsList.setAdapter(adapter);
        } else {
            noContacts();
        }
    }

    private void expandContainer() {
        if (isExpand || isFirstTime) {
            invitationContainer.setVisibility(View.VISIBLE);
            collapseBtn.setImageDrawable(getResources().getDrawable(R.drawable.ic_expand));
            isFirstTime = false;
            isExpand = true;
        } else {
            invitationContainer.setVisibility(View.GONE);
            collapseBtn.setImageDrawable(getResources().getDrawable(R.drawable.ic_collapse_acc));
            isExpand = false;
        }
    }

    @Override
    public void onException(int errorCode, String requestString) {
        logWarning(requestString + " failed, with error code: " + errorCode);
        noContacts();
    }

    @Override
    public void noContacts() {
        if(showInviteBanner()) {
            bannerContainer.setVisibility(View.VISIBLE);
            invitationContainer.setVisibility(View.GONE);
            inviteTitle.setText(R.string.no_local_contacts_on_mega);
            inviteTitle.setClickable(true);
            collapseBtn.setVisibility(View.INVISIBLE);
            closeBtn.setVisibility(View.VISIBLE);
            moreContactsTitle.setVisibility(View.VISIBLE);
        } else {
            bannerContainer.setVisibility(View.GONE);
            bannerDivider.setVisibility(View.GONE);
        }
    }

    public void onContactsCountChange(List<MegaContactGetter.MegaContact> megaContacts) {
        int count = megaContacts.size();
        if (count > 0) {
            String title = context.getResources().getQuantityString(R.plurals.quantity_of_local_contact, count, count);
            inviteTitle.setText(title);
        } else {
            noContacts();
        }
    }

    public void checkScroll() {
        if (listView != null) {
            if (context instanceof ManagerActivityLollipop) {
                if(bannerContainer.getVisibility() == View.GONE) {
                    bannerDivider.setVisibility(View.GONE);
                    if (listView.canScrollVertically(-1) || (adapterList != null && adapterList.isMultipleSelect())) {
                        ((ManagerActivityLollipop) context).changeActionBarElevation(true);
                    } else {
                        ((ManagerActivityLollipop) context).changeActionBarElevation(false);
                    }
                } else {
                    ((ManagerActivityLollipop) context).changeActionBarElevation(false);
                    if (listView.canScrollVertically(-1) || (adapterList != null && adapterList.isMultipleSelect())) {
                        bannerDivider.setVisibility(View.GONE);
                        appBarLayout.setElevation(px2dp(4, outMetrics));
                    } else {
                        bannerDivider.setVisibility(View.VISIBLE);
                        appBarLayout.setElevation(0);
                    }
                }
            } else if (context instanceof ArchivedChatsActivity) {
                if (listView.canScrollVertically(-1) || (adapterList != null && adapterList.isMultipleSelect())) {
                    ((ArchivedChatsActivity) context).changeActionBarElevation(true);
                } else {
                    ((ArchivedChatsActivity) context).changeActionBarElevation(false);
                }
            }
        }
    }

    @Override
    public View onCreateView(LayoutInflater inflater, final ViewGroup container, Bundle savedInstanceState) {
        logDebug("onCreateView");

        display = ((Activity) context).getWindowManager().getDefaultDisplay();
        outMetrics = new DisplayMetrics();
        display.getMetrics(outMetrics);
        density = getResources().getDisplayMetrics().density;

        View v = inflater.inflate(R.layout.chat_recent_tab, container, false);
        appBarLayout = v.findViewById(R.id.linear_layout_add);
        if(context instanceof ArchivedChatsActivity) {
            appBarLayout.setVisibility(View.GONE);
        } else {
            aB = ((AppCompatActivity) context).getSupportActionBar();
        }
        emptyLayoutContainer = v.findViewById(R.id.scroller);
        listView = (RecyclerView) v.findViewById(R.id.chat_recent_list_view);
        fastScroller = (FastScroller) v.findViewById(R.id.fastscroll_chat);
        listView.setPadding(0, 0, 0, scaleHeightPx(85, outMetrics));
        listView.setClipToPadding(false);
        listView.addItemDecoration(new ChatDividerItemDecoration(context, outMetrics));
        mLayoutManager = new LinearLayoutManager(context);
        listView.setLayoutManager(mLayoutManager);
        listView.setHasFixedSize(true);
        listView.setItemAnimator(new DefaultItemAnimator());
        listView.addOnScrollListener(new RecyclerView.OnScrollListener() {
            @Override
            public void onScrolled(RecyclerView recyclerView, int dx, int dy) {
                super.onScrolled(recyclerView, dx, dy);
                checkScroll();
            }
        });
//        listView.setClipToPadding(false);

        emptyLayout = v.findViewById(R.id.linear_empty_layout_chat_recent);
        emptyTextViewInvite = v.findViewById(R.id.empty_text_chat_recent_invite);
        emptyTextViewInvite.setWidth(scaleWidthPx(236, outMetrics));
        emptyTextView = v.findViewById(R.id.empty_text_chat_recent);
        emptyImageView = v.findViewById(R.id.empty_image_view_recent);
        emptyImageView.setOnClickListener(this);

        if (context.getResources().getConfiguration().orientation == Configuration.ORIENTATION_LANDSCAPE) {
            adjustLandscape();
            emptyImageView.setVisibility(View.GONE);
        } else {
            addMarginTop();
            emptyImageView.setImageResource(R.drawable.ic_empty_chat_list);
        }

        inviteButton = (Button) v.findViewById(R.id.invite_button);
        inviteButton.setOnClickListener(this);

        mainRelativeLayout = (RelativeLayout) v.findViewById(R.id.main_relative_layout);
        //auto scroll to bottom to show invite button.
        if(context.getResources().getConfiguration().orientation == Configuration.ORIENTATION_LANDSCAPE) {
            adjustLandscape();
        } else {
            addMarginTop();
        }

        if (context instanceof ManagerActivityLollipop) {
            setStatus();
            if (!emptyArchivedChats()) {
                listView.setPadding(0, scaleHeightPx(8, outMetrics), 0, scaleHeightPx(16, outMetrics));
            } else {
                listView.setPadding(0, scaleHeightPx(8, outMetrics), 0, scaleHeightPx(78, outMetrics));
            }
        } else {
            //Archived chats section
            listView.setPadding(0, scaleHeightPx(8, outMetrics), 0, 0);
        }

        this.setChats();

        if (megaChatApi.isSignalActivityRequired()) {
            megaChatApi.signalPresenceActivity();
        }
        setCustomisedActionBar();

        //Invitation bar
        bannerContainer = v.findViewById(R.id.invite_banner_container);
        collapseBtn = v.findViewById(R.id.collapse_btn);
        collapseBtn.setOnClickListener(this);
        closeBtn = v.findViewById(R.id.close_btn);
        closeBtn.setOnClickListener(this);
        inviteTitle = v.findViewById(R.id.invite_title);
        inviteTitle.setOnClickListener(this);
        requestPermissionLayout = v.findViewById(R.id.request_permission_layout);
        dismissBtn = v.findViewById(R.id.dismiss_button);
        dismissBtn.setOnClickListener(this);
        allowBtn = v.findViewById(R.id.allow_button);
        allowBtn.setOnClickListener(this);
        invitationContainer = v.findViewById(R.id.contacts_list_container);
        contactsListLayout = v.findViewById(R.id.contacts_list_layout);
        contactsList = v.findViewById(R.id.contacts_list);
        moreContacts = v.findViewById(R.id.more_contacts);
        moreContacts.setOnClickListener(this);
        moreContactsTitle = v.findViewById(R.id.more_contacts_title);
        bannerDivider = v.findViewById(R.id.invitation_banner_divider);
        moreContactsTitle.setOnClickListener(this);
        if(showInviteBanner()) {
            bannerContainer.setVisibility(View.VISIBLE);
        } else {
            bannerContainer.setVisibility(View.GONE);
        }
        if(askForDisplayOverDialog != null) {
            askForDisplayOverDialog.showDialog();
        }
        return v;
    }

    private boolean showInviteBanner() {
        String showInviteBannerString = dbH.getPreferences().getShowInviteBanner();
        if(!TextUtils.isEmpty(showInviteBannerString)) {
            return Boolean.parseBoolean(showInviteBannerString);
        } else {
            return true;
        }
    }

    private void adjustLandscape() {
        RelativeLayout.LayoutParams layoutParams = new RelativeLayout.LayoutParams(RelativeLayout.LayoutParams.MATCH_PARENT, RelativeLayout.LayoutParams.MATCH_PARENT);
        layoutParams.setMargins(0,0,0,0);
        emptyLayoutContainer.setLayoutParams(layoutParams);

        new Handler().postDelayed(new Runnable() {

            @Override
            public void run() {
                emptyLayoutContainer.fullScroll(View.FOCUS_DOWN);
            }
        },100);
    }

    private void showPermissionGrantedView() {
        requestPermissionLayout.setVisibility(View.GONE);
        contactsListLayout.setVisibility(View.VISIBLE);
        collapseBtn.setVisibility(View.INVISIBLE);
        inviteTitle.setText(R.string.get_registered_contacts);
        inviteTitle.setClickable(false);
        moreContactsTitle.setVisibility(View.GONE);
        invitationContainer.setVisibility(View.GONE);
        closeBtn.setVisibility(View.GONE);
        loadMegaContacts();
    }


    private void showPermissionDeniedView() {
        expandContainer();
        collapseBtn.setVisibility(View.VISIBLE);
        inviteTitle.setClickable(true);
        inviteTitle.setText(R.string.see_local_contacts_on_mega);
        moreContactsTitle.setVisibility(View.GONE);
        contactsListLayout.setVisibility(View.GONE);
        requestPermissionLayout.setVisibility(View.VISIBLE);
    }

    public void setChats(){
        logDebug("setChats");

        if (listView == null) {
            logWarning("listView is null - do not update");
            return;
        }

        if (isAdded()) {
            int initState = megaChatApi.getInitState();
            logDebug("Init state is: " + initState);

            if ((initState == MegaChatApi.INIT_ONLINE_SESSION)) {
                logDebug("Connected state is: " + megaChatApi.getConnectionState());

                if (megaChatApi.getConnectionState() == MegaChatApi.CONNECTED) {
                    if (chats != null) {
                        chats.clear();
                    } else {
                        chats = new ArrayList<MegaChatListItem>();
                    }

                    if (context instanceof ManagerActivityLollipop) {
                        chats = megaChatApi.getChatListItems();
                    } else {
                        chats = megaChatApi.getArchivedChatListItems();
                    }

                    if ((chats == null || chats.isEmpty()) && emptyArchivedChats()) {
                        if (isOnline(context)) {
                            showEmptyChatScreen();
                        } else {
                            showNoConnectionScreen();
                        }
                    } else {
                        logDebug("Chats size: " + chats.size());

                        //Order by last interaction
                        sortChats(chats);

                        if (adapterList == null) {
                            logWarning("AdapterList is NULL");
                            adapterList = new MegaListChatLollipopAdapter(context, this, chats, listView, MegaListChatLollipopAdapter.ADAPTER_RECENT_CHATS);
                        } else {
                            adapterList.setChats(chats);
                        }

                        listView.setAdapter(adapterList);
                        fastScroller.setRecyclerView(listView);
                        visibilityFastScroller();

                        adapterList.setPositionClicked(-1);

                        listView.setVisibility(View.VISIBLE);
                        emptyLayout.setVisibility(View.GONE);
                    }
                } else {
                    logDebug("Show chat screen connecting...");
                    showConnectingChatScreen();
                }
            } else if (initState == MegaChatApi.INIT_OFFLINE_SESSION) {
                logDebug("Init with OFFLINE session");
                if (chats != null) {
                    chats.clear();
                } else {
                    chats = new ArrayList<MegaChatListItem>();
                }

                if (context instanceof ManagerActivityLollipop) {
                    chats = megaChatApi.getChatListItems();
                } else {
                    chats = megaChatApi.getArchivedChatListItems();
                }

                if (chats == null || chats.isEmpty()) {
                    showNoConnectionScreen();
                } else {
                    logDebug("Chats no: " + chats.size());

                    //Order by last interaction
                    sortChats(chats);

                    if (listView == null) {
                        logWarning("INIT_OFFLINE_SESSION: listView is null");
                    } else if (listView != null) {
                        listView.setVisibility(View.VISIBLE);
                    }
                    if (emptyLayout != null) {
                        emptyLayout.setVisibility(View.GONE);
                    }

                    if (adapterList == null) {
                        logWarning("AdapterList is NULL");
                        adapterList = new MegaListChatLollipopAdapter(context, this, chats, listView, MegaListChatLollipopAdapter.ADAPTER_RECENT_CHATS);
                        if (listView != null) {
                            listView.setAdapter(adapterList);
                        }
                    } else {
                        adapterList.setChats(chats);
                    }

                    fastScroller.setRecyclerView(listView);
                    visibilityFastScroller();
                    adapterList.setPositionClicked(-1);
                }
            } else {
                logDebug("Show chat screen connecting...");
                showConnectingChatScreen();
            }
        }
    }

    private void sortChats(ArrayList<MegaChatListItem> chatsToSort) {
        Collections.sort(chatsToSort, new Comparator<MegaChatListItem>() {

            public int compare(MegaChatListItem c1, MegaChatListItem c2) {
                long timestamp1 = c1.getLastTimestamp();
                long timestamp2 = c2.getLastTimestamp();

                long result = timestamp2 - timestamp1;
                return (int) result;
            }
        });
    }

    public void showEmptyChatScreen() {
        logDebug("showEmptyChatScreen");

        listView.setVisibility(View.GONE);
        emptyLayout.setVisibility(View.VISIBLE);
        String textToShow, colorStart, colorEnd;
        Spanned result;

        if (context instanceof ArchivedChatsActivity) {
            textToShow = context.getString(R.string.recent_chat_empty).toUpperCase();
            colorStart = COLOR_END;
            colorEnd = COLOR_START;
            result = getSpannedMessageForEmptyChat(textToShow, colorStart, colorEnd);

            if (context.getResources().getConfiguration().orientation == Configuration.ORIENTATION_LANDSCAPE) {
                emptyTextView.setVisibility(View.GONE);
            } else {
                emptyTextView.setVisibility(View.VISIBLE);
            }

            emptyTextViewInvite.setVisibility(View.GONE);
            inviteButton.setVisibility(View.GONE);
            emptyTextView.setText(result);


        } else {
            emptyTextViewInvite.setText(getString(R.string.recent_chat_empty_text));
            emptyTextViewInvite.setVisibility(View.VISIBLE);
            inviteButton.setText(getString(R.string.new_chat_link_label));
            inviteButton.setVisibility(View.VISIBLE);
        }
    }

    private Spanned getSpannedMessageForEmptyChat(String originalMessage, String colorStart, String colorEnd){
        String textToShow = originalMessage;
        Spanned result;
        try {
            textToShow = textToShow.replace("[A]", "<font color=" + colorStart + ">");
            textToShow = textToShow.replace("[/A]", "</font>");
            textToShow = textToShow.replace("[B]", "<font color=" + colorEnd + ">");
            textToShow = textToShow.replace("[/B]", "</font>");
        } catch (Exception e) {
            logError(e.getStackTrace().toString());
        }

        if (android.os.Build.VERSION.SDK_INT >= android.os.Build.VERSION_CODES.N) {
            result = Html.fromHtml(textToShow, Html.FROM_HTML_MODE_LEGACY);
        } else {
            result = Html.fromHtml(textToShow);
        }

        return result;
    }

    private void addMarginTop() {
        RelativeLayout.LayoutParams layoutParams = new RelativeLayout.LayoutParams(RelativeLayout.LayoutParams.MATCH_PARENT, RelativeLayout.LayoutParams.MATCH_PARENT);
        layoutParams.setMargins(0, scaleHeightPx(60, outMetrics), 0, 0);
        emptyLayoutContainer.setLayoutParams(layoutParams);
    }

    public void showConnectingChatScreen(){
        logDebug("showConnectingChatScreen");

        listView.setVisibility(View.GONE);
        if (context instanceof ManagerActivityLollipop) {
            ((ManagerActivityLollipop) context).hideFabButton();
        }

        emptyTextViewInvite.setText(getString(R.string.recent_chat_empty_text));
        emptyTextViewInvite.setVisibility(View.INVISIBLE);

        inviteButton.setVisibility(View.GONE);

        String textToShowB = String.format(context.getString(R.string.recent_chat_loading_conversations));
        try {
            textToShowB = textToShowB.replace("[A]", "<font color=" + COLOR_END + ">");
            textToShowB = textToShowB.replace("[/A]", "</font>");
            textToShowB = textToShowB.replace("[B]", "<font color=" + COLOR_START + ">");
            textToShowB = textToShowB.replace("[/B]", "</font>");
        } catch (Exception e) {
        }
        Spanned resultB = null;
        if (android.os.Build.VERSION.SDK_INT >= android.os.Build.VERSION_CODES.N) {
            resultB = Html.fromHtml(textToShowB, Html.FROM_HTML_MODE_LEGACY);
        } else {
            resultB = Html.fromHtml(textToShowB);
        }
        emptyTextView.setText(resultB);
        emptyTextView.setVisibility(View.VISIBLE);
    }

    public void showNoConnectionScreen() {
        logDebug("showNoConnectionScreen");

        listView.setVisibility(View.GONE);
        if (context instanceof ManagerActivityLollipop) {
            ((ManagerActivityLollipop) context).hideFabButton();
        }

        emptyTextViewInvite.setText(getString(R.string.error_server_connection_problem));
        emptyTextViewInvite.setVisibility(View.VISIBLE);
        inviteButton.setVisibility(View.GONE);
        emptyLayout.setVisibility(View.VISIBLE);
    }

    @Override
    public void onClick(View v) {
        logDebug("onClick");

        switch (v.getId()) {
            case R.id.invite_button: {
                if (isOnline(context)) {
                    if (context instanceof ManagerActivityLollipop) {
                        Intent in = new Intent(context, AddContactActivityLollipop.class);
                        in.putExtra("contactType", CONTACT_TYPE_MEGA);
                        in.putExtra(FROM_RECENT, true);
                        ((ManagerActivityLollipop) context).startActivityForResult(in, REQUEST_CREATE_CHAT);
                    }
                    if (megaChatApi.isSignalActivityRequired()) {
                        megaChatApi.signalPresenceActivity();
                    }
                } else {
                    ((ManagerActivityLollipop) context).showSnackbar(SNACKBAR_TYPE, getString(R.string.error_server_connection_problem), -1);
                }
                break;
            }
            case R.id.empty_image_view_chat: {
                numberOfClicks++;
                logDebug("Number of clicks: " + numberOfClicks);
                if (numberOfClicks >= 5) {
                    numberOfClicks = 0;
                    showStateInfo();
                }

                break;
            }
            case R.id.call_in_progress_layout: {
                logDebug("call_in_progress_layout");
                if (checkPermissionsCall()) {
                    returnCall(context, megaChatApi);
                }
                break;
            }
            case R.id.invite_title:
            case R.id.dismiss_button:
            case R.id.collapse_btn:
                if(moreContactsTitle.getVisibility() == View.VISIBLE) {
                    startActivityForResult(new Intent(context, InviteContactActivity.class), REQUEST_INVITE_CONTACT_FROM_DEVICE);
                } else {
                    if (invitationContainer.getVisibility() == View.VISIBLE) {
                        invitationContainer.setVisibility(View.GONE);
                        collapseBtn.setImageDrawable(getResources().getDrawable(R.drawable.ic_collapse_acc));
                        isExpand = false;
                    } else {
                        invitationContainer.setVisibility(View.VISIBLE);
                        collapseBtn.setImageDrawable(getResources().getDrawable(R.drawable.ic_expand));
                        isExpand = true;
                    }
                }
                break;
            case R.id.close_btn:
                dbH.setShowInviteBanner("false");
                bannerContainer.setVisibility(View.GONE);
                break;
            case R.id.allow_button:
                logDebug("request contact permission!");
                requestPermissions(new String[]{Manifest.permission.READ_CONTACTS}, REQUEST_READ_CONTACTS);
                break;
            case R.id.more_contacts_title:
            case R.id.more_contacts:
                logDebug("to InviteContactActivity");
                startActivityForResult(new Intent(context, InviteContactActivity.class), REQUEST_INVITE_CONTACT_FROM_DEVICE);
                break;
        }
    }

    public void showStateInfo() {

        StringBuilder builder = new StringBuilder();

        if (megaChatApi != null) {
            builder.append("INIT STATE: " + megaChatApi.getInitState());
            builder.append("\nCONNECT STATE: " + megaChatApi.getConnectionState());
            if (isOnline(context)) {
                builder.append("\nNetwork OK");
            } else {
                builder.append("\nNo network connection");
            }
        } else {
            builder.append("MegaChatApi: false");
        }

        Toast.makeText(context, builder, Toast.LENGTH_LONG).show();
    }

    public boolean showSelectMenuItem() {
        if (adapterList != null) {
            return adapterList.isMultipleSelect();
        }

        return false;
    }

    /*
     * Clear all selected items
     */
    public void clearSelections() {
        logDebug("clearSelections");
        if (adapterList.isMultipleSelect()) {
            adapterList.clearSelections();
        }
    }

    @Override
    protected void updateActionModeTitle() {
        if (actionMode == null || getActivity() == null) {
            return;
        }
        List<MegaChatListItem> chats = adapterList.getSelectedChats();

        actionMode.setTitle(chats.size() + "");

        try {
            actionMode.invalidate();
        } catch (NullPointerException e) {
            e.printStackTrace();
            logError("Invalidate error", e);
        }
    }

    /*
     * Disable selection
     */
    public void hideMultipleSelect() {
        logDebug("hideMultipleSelect");
        adapterList.setMultipleSelect(false);

        if (actionMode != null) {
            actionMode.finish();
        }
    }

    public void selectAll() {
        if (adapterList != null) {
            if (adapterList.isMultipleSelect()) {
                adapterList.selectAll();
            } else {
                adapterList.setMultipleSelect(true);
                adapterList.selectAll();

                actionMode = ((AppCompatActivity) context).startSupportActionMode(new ActionBarCallBack());
            }

            updateActionModeTitle();
        }
    }

    public void itemClick(int position) {
        logDebug("Position: " + position);
        if (megaChatApi.isSignalActivityRequired()) {
            megaChatApi.signalPresenceActivity();
        }
        if (adapterList.isMultipleSelect()) {
            adapterList.toggleSelection(position);
            List<MegaChatListItem> chats = adapterList.getSelectedChats();
            if (chats.size() > 0) {
                updateActionModeTitle();
            }
        } else {
            logDebug("Open chat: Position: " + position + ", Chat ID: " + chats.get(position).getChatId());
            Intent intent = new Intent(context, ChatActivityLollipop.class);
            intent.setAction(ACTION_CHAT_SHOW_MESSAGES);
            intent.putExtra("CHAT_ID", adapterList.getChatAt(position).getChatId());
            this.startActivity(intent);
            if (context instanceof ManagerActivityLollipop) {
                if (((ManagerActivityLollipop) context).getSearchQuery() != null && !((ManagerActivityLollipop) context).getSearchQuery().isEmpty()) {
                    closeSearch();
                    ((ManagerActivityLollipop) context).closeSearchView();
                }
            } else if (context instanceof ArchivedChatsActivity) {
                if (((ArchivedChatsActivity) context).querySearch != null && !((ArchivedChatsActivity) context).querySearch.isEmpty()) {
                    closeSearch();
                    ((ArchivedChatsActivity) context).closeSearchView();
                }
            }
        }
    }

    @Override
    public void onAttach(Context context) {
        super.onAttach(context);
        this.context = context;
    }

    public void listItemUpdate(MegaChatListItem item) {
        if (item == null) {
            logWarning("Item is null");
            return;
        }

        logDebug("Chat ID: " + item.getChatId());

        if (!isAdded()) {
            logDebug("return!");
            return;
        }

        if (listView == null) {
            logWarning("listView is null - do not update");
            return;
        }

        if (context instanceof ManagerActivityLollipop) {
            if (!(((ManagerActivityLollipop) context).getDrawerItem() == ManagerActivityLollipop.DrawerItem.CHAT)) {
                logWarning("Not CHAT shown!");
                return;
            }
        }

        if (item.hasChanged(MegaChatListItem.CHANGE_TYPE_STATUS)) {
            logDebug("Change status: MegaChatListItem.CHANGE_TYPE_STATUS");
        } else if (item.hasChanged(MegaChatListItem.CHANGE_TYPE_OWN_PRIV)) {

            logDebug("Change status: MegaChatListItem.CHANGE_TYPE_OWN_PRIV");
        } else if (item.hasChanged(MegaChatListItem.CHANGE_TYPE_PARTICIPANTS)) {

            logDebug("Change participants");
            MegaChatRoom chatToCheck = megaChatApi.getChatRoom(item.getChatId());
            updateCacheForNonContacts(chatToCheck);
        } else if (item.hasChanged(MegaChatListItem.CHANGE_TYPE_UNREAD_COUNT)) {

            logDebug(" Change unread count");
            if (adapterList == null || adapterList.getItemCount() == 0) {
                setChats();
            } else {
                long chatHandleToUpdate = item.getChatId();
                int indexToReplace = -1;
                ListIterator<MegaChatListItem> itrReplace = chats.listIterator();
                while (itrReplace.hasNext()) {
                    MegaChatListItem chat = itrReplace.next();
                    if (chat != null) {
                        if (chat.getChatId() == chatHandleToUpdate) {
                            indexToReplace = itrReplace.nextIndex() - 1;
                            break;
                        }
                    } else {
                        break;
                    }
                }
                if (indexToReplace != -1) {
                    logDebug("Index to replace: " + indexToReplace);
                    chats.set(indexToReplace, item);
                    if (item.getUnreadCount() == 0) {
                        logDebug("No unread count");
                        onUnreadCountChange(indexToReplace, false);
                        onLastMessageChange(indexToReplace);
                    } else {
                        onUnreadCountChange(indexToReplace, true);
                    }
                }
            }

        } else if (item.hasChanged(MegaChatListItem.CHANGE_TYPE_LAST_TS)) {
            logDebug("Change last ts: " + item.getChanges());

            long chatHandleToUpdate = item.getChatId();
            int indexToReplace = -1;
            if (chats != null && !chats.isEmpty()) {
                ListIterator<MegaChatListItem> itrReplace = chats.listIterator();
                while (itrReplace.hasNext()) {
                    MegaChatListItem chat = itrReplace.next();
                    if (chat != null) {
                        if (chat.getChatId() == chatHandleToUpdate) {
                            indexToReplace = itrReplace.nextIndex() - 1;
                            break;
                        }
                    } else {
                        break;
                    }
                }
            }

            if (indexToReplace != -1) {
                logDebug("Index to replace: " + indexToReplace);
                chats.set(indexToReplace, item);
                if (indexToReplace == 0) {
                    onLastTsChange(indexToReplace, false);
                } else {
                    onLastTsChange(indexToReplace, true);
                }
            }

        } else if ((item.hasChanged(MegaChatListItem.CHANGE_TYPE_TITLE))) {

            logDebug("Change title ");
            if (adapterList == null || adapterList.getItemCount() == 0) {
                setChats();
            } else {
                long chatHandleToUpdate = item.getChatId();
                int indexToReplace = -1;
                ListIterator<MegaChatListItem> itrReplace = chats.listIterator();
                while (itrReplace.hasNext()) {
                    MegaChatListItem chat = itrReplace.next();
                    if (chat != null) {
                        if (chat.getChatId() == chatHandleToUpdate) {
                            indexToReplace = itrReplace.nextIndex() - 1;
                            break;
                        }
                    } else {
                        break;
                    }
                }
                if (indexToReplace != -1) {
                    logDebug("Index to replace: " + indexToReplace);
                    chats.set(indexToReplace, item);
                    onTitleChange(indexToReplace);
                }
            }

        } else if (item.hasChanged(MegaChatListItem.CHANGE_TYPE_LAST_MSG)) {

            logDebug("Change last message: ");
            if (adapterList == null || adapterList.getItemCount() == 0) {
                setChats();
            } else {
                long chatHandleToUpdate = item.getChatId();
                int indexToReplace = -1;
                ListIterator<MegaChatListItem> itrReplace = chats.listIterator();
                while (itrReplace.hasNext()) {
                    MegaChatListItem chat = itrReplace.next();
                    if (chat != null) {
                        if (chat.getChatId() == chatHandleToUpdate) {
                            indexToReplace = itrReplace.nextIndex() - 1;
                            break;
                        }
                    } else {
                        break;
                    }
                }
                if (indexToReplace != -1) {
                    logDebug("Index to replace: " + indexToReplace);
                    chats.set(indexToReplace, item);
                    onLastMessageChange(indexToReplace);
                }
            }

        } else if (item.hasChanged(MegaChatListItem.CHANGE_TYPE_CLOSED)) {

            logDebug("Change closed: MegaChatListItem.CHANGE_TYPE_CLOSED");
            logDebug("Own privilege: " + item.getOwnPrivilege());
            if (adapterList.getItemCount() != 0) {
                long chatHandleToRemove = item.getChatId();
                int indexToRemove = -1;
                ListIterator<MegaChatListItem> itrReplace = chats.listIterator();
                while (itrReplace.hasNext()) {
                    MegaChatListItem chat = itrReplace.next();
                    if (chat != null) {
                        if (chat.getChatId() == chatHandleToRemove) {
                            indexToRemove = itrReplace.nextIndex() - 1;
                            break;
                        }
                    } else {
                        break;
                    }
                }
                if (indexToRemove != -1) {
                    logDebug("Index to replace: " + indexToRemove);
                    chats.remove(indexToRemove);

                    adapterList.removeChat(chats, indexToRemove);
                    adapterList.setPositionClicked(-1);

                    if (adapterList.getItemCount() == 0 && emptyArchivedChats()) {
                        logDebug("adapterList.getItemCount() == 0");
                        listView.setVisibility(View.GONE);
                        emptyLayout.setVisibility(View.VISIBLE);
                    } else {
                        listView.setVisibility(View.VISIBLE);
                        emptyLayout.setVisibility(View.GONE);
                    }
                }
            }

        } else if (item.hasChanged(MegaChatListItem.CHANGE_TYPE_ARCHIVE)) {
            logDebug("Change: MegaChatListItem.CHANGE_TYPE_ARCHIVE");
            if (context instanceof ManagerActivityLollipop) {
                if (item.isArchived()) {
                    logDebug("New archived element:remove from list");
                    if (adapterList == null || adapterList.getItemCount()==0){
                        setChats();
                    } else {
                        long chatHandleToRemove = item.getChatId();
                        int indexToRemove = -1;
                        ListIterator<MegaChatListItem> itrReplace = chats.listIterator();
                        while (itrReplace.hasNext()) {
                            MegaChatListItem chat = itrReplace.next();
                            if (chat != null) {
                                if (chat.getChatId() == chatHandleToRemove) {
                                    indexToRemove = itrReplace.nextIndex() - 1;
                                    break;
                                }
                            } else {
                                break;
                            }
                        }
                        if (indexToRemove != -1) {
                            logDebug("Index to replace: " + indexToRemove);
                            chats.remove(indexToRemove);

                            adapterList.removeChat(chats, indexToRemove);
                            adapterList.setPositionClicked(-1);

                            if (adapterList.getItemCount() == 0 && emptyArchivedChats()) {
                                logDebug("adapterList.getItemCount() == 0");
                                listView.setVisibility(View.GONE);
                                emptyLayout.setVisibility(View.VISIBLE);
                            } else {
                                listView.setVisibility(View.VISIBLE);
                                emptyLayout.setVisibility(View.GONE);
                            }

                            if (chats.isEmpty()) {
                                ((ManagerActivityLollipop) context).invalidateOptionsMenu();
                            }
                        }
                    }
                } else {
                    logDebug("New unarchived element: refresh chat list");
                    setChats();
                    if (chats.size() == 1) {
                        ((ManagerActivityLollipop) context).invalidateOptionsMenu();
                    }
                }
                //Update last position
                if (adapterList != null) {
                    adapterList.notifyItemChanged(chats.size() + 1);
                }

                if (!emptyArchivedChats()) {
                    listView.setPadding(0, scaleHeightPx(8, outMetrics), 0, scaleHeightPx(16, outMetrics));
                } else {
                    listView.setPadding(0, scaleHeightPx(8, outMetrics), 0, scaleHeightPx(78, outMetrics));
                }

                checkScroll();
            } else if (context instanceof ArchivedChatsActivity) {
                if (item.isArchived()) {
                    logDebug("New archived element: refresh chat list");
                    setChats();
                } else {
                    logDebug("New unarchived element: remove from Archive list");
                    if (adapterList.getItemCount() != 0) {

                        long chatHandleToRemove = item.getChatId();
                        int indexToRemove = -1;
                        ListIterator<MegaChatListItem> itrReplace = chats.listIterator();
                        while (itrReplace.hasNext()) {
                            MegaChatListItem chat = itrReplace.next();
                            if (chat != null) {
                                if (chat.getChatId() == chatHandleToRemove) {
                                    indexToRemove = itrReplace.nextIndex() - 1;
                                    break;
                                }
                            } else {
                                break;
                            }
                        }
                        if (indexToRemove != -1) {
                            logDebug("Index to replace: " + indexToRemove);
                            chats.remove(indexToRemove);

                            adapterList.removeChat(chats, indexToRemove);
                            adapterList.setPositionClicked(-1);

                            if (adapterList.getItemCount() == 0) {
                                logDebug("adapterList.getItemCount() == 0");
                                showEmptyChatScreen();
                                ((ArchivedChatsActivity) context).invalidateOptionsMenu();
                            } else {
                                listView.setVisibility(View.VISIBLE);
                                emptyLayout.setVisibility(View.GONE);
                            }
                        }
                    }
                }
                checkScroll();
            }

        } else if (item.hasChanged(MegaChatListItem.CHANGE_TYPE_CALL) || item.hasChanged(MegaChatListItem.CHANGE_TYPE_CHAT_MODE)) {
            logDebug("Change: MegaChatListItem.CHANGE_TYPE_CALL or CHANGE_TYPE_CHAT_MODE");
            if (adapterList == null || adapterList.getItemCount() == 0) {
                setChats();
            } else {
                long chatHandleToUpdate = item.getChatId();
                int indexToReplace = -1;
                ListIterator<MegaChatListItem> itrReplace = chats.listIterator();
                while (itrReplace.hasNext()) {
                    MegaChatListItem chat = itrReplace.next();
                    if (chat != null) {
                        if (chat.getChatId() == chatHandleToUpdate) {
                            indexToReplace = itrReplace.nextIndex() - 1;
                            break;
                        }
                    } else {
                        break;
                    }
                }
                if (indexToReplace != -1) {
                    logDebug("Index to replace: " + indexToReplace);
                    chats.set(indexToReplace, item);
                    adapterList.notifyItemChanged(indexToReplace);
                }
            }
        } else {
            logDebug("Other change: " + item.getChanges());

            if (item != null) {
                logDebug("New chat");
                setChats();
                MegaChatRoom chatToCheck = megaChatApi.getChatRoom(item.getChatId());
                updateCacheForNonContacts(chatToCheck);
            } else {
                logError("The chat is NULL");
            }
        }
    }

    boolean emptyArchivedChats() {
        ArrayList<MegaChatListItem> archivedChats = megaChatApi.getArchivedChatListItems();

        if (archivedChats == null || archivedChats.isEmpty()) {
            return true;
        }

        return false;
    }

    public void setStatus() {
        chatStatus = megaChatApi.getOnlineStatus();
        logDebug("Chat status --> getOnlineStatus with megaChatApi: " + chatStatus);
        onlineStatusUpdate(chatStatus);
    }

    public void onlineStatusUpdate(int status) {
        logDebug("Status: " + status);

        chatStatus = status;
        int initStatus = megaChatApi.getInitState();
        if (isAdded()) {
            if (aB != null) {
                switch (status) {
                    case MegaChatApi.STATUS_ONLINE: {
                        setCustomisedActionBarSubtitle(adjustForLargeFont(getString(R.string.online_status)));
                        break;
                    }
                    case MegaChatApi.STATUS_AWAY: {
                        setCustomisedActionBarSubtitle(adjustForLargeFont(getString(R.string.away_status)));
                        break;
                    }
                    case MegaChatApi.STATUS_BUSY: {
                        setCustomisedActionBarSubtitle(adjustForLargeFont(getString(R.string.busy_status)));
                        break;
                    }
                    case MegaChatApi.STATUS_OFFLINE: {
                        setCustomisedActionBarSubtitle(adjustForLargeFont(getString(R.string.offline_status)));
                        break;
                    }
                    case MegaChatApi.STATUS_INVALID: {
                        if (!isOnline(context)) {
                            setCustomisedActionBarSubtitle(adjustForLargeFont(getString(R.string.error_server_connection_problem)));
                        } else {
                            if (megaChatApi == null) {
                                setCustomisedActionBarSubtitle(adjustForLargeFont(getString(R.string.invalid_connection_state)));
                            } else if (megaChatApi.getConnectionState() == MegaChatApi.CONNECTING) {
                                setCustomisedActionBarSubtitle(adjustForLargeFont(getString(R.string.chat_connecting)));
                            } else if (megaChatApi.getConnectionState() == MegaChatApi.DISCONNECTED) {
                                setCustomisedActionBarSubtitle(adjustForLargeFont(getString(R.string.invalid_connection_state)));
                            } else {
                                if (initStatus == MegaChatApi.INIT_WAITING_NEW_SESSION || initStatus == MegaChatApi.INIT_NO_CACHE) {
                                    setCustomisedActionBarSubtitle(adjustForLargeFont(getString(R.string.chat_connecting)));
                                }
                            }
                        }
                        break;
                    }
                    default: {

                        if (!isOnline(context) || megaApi == null || megaApi.getRootNode() == null) {
                            setCustomisedActionBarSubtitle(adjustForLargeFont(getString(R.string.error_server_connection_problem)));
                        } else {
                            if (megaChatApi == null) {
                                setCustomisedActionBarSubtitle(adjustForLargeFont(getString(R.string.invalid_connection_state)));
                            } else if (megaChatApi.getConnectionState() == MegaChatApi.CONNECTING) {
                                setCustomisedActionBarSubtitle(adjustForLargeFont(getString(R.string.chat_connecting)));
                            } else if (megaChatApi.getConnectionState() == MegaChatApi.DISCONNECTED) {
                                setCustomisedActionBarSubtitle(adjustForLargeFont(getString(R.string.invalid_connection_state)));
                            } else {
                                if (initStatus == MegaChatApi.INIT_WAITING_NEW_SESSION || initStatus == MegaChatApi.INIT_NO_CACHE) {
                                    setCustomisedActionBarSubtitle(adjustForLargeFont(getString(R.string.chat_connecting)));
                                }
                            }
                        }
                        break;
                    }
                }
            } else {
                logWarning("aB is NULL");
            }
        } else {
            logWarning("RecentChats not added");
        }
    }

    public void contactStatusUpdate(long userHandle, int status) {
        logDebug("User Handle: " + userHandle + ", Status: " + status);

        long chatHandleToUpdate = -1;
        MegaChatRoom chatToUpdate = megaChatApi.getChatRoomByUser(userHandle);
        if (chatToUpdate != null) {
            chatHandleToUpdate = chatToUpdate.getChatId();
            logDebug("Update chat: " + chatHandleToUpdate);
            if (chatHandleToUpdate != -1) {
                logDebug("The user has a one to one chat: " + chatHandleToUpdate);

                int indexToReplace = -1;
                if (chats != null) {
                    ListIterator<MegaChatListItem> itrReplace = chats.listIterator();
                    while (itrReplace.hasNext()) {
                        MegaChatListItem chat = itrReplace.next();
                        if (chat != null) {
                            if (chat.getChatId() == chatHandleToUpdate) {
                                indexToReplace = itrReplace.nextIndex() - 1;
                                break;
                            }
                        } else {
                            break;
                        }
                    }
                    if (indexToReplace != -1) {
                        logDebug("Index to replace: " + indexToReplace);
                        onStatusChange(indexToReplace, userHandle, status);
                    }
                } else {
                    logWarning("No chat list loaded");
                }
            }
        }
    }

    public void onStatusChange(int position, long userHandle, int status) {
        logDebug("Position: " + position + ", User Handle: " + userHandle + " with new presence: " + status);

        adapterList.updateContactStatus(position, userHandle, status);
    }

    public void onTitleChange(int position) {
        logDebug("Position: " + position);
        adapterList.setTitle(position, null);
        interactionUpdate(position);
    }

    public void onUnreadCountChange(int position, boolean updateOrder) {
        logDebug("Position: " + position + ", Update order: " + updateOrder);
        adapterList.setPendingMessages(position, null);

        if (updateOrder) {
            interactionUpdate(position);
        }
    }

    public void onLastTsChange(int position, boolean updateOrder) {
        logDebug("Position: " + position + ", Update order: " + updateOrder);

        adapterList.setTs(position, null);

        if (updateOrder) {
            interactionUpdate(position);
        }
    }

    public void onLastMessageChange(int position) {
        logDebug("Position: " + position);

        adapterList.setLastMessage(position, null);

//        if(updateOrder){
//            interactionUpdate(position);
//        }
    }

    public void showMuteIcon(MegaChatListItem item) {
        logDebug("Chat ID: " + item.getChatId());

        long chatHandleToUpdate = item.getChatId();
        int indexToReplace = -1;
        ListIterator<MegaChatListItem> itrReplace = chats.listIterator();
        while (itrReplace.hasNext()) {
            MegaChatListItem chat = itrReplace.next();
            if (chat != null) {
                if (chat.getChatId() == chatHandleToUpdate) {
                    indexToReplace = itrReplace.nextIndex() - 1;
                    break;
                }
            } else {
                break;
            }
        }
        if (indexToReplace != -1) {
            logDebug("Index to replace: " + indexToReplace);
            if (adapterList != null) {
                adapterList.showMuteIcon(indexToReplace);
            }
        }
    }

    public void refreshNode(MegaChatListItem item) {
        logDebug("Chat ID: " + item.getChatId());

        //elements of adapter
        long chatHandleToUpdate = item.getChatId();
        int indexToUpdate = -1;
        if (chats != null) {
            ListIterator<MegaChatListItem> itrReplace = chats.listIterator();
            while (itrReplace.hasNext()) {
                MegaChatListItem chat = itrReplace.next();
                if (chat != null) {
                    if (chat.getChatId() == chatHandleToUpdate) {
                        indexToUpdate = itrReplace.nextIndex() - 1;
                        break;
                    }
                } else {
                    break;
                }
            }
            if (indexToUpdate != -1) {
                logDebug("Index to replace: " + indexToUpdate);
                if (adapterList != null) {
                    adapterList.notifyItemChanged(indexToUpdate);
                }
            }
        }
    }

    public void interactionUpdate(int position) {
        logDebug("Position: " + position);
        MegaChatListItem chat = chats.remove(position);
        chats.add(0, chat);
        adapterList.notifyItemMoved(position, 0);
        if (lastFirstVisiblePosition == position) {
            logDebug("Interaction - change lastFirstVisiblePosition");
            lastFirstVisiblePosition = 0;
        }

        if (adapterList.isMultipleSelect()) {
            adapterList.updateMultiselectionPosition(position);
        }
    }

    public String getParticipantFullName(MegaChatRoom chat, long i) {
        String participantFirstName = chat.getPeerFirstname(i);
        String participantLastName = chat.getPeerLastname(i);

        if (participantFirstName == null) {
            participantFirstName = "";
        }
        if (participantLastName == null) {
            participantLastName = "";
        }

        if (participantFirstName.trim().length() <= 0) {
            return participantLastName;
        } else {
            return participantFirstName + " " + participantLastName;
        }
    }

    public void updateCacheForNonContacts(MegaChatRoom chatToCheck) {
        if (chatToCheck != null) {
            long peers = chatToCheck.getPeerCount();
            for (int i = 0; i < peers; i++) {
//                    long peerHandle = chatToCheck.getPeerHandle(i);
                String fullName = getParticipantFullName(chatToCheck, i);
                if (fullName != null) {
                    if (fullName.trim().length() <= 0) {
                        logDebug("Ask for name!");
                        ChatNonContactNameListener listener = new ChatNonContactNameListener(context);
                        megaChatApi.getUserFirstname(chatToCheck.getPeerHandle(i), chatToCheck.getAuthorizationToken(), listener);
                        megaChatApi.getUserLastname(chatToCheck.getPeerHandle(i), chatToCheck.getAuthorizationToken(), listener);
                    } else {
                        logDebug("Exists name!");
                    }
                } else {
                    logDebug("Ask for name!");
                    ChatNonContactNameListener listener = new ChatNonContactNameListener(context);
                    megaChatApi.getUserFirstname(chatToCheck.getPeerHandle(i), chatToCheck.getAuthorizationToken(), listener);
                    megaChatApi.getUserLastname(chatToCheck.getPeerHandle(i), chatToCheck.getAuthorizationToken(), listener);
                }
            }
        }
    }

    @Override
    public void onSaveInstanceState(Bundle outState) {
        logDebug("onSaveInstanceState");
        super.onSaveInstanceState(outState);
        if (listView.getLayoutManager() != null) {
            outState.putParcelable(BUNDLE_RECYCLER_LAYOUT, listView.getLayoutManager().onSaveInstanceState());
        }
        outState.putBoolean(KEY_DIALOG_IS_SHOWING, isExplanationDialogShowing);
    }

    @Override
    public void onPause() {
        logDebug("onPause");
        lastFirstVisiblePosition = ((LinearLayoutManager) listView.getLayoutManager()).findFirstCompletelyVisibleItemPosition();
        MegaApplication.setRecentChatVisible(false);
        super.onPause();
    }

    @Override
    public void onDestroy() {
        super.onDestroy();
        if(askForDisplayOverDialog != null) {
            askForDisplayOverDialog.recycle();
        }
<<<<<<< HEAD
=======
        if(explanationDialog != null) {
            explanationDialog.cancel();
        }
>>>>>>> c55097b0
    }

    @Override
    public void onResume() {
        logDebug("onResume: lastFirstVisiblePosition " + lastFirstVisiblePosition);
        if (lastFirstVisiblePosition > 0) {
            (listView.getLayoutManager()).scrollToPosition(lastFirstVisiblePosition);
        } else {
            (listView.getLayoutManager()).scrollToPosition(0);
        }
        lastFirstVisiblePosition = 0;
        if(aB == null) {
            aB = ((AppCompatActivity) context).getSupportActionBar();

        }
        if (aB != null && aB.getTitle() != null) {
            aB.setTitle(adjustForLargeFont(aB.getTitle().toString()));
        }

        if (context instanceof ManagerActivityLollipop) {
            if (((ManagerActivityLollipop) context).isSearchOpen()) {
                filterChats(((ManagerActivityLollipop) context).getSearchQuery());
            }
            ((ManagerActivityLollipop) context).invalidateOptionsMenu();
        }
        // if in ArchivedChatsActivity or user close the invitation banner, no need to load contacts.
        if(appBarLayout.getVisibility() != View.GONE) {
            refreshMegaContactsList();
        }
        setStatus();
        super.onResume();
    }

    public void refreshMegaContactsList() {
        grantedContactPermission = hasPermissions(context, Manifest.permission.READ_CONTACTS);
        if (grantedContactPermission) {
            showPermissionGrantedView();
        } else {
            showPermissionDeniedView();
        }
    }

    public int getItemCount(){
        if(adapterList != null){
            return adapterList.getItemCount();
        }
        return 0;
    }

    @Override
    public void onActivityCreated(Bundle savedInstanceState) {
        logDebug("onActivityCreated");
        super.onActivityCreated(savedInstanceState);

        if (savedInstanceState != null) {
            Parcelable savedRecyclerLayoutState = savedInstanceState.getParcelable(BUNDLE_RECYCLER_LAYOUT);
            listView.getLayoutManager().onRestoreInstanceState(savedRecyclerLayoutState);
            isExplanationDialogShowing = savedInstanceState.getBoolean(KEY_DIALOG_IS_SHOWING);
            if(isExplanationDialogShowing) {
                showExplanationDialog();
            }
        }
    }

    public void visibilityFastScroller() {
        if (chats == null) {
            fastScroller.setVisibility(View.GONE);
        } else {
            if (chats.size() < MIN_ITEMS_SCROLLBAR_CHAT) {
                fastScroller.setVisibility(View.GONE);
            } else {
                fastScroller.setVisibility(View.VISIBLE);
            }
        }
    }

    public void filterChats(String s) {
        if (adapterList != null && adapterList.isMultipleSelect()) {
            hideMultipleSelect();
        }

        if (filterChatsTask != null && filterChatsTask.getStatus() != AsyncTask.Status.FINISHED) {
            filterChatsTask.cancel(true);
        }
        filterChatsTask = new FilterChatsTask();
        filterChatsTask.execute(s);
    }

    public void closeSearch() {
        if (filterChatsTask != null && filterChatsTask.getStatus() != AsyncTask.Status.FINISHED) {
            filterChatsTask.cancel(true);
        }

        if (adapterList == null) {
            return;
        }

        adapterList.setChats(chats);

        if (adapterList.getItemCount() == 0 && emptyArchivedChats()) {
            logDebug("adapterList.getItemCount() == 0");
            listView.setVisibility(View.GONE);
            emptyLayout.setVisibility(View.VISIBLE);
        } else {
            logDebug("adapterList.getItemCount() NOT = 0");
            listView.setVisibility(View.VISIBLE);
            emptyLayout.setVisibility(View.GONE);

        }
    }

    public boolean checkPermissionsCall() {
        logDebug("checkPermissionsCall() ");
        if (Build.VERSION.SDK_INT >= Build.VERSION_CODES.M) {

            boolean hasCameraPermission = (ContextCompat.checkSelfPermission(((ManagerActivityLollipop) context), Manifest.permission.CAMERA) == PackageManager.PERMISSION_GRANTED);
            if (!hasCameraPermission) {
                ActivityCompat.requestPermissions(((ManagerActivityLollipop) context), new String[]{Manifest.permission.CAMERA}, REQUEST_CAMERA);
                return false;
            }

            boolean hasRecordAudioPermission = (ContextCompat.checkSelfPermission(((ManagerActivityLollipop) context), Manifest.permission.RECORD_AUDIO) == PackageManager.PERMISSION_GRANTED);
            if (!hasRecordAudioPermission) {
                ActivityCompat.requestPermissions(((ManagerActivityLollipop) context), new String[]{Manifest.permission.RECORD_AUDIO}, RECORD_AUDIO);
                return false;
            }

            return true;
        }
        return true;
    }

    @Override
    public void onRequestPermissionsResult(int requestCode, String[] permissions, int[] grantResults) {
        logDebug("onRequestPermissionsResult");
        super.onRequestPermissionsResult(requestCode, permissions, grantResults);
        switch (requestCode) {
            case REQUEST_CAMERA: {
                if (grantResults.length > 0 && grantResults[0] == PackageManager.PERMISSION_GRANTED) {
                    if (checkPermissionsCall()) {
                        logDebug("REQUEST_CAMERA -> returnTheCall");
                        returnCall(context, megaChatApi);
                    }
                }
                break;
            }
            case RECORD_AUDIO: {
                if (grantResults.length > 0 && grantResults[0] == PackageManager.PERMISSION_GRANTED) {
                    if (checkPermissionsCall()) {
                        logDebug("RECORD_AUDIO -> returnTheCall");
                        returnCall(context, megaChatApi);
                    }
                }
                break;
            }
            case REQUEST_READ_CONTACTS: {
                if (grantResults.length > 0 && grantResults[0] == PackageManager.PERMISSION_GRANTED) {
                    logDebug("REQUEST_READ_CONTACTS");
                    grantedContactPermission = true;
                } else {
                    logDebug("read contacts permission denied!");
                    showPermissionDeniedView();
                    grantedContactPermission = false;
                    boolean should = PermissionUtils.shouldShowRequestPermissionRationale(getActivity(), Manifest.permission.READ_CONTACTS);
                    if (should) {
                        showExplanationDialog();
                    } else {
                        // the system request permission dialog can no longer show.
                        Snackbar snackbar = Snackbar.make(bannerContainer, getString(R.string.on_permanently_denied), Snackbar.LENGTH_LONG)
                                .setAction(getString(R.string.action_settings), PermissionUtils.toAppInfo(getContext()))
                                .setDuration(DURATION);
                        TextView snackbarTextView = snackbar.getView().findViewById(android.support.design.R.id.snackbar_text);
                        snackbarTextView.setMaxLines(MAX_LINES);
                        snackbar.show();
                    }
                }
                break;
            }
        }
    }

    private void showExplanationDialog() {
        isExplanationDialogShowing = true;
        explanationDialog = showAlert(getContext(), getString(R.string.explanation_for_contacts_permission), null, dialog -> isExplanationDialogShowing = false);
    }

    @Override
    public void onActivityResult(int requestCode, int resultCode, Intent intent) {
        if (requestCode == REQUEST_INVITE_CONTACT_FROM_DEVICE && resultCode == RESULT_OK) {
            logDebug("onActivityResult REQUEST_INVITE_CONTACT_FROM_DEVICE OK");
        }
        refreshMegaContactsList();
    }

    /////Multiselect/////
    private class ActionBarCallBack implements ActionMode.Callback {

        @Override
        public boolean onActionItemClicked(ActionMode mode, MenuItem item) {
            ArrayList<MegaChatListItem> chats = adapterList.getSelectedChats();

            if (megaChatApi.isSignalActivityRequired()) {
                megaChatApi.signalPresenceActivity();
            }

            switch (item.getItemId()) {
                case R.id.cab_menu_select_all: {
                    selectAll();
                    actionMode.invalidate();
                    break;
                }
                case R.id.cab_menu_unselect_all: {
                    clearSelections();
                    hideMultipleSelect();
                    actionMode.invalidate();
                    break;
                }
                case R.id.cab_menu_mute: {
                    clearSelections();
                    hideMultipleSelect();
                    ChatController chatC = new ChatController(context);
                    chatC.muteChats(chats);
//                    setChats();
                    break;
                }
                case R.id.cab_menu_unmute: {
                    clearSelections();
                    hideMultipleSelect();
                    ChatController chatC = new ChatController(context);
                    chatC.unmuteChats(chats);
//                    setChats();
                    break;
                }
                case R.id.cab_menu_archive:
                case R.id.cab_menu_unarchive: {
                    clearSelections();
                    hideMultipleSelect();
                    ChatController chatC = new ChatController(context);
                    chatC.archiveChats(chats);
                    break;
                }
                case R.id.cab_menu_delete: {
                    clearSelections();
                    hideMultipleSelect();
                    //Delete
                    Toast.makeText(context, "Not yet implemented! Delete: " + chats.size() + " chats", Toast.LENGTH_SHORT).show();
                    break;
                }
                case R.id.chat_list_leave_chat_layout: {
                    //Leave group chat
                    ((ManagerActivityLollipop) context).showConfirmationLeaveChats(chats);
                    clearSelections();
                    hideMultipleSelect();
                    break;
                }
            }
            return false;
        }

        @Override
        public boolean onCreateActionMode(ActionMode mode, Menu menu) {
            MenuInflater inflater = mode.getMenuInflater();
            inflater.inflate(R.menu.recent_chat_action, menu);
            adapterList.setMultipleSelect(true);
            if (context instanceof ManagerActivityLollipop) {
                ((ManagerActivityLollipop) context).hideFabButton();
                ((ManagerActivityLollipop) context).showHideBottomNavigationView(true);
                ((ManagerActivityLollipop) context).changeStatusBarColor(COLOR_STATUS_BAR_ACCENT);
                checkScroll();
            } else if (context instanceof ArchivedChatsActivity) {
                ((ArchivedChatsActivity) context).changeStatusBarColor(1);
            }
            return true;
        }

        @Override
        public void onDestroyActionMode(ActionMode arg0) {
            clearSelections();
            adapterList.setMultipleSelect(false);
            if (context instanceof ManagerActivityLollipop) {
                ((ManagerActivityLollipop) context).showFabButton();
                ((ManagerActivityLollipop) context).showHideBottomNavigationView(false);
                ((ManagerActivityLollipop) context).changeStatusBarColor(COLOR_STATUS_BAR_ZERO_DELAY);
                checkScroll();
            } else if (context instanceof ArchivedChatsActivity) {
                ((ArchivedChatsActivity) context).changeStatusBarColor(0);
            }
        }

        @Override
        public boolean onPrepareActionMode(ActionMode mode, Menu menu) {
            List<MegaChatListItem> selected = adapterList.getSelectedChats();
            boolean showMute = false;
            boolean showUnmute = false;
            boolean showLeaveChat = false;

            if (context instanceof ManagerActivityLollipop) {
                if (selected.size() != 0) {

                    menu.findItem(R.id.cab_menu_archive).setVisible(false);
                    menu.findItem(R.id.cab_menu_delete).setVisible(false);

                    menu.findItem(R.id.cab_menu_archive).setVisible(true);
                    menu.findItem(R.id.cab_menu_unarchive).setVisible(false);

                    MenuItem unselect = menu.findItem(R.id.cab_menu_unselect_all);

                    if (!emptyArchivedChats() && selected.size() == adapterList.getItemCount() - 1) {
                        menu.findItem(R.id.cab_menu_select_all).setVisible(false);
                        unselect.setTitle(getString(R.string.action_unselect_all));
                        unselect.setVisible(true);
                    } else if (selected.size() == adapterList.getItemCount()) {
                        menu.findItem(R.id.cab_menu_select_all).setVisible(false);
                        unselect.setTitle(getString(R.string.action_unselect_all));
                        unselect.setVisible(true);
                    } else {
                        menu.findItem(R.id.cab_menu_select_all).setVisible(true);
                        unselect.setTitle(getString(R.string.action_unselect_all));
                        unselect.setVisible(true);
                    }

                    for (int i = 0; i < selected.size(); i++) {
                        MegaChatListItem chat = selected.get(i);
                        if (chat != null) {
                            if (chat.isGroup() && (chat.getOwnPrivilege() == MegaChatRoom.PRIV_RO || chat.getOwnPrivilege() == MegaChatRoom.PRIV_STANDARD
                                    || chat.getOwnPrivilege() == MegaChatRoom.PRIV_MODERATOR)) {
                                logDebug("Chat Group permissions: " + chat.getOwnPrivilege());
                                showLeaveChat = true;
                            } else {
                                showLeaveChat = false;
                                break;
                            }
                        }
                    }

                    for (int i = 0; i < selected.size(); i++) {
                        MegaChatListItem chat = selected.get(i);
                        if (chat != null) {

                            String chatHandle = String.valueOf(chat.getChatId());
                            if (dbH.areNotificationsEnabled(chatHandle)) {
                                logDebug("Chat UNMUTED");
                                showUnmute = true;
                                break;
                            }
                        }
                    }

                    for (int i = 0; i < selected.size(); i++) {
                        MegaChatListItem chat = selected.get(i);
                        if (chat != null) {

                            String chatHandle = String.valueOf(chat.getChatId());
                            if (!(dbH.areNotificationsEnabled(chatHandle))) {
                                logDebug("Chat MUTED");
                                showMute = true;
                                break;
                            }
                        }
                    }

                    menu.findItem(R.id.cab_menu_mute).setVisible(showUnmute);
                    menu.findItem(R.id.cab_menu_unmute).setVisible(showMute);
                    menu.findItem(R.id.chat_list_leave_chat_layout).setVisible(showLeaveChat);
                    if (showLeaveChat) {
                        menu.findItem(R.id.chat_list_leave_chat_layout).setShowAsAction(MenuItem.SHOW_AS_ACTION_ALWAYS);
                    }

                } else {
                    menu.findItem(R.id.cab_menu_select_all).setVisible(true);
                    menu.findItem(R.id.cab_menu_unselect_all).setVisible(false);
                    menu.findItem(R.id.cab_menu_mute).setVisible(false);
                    menu.findItem(R.id.cab_menu_unmute).setVisible(false);

                    menu.findItem(R.id.chat_list_leave_chat_layout).setVisible(false);

                }
            } else if (context instanceof ArchivedChatsActivity) {
                menu.findItem(R.id.cab_menu_delete).setVisible(false);
                menu.findItem(R.id.cab_menu_mute).setVisible(showUnmute);
                menu.findItem(R.id.cab_menu_unmute).setVisible(showMute);
                menu.findItem(R.id.chat_list_leave_chat_layout).setVisible(showLeaveChat);

                if (selected.size() != 0) {
                    MenuItem unselect = menu.findItem(R.id.cab_menu_unselect_all);
                    if (selected.size() == adapterList.getItemCount()) {
                        menu.findItem(R.id.cab_menu_select_all).setVisible(false);
                        unselect.setTitle(getString(R.string.action_unselect_all));
                        unselect.setVisible(true);
                    } else {
                        menu.findItem(R.id.cab_menu_select_all).setVisible(true);
                        unselect.setTitle(getString(R.string.action_unselect_all));
                        unselect.setVisible(true);
                    }

                    menu.findItem(R.id.cab_menu_unarchive).setVisible(true);
                    menu.findItem(R.id.cab_menu_archive).setVisible(false);
                } else {
                    menu.findItem(R.id.cab_menu_select_all).setVisible(true);
                    menu.findItem(R.id.cab_menu_unselect_all).setVisible(false);
                }
            }

            return false;
        }
    }

    private void loadMegaContacts() {
        contactGetter.getMegaContacts(megaApi, MegaContactGetter.DAY);
    }

    class FilterChatsTask extends AsyncTask<String, Void, Void> {

        ArrayList<MegaChatListItem> filteredChats;
        int archivedSize = 0;

        @Override
        protected Void doInBackground(String... strings) {
            ArrayList<MegaChatListItem> chatsToSearch = new ArrayList<>();
            chatsToSearch.addAll(chats);

            if (context instanceof ManagerActivityLollipop) {
                ArrayList<MegaChatListItem> archivedChats = megaChatApi.getArchivedChatListItems();
                if (archivedChats != null && !archivedChats.isEmpty()) {
                    archivedSize = archivedChats.size();
                    sortChats(archivedChats);
                    chatsToSearch.addAll(archivedChats);
                }
            }

            if (!chatsToSearch.isEmpty()) {
                if (filteredChats == null) {
                    filteredChats = new ArrayList<>();
                } else {
                    filteredChats.clear();
                }
                for (MegaChatListItem chat : chatsToSearch) {
                    if (chat.getTitle().toLowerCase().contains(strings[0].toLowerCase())) {
                        filteredChats.add(chat);
                    }
                }
            }
            return null;
        }

        @Override
        protected void onPostExecute(Void aVoid) {
            if (adapterList == null) {
                return;
            }
            adapterList.setChats(filteredChats);

            if (shouldShowEmptyState()) {
                logDebug("adapterList.getItemCount() == 0");
                listView.setVisibility(View.GONE);
                emptyLayout.setVisibility(View.VISIBLE);
                inviteButton.setVisibility(View.GONE);
                String textToShow = String.format(context.getString(R.string.recent_chat_empty));

                try {
                    textToShow = textToShow.replace("[A]", "<font color=" + COLOR_START + ">");
                    textToShow = textToShow.replace("[/A]", "</font>");
                    textToShow = textToShow.replace("[B]", "<font color=" + COLOR_END + ">");
                    textToShow = textToShow.replace("[/B]", "</font>");
                } catch (Exception e) {
                }
                Spanned result = null;
                if (android.os.Build.VERSION.SDK_INT >= android.os.Build.VERSION_CODES.N) {
                    result = Html.fromHtml(textToShow, Html.FROM_HTML_MODE_LEGACY);
                } else {
                    result = Html.fromHtml(textToShow);
                }

                emptyTextViewInvite.setText(result);
                emptyTextViewInvite.setVisibility(View.VISIBLE);
            } else {
                logDebug("adapterList.getItemCount() NOT = 0");
                listView.setVisibility(View.VISIBLE);
                emptyLayout.setVisibility(View.GONE);
            }
        }

        private boolean shouldShowEmptyState() {
            if (context instanceof ManagerActivityLollipop) {
                if ((adapterList.getItemCount() == 0 && archivedSize == 0) || (adapterList.getItemCount() == 1 && archivedSize > 0))
                    return true;
            } else if (context instanceof ArchivedChatsActivity) {
                if (adapterList.getItemCount() == 0)
                    return true;
            }
            return false;
        }
    }

    public void setCustomisedActionBar() {
        if (aB != null) {
            aB.setDisplayShowCustomEnabled(true);
            aB.setDisplayShowTitleEnabled(false);

            aB.setCustomView(R.layout.chat_action_bar);
            View v = aB.getCustomView();
            actionBarTitle = v.findViewById(R.id.ab_title);
            setCustomisedActionBarTitle(adjustForLargeFont(getString(R.string.section_chat).toUpperCase()));
            actionBarSubtitle = v.findViewById(R.id.ab_subtitle);
            setStatus();
            v.findViewById(R.id.ab_subtitle_container).setOnClickListener(new View.OnClickListener() {
                @Override
                public void onClick(View v) {
                    if (context != null && context instanceof ManagerActivityLollipop) {
                        ((ManagerActivityLollipop) context).showPresenceStatusDialog();
                    }
                }
            });
        }
    }

    private void setCustomisedActionBarTitle(SpannableString title){
        if(actionBarTitle != null){
            actionBarTitle.setText(title);
        }
    }

    private void setCustomisedActionBarSubtitle(SpannableString subtitle){
        if(actionBarSubtitle != null){
            actionBarSubtitle.setText(subtitle);
        }
    }
}<|MERGE_RESOLUTION|>--- conflicted
+++ resolved
@@ -63,10 +63,7 @@
 import mega.privacy.android.app.lollipop.managerSections.RotatableFragment;
 import mega.privacy.android.app.lollipop.megachat.chatAdapters.MegaListChatLollipopAdapter;
 import mega.privacy.android.app.utils.AskForDisplayOverDialog;
-<<<<<<< HEAD
-=======
 import mega.privacy.android.app.utils.PermissionUtils;
->>>>>>> c55097b0
 import mega.privacy.android.app.utils.contacts.MegaContactGetter;
 import nz.mega.sdk.MegaApiAndroid;
 import nz.mega.sdk.MegaChatApi;
@@ -159,13 +156,10 @@
 
     private ActionMode actionMode;
 
-<<<<<<< HEAD
-=======
     private boolean isExplanationDialogShowing;
     private AlertDialog explanationDialog;
     private static final String KEY_DIALOG_IS_SHOWING = "dialog_is_showing";
 
->>>>>>> c55097b0
     private AskForDisplayOverDialog askForDisplayOverDialog;
 
     public static RecentChatsFragmentLollipop newInstance() {
@@ -1529,12 +1523,9 @@
         if(askForDisplayOverDialog != null) {
             askForDisplayOverDialog.recycle();
         }
-<<<<<<< HEAD
-=======
         if(explanationDialog != null) {
             explanationDialog.cancel();
         }
->>>>>>> c55097b0
     }
 
     @Override
