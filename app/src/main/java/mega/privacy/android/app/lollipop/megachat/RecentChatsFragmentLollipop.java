package mega.privacy.android.app.lollipop.megachat;

import android.Manifest;
import android.app.Activity;
import android.content.Context;
import android.content.Intent;
import android.content.pm.PackageManager;
import android.content.res.Configuration;
import android.os.AsyncTask;
import android.os.Build;
import android.os.Bundle;
import android.os.Handler;
import android.os.Parcelable;
import android.os.SystemClock;
import android.support.v4.app.ActivityCompat;
import android.support.v4.content.ContextCompat;
import android.support.v7.app.ActionBar;
import android.support.v7.app.AppCompatActivity;
import android.support.v7.view.ActionMode;
import android.support.v7.widget.DefaultItemAnimator;
import android.support.v7.widget.GridLayoutManager;
import android.support.v7.widget.LinearLayoutManager;
import android.support.v7.widget.RecyclerView;
import android.text.Html;
import android.text.SpannableString;
import android.text.Spanned;
import android.text.TextUtils;
import android.util.DisplayMetrics;
import android.view.Display;
import android.view.LayoutInflater;
import android.view.Menu;
import android.view.MenuInflater;
import android.view.MenuItem;
import android.view.View;
import android.view.ViewGroup;
import android.widget.Button;
import android.widget.Chronometer;
import android.widget.FrameLayout;
import android.widget.ImageView;
import android.widget.RelativeLayout;
import android.widget.ScrollView;
import android.widget.TextView;
import android.widget.Toast;

import java.util.ArrayList;
import java.util.Collections;
import java.util.Comparator;
import java.util.List;
import java.util.ListIterator;

import mega.privacy.android.app.DatabaseHandler;
import mega.privacy.android.app.MegaApplication;
import mega.privacy.android.app.R;
import mega.privacy.android.app.components.ChatDividerItemDecoration;
import mega.privacy.android.app.components.scrollBar.FastScroller;
import mega.privacy.android.app.lollipop.InviteContactActivity;
import mega.privacy.android.app.lollipop.ManagerActivityLollipop;
import mega.privacy.android.app.lollipop.adapters.ContactsHorizontalAdapter;
import mega.privacy.android.app.lollipop.adapters.RotatableAdapter;
import mega.privacy.android.app.lollipop.controllers.ChatController;
import mega.privacy.android.app.lollipop.listeners.ChatNonContactNameListener;
import mega.privacy.android.app.lollipop.managerSections.RotatableFragment;
import mega.privacy.android.app.lollipop.megachat.chatAdapters.MegaListChatLollipopAdapter;
import mega.privacy.android.app.utils.ChatUtil;
import mega.privacy.android.app.utils.Constants;
import mega.privacy.android.app.utils.Util;
import mega.privacy.android.app.utils.contacts.MegaContactGetter;
import nz.mega.sdk.MegaApiAndroid;
import nz.mega.sdk.MegaChatApi;
import nz.mega.sdk.MegaChatApiAndroid;
import nz.mega.sdk.MegaChatCall;
import nz.mega.sdk.MegaChatListItem;
import nz.mega.sdk.MegaChatRoom;

import static android.app.Activity.RESULT_OK;
import static mega.privacy.android.app.utils.ChatUtil.*;
import static mega.privacy.android.app.utils.Constants.*;
import static mega.privacy.android.app.utils.LogUtil.*;
import static mega.privacy.android.app.utils.Util.*;

public class RecentChatsFragmentLollipop extends RotatableFragment implements View.OnClickListener, MegaContactGetter.MegaContactUpdater {

    private static final String BUNDLE_RECYCLER_LAYOUT = "classname.recycler.layout";
    private static final String COLOR_START = "\'#000000\'";
    private static final String COLOR_END = "\'#7a7a7a\'";

    MegaApiAndroid megaApi;
    MegaChatApiAndroid megaChatApi;

    DatabaseHandler dbH;

    Context context;
    ActionBar aB;
    MegaListChatLollipopAdapter adapterList;
    RelativeLayout mainRelativeLayout;

    RecyclerView listView;
    LinearLayoutManager mLayoutManager;
    FastScroller fastScroller;

    ArrayList<MegaChatListItem> chats;

    FilterChatsTask filterChatsTask;

    int lastFirstVisiblePosition;

    int numberOfClicks = 0;

    private ScrollView emptyLayoutContainer;

    //Invite bar
    private View bannerContainer;
    private ImageView collapseBtn;
    private ImageView closeBtn;
    private TextView inviteTitle;
    private FrameLayout invitationContainer;
    private RelativeLayout requestPermissionLayout;
    private Button dismissBtn;
    private Button allowBtn;
    private RelativeLayout contactsListLayout;
    private RecyclerView contactsList;
    private ImageView moreContacts;
    private TextView moreContactsTitle;
    private TextView actionBarTitle, actionBarSubtitle;

    public static final int CONTACTS_COUNT = 4;

    private static boolean isExpand;
    private static boolean isFirstTime = true;

    private boolean grantedContactPermission;

    private MegaContactGetter contactGetter;

    private ContactsHorizontalAdapter adapter;

    //Empty screen
    private TextView emptyTextView;
    private RelativeLayout emptyLayout;
    private TextView emptyTextViewInvite;
    private ImageView emptyImageView;

    //Call
    RelativeLayout callInProgressLayout;
    Chronometer callInProgressChrono;

    Button inviteButton;
    int chatStatus;

    float density;
    DisplayMetrics outMetrics;
    Display display;

    private ActionMode actionMode;

    public static RecentChatsFragmentLollipop newInstance() {
        logDebug("newInstance");
        RecentChatsFragmentLollipop fragment = new RecentChatsFragmentLollipop();
        return fragment;
    }

    @Override
    protected RotatableAdapter getAdapter() {
        return adapterList;
    }

    public void activateActionMode() {
        logDebug("activateActionMode");
        if (!adapterList.isMultipleSelect()) {
            adapterList.setMultipleSelect(true);
            actionMode = ((AppCompatActivity) context).startSupportActionMode(new ActionBarCallBack());
        }
    }

    @Override
    public void multipleItemClick(int position) {
        adapterList.toggleSelection(position);
    }

    @Override
    public void onCreate(Bundle savedInstanceState) {
        super.onCreate(savedInstanceState);
        logDebug("onCreate");

        if (megaApi == null) {
            megaApi = ((MegaApplication) ((Activity) context).getApplication()).getMegaApi();
        }

        dbH = DatabaseHandler.getDbHandler(getActivity());

        if (isChatEnabled()) {
            if (megaChatApi == null) {
                megaChatApi = ((MegaApplication) ((Activity) context).getApplication()).getMegaChatApi();
            }
        } else {
            logWarning("Chat not enabled!");
        }

<<<<<<< HEAD
        grantedContactPermission = hasPermissions(context, Manifest.permission.READ_CONTACTS);
        contactGetter = new MegaContactGetter(context);
        contactGetter.setMegaContactUpdater(this);
    }

    /*
        Just disable scroll
     */
    private class DisableScrollLayoutManager extends GridLayoutManager {

        public DisableScrollLayoutManager(Context context, int spanCount, int orientation, boolean reverseLayout) {
            super(context, spanCount, orientation, reverseLayout);
        }

        @Override
        public boolean canScrollHorizontally() {
            return false;
        }

        @Override
        public boolean canScrollVertically() {
            return false;
        }
    }

    @Override
    public void onFinish(List<MegaContactGetter.MegaContact> megaContacts) {
        if (!isAdded()) {
            return;
        }
        if (megaContacts.size() > 0) {
            logDebug("get " + megaContacts.size() + " matched contacts.");
            // change the settings, when have new matched contact.
            dbH.setShowInviteBanner("true");

            onContactsCountChange(megaContacts);
            expandContainer();
            bannerContainer.setVisibility(View.VISIBLE);
            requestPermissionLayout.setVisibility(View.GONE);
            contactsListLayout.setVisibility(View.VISIBLE);
            collapseBtn.setVisibility(View.VISIBLE);
            closeBtn.setVisibility(View.GONE);
            inviteTitle.setClickable(true);
            moreContactsTitle.setVisibility(View.GONE);

            adapter = new ContactsHorizontalAdapter((Activity) context, this, megaContacts);
            contactsList.setLayoutManager(new DisableScrollLayoutManager(getContext(), CONTACTS_COUNT, GridLayoutManager.VERTICAL, false));
            contactsList.setAdapter(adapter);
        } else {
            noContacts();
        }
    }

    private void expandContainer() {
        if (isExpand || isFirstTime) {
            invitationContainer.setVisibility(View.VISIBLE);
            collapseBtn.setImageDrawable(getResources().getDrawable(R.drawable.ic_expand));
            isFirstTime = false;
            isExpand = true;
        } else {
            invitationContainer.setVisibility(View.GONE);
            collapseBtn.setImageDrawable(getResources().getDrawable(R.drawable.ic_collapse_acc));
            isExpand = false;
        }
    }

    @Override
    public void onException(int errorCode, String requestString) {
        logDebug(requestString + " failed, with error code: " + errorCode);
        noContacts();
    }

    @Override
    public void noContacts() {
        if(showInviteBanner()) {
            bannerContainer.setVisibility(View.VISIBLE);
            invitationContainer.setVisibility(View.GONE);
            inviteTitle.setText(R.string.no_local_contacts_on_mega);
            inviteTitle.setClickable(true);
            collapseBtn.setVisibility(View.INVISIBLE);
            closeBtn.setVisibility(View.VISIBLE);
            moreContactsTitle.setVisibility(View.VISIBLE);
        } else {
            bannerContainer.setVisibility(View.GONE);
        }
    }

    public void onContactsCountChange(List<MegaContactGetter.MegaContact> megaContacts) {
        int count = megaContacts.size();
        if (count > 0) {
            String title = context.getResources().getQuantityString(R.plurals.quantity_of_local_contact, count, count);
            inviteTitle.setText(title);
        } else {
            noContacts();
        }
=======
        if(aB == null) {
            aB = ((AppCompatActivity) context).getSupportActionBar();
        }

>>>>>>> 408adec8
    }

    public void checkScroll() {
        if (listView != null) {
            if (context instanceof ManagerActivityLollipop) {
                if(bannerContainer.getVisibility() == View.GONE) {
                    if (listView.canScrollVertically(-1) || (adapterList != null && adapterList.isMultipleSelect())) {
                        ((ManagerActivityLollipop) context).changeActionBarElevation(true);
                    } else {
                        ((ManagerActivityLollipop) context).changeActionBarElevation(false);
                    }
                } else {
                    ((ManagerActivityLollipop) context).changeActionBarElevation(false);
                }
            } else if (context instanceof ArchivedChatsActivity) {
                if (listView.canScrollVertically(-1) || (adapterList != null && adapterList.isMultipleSelect())) {
                    ((ArchivedChatsActivity) context).changeActionBarElevation(true);
                } else {
                    ((ArchivedChatsActivity) context).changeActionBarElevation(false);
                }
            }
        }
    }

    @Override
    public View onCreateView(LayoutInflater inflater, final ViewGroup container, Bundle savedInstanceState) {
        logDebug("onCreateView");

        display = ((Activity) context).getWindowManager().getDefaultDisplay();
        outMetrics = new DisplayMetrics();
        display.getMetrics(outMetrics);
        density = getResources().getDisplayMetrics().density;

        View v = inflater.inflate(R.layout.chat_recent_tab, container, false);
        aB = ((AppCompatActivity) context).getSupportActionBar();
        emptyLayoutContainer = v.findViewById(R.id.scroller);
        listView = (RecyclerView) v.findViewById(R.id.chat_recent_list_view);
        fastScroller = (FastScroller) v.findViewById(R.id.fastscroll_chat);
        listView.setPadding(0, 0, 0, scaleHeightPx(85, outMetrics));
        listView.setClipToPadding(false);
        listView.addItemDecoration(new ChatDividerItemDecoration(context, outMetrics));
        mLayoutManager = new LinearLayoutManager(context);
        listView.setLayoutManager(mLayoutManager);
        listView.setHasFixedSize(true);
        listView.setItemAnimator(new DefaultItemAnimator());
        listView.addOnScrollListener(new RecyclerView.OnScrollListener() {
            @Override
            public void onScrolled(RecyclerView recyclerView, int dx, int dy) {
                super.onScrolled(recyclerView, dx, dy);
                checkScroll();
            }
        });
//        listView.setClipToPadding(false);

        emptyLayout = v.findViewById(R.id.linear_empty_layout_chat_recent);
        emptyTextViewInvite = v.findViewById(R.id.empty_text_chat_recent_invite);
        emptyTextViewInvite.setWidth(Util.scaleWidthPx(236, outMetrics));
        emptyTextView = v.findViewById(R.id.empty_text_chat_recent);
        emptyImageView = v.findViewById(R.id.empty_image_view_recent);
        emptyImageView.setOnClickListener(this);

        if (context.getResources().getConfiguration().orientation == Configuration.ORIENTATION_LANDSCAPE) {
            adjustLandscape();
            emptyImageView.setImageResource(R.drawable.chat_empty_landscape);
        } else {
            addMarginTop();
            emptyImageView.setImageResource(R.drawable.ic_empty_chat_list);
        }

        inviteButton = (Button) v.findViewById(R.id.invite_button);
        inviteButton.setOnClickListener(this);

        callInProgressLayout = (RelativeLayout) v.findViewById(R.id.call_in_progress_layout);
        callInProgressLayout.setOnClickListener(this);
        callInProgressChrono = (Chronometer) v.findViewById(R.id.call_in_progress_chrono);
        callInProgressLayout.setVisibility(View.GONE);
        callInProgressChrono.setVisibility(View.GONE);

        mainRelativeLayout = (RelativeLayout) v.findViewById(R.id.main_relative_layout);
        //auto scroll to bottom to show invite button.
        if(context.getResources().getConfiguration().orientation == Configuration.ORIENTATION_LANDSCAPE) {
            adjustLandscape();
        } else {
            addMarginTop();
        }
        if(isChatEnabled()){
            logDebug("Chat ENABLED");

            if (context instanceof ManagerActivityLollipop) {
                setStatus();
                if (!emptyArchivedChats()) {
                    listView.setPadding(0, scaleHeightPx(8, outMetrics), 0, scaleHeightPx(16, outMetrics));
                } else {
                    listView.setPadding(0, scaleHeightPx(8, outMetrics), 0, scaleHeightPx(78, outMetrics));
                }
            } else {
                //Archived chats section
                listView.setPadding(0, scaleHeightPx(8, outMetrics), 0, 0);
            }

            this.setChats();

            if (megaChatApi.isSignalActivityRequired()) {
                megaChatApi.signalPresenceActivity();
            }
        } else {
            logDebug("Chat DISABLED");
            if (isOnline(context)) {
                showDisableChatScreen();
            } else {
                showNoConnectionScreen();
            }
        }

        //Invitation bar
        bannerContainer = v.findViewById(R.id.invite_banner_container);
        collapseBtn = v.findViewById(R.id.collapse_btn);
        collapseBtn.setOnClickListener(this);
        closeBtn = v.findViewById(R.id.close_btn);
        closeBtn.setOnClickListener(this);
        inviteTitle = v.findViewById(R.id.invite_title);
        inviteTitle.setOnClickListener(this);
        requestPermissionLayout = v.findViewById(R.id.request_permission_layout);
        dismissBtn = v.findViewById(R.id.dismiss_button);
        dismissBtn.setOnClickListener(this);
        allowBtn = v.findViewById(R.id.allow_button);
        allowBtn.setOnClickListener(this);
        invitationContainer = v.findViewById(R.id.contacts_list_container);
        contactsListLayout = v.findViewById(R.id.contacts_list_layout);
        contactsList = v.findViewById(R.id.contacts_list);
        moreContacts = v.findViewById(R.id.more_contacts);
        moreContacts.setOnClickListener(this);
        moreContactsTitle = v.findViewById(R.id.more_contacts_title);
        moreContactsTitle.setOnClickListener(this);
        if(showInviteBanner()) {
            bannerContainer.setVisibility(View.VISIBLE);
        } else {
            bannerContainer.setVisibility(View.GONE);
        }
        return v;
    }

    private boolean showInviteBanner() {
        String showInviteBannerString = dbH.getPreferences().getShowInviteBanner();
        if(!TextUtils.isEmpty(showInviteBannerString)) {
            return Boolean.parseBoolean(showInviteBannerString);
        } else {
            return true;
        }
    }

    private void adjustLandscape() {
        RelativeLayout.LayoutParams layoutParams = new RelativeLayout.LayoutParams(RelativeLayout.LayoutParams.MATCH_PARENT, RelativeLayout.LayoutParams.MATCH_PARENT);
        layoutParams.setMargins(0,0,0,0);
        emptyLayoutContainer.setLayoutParams(layoutParams);

        new Handler().postDelayed(new Runnable() {

            @Override
            public void run() {
                emptyLayoutContainer.fullScroll(View.FOCUS_DOWN);
            }
        },100);
    }

    private void showPermissionGrantedView() {
        requestPermissionLayout.setVisibility(View.GONE);
        contactsListLayout.setVisibility(View.VISIBLE);
        collapseBtn.setVisibility(View.INVISIBLE);
        inviteTitle.setText(R.string.get_registered_contacts);
        inviteTitle.setClickable(false);
        moreContactsTitle.setVisibility(View.GONE);
        invitationContainer.setVisibility(View.GONE);

        loadMegaContacts();
    }


    private void showPermissionDeniedView() {
        expandContainer();
        collapseBtn.setVisibility(View.VISIBLE);
        inviteTitle.setClickable(true);
        inviteTitle.setText(R.string.see_local_contacts_on_mega);
        moreContactsTitle.setVisibility(View.GONE);
        contactsListLayout.setVisibility(View.GONE);
        requestPermissionLayout.setVisibility(View.VISIBLE);
    }

    public void setChats(){
        logDebug("setChats");

        if (listView == null) {
            logWarning("listView is null - do not update");
            return;
        }

        if (isAdded()) {
            if (isChatEnabled()) {

                int initState = megaChatApi.getInitState();
                logDebug("Init state is: " + initState);

                if ((initState == MegaChatApi.INIT_ONLINE_SESSION)) {
                    logDebug("Connected state is: " + megaChatApi.getConnectionState());

                    if (megaChatApi.getConnectionState() == MegaChatApi.CONNECTED) {
                        if (chats != null) {
                            chats.clear();
                        } else {
                            chats = new ArrayList<MegaChatListItem>();
                        }

                        if (context instanceof ManagerActivityLollipop) {
                            chats = megaChatApi.getChatListItems();
                        } else {
                            chats = megaChatApi.getArchivedChatListItems();
                        }

                        if ((chats == null || chats.isEmpty()) && emptyArchivedChats()) {
                            if (isOnline(context)) {
                                showEmptyChatScreen();
                            } else {
                                showNoConnectionScreen();
                            }
                        } else {
                            logDebug("Chats size: " + chats.size());

                            //Order by last interaction
                            sortChats(chats);

                            if (adapterList == null) {
                                logWarning("AdapterList is NULL");
                                adapterList = new MegaListChatLollipopAdapter(context, this, chats, listView, MegaListChatLollipopAdapter.ADAPTER_RECENT_CHATS);
                            } else {
                                adapterList.setChats(chats);
                            }

                            listView.setAdapter(adapterList);
                            fastScroller.setRecyclerView(listView);
                            visibilityFastScroller();

                            adapterList.setPositionClicked(-1);

                            listView.setVisibility(View.VISIBLE);
                            emptyLayout.setVisibility(View.GONE);
                        }
                    } else {
                        logDebug("Show chat screen connecting...");
                        showConnectingChatScreen();
                    }
                } else if (initState == MegaChatApi.INIT_OFFLINE_SESSION) {
                    logDebug("Init with OFFLINE session");
                    if (chats != null) {
                        chats.clear();
                    } else {
                        chats = new ArrayList<MegaChatListItem>();
                    }

                    if (context instanceof ManagerActivityLollipop) {
                        chats = megaChatApi.getChatListItems();
                    } else {
                        chats = megaChatApi.getArchivedChatListItems();
                    }

                    if (chats == null || chats.isEmpty()) {
                        showNoConnectionScreen();
                    } else {
                        logDebug("Chats no: " + chats.size());

                        //Order by last interaction
                        sortChats(chats);

                        if (listView == null) {
                            logWarning("INIT_OFFLINE_SESSION: listView is null");
                        } else if (listView != null) {
                            listView.setVisibility(View.VISIBLE);
                        }
                        if (emptyLayout != null) {
                            emptyLayout.setVisibility(View.GONE);
                        }

                        if (adapterList == null) {
                            logWarning("AdapterList is NULL");
                            adapterList = new MegaListChatLollipopAdapter(context, this, chats, listView, MegaListChatLollipopAdapter.ADAPTER_RECENT_CHATS);
                            if (listView != null) {
                                listView.setAdapter(adapterList);
                            }
                        } else {
                            adapterList.setChats(chats);
                        }

                        fastScroller.setRecyclerView(listView);
                        visibilityFastScroller();
                        adapterList.setPositionClicked(-1);
                    }
                } else {
                    logDebug("Show chat screen connecting...");
                    showConnectingChatScreen();
                }
            } else {
                if (isOnline(context)) {
                    showDisableChatScreen();
                } else {
                    showNoConnectionScreen();
                }
            }
        }
    }

    private void sortChats(ArrayList<MegaChatListItem> chatsToSort) {
        Collections.sort(chatsToSort, new Comparator<MegaChatListItem>() {

            public int compare(MegaChatListItem c1, MegaChatListItem c2) {
                long timestamp1 = c1.getLastTimestamp();
                long timestamp2 = c2.getLastTimestamp();

                long result = timestamp2 - timestamp1;
                return (int) result;
            }
        });
    }

    public void showCallLayout() {
        if (isChatEnabled() && context instanceof ManagerActivityLollipop && megaChatApi != null && participatingInACall(megaChatApi)) {
            logDebug("showCallLayout");

            if (callInProgressLayout != null && callInProgressLayout.getVisibility() != View.VISIBLE) {
                callInProgressLayout.setVisibility(View.VISIBLE);
            }
            if (callInProgressChrono != null && callInProgressChrono.getVisibility() != View.VISIBLE) {
                long chatId = getChatCallInProgress(megaChatApi);
                if ((megaChatApi != null) && chatId != -1) {
                    MegaChatCall call = megaChatApi.getChatCall(chatId);
                    if (call != null) {
                        callInProgressChrono.setVisibility(View.VISIBLE);
                        callInProgressChrono.setBase(SystemClock.elapsedRealtime() - (call.getDuration() * 1000));
                        callInProgressChrono.start();
                        callInProgressChrono.setFormat("%s");
                    }
                }
            }
        } else {

            if (callInProgressChrono != null) {
                callInProgressChrono.stop();
                callInProgressChrono.setVisibility(View.GONE);
            }
            if (callInProgressLayout != null) {
                callInProgressLayout.setVisibility(View.GONE);
            }
        }
    }

    public void showEmptyChatScreen() {
        logDebug("showEmptyChatScreen");

        listView.setVisibility(View.GONE);
        emptyLayout.setVisibility(View.VISIBLE);
        String textToShow, colorStart, colorEnd;
        Spanned result;

        if (context instanceof ArchivedChatsActivity) {
            textToShow = context.getString(R.string.recent_chat_empty).toUpperCase();
            colorStart = COLOR_END;
            colorEnd = COLOR_START;
            result = getSpannedMessageForEmptyChat(textToShow, colorStart, colorEnd);

            if (context.getResources().getConfiguration().orientation == Configuration.ORIENTATION_LANDSCAPE) {
                emptyTextView.setVisibility(View.GONE);
            } else {
                emptyTextView.setVisibility(View.VISIBLE);
            }

            emptyTextViewInvite.setVisibility(View.GONE);
            inviteButton.setVisibility(View.GONE);
            emptyTextView.setText(result);


        } else {
            textToShow = context.getString(R.string.context_empty_chat_recent);
            colorStart = COLOR_START;
            colorEnd = COLOR_END;
            result = getSpannedMessageForEmptyChat(textToShow, colorStart, colorEnd);

            emptyTextViewInvite.setText(result);
            emptyTextViewInvite.setVisibility(View.VISIBLE);
            inviteButton.setText(getString(R.string.contact_invite));
            inviteButton.setVisibility(View.VISIBLE);
        }
    }

    private Spanned getSpannedMessageForEmptyChat(String originalMessage, String colorStart, String colorEnd){
        String textToShow = originalMessage;
        Spanned result;
        try {
            textToShow = textToShow.replace("[A]", "<font color=" + colorStart + ">");
            textToShow = textToShow.replace("[/A]", "</font>");
            textToShow = textToShow.replace("[B]", "<font color=" + colorEnd + ">");
            textToShow = textToShow.replace("[/B]", "</font>");
        } catch (Exception e) {
            logError(e.getStackTrace().toString());
        }

        if (android.os.Build.VERSION.SDK_INT >= android.os.Build.VERSION_CODES.N) {
            result = Html.fromHtml(textToShow, Html.FROM_HTML_MODE_LEGACY);
        } else {
            result = Html.fromHtml(textToShow);
        }

        return result;
    }

    public void showDisableChatScreen() {
        logDebug("showDisableChatScreen");

        listView.setVisibility(View.GONE);
        if (context instanceof ManagerActivityLollipop) {
            ((ManagerActivityLollipop) context).hideFabButton();
        }

        String textToShow = String.format(context.getString(R.string.recent_chat_empty_enable_chat));

        try {
            textToShow = textToShow.replace("[A]", "<br />");
            textToShow = textToShow.replace("[B]", "<font color=" + COLOR_START + ">");
            textToShow = textToShow.replace("[/B]", "</font>");
            textToShow = textToShow.replace("[C]", "<font color=" + COLOR_END + ">");
            textToShow = textToShow.replace("[/C]", "</font>");

        } catch (Exception e) {
        }
        Spanned result = null;
        if (android.os.Build.VERSION.SDK_INT >= android.os.Build.VERSION_CODES.N) {
            result = Html.fromHtml(textToShow, Html.FROM_HTML_MODE_LEGACY);
        } else {
            result = Html.fromHtml(textToShow);

        }
        emptyTextViewInvite.setText(result);
        emptyTextViewInvite.setVisibility(View.VISIBLE);

        inviteButton.setText(getString(R.string.recent_chat_enable_chat_button));
        inviteButton.setVisibility(View.VISIBLE);

        emptyTextView.setText(R.string.recent_chat_enable_chat);
        if (context.getResources().getConfiguration().orientation == Configuration.ORIENTATION_LANDSCAPE) {
            adjustLandscape();
            emptyTextView.setVisibility(View.GONE);
        } else {
            addMarginTop();
            emptyTextView.setVisibility(View.VISIBLE);
        }
        emptyLayout.setVisibility(View.VISIBLE);
    }

    private void addMarginTop() {
        RelativeLayout.LayoutParams layoutParams = new RelativeLayout.LayoutParams(RelativeLayout.LayoutParams.MATCH_PARENT, RelativeLayout.LayoutParams.MATCH_PARENT);
        layoutParams.setMargins(0, Util.scaleHeightPx(60, outMetrics), 0, 0);
        emptyLayoutContainer.setLayoutParams(layoutParams);
    }

    public void showConnectingChatScreen(){
        logDebug("showConnectingChatScreen");

        listView.setVisibility(View.GONE);
        if (context instanceof ManagerActivityLollipop) {
            ((ManagerActivityLollipop) context).hideFabButton();
        }

        String textToShow = String.format(context.getString(R.string.context_empty_chat_recent));

        try {
            textToShow = textToShow.replace("[A]", "<font color=" + COLOR_START + ">");
            textToShow = textToShow.replace("[/A]", "</font>");
            textToShow = textToShow.replace("[B]", "<font color=" + COLOR_END + ">");
            textToShow = textToShow.replace("[/B]", "</font>");
        } catch (Exception e) {
        }
        Spanned result = null;
        if (android.os.Build.VERSION.SDK_INT >= android.os.Build.VERSION_CODES.N) {
            result = Html.fromHtml(textToShow, Html.FROM_HTML_MODE_LEGACY);
        } else {
            result = Html.fromHtml(textToShow);

        }

        emptyTextViewInvite.setText(result);
        emptyTextViewInvite.setVisibility(View.INVISIBLE);

        inviteButton.setVisibility(View.GONE);

        String textToShowB = String.format(context.getString(R.string.recent_chat_loading_conversations));
        try {
            textToShowB = textToShowB.replace("[A]", "<font color=" + COLOR_END + ">");
            textToShowB = textToShowB.replace("[/A]", "</font>");
            textToShowB = textToShowB.replace("[B]", "<font color=" + COLOR_START + ">");
            textToShowB = textToShowB.replace("[/B]", "</font>");
        } catch (Exception e) {
        }
        Spanned resultB = null;
        if (android.os.Build.VERSION.SDK_INT >= android.os.Build.VERSION_CODES.N) {
            resultB = Html.fromHtml(textToShowB, Html.FROM_HTML_MODE_LEGACY);
        } else {
            resultB = Html.fromHtml(textToShowB);
        }
        emptyTextView.setText(resultB);
        emptyTextView.setVisibility(View.VISIBLE);
    }

    public void showNoConnectionScreen() {
        logDebug("showNoConnectionScreen");

        listView.setVisibility(View.GONE);
        if (context instanceof ManagerActivityLollipop) {
            ((ManagerActivityLollipop) context).hideFabButton();
        }

        emptyTextViewInvite.setText(getString(R.string.error_server_connection_problem));
        emptyTextViewInvite.setVisibility(View.VISIBLE);
        inviteButton.setVisibility(View.GONE);

        emptyTextView.setText(R.string.recent_chat_empty_no_connection_text);
        if (isChatEnabled()) {
            emptyTextView.setVisibility(View.GONE);
        } else {
            emptyTextView.setVisibility(View.VISIBLE);
        }

        emptyLayout.setVisibility(View.VISIBLE);
    }

    @Override
    public void onClick(View v) {
        logDebug("onClick");

        switch (v.getId()) {
            case R.id.invite_button: {
                if (isChatEnabled()) {
                    if (isOnline(context)) {
                        ((ManagerActivityLollipop) context).addContactFromPhone();
                        if (megaChatApi.isSignalActivityRequired()) {
                            megaChatApi.signalPresenceActivity();
                        }
                    } else {
                        ((ManagerActivityLollipop) context).showSnackbar(SNACKBAR_TYPE, getString(R.string.error_server_connection_problem), -1);
                    }
                } else {
                    if (isOnline(context)) {
                        if (megaApi != null) {
                            if (megaApi.isLoggedIn() == 0) {
                                ((ManagerActivityLollipop) context).showSnackbar(SNACKBAR_TYPE, getString(R.string.error_enable_chat_before_login), -1);
                            } else {
                                ChatController chatController = new ChatController(context);
                                logDebug("Enable Chat");
                                chatController.enableChat();
                                getActivity().invalidateOptionsMenu();
                                ((ManagerActivityLollipop) context).enableChat();
                            }
                        } else {
                            ((ManagerActivityLollipop) context).showSnackbar(SNACKBAR_TYPE, getString(R.string.error_enable_chat_before_login), -1);
                        }
                    } else {
                        ((ManagerActivityLollipop) context).showSnackbar(SNACKBAR_TYPE, getString(R.string.error_server_connection_problem), -1);
                        showNoConnectionScreen();
                    }
                }

                break;
            }
            case R.id.empty_image_view_chat: {
                numberOfClicks++;
                logDebug("Number of clicks: " + numberOfClicks);
                if (numberOfClicks >= 5) {
                    numberOfClicks = 0;
                    showStateInfo();
                }

                break;
            }
            case R.id.call_in_progress_layout: {
                logDebug("call_in_progress_layout");
                if (checkPermissionsCall()) {
                    returnCall(context, megaChatApi);
                }
                break;
            }
            case R.id.invite_title:
            case R.id.dismiss_button:
            case R.id.collapse_btn:
                if(moreContactsTitle.getVisibility() == View.VISIBLE) {
                    startActivityForResult(new Intent(context, InviteContactActivity.class), Constants.REQUEST_INVITE_CONTACT_FROM_DEVICE);
                } else {
                    if (invitationContainer.getVisibility() == View.VISIBLE) {
                        invitationContainer.setVisibility(View.GONE);
                        collapseBtn.setImageDrawable(getResources().getDrawable(R.drawable.ic_collapse_acc));
                        isExpand = false;
                    } else {
                        invitationContainer.setVisibility(View.VISIBLE);
                        collapseBtn.setImageDrawable(getResources().getDrawable(R.drawable.ic_expand));
                        isExpand = true;
                    }
                }
                break;
            case R.id.close_btn:
                dbH.setShowInviteBanner("false");
                bannerContainer.setVisibility(View.GONE);
                break;
            case R.id.allow_button:
                logDebug("request contact permission!");
                requestPermissions(new String[]{Manifest.permission.READ_CONTACTS}, Constants.REQUEST_READ_CONTACTS);
                break;
            case R.id.more_contacts_title:
            case R.id.more_contacts:
                logDebug("to InviteContactActivity");
                startActivityForResult(new Intent(context, InviteContactActivity.class), Constants.REQUEST_INVITE_CONTACT_FROM_DEVICE);
                break;
        }
    }

    public void showStateInfo() {

        StringBuilder builder = new StringBuilder();

        if (isChatEnabled()) {
            if (megaChatApi != null) {
                builder.append("INIT STATE: " + megaChatApi.getInitState());
                builder.append("\nCONNECT STATE: " + megaChatApi.getConnectionState());
                if (isOnline(context)) {
                    builder.append("\nNetwork OK");
                } else {
                    builder.append("\nNo network connection");
                }
            } else {
                builder.append("MegaChatApi: false");
            }
        } else {
            builder.append("Chat is disabled");
            if (megaChatApi != null) {
                builder.append("\nINIT STATE: " + megaChatApi.getInitState());
                builder.append("\nCONNECT STATE: " + megaChatApi.getConnectionState());
                if (isOnline(context)) {
                    builder.append("\nNetwork OK");
                } else {
                    builder.append("\nNo network connection");
                }
            }
        }

        Toast.makeText(context, builder, Toast.LENGTH_LONG).show();
    }

    public boolean showSelectMenuItem() {
        if (adapterList != null) {
            return adapterList.isMultipleSelect();
        }

        return false;
    }

    /*
     * Clear all selected items
     */
    public void clearSelections() {
        logDebug("clearSelections");
        if (adapterList.isMultipleSelect()) {
            adapterList.clearSelections();
        }
    }

    @Override
    protected void updateActionModeTitle() {
        if (actionMode == null || getActivity() == null) {
            return;
        }
        List<MegaChatListItem> chats = adapterList.getSelectedChats();

        actionMode.setTitle(chats.size() + "");

        try {
            actionMode.invalidate();
        } catch (NullPointerException e) {
            e.printStackTrace();
            logError("Invalidate error", e);
        }
    }

    /*
     * Disable selection
     */
    public void hideMultipleSelect() {
        logDebug("hideMultipleSelect");
        adapterList.setMultipleSelect(false);

        if (actionMode != null) {
            actionMode.finish();
        }
    }

    public void selectAll() {
        if (adapterList != null) {
            if (adapterList.isMultipleSelect()) {
                adapterList.selectAll();
            } else {
                adapterList.setMultipleSelect(true);
                adapterList.selectAll();

                actionMode = ((AppCompatActivity) context).startSupportActionMode(new ActionBarCallBack());
            }

            updateActionModeTitle();
        }
    }

    public void itemClick(int position) {
        logDebug("Position: " + position);
        if (megaChatApi.isSignalActivityRequired()) {
            megaChatApi.signalPresenceActivity();
        }
        if (adapterList.isMultipleSelect()) {
            adapterList.toggleSelection(position);
            List<MegaChatListItem> chats = adapterList.getSelectedChats();
            if (chats.size() > 0) {
                updateActionModeTitle();
            }
        } else {
            logDebug("Open chat: Position: " + position + ", Chat ID: " + chats.get(position).getChatId());
            Intent intent = new Intent(context, ChatActivityLollipop.class);
            intent.setAction(ACTION_CHAT_SHOW_MESSAGES);
            intent.putExtra("CHAT_ID", adapterList.getChatAt(position).getChatId());
            this.startActivity(intent);
            if (context instanceof ManagerActivityLollipop) {
                if (((ManagerActivityLollipop) context).searchQuery != null && !((ManagerActivityLollipop) context).searchQuery.isEmpty()) {
                    closeSearch();
                    ((ManagerActivityLollipop) context).closeSearchView();
                }
            } else if (context instanceof ArchivedChatsActivity) {
                if (((ArchivedChatsActivity) context).querySearch != null && !((ArchivedChatsActivity) context).querySearch.isEmpty()) {
                    closeSearch();
                    ((ArchivedChatsActivity) context).closeSearchView();
                }
            }
        }
    }

    @Override
    public void onAttach(Context context) {
        super.onAttach(context);
        this.context = context;
    }

    public void listItemUpdate(MegaChatListItem item) {
        if (item == null) {
            logWarning("Item is null");
            return;
        }

        logDebug("Chat ID: " + item.getChatId());

        if (!isAdded()) {
            logDebug("return!");
            return;
        }

        if (listView == null) {
            logWarning("listView is null - do not update");
            return;
        }

        if (context instanceof ManagerActivityLollipop) {
            if (!(((ManagerActivityLollipop) context).getDrawerItem() == ManagerActivityLollipop.DrawerItem.CHAT)) {
                logWarning("Not CHAT shown!");
                return;
            }
        }

        if (item.hasChanged(MegaChatListItem.CHANGE_TYPE_STATUS)) {
            logDebug("Change status: MegaChatListItem.CHANGE_TYPE_STATUS");
        } else if (item.hasChanged(MegaChatListItem.CHANGE_TYPE_OWN_PRIV)) {

            logDebug("Change status: MegaChatListItem.CHANGE_TYPE_OWN_PRIV");
        } else if (item.hasChanged(MegaChatListItem.CHANGE_TYPE_PARTICIPANTS)) {

            logDebug("Change participants");
            MegaChatRoom chatToCheck = megaChatApi.getChatRoom(item.getChatId());
            updateCacheForNonContacts(chatToCheck);
        } else if (item.hasChanged(MegaChatListItem.CHANGE_TYPE_UNREAD_COUNT)) {

            logDebug(" Change unread count");
            if (adapterList == null || adapterList.getItemCount() == 0) {
                setChats();
            } else {
                long chatHandleToUpdate = item.getChatId();
                int indexToReplace = -1;
                ListIterator<MegaChatListItem> itrReplace = chats.listIterator();
                while (itrReplace.hasNext()) {
                    MegaChatListItem chat = itrReplace.next();
                    if (chat != null) {
                        if (chat.getChatId() == chatHandleToUpdate) {
                            indexToReplace = itrReplace.nextIndex() - 1;
                            break;
                        }
                    } else {
                        break;
                    }
                }
                if (indexToReplace != -1) {
                    logDebug("Index to replace: " + indexToReplace);
                    chats.set(indexToReplace, item);
                    if (item.getUnreadCount() == 0) {
                        logDebug("No unread count");
                        onUnreadCountChange(indexToReplace, false);
                        onLastMessageChange(indexToReplace);
                    } else {
                        onUnreadCountChange(indexToReplace, true);
                    }
                }
            }

        } else if (item.hasChanged(MegaChatListItem.CHANGE_TYPE_LAST_TS)) {
            logDebug("Change last ts: " + item.getChanges());

            long chatHandleToUpdate = item.getChatId();
            int indexToReplace = -1;
            if (chats != null && !chats.isEmpty()) {
                ListIterator<MegaChatListItem> itrReplace = chats.listIterator();
                while (itrReplace.hasNext()) {
                    MegaChatListItem chat = itrReplace.next();
                    if (chat != null) {
                        if (chat.getChatId() == chatHandleToUpdate) {
                            indexToReplace = itrReplace.nextIndex() - 1;
                            break;
                        }
                    } else {
                        break;
                    }
                }
            }

            if (indexToReplace != -1) {
                logDebug("Index to replace: " + indexToReplace);
                chats.set(indexToReplace, item);
                if (indexToReplace == 0) {
                    onLastTsChange(indexToReplace, false);
                } else {
                    onLastTsChange(indexToReplace, true);
                }
            }

        } else if ((item.hasChanged(MegaChatListItem.CHANGE_TYPE_TITLE))) {

            logDebug("Change title ");
            if (adapterList == null || adapterList.getItemCount() == 0) {
                setChats();
            } else {
                long chatHandleToUpdate = item.getChatId();
                int indexToReplace = -1;
                ListIterator<MegaChatListItem> itrReplace = chats.listIterator();
                while (itrReplace.hasNext()) {
                    MegaChatListItem chat = itrReplace.next();
                    if (chat != null) {
                        if (chat.getChatId() == chatHandleToUpdate) {
                            indexToReplace = itrReplace.nextIndex() - 1;
                            break;
                        }
                    } else {
                        break;
                    }
                }
                if (indexToReplace != -1) {
                    logDebug("Index to replace: " + indexToReplace);
                    chats.set(indexToReplace, item);
                    onTitleChange(indexToReplace);
                }
            }

        } else if (item.hasChanged(MegaChatListItem.CHANGE_TYPE_LAST_MSG)) {

            logDebug("Change last message: ");
            if (adapterList == null || adapterList.getItemCount() == 0) {
                setChats();
            } else {
                long chatHandleToUpdate = item.getChatId();
                int indexToReplace = -1;
                ListIterator<MegaChatListItem> itrReplace = chats.listIterator();
                while (itrReplace.hasNext()) {
                    MegaChatListItem chat = itrReplace.next();
                    if (chat != null) {
                        if (chat.getChatId() == chatHandleToUpdate) {
                            indexToReplace = itrReplace.nextIndex() - 1;
                            break;
                        }
                    } else {
                        break;
                    }
                }
                if (indexToReplace != -1) {
                    logDebug("Index to replace: " + indexToReplace);
                    chats.set(indexToReplace, item);
                    onLastMessageChange(indexToReplace);
                }
            }

        } else if (item.hasChanged(MegaChatListItem.CHANGE_TYPE_CLOSED)) {

            logDebug("Change closed: MegaChatListItem.CHANGE_TYPE_CLOSED");
            logDebug("Own privilege: " + item.getOwnPrivilege());
            if (adapterList.getItemCount() != 0) {
                long chatHandleToRemove = item.getChatId();
                int indexToRemove = -1;
                ListIterator<MegaChatListItem> itrReplace = chats.listIterator();
                while (itrReplace.hasNext()) {
                    MegaChatListItem chat = itrReplace.next();
                    if (chat != null) {
                        if (chat.getChatId() == chatHandleToRemove) {
                            indexToRemove = itrReplace.nextIndex() - 1;
                            break;
                        }
                    } else {
                        break;
                    }
                }
                if (indexToRemove != -1) {
                    logDebug("Index to replace: " + indexToRemove);
                    chats.remove(indexToRemove);

                    adapterList.removeChat(chats, indexToRemove);
                    adapterList.setPositionClicked(-1);

                    if (adapterList.getItemCount() == 0 && emptyArchivedChats()) {
                        logDebug("adapterList.getItemCount() == 0");
                        listView.setVisibility(View.GONE);
                        emptyLayout.setVisibility(View.VISIBLE);
                    } else {
                        listView.setVisibility(View.VISIBLE);
                        emptyLayout.setVisibility(View.GONE);
                    }
                }
            }

        } else if (item.hasChanged(MegaChatListItem.CHANGE_TYPE_ARCHIVE)) {
            logDebug("Change: MegaChatListItem.CHANGE_TYPE_ARCHIVE");
            if (context instanceof ManagerActivityLollipop) {
                if (item.isArchived()) {
                    logDebug("New archived element:remove from list");
                    if (adapterList == null || adapterList.getItemCount()==0){
                        setChats();
                    } else {
                        long chatHandleToRemove = item.getChatId();
                        int indexToRemove = -1;
                        ListIterator<MegaChatListItem> itrReplace = chats.listIterator();
                        while (itrReplace.hasNext()) {
                            MegaChatListItem chat = itrReplace.next();
                            if (chat != null) {
                                if (chat.getChatId() == chatHandleToRemove) {
                                    indexToRemove = itrReplace.nextIndex() - 1;
                                    break;
                                }
                            } else {
                                break;
                            }
                        }
                        if (indexToRemove != -1) {
                            logDebug("Index to replace: " + indexToRemove);
                            chats.remove(indexToRemove);

                            adapterList.removeChat(chats, indexToRemove);
                            adapterList.setPositionClicked(-1);

                            if (adapterList.getItemCount() == 0 && emptyArchivedChats()) {
                                logDebug("adapterList.getItemCount() == 0");
                                listView.setVisibility(View.GONE);
                                emptyLayout.setVisibility(View.VISIBLE);
                            } else {
                                listView.setVisibility(View.VISIBLE);
                                emptyLayout.setVisibility(View.GONE);
                            }

                            if (chats.isEmpty()) {
                                ((ManagerActivityLollipop) context).invalidateOptionsMenu();
                            }
                        }
                    }
                } else {
                    logDebug("New unarchived element: refresh chat list");
                    setChats();
                    if (chats.size() == 1) {
                        ((ManagerActivityLollipop) context).invalidateOptionsMenu();
                    }
                }
                //Update last position
                if (adapterList != null) {
                    adapterList.notifyItemChanged(chats.size() + 1);
                }

                if (!emptyArchivedChats()) {
                    listView.setPadding(0, scaleHeightPx(8, outMetrics), 0, scaleHeightPx(16, outMetrics));
                } else {
                    listView.setPadding(0, scaleHeightPx(8, outMetrics), 0, scaleHeightPx(78, outMetrics));
                }

                checkScroll();
            } else if (context instanceof ArchivedChatsActivity) {
                if (item.isArchived()) {
                    logDebug("New archived element: refresh chat list");
                    setChats();
                } else {
                    logDebug("New unarchived element: remove from Archive list");
                    if (adapterList.getItemCount() != 0) {

                        long chatHandleToRemove = item.getChatId();
                        int indexToRemove = -1;
                        ListIterator<MegaChatListItem> itrReplace = chats.listIterator();
                        while (itrReplace.hasNext()) {
                            MegaChatListItem chat = itrReplace.next();
                            if (chat != null) {
                                if (chat.getChatId() == chatHandleToRemove) {
                                    indexToRemove = itrReplace.nextIndex() - 1;
                                    break;
                                }
                            } else {
                                break;
                            }
                        }
                        if (indexToRemove != -1) {
                            logDebug("Index to replace: " + indexToRemove);
                            chats.remove(indexToRemove);

                            adapterList.removeChat(chats, indexToRemove);
                            adapterList.setPositionClicked(-1);

                            if (adapterList.getItemCount() == 0) {
                                logDebug("adapterList.getItemCount() == 0");
                                showEmptyChatScreen();
                                ((ArchivedChatsActivity) context).invalidateOptionsMenu();
                            } else {
                                listView.setVisibility(View.VISIBLE);
                                emptyLayout.setVisibility(View.GONE);
                            }
                        }
                    }
                }
                checkScroll();
            }

        } else if (item.hasChanged(MegaChatListItem.CHANGE_TYPE_CALL) || item.hasChanged(MegaChatListItem.CHANGE_TYPE_CHAT_MODE)) {
            logDebug("Change: MegaChatListItem.CHANGE_TYPE_CALL or CHANGE_TYPE_CHAT_MODE");
            if (adapterList == null || adapterList.getItemCount() == 0) {
                setChats();
            } else {
                long chatHandleToUpdate = item.getChatId();
                int indexToReplace = -1;
                ListIterator<MegaChatListItem> itrReplace = chats.listIterator();
                while (itrReplace.hasNext()) {
                    MegaChatListItem chat = itrReplace.next();
                    if (chat != null) {
                        if (chat.getChatId() == chatHandleToUpdate) {
                            indexToReplace = itrReplace.nextIndex() - 1;
                            break;
                        }
                    } else {
                        break;
                    }
                }
                if (indexToReplace != -1) {
                    logDebug("Index to replace: " + indexToReplace);
                    chats.set(indexToReplace, item);
                    adapterList.notifyItemChanged(indexToReplace);
                }
            }
        } else {
            logDebug("Other change: " + item.getChanges());

            if (item != null) {
                logDebug("New chat");
                setChats();
                MegaChatRoom chatToCheck = megaChatApi.getChatRoom(item.getChatId());
                updateCacheForNonContacts(chatToCheck);
            } else {
                logError("The chat is NULL");
            }
        }
    }

    boolean emptyArchivedChats() {
        ArrayList<MegaChatListItem> archivedChats = megaChatApi.getArchivedChatListItems();

        if (archivedChats == null || archivedChats.isEmpty()) {
            return true;
        }

        return false;
    }

    public void setStatus() {
        logDebug("setStatus");
        if (isChatEnabled()) {
            chatStatus = megaChatApi.getOnlineStatus();
            logDebug("Chat status --> getOnlineStatus with megaChatApi: " + chatStatus);

            onlineStatusUpdate(chatStatus);
        }
    }

    public void onlineStatusUpdate(int status) {
        logDebug("Status: " + status);

        chatStatus = status;

        if (isAdded()) {
            if (aB != null) {
                switch (status) {
                    case MegaChatApi.STATUS_ONLINE: {
                        setCustomisedActionBarSubtitle(adjustForLargeFont(getString(R.string.online_status)));
                        break;
                    }
                    case MegaChatApi.STATUS_AWAY: {
                        setCustomisedActionBarSubtitle(adjustForLargeFont(getString(R.string.away_status)));
                        break;
                    }
                    case MegaChatApi.STATUS_BUSY: {
                        setCustomisedActionBarSubtitle(adjustForLargeFont(getString(R.string.busy_status)));
                        break;
                    }
                    case MegaChatApi.STATUS_OFFLINE: {
                        setCustomisedActionBarSubtitle(adjustForLargeFont(getString(R.string.offline_status)));
                        break;
                    }
                    case MegaChatApi.STATUS_INVALID: {
                        if (!isOnline(context)) {
                            setCustomisedActionBarSubtitle(adjustForLargeFont(getString(R.string.error_server_connection_problem)));
                        } else {
                            if (megaChatApi == null) {
                                setCustomisedActionBarSubtitle(adjustForLargeFont(getString(R.string.invalid_connection_state)));
                            } else if (megaChatApi.getConnectionState() == MegaChatApi.CONNECTING) {
                                setCustomisedActionBarSubtitle(adjustForLargeFont(getString(R.string.chat_connecting)));
                            } else if (megaChatApi.getConnectionState() == MegaChatApi.DISCONNECTED) {
                                setCustomisedActionBarSubtitle(adjustForLargeFont(getString(R.string.invalid_connection_state)));
                            } else {
                                //todo show snackbar
                                if(context instanceof ManagerActivityLollipop){
                                    ((ManagerActivityLollipop) context).showSnackbar(SNACKBAR_TYPE, getString(R.string.error_unable_to_change_status), -1);

                                }
                            }
                        }
                        break;
                    }
                    default: {

                        if (!isOnline(context) || megaApi == null || megaApi.getRootNode() == null) {
                            setCustomisedActionBarSubtitle(adjustForLargeFont(getString(R.string.error_server_connection_problem)));
                        } else {
                            if (megaChatApi == null) {
                                setCustomisedActionBarSubtitle(adjustForLargeFont(getString(R.string.invalid_connection_state)));
                            } else if (megaChatApi.getConnectionState() == MegaChatApi.CONNECTING) {
                                setCustomisedActionBarSubtitle(adjustForLargeFont(getString(R.string.chat_connecting)));
                            } else if (megaChatApi.getConnectionState() == MegaChatApi.DISCONNECTED) {
                                setCustomisedActionBarSubtitle(adjustForLargeFont(getString(R.string.invalid_connection_state)));
                            } else {
                                int initStatus = megaChatApi.getInitState();
                                if (initStatus == MegaChatApi.INIT_WAITING_NEW_SESSION || initStatus == MegaChatApi.INIT_NO_CACHE) {
                                    setCustomisedActionBarSubtitle(adjustForLargeFont(getString(R.string.chat_connecting)));
                                }
                            }
                        }
                        break;
                    }
                }
            } else {
                logWarning("aB is NULL");
            }
        } else {
            logWarning("RecentChats not added");
        }
    }

    public void contactStatusUpdate(long userHandle, int status) {
        logDebug("User Handle: " + userHandle + ", Status: " + status);

        long chatHandleToUpdate = -1;
        MegaChatRoom chatToUpdate = megaChatApi.getChatRoomByUser(userHandle);
        if (chatToUpdate != null) {
            chatHandleToUpdate = chatToUpdate.getChatId();
            logDebug("Update chat: " + chatHandleToUpdate);
            if (chatHandleToUpdate != -1) {
                logDebug("The user has a one to one chat: " + chatHandleToUpdate);

                int indexToReplace = -1;
                if (chats != null) {
                    ListIterator<MegaChatListItem> itrReplace = chats.listIterator();
                    while (itrReplace.hasNext()) {
                        MegaChatListItem chat = itrReplace.next();
                        if (chat != null) {
                            if (chat.getChatId() == chatHandleToUpdate) {
                                indexToReplace = itrReplace.nextIndex() - 1;
                                break;
                            }
                        } else {
                            break;
                        }
                    }
                    if (indexToReplace != -1) {
                        logDebug("Index to replace: " + indexToReplace);
                        onStatusChange(indexToReplace, userHandle, status);
                    }
                } else {
                    logWarning("No chat list loaded");
                }
            }
        }
    }

    public void onStatusChange(int position, long userHandle, int status) {
        logDebug("Position: " + position + ", User Handle: " + userHandle + " with new presence: " + status);

        adapterList.updateContactStatus(position, userHandle, status);
    }

    public void onTitleChange(int position) {
        logDebug("Position: " + position);
        adapterList.setTitle(position, null);
        interactionUpdate(position);
    }

    public void onUnreadCountChange(int position, boolean updateOrder) {
        logDebug("Position: " + position + ", Update order: " + updateOrder);
        adapterList.setPendingMessages(position, null);

        if (updateOrder) {
            interactionUpdate(position);
        }
    }

    public void onLastTsChange(int position, boolean updateOrder) {
        logDebug("Position: " + position + ", Update order: " + updateOrder);

        adapterList.setTs(position, null);

        if (updateOrder) {
            interactionUpdate(position);
        }
    }

    public void onLastMessageChange(int position) {
        logDebug("Position: " + position);

        adapterList.setLastMessage(position, null);

//        if(updateOrder){
//            interactionUpdate(position);
//        }
    }

    public void showMuteIcon(MegaChatListItem item) {
        logDebug("Chat ID: " + item.getChatId());

        long chatHandleToUpdate = item.getChatId();
        int indexToReplace = -1;
        ListIterator<MegaChatListItem> itrReplace = chats.listIterator();
        while (itrReplace.hasNext()) {
            MegaChatListItem chat = itrReplace.next();
            if (chat != null) {
                if (chat.getChatId() == chatHandleToUpdate) {
                    indexToReplace = itrReplace.nextIndex() - 1;
                    break;
                }
            } else {
                break;
            }
        }
        if (indexToReplace != -1) {
            logDebug("Index to replace: " + indexToReplace);
            if (adapterList != null) {
                adapterList.showMuteIcon(indexToReplace);
            }
        }
    }

    public void refreshNode(MegaChatListItem item) {
        logDebug("Chat ID: " + item.getChatId());
        ChatUtil.showCallLayout(context, megaChatApi, callInProgressLayout, callInProgressChrono);

        //elements of adapter
        long chatHandleToUpdate = item.getChatId();
        int indexToUpdate = -1;
        if (chats != null) {
            ListIterator<MegaChatListItem> itrReplace = chats.listIterator();
            while (itrReplace.hasNext()) {
                MegaChatListItem chat = itrReplace.next();
                if (chat != null) {
                    if (chat.getChatId() == chatHandleToUpdate) {
                        indexToUpdate = itrReplace.nextIndex() - 1;
                        break;
                    }
                } else {
                    break;
                }
            }
            if (indexToUpdate != -1) {
                logDebug("Index to replace: " + indexToUpdate);
                if (adapterList != null) {
                    adapterList.notifyItemChanged(indexToUpdate);
                }
            }
        }
    }

    public void interactionUpdate(int position) {
        logDebug("Position: " + position);
        MegaChatListItem chat = chats.remove(position);
        chats.add(0, chat);
        adapterList.notifyItemMoved(position, 0);
        if (lastFirstVisiblePosition == position) {
            logDebug("Interaction - change lastFirstVisiblePosition");
            lastFirstVisiblePosition = 0;
        }

        if (adapterList.isMultipleSelect()) {
            adapterList.updateMultiselectionPosition(position);
        }
    }

    public String getParticipantFullName(MegaChatRoom chat, long i) {
        String participantFirstName = chat.getPeerFirstname(i);
        String participantLastName = chat.getPeerLastname(i);

        if (participantFirstName == null) {
            participantFirstName = "";
        }
        if (participantLastName == null) {
            participantLastName = "";
        }

        if (participantFirstName.trim().length() <= 0) {
            return participantLastName;
        } else {
            return participantFirstName + " " + participantLastName;
        }
    }

    public void updateCacheForNonContacts(MegaChatRoom chatToCheck) {
        if (chatToCheck != null) {
            long peers = chatToCheck.getPeerCount();
            for (int i = 0; i < peers; i++) {
//                    long peerHandle = chatToCheck.getPeerHandle(i);
                String fullName = getParticipantFullName(chatToCheck, i);
                if (fullName != null) {
                    if (fullName.trim().length() <= 0) {
                        logDebug("Ask for name!");
                        ChatNonContactNameListener listener = new ChatNonContactNameListener(context);
                        megaChatApi.getUserFirstname(chatToCheck.getPeerHandle(i), chatToCheck.getAuthorizationToken(), listener);
                        megaChatApi.getUserLastname(chatToCheck.getPeerHandle(i), chatToCheck.getAuthorizationToken(), listener);
                    } else {
                        logDebug("Exists name!");
                    }
                } else {
                    logDebug("Ask for name!");
                    ChatNonContactNameListener listener = new ChatNonContactNameListener(context);
                    megaChatApi.getUserFirstname(chatToCheck.getPeerHandle(i), chatToCheck.getAuthorizationToken(), listener);
                    megaChatApi.getUserLastname(chatToCheck.getPeerHandle(i), chatToCheck.getAuthorizationToken(), listener);
                }
            }
        }
    }

    @Override
    public void onSaveInstanceState(Bundle outState) {
        logDebug("onSaveInstanceState");
        super.onSaveInstanceState(outState);
        if (listView.getLayoutManager() != null) {
            outState.putParcelable(BUNDLE_RECYCLER_LAYOUT, listView.getLayoutManager().onSaveInstanceState());
        }
    }

    @Override
    public void onPause() {
        logDebug("onPause");
        lastFirstVisiblePosition = ((LinearLayoutManager) listView.getLayoutManager()).findFirstCompletelyVisibleItemPosition();
        MegaApplication.setRecentChatVisible(false);
        super.onPause();
    }

    @Override
    public void onResume() {
        logDebug("onResume: lastFirstVisiblePosition " + lastFirstVisiblePosition);
        if (lastFirstVisiblePosition > 0) {
            (listView.getLayoutManager()).scrollToPosition(lastFirstVisiblePosition);
        } else {
            (listView.getLayoutManager()).scrollToPosition(0);
        }
        lastFirstVisiblePosition = 0;
<<<<<<< HEAD
=======

        if(aB == null) {
            aB = ((AppCompatActivity) context).getSupportActionBar();

        }
        if (aB != null && aB.getTitle() != null) {
            aB.setTitle(adjustForLargeFont(aB.getTitle().toString()));
        }

>>>>>>> 408adec8
        ChatUtil.showCallLayout(context, megaChatApi, callInProgressLayout, callInProgressChrono);

        if (context instanceof ManagerActivityLollipop) {
            if (((ManagerActivityLollipop) context).isSearchOpen()) {
                filterChats(((ManagerActivityLollipop) context).searchQuery);
            }
            ((ManagerActivityLollipop) context).invalidateOptionsMenu();
        }
        refreshMegaContactsList();
        setCustomisedActionBar();
        setStatus();
        super.onResume();
    }

    public void refreshMegaContactsList() {
        grantedContactPermission = hasPermissions(context, Manifest.permission.READ_CONTACTS);
        if (grantedContactPermission) {
            showPermissionGrantedView();
        } else {
            showPermissionDeniedView();
        }
    }

    public int getItemCount(){
        if(adapterList != null){
            return adapterList.getItemCount();
        }
        return 0;
    }

    @Override
    public void onActivityCreated(Bundle savedInstanceState) {
        logDebug("onActivityCreated");
        super.onActivityCreated(savedInstanceState);

        if (savedInstanceState != null) {
            Parcelable savedRecyclerLayoutState = savedInstanceState.getParcelable(BUNDLE_RECYCLER_LAYOUT);
            listView.getLayoutManager().onRestoreInstanceState(savedRecyclerLayoutState);
        }
    }

    public void visibilityFastScroller() {
        if (chats == null) {
            fastScroller.setVisibility(View.GONE);
        } else {
            if (chats.size() < MIN_ITEMS_SCROLLBAR_CHAT) {
                fastScroller.setVisibility(View.GONE);
            } else {
                fastScroller.setVisibility(View.VISIBLE);
            }
        }
    }

    public void filterChats(String s) {
        if (adapterList != null && adapterList.isMultipleSelect()) {
            hideMultipleSelect();
        }

        if (filterChatsTask != null && filterChatsTask.getStatus() != AsyncTask.Status.FINISHED) {
            filterChatsTask.cancel(true);
        }
        filterChatsTask = new FilterChatsTask();
        filterChatsTask.execute(s);
    }

    public void closeSearch() {
        if (filterChatsTask != null && filterChatsTask.getStatus() != AsyncTask.Status.FINISHED) {
            filterChatsTask.cancel(true);
        }

        if (adapterList == null) {
            return;
        }

        adapterList.setChats(chats);

        if (adapterList.getItemCount() == 0 && emptyArchivedChats()) {
            logDebug("adapterList.getItemCount() == 0");
            listView.setVisibility(View.GONE);
            emptyLayout.setVisibility(View.VISIBLE);
        } else {
            logDebug("adapterList.getItemCount() NOT = 0");
            listView.setVisibility(View.VISIBLE);
            emptyLayout.setVisibility(View.GONE);

        }
    }

    public boolean checkPermissionsCall() {
        logDebug("checkPermissionsCall() ");
        if (Build.VERSION.SDK_INT >= Build.VERSION_CODES.M) {

            boolean hasCameraPermission = (ContextCompat.checkSelfPermission(((ManagerActivityLollipop) context), Manifest.permission.CAMERA) == PackageManager.PERMISSION_GRANTED);
            if (!hasCameraPermission) {
                ActivityCompat.requestPermissions(((ManagerActivityLollipop) context), new String[]{Manifest.permission.CAMERA}, REQUEST_CAMERA);
                return false;
            }

            boolean hasRecordAudioPermission = (ContextCompat.checkSelfPermission(((ManagerActivityLollipop) context), Manifest.permission.RECORD_AUDIO) == PackageManager.PERMISSION_GRANTED);
            if (!hasRecordAudioPermission) {
                ActivityCompat.requestPermissions(((ManagerActivityLollipop) context), new String[]{Manifest.permission.RECORD_AUDIO}, RECORD_AUDIO);
                return false;
            }

            return true;
        }
        return true;
    }

    @Override
    public void onRequestPermissionsResult(int requestCode, String[] permissions, int[] grantResults) {
        logDebug("onRequestPermissionsResult");
        super.onRequestPermissionsResult(requestCode, permissions, grantResults);
        switch (requestCode) {
            case REQUEST_CAMERA: {
                if (grantResults.length > 0 && grantResults[0] == PackageManager.PERMISSION_GRANTED) {
                    if (checkPermissionsCall()) {
                        logDebug("REQUEST_CAMERA -> returnTheCall");
                        returnCall(context, megaChatApi);
                    }
                }
                break;
            }
            case RECORD_AUDIO: {
                if (grantResults.length > 0 && grantResults[0] == PackageManager.PERMISSION_GRANTED) {
                    if (checkPermissionsCall()) {
                        logDebug("RECORD_AUDIO -> returnTheCall");
                        returnCall(context, megaChatApi);
                    }
                }
                break;
            }
            case Constants.REQUEST_READ_CONTACTS: {
                if (grantResults.length > 0 && grantResults[0] == PackageManager.PERMISSION_GRANTED) {
                    logDebug("REQUEST_READ_CONTACTS");
                    grantedContactPermission = true;
                } else {
                    logDebug("read contacts permission denied!");
                    showPermissionDeniedView();
                    grantedContactPermission = false;
                }
                break;
            }
        }
    }

    @Override
    public void onActivityResult(int requestCode, int resultCode, Intent intent) {
        if (requestCode == Constants.REQUEST_INVITE_CONTACT_FROM_DEVICE && resultCode == RESULT_OK) {
            logDebug("onActivityResult REQUEST_INVITE_CONTACT_FROM_DEVICE OK");
        }
        refreshMegaContactsList();
    }

    /////Multiselect/////
    private class ActionBarCallBack implements ActionMode.Callback {

        @Override
        public boolean onActionItemClicked(ActionMode mode, MenuItem item) {
            ArrayList<MegaChatListItem> chats = adapterList.getSelectedChats();

            if (megaChatApi.isSignalActivityRequired()) {
                megaChatApi.signalPresenceActivity();
            }

            switch (item.getItemId()) {
                case R.id.cab_menu_select_all: {
                    selectAll();
                    actionMode.invalidate();
                    break;
                }
                case R.id.cab_menu_unselect_all: {
                    clearSelections();
                    hideMultipleSelect();
                    actionMode.invalidate();
                    break;
                }
                case R.id.cab_menu_mute: {
                    clearSelections();
                    hideMultipleSelect();
                    ChatController chatC = new ChatController(context);
                    chatC.muteChats(chats);
//                    setChats();
                    break;
                }
                case R.id.cab_menu_unmute: {
                    clearSelections();
                    hideMultipleSelect();
                    ChatController chatC = new ChatController(context);
                    chatC.unmuteChats(chats);
//                    setChats();
                    break;
                }
                case R.id.cab_menu_archive:
                case R.id.cab_menu_unarchive: {
                    clearSelections();
                    hideMultipleSelect();
                    ChatController chatC = new ChatController(context);
                    chatC.archiveChats(chats);
                    break;
                }
                case R.id.cab_menu_delete: {
                    clearSelections();
                    hideMultipleSelect();
                    //Delete
                    Toast.makeText(context, "Not yet implemented! Delete: " + chats.size() + " chats", Toast.LENGTH_SHORT).show();
                    break;
                }
                case R.id.chat_list_leave_chat_layout: {
                    //Leave group chat
                    ((ManagerActivityLollipop) context).showConfirmationLeaveChats(chats);
                    clearSelections();
                    hideMultipleSelect();
                    break;
                }
            }
            return false;
        }

        @Override
        public boolean onCreateActionMode(ActionMode mode, Menu menu) {
            MenuInflater inflater = mode.getMenuInflater();
            inflater.inflate(R.menu.recent_chat_action, menu);
            adapterList.setMultipleSelect(true);
            if (context instanceof ManagerActivityLollipop) {
                ((ManagerActivityLollipop) context).hideFabButton();
                ((ManagerActivityLollipop) context).showHideBottomNavigationView(true);
                ((ManagerActivityLollipop) context).changeStatusBarColor(COLOR_STATUS_BAR_ACCENT);
                checkScroll();
            } else if (context instanceof ArchivedChatsActivity) {
                ((ArchivedChatsActivity) context).changeStatusBarColor(1);
            }
            return true;
        }

        @Override
        public void onDestroyActionMode(ActionMode arg0) {
            clearSelections();
            adapterList.setMultipleSelect(false);
            if (context instanceof ManagerActivityLollipop) {
                ((ManagerActivityLollipop) context).showFabButton();
                ((ManagerActivityLollipop) context).showHideBottomNavigationView(false);
                ((ManagerActivityLollipop) context).changeStatusBarColor(COLOR_STATUS_BAR_ZERO_DELAY);
                checkScroll();
            } else if (context instanceof ArchivedChatsActivity) {
                ((ArchivedChatsActivity) context).changeStatusBarColor(0);
            }
        }

        @Override
        public boolean onPrepareActionMode(ActionMode mode, Menu menu) {
            List<MegaChatListItem> selected = adapterList.getSelectedChats();
            boolean showMute = false;
            boolean showUnmute = false;
            boolean showLeaveChat = false;

            if (context instanceof ManagerActivityLollipop) {
                if (selected.size() != 0) {

                    menu.findItem(R.id.cab_menu_archive).setVisible(false);
                    menu.findItem(R.id.cab_menu_delete).setVisible(false);

                    menu.findItem(R.id.cab_menu_archive).setVisible(true);
                    menu.findItem(R.id.cab_menu_unarchive).setVisible(false);

                    MenuItem unselect = menu.findItem(R.id.cab_menu_unselect_all);

                    if (!emptyArchivedChats() && selected.size() == adapterList.getItemCount() - 1) {
                        menu.findItem(R.id.cab_menu_select_all).setVisible(false);
                        unselect.setTitle(getString(R.string.action_unselect_all));
                        unselect.setVisible(true);
                    } else if (selected.size() == adapterList.getItemCount()) {
                        menu.findItem(R.id.cab_menu_select_all).setVisible(false);
                        unselect.setTitle(getString(R.string.action_unselect_all));
                        unselect.setVisible(true);
                    } else {
                        menu.findItem(R.id.cab_menu_select_all).setVisible(true);
                        unselect.setTitle(getString(R.string.action_unselect_all));
                        unselect.setVisible(true);
                    }

                    for (int i = 0; i < selected.size(); i++) {
                        MegaChatListItem chat = selected.get(i);
                        if (chat != null) {
                            if (chat.isGroup() && (chat.getOwnPrivilege() == MegaChatRoom.PRIV_RO || chat.getOwnPrivilege() == MegaChatRoom.PRIV_STANDARD
                                    || chat.getOwnPrivilege() == MegaChatRoom.PRIV_MODERATOR)) {
                                logDebug("Chat Group permissions: " + chat.getOwnPrivilege());
                                showLeaveChat = true;
                            } else {
                                showLeaveChat = false;
                                break;
                            }
                        }
                    }

                    for (int i = 0; i < selected.size(); i++) {
                        MegaChatListItem chat = selected.get(i);
                        if (chat != null) {

                            String chatHandle = String.valueOf(chat.getChatId());
                            if (dbH.areNotificationsEnabled(chatHandle)) {
                                logDebug("Chat UNMUTED");
                                showUnmute = true;
                                break;
                            }
                        }
                    }

                    for (int i = 0; i < selected.size(); i++) {
                        MegaChatListItem chat = selected.get(i);
                        if (chat != null) {

                            String chatHandle = String.valueOf(chat.getChatId());
                            if (!(dbH.areNotificationsEnabled(chatHandle))) {
                                logDebug("Chat MUTED");
                                showMute = true;
                                break;
                            }
                        }
                    }

                    menu.findItem(R.id.cab_menu_mute).setVisible(showUnmute);
                    menu.findItem(R.id.cab_menu_unmute).setVisible(showMute);
                    menu.findItem(R.id.chat_list_leave_chat_layout).setVisible(showLeaveChat);
                    if (showLeaveChat) {
                        menu.findItem(R.id.chat_list_leave_chat_layout).setShowAsAction(MenuItem.SHOW_AS_ACTION_ALWAYS);
                    }

                } else {
                    menu.findItem(R.id.cab_menu_select_all).setVisible(true);
                    menu.findItem(R.id.cab_menu_unselect_all).setVisible(false);
                    menu.findItem(R.id.cab_menu_mute).setVisible(false);
                    menu.findItem(R.id.cab_menu_unmute).setVisible(false);

                    menu.findItem(R.id.chat_list_leave_chat_layout).setVisible(false);

                }
            } else if (context instanceof ArchivedChatsActivity) {
                menu.findItem(R.id.cab_menu_delete).setVisible(false);
                menu.findItem(R.id.cab_menu_mute).setVisible(showUnmute);
                menu.findItem(R.id.cab_menu_unmute).setVisible(showMute);
                menu.findItem(R.id.chat_list_leave_chat_layout).setVisible(showLeaveChat);

                if (selected.size() != 0) {
                    MenuItem unselect = menu.findItem(R.id.cab_menu_unselect_all);
                    if (selected.size() == adapterList.getItemCount()) {
                        menu.findItem(R.id.cab_menu_select_all).setVisible(false);
                        unselect.setTitle(getString(R.string.action_unselect_all));
                        unselect.setVisible(true);
                    } else {
                        menu.findItem(R.id.cab_menu_select_all).setVisible(true);
                        unselect.setTitle(getString(R.string.action_unselect_all));
                        unselect.setVisible(true);
                    }

                    menu.findItem(R.id.cab_menu_unarchive).setVisible(true);
                    menu.findItem(R.id.cab_menu_archive).setVisible(false);
                } else {
                    menu.findItem(R.id.cab_menu_select_all).setVisible(true);
                    menu.findItem(R.id.cab_menu_unselect_all).setVisible(false);
                }
            }

            return false;
        }
    }

    private void loadMegaContacts() {
        contactGetter.getMegaContacts(megaApi, MegaContactGetter.DAY);
    }

    class FilterChatsTask extends AsyncTask<String, Void, Void> {

        ArrayList<MegaChatListItem> filteredChats;
        int archivedSize = 0;

        @Override
        protected Void doInBackground(String... strings) {
            ArrayList<MegaChatListItem> chatsToSearch = new ArrayList<>();
            chatsToSearch.addAll(chats);

            if (context instanceof ManagerActivityLollipop) {
                ArrayList<MegaChatListItem> archivedChats = megaChatApi.getArchivedChatListItems();
                if (archivedChats != null && !archivedChats.isEmpty()) {
                    archivedSize = archivedChats.size();
                    sortChats(archivedChats);
                    chatsToSearch.addAll(archivedChats);
                }
            }

            if (!chatsToSearch.isEmpty()) {
                if (filteredChats == null) {
                    filteredChats = new ArrayList<>();
                } else {
                    filteredChats.clear();
                }
                for (MegaChatListItem chat : chatsToSearch) {
                    if (chat.getTitle().toLowerCase().contains(strings[0].toLowerCase())) {
                        filteredChats.add(chat);
                    }
                }
            }
            return null;
        }

        @Override
        protected void onPostExecute(Void aVoid) {
            if (adapterList == null) {
                return;
            }
            adapterList.setChats(filteredChats);

            if (shouldShowEmptyState()) {
                logDebug("adapterList.getItemCount() == 0");
                listView.setVisibility(View.GONE);
                emptyLayout.setVisibility(View.VISIBLE);
                inviteButton.setVisibility(View.GONE);
                String textToShow = String.format(context.getString(R.string.recent_chat_empty));

                try {
                    textToShow = textToShow.replace("[A]", "<font color=" + COLOR_START + ">");
                    textToShow = textToShow.replace("[/A]", "</font>");
                    textToShow = textToShow.replace("[B]", "<font color=" + COLOR_END + ">");
                    textToShow = textToShow.replace("[/B]", "</font>");
                } catch (Exception e) {
                }
                Spanned result = null;
                if (android.os.Build.VERSION.SDK_INT >= android.os.Build.VERSION_CODES.N) {
                    result = Html.fromHtml(textToShow, Html.FROM_HTML_MODE_LEGACY);
                } else {
                    result = Html.fromHtml(textToShow);
                }

                emptyTextViewInvite.setText(result);
                emptyTextViewInvite.setVisibility(View.VISIBLE);
            } else {
                logDebug("adapterList.getItemCount() NOT = 0");
                listView.setVisibility(View.VISIBLE);
                emptyLayout.setVisibility(View.GONE);
            }
        }

        private boolean shouldShowEmptyState() {
            if (context instanceof ManagerActivityLollipop) {
                if ((adapterList.getItemCount() == 0 && archivedSize == 0) || (adapterList.getItemCount() == 1 && archivedSize > 0))
                    return true;
            } else if (context instanceof ArchivedChatsActivity) {
                if (adapterList.getItemCount() == 0)
                    return true;
            }
            return false;
        }
    }

    public void setCustomisedActionBar() {
        if (aB != null) {
            aB.setDisplayShowCustomEnabled(true);
            aB.setDisplayShowTitleEnabled(false);

            aB.setCustomView(R.layout.chat_action_bar);
            View v = aB.getCustomView();
            actionBarTitle = v.findViewById(R.id.ab_title);
            setCustomisedActionBarTitle(adjustForLargeFont(getString(R.string.section_chat).toUpperCase()));
            actionBarSubtitle = v.findViewById(R.id.ab_subtitle);
            setStatus();
            v.findViewById(R.id.ab_subtitle_container).setOnClickListener(new View.OnClickListener() {
                @Override
                public void onClick(View v) {
                    if (context != null && context instanceof ManagerActivityLollipop) {
                        ((ManagerActivityLollipop) context).showPresenceStatusDialog();
                    }
                }
            });
        }
    }

    private void setCustomisedActionBarTitle(SpannableString title){
        if(actionBarTitle != null){
            actionBarTitle.setText(title);
        }
    }

    private void setCustomisedActionBarSubtitle(SpannableString subtitle){
        if(actionBarSubtitle != null){
            actionBarSubtitle.setText(subtitle);
        }
    }
}<|MERGE_RESOLUTION|>--- conflicted
+++ resolved
@@ -196,7 +196,6 @@
             logWarning("Chat not enabled!");
         }
 
-<<<<<<< HEAD
         grantedContactPermission = hasPermissions(context, Manifest.permission.READ_CONTACTS);
         contactGetter = new MegaContactGetter(context);
         contactGetter.setMegaContactUpdater(this);
@@ -292,12 +291,6 @@
         } else {
             noContacts();
         }
-=======
-        if(aB == null) {
-            aB = ((AppCompatActivity) context).getSupportActionBar();
-        }
-
->>>>>>> 408adec8
     }
 
     public void checkScroll() {
@@ -1436,11 +1429,7 @@
                             } else if (megaChatApi.getConnectionState() == MegaChatApi.DISCONNECTED) {
                                 setCustomisedActionBarSubtitle(adjustForLargeFont(getString(R.string.invalid_connection_state)));
                             } else {
-                                //todo show snackbar
-                                if(context instanceof ManagerActivityLollipop){
-                                    ((ManagerActivityLollipop) context).showSnackbar(SNACKBAR_TYPE, getString(R.string.error_unable_to_change_status), -1);
-
-                                }
+                                setCustomisedActionBarSubtitle(null);
                             }
                         }
                         break;
@@ -1689,18 +1678,6 @@
             (listView.getLayoutManager()).scrollToPosition(0);
         }
         lastFirstVisiblePosition = 0;
-<<<<<<< HEAD
-=======
-
-        if(aB == null) {
-            aB = ((AppCompatActivity) context).getSupportActionBar();
-
-        }
-        if (aB != null && aB.getTitle() != null) {
-            aB.setTitle(adjustForLargeFont(aB.getTitle().toString()));
-        }
-
->>>>>>> 408adec8
         ChatUtil.showCallLayout(context, megaChatApi, callInProgressLayout, callInProgressChrono);
 
         if (context instanceof ManagerActivityLollipop) {
