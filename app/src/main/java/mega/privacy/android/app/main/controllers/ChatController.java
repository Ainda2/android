--- conflicted
+++ resolved
@@ -544,14 +544,9 @@
                     return builder.toString();
                 } else if (message.getType() == MegaChatMessage.TYPE_CALL_ENDED) {
                     String textToShow = "";
-<<<<<<< HEAD
-                    switch (message.getTermCode()) {
-                        case MegaChatMessage.END_CALL_REASON_ENDED: {
-=======
                     switch(message.getTermCode()){
                         case MegaChatMessage.END_CALL_REASON_BY_MODERATOR:
                         case MegaChatMessage.END_CALL_REASON_ENDED:
->>>>>>> 3964bc2a
 
                             int hours = message.getDuration() / 3600;
                             int minutes = (message.getDuration() % 3600) / 60;
@@ -593,11 +588,6 @@
                             }
 
                             break;
-<<<<<<< HEAD
-                        }
-=======
-
->>>>>>> 3964bc2a
                         case MegaChatMessage.END_CALL_REASON_REJECTED: {
 
                             textToShow = String.format(context.getString(R.string.call_rejected_messages));
@@ -729,15 +719,9 @@
                     return builder.toString();
                 } else if (message.getType() == MegaChatMessage.TYPE_CALL_ENDED) {
                     String textToShow = "";
-<<<<<<< HEAD
-                    switch (message.getTermCode()) {
-                        case MegaChatMessage.END_CALL_REASON_ENDED: {
-
-=======
                     switch(message.getTermCode()){
                         case MegaChatMessage.END_CALL_REASON_BY_MODERATOR:
                         case MegaChatMessage.END_CALL_REASON_ENDED:
->>>>>>> 3964bc2a
                             int hours = message.getDuration() / 3600;
                             int minutes = (message.getDuration() % 3600) / 60;
                             int seconds = message.getDuration() % 60;
