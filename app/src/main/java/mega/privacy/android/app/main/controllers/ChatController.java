package mega.privacy.android.app.main.controllers;

import static mega.privacy.android.app.utils.AlertsAndWarnings.showOverDiskQuotaPaywallWarning;
import static mega.privacy.android.app.utils.CacheFolderManager.buildVoiceClipFile;
import static mega.privacy.android.app.utils.ChatUtil.getMegaChatMessage;
import static mega.privacy.android.app.utils.ChatUtil.getMutedPeriodString;
import static mega.privacy.android.app.utils.ChatUtil.isGeolocation;
import static mega.privacy.android.app.utils.Constants.ACTION_FORWARD_MESSAGES;
import static mega.privacy.android.app.utils.Constants.FROM_OTHERS;
import static mega.privacy.android.app.utils.Constants.ID_MESSAGES;
import static mega.privacy.android.app.utils.Constants.IMPORT_TO_SHARE_OPTION;
import static mega.privacy.android.app.utils.Constants.NOTIFICATIONS_DISABLED;
import static mega.privacy.android.app.utils.Constants.NOTIFICATIONS_DISABLED_UNTIL_THIS_MORNING;
import static mega.privacy.android.app.utils.Constants.NOTIFICATIONS_DISABLED_UNTIL_TOMORROW_MORNING;
import static mega.privacy.android.app.utils.Constants.NOTIFICATIONS_ENABLED;
import static mega.privacy.android.app.utils.Constants.REQUEST_CODE_SELECT_CHAT;
import static mega.privacy.android.app.utils.Constants.REQUEST_CODE_SELECT_IMPORT_FOLDER;
import static mega.privacy.android.app.utils.Constants.SNACKBAR_TYPE;
import static mega.privacy.android.app.utils.Constants.USER_HANDLES;
import static mega.privacy.android.app.utils.ContactUtil.getContactEmailDB;
import static mega.privacy.android.app.utils.ContactUtil.getContactNameDB;
import static mega.privacy.android.app.utils.ContactUtil.getFirstNameDB;
import static mega.privacy.android.app.utils.FileUtil.isFileAvailable;
import static mega.privacy.android.app.utils.MegaNodeUtil.existsMyChatFilesFolder;
import static mega.privacy.android.app.utils.MegaNodeUtil.getMyChatFilesFolder;
import static mega.privacy.android.app.utils.OfflineUtils.getOfflineParentFile;
import static mega.privacy.android.app.utils.StringResourcesUtils.getQuantityString;
import static mega.privacy.android.app.utils.StringResourcesUtils.getString;
import static mega.privacy.android.app.utils.TextUtil.isTextEmpty;
import static mega.privacy.android.app.utils.TimeUtils.getCorrectStringDependingOnCalendar;
import static mega.privacy.android.app.utils.Util.showErrorAlertDialog;
import static mega.privacy.android.app.utils.Util.showSnackbar;
import static mega.privacy.android.app.utils.Util.toCDATA;
import static nz.mega.sdk.MegaApiJava.INVALID_HANDLE;
import static nz.mega.sdk.MegaApiJava.STORAGE_STATE_PAYWALL;
import static nz.mega.sdk.MegaChatApiJava.MEGACHAT_INVALID_HANDLE;

import android.app.Activity;
import android.content.Context;
import android.content.Intent;
import android.os.StatFs;
import android.text.Html;
import android.text.Spanned;

import java.io.File;
import java.util.ArrayList;
import java.util.HashMap;
import java.util.Map;

import mega.privacy.android.app.DatabaseHandler;
import mega.privacy.android.app.DownloadService;
import mega.privacy.android.app.MegaApplication;
import mega.privacy.android.app.R;
import mega.privacy.android.app.activities.settingsActivities.ChatNotificationsPreferencesActivity;
import mega.privacy.android.app.interfaces.SnackbarShower;
import mega.privacy.android.app.listeners.CopyListener;
import mega.privacy.android.app.listeners.ExportListener;
import mega.privacy.android.app.listeners.GetAttrUserListener;
import mega.privacy.android.app.listeners.TruncateHistoryListener;
import mega.privacy.android.app.main.FileExplorerActivity;
import mega.privacy.android.app.main.ManagerActivity;
import mega.privacy.android.app.main.megachat.AndroidMegaChatMessage;
import mega.privacy.android.app.main.megachat.ArchivedChatsActivity;
import mega.privacy.android.app.main.megachat.ChatActivity;
import mega.privacy.android.app.main.megachat.ChatExplorerActivity;
import mega.privacy.android.app.main.megachat.GroupChatInfoActivity;
import mega.privacy.android.app.main.megachat.NodeAttachmentHistoryActivity;
import mega.privacy.android.app.main.megachat.NonContactInfo;
import mega.privacy.android.app.utils.Constants;
import mega.privacy.android.app.utils.StringResourcesUtils;
import nz.mega.sdk.MegaApiAndroid;
import nz.mega.sdk.MegaChatApi;
import nz.mega.sdk.MegaChatApiAndroid;
import nz.mega.sdk.MegaChatContainsMeta;
import nz.mega.sdk.MegaChatListItem;
import nz.mega.sdk.MegaChatMessage;
import nz.mega.sdk.MegaChatRoom;
import nz.mega.sdk.MegaNode;
import nz.mega.sdk.MegaNodeList;
import nz.mega.sdk.MegaUser;
import timber.log.Timber;

public class ChatController {

    private final Context context;
    private MegaApiAndroid megaApi;
    private MegaChatApiAndroid megaChatApi;
    private DatabaseHandler dbH;
    private ExportListener exportListener;

    public ChatController(Context context) {
        Timber.d("ChatController created");
        this.context = context;

        if (megaApi == null) {
            megaApi = MegaApplication.getInstance().getMegaApi();
        }

        if (megaChatApi == null) {
            megaChatApi = MegaApplication.getInstance().getMegaChatApi();
        }

        if (dbH == null) {
            dbH = DatabaseHandler.getDbHandler(context);
        }
    }

    public static Intent getSelectChatsToAttachContactIntent(Context context, MegaUser contact) {
        Timber.d("selectChatsToAttachContact");

        long[] longArray = new long[1];
        longArray[0] = contact.getHandle();

        Intent intent = new Intent(context, ChatExplorerActivity.class);
        intent.putExtra(USER_HANDLES, longArray);
        return intent;
    }

    public void selectChatsToAttachContacts(ArrayList<MegaUser> contacts) {
        long[] longArray = new long[contacts.size()];

        for (int i = 0; i < contacts.size(); i++) {
            longArray[i] = contacts.get(i).getHandle();
        }

        Intent i = new Intent(context, ChatExplorerActivity.class);
        i.putExtra(USER_HANDLES, longArray);

        if (context instanceof ManagerActivity) {
            ((ManagerActivity) context).startActivityForResult(i, REQUEST_CODE_SELECT_CHAT);
        }
    }

    public void clearHistory(MegaChatRoom chat) {
        Timber.d("Chat ID: %s", chat.getChatId());
        clearHistory(chat.getChatId());
    }

    public void clearHistory(long chatId) {
        Timber.d("Chat ID: %s", chatId);
        dbH.removePendingMessageByChatId(chatId);
        megaChatApi.clearChatHistory(chatId, new TruncateHistoryListener(context));
    }

    public void archiveChat(long chatId) {
        Timber.d("Chat ID: %s", chatId);
        if (context instanceof ManagerActivity) {
            megaChatApi.archiveChat(chatId, true, (ManagerActivity) context);
        }
    }

    public void archiveChat(MegaChatListItem chatItem) {
        Timber.d("Chat ID: %s", chatItem.getChatId());
        if (context instanceof ManagerActivity) {
            megaChatApi.archiveChat(chatItem.getChatId(), !chatItem.isArchived(), (ManagerActivity) context);
        } else if (context instanceof ArchivedChatsActivity) {
            megaChatApi.archiveChat(chatItem.getChatId(), !chatItem.isArchived(), (ArchivedChatsActivity) context);
        }
    }

    public void archiveChat(MegaChatRoom chat) {
        Timber.d("Chat ID: %s", chat.getChatId());
        if (context instanceof GroupChatInfoActivity) {

            megaChatApi.archiveChat(chat.getChatId(), !chat.isArchived(), (GroupChatInfoActivity) context);
        } else if (context instanceof ChatActivity) {
            megaChatApi.archiveChat(chat.getChatId(), !chat.isArchived(), (ChatActivity) context);
        }
    }

    public void archiveChats(ArrayList<MegaChatListItem> chats) {
        Timber.d("Chat ID: %s", chats.size());
        if (context instanceof ManagerActivity) {
            for (int i = 0; i < chats.size(); i++) {
                megaChatApi.archiveChat(chats.get(i).getChatId(), !chats.get(i).isArchived(), null);
            }
        } else if (context instanceof ArchivedChatsActivity) {
            for (int i = 0; i < chats.size(); i++) {
                megaChatApi.archiveChat(chats.get(i).getChatId(), !chats.get(i).isArchived(), null);
            }
        }
    }

    public void deleteMessages(ArrayList<MegaChatMessage> messages, MegaChatRoom chat) {
        Timber.d("Messages to delete: %s", messages.size());
        for (int i = 0; i < messages.size(); i++) {
            deleteMessage(messages.get(i), chat.getChatId());
        }
    }

    public void deleteAndroidMessages(ArrayList<AndroidMegaChatMessage> messages, MegaChatRoom chat) {
        Timber.d("Messages to delete: %s", messages.size());
        for (int i = 0; i < messages.size(); i++) {
            deleteMessage(messages.get(i).getMessage(), chat.getChatId());
        }
    }

    public void deleteMessageById(long messageId, long chatId) {
        Timber.d("Message ID: %d, Chat ID: %d", messageId, chatId);
        MegaChatMessage message = getMegaChatMessage(context, megaChatApi, chatId, messageId);

        if (message != null) {
            deleteMessage(message, chatId);
        }
    }

    public void deleteMessage(MegaChatMessage message, long chatId) {
        Timber.d("Message : %d, Chat ID: %d", message.getMsgId(), chatId);
        MegaChatMessage messageToDelete;
        if (message.getType() == MegaChatMessage.TYPE_NODE_ATTACHMENT || message.getType() == MegaChatMessage.TYPE_VOICE_CLIP) {
            Timber.d("Delete node attachment message or voice clip message");
            if (message.getType() == MegaChatMessage.TYPE_VOICE_CLIP &&
                    message.getMegaNodeList() != null && message.getMegaNodeList().size() > 0 &&
                    message.getMegaNodeList().get(0) != null) {
                deleteOwnVoiceClip(context, message.getMegaNodeList().get(0).getName());
            }
            messageToDelete = megaChatApi.revokeAttachmentMessage(chatId, message.getMsgId());
        } else {
            Timber.d("Delete normal message with status = %s", message.getStatus());
            if (message.getStatus() == MegaChatMessage.STATUS_SENDING && message.getMsgId() == INVALID_HANDLE) {
                messageToDelete = megaChatApi.deleteMessage(chatId, message.getTempId());
            } else {
                messageToDelete = megaChatApi.deleteMessage(chatId, message.getMsgId());
            }
        }

        if (messageToDelete == null) {
            Timber.d("The message cannot be deleted");
        } else if (context instanceof ChatActivity) {
            Timber.d("The message has been deleted");
            ((ChatActivity) context).updatingRemovedMessage(message);
        }
    }

    /*
     * Delete a voice note from local storage
     */
    public static void deleteOwnVoiceClip(Context mContext, String nameFile) {
        Timber.d("deleteOwnVoiceClip");
        File localFile = buildVoiceClipFile(mContext, nameFile);
        if (!isFileAvailable(localFile)) return;
        localFile.delete();
    }

    public void alterParticipantsPermissions(long chatid, long uh, int privilege) {
        Timber.d("Chat ID: %d, User (uh): %d, Priv: %d", chatid, uh, privilege);
        megaChatApi.updateChatPermissions(chatid, uh, privilege, (GroupChatInfoActivity) context);
    }

    public void removeParticipant(long chatid, long uh) {
        Timber.d("Chat ID: %d, User (uh): %d", chatid, uh);
        if (context == null) {
            Timber.w("Context is NULL");
        }
        megaChatApi.removeFromChat(chatid, uh, (GroupChatInfoActivity) context);
    }

    public void changeTitle(long chatid, String title) {
        if (context instanceof GroupChatInfoActivity) {
            megaChatApi.setChatTitle(chatid, title, (GroupChatInfoActivity) context);
        }
    }

    /**
     * Method to silence notifications for all chats or for a specific chat.
     *
     * @param option The selected mute option.
     */
    public void muteChat(String option) {
        if (context instanceof ChatNotificationsPreferencesActivity)
            return;

        switch (option) {
            case NOTIFICATIONS_ENABLED:
                showSnackbar(context, context.getString(R.string.success_unmuting_a_chat));
                break;

            case NOTIFICATIONS_DISABLED:
                showSnackbar(context, context.getString(R.string.notifications_are_already_muted));
                break;

            case NOTIFICATIONS_DISABLED_UNTIL_THIS_MORNING:
            case NOTIFICATIONS_DISABLED_UNTIL_TOMORROW_MORNING:
                showSnackbar(context, getCorrectStringDependingOnCalendar(option));
                break;

            default:
                String text = getMutedPeriodString(option);
                if (!isTextEmpty(text)) {
                    showSnackbar(context, context.getString(R.string.success_muting_a_chat_for_specific_time, text));
                }
        }
    }

    public String createSingleManagementString(AndroidMegaChatMessage androidMessage, MegaChatRoom chatRoom) {
        Timber.d("Message ID: %d, Chat ID: %d", androidMessage.getMessage().getMsgId(), chatRoom.getChatId());

        String text = createManagementString(androidMessage.getMessage(), chatRoom);
        if ((text != null) && (!text.isEmpty())) {
            text = text.substring(text.indexOf(":") + 2);
            String strEdited = " " + StringResourcesUtils.getString(R.string.edited_message_text);
            if (text.contains(strEdited)) {
                int index = text.indexOf(strEdited);
                text = text.substring(0, index);
            }
        } else {
            text = "";

        }
        return text;
    }


    public String createManagementString(MegaChatMessage message, MegaChatRoom chatRoom) {
        Timber.d("MessageID: %d, Chat ID: %d", message.getMsgId(), chatRoom.getChatId());
        long userHandle = message.getUserHandle();

        if (message.getType() == MegaChatMessage.TYPE_ALTER_PARTICIPANTS) {
            Timber.d("ALTER PARTICIPANT MESSAGE!!");

            if (message.getHandleOfAction() == megaApi.getMyUser().getHandle()) {
                Timber.d("Me alter participant");

                StringBuilder builder = new StringBuilder();
                builder.append(megaChatApi.getMyFullname()).append(": ");

                int privilege = message.getPrivilege();
                Timber.d("Privilege of me: %s", privilege);
                String textToShow;
                String fullNameAction = getParticipantFullName(message.getUserHandle());

                if (privilege != MegaChatRoom.PRIV_RM) {
                    Timber.d("I was added");
                    textToShow = String.format(context.getString(R.string.non_format_message_add_participant), megaChatApi.getMyFullname(), fullNameAction);
                } else {
                    Timber.d("I was removed or left");
                    if (message.getUserHandle() == message.getHandleOfAction()) {
                        Timber.d("I left the chat");
                        textToShow = String.format(context.getString(R.string.non_format_message_participant_left_group_chat), megaChatApi.getMyFullname());

                    } else {
                        textToShow = String.format(context.getString(R.string.non_format_message_remove_participant), megaChatApi.getMyFullname(), fullNameAction);
                    }
                }

                builder.append(textToShow);
                return builder.toString();

            } else {
                Timber.d("CONTACT Message type ALTER PARTICIPANTS");

                int privilege = message.getPrivilege();
                Timber.d("Privilege of the user: %s", privilege);

                String fullNameTitle = getParticipantFullName(message.getHandleOfAction());

                StringBuilder builder = new StringBuilder();
                builder.append(fullNameTitle).append(": ");

                String textToShow = "";
                if (privilege != MegaChatRoom.PRIV_RM) {
                    Timber.d("Participant was added");
                    if (message.getUserHandle() == megaApi.getMyUser().getHandle()) {
                        Timber.d("By me");
                        textToShow = String.format(context.getString(R.string.non_format_message_add_participant), fullNameTitle, megaChatApi.getMyFullname());
                    } else {
                        Timber.d("By other");
                        String fullNameAction = getParticipantFullName(message.getUserHandle());
                        textToShow = String.format(context.getString(R.string.non_format_message_add_participant), fullNameTitle, fullNameAction);
                    }
                }//END participant was added
                else {
                    Timber.d("Participant was removed or left");
                    if (message.getUserHandle() == megaApi.getMyUser().getHandle()) {
                        textToShow = String.format(context.getString(R.string.non_format_message_remove_participant), fullNameTitle, megaChatApi.getMyFullname());
                    } else {

                        if (message.getUserHandle() == message.getHandleOfAction()) {
                            Timber.d("The participant left the chat");

                            textToShow = String.format(context.getString(R.string.non_format_message_participant_left_group_chat), fullNameTitle);

                        } else {
                            Timber.d("The participant was removed");
                            String fullNameAction = getParticipantFullName(message.getUserHandle());
                            textToShow = String.format(context.getString(R.string.non_format_message_remove_participant), fullNameTitle, fullNameAction);
                        }
                    }
                } //END participant removed

                builder.append(textToShow);
                return builder.toString();

            } //END CONTACT MANAGEMENT MESSAGE
        } else if (message.getType() == MegaChatMessage.TYPE_PRIV_CHANGE) {
            Timber.d("PRIVILEGE CHANGE message");
            if (message.getHandleOfAction() == megaApi.getMyUser().getHandle()) {
                Timber.d("A moderator change my privilege");
                int privilege = message.getPrivilege();
                Timber.d("Privilege of the user: %s", privilege);

                StringBuilder builder = new StringBuilder();
                builder.append(megaChatApi.getMyFullname()).append(": ");

                String privilegeString = "";
                if (privilege == MegaChatRoom.PRIV_MODERATOR) {
                    privilegeString = context.getString(R.string.administrator_permission_label_participants_panel);
                } else if (privilege == MegaChatRoom.PRIV_STANDARD) {
                    privilegeString = context.getString(R.string.standard_permission_label_participants_panel);
                } else if (privilege == MegaChatRoom.PRIV_RO) {
                    privilegeString = context.getString(R.string.observer_permission_label_participants_panel);
                } else {
                    Timber.d("Change to other");
                    privilegeString = "Unknow";
                }

                String textToShow;

                if (message.getUserHandle() == megaApi.getMyUser().getHandle()) {
                    Timber.d("I changed my own permission");
                    textToShow = String.format(context.getString(R.string.non_format_message_permissions_changed), megaChatApi.getMyFullname(), privilegeString, megaChatApi.getMyFullname());
                } else {
                    Timber.d("My permission was changed by someone");
                    String fullNameAction = getParticipantFullName(message.getUserHandle());
                    textToShow = String.format(context.getString(R.string.non_format_message_permissions_changed), megaChatApi.getMyFullname(), privilegeString, fullNameAction);
                }

                builder.append(textToShow);
                return builder.toString();
            } else {
                Timber.d("Participant privilege change!");
                Timber.d("Message type PRIVILEGE CHANGE - Message ID: %s", message.getMsgId());

                String fullNameTitle = getParticipantFullName(message.getHandleOfAction());
                StringBuilder builder = new StringBuilder();
                builder.append(fullNameTitle).append(": ");

                int privilege = message.getPrivilege();
                String privilegeString = "";
                if (privilege == MegaChatRoom.PRIV_MODERATOR) {
                    privilegeString = context.getString(R.string.administrator_permission_label_participants_panel);
                } else if (privilege == MegaChatRoom.PRIV_STANDARD) {
                    privilegeString = context.getString(R.string.standard_permission_label_participants_panel);
                } else if (privilege == MegaChatRoom.PRIV_RO) {
                    privilegeString = context.getString(R.string.observer_permission_label_participants_panel);
                } else {
                    Timber.d("Change to other");
                    privilegeString = "Unknow";
                }

                String textToShow;
                if (message.getUserHandle() == megaApi.getMyUser().getHandle()) {
                    Timber.d("The privilege was change by me");
                    textToShow = String.format(context.getString(R.string.non_format_message_permissions_changed), fullNameTitle, privilegeString, megaChatApi.getMyFullname());

                } else {
                    Timber.d("By other");
                    String fullNameAction = getParticipantFullName(message.getUserHandle());
                    textToShow = String.format(context.getString(R.string.non_format_message_permissions_changed), fullNameTitle, privilegeString, fullNameAction);
                }

                builder.append(textToShow);
                return builder.toString();
            }
        } else {
            Timber.d("Other type of messages");
            //OTHER TYPE OF MESSAGES
            if (megaApi.getMyUser() != null && megaApi.getMyUser().getHandle() == message.getUserHandle()) {
                Timber.d("MY message ID: %s", message.getMsgId());

                StringBuilder builder = new StringBuilder();
                builder.append(megaChatApi.getMyFullname()).append(": ");

                if (message.getType() == MegaChatMessage.TYPE_NORMAL) {
                    Timber.d("Message type NORMAL");

                    String messageContent = "";
                    if (message.getContent() != null) {
                        messageContent = message.getContent();
                    }

                    if (message.isEdited()) {
                        Timber.d("Message is edited");
                        String textToShow = messageContent + " " + context.getString(R.string.edited_message_text);
                        builder.append(textToShow);
                        return builder.toString();
                    } else if (message.isDeleted()) {
                        Timber.d("Message is deleted");

                        String textToShow = context.getString(R.string.text_deleted_message);
                        builder.append(textToShow);
                        return builder.toString();

                    } else {
                        builder.append(messageContent);
                        return builder.toString();
                    }
                } else if (message.getType() == MegaChatMessage.TYPE_TRUNCATE) {
                    Timber.d("Message type TRUNCATE");

                    String textToShow = String.format(context.getString(R.string.history_cleared_by), toCDATA(megaChatApi.getMyFullname()));
                    try {
                        textToShow = textToShow.replace("[A]", "<font color=\'#060000\'>");
                        textToShow = textToShow.replace("[/A]", "</font>");
                        textToShow = textToShow.replace("[B]", "<font color=\'#00BFA5\'>");
                        textToShow = textToShow.replace("[/B]", "</font>");
                    } catch (Exception e) {
                        Timber.e(e);
                    }
                    Spanned result;
                    if (android.os.Build.VERSION.SDK_INT >= android.os.Build.VERSION_CODES.N) {
                        result = Html.fromHtml(textToShow, Html.FROM_HTML_MODE_LEGACY);
                    } else {
                        result = Html.fromHtml(textToShow);
                    }
                    builder.append(result);
                    return builder.toString();
                } else if (message.getType() == MegaChatMessage.TYPE_CHAT_TITLE) {
                    Timber.d("Message type TITLE CHANGE - Message ID: %s", message.getMsgId());

                    String messageContent = message.getContent();
                    String textToShow = String.format(context.getString(R.string.non_format_change_title_messages), megaChatApi.getMyFullname(), messageContent);
                    builder.append(textToShow);
                    return builder.toString();

                } else if (message.getType() == MegaChatMessage.TYPE_CONTAINS_META) {
                    MegaChatContainsMeta meta = message.getContainsMeta();
                    if (meta != null) {
                        if (meta.getType() == MegaChatContainsMeta.CONTAINS_META_RICH_PREVIEW) {
                            String text = meta.getRichPreview().getText();
                            builder.append(text);
                            return builder.toString();
                        } else if (isGeolocation(message)) {
                            String text = message.getContainsMeta().getTextMessage();
                            builder.append(text);
                            return builder.toString();
                        }
                    }

                    return "";
                } else if (message.getType() == MegaChatMessage.TYPE_CALL_STARTED) {
                    String textToShow = context.getResources().getString(R.string.call_started_messages);
                    builder.append(textToShow);
                    return builder.toString();
                } else if (message.getType() == MegaChatMessage.TYPE_CALL_ENDED) {
                    String textToShow = "";
<<<<<<< HEAD
                    switch(message.getTermCode()){
                        case MegaChatMessage.END_CALL_REASON_BY_MODERATOR:
                        case MegaChatMessage.END_CALL_REASON_ENDED:
=======
                    switch (message.getTermCode()) {
                        case MegaChatMessage.END_CALL_REASON_ENDED: {

>>>>>>> 0f8264c7
                            int hours = message.getDuration() / 3600;
                            int minutes = (message.getDuration() % 3600) / 60;
                            int seconds = message.getDuration() % 60;

                            textToShow = (chatRoom.isGroup() && message.getTermCode() == MegaChatMessage.END_CALL_REASON_ENDED) ? StringResourcesUtils.getString(R.string.group_call_ended_message) :
                                    StringResourcesUtils.getString(R.string.call_ended_message);

                            if (hours != 0) {
                                String textHours = context.getResources().getQuantityString(R.plurals.plural_call_ended_messages_hours, hours, hours);
                                textToShow = textToShow + textHours;
                                if ((minutes != 0) || (seconds != 0)) {
                                    textToShow = textToShow + ", ";
                                }
                            }

                            if (minutes != 0) {
                                String textMinutes = context.getResources().getQuantityString(R.plurals.plural_call_ended_messages_minutes, minutes, minutes);
                                textToShow = textToShow + textMinutes;
                                if (seconds != 0) {
                                    textToShow = textToShow + ", ";
                                }
                            }

                            if (seconds != 0) {
                                String textSeconds = context.getResources().getQuantityString(R.plurals.plural_call_ended_messages_seconds, seconds, seconds);
                                textToShow = textToShow + textSeconds;
                            }

                            try {
                                textToShow = textToShow.replace("[A]", "");
                                textToShow = textToShow.replace("[/A]", "");
                                textToShow = textToShow.replace("[B]", "");
                                textToShow = textToShow.replace("[/B]", "");
                                textToShow = textToShow.replace("[C]", "");
                                textToShow = textToShow.replace("[/C]", "");
                            } catch (Exception e) {
                                Timber.e(e);
                            }

                            break;
<<<<<<< HEAD

                        case MegaChatMessage.END_CALL_REASON_REJECTED:{
=======
                        }
                        case MegaChatMessage.END_CALL_REASON_REJECTED: {
>>>>>>> 0f8264c7

                            textToShow = String.format(context.getString(R.string.call_rejected_messages));
                            try {
                                textToShow = textToShow.replace("[A]", "");
                                textToShow = textToShow.replace("[/A]", "");
                                textToShow = textToShow.replace("[B]", "");
                                textToShow = textToShow.replace("[/B]", "");
                            } catch (Exception e) {
                                Timber.e(e);
                            }

                            break;
                        }
                        case MegaChatMessage.END_CALL_REASON_NO_ANSWER: {

                            textToShow = String.format(context.getString(R.string.call_not_answered_messages));

                            try {
                                textToShow = textToShow.replace("[A]", "");
                                textToShow = textToShow.replace("[/A]", "");
                                textToShow = textToShow.replace("[B]", "");
                                textToShow = textToShow.replace("[/B]", "");
                            } catch (Exception e) {
                                Timber.e(e);
                            }

                            break;
                        }
                        case MegaChatMessage.END_CALL_REASON_FAILED: {

                            textToShow = String.format(context.getString(R.string.call_failed_messages));
                            try {
                                textToShow = textToShow.replace("[A]", "");
                                textToShow = textToShow.replace("[/A]", "");
                                textToShow = textToShow.replace("[B]", "");
                                textToShow = textToShow.replace("[/B]", "");
                            } catch (Exception e) {
                                Timber.e(e);
                            }

                            break;
                        }
                        case MegaChatMessage.END_CALL_REASON_CANCELLED: {

                            textToShow = String.format(context.getString(R.string.call_cancelled_messages));
                            try {
                                textToShow = textToShow.replace("[A]", "");
                                textToShow = textToShow.replace("[/A]", "");
                                textToShow = textToShow.replace("[B]", "");
                                textToShow = textToShow.replace("[/B]", "");
                            } catch (Exception e) {
                                Timber.e(e);
                            }

                            break;
                        }
                    }

                    builder.append(textToShow);
                    return builder.toString();
                } else {
                    return "";
                }
            } else {
                Timber.d("Contact message!!");

                String fullNameTitle = getParticipantFullName(userHandle);
                StringBuilder builder = new StringBuilder();
                builder.append(fullNameTitle).append(": ");

                if (message.getType() == MegaChatMessage.TYPE_NORMAL) {

                    String messageContent = "";
                    if (message.getContent() != null) {
                        messageContent = message.getContent();
                    }

                    if (message.isEdited()) {
                        Timber.d("Message is edited");

                        String textToShow = messageContent + " " + context.getString(R.string.edited_message_text);
                        builder.append(textToShow);
                        return builder.toString();
                    } else if (message.isDeleted()) {
                        Timber.d("Message is deleted");
                        String textToShow = "";
                        if (chatRoom.isGroup()) {
                            textToShow = String.format(context.getString(R.string.non_format_text_deleted_message_by), fullNameTitle);
                        } else {
                            textToShow = context.getString(R.string.text_deleted_message);
                        }

                        builder.append(textToShow);
                        return builder.toString();

                    } else {
                        builder.append(messageContent);
                        return builder.toString();

                    }
                } else if (message.getType() == MegaChatMessage.TYPE_TRUNCATE) {
                    Timber.d("Message type TRUNCATE");

                    String textToShow = String.format(context.getString(R.string.non_format_history_cleared_by), fullNameTitle);
                    builder.append(textToShow);
                    return builder.toString();

                } else if (message.getType() == MegaChatMessage.TYPE_CHAT_TITLE) {
                    Timber.d("Message type CHANGE TITLE - Message ID: %s", message.getMsgId());

                    String messageContent = message.getContent();

                    String textToShow = String.format(context.getString(R.string.non_format_change_title_messages), fullNameTitle, messageContent);
                    builder.append(textToShow);
                    return builder.toString();
                } else if (message.getType() == MegaChatMessage.TYPE_CONTAINS_META) {
                    MegaChatContainsMeta meta = message.getContainsMeta();
                    if (meta != null && meta.getType() == MegaChatContainsMeta.CONTAINS_META_RICH_PREVIEW) {
                        String text = meta.getRichPreview().getText();
                        builder.append(text);
                        return builder.toString();
                    } else {
                        return "";
                    }
                } else if (message.getType() == MegaChatMessage.TYPE_CALL_STARTED) {
                    String textToShow = context.getResources().getString(R.string.call_started_messages);
                    builder.append(textToShow);
                    return builder.toString();
                } else if (message.getType() == MegaChatMessage.TYPE_CALL_ENDED) {
                    String textToShow = "";
<<<<<<< HEAD
                    switch(message.getTermCode()){
                        case MegaChatMessage.END_CALL_REASON_BY_MODERATOR:
                        case MegaChatMessage.END_CALL_REASON_ENDED:
=======
                    switch (message.getTermCode()) {
                        case MegaChatMessage.END_CALL_REASON_ENDED: {
>>>>>>> 0f8264c7

                            int hours = message.getDuration() / 3600;
                            int minutes = (message.getDuration() % 3600) / 60;
                            int seconds = message.getDuration() % 60;

                            textToShow = (chatRoom.isGroup() && message.getTermCode() == MegaChatMessage.END_CALL_REASON_ENDED) ? StringResourcesUtils.getString(R.string.group_call_ended_message) :
                                    StringResourcesUtils.getString(R.string.call_ended_message);

                            if (hours != 0) {
                                String textHours = context.getResources().getQuantityString(R.plurals.plural_call_ended_messages_hours, hours, hours);
                                textToShow = textToShow + textHours;
                                if ((minutes != 0) || (seconds != 0)) {
                                    textToShow = textToShow + ", ";
                                }
                            }

                            if (minutes != 0) {
                                String textMinutes = context.getResources().getQuantityString(R.plurals.plural_call_ended_messages_minutes, minutes, minutes);
                                textToShow = textToShow + textMinutes;
                                if (seconds != 0) {
                                    textToShow = textToShow + ", ";
                                }
                            }

                            if (seconds != 0) {
                                String textSeconds = context.getResources().getQuantityString(R.plurals.plural_call_ended_messages_seconds, seconds, seconds);
                                textToShow = textToShow + textSeconds;
                            }

                            try {
                                textToShow = textToShow.replace("[A]", "");
                                textToShow = textToShow.replace("[/A]", "");
                                textToShow = textToShow.replace("[B]", "");
                                textToShow = textToShow.replace("[/B]", "");
                                textToShow = textToShow.replace("[C]", "");
                                textToShow = textToShow.replace("[/C]", "");
                            } catch (Exception e) {
                                Timber.e(e);
                            }

                            break;

                        case MegaChatMessage.END_CALL_REASON_REJECTED: {

                            textToShow = String.format(context.getString(R.string.call_rejected_messages));
                            try {
                                textToShow = textToShow.replace("[A]", "");
                                textToShow = textToShow.replace("[/A]", "");
                                textToShow = textToShow.replace("[B]", "");
                                textToShow = textToShow.replace("[/B]", "");
                            } catch (Exception e) {
                                Timber.e(e);
                            }

                            break;
                        }
                        case MegaChatMessage.END_CALL_REASON_NO_ANSWER: {

                            textToShow = String.format(context.getString(R.string.call_missed_messages));

                            try {
                                textToShow = textToShow.replace("[A]", "");
                                textToShow = textToShow.replace("[/A]", "");
                                textToShow = textToShow.replace("[B]", "");
                                textToShow = textToShow.replace("[/B]", "");
                            } catch (Exception e) {
                            }

                            break;
                        }
                        case MegaChatMessage.END_CALL_REASON_FAILED: {

                            textToShow = String.format(context.getString(R.string.call_failed_messages));
                            try {
                                textToShow = textToShow.replace("[A]", "");
                                textToShow = textToShow.replace("[/A]", "");
                                textToShow = textToShow.replace("[B]", "");
                                textToShow = textToShow.replace("[/B]", "");
                            } catch (Exception e) {
                                Timber.e(e);
                            }

                            break;
                        }
                        case MegaChatMessage.END_CALL_REASON_CANCELLED: {

                            textToShow = String.format(context.getString(R.string.call_missed_messages));
                            try {
                                textToShow = textToShow.replace("[A]", "");
                                textToShow = textToShow.replace("[/A]", "");
                                textToShow = textToShow.replace("[B]", "");
                                textToShow = textToShow.replace("[/B]", "");
                            } catch (Exception e) {
                                Timber.e(e);
                            }

                            break;
                        }
                    }

                    builder.append(textToShow);
                    return builder.toString();
                } else {
                    Timber.d("Message type: %s", message.getType());
                    Timber.d("Message ID: %s", message.getMsgId());
                    return "";
                }
            }
        }
    }

    public String createManagementString(AndroidMegaChatMessage androidMessage, MegaChatRoom chatRoom) {
        Timber.d("Message ID: %d, Chat ID: %d", androidMessage.getMessage().getMsgId(), chatRoom.getChatId());

        MegaChatMessage message = androidMessage.getMessage();
        return createManagementString(message, chatRoom);
    }

    /**
     * Gets a partcipant's name (not contact).
     * If the participant has a first name, it returns the first name.
     * If the participant has a last name, it returns the last name.
     * Otherwise, it returns the email.
     *
     * @param userHandle participant's identifier
     * @return The participant's name.
     */
    private String getNonContactFirstName(long userHandle) {
        NonContactInfo nonContact = dbH.findNonContactByHandle(userHandle + "");
        if (nonContact == null) {
            return "";
        }

        String name = nonContact.getFirstName();

        if (isTextEmpty(name)) {
            name = nonContact.getLastName();
        }

        if (isTextEmpty(name)) {
            name = nonContact.getEmail();
        }

        return name;
    }

    /**
     * Gets a partcipant's full name (not contact).
     * If the participant has a full name, it returns the full name.
     * Otherwise, it returns the email.
     *
     * @param userHandle participant's identifier
     * @return The participant's full name.
     */
    private String getNonContactFullName(long userHandle) {
        NonContactInfo nonContact = dbH.findNonContactByHandle(userHandle + "");
        if (nonContact == null) {
            return "";
        }

        String fullName = nonContact.getFullName();

        if (isTextEmpty(fullName)) {
            fullName = nonContact.getEmail();
        }

        return fullName;
    }

    /**
     * Gets a partcipant's email (not contact).
     *
     * @param userHandle participant's identifier
     * @return The participant's email.
     */
    private String getNonContactEmail(long userHandle) {
        NonContactInfo nonContact = dbH.findNonContactByHandle(userHandle + "");
        return nonContact != null ? nonContact.getEmail() : "";
    }

    public String getMyFullName() {

        String fullName = megaChatApi.getMyFullname();

        if (fullName != null) {
            if (fullName.isEmpty()) {
                Timber.d("Put MY email as fullname");
                String myEmail = megaChatApi.getMyEmail();
                String[] splitEmail = myEmail.split("[@._]");
                fullName = splitEmail[0];
            } else {
                if (fullName.trim().length() <= 0) {
                    Timber.d("Put MY email as fullname");
                    String myEmail = megaChatApi.getMyEmail();
                    String[] splitEmail = myEmail.split("[@._]");
                    fullName = splitEmail[0];
                }
            }
        } else {
            Timber.d("Put MY email as fullname");
            String myEmail = megaChatApi.getMyEmail();
            String[] splitEmail = myEmail.split("[@._]");
            fullName = splitEmail[0];
        }

        return fullName;
    }

    public void saveForOfflineWithMessages(ArrayList<MegaChatMessage> messages,
                                           MegaChatRoom chatRoom,
                                           SnackbarShower snackbarShower) {
        Timber.d("Save for offline multiple messages");
        for (int i = 0; i < messages.size(); i++) {
            saveForOffline(messages.get(i).getMegaNodeList(), chatRoom, false, snackbarShower);
        }
    }

    public void saveForOfflineWithAndroidMessages(ArrayList<AndroidMegaChatMessage> messages,
                                                  MegaChatRoom chatRoom,
                                                  SnackbarShower snackbarShower) {
        Timber.d("Save for offline multiple messages");
        for (int i = 0; i < messages.size(); i++) {
            saveForOffline(messages.get(i).getMessage().getMegaNodeList(), chatRoom, false,
                    snackbarShower);
        }
    }

    public void saveForOffline(MegaNodeList nodeList, MegaChatRoom chatRoom,
                               boolean fromMediaViewer, SnackbarShower snackbarShower) {
        File destination = null;

        if (MegaApplication.getInstance().getStorageState() == STORAGE_STATE_PAYWALL) {
            showOverDiskQuotaPaywallWarning();
            return;
        }

        Map<MegaNode, String> dlFiles = new HashMap<MegaNode, String>();
        for (int i = 0; i < nodeList.size(); i++) {

            MegaNode document = nodeList.get(i);
            if (document != null) {
                document = authorizeNodeIfPreview(document, chatRoom);
                destination = getOfflineParentFile(context, FROM_OTHERS, document, null);
                destination.mkdirs();

                Timber.d("DESTINATION: %s", destination.getAbsolutePath());
                if (isFileAvailable(destination) && destination.isDirectory()) {

                    File offlineFile = new File(destination, document.getName());
                    if (offlineFile.exists() && document.getSize() == offlineFile.length() && offlineFile.getName().equals(document.getName())) { //This means that is already available offline
                        Timber.w("File already exists!");
                        snackbarShower.showSnackbar(SNACKBAR_TYPE,
                                getString(R.string.file_already_exists), MEGACHAT_INVALID_HANDLE);
                    } else {
                        dlFiles.put(document, destination.getAbsolutePath());
                    }
                } else {
                    Timber.e("Destination ERROR");
                }
            }
        }

        double availableFreeSpace = Double.MAX_VALUE;
        try {
            StatFs stat = new StatFs(destination.getAbsolutePath());
            availableFreeSpace = (double) stat.getAvailableBlocksLong() * (double) stat.getBlockSize();
        } catch (Exception ex) {
            Timber.e(ex);
        }

        for (MegaNode document : dlFiles.keySet()) {

            String path = dlFiles.get(document);

            if (availableFreeSpace < document.getSize()) {
                showErrorAlertDialog(
                        getString(R.string.location_label,
                                getString(R.string.error_not_enough_free_space),
                                document.getName()),
                        false, ((Activity) context));
                continue;
            }

            Intent service = new Intent(context, DownloadService.class);
            document = authorizeNodeIfPreview(document, chatRoom);
            String serializeString = document.serialize();
            Timber.d("serializeString: %s", serializeString);
            service.putExtra(Constants.EXTRA_SERIALIZE_STRING, serializeString);
            service.putExtra(DownloadService.EXTRA_PATH, path);
            service.putExtra(DownloadService.EXTRA_DOWNLOAD_FOR_OFFLINE, true);
            if (fromMediaViewer) {
                service.putExtra("fromMV", true);
            }
            context.startService(service);
        }

    }

    public void importNode(long idMessage, long idChat, int typeImport) {
        Timber.d("Message ID: %d, Chat ID: %d", idMessage, idChat);
        ArrayList<AndroidMegaChatMessage> messages = new ArrayList<>();
        MegaChatMessage m = getMegaChatMessage(context, megaChatApi, idChat, idMessage);

        if (m != null) {
            AndroidMegaChatMessage aMessage = new AndroidMegaChatMessage(m);
            messages.add(aMessage);
            importNodesFromAndroidMessages(messages, typeImport);
        } else {
            Timber.w("Message cannot be recovered - null");
        }
    }

    public void importNodesFromMessages(ArrayList<MegaChatMessage> messages) {
        Timber.d("importNodesFromMessages");

        Intent intent = new Intent(context, FileExplorerActivity.class);
        intent.setAction(FileExplorerActivity.ACTION_PICK_IMPORT_FOLDER);

        long[] longArray = new long[messages.size()];
        for (int i = 0; i < messages.size(); i++) {
            longArray[i] = messages.get(i).getMsgId();
        }
        intent.putExtra("HANDLES_IMPORT_CHAT", longArray);

        if (context instanceof NodeAttachmentHistoryActivity) {
            ((NodeAttachmentHistoryActivity) context).startActivityForResult(intent, REQUEST_CODE_SELECT_IMPORT_FOLDER);
        }
    }

    public void importNodesFromAndroidMessages(ArrayList<AndroidMegaChatMessage> messages, int typeImport) {
        Timber.d("importNodesFromAndroidMessages");

        Intent intent = new Intent(context, FileExplorerActivity.class);
        intent.setAction(FileExplorerActivity.ACTION_PICK_IMPORT_FOLDER);

        long[] longArray = new long[messages.size()];
        for (int i = 0; i < messages.size(); i++) {
            longArray[i] = messages.get(i).getMessage().getMsgId();
        }
        intent.putExtra("HANDLES_IMPORT_CHAT", longArray);

        if (context instanceof ChatActivity) {
            if (typeImport == IMPORT_TO_SHARE_OPTION) {
                ((ChatActivity) context).importNodeToShare(messages, exportListener);
            } else {
                ((ChatActivity) context).startActivityForResult(intent, REQUEST_CODE_SELECT_IMPORT_FOLDER);
            }
        } else if (context instanceof NodeAttachmentHistoryActivity) {
            ((NodeAttachmentHistoryActivity) context).startActivityForResult(intent, REQUEST_CODE_SELECT_IMPORT_FOLDER);
        }
    }

    /**
     * Method to prepare selected messages that are of type TYPE_NODE_ATTACHMENT or type TYPE_VOICE_CLIP to be imported and shared.
     *
     * @param androidMessagesSelected The selected messages.
     * @param idChat                  The chat ID.
     */
    public void prepareMessagesToShare(ArrayList<AndroidMegaChatMessage> androidMessagesSelected, long idChat) {
        if (androidMessagesSelected == null || androidMessagesSelected.isEmpty())
            return;

        Timber.d("Number of messages: %d,Chat ID: %d", androidMessagesSelected.size(), idChat);
        ArrayList<MegaChatMessage> messagesToImport = new ArrayList<>();
        ArrayList<MegaChatMessage> messagesSelected = new ArrayList<>();
        for (AndroidMegaChatMessage androidMsg : androidMessagesSelected) {
            messagesSelected.add(androidMsg.getMessage());
            int type = androidMsg.getMessage().getType();
            if (type == MegaChatMessage.TYPE_NODE_ATTACHMENT || type == MegaChatMessage.TYPE_VOICE_CLIP) {
                messagesToImport.add(androidMsg.getMessage());
            }

        }

        if (!messagesToImport.isEmpty() && context instanceof ChatActivity) {
            ((ChatActivity) context).storedUnhandledData(messagesSelected, messagesToImport);
            ((ChatActivity) context).setExportListener(exportListener);
            ((ChatActivity) context).handleStoredData();
        }
    }

    public void prepareAndroidMessagesToForward(ArrayList<AndroidMegaChatMessage> androidMessagesSelected, long idChat) {
        ArrayList<MegaChatMessage> messagesSelected = new ArrayList<>();

        for (int i = 0; i < androidMessagesSelected.size(); i++) {
            messagesSelected.add(androidMessagesSelected.get(i).getMessage());
        }
        prepareMessagesToForward(messagesSelected, idChat);
    }

    public void prepareMessagesToForward(ArrayList<MegaChatMessage> messagesSelected, long idChat) {
        Timber.d("Number of messages: %d,Chat ID: %d", messagesSelected.size(), idChat);

        ArrayList<MegaChatMessage> messagesToImport = new ArrayList<>();
        long[] idMessages = new long[messagesSelected.size()];
        for (int i = 0; i < messagesSelected.size(); i++) {
            idMessages[i] = messagesSelected.get(i).getMsgId();

            Timber.d("Type of message: %s", messagesSelected.get(i).getType());
            if ((messagesSelected.get(i).getType() == MegaChatMessage.TYPE_NODE_ATTACHMENT) || (messagesSelected.get(i).getType() == MegaChatMessage.TYPE_VOICE_CLIP)) {
                if (messagesSelected.get(i).getUserHandle() != megaChatApi.getMyUserHandle()) {
                    //Node has to be imported
                    messagesToImport.add(messagesSelected.get(i));
                }
            }
        }

        if (messagesToImport.isEmpty()) {
            forwardMessages(messagesSelected, idChat);
        } else {
            if (context instanceof ChatActivity) {
                ((ChatActivity) context).storedUnhandledData(messagesSelected, messagesToImport);
                ((ChatActivity) context).handleStoredData();
            } else if (context instanceof NodeAttachmentHistoryActivity) {
                ((NodeAttachmentHistoryActivity) context).storedUnhandledData(messagesSelected, messagesToImport);
                if (existsMyChatFilesFolder()) {
                    ((NodeAttachmentHistoryActivity) context).setMyChatFilesFolder(getMyChatFilesFolder());
                    ((NodeAttachmentHistoryActivity) context).handleStoredData();
                } else {
                    megaApi.getMyChatFilesFolder(new GetAttrUserListener(context));
                }
            }
        }
    }

    /**
     * Method for copying nodes to My Chat Files folder.
     *
     * @param snackbarShower    The interface to show snackbar.
     * @param myChatFilesFolder The node myChatFilesFolder.
     * @param messagesSelected  The list of selected msgs.
     * @param messagesToImport  The list of messages to import.
     * @param idChat            The chat ID.
     * @param typeImport        IMPORT_TO_SHARE_OPTION, indicates that the node will be shared.
     *                          FORWARD_ONLY_OPTION, indicates that the node will be forwarded.
     */
    public void proceedWithForwardOrShare(SnackbarShower snackbarShower, MegaNode myChatFilesFolder,
                                          ArrayList<MegaChatMessage> messagesSelected,
                                          ArrayList<MegaChatMessage> messagesToImport,
                                          long idChat, int typeImport) {
        CopyListener listener;
        if (typeImport == IMPORT_TO_SHARE_OPTION) {
            if (exportListener == null) {
                listener = new CopyListener(CopyListener.MULTIPLE_IMPORT_CONTACT_MESSAGES,
                        messagesSelected, messagesToImport.size(), context, snackbarShower, this, idChat);
            } else {
                listener = new CopyListener(CopyListener.MULTIPLE_IMPORT_CONTACT_MESSAGES,
                        messagesSelected, messagesToImport.size(), context, snackbarShower, this,
                        idChat, exportListener);
            }

        } else {
            listener = new CopyListener(CopyListener.MULTIPLE_FORWARD_MESSAGES, messagesSelected,
                    messagesToImport.size(), context, snackbarShower, this, idChat);
        }

        int errors = 0;

        for (MegaChatMessage msgToImport : messagesToImport) {
            if (msgToImport == null) {
                Timber.w("MESSAGE is null");
                errors++;
            } else {
                MegaNodeList nodeList = msgToImport.getMegaNodeList();
                for (int i = 0; i < nodeList.size(); i++) {
                    MegaNode document = nodeList.get(i);
                    if (document != null) {
                        Timber.d("DOCUMENT to copy: %s", document.getHandle());
                        document = authorizeNodeIfPreview(document, megaChatApi.getChatRoom(idChat));
                        megaApi.copyNode(document, myChatFilesFolder, listener);
                    }
                }
            }
        }

        if (errors > 0) {
            if (typeImport == IMPORT_TO_SHARE_OPTION) {
                showSnackbar(context, getString(R.string.number_no_imported_from_chat, errors));
            } else {
                showSnackbar(context, getQuantityString(R.plurals.messages_forwarded_partial_error, errors, errors));
            }
        }
    }

    public void forwardMessages(ArrayList<MegaChatMessage> messagesSelected, long idChat) {
        Timber.d("Number of messages: %d, Chat ID: %d", messagesSelected.size(), idChat);

        long[] idMessages = new long[messagesSelected.size()];
        for (int i = 0; i < messagesSelected.size(); i++) {
            idMessages[i] = messagesSelected.get(i).getMsgId();
        }

        Intent i = new Intent(context, ChatExplorerActivity.class);
        i.putExtra(ID_MESSAGES, idMessages);
        i.putExtra("ID_CHAT_FROM", idChat);
        i.setAction(ACTION_FORWARD_MESSAGES);
        if (context instanceof ChatActivity) {
            ((ChatActivity) context).startActivityForResult(i, REQUEST_CODE_SELECT_CHAT);
        } else if (context instanceof NodeAttachmentHistoryActivity) {
            ((NodeAttachmentHistoryActivity) context).startActivityForResult(i, REQUEST_CODE_SELECT_CHAT);
        }
    }

    public MegaNode authorizeNodeIfPreview(MegaNode node, MegaChatRoom chatRoom) {
        if (chatRoom != null && chatRoom.isPreview()) {
            MegaNode nodeAuthorized = megaApi.authorizeChatNode(node, chatRoom.getAuthorizationToken());
            if (nodeAuthorized != null) {
                Timber.d("Authorized");
                return nodeAuthorized;
            }
        }
        Timber.d("NOT authorized");
        return node;
    }

    public boolean isInAnonymousMode() {
        return megaChatApi.getInitState() == MegaChatApi.INIT_ANONYMOUS;
    }

    public boolean isPreview(MegaChatRoom chatRoom) {
        if (chatRoom != null) {
            return chatRoom.isPreview();
        }

        return false;
    }

    /**
     * Stores in DB the user's attributes of a non contact.
     *
     * @param peerHandle identifier of the user to save
     */
    public void setNonContactAttributesInDB(long peerHandle) {
        DatabaseHandler dbH = MegaApplication.getInstance().getDbH();
        MegaChatApiAndroid megaChatApi = MegaApplication.getInstance().getMegaChatApi();

        String firstName = megaChatApi.getUserFirstnameFromCache(peerHandle);
        if (!isTextEmpty(firstName)) {
            dbH.setNonContactFirstName(firstName, peerHandle + "");
        }

        String lastName = megaChatApi.getUserLastnameFromCache(peerHandle);
        if (!isTextEmpty(lastName)) {
            dbH.setNonContactLastName(lastName, peerHandle + "");
        }

        String email = megaChatApi.getUserEmailFromCache(peerHandle);
        if (!isTextEmpty(email)) {
            dbH.setNonContactEmail(email, peerHandle + "");
        }
    }

    /**
     * Gets the participant's first name.
     * If the participant has an alias, it returns the alias.
     * If the participant has a first name, it returns the first name.
     * If the participant has a last name, it returns the last name.
     * Otherwise, it returns the email.
     *
     * @param userHandle participant's identifier
     * @return The participant's first name
     */
    public String getParticipantFirstName(long userHandle) {
        String firstName = getFirstNameDB(userHandle);

        if (isTextEmpty(firstName)) {
            firstName = getNonContactFirstName(userHandle);
        }

        if (isTextEmpty(firstName)) {
            firstName = megaChatApi.getUserFirstnameFromCache(userHandle);
        }

        if (isTextEmpty(firstName)) {
            firstName = megaChatApi.getUserLastnameFromCache(userHandle);
        }

        if (isTextEmpty(firstName)) {
            firstName = megaChatApi.getUserEmailFromCache(userHandle);
        }

        return firstName;
    }

    /**
     * Gets the participant's full name.
     * If the participant has an alias, it returns the alias.
     * If the participant has a full name, it returns the full name.
     * Otherwise, it returns the email.
     *
     * @param handle participant's identifier
     * @return The participant's full name.
     */
    public String getParticipantFullName(long handle) {
        String fullName = getContactNameDB(handle);

        if (isTextEmpty(fullName)) {
            fullName = getNonContactFullName(handle);
        }

        if (isTextEmpty(fullName)) {
            fullName = megaChatApi.getUserFullnameFromCache(handle);
        }

        if (isTextEmpty(fullName)) {
            fullName = megaChatApi.getUserEmailFromCache(handle);
        }

        return fullName;
    }

    /**
     * Gets the participant's email.
     *
     * @param handle participant's identifier
     * @return The participant's email.
     */
    public String getParticipantEmail(long handle) {
        String email = getContactEmailDB(handle);

        if (isTextEmpty(email)) {
            email = getNonContactEmail(handle);
        }

        if (isTextEmpty(email)) {
            email = megaChatApi.getUserEmailFromCache(handle);
        }

        return email;
    }

    public void setExportListener(ExportListener exportListener) {
        this.exportListener = exportListener;
    }
}<|MERGE_RESOLUTION|>--- conflicted
+++ resolved
@@ -544,15 +544,10 @@
                     return builder.toString();
                 } else if (message.getType() == MegaChatMessage.TYPE_CALL_ENDED) {
                     String textToShow = "";
-<<<<<<< HEAD
                     switch(message.getTermCode()){
                         case MegaChatMessage.END_CALL_REASON_BY_MODERATOR:
                         case MegaChatMessage.END_CALL_REASON_ENDED:
-=======
-                    switch (message.getTermCode()) {
-                        case MegaChatMessage.END_CALL_REASON_ENDED: {
-
->>>>>>> 0f8264c7
+
                             int hours = message.getDuration() / 3600;
                             int minutes = (message.getDuration() % 3600) / 60;
                             int seconds = message.getDuration() % 60;
@@ -593,13 +588,8 @@
                             }
 
                             break;
-<<<<<<< HEAD
-
-                        case MegaChatMessage.END_CALL_REASON_REJECTED:{
-=======
-                        }
+
                         case MegaChatMessage.END_CALL_REASON_REJECTED: {
->>>>>>> 0f8264c7
 
                             textToShow = String.format(context.getString(R.string.call_rejected_messages));
                             try {
@@ -730,15 +720,9 @@
                     return builder.toString();
                 } else if (message.getType() == MegaChatMessage.TYPE_CALL_ENDED) {
                     String textToShow = "";
-<<<<<<< HEAD
                     switch(message.getTermCode()){
                         case MegaChatMessage.END_CALL_REASON_BY_MODERATOR:
                         case MegaChatMessage.END_CALL_REASON_ENDED:
-=======
-                    switch (message.getTermCode()) {
-                        case MegaChatMessage.END_CALL_REASON_ENDED: {
->>>>>>> 0f8264c7
-
                             int hours = message.getDuration() / 3600;
                             int minutes = (message.getDuration() % 3600) / 60;
                             int seconds = message.getDuration() % 60;
