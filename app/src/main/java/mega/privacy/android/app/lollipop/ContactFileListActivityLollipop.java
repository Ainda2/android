--- conflicted
+++ resolved
@@ -1098,12 +1098,6 @@
 		params.setMargins(Util.scaleWidthPx(20, outMetrics), Util.scaleHeightPx(20, outMetrics), Util.scaleWidthPx(17, outMetrics), 0);
 //	    layout.setLayoutParams(params);
 
-		LinearLayout layout = new LinearLayout(this);
-		layout.setOrientation(LinearLayout.VERTICAL);
-		LinearLayout.LayoutParams params = new LinearLayout.LayoutParams(LinearLayout.LayoutParams.MATCH_PARENT, LinearLayout.LayoutParams.WRAP_CONTENT);
-		params.setMargins(Util.scaleWidthPx(20, outMetrics), Util.scaleHeightPx(20, outMetrics), Util.scaleWidthPx(17, outMetrics), 0);
-//	    layout.setLayoutParams(params);
-
 		final EditTextCursorWatcher input = new EditTextCursorWatcher(this, document.isFolder());
 //		input.setId(EDIT_TEXT_ID);
 		input.setSingleLine();
@@ -1111,10 +1105,6 @@
 //		input.setHint(getString(R.string.context_new_folder_name));
 		input.setImeOptions(EditorInfo.IME_ACTION_DONE);
 
-<<<<<<< HEAD
-//		input.setImeActionLabel(getString(R.string.context_rename), KeyEvent.KEYCODE_ENTER);
-=======
->>>>>>> 8a4ec4b0
 		input.setImeActionLabel(getString(R.string.context_rename),EditorInfo.IME_ACTION_DONE);
 		input.setText(text);
 		input.setOnFocusChangeListener(new View.OnFocusChangeListener() {
@@ -1147,7 +1137,6 @@
 			}
 		});
 
-<<<<<<< HEAD
 		layout.addView(input, params);
 
 		LinearLayout.LayoutParams params1 = new LinearLayout.LayoutParams(LinearLayout.LayoutParams.MATCH_PARENT, LinearLayout.LayoutParams.WRAP_CONTENT);
@@ -1206,16 +1195,10 @@
 		});
 
 		input.setImeOptions(EditorInfo.IME_ACTION_DONE);
-=======
->>>>>>> 8a4ec4b0
 		input.setOnEditorActionListener(new OnEditorActionListener() {
 			@Override
 			public boolean onEditorAction(TextView v, int actionId,
 										  KeyEvent event) {
-<<<<<<< HEAD
-				log("onEditorAction");
-=======
->>>>>>> 8a4ec4b0
 				if (actionId == EditorInfo.IME_ACTION_DONE) {
 					log("actionId is IME_ACTION_DONE");
 					String value = v.getText().toString().trim();
@@ -1235,26 +1218,25 @@
 			}
 		});
 
-<<<<<<< HEAD
-		AlertDialog.Builder builder = Util.getCustomAlertBuilder(this, getString(R.string.context_rename) + " " + new String(document.getName()), null, layout);
-		builder.setPositiveButton(getString(R.string.context_rename), new DialogInterface.OnClickListener() {
-			public void onClick(DialogInterface dialog, int whichButton) {
-				String value = input.getText().toString().trim();
-				if (value.length() == 0) {
-					input.getBackground().setColorFilter(getResources().getColor(R.color.login_warning), PorterDuff.Mode.SRC_IN);
-					textError.setText(getString(R.string.invalid_string));
-					error_layout.setVisibility(View.VISIBLE);
-					return;
-				}
-				rename(document, value);
-			}
-		});
+		android.support.v7.app.AlertDialog.Builder builder = new android.support.v7.app.AlertDialog.Builder(this, R.style.AppCompatAlertDialogStyle);
+		builder.setTitle(getString(R.string.context_rename) + " "	+ new String(document.getName()));
+		builder.setPositiveButton(getString(R.string.context_rename),
+				new DialogInterface.OnClickListener() {
+					public void onClick(DialogInterface dialog, int whichButton) {
+						String value = input.getText().toString().trim();
+						if (value.length() == 0) {
+							return;
+						}
+						rename(document, value);
+					}
+				});
 		builder.setNegativeButton(getString(android.R.string.cancel), new DialogInterface.OnClickListener() {
 			@Override
 			public void onClick(DialogInterface dialogInterface, int i) {
 				input.getBackground().clearColorFilter();
 			}
 		});
+		builder.setView(layout);
 		renameDialog = builder.create();
 		renameDialog.show();
 		renameDialog.getButton(android.support.v7.app.AlertDialog.BUTTON_POSITIVE).setOnClickListener(new   View.OnClickListener()
@@ -1275,27 +1257,6 @@
 				}
 			}
 		});
-=======
-		layout.addView(input, params);
-
-		android.support.v7.app.AlertDialog.Builder builder = new android.support.v7.app.AlertDialog.Builder(this, R.style.AppCompatAlertDialogStyle);
-		builder.setTitle(getString(R.string.context_rename) + " "	+ new String(document.getName()));
-		builder.setPositiveButton(getString(R.string.context_rename),
-				new DialogInterface.OnClickListener() {
-					public void onClick(DialogInterface dialog, int whichButton) {
-						String value = input.getText().toString().trim();
-						if (value.length() == 0) {
-							return;
-						}
-						rename(document, value);
-					}
-				});
-		builder.setNegativeButton(getString(android.R.string.cancel), null);
-		builder.setView(layout);
-		renameDialog = builder.create();
-		renameDialog.show();
-
->>>>>>> 8a4ec4b0
 	}
 
 	private void rename(MegaNode document, String newName) {
