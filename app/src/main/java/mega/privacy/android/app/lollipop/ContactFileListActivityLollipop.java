--- conflicted
+++ resolved
@@ -64,13 +64,9 @@
 import mega.privacy.android.app.lollipop.tasks.FilePrepareTask;
 import mega.privacy.android.app.modalbottomsheet.ContactFileListBottomSheetDialogFragment;
 import mega.privacy.android.app.modalbottomsheet.UploadBottomSheetDialogFragment;
-<<<<<<< HEAD
 import mega.privacy.android.app.utils.AlertsAndWarnings;
-=======
 import mega.privacy.android.app.utils.ColorUtils;
->>>>>>> 100f17d3
 import mega.privacy.android.app.utils.StringResourcesUtils;
-import mega.privacy.android.app.utils.Util;
 import nz.mega.documentscanner.DocumentScannerActivity;
 import nz.mega.sdk.MegaApiAndroid;
 import nz.mega.sdk.MegaApiJava;
@@ -114,13 +110,8 @@
 
 	ContactFileListFragmentLollipop cflF;
 
-<<<<<<< HEAD
 	private final NodeSaver nodeSaver = new NodeSaver(this, this, this,
 			AlertsAndWarnings.showSaveToDeviceConfirmDialog(this));
-=======
-	NodeController nC;
-	private AlertDialog downloadConfirmationDialog;
->>>>>>> 100f17d3
 
 	CoordinatorLayout coordinatorLayout;
 	Handler handler;
@@ -1003,17 +994,7 @@
             return;
         }
 
-<<<<<<< HEAD
 		if (requestCode == REQUEST_CODE_SELECT_COPY_FOLDER && resultCode == RESULT_OK) {
-=======
-			Util.storeDownloadLocationIfNeeded(parentPath);
-
-			if (nC == null) {
-				nC = new NodeController(this);
-			}
-			nC.checkSizeBeforeDownload(parentPath, url, size, hashes, false);
-		} else if (requestCode == REQUEST_CODE_SELECT_COPY_FOLDER && resultCode == RESULT_OK) {
->>>>>>> 100f17d3
 			if (intent == null) {
 				return;
 			}
@@ -1576,98 +1557,8 @@
 		}
 	}
 
-<<<<<<< HEAD
 	@Override
 	public void showSnackbar(int type, @Nullable String content, long chatId) {
 		showSnackbar(type, fragmentContainer, content, chatId);
-=======
-	public void askSizeConfirmationBeforeDownload(String parentPath, String url, long size, long[] hashes, final boolean highPriority) {
-		final String parentPathC = parentPath;
-		final String urlC = url;
-		final long[] hashesC = hashes;
-		final long sizeC = size;
-
-		androidx.appcompat.app.AlertDialog.Builder builder = new androidx.appcompat.app.AlertDialog.Builder(this);
-		LinearLayout confirmationLayout = new LinearLayout(this);
-		confirmationLayout.setOrientation(LinearLayout.VERTICAL);
-		LinearLayout.LayoutParams params = new LinearLayout.LayoutParams(LinearLayout.LayoutParams.MATCH_PARENT, LinearLayout.LayoutParams.WRAP_CONTENT);
-		params.setMargins(scaleWidthPx(20, outMetrics), scaleHeightPx(10, outMetrics), scaleWidthPx(17, outMetrics), 0);
-
-		final CheckBox dontShowAgain = new CheckBox(this);
-		dontShowAgain.setText(getString(R.string.checkbox_not_show_again));
-		dontShowAgain.setTextColor(ColorUtils.getThemeColor(this, android.R.attr.textColorSecondary));
-
-		confirmationLayout.addView(dontShowAgain, params);
-
-		builder.setView(confirmationLayout);
-
-		builder.setMessage(getString(R.string.alert_larger_file, getSizeString(sizeC)));
-		builder.setPositiveButton(getString(R.string.general_save_to_device),
-				new DialogInterface.OnClickListener() {
-					public void onClick(DialogInterface dialog, int whichButton) {
-						if (dontShowAgain.isChecked()) {
-							dbH.setAttrAskSizeDownload("false");
-						}
-						if (nC == null) {
-							nC = new NodeController(contactPropertiesMainActivity);
-						}
-						nC.checkInstalledAppBeforeDownload(parentPathC,urlC, sizeC, hashesC, highPriority);
-					}
-				});
-		builder.setNegativeButton(getString(android.R.string.cancel), new DialogInterface.OnClickListener() {
-			public void onClick(DialogInterface dialog, int whichButton) {
-				if (dontShowAgain.isChecked()) {
-					dbH.setAttrAskSizeDownload("false");
-				}
-			}
-		});
-
-		downloadConfirmationDialog = builder.create();
-		downloadConfirmationDialog.show();
-	}
-
-	public void askConfirmationNoAppInstaledBeforeDownload(String parentPath, String url, long size, long[] hashes, String nodeToDownload, final boolean highPriority) {
-		final String parentPathC = parentPath;
-		final String urlC = url;
-		final long[] hashesC = hashes;
-		final long sizeC = size;
-
-		androidx.appcompat.app.AlertDialog.Builder builder = new androidx.appcompat.app.AlertDialog.Builder(this);
-		LinearLayout confirmationLayout = new LinearLayout(this);
-		confirmationLayout.setOrientation(LinearLayout.VERTICAL);
-		LinearLayout.LayoutParams params = new LinearLayout.LayoutParams(LinearLayout.LayoutParams.MATCH_PARENT, LinearLayout.LayoutParams.WRAP_CONTENT);
-		params.setMargins(scaleWidthPx(20, outMetrics), scaleHeightPx(10, outMetrics), scaleWidthPx(17, outMetrics), 0);
-
-		final CheckBox dontShowAgain = new CheckBox(this);
-		dontShowAgain.setText(getString(R.string.checkbox_not_show_again));
-		dontShowAgain.setTextColor(ColorUtils.getThemeColor(this, android.R.attr.textColorSecondary));
-
-		confirmationLayout.addView(dontShowAgain, params);
-
-		builder.setView(confirmationLayout);
-
-		builder.setMessage(getString(R.string.alert_no_app, nodeToDownload));
-		builder.setPositiveButton(getString(R.string.general_save_to_device),
-				new DialogInterface.OnClickListener() {
-					public void onClick(DialogInterface dialog, int whichButton) {
-						if (dontShowAgain.isChecked()) {
-							dbH.setAttrAskNoAppDownload("false");
-						}
-						if (nC == null) {
-							nC = new NodeController(contactPropertiesMainActivity);
-						}
-						nC.download(parentPathC,urlC, sizeC, hashesC, highPriority);
-					}
-				});
-		builder.setNegativeButton(getString(android.R.string.cancel), new DialogInterface.OnClickListener() {
-			public void onClick(DialogInterface dialog, int whichButton) {
-				if (dontShowAgain.isChecked()) {
-					dbH.setAttrAskNoAppDownload("false");
-				}
-			}
-		});
-		downloadConfirmationDialog = builder.create();
-		downloadConfirmationDialog.show();
->>>>>>> 100f17d3
 	}
 }