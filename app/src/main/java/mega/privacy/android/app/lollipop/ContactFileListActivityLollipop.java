--- conflicted
+++ resolved
@@ -1,52 +1,6 @@
 package mega.privacy.android.app.lollipop;
 
-import static mega.privacy.android.app.components.MegaProgressDialog.getMegaProgressDialog;
-import static mega.privacy.android.app.constants.BroadcastConstants.BROADCAST_ACTION_DESTROY_ACTION_MODE;
-import static mega.privacy.android.app.constants.BroadcastConstants.BROADCAST_ACTION_INTENT_MANAGE_SHARE;
-import static mega.privacy.android.app.modalbottomsheet.ModalBottomSheetUtil.isBottomSheetDialogShown;
-import static mega.privacy.android.app.utils.AlertsAndWarnings.showForeignStorageOverQuotaWarningDialog;
-import static mega.privacy.android.app.utils.AlertsAndWarnings.showOverDiskQuotaPaywallWarning;
-import static mega.privacy.android.app.utils.Constants.ACTION_OVERQUOTA_STORAGE;
-import static mega.privacy.android.app.utils.Constants.ACTION_PRE_OVERQUOTA_STORAGE;
-import static mega.privacy.android.app.utils.Constants.HIGH_PRIORITY_TRANSFER;
-import static mega.privacy.android.app.utils.Constants.LOGIN_FRAGMENT;
-import static mega.privacy.android.app.utils.Constants.MULTIPLE_SEND_RUBBISH;
-import static mega.privacy.android.app.utils.Constants.NAME;
-import static mega.privacy.android.app.utils.Constants.REQUEST_CAMERA;
-import static mega.privacy.android.app.utils.Constants.REQUEST_CODE_GET;
-import static mega.privacy.android.app.utils.Constants.REQUEST_CODE_GET_LOCAL;
-import static mega.privacy.android.app.utils.Constants.REQUEST_CODE_SCAN_DOCUMENT;
-import static mega.privacy.android.app.utils.Constants.REQUEST_CODE_SELECT_FOLDER;
-import static mega.privacy.android.app.utils.Constants.REQUEST_CODE_SELECT_FOLDER_TO_COPY;
-import static mega.privacy.android.app.utils.Constants.REQUEST_CODE_SELECT_FOLDER_TO_MOVE;
-import static mega.privacy.android.app.utils.Constants.REQUEST_READ_WRITE_STORAGE;
-import static mega.privacy.android.app.utils.Constants.REQUEST_WRITE_STORAGE;
-import static mega.privacy.android.app.utils.Constants.SELECTED_CONTACTS;
-import static mega.privacy.android.app.utils.Constants.SNACKBAR_TYPE;
-import static mega.privacy.android.app.utils.Constants.TAKE_PHOTO_CODE;
-import static mega.privacy.android.app.utils.Constants.VISIBLE_FRAGMENT;
-import static mega.privacy.android.app.utils.Constants.WRITE_SD_CARD_REQUEST_CODE;
-import static mega.privacy.android.app.utils.ContactUtil.getMegaUserNameDB;
-import static mega.privacy.android.app.utils.LogUtil.logDebug;
-import static mega.privacy.android.app.utils.LogUtil.logError;
-import static mega.privacy.android.app.utils.LogUtil.logWarning;
-import static mega.privacy.android.app.utils.MegaNodeDialogUtil.IS_NEW_TEXT_FILE_SHOWN;
-import static mega.privacy.android.app.utils.MegaNodeDialogUtil.NEW_TEXT_FILE_TEXT;
-import static mega.privacy.android.app.utils.MegaNodeDialogUtil.checkNewTextFileDialogState;
-import static mega.privacy.android.app.utils.PermissionUtils.hasPermissions;
-import static mega.privacy.android.app.utils.PermissionUtils.requestPermission;
-import static mega.privacy.android.app.utils.StringResourcesUtils.getQuantityString;
-import static mega.privacy.android.app.utils.UploadUtil.chooseFromDevice;
-import static mega.privacy.android.app.utils.UploadUtil.pickFileFromFileSystem;
-import static mega.privacy.android.app.utils.UploadUtil.uploadTakePicture;
-import static mega.privacy.android.app.utils.Util.checkTakePicture;
-import static mega.privacy.android.app.utils.Util.getExternalCardPath;
-import static mega.privacy.android.app.utils.Util.isOnline;
-import static mega.privacy.android.app.utils.Util.showErrorAlertDialog;
-import static nz.mega.sdk.MegaApiJava.STORAGE_STATE_PAYWALL;
-
 import android.Manifest;
-import android.annotation.SuppressLint;
 import android.app.Activity;
 import android.content.BroadcastReceiver;
 import android.content.Context;
@@ -57,6 +11,14 @@
 import android.os.Bundle;
 import android.os.Environment;
 import android.os.Handler;
+import com.google.android.material.bottomsheet.BottomSheetDialogFragment;
+import com.google.android.material.dialog.MaterialAlertDialogBuilder;
+
+import androidx.annotation.NonNull;
+import androidx.appcompat.app.AlertDialog;
+import androidx.coordinatorlayout.widget.CoordinatorLayout;
+import androidx.appcompat.app.ActionBar;
+import androidx.appcompat.widget.Toolbar;
 import android.util.DisplayMetrics;
 import android.view.Display;
 import android.view.Menu;
@@ -68,17 +30,8 @@
 import android.widget.FrameLayout;
 import android.widget.Toast;
 
-import androidx.annotation.NonNull;
-import androidx.appcompat.app.ActionBar;
-import androidx.appcompat.app.AlertDialog;
-import androidx.appcompat.widget.Toolbar;
-import androidx.coordinatorlayout.widget.CoordinatorLayout;
-
-import com.google.android.material.bottomsheet.BottomSheetDialogFragment;
-import com.google.android.material.dialog.MaterialAlertDialogBuilder;
-
+import org.jetbrains.annotations.Nullable;
 import org.jetbrains.annotations.NotNull;
-import org.jetbrains.annotations.Nullable;
 
 import java.io.File;
 import java.util.ArrayList;
@@ -96,13 +49,9 @@
 import mega.privacy.android.app.activities.PasscodeActivity;
 import mega.privacy.android.app.components.MegaProgressDialog;
 import mega.privacy.android.app.components.saver.NodeSaver;
-<<<<<<< HEAD
-=======
 import mega.privacy.android.app.generalusecase.FilePrepareUseCase;
 import mega.privacy.android.app.interfaces.SnackbarShower;
->>>>>>> 7ca0bc99
 import mega.privacy.android.app.interfaces.ActionNodeCallback;
-import mega.privacy.android.app.interfaces.SnackbarShower;
 import mega.privacy.android.app.interfaces.UploadBottomSheetDialogActionListener;
 import mega.privacy.android.app.lollipop.controllers.NodeController;
 import mega.privacy.android.app.lollipop.listeners.MultipleRequestListener;
@@ -127,8 +76,7 @@
 import nz.mega.sdk.MegaUser;
 import nz.mega.sdk.MegaUserAlert;
 
-<<<<<<< HEAD
-=======
+import static mega.privacy.android.app.components.MegaProgressDialog.getMegaProgressDialog;
 import static mega.privacy.android.app.modalbottomsheet.ModalBottomSheetUtil.*;
 import static mega.privacy.android.app.constants.BroadcastConstants.*;
 import static mega.privacy.android.app.utils.AlertsAndWarnings.showForeignStorageOverQuotaWarningDialog;
@@ -139,7 +87,6 @@
 import static mega.privacy.android.app.utils.MegaNodeDialogUtil.NEW_TEXT_FILE_TEXT;
 import static mega.privacy.android.app.utils.MegaNodeDialogUtil.checkNewTextFileDialogState;
 import static mega.privacy.android.app.utils.PermissionUtils.*;
-import static mega.privacy.android.app.utils.ProgressDialogUtil.*;
 import static mega.privacy.android.app.utils.StringResourcesUtils.getQuantityString;
 import static mega.privacy.android.app.utils.Util.*;
 import static mega.privacy.android.app.utils.ContactUtil.*;
@@ -149,7 +96,6 @@
 import javax.inject.Inject;
 
 @AndroidEntryPoint
->>>>>>> 7ca0bc99
 public class ContactFileListActivityLollipop extends PasscodeActivity
 		implements MegaGlobalListenerInterface, MegaRequestListenerInterface,
 		UploadBottomSheetDialogActionListener, ActionNodeCallback, SnackbarShower {
@@ -189,6 +135,7 @@
 
 	MenuItem createFolderMenuItem;
 	MenuItem startConversation;
+	private AlertDialog newFolderDialog;
 	DisplayMetrics outMetrics;
 
 	private androidx.appcompat.app.AlertDialog renameDialog;
@@ -203,7 +150,7 @@
 
 	private AlertDialog newTextFileDialog;
 
-	private final BroadcastReceiver manageShareReceiver = new BroadcastReceiver() {
+	private BroadcastReceiver manageShareReceiver = new BroadcastReceiver() {
 		@Override
 		public void onReceive(Context context, Intent intent) {
 			if (intent == null) return;
@@ -219,7 +166,7 @@
 		}
 	};
 
-	private final BroadcastReceiver destroyActionModeReceiver = new BroadcastReceiver() {
+	private BroadcastReceiver destroyActionModeReceiver = new BroadcastReceiver() {
 		@Override
 		public void onReceive(Context context, Intent intent) {
 			if (intent == null || intent.getAction() == null
@@ -261,7 +208,6 @@
 		return super.onCreateOptionsMenu(menu);
 	}
 
-	@SuppressLint("NonConstantResourceId")
 	@Override
 	public boolean onOptionsItemSelected(MenuItem item) {
 		logDebug("onOptionsItemSelected");
@@ -314,7 +260,7 @@
 
 	@Override
 	public void showNewFolderDialog() {
-		 MegaNodeDialogUtil.showNewFolderDialog(this, this);
+		newFolderDialog = MegaNodeDialogUtil.showNewFolderDialog(this, this);
 	}
 
 	@Override
@@ -392,6 +338,7 @@
 					showSnackbar(SNACKBAR_TYPE, getString(R.string.context_folder_already_exists));
 				}
 			} else {
+				return;
 			}
 		}
 	}
@@ -463,6 +410,9 @@
 		display.getMetrics(outMetrics);
 		float density = getResources().getDisplayMetrics().density;
 
+		float scaleW = getScaleW(outMetrics, density);
+		float scaleH = getScaleH(outMetrics, density);
+
 		Bundle extras = getIntent().getExtras();
 		if (extras != null) {
 			userEmail = extras.getString(NAME);
@@ -470,7 +420,7 @@
 
 			setContentView(R.layout.activity_main_contact_properties);
 
-			coordinatorLayout = findViewById(R.id.contact_properties_main_activity_layout);
+			coordinatorLayout = (CoordinatorLayout) findViewById(R.id.contact_properties_main_activity_layout);
 			coordinatorLayout.setFitsSystemWindows(false);
 
 			//Set toolbar
@@ -651,6 +601,7 @@
 			}
 		} else {
 			logWarning("handleList NULL");
+			return;
 		}
 	}
 
@@ -710,11 +661,13 @@
 			final int totalCopy = copyHandles.length;
 
 			MegaNode parent = megaApi.getNodeByHandle(toHandle);
-			for (long copyHandle : copyHandles) {
-				logDebug("NODE TO COPY: " + megaApi.getNodeByHandle(copyHandle).getName());
+			for (int i = 0;
+				 i < copyHandles.length;
+				 i++) {
+				logDebug("NODE TO COPY: " + megaApi.getNodeByHandle(copyHandles[i]).getName());
 				logDebug("WHERE: " + parent.getName());
-				logDebug("NODES: " + copyHandle + "_" + parent.getHandle());
-				MegaNode cN = megaApi.getNodeByHandle(copyHandle);
+				logDebug("NODES: " + copyHandles[i] + "_" + parent.getHandle());
+				MegaNode cN = megaApi.getNodeByHandle(copyHandles[i]);
 				if (cN != null) {
 					logDebug("cN != null");
 					megaApi.copyNode(cN, parent, this);
@@ -726,7 +679,6 @@
 							showSnackbar(SNACKBAR_TYPE, getString(R.string.context_no_sent_node));
 						}
 					} catch (Exception ex) {
-						logError(ex.getMessage());
 					}
 				}
 			}
@@ -754,29 +706,19 @@
 			}
 			statusDialog = temp;
 
-			for (long moveHandle : moveHandles) {
-				megaApi.moveNode(megaApi.getNodeByHandle(moveHandle), parent, this);
+			for (int i = 0; i < moveHandles.length; i++) {
+				megaApi.moveNode(megaApi.getNodeByHandle(moveHandles[i]), parent, this);
 			}
 		} else if (requestCode == REQUEST_CODE_GET && resultCode == RESULT_OK) {
 			if (intent == null) {
 				return;
 			}
 			intent.setAction(Intent.ACTION_GET_CONTENT);
-<<<<<<< HEAD
-			FilePrepareTask filePrepareTask = new FilePrepareTask(this);
-			filePrepareTask.execute(intent);
-			MegaProgressDialog temp;
+
 			try {
-				temp = new MegaProgressDialog(this);
-				temp.setMessage(getQuantityString(R.plurals.upload_prepare, 1));
-				temp.show();
-=======
-
-			try {
-				statusDialog = new ProgressDialog(this);
+				statusDialog = new MegaProgressDialog(this);
 				statusDialog.setMessage(getQuantityString(R.plurals.upload_prepare, 1));
 				statusDialog.show();
->>>>>>> 7ca0bc99
 			} catch (Exception e) {
 				return;
 			}
@@ -821,6 +763,8 @@
 			}
 			String folderPath = intent.getStringExtra(FileStorageActivityLollipop.EXTRA_PATH);
 			ArrayList<String> paths = intent.getStringArrayListExtra(FileStorageActivityLollipop.EXTRA_FILES);
+
+			int i = 0;
 
 			MegaNode parentNode = megaApi.getNodeByHandle(parentHandle);
 			if (parentNode == null) {
@@ -859,6 +803,7 @@
 				uploadServiceIntent.putExtra(UploadService.EXTRA_PARENT_HASH, parentNode.getHandle());
 				logDebug("PARENTNODE: " + parentNode.getHandle() + "___" + parentNode.getName());
 				startService(uploadServiceIntent);
+				i++;
 			}
 		} else if (requestCode == TAKE_PHOTO_CODE) {
 			logDebug("TAKE_PHOTO_CODE");
@@ -895,7 +840,6 @@
 			try {
 				statusDialog.dismiss();
 			} catch (Exception ex) {
-				logError(ex.getMessage());
 			}
 		}
 
@@ -980,15 +924,18 @@
 	public void askConfirmationMoveToRubbish(final ArrayList<Long> handleList) {
 		logDebug("askConfirmationMoveToRubbish");
 
-		DialogInterface.OnClickListener dialogClickListener = (dialog, which) -> {
-			switch (which) {
-				case DialogInterface.BUTTON_POSITIVE:
-					moveToTrash(handleList);
-					break;
-
-				case DialogInterface.BUTTON_NEGATIVE:
-					//No button clicked
-					break;
+		DialogInterface.OnClickListener dialogClickListener = new DialogInterface.OnClickListener() {
+			@Override
+			public void onClick(DialogInterface dialog, int which) {
+				switch (which) {
+					case DialogInterface.BUTTON_POSITIVE:
+						moveToTrash(handleList);
+						break;
+
+					case DialogInterface.BUTTON_NEGATIVE:
+						//No button clicked
+						break;
+				}
 			}
 		};
 
@@ -1007,6 +954,7 @@
 			}
 		} else {
 			logWarning("handleList NULL");
+			return;
 		}
 	}
 
@@ -1023,7 +971,6 @@
 			try {
 				statusDialog.dismiss();
 			} catch (Exception ex) {
-				logError(ex.getMessage());
 			}
 
 			if (e.getErrorCode() == MegaError.API_OK) {
@@ -1041,7 +988,6 @@
 			try {
 				statusDialog.dismiss();
 			} catch (Exception ex) {
-				logError(ex.getMessage());
 			}
 
 			if (e.getErrorCode() == MegaError.API_OK) {
@@ -1082,7 +1028,6 @@
 			try {
 				statusDialog.dismiss();
 			} catch (Exception ex) {
-				logError(ex.getMessage());
 			}
 
 			if (cflF != null && cflF.isVisible()) {
@@ -1118,12 +1063,15 @@
 
 	@Override
 	public void onAccountUpdate(MegaApiJava api) {
+		// TODO Auto-generated method stub
 
 	}
 
 	@Override
 	public void onContactRequestsUpdate(MegaApiJava api,
 			ArrayList<MegaContactRequest> requests) {
+		// TODO Auto-generated method stub
+
 	}
 
 	@Override
@@ -1141,7 +1089,7 @@
 	}
 
 	public void showSnackbar(int type, String s) {
-		CoordinatorLayout coordinatorFragment = findViewById(R.id.contact_file_list_coordinator_layout);
+		CoordinatorLayout coordinatorFragment = (CoordinatorLayout) findViewById(R.id.contact_file_list_coordinator_layout);
 		cflF = (ContactFileListFragmentLollipop) getSupportFragmentManager().findFragmentByTag("cflF");
 		if (cflF != null && cflF.isVisible()) {
 			if (coordinatorFragment != null) {
