--- conflicted
+++ resolved
@@ -128,7 +128,7 @@
 	MegaPhotoSyncListAdapterLollipop adapterList;
 	MegaPhotoSyncGridTitleAdapterLollipop adapterGrid;
 	private MegaApiAndroid megaApi;
-	
+
 	private int orderBy = MegaApiJava.ORDER_MODIFICATION_DESC;
 
 //	long parentHandle = -1;
@@ -985,12 +985,7 @@
 			}
 
 			if (adapterList == null) {
-<<<<<<< HEAD
 				adapterList = new MegaPhotoSyncListAdapterLollipop(context, nodesArray, photosyncHandle, listView,this, CAMERA_UPLOAD_ADAPTER);
-=======
-				adapterList = new MegaPhotoSyncListAdapterLollipop(context, nodesArray, photosyncHandle, listView, emptyImageView, emptyTextView, aB, nodes, this, CAMERA_UPLOAD_ADAPTER);
-			    adapterList.setOrder(orderBy);
->>>>>>> 60242385
 			} else {
 				if (context != adapterList.getContext()) {
 					logDebug("Attached activity changed");
@@ -2080,9 +2075,6 @@
 	    if (adapterGrid != null) {
 	        adapterGrid.setOrder(orderBy);
         }
-	    if(adapterList != null) {
-	        adapterList.setOrder(orderBy);
-        }
     }
 
 	public void setNodes(ArrayList<MegaNode> nodes){
