package mega.privacy.android.app.lollipop.managerSections;

import android.annotation.SuppressLint;
import android.app.Activity;
import android.app.ActivityManager;
import android.app.AlertDialog;
import android.app.ProgressDialog;
import android.content.Context;
import android.content.DialogInterface;
import android.content.Intent;
import android.content.pm.PackageManager;
import android.content.res.Configuration;
import android.content.res.Resources;
import android.net.Uri;
import android.os.Build;
import android.os.Bundle;
import android.os.Environment;
import android.os.Handler;
import androidx.core.app.ActivityCompat;
import androidx.fragment.app.Fragment;
import androidx.core.content.ContextCompat;
import androidx.core.content.FileProvider;
import androidx.appcompat.app.ActionBar;
import androidx.appcompat.app.AppCompatActivity;
import androidx.appcompat.view.ActionMode;
import androidx.recyclerview.widget.DefaultItemAnimator;
import androidx.recyclerview.widget.GridLayoutManager;
import androidx.recyclerview.widget.RecyclerView;
import androidx.appcompat.widget.SwitchCompat;
import android.text.Html;
import android.text.Spanned;
import android.text.TextUtils;
import android.util.DisplayMetrics;
import android.view.Display;
import android.view.LayoutInflater;
import android.view.Menu;
import android.view.MenuInflater;
import android.view.MenuItem;
import android.view.MotionEvent;
import android.view.View;
import android.view.View.OnClickListener;
import android.view.ViewGroup;
import android.view.Window;
import android.view.WindowManager;
import android.widget.ArrayAdapter;
import android.widget.ImageView;
import android.widget.LinearLayout;
import android.widget.ListAdapter;
import android.widget.RelativeLayout;
import android.widget.ScrollView;
import android.widget.TextView;
import android.widget.Toast;

import java.io.File;
import java.text.SimpleDateFormat;
import java.util.ArrayList;
import java.util.Calendar;
import java.util.Date;
import java.util.List;
import java.util.Locale;

import mega.privacy.android.app.DatabaseHandler;
import mega.privacy.android.app.MegaApplication;
import mega.privacy.android.app.MegaPreferences;
import mega.privacy.android.app.MimeTypeList;
import mega.privacy.android.app.R;
import mega.privacy.android.app.components.DividerItemDecorationV2;
import mega.privacy.android.app.components.ListenScrollChangesHelper;
import mega.privacy.android.app.components.MegaLinearLayoutManager;
import mega.privacy.android.app.components.scrollBar.FastScroller;
import mega.privacy.android.app.jobservices.SyncRecord;
import mega.privacy.android.app.lollipop.AudioVideoPlayerLollipop;
import mega.privacy.android.app.lollipop.FullScreenImageViewerLollipop;
import mega.privacy.android.app.lollipop.ManagerActivityLollipop;
import mega.privacy.android.app.lollipop.MegaMonthPicLollipop;
import mega.privacy.android.app.lollipop.adapters.MegaPhotoSyncGridTitleAdapterLollipop;
import mega.privacy.android.app.lollipop.adapters.MegaPhotoSyncListAdapterLollipop;
import mega.privacy.android.app.lollipop.controllers.NodeController;
import mega.privacy.android.app.utils.CloudStorageOptionControlUtil;
import mega.privacy.android.app.utils.MegaNodeUtil;
import mega.privacy.android.app.utils.Util;
import nz.mega.sdk.MegaApiAndroid;
import nz.mega.sdk.MegaApiJava;
import nz.mega.sdk.MegaError;
import nz.mega.sdk.MegaNode;
import nz.mega.sdk.MegaRequest;
import nz.mega.sdk.MegaRequestListenerInterface;
import nz.mega.sdk.MegaShare;

import static mega.privacy.android.app.constants.SettingsConstants.DEFAULT_CONVENTION_QUEUE_SIZE;
import static mega.privacy.android.app.lollipop.ManagerActivityLollipop.BUSINESS_CU_FRAGMENT_CU;
import static mega.privacy.android.app.MegaPreferences.*;
import static mega.privacy.android.app.utils.AlertsAndWarnings.showOverDiskQuotaPaywallWarning;
import static mega.privacy.android.app.utils.CameraUploadUtil.*;
import static mega.privacy.android.app.utils.Constants.*;
import static mega.privacy.android.app.utils.FileUtils.*;
import static mega.privacy.android.app.utils.JobUtil.*;
import static mega.privacy.android.app.utils.LogUtil.*;
import static mega.privacy.android.app.utils.MegaApiUtils.*;
import static mega.privacy.android.app.utils.PermissionUtils.*;
import static mega.privacy.android.app.utils.Util.*;
import static nz.mega.sdk.MegaApiJava.STORAGE_STATE_PAYWALL;


public class CameraUploadFragmentLollipop extends Fragment implements OnClickListener, RecyclerView.OnItemTouchListener, MegaRequestListenerInterface{

	public static ImageView imageDrag;

	public static int GRID_WIDTH = 154;

	public static int GRID_LARGE = 3;
	public static int GRID_SMALL = 7;
	
	public static int TYPE_CAMERA= 0;
	public static int TYPE_MEDIA = 1;

	private Context context;
	private ActionBar aB;
	private RecyclerView listView;
	RecyclerView.LayoutManager mLayoutManager;
	FastScroller fastScroller;

	long[] arrayHandles = null;

	ImageView emptyImageView;
	LinearLayout emptyTextView;
	TextView emptyTextViewFirst;

	private SwitchCompat switchCellularConnection;
	private SwitchCompat switchUploadVideos;

	private DatabaseHandler dbH;
	private MegaPreferences prefs;

	MegaPhotoSyncListAdapterLollipop adapterList;
	MegaPhotoSyncGridTitleAdapterLollipop adapterGrid;
	private MegaApiAndroid megaApi;

	private int orderBy = MegaApiJava.ORDER_MODIFICATION_DESC;

//	long parentHandle = -1;
//	private boolean firstTimeCam = false;

	private int type = 0;

	private ArrayList<MegaNode> nodes;
	private ArrayList<MegaNode> searchNodes;

	private ArrayList<PhotoSyncHolder> nodesArray = new ArrayList<CameraUploadFragmentLollipop.PhotoSyncHolder>();
	private ArrayList<PhotoSyncGridHolder> nodesArrayGrid = new ArrayList<CameraUploadFragmentLollipop.PhotoSyncGridHolder>();
	private ArrayList<MegaMonthPicLollipop> monthPics = new ArrayList<MegaMonthPicLollipop>();
	private long[] searchByDate;

	private ActionMode actionMode;

	String defaultPath;
	String downloadLocationDefaultPath;

	private ProgressDialog statusDialog;
	private long photosyncHandle = -1;

	ScrollView scrollView;

	Handler handler;

	public class PhotoSyncHolder{
		public boolean isNode;
		public long handle;
		public String monthYear;
		public String nodeDate;

		public long getHandle(){
			return handle;
		}
	}
	
	public class PhotoSyncGridHolder{
		public boolean isNode;
		public String monthYear;
		public long handle1;
		public long handle2;
		public long handle3;
	}

	private ImageView initialImageView;
	private TextView bOK;
	private TextView bSkip;	
	private RelativeLayout fragmentContainer;
	
	float scaleH, scaleW;
	float density;
	DisplayMetrics outMetrics;
	Display display;
	private TextView turnOnOff;
	private RelativeLayout relativeLayoutTurnOnOff;

	public void updateScrollPosition(int position) {
		logDebug("Position: " + position);
		if (mLayoutManager != null) {
                mLayoutManager.scrollToPosition(position);
            }
	}

	public ImageView getImageDrag(int position) {
		logDebug("Position: " + position);
		if (mLayoutManager != null) {
			if (((ManagerActivityLollipop) context).isListCameraUploads) {
				View v = mLayoutManager.findViewByPosition(position);
				if (v != null) {
					return (ImageView) v.findViewById(R.id.photo_sync_list_thumbnail);
				}
			}
			else {
				View v = mLayoutManager.findViewByPosition(position);
				if (v != null) {
					return (ImageView) v.findViewById(R.id.cell_photosync_grid_title_thumbnail);
				}
			}
		}

		return null;
	}

    public int getItemCount() {
        if (adapterList != null) {
            return adapterList.getItemCount();
        }
        if (adapterGrid != null) {
            return adapterGrid.getItemCount();
        }
        return 0;
    }

	public void activateActionMode(){
		logDebug("activateActionMode");
		if (!adapterList.isMultipleSelect()){
			adapterList.setMultipleSelect(true);
			actionMode = ((AppCompatActivity)context).startSupportActionMode(new ActionBarCallBack());
		}
	}

	public void onStoragePermissionRefused() {
        showSnackbar(context, getString(R.string.on_refuse_storage_permission));
        toCloudDrive();
    }


	/**
	 * Get handles for selected nodes.
	 *
	 * @return handles for selected nodes.
	 */
	private ArrayList<Long> getDocumentHandles(List<PhotoSyncHolder> documents) {
		ArrayList<Long> handles = new ArrayList<>();

		for (PhotoSyncHolder holder : documents){
			handles.add(holder.handle);
		}

		return handles;
	}

	private class ActionBarCallBack implements ActionMode.Callback {

		@Override
		public boolean onActionItemClicked(ActionMode mode, MenuItem item) {
			if (adapterList == null) {
				return false;
			}
			List<PhotoSyncHolder> documents = adapterList.getSelectedDocuments();
			if (documents.isEmpty()) {
				return false;
			}

			switch (item.getItemId()) {
				case R.id.cab_menu_download:
					clearSelections();
					new NodeController(context)
							.prepareForDownload(getDocumentHandles(documents), false);
					break;
				case R.id.cab_menu_copy:
					clearSelections();
					new NodeController(context)
							.chooseLocationToCopyNodes(getDocumentHandles(documents));
					break;
				case R.id.cab_menu_move:
					clearSelections();
					new NodeController(context)
							.chooseLocationToMoveNodes(getDocumentHandles(documents));
					break;
				case R.id.cab_menu_share_out:
					clearSelections();
					List<MegaNode> nodes = new ArrayList<>();
					for (PhotoSyncHolder holder : documents) {
						if (holder == null) {
							continue;
						}
						MegaNode node = megaApi.getNodeByHandle(holder.handle);
						if (node != null) {
							nodes.add(node);
						}
					}
					MegaNodeUtil.shareNodes(context, nodes);
					break;
				case R.id.cab_menu_share_link:
				case R.id.cab_menu_edit_link:
					logDebug("Public link option");
					clearSelections();
					if (documents.size() == 1
							&& documents.get(0).handle != MegaApiJava.INVALID_HANDLE) {
						((ManagerActivityLollipop) context)
								.showGetLinkActivity(documents.get(0).handle);
					}
					break;
				case R.id.cab_menu_remove_link:
					logDebug("Remove public link option");
					clearSelections();
					if (documents.size() == 1) {
						MegaNode node = megaApi.getNodeByHandle(documents.get(0).handle);
						if (node != null) {
							((ManagerActivityLollipop) context)
									.showConfirmationRemovePublicLink(node);
						}
					}
					break;
				case R.id.cab_menu_send_to_chat:
					logDebug("Send files to chat");
<<<<<<< HEAD
					if (MegaApplication.getInstance().getStorageState() == STORAGE_STATE_PAYWALL) {
						showOverDiskQuotaPaywallWarning();
						break;
					}
					// For adapterGrid, please go to MegaPhotoSyncGridTitleAdapterLollipop
					NodeController nC = new NodeController(context);
					ArrayList<Long> handleList = new ArrayList();
					for (PhotoSyncHolder holder : documentsList) {
						handleList.add(holder.handle);
					}
					nC.checkIfHandlesAreMineAndSelectChatsToSendNodes(handleList);
=======
>>>>>>> daf9a8cb
					clearSelections();
					new NodeController(context).checkIfHandlesAreMineAndSelectChatsToSendNodes(
							getDocumentHandles(documents));
					break;
				case R.id.cab_menu_trash:
					clearSelections();
					((ManagerActivityLollipop) context).askConfirmationMoveToRubbish(
							getDocumentHandles(documents));
					break;
				case R.id.cab_menu_select_all:
					selectAll();
					break;
				case R.id.cab_menu_clear_selection:
					clearSelections();
					break;
			}
			return true;
		}

		/**
		 * this fragment only handle actions for list view, actions for grid view are handled
		 * at {@link MegaPhotoSyncGridTitleAdapterLollipop}.
		 */
		@Override
		public boolean onCreateActionMode(ActionMode mode, Menu menu) {
			if (adapterList == null) {
				return false;
			}

			MenuInflater inflater = mode.getMenuInflater();
			inflater.inflate(R.menu.cloud_storage_action, menu);
			((ManagerActivityLollipop) context).changeStatusBarColor(COLOR_STATUS_BAR_ACCENT);
			if (type == TYPE_CAMERA) {
				((ManagerActivityLollipop) context).showHideBottomNavigationView(true);
			}
			checkScroll();
			return true;
		}

		@Override
		public void onDestroyActionMode(ActionMode mode) {
			logDebug("onDestroyActionMode");
			clearSelections();
			if (type == TYPE_CAMERA) {
				((ManagerActivityLollipop) context).showHideBottomNavigationView(false);
			}
			if (((ManagerActivityLollipop) context).isListCameraUploads()) {
				if (adapterList != null) {
					adapterList.setMultipleSelect(false);
				}
			}
			Util.changeStatusBarColorActionMode(context,
					((ManagerActivityLollipop) context).getWindow(), handler, 2);
			checkScroll();
			((ManagerActivityLollipop) context).setDrawerLockMode(false);
		}

		/**
		 * this fragment only handle actions for list view, actions for grid view are handled
		 * at {@link MegaPhotoSyncGridTitleAdapterLollipop}.
		 */
		@Override
		public boolean onPrepareActionMode(ActionMode mode, Menu menu) {
			logDebug("onPrepareActionMode");

			if (adapterList == null) {
				return false;
			}
			List<PhotoSyncHolder> selected = adapterList.getSelectedDocuments();
			if (selected.isEmpty()) {
				return false;
			}

			CloudStorageOptionControlUtil.Control control =
					new CloudStorageOptionControlUtil.Control();

			if (selected.size() == 1) {
				MegaNode node = megaApi.getNodeByHandle(selected.get(0).handle);
				if (node != null && megaApi.checkAccess(node, MegaShare.ACCESS_OWNER).getErrorCode()
						== MegaError.API_OK) {
					if (node.isExported()) {
						control.manageLink().setVisible(true)
								.setShowAsAction(MenuItem.SHOW_AS_ACTION_ALWAYS);

						control.removeLink().setVisible(true);
					} else {
						control.getLink().setVisible(true)
								.setShowAsAction(MenuItem.SHOW_AS_ACTION_ALWAYS);
					}
				}
			}

			menu.findItem(R.id.cab_menu_send_to_chat)
					.setIcon(mutateIconSecondary(context, R.drawable.ic_send_to_contact,
							R.color.white));

			control.sendToChat().setVisible(true)
					.setShowAsAction(MenuItem.SHOW_AS_ACTION_ALWAYS);

			control.shareOut().setVisible(true)
					.setShowAsAction(MenuItem.SHOW_AS_ACTION_ALWAYS);

			boolean showTrash = true;
			for (PhotoSyncHolder holder : selected) {
				MegaNode node = megaApi.getNodeByHandle(holder.handle);
				if (node == null || megaApi.checkMove(node, megaApi.getRubbishNode()).getErrorCode()
						!= MegaError.API_OK) {
					showTrash = false;
					break;
				}
			}
			control.trash().setVisible(showTrash);

			control.move().setVisible(true);
			control.copy().setVisible(true);
			if (selected.size() > 1) {
				control.move().setShowAsAction(MenuItem.SHOW_AS_ACTION_ALWAYS);
			}

			control.selectAll().setVisible(selected.size() != nodes.size());

			CloudStorageOptionControlUtil.applyControl(menu, control);

			return true;
		}
	}

	//int TYPE_CAMERA= 0;
	//int TYPE_MEDIA = 1;
	public static CameraUploadFragmentLollipop newInstance(int type) {
		logDebug("New instance - Type: "+type);
		CameraUploadFragmentLollipop myFragment = new CameraUploadFragmentLollipop();

	    Bundle args = new Bundle();
	    args.putInt("type", type);
	    myFragment.setArguments(args);

	    return myFragment;
	}	
	
	@Override
	public void onCreate (Bundle savedInstanceState){
		logDebug("onCreate");
		if (megaApi == null){
			megaApi = ((MegaApplication) ((Activity)context).getApplication()).getMegaApi();
		}

		handler = new Handler();
		
		dbH = DatabaseHandler.getDbHandler(context);
		prefs = dbH.getPreferences();
		
		super.onCreate(savedInstanceState);
		Bundle args = getArguments();
		if (args != null) {
			type= getArguments().getInt("type", TYPE_MEDIA);
		}
		else{
			type=TYPE_CAMERA;
		}

		if (prefs != null) {
			logDebug("prefs != null");
			if (prefs.getStorageAskAlways() != null) {
				if (!Boolean.parseBoolean(prefs.getStorageAskAlways())) {
					logDebug("askMe==false");
					if (type == TYPE_CAMERA) {
						if (prefs.getCamSyncEnabled() != null) {
							if (prefs.getCamSyncEnabled().compareTo("") != 0) {
								if (Boolean.parseBoolean(prefs.getCamSyncEnabled())){
									if (prefs.getCamSyncLocalPath() != null) {
										if (prefs.getCamSyncLocalPath().compareTo("") != 0) {
											defaultPath = prefs.getCamSyncLocalPath();
										}
									}
								}
							}
						}
					}
					else {
						if (prefs.getSecondaryMediaFolderEnabled() != null) {
							if (prefs.getSecondaryMediaFolderEnabled().compareTo("") != 0) {
								if (Boolean.parseBoolean(prefs.getSecondaryMediaFolderEnabled())) {
									if (prefs.getLocalPathSecondaryFolder() != null) {
										if (prefs.getLocalPathSecondaryFolder().compareTo("") != 0) {
											defaultPath = prefs.getLocalPathSecondaryFolder();
										}
									}
								}
							}
						}
					}
					if (prefs.getStorageDownloadLocation() != null){
						if (prefs.getStorageDownloadLocation().compareTo("") != 0){
							downloadLocationDefaultPath = prefs.getStorageDownloadLocation();
						}
					}
				}
                if (prefs.getPreferredSortCameraUpload() != null) {
                    orderBy = Integer.parseInt(prefs.getPreferredSortCameraUpload());
                    logDebug("The orderCamera preference is: " + orderBy);
                } else {
                    logDebug("Preference orderCamera is NULL -> ORDER_MODIFICATION_DESC");
                }
            }
		}

		logDebug("After recovering bundle type: " + type);
	}

	public void checkScroll () {
		boolean isMultipleSelect = false;
		if ((((ManagerActivityLollipop) context).isListCameraUploads && adapterList != null && adapterList.isMultipleSelect()) || (adapterGrid != null && adapterGrid.isMultipleSelect())) {
			isMultipleSelect = true;
		}
		if (listView != null) {
			if (listView.canScrollVertically(-1) || isMultipleSelect) {
				((ManagerActivityLollipop) context).changeActionBarElevation(true);
			}
			else {
				((ManagerActivityLollipop) context).changeActionBarElevation(false);
			}
		}
	}
	
	@Override
	public View onCreateView(LayoutInflater inflater, ViewGroup container, Bundle savedInstanceState) {
		logDebug("onCreateView");

		if(!isAdded()){
			return null;
		}
		
		if (megaApi == null){
			megaApi = ((MegaApplication) ((Activity)context).getApplication()).getMegaApi();
		}
		
		if (aB == null){
			aB = ((AppCompatActivity)context).getSupportActionBar();
		}
		
		if (megaApi.getRootNode() == null){
			return null;
		}
		
		prefs = dbH.getPreferences();
		logDebug("Value of isList: " + ((ManagerActivityLollipop)context).isListCameraUploads());
		display = ((Activity)context).getWindowManager().getDefaultDisplay();
		outMetrics = new DisplayMetrics ();
	    display.getMetrics(outMetrics);
	    density  = getResources().getDisplayMetrics().density;
		
	    scaleW = getScaleW(outMetrics, density);
	    scaleH = getScaleH(outMetrics, density);

		((ManagerActivityLollipop) context).supportInvalidateOptionsMenu();

		if (type == TYPE_CAMERA && ((ManagerActivityLollipop) context).getFirstLogin()) {
			((ManagerActivityLollipop) context).showHideBottomNavigationView(true);
			setInitialPreferences();
			View v = inflater.inflate(R.layout.activity_cam_sync_initial, container, false);
			scrollView = (ScrollView) v.findViewById(R.id.cam_sync_scroll_view);
			new ListenScrollChangesHelper().addViewToListen(scrollView, new ListenScrollChangesHelper.OnScrollChangeListenerCompat() {
				@Override
				public void onScrollChange(View v, int scrollX, int scrollY, int oldScrollX, int oldScrollY) {
					if (scrollView.canScrollVertically(-1)){
						((ManagerActivityLollipop) context).changeActionBarElevation(true);
					}
					else {
						((ManagerActivityLollipop) context).changeActionBarElevation(false);
					}
				}
			});

			initialImageView = (ImageView) v.findViewById(R.id.cam_sync_image_view);

			bOK = (TextView) v.findViewById(R.id.cam_sync_button_ok);
			bSkip = (TextView) v.findViewById(R.id.cam_sync_button_skip);
			switchCellularConnection = (SwitchCompat) v.findViewById(R.id.cellular_connection_switch);
			switchUploadVideos = (SwitchCompat) v.findViewById(R.id.upload_videos_switch);

			bSkip.setText(getString(R.string.general_skip));
			bOK.setText(getString(R.string.general_ok));
			if (Build.VERSION.SDK_INT >= Build.VERSION_CODES.LOLLIPOP) {
				bSkip.setBackground(ContextCompat.getDrawable(context, R.drawable.white_rounded_corners_button));
				bOK.setBackground(ContextCompat.getDrawable(context, R.drawable.ripple_upgrade));
			} else {
				bSkip.setBackgroundResource(R.drawable.black_button_border);
			}

			bOK.setOnClickListener(this);
			bSkip.setOnClickListener(this);

			return v;
		}

		if (((ManagerActivityLollipop) context).isListCameraUploads()) {
			View v = inflater.inflate(R.layout.fragment_filebrowserlist, container, false);

			listView = (RecyclerView) v.findViewById(R.id.file_list_view_browser);
			fastScroller = (FastScroller) v.findViewById(R.id.fastscroll);

			mLayoutManager = new MegaLinearLayoutManager(context);
			listView.setLayoutManager(mLayoutManager);

			listView.addOnItemTouchListener(this);
			listView.setItemAnimator(new DefaultItemAnimator());
			listView.addItemDecoration(new DividerItemDecorationV2(context, outMetrics));

			listView.setPadding(0, 0, 0, scaleHeightPx(85, outMetrics));
			listView.setClipToPadding(false);
			listView.setHasFixedSize(true);
			listView.addOnScrollListener(new RecyclerView.OnScrollListener() {
				@Override
				public void onScrolled(RecyclerView recyclerView, int dx, int dy) {
					super.onScrolled(recyclerView, dx, dy);
					checkScroll();
				}
			});

			relativeLayoutTurnOnOff = v.findViewById(R.id.relative_layout_file_list_browser_camera_upload_on_off);
			turnOnOff = v.findViewById(R.id.file_list_browser_camera_upload_on_off);
			relativeLayoutTurnOnOff.setVisibility(View.VISIBLE);
			if (type == TYPE_CAMERA) {
				turnOnOff.setText(getString(R.string.settings_camera_upload_turn_on).toUpperCase(Locale.getDefault()));
			} else {
				turnOnOff.setText(getString(R.string.settings_set_up_automatic_uploads).toUpperCase(Locale.getDefault()));
			}

			boolean camEnabled = false;
			prefs = dbH.getPreferences();
			if (prefs != null) {
				if (prefs.getCamSyncEnabled() != null) {
					if (Boolean.parseBoolean(prefs.getCamSyncEnabled())) {
						logDebug("Hide option Turn on Camera Uploads");
						relativeLayoutTurnOnOff.setVisibility(View.GONE);
						camEnabled = true;
					} else {
						logDebug("SHOW option Turn on Camera Uploads");
						relativeLayoutTurnOnOff.setVisibility(View.VISIBLE);
						camEnabled = false;
					}
				}
			}
			relativeLayoutTurnOnOff.setOnClickListener(this);

//			contentTextLayout = (RelativeLayout) v.findViewById(R.id.content_text_layout);
//			contentTextLayout.setVisibility(View.GONE);

			emptyImageView = (ImageView) v.findViewById(R.id.file_list_empty_image);
			emptyTextView = (LinearLayout) v.findViewById(R.id.file_list_empty_text);
			emptyTextViewFirst = (TextView) v.findViewById(R.id.file_list_empty_text_first);

			if (context.getResources().getConfiguration().orientation == Configuration.ORIENTATION_LANDSCAPE) {
				emptyImageView.setImageResource(R.drawable.uploads_empty_landscape);
			} else {
				emptyImageView.setImageResource(R.drawable.ic_empty_camera_uploads);
			}

			showEmptyView();

			emptyImageView.setVisibility(View.VISIBLE);
			emptyTextView.setVisibility(View.VISIBLE);
			listView.setVisibility(View.GONE);

			if (megaApi.getRootNode() == null) {
				return v;
			}

			if (type == TYPE_CAMERA) {
				if (prefs == null) {
					photosyncHandle = -1;
				} else {
					//The "PhotoSync" folder exists?
					if (prefs.getCamSyncHandle() == null) {
						photosyncHandle = -1;
					} else {
						photosyncHandle = Long.parseLong(prefs.getCamSyncHandle());
						if (megaApi.getNodeByHandle(photosyncHandle) == null) {
							photosyncHandle = -1;
						}
					}
				}

				if (photosyncHandle == -1) {
					ArrayList<MegaNode> nl = megaApi.getChildren(megaApi.getRootNode());
					for (int i = 0; i < nl.size(); i++) {
						if ((context.getString(R.string.section_photo_sync).compareTo(nl.get(i).getName()) == 0) && (nl.get(i).isFolder())) {
							photosyncHandle = nl.get(i).getHandle();
							dbH.setCamSyncHandle(photosyncHandle);
							listView.setVisibility(View.VISIBLE);
							emptyImageView.setVisibility(View.GONE);
							emptyTextView.setVisibility(View.GONE);
							break;
						}
					}
				}
			} else {
				photosyncHandle = Long.parseLong(prefs.getMegaHandleSecondaryFolder());
				if (megaApi.getNodeByHandle(photosyncHandle) == null) {
					photosyncHandle = -1;
				}
			}


			listView.setVisibility(View.VISIBLE);
			emptyImageView.setVisibility(View.GONE);
			emptyTextView.setVisibility(View.GONE);

			if (nodesArray != null) {
				nodesArray.clear();
			}

			if(!((ManagerActivityLollipop)context).getIsSearchEnabled()) {
				nodes = megaApi.getChildren(megaApi.getNodeByHandle(photosyncHandle), orderBy);
			}
			else{
				searchNodes = megaApi.getChildren(megaApi.getNodeByHandle(photosyncHandle), orderBy);
				searchByDate = ((ManagerActivityLollipop)context).getTypeOfSearch();
				nodes = searchDate(searchByDate,searchNodes);
			}

			if (megaApi.getNodeByHandle(photosyncHandle) != null) {

				int month = 0;
				int year = 0;
				for (int i = 0; i < nodes.size(); i++) {
					if (nodes.get(i).isFolder()) {
						continue;
					}

					if (!MimeTypeList.typeForName(nodes.get(i).getName()).isImage() && (!MimeTypeList.typeForName(nodes.get(i).getName()).isVideo())) {
						continue;
					}

					PhotoSyncHolder psh = new PhotoSyncHolder();
					Date d = new Date(nodes.get(i).getModificationTime() * 1000);
					if ((month == d.getMonth()) && (year == d.getYear())) {
						psh.isNode = true;
						psh.handle = nodes.get(i).getHandle();
						month = d.getMonth();
						year = d.getYear();
						psh.nodeDate = getImageDateString(month, year);
						nodesArray.add(psh);
					} else {
						month = d.getMonth();
						year = d.getYear();
						psh.isNode = false;
						psh.monthYear = getImageDateString(month, year);
						nodesArray.add(psh);
						psh = new PhotoSyncHolder();
						psh.isNode = true;
						psh.handle = nodes.get(i).getHandle();
						nodesArray.add(psh);
						logDebug("MONTH: " + d.getMonth() + "YEAR: " + d.getYear());
					}
				}

				if (nodesArray.size() == 0) {
					emptyImageView.setVisibility(View.VISIBLE);
					emptyTextView.setVisibility(View.VISIBLE);
					listView.setVisibility(View.GONE);
				} else {
					emptyImageView.setVisibility(View.GONE);
					emptyTextView.setVisibility(View.GONE);
					listView.setVisibility(View.VISIBLE);
				}

			}else{
				emptyImageView.setVisibility(View.VISIBLE);
				emptyTextView.setVisibility(View.VISIBLE);
				listView.setVisibility(View.GONE);
			}

			if (adapterList == null) {
				adapterList = new MegaPhotoSyncListAdapterLollipop(context, nodesArray, photosyncHandle, listView,this, CAMERA_UPLOAD_ADAPTER);
			} else {
				if (context != adapterList.getContext()) {
					logDebug("Attached activity changed");
					adapterList.setContext(context);
					actionMode = null;
				}
				if (listView != adapterList.getListFragment()) {
					logDebug("Attached ListView changed");
					adapterList.setListFragment(listView);
				}
				adapterList.setNodes(nodesArray, nodes);
			}

			adapterList.setMultipleSelect(false);

			listView.setAdapter(adapterList);
			fastScroller.setRecyclerView(listView);
			visibilityFastScroller();

			return v;
		} else {
			View v = inflater.inflate(R.layout.fragment_filebrowsergrid_camerauploads, container, false);

			listView = (RecyclerView) v.findViewById(R.id.file_grid_view_browser);
			fastScroller = (FastScroller) v.findViewById(R.id.fastscroll);

			listView.setDrawingCacheEnabled(true);
			listView.setDrawingCacheQuality(View.DRAWING_CACHE_QUALITY_HIGH);
			listView.addOnScrollListener(new RecyclerView.OnScrollListener() {
				@Override
				public void onScrolled(RecyclerView recyclerView, int dx, int dy) {
					super.onScrolled(recyclerView, dx, dy);
					checkScroll();
				}
			});

			relativeLayoutTurnOnOff = v.findViewById(R.id.relative_layout_file_grid_browser_camera_upload_on_off);
			turnOnOff = v.findViewById(R.id.file_grid_browser_camera_upload_on_off);
			relativeLayoutTurnOnOff.setVisibility(View.VISIBLE);
			if (type == TYPE_CAMERA) {
				turnOnOff.setText(getString(R.string.settings_camera_upload_turn_on).toUpperCase(Locale.getDefault()));
			} else {
				turnOnOff.setText(getString(R.string.settings_set_up_automatic_uploads).toUpperCase(Locale.getDefault()));
			}

//			turnOnOff.setGravity(Gravity.CENTER);

			boolean camEnabled = false;
			prefs = dbH.getPreferences();
			if (prefs != null) {
				if (prefs.getCamSyncEnabled() != null) {
					if (Boolean.parseBoolean(prefs.getCamSyncEnabled())) {
						relativeLayoutTurnOnOff.setVisibility(View.GONE);
						camEnabled = true;
					} else {
						camEnabled = false;
						relativeLayoutTurnOnOff.setVisibility(View.VISIBLE);
					}
				}
			}
			relativeLayoutTurnOnOff.setOnClickListener(this);

//			contentTextLayout = (RelativeLayout) v.findViewById(R.id.content_grid_text_layout);
//			contentTextLayout.setVisibility(View.GONE);

			fragmentContainer = (RelativeLayout) v.findViewById(R.id.fragment_container_file_browser_grid);
			fragmentContainer.setBackgroundColor(ContextCompat.getColor(context, R.color.white));

//			RelativeLayout.LayoutParams p = (RelativeLayout.LayoutParams) listView.getLayoutParams();
//			p.addRule(RelativeLayout.ABOVE, R.id.file_grid_browser_camera_upload_on_off);
//			listView.setLayoutParams(p);

			emptyImageView = (ImageView) v.findViewById(R.id.file_grid_empty_image);
			emptyTextView = (LinearLayout) v.findViewById(R.id.file_grid_empty_text);
			emptyTextViewFirst = (TextView) v.findViewById(R.id.file_grid_empty_text_first);

			if (context.getResources().getConfiguration().orientation == Configuration.ORIENTATION_LANDSCAPE) {
				emptyImageView.setImageResource(R.drawable.uploads_empty_landscape);
			} else {
				emptyImageView.setImageResource(R.drawable.ic_empty_camera_uploads);
			}

			showEmptyView();

			emptyImageView.setVisibility(View.VISIBLE);
			emptyTextView.setVisibility(View.VISIBLE);
			listView.setVisibility(View.GONE);

			if (megaApi.getRootNode() == null) {
				return v;
			}

			if (type == TYPE_CAMERA) {
				if (prefs == null) {
					photosyncHandle = -1;
				} else {
					//The "PhotoSync" folder exists?
					if (prefs.getCamSyncHandle() == null) {
						photosyncHandle = -1;
					} else {
						photosyncHandle = Long.parseLong(prefs.getCamSyncHandle());
						if (megaApi.getNodeByHandle(photosyncHandle) == null) {
							photosyncHandle = -1;
						}
					}
				}

				if (photosyncHandle == -1) {
					ArrayList<MegaNode> nl = megaApi.getChildren(megaApi.getRootNode());
					for (int i = 0; i < nl.size(); i++) {
						if ((context.getString(R.string.section_photo_sync).compareTo(nl.get(i).getName()) == 0) && (nl.get(i).isFolder())) {
							photosyncHandle = nl.get(i).getHandle();
							dbH.setCamSyncHandle(photosyncHandle);
							listView.setVisibility(View.VISIBLE);
							emptyImageView.setVisibility(View.GONE);
							emptyTextView.setVisibility(View.GONE);
							break;
						}
					}
				}
			} else {
				photosyncHandle = Long.parseLong(prefs.getMegaHandleSecondaryFolder());
				if (megaApi.getNodeByHandle(photosyncHandle) == null) {
					photosyncHandle = -1;
				}
			}

			listView.setVisibility(View.VISIBLE);
			emptyImageView.setVisibility(View.GONE);
			emptyTextView.setVisibility(View.GONE);

			int totalWidth = outMetrics.widthPixels;

			int gridWidth = 0;
			int realGridWidth = 0;
			int numberOfCells = 0;
			int padding = 0;
			if (((ManagerActivityLollipop) context).isSmallGridCameraUploads) {
				realGridWidth = totalWidth / GRID_SMALL;
				padding = MegaPhotoSyncGridTitleAdapterLollipop.PADDING_GRID_SMALL;
				gridWidth = realGridWidth - (padding * 2);
				numberOfCells = GRID_SMALL;
			} else {
				realGridWidth = totalWidth / GRID_LARGE;
				padding = MegaPhotoSyncGridTitleAdapterLollipop.PADDING_GRID_LARGE;
				gridWidth = realGridWidth - (padding * 2);
				numberOfCells = GRID_LARGE;
			}

//		    int numberOfCells = totalWidth / GRID_WIDTH;
//		    if(getResources().getConfiguration().orientation == Configuration.ORIENTATION_LANDSCAPE){
//		    	if (numberOfCells < 4){
//					numberOfCells = 4;
//				}	
//		    }
//		    else if(getResources().getConfiguration().orientation == Configuration.ORIENTATION_PORTRAIT){
//		    	if (numberOfCells < 3){
//					numberOfCells = 3;
//				}	
//		    }


			if (monthPics != null) {
				monthPics.clear();
			}


			List<MegaPhotoSyncGridTitleAdapterLollipop.ItemInformation> itemInformationList = new ArrayList<>();
			int countTitles = 0;

			if(!((ManagerActivityLollipop)context).getIsSearchEnabled()) {
				nodes = megaApi.getChildren(megaApi.getNodeByHandle(photosyncHandle), orderBy);
			}
			else{
				searchNodes = megaApi.getChildren(megaApi.getNodeByHandle(photosyncHandle), orderBy);
				searchByDate = ((ManagerActivityLollipop)context).getTypeOfSearch();
				nodes = searchDate(searchByDate,searchNodes);
			}
			if (megaApi.getNodeByHandle(photosyncHandle) != null) {

//				MegaChildren children = megaApi.getFileFolderChildren(megaApi.getNodeByHandle(photosyncHandle), MegaApiJava.ORDER_MODIFICATION_DESC);
//				nodes = children.getFileList();
				itemInformationList = new ArrayList<>(this.nodes.size());
				int month = 0;
				int year = 0;
				MegaMonthPicLollipop monthPic = new MegaMonthPicLollipop();
				boolean thereAreImages = false;
				for (int i = 0; i < nodes.size(); i++) {
					MegaNode n = nodes.get(i);
					if (n.isFolder()) {
						continue;
					}

					if (!MimeTypeList.typeForName(n.getName()).isImage() && (!MimeTypeList.typeForName(n.getName()).isVideo())) {
						continue;
					}
					thereAreImages = true;

					Date d = new Date(n.getModificationTime() * 1000);
					if ((month == 0) && (year == 0)) {
						month = d.getMonth();
						year = d.getYear();
						monthPic.monthYearString = getImageDateString(month, year);
						itemInformationList.add(new MegaPhotoSyncGridTitleAdapterLollipop.ItemInformation(MegaPhotoSyncGridTitleAdapterLollipop.TYPE_ITEM_TITLE, monthPic.monthYearString, monthPic));
						countTitles++;
						monthPic.nodeHandles.add(n.getHandle());
						monthPic.setPosition(n, i);
						if (!isVideoFile(n.getName())) {
							itemInformationList.add(new MegaPhotoSyncGridTitleAdapterLollipop.ItemInformation(MegaPhotoSyncGridTitleAdapterLollipop.TYPE_ITEM_IMAGE, n, monthPic));
						} else {
							itemInformationList.add(new MegaPhotoSyncGridTitleAdapterLollipop.ItemInformation(MegaPhotoSyncGridTitleAdapterLollipop.TYPE_ITEM_VIDEO, n, monthPic));
						}

					} else if ((month == d.getMonth()) && (year == d.getYear())) {

						monthPic.nodeHandles.add(n.getHandle());
						monthPic.setPosition(n, i);
//						month = d.getMonth();
//						year = d.getYear();
						monthPic.monthYearString = getImageDateString(month, year);

						if (!isVideoFile(n.getName())) {
							itemInformationList.add(new MegaPhotoSyncGridTitleAdapterLollipop.ItemInformation(MegaPhotoSyncGridTitleAdapterLollipop.TYPE_ITEM_IMAGE, n, monthPic));
						} else {
							itemInformationList.add(new MegaPhotoSyncGridTitleAdapterLollipop.ItemInformation(MegaPhotoSyncGridTitleAdapterLollipop.TYPE_ITEM_VIDEO, n, monthPic));
						}
					} else {
						month = d.getMonth();
						year = d.getYear();
						monthPics.add(monthPic);
						monthPic = new MegaMonthPicLollipop();
						monthPic.monthYearString = getImageDateString(month, year);
						itemInformationList.add(new MegaPhotoSyncGridTitleAdapterLollipop.ItemInformation(MegaPhotoSyncGridTitleAdapterLollipop.TYPE_ITEM_TITLE, monthPic.monthYearString, monthPic));
						countTitles++;
						monthPic.nodeHandles.add(n.getHandle());
						monthPic.setPosition(n, i);
						if (!isVideoFile(n.getName())) {
							itemInformationList.add(new MegaPhotoSyncGridTitleAdapterLollipop.ItemInformation(MegaPhotoSyncGridTitleAdapterLollipop.TYPE_ITEM_IMAGE, n, monthPic));
						} else {
							itemInformationList.add(new MegaPhotoSyncGridTitleAdapterLollipop.ItemInformation(MegaPhotoSyncGridTitleAdapterLollipop.TYPE_ITEM_VIDEO, n, monthPic));
						}
//						monthPics.add(monthPic);
//						monthPic = new MegaMonthPicLollipop();
//						i--;
					}
				}
				if (nodes.size() > 0) {
					monthPics.add(monthPic);
				}

				if (!thereAreImages) {
					monthPics.clear();
					emptyImageView.setVisibility(View.VISIBLE);
					emptyTextView.setVisibility(View.VISIBLE);
					listView.setVisibility(View.GONE);
				} else {

					emptyImageView.setVisibility(View.GONE);
					emptyTextView.setVisibility(View.GONE);
					listView.setVisibility(View.VISIBLE);
				}
			} else {
				emptyImageView.setVisibility(View.VISIBLE);
				emptyTextView.setVisibility(View.VISIBLE);
				listView.setVisibility(View.GONE);
			}

//			if(getResources().getConfiguration().orientation == Configuration.ORIENTATION_PORTRAIT && numberOfCells == GRID_SMALL){
//				log("the device is portrait and the grid is small");
//				listView.setItemViewCacheSize(numberOfCells * 20);
//			}

			if (adapterGrid == null) {
				logDebug("ADAPTERGRID.MONTHPICS(NEW) = " + monthPics.size());
				adapterGrid = new MegaPhotoSyncGridTitleAdapterLollipop(context, monthPics, photosyncHandle, listView, emptyImageView, emptyTextView, aB, nodes, numberOfCells, gridWidth, this, CAMERA_UPLOAD_ADAPTER, itemInformationList.size(), countTitles, itemInformationList, defaultPath);
				adapterGrid.setOrder(orderBy);
				adapterGrid.setHasStableIds(true);
			} else {
				logDebug("ADAPTERGRID.MONTHPICS = " + monthPics.size());

				if (adapterGrid.getContext() != context) {
					logDebug("Attached activity changed");
					adapterGrid.setContext(context);
				}

				adapterGrid.setNumberOfCells(numberOfCells, gridWidth);
				adapterGrid.setNodes(monthPics, nodes, itemInformationList.size(), countTitles, itemInformationList);
			}

//			mLayoutManager = new StaggeredGridLayoutManager(numberOfCells, StaggeredGridLayoutManager.HORIZONTAL | StaggeredGridLayoutManager.VERTICAL);
//			listView.setLayoutManager(mLayoutManager);

			mLayoutManager = new GridLayoutManager(context, numberOfCells);
			((GridLayoutManager) mLayoutManager).setSpanSizeLookup(new GridLayoutManager.SpanSizeLookup() {
				@Override
				public int getSpanSize(int position) {
					return adapterGrid.getSpanSizeOfPosition(position);
				}
			});


			listView.setLayoutManager(mLayoutManager);

			listView.setAdapter(adapterGrid);
			fastScroller.setRecyclerView(listView);
			visibilityFastScroller();
			return v;
		}
	}

	private void showEmptyView() {
		if (((ManagerActivityLollipop) context).getIsSearchEnabled()) {
			showEmptySearchResults();
		} else {
			showEmptyResults();
		}
	}


	@Override
	public void onActivityCreated(Bundle savedInstanceState) {
		super.onActivityCreated(savedInstanceState);
		setRetainInstance(true);
	}

	@Override
	public void onResume() {
		super.onResume();
		reDoTheSelectionAfterRotation();
		reSelectUnhandledItem();
	}

	private void reDoTheSelectionAfterRotation() {
		if (((ManagerActivityLollipop) context).isListCameraUploads()) {
			if (adapterList != null && adapterList.getSelectedDocuments().size() > 0) {
				logDebug("There is previous selected items, we need to redo the selection");
				activateActionMode();
				updateActionModeTitle();
			}
		} else {
			if (adapterGrid != null && adapterGrid.getSelectedDocuments().size() > 0) {
				logDebug("There is previous selected items, we need to redo the selection");
				adapterGrid.refreshActionModeTitle();
			}
		}
	}

	private void reSelectUnhandledItem() {
		if (((ManagerActivityLollipop) context).isListCameraUploads() && adapterList != null) {
			adapterList.reSelectUnhandledNode();
		}
	}

	public void selectAll(){
		if (((ManagerActivityLollipop)context).isListCameraUploads()){
			if (adapterList != null){
				if(adapterList.isMultipleSelect()){
					adapterList.selectAll();
				}
				else{
					adapterList.setMultipleSelect(true);
					adapterList.selectAll();
					
					actionMode = ((AppCompatActivity)context).startSupportActionMode(new ActionBarCallBack());
				}
				
				updateActionModeTitle();

			}
		}
		else{
			if (adapterGrid != null){
				if(adapterGrid.isMultipleSelect()){
					adapterGrid.selectAll();
				}
				else{
					adapterGrid.setMultipleSelect(true);
					adapterGrid.selectAll();
				}
			}
		}
	}
	
	public void setInitialPreferences(){
		logDebug("setInitialPreferences");
//		DatabaseHandler dbH = new DatabaseHandler(getApplicationContext());
		DatabaseHandler dbH = DatabaseHandler.getDbHandler(context);
		dbH.setFirstTime(false);
//		dbH.setCamSyncEnabled(false);
		dbH.setStorageAskAlways(true);
		File defaultDownloadLocation = buildDefaultDownloadDir(context);
		defaultDownloadLocation.mkdirs();
		
		dbH.setStorageDownloadLocation(defaultDownloadLocation.getAbsolutePath());
		dbH.setPinLockEnabled(false);
		dbH.setPinLockCode("");

		ArrayList<MegaNode> nodeLinks = megaApi.getPublicLinks();
		if(nodeLinks == null || nodeLinks.size() == 0){
			logDebug("No public links: showCopyright set true");
			dbH.setShowCopyright(true);
		} else {
			logDebug("Already public links: showCopyright set false");
			dbH.setShowCopyright(false);
		}
	}
	
	public String getImageDateString(int month, int year){
		String ret = "";
		year = year + 1900;
	
		switch(month){
			case 0:{
				ret = context.getString(R.string.january) + " " + year;
				break;
			}
			case 1:{
				ret = context.getString(R.string.february) + " " + year;
				break;
			}
			case 2:{
				ret = context.getString(R.string.march) + " " + year;
				break;
			}
			case 3:{
				ret = context.getString(R.string.april) + " " + year;
				break;
			}
			case 4:{
				ret = context.getString(R.string.may) + " " + year;
				break;
			}
			case 5:{
				ret = context.getString(R.string.june) + " " + year;
				break;
			}
			case 6:{
				ret = context.getString(R.string.july) + " " + year;
				break;
			}
			case 7:{
				ret = context.getString(R.string.august) + " " + year;
				break;
			}
			case 8:{
				ret = context.getString(R.string.september) + " " + year;
				break;
			}
			case 9:{
				ret = context.getString(R.string.october) + " " + year;
				break;
			}
			case 10:{
				ret = context.getString(R.string.november) + " " + year;
				break;
			}
			case 11:{
				ret = context.getString(R.string.december) + " " + year;
				break;
			}
		}
		return ret;
	}
		
	@Override
    public void onAttach(Activity activity) {
        super.onAttach(activity);
        context = activity;
        aB = ((AppCompatActivity)activity).getSupportActionBar();
    }

	@Override
	public void onAttach(Context context) {
		logDebug("onAttach");

		super.onAttach(context);
		this.context = context;
		aB = ((AppCompatActivity)context).getSupportActionBar();
	}
	
	@SuppressLint("NewApi")
	public void cameraOnOffFirstTime(){
		((ManagerActivityLollipop) context).setFirstLogin(false);
//		firstTimeCam = false;
		DatabaseHandler dbH = DatabaseHandler.getDbHandler(context);
		dbH.setCamSyncEnabled(true);
		File localFile = Environment.getExternalStoragePublicDirectory(Environment.DIRECTORY_DCIM);
		String localPath = localFile.getAbsolutePath();
		dbH.setCamSyncLocalPath(localPath);
		dbH.setCameraFolderExternalSDCard(false);
		if (switchCellularConnection.isChecked()){
			dbH.setCamSyncWifi(false);
		}
		else{
			dbH.setCamSyncWifi(true);
		}
		if(switchUploadVideos.isChecked()){
			dbH.setCamSyncFileUpload(MegaPreferences.PHOTOS_AND_VIDEOS);
		}
		else{
			dbH.setCamSyncFileUpload(MegaPreferences.ONLY_PHOTOS);
		}
  
		saveCompressionSettings();
        startCU();
		
		((ManagerActivityLollipop)context).refreshCameraUpload();
	}
	
	@SuppressLint("NewApi")
	public void cameraOnOff(){
		final DatabaseHandler dbH = DatabaseHandler.getDbHandler(context);
		MegaPreferences prefs = dbH.getPreferences();
		boolean isEnabled = false;
		if (prefs != null){
			if (prefs.getCamSyncEnabled() != null){
				if (Boolean.parseBoolean(prefs.getCamSyncEnabled())){
					isEnabled = true;
				}
			}
		}

		if (isEnabled){
			resetCUTimestampsAndCache();
            dbH.setCamSyncEnabled(false);
			dbH.deleteAllSyncRecords(SyncRecord.TYPE_ANY);
            stopRunningCameraUploadService(context);
			((ManagerActivityLollipop)context).refreshCameraUpload();
		}
		else{
            prefs = dbH.getPreferences();
            if (prefs != null &&
                    !TextUtils.isEmpty(prefs.getCamSyncLocalPath()) &&
                    !TextUtils.isEmpty(prefs.getCamSyncFileUpload()) &&
                    !TextUtils.isEmpty(prefs.getCamSyncWifi())
            ) {
                resetCUTimestampsAndCache();
                dbH.setCamSyncEnabled(true);
                dbH.deleteAllSyncRecords(SyncRecord.TYPE_ANY);
                
                //video quality
                saveCompressionSettings();
                startCU();
                ((ManagerActivityLollipop)context).refreshCameraUpload();
                
                return;
            }
			
			AlertDialog wifiDialog;
			
			final ListAdapter adapter = new ArrayAdapter<String>(context, R.layout.select_dialog_singlechoice, android.R.id.text1, new String[] {getResources().getString(R.string.cam_sync_wifi), getResources().getString(R.string.cam_sync_data)});
			AlertDialog.Builder builder = new AlertDialog.Builder(context, R.style.AppCompatAlertDialogStyle);


            builder.setTitle(getString(R.string.section_photo_sync));
            builder.setSingleChoiceItems(adapter, -1, new DialogInterface.OnClickListener() {

                @Override
                public void onClick(DialogInterface dialog, int which) {
                    logDebug("AlertDialog");
                    resetCUTimestampsAndCache();
                    dbH.setCamSyncEnabled(true);
                    dbH.setCamSyncFileUpload(MegaPreferences.ONLY_PHOTOS);
                    File localFile = Environment.getExternalStoragePublicDirectory(Environment.DIRECTORY_DCIM);
                    String localPath = localFile.getAbsolutePath();
                    dbH.setCamSyncLocalPath(localPath);
                    dbH.setCameraFolderExternalSDCard(false);
                    startCU();

                    ((ManagerActivityLollipop) context).refreshCameraUpload();
                    switch (which) {
                        case 0: {
                            dbH.setCamSyncWifi(true);
                            break;
                        }
                        case 1: {
                            dbH.setCamSyncWifi(false);
                            break;
                        }
                    }
                    dialog.dismiss();
                }
            });
			
			builder.setPositiveButton(context.getString(R.string.general_cancel), new DialogInterface.OnClickListener() {
				
				@Override
				public void onClick(DialogInterface dialog, int which) {
					dialog.dismiss();
				}
			});

			wifiDialog = builder.create();
			wifiDialog.show();
		}
	}
	
	@Override
    public void onRequestPermissionsResult(int requestCode,String[] permissions,int[] grantResults) {
        super.onRequestPermissionsResult(requestCode,permissions,grantResults);
        switch (requestCode) {
            case REQUEST_CAMERA_ON_OFF:{
                if (grantResults.length > 0 && grantResults[0] == PackageManager.PERMISSION_GRANTED){
					((ManagerActivityLollipop) context).checkIfShouldShowBusinessCUAlert(BUSINESS_CU_FRAGMENT_CU, false);
                }
        
                break;
            }
    
            case REQUEST_CAMERA_ON_OFF_FIRST_TIME:{
                if (grantResults.length > 0 && grantResults[0] == PackageManager.PERMISSION_GRANTED){
					((ManagerActivityLollipop) context).checkIfShouldShowBusinessCUAlert(BUSINESS_CU_FRAGMENT_CU, true);
                }
        
                break;
            }
        }
    }
	
	@SuppressLint("NewApi")
	@Override
    public void onClick(View v) {
        ((MegaApplication)((Activity)context).getApplication()).sendSignalPresenceActivity();
        String[] permissions = {android.Manifest.permission.READ_EXTERNAL_STORAGE};
        
        switch (v.getId()) {
            case R.id.relative_layout_file_grid_browser_camera_upload_on_off:
            case R.id.relative_layout_file_list_browser_camera_upload_on_off: {
                if (type == TYPE_CAMERA) {
                    if (hasPermissions(context,permissions)) {
						((ManagerActivityLollipop) context).checkIfShouldShowBusinessCUAlert(BUSINESS_CU_FRAGMENT_CU, false);
                    } else {
                        requestCameraUploadPermission(permissions, REQUEST_CAMERA_ON_OFF);
                    }
                } else {
                    ((ManagerActivityLollipop)context).moveToSettingsSection();
                }
                break;
            }
            case R.id.cam_sync_button_ok: {
                if (hasPermissions(context,permissions)) {
					((ManagerActivityLollipop) context).checkIfShouldShowBusinessCUAlert(BUSINESS_CU_FRAGMENT_CU, true);
                }else{
                    requestCameraUploadPermission(permissions, REQUEST_CAMERA_ON_OFF_FIRST_TIME);
                }
                ((ManagerActivityLollipop) context).showHideBottomNavigationView(false);
                break;
            }
            case R.id.cam_sync_button_skip: {
                toCloudDrive();
                break;
            }
        }
    }

    private void toCloudDrive() {
        ((ManagerActivityLollipop)context).setFirstLogin(false);
        dbH.setCamSyncEnabled(false);
        ((ManagerActivityLollipop)context).setInitialCloudDrive();
    }

    
    private void requestCameraUploadPermission(String[] permissions, int requestCode){
        ActivityCompat.requestPermissions((ManagerActivityLollipop)context,
                permissions,
                requestCode);
    }
	
	public void itemClick(int position, ImageView imageView, int[] screenPosition) {
		
		PhotoSyncHolder psHPosition = nodesArray.get(position);

		if (((ManagerActivityLollipop)context).isListCameraUploads()){
			logDebug("isList");
			if (adapterList.isMultipleSelect()){
				adapterList.toggleSelection(position);
				List<PhotoSyncHolder> documents = adapterList.getSelectedDocuments();
				if (documents.size() > 0){
					updateActionModeTitle();
				}
				else{
					clearSelections();
				}
			}
			else{
				if (psHPosition.isNode){
					MegaNode psHMegaNode = megaApi.getNodeByHandle(psHPosition.handle);
					if (psHMegaNode != null){
						int positionInNodes = 0;
						for (int i=0;i<nodes.size();i++){
							if(nodes.get(i).getHandle() == psHMegaNode.getHandle()){
								positionInNodes = i;
							}
						}
						if (MimeTypeList.typeForName(psHMegaNode.getName()).isImage()){
							Intent intent = new Intent(context, FullScreenImageViewerLollipop.class);
							intent.putExtra("position", positionInNodes);
							if(((ManagerActivityLollipop)context).isFirstNavigationLevel() == true){
								intent.putExtra("adapterType", PHOTO_SYNC_ADAPTER);
								arrayHandles = null;

							}else{
								intent.putExtra("adapterType", SEARCH_BY_ADAPTER);
								arrayHandles = new long[nodes.size()];
								for(int i = 0; i < nodes.size(); i++) {
									arrayHandles[i] = nodes.get(i).getHandle();
								}
								intent.putExtra("handlesNodesSearch",arrayHandles);

							}

							intent.putExtra("isFolderLink", false);
							if (megaApi.getParentNode(psHMegaNode).getType() == MegaNode.TYPE_ROOT){
								intent.putExtra("parentNodeHandle", -1L);
							}
							else{
								intent.putExtra("parentNodeHandle", megaApi.getParentNode(psHMegaNode).getHandle());
							}

							intent.putExtra("orderGetChildren", ((ManagerActivityLollipop)context).orderCamera);
							intent.putExtra("screenPosition", screenPosition);
							startActivity(intent);
							((ManagerActivityLollipop) context).overridePendingTransition(0,0);
							imageDrag = imageView;
						}
						else if (MimeTypeList.typeForName(psHMegaNode.getName()).isVideoReproducible()){

							String mimeType = MimeTypeList.typeForName(psHMegaNode.getName()).getType();
							logDebug("FILE HANDLE: " + psHMegaNode.getHandle());

							Intent mediaIntent;
							boolean internalIntent;
							if (MimeTypeList.typeForName(psHMegaNode.getName()).isVideoNotSupported()){
								mediaIntent = new Intent(Intent.ACTION_VIEW);
								internalIntent = false;
							}
							else {
								mediaIntent = new Intent(context, AudioVideoPlayerLollipop.class);
								internalIntent = true;
							}
							mediaIntent.putExtra("position", positionInNodes);
							if (megaApi.getParentNode(psHMegaNode).getType() == MegaNode.TYPE_ROOT){
								mediaIntent.putExtra("parentNodeHandle", -1L);
							}
							else{
								mediaIntent.putExtra("parentNodeHandle", megaApi.getParentNode(psHMegaNode).getHandle());
							}
							mediaIntent.putExtra("orderGetChildren", ((ManagerActivityLollipop)context).orderCamera);
							mediaIntent.putExtra("adapterType", FILE_BROWSER_ADAPTER);
							mediaIntent.putExtra("HANDLE", psHMegaNode.getHandle());
							mediaIntent.putExtra("FILENAME", psHMegaNode.getName());
							mediaIntent.putExtra("screenPosition", screenPosition);
							if(((ManagerActivityLollipop)context).isFirstNavigationLevel() == true){
								mediaIntent.putExtra("adapterType", PHOTO_SYNC_ADAPTER);
								arrayHandles = null;

							}else{
								mediaIntent.putExtra("adapterType", SEARCH_BY_ADAPTER);
								arrayHandles = new long[nodes.size()];
								for(int i = 0; i < nodes.size(); i++) {
									arrayHandles[i] = nodes.get(i).getHandle();
								}
								mediaIntent.putExtra("handlesNodesSearch",arrayHandles);

							}
                            String localPath = null;
                            try {
                                localPath = findVideoLocalPath(context, psHMegaNode);
                            } catch (Exception e) {
                                e.printStackTrace();
                                logWarning(e.getMessage());
                            }
                            if (localPath != null && checkFingerprint(megaApi,psHMegaNode,localPath)) {
								File mediaFile = new File(localPath);

								if (Build.VERSION.SDK_INT >= Build.VERSION_CODES.N && localPath.contains(Environment.getExternalStorageDirectory().getPath())) {
									mediaIntent.setDataAndType(FileProvider.getUriForFile(context, "mega.privacy.android.app.providers.fileprovider", mediaFile), MimeTypeList.typeForName(psHMegaNode.getName()).getType());
								}
								else{
									mediaIntent.setDataAndType(Uri.fromFile(mediaFile), MimeTypeList.typeForName(psHMegaNode.getName()).getType());
								}
								mediaIntent.addFlags(Intent.FLAG_GRANT_READ_URI_PERMISSION);
							}
							else {
								if (megaApi.httpServerIsRunning() == 0) {
									megaApi.httpServerStart();
								}

								ActivityManager.MemoryInfo mi = new ActivityManager.MemoryInfo();
								ActivityManager activityManager = (ActivityManager) context.getSystemService(Context.ACTIVITY_SERVICE);
								activityManager.getMemoryInfo(mi);

								if(mi.totalMem>BUFFER_COMP){
									logDebug("Total mem: " + mi.totalMem + " allocate 32 MB");
									megaApi.httpServerSetMaxBufferSize(MAX_BUFFER_32MB);
								}
								else{
									logDebug("Total mem: " + mi.totalMem + " allocate 16 MB");
									megaApi.httpServerSetMaxBufferSize(MAX_BUFFER_16MB);
								}

								String url = megaApi.httpServerGetLocalLink(psHMegaNode);
								mediaIntent.setDataAndType(Uri.parse(url), mimeType);
							}
							if (internalIntent) {
								context.startActivity(mediaIntent);
							}
							else {
								if (isIntentAvailable(context, mediaIntent)) {
									context.startActivity(mediaIntent);
								} else {
									((ManagerActivityLollipop) context).showSnackbar(SNACKBAR_TYPE, context.getString(R.string.intent_not_available), -1);
									adapterList.notifyDataSetChanged();
									ArrayList<Long> handleList = new ArrayList<Long>();
									handleList.add(psHMegaNode.getHandle());
									NodeController nC = new NodeController(context);
									nC.prepareForDownload(handleList, true);
								}
							}
							((ManagerActivityLollipop) context).overridePendingTransition(0,0);
							imageDrag = imageView;
						}
						else{
							adapterList.notifyDataSetChanged();
							ArrayList<Long> handleList = new ArrayList<Long>();
							handleList.add(psHMegaNode.getHandle());
							NodeController nC = new NodeController(context);
							nC.prepareForDownload(handleList, true);
						}
					}
				}
			}
		}
		else{
			logDebug("isGrid");
		}
	}

	public String getPath(String fileName, long fileSize, String destDir, MegaNode file) {
		logDebug("getPath");
		String path = null;
		if (destDir != null) {
			File dir = new File(destDir);
			File[] listFiles = dir.listFiles();

			if (listFiles != null) {
				for (int i = 0; i < listFiles.length; i++) {
					if (listFiles[i].isDirectory()) {
						path = getPath(fileName, fileSize, listFiles[i].getAbsolutePath(), file);
					} else {
						path = getLocalFile(context, fileName, fileSize);
					}
				}
			}
		}

		return path;
	}

	private void clearSelections() {
		logDebug("clearSelections");
		if (((ManagerActivityLollipop)context).isListCameraUploads()){
			if (adapterList != null){
				if(adapterList.isMultipleSelect()){
					adapterList.clearSelections();
					hideMultipleSelect();
				}
				hideMultipleSelect();
				updateActionModeTitle();
			}
		}
		else{
			if (adapterGrid != null){
				if(adapterGrid.isMultipleSelect()){
					adapterGrid.clearSelections();
				}
				hideMultipleSelect();
				updateActionModeTitle();
			}
		}
	}

	private void updateActionModeTitle() {

		logDebug("updateActionModeTitle");
		if (actionMode == null || getActivity() == null) {
			return;
		}

		int files = 0;
		int folders = 0;

		if(adapterList!=null){
			List<PhotoSyncHolder> documents = adapterList.getSelectedDocuments();

			for (PhotoSyncHolder document : documents) {
				MegaNode n = megaApi.getNodeByHandle(document.handle);
				if (n != null){
					if (n.isFile()) {
						files++;
					} else if (n.isFolder()) {
						folders++;
					}
				}
			}

		}else if(adapterGrid!=null){
			List<MegaNode> documents = adapterGrid.getSelectedDocuments();

			for (MegaNode document : documents) {
				MegaNode n = megaApi.getNodeByHandle(document.getHandle());
				if (n != null){
					if (n.isFile()) {
						files++;
					} else if (n.isFolder()) {
						folders++;
					}
				}
			}
		}

		Resources res = getActivity().getResources();

		String title;
		int sum=files+folders;

		if (files == 0 && folders == 0) {
			title = Integer.toString(sum);
		} else if (files == 0) {
			title = Integer.toString(folders);
		} else if (folders == 0) {
			title = Integer.toString(files);
		} else {
			title = Integer.toString(sum);
		}
		actionMode.setTitle(title);
		try {
			actionMode.invalidate();
		} catch (NullPointerException e) {
			e.printStackTrace();
			logError("Invalidate error", e);
		}
		// actionMode.
	}

	/*
	 * Disable selection
	 */
	public void hideMultipleSelect() {
		logDebug("hideMultipleSelect");
		if (((ManagerActivityLollipop)context).isListCameraUploads()){
			if (adapterList != null){
				adapterList.setMultipleSelect(false);

			}
		}
		else{
			if (adapterGrid != null){
				adapterGrid.setMultipleSelect(false);

			}
		}

		if (actionMode != null) {
			actionMode.finish();
		}
	}

	public int onBackPressed(){
		logDebug("onBackPressed");

		if(((ManagerActivityLollipop)context).getFirstLogin()){
			((ManagerActivityLollipop) context).setFirstLogin(false);
			dbH.setCamSyncEnabled(false);
			((ManagerActivityLollipop) context).refreshMenu();
		}


		if(((ManagerActivityLollipop)context).isFirstNavigationLevel() == true){
			return 0;
		}else{
			long cameraUploadHandle = getPhotoSyncHandle();
			MegaNode nps = megaApi.getNodeByHandle(cameraUploadHandle);
			if (nps != null) {
				ArrayList<MegaNode> nodes = megaApi.getChildren(nps, orderBy);
				setNodes(nodes);

				((ManagerActivityLollipop)context).invalidateOptionsMenu();
				((ManagerActivityLollipop)context).setIsSearchEnabled(false);
				((ManagerActivityLollipop)context).setToolbarTitle();
				return 1;
			}
			return 0;
		}
	}

	public long getPhotoSyncHandle(){

		if (type == TYPE_CAMERA){
			DatabaseHandler dbH = DatabaseHandler.getDbHandler(context);
			MegaPreferences prefs = dbH.getPreferences();
			if (prefs == null){
				photosyncHandle = -1;
			}
			else{
				//The "PhotoSync" folder exists?
				if (prefs.getCamSyncHandle() == null){
					photosyncHandle = -1;
				}
				else{
					photosyncHandle = Long.parseLong(prefs.getCamSyncHandle());
					if (megaApi.getNodeByHandle(photosyncHandle) == null){
						photosyncHandle = -1;
					}
				}
			}
			
			if (photosyncHandle == -1){
				ArrayList<MegaNode> nl = megaApi.getChildren(megaApi.getRootNode());
				for (int i=0;i<nl.size();i++){
					if ((context.getString(R.string.section_photo_sync).compareTo(nl.get(i).getName()) == 0) && (nl.get(i).isFolder())){
						photosyncHandle = nl.get(i).getHandle();
						dbH.setCamSyncHandle(photosyncHandle);
						if (listView != null){
							listView.setVisibility(View.VISIBLE);
							emptyImageView.setVisibility(View.GONE);
							emptyTextView.setVisibility(View.GONE);
						}
						break;
					}
				}
			}
			
			if (((ManagerActivityLollipop)context).isListCameraUploads()){
				if (adapterList != null){
					adapterList.setPhotoSyncHandle(photosyncHandle);
				}
			}
			else{
				if (adapterGrid != null){
					adapterGrid.setPhotoSyncHandle(photosyncHandle);
				}
			}
			
			return photosyncHandle;
		}
		else if (type == TYPE_MEDIA){
			
			if (prefs == null){
				photosyncHandle = -1;
			}
			else{
				//The "PhotoSync" folder exists?
				if (prefs.getCamSyncHandle() == null){
					photosyncHandle = -1;
				}
				else{
					photosyncHandle = Long.parseLong(prefs.getMegaHandleSecondaryFolder());
					if (megaApi.getNodeByHandle(photosyncHandle) == null){
						photosyncHandle = -1;
					}
				}
			}
		
			if (((ManagerActivityLollipop)context).isListCameraUploads()){
				if (adapterList != null){
					adapterList.setPhotoSyncHandle(photosyncHandle);
				}
			}
			else{
				if (adapterGrid != null){
					adapterGrid.setPhotoSyncHandle(photosyncHandle);
				}
			}
		}
		
		return photosyncHandle;
	}

	public void setOrderBy(int orderBy) {
	    this.orderBy = orderBy;
	    if (adapterGrid != null) {
	        adapterGrid.setOrder(orderBy);
        }
    }

	public void setNodes(ArrayList<MegaNode> nodes){
		this.nodes = nodes;

		if (((ManagerActivityLollipop)context).isListCameraUploads()){
			this.nodesArray.clear();
			int month = 0;
			int year = 0;
			for (int i=0;i<nodes.size();i++){
				PhotoSyncHolder psh = new PhotoSyncHolder();
				Date d = new Date(nodes.get(i).getModificationTime()*1000);
				if ((month == d.getMonth()) && (year == d.getYear())){
					psh.isNode = true;
					psh.handle = nodes.get(i).getHandle();
					nodesArray.add(psh);
				}
				else{
					month = d.getMonth();
					year = d.getYear();
					psh.isNode = false;
					psh.monthYear = getImageDateString(month, year);
					nodesArray.add(psh);
					psh = new PhotoSyncHolder();
					psh.isNode = true;
					psh.handle = nodes.get(i).getHandle();
					nodesArray.add(psh);
					logDebug("MONTH: " + d.getMonth() + ", YEAR: " + d.getYear());
				}
			}
			if (adapterList != null){
				adapterList.setNodes(nodesArray, nodes);

				visibilityFastScroller();

				if (adapterList.getItemCount() == 0){
					if (listView != null){
						listView.setVisibility(View.GONE);
						emptyImageView.setVisibility(View.VISIBLE);
						emptyTextView.setVisibility(View.VISIBLE);
					}
				}
				else{
					if (listView != null){
						listView.setVisibility(View.VISIBLE);
						emptyImageView.setVisibility(View.GONE);
						emptyTextView.setVisibility(View.GONE);
					}					

				}			
			}	
		}
		else{
			
			if (outMetrics == null){
				outMetrics = new DisplayMetrics ();
			}

			if (listView == null){
				return;
			}

			listView.setVisibility(View.VISIBLE);
			emptyImageView.setVisibility(View.GONE);
			emptyTextView.setVisibility(View.GONE);
 
		    int totalWidth = outMetrics.widthPixels;
		    		    
		    int gridWidth = 0;
		    int numberOfCells = 0;
		    if (((ManagerActivityLollipop)context).isSmallGridCameraUploads){
				gridWidth = totalWidth / GRID_SMALL;
				numberOfCells = GRID_SMALL;
		    }else{
				gridWidth = totalWidth / GRID_LARGE;
				numberOfCells = GRID_LARGE;
		    }
		    
			if (monthPics != null){
				monthPics.clear();
			}
			
			int month = 0;
			int year = 0;
			MegaMonthPicLollipop monthPic = new MegaMonthPicLollipop();
			boolean thereAreImages = false;
//			for (int i=0;i<nodes.size();i++){
//				if (nodes.get(i).isFolder()){
//					continue;
//				}
//
//				if (!MimeTypeList.typeForName(nodes.get(i).getName()).isImage() && (!MimeTypeList.typeForName(nodes.get(i).getName()).isVideo())){
//					continue;
//				}
//
//				Date d = new Date(nodes.get(i).getModificationTime()*1000);
//				if ((month == 0) && (year == 0)){
//					month = d.getMonth();
//					year = d.getYear();
//					monthPic.monthYearString = getImageDateString(month, year);
//					monthPics.add(monthPic);
//					monthPic = new MegaMonthPicLollipop();
//					i--;
//				}
//				else if ((month == d.getMonth()) && (year == d.getYear())){
//					thereAreImages = true;
//					if (monthPic.nodeHandles.size() == numberOfCells){
//						monthPics.add(monthPic);
//						monthPic = new MegaMonthPicLollipop();
//						monthPic.nodeHandles.add(nodes.get(i).getHandle());
//					}
//					else{
//						monthPic.nodeHandles.add(nodes.get(i).getHandle());
//					}
//				}
//				else{
//					month = d.getMonth();
//					year = d.getYear();
//					monthPics.add(monthPic);
//					monthPic = new MegaMonthPicLollipop();
//					monthPic.monthYearString = getImageDateString(month, year);
//					monthPics.add(monthPic);
//					monthPic = new MegaMonthPicLollipop();
//					i--;
//				}
//			}
			List<MegaPhotoSyncGridTitleAdapterLollipop.ItemInformation> itemInformationList = new ArrayList<>(nodes.size());
			int countTitles = 0;
			for (int i=0;i<nodes.size();i++){
				MegaNode n = nodes.get(i);
				if (n.isFolder()){
					continue;
				}

				if (!MimeTypeList.typeForName(n.getName()).isImage() && (!MimeTypeList.typeForName(n.getName()).isVideo())){
					continue;
				}

				thereAreImages = true;

				Date d = new Date(n.getModificationTime()*1000);
				if ((month == 0) && (year == 0)){
					month = d.getMonth();
					year = d.getYear();
					monthPic.monthYearString = getImageDateString(month, year);
					itemInformationList.add(new MegaPhotoSyncGridTitleAdapterLollipop.ItemInformation(MegaPhotoSyncGridTitleAdapterLollipop.TYPE_ITEM_TITLE, monthPic.monthYearString, monthPic));
					countTitles++;
					monthPic.nodeHandles.add(n.getHandle());
					monthPic.setPosition(n, i);
					if(!isVideoFile(n.getName())){
						itemInformationList.add(new MegaPhotoSyncGridTitleAdapterLollipop.ItemInformation(MegaPhotoSyncGridTitleAdapterLollipop.TYPE_ITEM_IMAGE, n, monthPic));
					}
					else{
						itemInformationList.add(new MegaPhotoSyncGridTitleAdapterLollipop.ItemInformation(MegaPhotoSyncGridTitleAdapterLollipop.TYPE_ITEM_VIDEO, n, monthPic));
					}
//						monthPics.add(monthPic);
//						monthPic = new MegaMonthPicLollipop();
//						i--;
				}
				else if ((month == d.getMonth()) && (year == d.getYear())){
//						if (monthPic.nodeHandles.size() == numberOfCells){
//							monthPics.add(monthPic);
//							monthPic = new MegaMonthPicLollipop();
//							monthPic.nodeHandles.add(nodes.get(i).getHandle());
//						}
//						else{
					monthPic.nodeHandles.add(n.getHandle());
					monthPic.setPosition(n, i);
					if(!isVideoFile(n.getName())){
						itemInformationList.add(new MegaPhotoSyncGridTitleAdapterLollipop.ItemInformation(MegaPhotoSyncGridTitleAdapterLollipop.TYPE_ITEM_IMAGE, n, monthPic));
					}
					else{
						itemInformationList.add(new MegaPhotoSyncGridTitleAdapterLollipop.ItemInformation(MegaPhotoSyncGridTitleAdapterLollipop.TYPE_ITEM_VIDEO, n, monthPic));
					}
//						}
				}
				else{
					month = d.getMonth();
					year = d.getYear();
					monthPics.add(monthPic);
					monthPic = new MegaMonthPicLollipop();
					monthPic.monthYearString = getImageDateString(month, year);
					itemInformationList.add(new MegaPhotoSyncGridTitleAdapterLollipop.ItemInformation(MegaPhotoSyncGridTitleAdapterLollipop.TYPE_ITEM_TITLE, monthPic.monthYearString, monthPic));
					countTitles++;
					monthPic.nodeHandles.add(n.getHandle());
					monthPic.setPosition(n, i);
					if(!isVideoFile(n.getName())){
						itemInformationList.add(new MegaPhotoSyncGridTitleAdapterLollipop.ItemInformation(MegaPhotoSyncGridTitleAdapterLollipop.TYPE_ITEM_IMAGE, n, monthPic));
					}
					else{
						itemInformationList.add(new MegaPhotoSyncGridTitleAdapterLollipop.ItemInformation(MegaPhotoSyncGridTitleAdapterLollipop.TYPE_ITEM_VIDEO, n, monthPic));
					}
//						monthPics.add(monthPic);
//						monthPic = new MegaMonthPicLollipop();
//						i--;
				}
			}
			if (nodes.size() > 0){
				monthPics.add(monthPic);
			}
			visibilityFastScroller();

			if (!thereAreImages){
				monthPics.clear();
				emptyImageView.setVisibility(View.VISIBLE);
				emptyTextView.setVisibility(View.VISIBLE);
				showEmptyResults();
				listView.setVisibility(View.GONE);
			}
			else{
				emptyImageView.setVisibility(View.GONE);
				emptyTextView.setVisibility(View.GONE);
				listView.setVisibility(View.VISIBLE);
			}
			
			if (adapterGrid != null){
				logDebug("ADAPTERGRID.MONTHPICS = " + monthPics.size());
				adapterGrid.setNumberOfCells(numberOfCells, gridWidth);
				adapterGrid.setNodes(monthPics, nodes, itemInformationList.size(), countTitles, itemInformationList);
			}
		}
	}

	public void showEmptySearchResults() {
		emptyTextView.setVisibility(View.VISIBLE);
		emptyTextViewFirst.setText(getText(R.string.no_results_found));
	}

	private void showEmptyResults() {
		String textToShow = String.format(context.getString(R.string.context_empty_camera_uploads));

		try{
			textToShow = textToShow.replace("[A]", "<font color=\'#000000\'>");
			textToShow = textToShow.replace("[/A]", "</font>");
			textToShow = textToShow.replace("[B]", "<font color=\'#7a7a7a\'>");
			textToShow = textToShow.replace("[/B]", "</font>");
		}
		catch (Exception e){}
		Spanned result = null;
		if (android.os.Build.VERSION.SDK_INT >= android.os.Build.VERSION_CODES.N) {
			result = Html.fromHtml(textToShow,Html.FROM_HTML_MODE_LEGACY);
		} else {
			result = Html.fromHtml(textToShow);
		}
		emptyTextViewFirst.setText(result);
	}

	public void notifyDataSetChanged(){
		if (((ManagerActivityLollipop)context).isListCameraUploads()){
			if (adapterList != null){
				adapterList.notifyDataSetChanged();
			}
		}
		else{
			if (adapterGrid != null){
				adapterGrid.notifyDataSetChanged();
			}
		}
	}

//	public void setFirstLogin(boolean firstTimeCam){
//		this.firstTimeCam = firstTimeCam;
//	}
//
//	public boolean getFirstLogin(){
//		return firstTimeCam;
//	}

	public boolean showSelectMenuItem(){
		if (((ManagerActivityLollipop)context).isListCameraUploads()){
			if (adapterList != null){
				return adapterList.isMultipleSelect();
			}
		}
		else{
			if (adapterGrid != null){
				return adapterGrid.isMultipleSelect();
			}
		}
		
		return false;
	}

	public int getItemCountList(){
		if(adapterList != null){
			return adapterList.getItemCount();
		}
		return 0;
	}

	public int getItemCountGrid(){
		if(adapterGrid != null){
			return adapterGrid.getItemCount();
		}
		return 0;
	}

	public RecyclerView getRecyclerView(){
		return listView;
	}

	@Override
	public void onRequestStart(MegaApiJava api, MegaRequest request) {
		if (request.getType() == MegaRequest.TYPE_CREATE_FOLDER){
			logDebug("Create folder start");
		}		
	}

	@Override
	public void onRequestUpdate(MegaApiJava api, MegaRequest request) {

	}

	@Override
	public void onRequestFinish(MegaApiJava api, MegaRequest request,
			MegaError e) {
		if (request.getType() == MegaRequest.TYPE_CREATE_FOLDER){
			logDebug("Create folder finished");
			try { 
				statusDialog.dismiss();	
			} 
			catch (Exception ex) {}
			
			if (e.getErrorCode() == MegaError.API_OK){
				Toast.makeText(context, context.getString(R.string.camera_uploads_created), Toast.LENGTH_LONG).show();
				emptyImageView.setVisibility(View.VISIBLE);
				emptyImageView.setOnClickListener(this);
				emptyTextView.setVisibility(View.VISIBLE);
				listView.setVisibility(View.GONE);
			}
		}
	}

	@Override
	public void onRequestTemporaryError(MegaApiJava api, MegaRequest request,
			MegaError e) {

	}

	public boolean getIsLargeGrid() {
		boolean isSmall = ((ManagerActivityLollipop)context).isSmallGridCameraUploads;
		boolean isLarge = !isSmall;
		return isLarge;
		//		return ((ManagerActivityLollipop)context).isLargeGridCameraUploads;

	}
	
	@Override
	public void onDestroy(){
		if(megaApi != null)
		{	
			megaApi.removeRequestListener(this);
		}
		if (handler != null) {
			handler.removeCallbacksAndMessages(null);
		}
		super.onDestroy();
	}

	@Override
	public void onDestroyView() {
		super.onDestroyView();
		if (((ManagerActivityLollipop) context).isListCameraUploads() && adapterList != null) {
			adapterList.clearTakenDownDialog();
		}
	}

	@Override
	public boolean onInterceptTouchEvent(RecyclerView rV, MotionEvent e) {
		logDebug("onInterceptTouchEvent");
		return false;
	}

	@Override
	public void onRequestDisallowInterceptTouchEvent(boolean arg0) {

	}

	@Override
	public void onTouchEvent(RecyclerView arg0, MotionEvent arg1) {

	}

	public void visibilityFastScroller(){
		if(nodes == null){
			fastScroller.setVisibility(View.GONE);
		}else{
			if(((ManagerActivityLollipop)context).isSmallGridCameraUploads){
				if (nodes.size() < MIN_ITEMS_SCROLLBAR_GRID) {
					fastScroller.setVisibility(View.GONE);
				} else {
					fastScroller.setVisibility(View.VISIBLE);
				}
			}else {
				if (nodes.size() < MIN_ITEMS_SCROLLBAR) {
					fastScroller.setVisibility(View.GONE);
				} else {
					fastScroller.setVisibility(View.VISIBLE);
				}
			}
		}
	}

	public ArrayList<MegaNode> searchDate(long[] searchByDate, ArrayList<MegaNode> nodes ){

		((ManagerActivityLollipop)context).setIsSearchEnabled(true);
		((ManagerActivityLollipop)context).setToolbarTitle();

		ArrayList<MegaNode> nodesResult = new ArrayList<>();
		Calendar cal = Calendar.getInstance();
		Calendar calTo = Calendar.getInstance();

		if(searchByDate[0] == 1){
			logDebug("Option day");

			cal.setTimeInMillis(searchByDate[1]);
			int selectedYear = cal.get(Calendar.YEAR);
			int selectedMonth = (cal.get(Calendar.MONTH));
			int selectedDay = cal.get(Calendar.DAY_OF_MONTH);

			//Title
			SimpleDateFormat titleFormat = new SimpleDateFormat("d MMM");
			Calendar calTitle = Calendar.getInstance();
			calTitle.set(selectedYear, selectedMonth, selectedDay);
			Date date = calTitle.getTime();
			String formattedDate = titleFormat.format(date);
			aB.setTitle(formattedDate);

			int nodeDay, nodeMonth, nodeYear;
			for (MegaNode node : nodes){
				Date d = new Date(node.getModificationTime()*1000);
				Calendar calNode = Calendar.getInstance();
				calNode.setTime(d);
				nodeDay = calNode.get(Calendar.DAY_OF_MONTH);
				nodeMonth = calNode.get(Calendar.MONTH);
				nodeYear = calNode.get(Calendar.YEAR);

				if((selectedYear == nodeYear) && (selectedMonth == nodeMonth) && (selectedDay == nodeDay)){
					nodesResult.add(node);
				}
			}

		}else if(searchByDate[0] == 2){

			if(searchByDate[2] == 1){
				logDebug("Option last month");
				int selectedDay = cal.get(Calendar.DAY_OF_MONTH);
				int selectedMonth = cal.get(Calendar.MONTH);
				int selectedYear = cal.get(Calendar.YEAR);

				if(selectedMonth == 0){
					selectedMonth = 11;
					selectedYear = selectedYear - 1;
				}else{
					selectedMonth = selectedMonth - 1;
				}

				//Title
				SimpleDateFormat titleFormat = new SimpleDateFormat("MMMM");
				Calendar calTitle = Calendar.getInstance();
				calTitle.set(selectedYear, selectedMonth, selectedDay);
				Date date = calTitle.getTime();
				String formattedDate = titleFormat.format(date);
				aB.setTitle(formattedDate);

				int nodeMonth, nodeYear;

				for (MegaNode node : nodes){
					Date d = new Date(node.getModificationTime()*1000);
					Calendar calNode = Calendar.getInstance();
					calNode.setTime(d);
					nodeMonth = calNode.get(Calendar.MONTH);
					nodeYear = calNode.get(Calendar.YEAR);

					if((selectedYear == nodeYear) && (selectedMonth == nodeMonth)){
						nodesResult.add(node);
					}
				}



			}else if(searchByDate[2] == 2){
				logDebug("Option last year");
				int selectedYear = (cal.get(Calendar.YEAR) - 1);

				//Title
				String formattedDate = String.valueOf(selectedYear);
				aB.setTitle(formattedDate);

				int nodeYear;
				for (MegaNode node : nodes){
					Date d = new Date(node.getModificationTime()*1000);
					Calendar calNode = Calendar.getInstance();
					calNode.setTime(d);
					nodeYear = calNode.get(Calendar.YEAR);

					if(selectedYear == nodeYear){
						nodesResult.add(node);
					}
				}
			}

		}else if(searchByDate[0] == 3){
			logDebug("Option period");

			cal.setTimeInMillis(searchByDate[3]);
			int selectedYearFrom = cal.get(Calendar.YEAR);
			int selectedMonthFrom = cal.get(Calendar.MONTH);
			int selectedDayFrom = cal.get(Calendar.DAY_OF_MONTH);

			calTo.setTimeInMillis(searchByDate[4]);
			int selectedYearTo = calTo.get(Calendar.YEAR);
			int selectedMonthTo = calTo.get(Calendar.MONTH);
			int selectedDayTo = calTo.get(Calendar.DAY_OF_MONTH);

			//Title
			SimpleDateFormat titleFormat = new SimpleDateFormat("d MMM");
			Calendar calTitleFrom = Calendar.getInstance();
			Calendar calTitleTo = Calendar.getInstance();

			calTitleFrom.set(selectedYearFrom, selectedMonthFrom, selectedDayFrom);
			calTitleTo.set(selectedYearTo, selectedMonthTo, selectedDayTo);
			Date dateFrom = calTitleFrom.getTime();
			Date dateTo = calTitleTo.getTime();

			String formattedDateFrom = titleFormat.format(dateFrom);
			String formattedDateTo = titleFormat.format(dateTo);

			String formattedDate = formattedDateFrom +" - "+ formattedDateTo;
			aB.setTitle(formattedDate);

			int nodeDay, nodeMonth, nodeYear;

			for (MegaNode node : nodes){
				int period = 0;
				Date d = new Date(node.getModificationTime()*1000);
				Calendar calNode = Calendar.getInstance();
				calNode.setTime(d);
				nodeDay = calNode.get(Calendar.DAY_OF_MONTH);
				nodeMonth = calNode.get(Calendar.MONTH);
				nodeYear = calNode.get(Calendar.YEAR);

				//Period From
				if(selectedYearFrom < nodeYear){
					period ++;
				}else if(selectedYearFrom == nodeYear){
					if(selectedMonthFrom < nodeMonth){
						period ++;
					}else if(selectedMonthFrom == nodeMonth){

						if(selectedDayFrom <= nodeDay){
							period ++;
						}
					}
				}

				//Period To
				if(selectedYearTo > nodeYear){
					period ++;
				}else if(selectedYearTo == nodeYear){
					if(selectedMonthTo > nodeMonth){
						period ++;
					}else if(selectedMonthTo == nodeMonth){

						if(selectedDayTo >= nodeDay){
							period ++;
						}
					}
				}

				if(period == 2){
					nodesResult.add(node);
				}
			}
		}
		return nodesResult;
		//setNodes(nodesResult);
	}

	public MegaPhotoSyncListAdapterLollipop getAdapterList() {
		return adapterList;
	}

	public MegaPhotoSyncGridTitleAdapterLollipop getAdapterGrid() {
		return adapterGrid;
	}

	public ArrayList<MegaMonthPicLollipop> getMonthPics() {
		return monthPics;
	}

	public ArrayList<PhotoSyncHolder> getNodesArray() {
		return nodesArray;
	}

    private void saveCompressionSettings(){
        dbH.setCameraUploadVideoQuality(MEDIUM);
        dbH.setConversionOnCharging(true);

        dbH.setChargingOnSize(DEFAULT_CONVENTION_QUEUE_SIZE);
    }
    
    private void startCU() {
        Handler handler = new Handler();
        handler.postDelayed(new Runnable() {
            
            @Override
            public void run() {
				logDebug("Starting CU");
                startCameraUploadService(context);
            }
        },1000);
    }

    public void resetSwitchButtonLabel(){
		relativeLayoutTurnOnOff.setVisibility(View.VISIBLE);
		turnOnOff.setText(getString(R.string.settings_camera_upload_turn_on).toUpperCase(Locale.getDefault()));
	}
}<|MERGE_RESOLUTION|>--- conflicted
+++ resolved
@@ -325,20 +325,10 @@
 					break;
 				case R.id.cab_menu_send_to_chat:
 					logDebug("Send files to chat");
-<<<<<<< HEAD
 					if (MegaApplication.getInstance().getStorageState() == STORAGE_STATE_PAYWALL) {
 						showOverDiskQuotaPaywallWarning();
 						break;
 					}
-					// For adapterGrid, please go to MegaPhotoSyncGridTitleAdapterLollipop
-					NodeController nC = new NodeController(context);
-					ArrayList<Long> handleList = new ArrayList();
-					for (PhotoSyncHolder holder : documentsList) {
-						handleList.add(holder.handle);
-					}
-					nC.checkIfHandlesAreMineAndSelectChatsToSendNodes(handleList);
-=======
->>>>>>> daf9a8cb
 					clearSelections();
 					new NodeController(context).checkIfHandlesAreMineAndSelectChatsToSendNodes(
 							getDocumentHandles(documents));
