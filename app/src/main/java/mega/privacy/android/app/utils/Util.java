--- conflicted
+++ resolved
@@ -33,21 +33,14 @@
 import android.os.Handler;
 import android.support.v4.app.ActivityCompat;
 import android.support.v4.content.ContextCompat;
-<<<<<<< HEAD
 import android.text.Html;
 import android.text.Spannable;
 import android.text.SpannableString;
 import android.text.SpannableStringBuilder;
 import android.text.Spanned;
-import android.text.format.Formatter;
-=======
 import android.support.v7.app.ActionBar;
 import android.telephony.PhoneNumberUtils;
 import android.telephony.TelephonyManager;
-import android.text.Spannable;
-import android.text.SpannableString;
-import android.text.SpannableStringBuilder;
->>>>>>> ec4bb963
 import android.text.style.RelativeSizeSpan;
 import android.text.style.StyleSpan;
 import android.util.DisplayMetrics;
@@ -1814,7 +1807,6 @@
         }, 50);
     }
 
-<<<<<<< HEAD
     public static Spanned getSpannedHtmlText(String string) {
 
 		if (android.os.Build.VERSION.SDK_INT >= android.os.Build.VERSION_CODES.N) {
@@ -1822,12 +1814,12 @@
 		}
 
 		return Html.fromHtml(string);
-=======
+	}
+
 	public static void resetActionBar(ActionBar aB) {
 		if (aB != null) {
 			aB.setDisplayShowCustomEnabled(false);
 			aB.setDisplayShowTitleEnabled(true);
 		}
->>>>>>> ec4bb963
 	}
 }