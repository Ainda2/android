--- conflicted
+++ resolved
@@ -440,11 +440,7 @@
 	 * @param outMetrics display metrics
 	 * @return corresponding dp value
 	 */
-<<<<<<< HEAD
 	public static int dp2px(float dp, DisplayMetrics outMetrics) {
-=======
-	public static int px2dp (float dp, DisplayMetrics outMetrics){
->>>>>>> 3c947012
 		return (int)(TypedValue.applyDimension(TypedValue.COMPLEX_UNIT_DIP, dp, outMetrics));
 	}
 
