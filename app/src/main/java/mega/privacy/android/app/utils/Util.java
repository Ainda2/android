--- conflicted
+++ resolved
@@ -36,21 +36,15 @@
 import android.provider.MediaStore;
 import android.support.v4.app.ActivityCompat;
 import android.support.v4.content.ContextCompat;
-<<<<<<< HEAD
 import android.text.Html;
-=======
 import android.support.v7.app.ActionBar;
 import android.telephony.PhoneNumberUtils;
 import android.telephony.TelephonyManager;
 import android.support.v4.content.FileProvider;
->>>>>>> 4c8af98b
 import android.text.Spannable;
 import android.text.SpannableString;
 import android.text.SpannableStringBuilder;
 import android.text.Spanned;
-import android.support.v7.app.ActionBar;
-import android.telephony.PhoneNumberUtils;
-import android.telephony.TelephonyManager;
 import android.text.style.RelativeSizeSpan;
 import android.text.style.StyleSpan;
 import android.util.DisplayMetrics;
@@ -536,8 +530,6 @@
 		
 		return sizeString;
 	}
-<<<<<<< HEAD
-=======
 
     public static String getSizeStringGBBased(long gbSize){
         String sizeString = "";
@@ -554,16 +546,6 @@
 
         return sizeString;
     }
-
-	public static String getDateString(long date){
-		DateFormat datf = DateFormat.getDateTimeInstance();
-		String dateString = "";
-		
-		dateString = datf.format(new Date(date*1000));
-		
-		return dateString;
-	}
->>>>>>> 4c8af98b
 
 	public static void setContext(Context c){
 		context = c;
@@ -1861,7 +1843,6 @@
         }, 50);
     }
 
-<<<<<<< HEAD
     public static Spanned getSpannedHtmlText(String string) {
 
 		if (android.os.Build.VERSION.SDK_INT >= android.os.Build.VERSION_CODES.N) {
@@ -1869,7 +1850,8 @@
 		}
 
 		return Html.fromHtml(string);
-=======
+	}
+
 	/**
 	 * This method is to start camera from Activity
 	 *
@@ -1889,7 +1871,6 @@
 		cameraIntent.putExtra(MediaStore.EXTRA_OUTPUT, outputFileUri);
 		cameraIntent.setFlags(Intent.FLAG_GRANT_READ_URI_PERMISSION);
 		activity.startActivityForResult(cameraIntent, TAKE_PHOTO_CODE);
->>>>>>> 4c8af98b
 	}
 
 	public static void resetActionBar(ActionBar aB) {
