--- conflicted
+++ resolved
@@ -111,22 +111,7 @@
 	public static double percScreenLoginReturning = 0.8;
 	
 	// Debug flag to enable logging and some other things
-<<<<<<< HEAD
-	public static boolean DEBUG = true;
-=======
 	public static boolean DEBUG = false;
-
-	public static String mainDIR = "/MEGA";
-	public static String offlineDIR = "MEGA/MEGA Offline";
-	public static String downloadDIR ="MEGA/MEGA Downloads";
-	public static String temporalPicDIR ="MEGA/MEGA AppTemp";
-	public static String profilePicDIR ="MEGA/MEGA Profile Images";
-	public static String logDIR = "MEGA/MEGA Logs";
-	public static String advancesDevicesDIR = "MEGA/MEGA Temp";
-	public static String chatTempDIR = "MEGA/MEGA Temp/Chat";
-	public static String oldMKFile = "/MEGA/MEGAMasterKey.txt";
-	public static String rKFile = "/MEGA/MEGARecoveryKey.txt";
->>>>>>> 4eb33f12
 
 	public static String base64EncodedPublicKey_1 = "MIIBIjANBgkqhkiG9w0BAQEFAAOCAQ8AMIIBCgKCAQEA0bZjbgdGRd6/hw5/J2FGTkdG";
 	public static String base64EncodedPublicKey_2 = "tDTMdR78hXKmrxCyZUEvQlE/DJUR9a/2ZWOSOoaFfi9XTBSzxrJCIa+gjj5wkyIwIrzEi";
@@ -693,136 +678,7 @@
 	        ex.printStackTrace();
 	    }
 	}
-	
-<<<<<<< HEAD
-=======
-	public static String getLocalFile(Context context, String fileName, long fileSize, String destDir) {
-		Cursor cursor = null;
-		try 
-		{
-			if(MimeTypeList.typeForName(fileName).isImage())
-			{
-				log("is Image");
-				final String[] projection = { MediaStore.Images.Media.DATA };
-				final String selection = MediaStore.Images.Media.DISPLAY_NAME + " = ? AND " + MediaStore.Images.Media.SIZE + " = ?";
-				final String[] selectionArgs = { fileName, String.valueOf(fileSize) };
-				
-		        cursor = context.getContentResolver().query(Images.Media.EXTERNAL_CONTENT_URI, projection, selection, selectionArgs, null);
-				if (cursor != null && cursor.moveToFirst()) {
-			        int dataColumn = cursor.getColumnIndexOrThrow(MediaStore.Images.Media.DATA);
-			        String path =  cursor.getString(dataColumn);
-			        cursor.close();
-			        cursor = null;
-			        if(new File(path).exists()){
-						return path;
-			        }
-				}
-				if(cursor != null) cursor.close();
-			
-				cursor = context.getContentResolver().query(Images.Media.INTERNAL_CONTENT_URI, projection, selection, selectionArgs, null);
-				if (cursor != null && cursor.moveToFirst()) {
-			        int dataColumn = cursor.getColumnIndexOrThrow(MediaStore.Images.Media.DATA);
-			        String path =  cursor.getString(dataColumn);
-			        cursor.close();
-			        cursor = null;
-			        if (new File(path).exists()) {
-						return path;
-					}
-				}
-				if(cursor != null) cursor.close();
-			}
-			else if(MimeTypeList.typeForName(fileName).isVideoReproducible())
-			{
-				final String[] projection = { MediaStore.Video.Media.DATA };
-				final String selection = MediaStore.Video.Media.DISPLAY_NAME + " = ? AND " + MediaStore.Video.Media.SIZE + " = ?";
-				final String[] selectionArgs = { fileName, String.valueOf(fileSize) };
-				
-		        cursor = context.getContentResolver().query(
-                        Video.Media.EXTERNAL_CONTENT_URI, projection, selection,
-                        selectionArgs, null);
-				if (cursor != null && cursor.moveToFirst()) {
-			        int dataColumn = cursor.getColumnIndexOrThrow(MediaStore.Video.Media.DATA);
-			        String path =  cursor.getString(dataColumn);
-			        cursor.close();
-			        cursor = null;
-			        if(new File(path).exists()) return path;
-				}
-				if(cursor != null) cursor.close();
-			
-				cursor = context.getContentResolver().query(
-		                Video.Media.INTERNAL_CONTENT_URI, projection, selection,
-		                selectionArgs, null);
-				if (cursor != null && cursor.moveToFirst()) {
-			        int dataColumn = cursor.getColumnIndexOrThrow(MediaStore.Video.Media.DATA);
-			        String path =  cursor.getString(dataColumn);
-			        cursor.close();
-			        cursor = null;
-			        if(new File(path).exists()) return path;
-				}
-				if(cursor != null) cursor.close();
-			}
-			else if (MimeTypeList.typeForName(fileName).isAudio()) {
-				log("isAUdio");
-				final String[] projection = { MediaStore.Audio.Media.DATA };
-				final String selection = MediaStore.Audio.Media.DISPLAY_NAME + " = ? AND " + MediaStore.Audio.Media.SIZE + " = ?";
-				final String[] selectionArgs = { fileName, String.valueOf(fileSize) };
-
-				cursor = context.getContentResolver().query(MediaStore.Audio.Media.EXTERNAL_CONTENT_URI, projection, selection, selectionArgs, null);
-				if (cursor != null && cursor.moveToFirst()) {
-					int dataColumn = cursor.getColumnIndexOrThrow(MediaStore.Audio.Media.DATA);
-					String path =  cursor.getString(dataColumn);
-					cursor.close();
-					cursor = null;
-					if(new File(path).exists()){
-						return path;
-					}
-				}
-				if(cursor != null) cursor.close();
-
-				cursor = context.getContentResolver().query(MediaStore.Audio.Media.INTERNAL_CONTENT_URI, projection, selection, selectionArgs, null);
-				if (cursor != null && cursor.moveToFirst()) {
-					int dataColumn = cursor.getColumnIndexOrThrow(MediaStore.Audio.Media.DATA);
-					String path =  cursor.getString(dataColumn);
-					cursor.close();
-					cursor = null;
-					if(new File(path).exists()) {
-						return path;
-					}
-				}
-				if(cursor != null) cursor.close();
-			}
-		} catch (Exception e) 
-		{
-			if(cursor != null) cursor.close();
-		}
-		
-		//Not found, searching in the download folder
-		if(destDir != null){
-			File file = new File(destDir, fileName);
-			if(file.exists() && file.length() == fileSize){
-				return file.getAbsolutePath();
-			}
-
-		}
-		return null;
-	}
-	
-	/*
-	 * Check is file belongs to the app
-	 */
-	public static boolean isLocal(Context context, File file) {
-        File tmp = context.getDir("tmp", 0);
-		return file.getAbsolutePath().contains(tmp.getParent());
-	}
-	
-	/*
-	 * Check is file belongs to the app and temporary
-	 */
-	public static boolean isLocalTemp(Context context, File file) {
-		return isLocal(context, file) && file.getAbsolutePath().endsWith(".tmp");
-	}
-	
->>>>>>> 4eb33f12
+
 	/*
 	 * Get localized progress size
 	 */
