package mega.privacy.android.app.lollipop.megachat;

import android.annotation.SuppressLint;
import android.app.Notification;
import android.app.NotificationChannel;
import android.app.NotificationManager;
import android.app.PendingIntent;
import android.app.Service;
import android.content.Context;
import android.content.Intent;
import android.graphics.Bitmap;
import android.graphics.BitmapFactory;
import android.net.ConnectivityManager;
import android.net.wifi.WifiManager;
import android.net.wifi.WifiManager.WifiLock;
import android.os.Build;
import android.os.IBinder;
import android.os.ParcelFileDescriptor;
import android.os.PowerManager;
import android.os.PowerManager.WakeLock;
import android.support.v4.app.NotificationCompat;
import android.support.v4.content.ContextCompat;
import android.support.v4.content.LocalBroadcastManager;
import android.widget.RemoteViews;

import com.shockwave.pdfium.PdfDocument;
import com.shockwave.pdfium.PdfiumCore;

import java.io.File;
import java.io.FileOutputStream;
import java.util.ArrayList;
import java.util.Collection;
import java.util.HashMap;
import java.util.Iterator;
import java.util.Map;

import mega.privacy.android.app.DatabaseHandler;
import mega.privacy.android.app.MegaApplication;
import mega.privacy.android.app.MimeTypeList;
import mega.privacy.android.app.R;
import mega.privacy.android.app.VideoDownsampling;
import mega.privacy.android.app.interfaces.MyChatFilesExisitListener;
import mega.privacy.android.app.lollipop.ManagerActivityLollipop;
import mega.privacy.android.app.utils.ThumbnailUtilsLollipop;
import nz.mega.sdk.MegaApiAndroid;
import nz.mega.sdk.MegaApiJava;
import nz.mega.sdk.MegaChatApiAndroid;
import nz.mega.sdk.MegaChatApiJava;
import nz.mega.sdk.MegaChatError;
import nz.mega.sdk.MegaChatRequest;
import nz.mega.sdk.MegaChatRequestListenerInterface;
import nz.mega.sdk.MegaError;
import nz.mega.sdk.MegaNode;
import nz.mega.sdk.MegaNodeList;
import nz.mega.sdk.MegaRequest;
import nz.mega.sdk.MegaRequestListenerInterface;
import nz.mega.sdk.MegaTransfer;
import nz.mega.sdk.MegaTransferListenerInterface;

import static mega.privacy.android.app.utils.CacheFolderManager.*;
import static mega.privacy.android.app.utils.ChatUtil.*;
import static mega.privacy.android.app.utils.DBUtil.*;
import static mega.privacy.android.app.utils.FileUtils.*;
import static mega.privacy.android.app.utils.Constants.*;
import static mega.privacy.android.app.utils.LogUtil.*;
import static mega.privacy.android.app.utils.PreviewUtils.*;
import static mega.privacy.android.app.utils.ThumbnailUtils.*;


public class ChatUploadService extends Service implements MegaTransferListenerInterface, MegaRequestListenerInterface, MegaChatRequestListenerInterface {

	static final float DOWNSCALE_IMAGES_PX = 2000000f;

	public static String ACTION_CANCEL = "CANCEL_UPLOAD";
	public static String EXTRA_SIZE = "MEGA_SIZE";
	public static String EXTRA_CHAT_ID = "CHAT_ID";
	public static String EXTRA_ID_PEND_MSG = "ID_PEND_MSG";
	public static String EXTRA_NAME_EDITED = "MEGA_FILE_NAME_EDITED";
	public static String EXTRA_COMES_FROM_FILE_EXPLORER = "COMES_FROM_FILE_EXPLORER";
	public static String EXTRA_ATTACH_FILES = "ATTACH_FILES";
	public static String EXTRA_ATTACH_CHAT_IDS = "ATTACH_CHAT_IDS";
	public static String EXTRA_UPLOAD_FILES_FINGERPRINTS = "UPLOAD_FILES_FINGERPRINTS";
	public static String EXTRA_PEND_MSG_IDS = "PEND_MSG_IDS";
	public static final String EXTRA_PARENT_NODE = "EXTRA_PARENT_NODE";

	private boolean isForeground = false;
	private boolean canceled;

	boolean sendOriginalAttachments=false;

	//0 - not overquota, not pre-overquota
	//1 - overquota
	//2 - pre-overquota
	int isOverquota = 0;

	ArrayList<PendingMessageSingle> pendingMessages;
	HashMap<String, Integer> mapVideoDownsampling;
	HashMap<Integer, MegaTransfer> mapProgressTransfers;

	MegaApplication app;
	MegaApiAndroid megaApi;
	MegaChatApiAndroid megaChatApi;
	int requestSent = 0;

	WifiLock lock;
	WakeLock wl;
	DatabaseHandler dbH = null;

	int transfersCount = 0;
	int numberVideosPending = 0;
	int totalVideos = 0;
	int totalUploadsCompleted = 0;
	int totalUploads = 0;
	private String type = "";

	MegaNode parentNode;

	VideoDownsampling videoDownsampling;

	private Notification.Builder mBuilder;
	private NotificationCompat.Builder mBuilderCompat;
	private NotificationManager mNotificationManager;

	Object syncObject = new Object();

	MegaRequestListenerInterface megaRequestListener;
	MegaTransferListenerInterface megaTransferListener;

	private int notificationId = NOTIFICATION_CHAT_UPLOAD;
	private String notificationChannelId = NOTIFICATION_CHANNEL_CHAT_UPLOAD_ID;
	private String notificationChannelName = NOTIFICATION_CHANNEL_CHAT_UPLOAD_NAME;

	@SuppressLint("NewApi")
	@Override
	public void onCreate() {
		super.onCreate();
		logDebug("onCreate");

		app = (MegaApplication)getApplication();

		megaApi = app.getMegaApi();
		megaChatApi = app.getMegaChatApi();
		megaApi.addTransferListener(this);
		pendingMessages = new ArrayList<>();

		dbH = DatabaseHandler.getDbHandler(getApplicationContext());

		isForeground = false;
		canceled = false;
		isOverquota = 0;

		mapVideoDownsampling = new HashMap();
		mapProgressTransfers = new HashMap();

		int wifiLockMode = WifiManager.WIFI_MODE_FULL;
        if (Build.VERSION.SDK_INT >= Build.VERSION_CODES.HONEYCOMB_MR1) {
            wifiLockMode = WifiManager.WIFI_MODE_FULL_HIGH_PERF;
        }

        WifiManager wifiManager = (WifiManager) getApplicationContext().getApplicationContext().getSystemService(Context.WIFI_SERVICE);
		lock = wifiManager.createWifiLock(wifiLockMode, "MegaUploadServiceWifiLock");
		PowerManager pm = (PowerManager) getSystemService(Context.POWER_SERVICE);
		wl = pm.newWakeLock(PowerManager.PARTIAL_WAKE_LOCK, "MegaUploadServicePowerLock");

		if (Build.VERSION.SDK_INT >= Build.VERSION_CODES.ICE_CREAM_SANDWICH)
			mBuilder = new Notification.Builder(ChatUploadService.this);
		mBuilderCompat = new NotificationCompat.Builder(ChatUploadService.this);

		mNotificationManager = (NotificationManager) getSystemService(Context.NOTIFICATION_SERVICE);
	}

	@Override
	public void onDestroy(){
		logDebug("onDestroy");
		if((lock != null) && (lock.isHeld()))
			try{ lock.release(); } catch(Exception ex) {}
		if((wl != null) && (wl.isHeld()))
			try{ wl.release(); } catch(Exception ex) {}

		if(megaApi != null)
		{
			megaApi.removeRequestListener(this);
			megaApi.removeTransferListener(this);
		}

        if (megaChatApi != null){
            megaChatApi.saveCurrentState();
        }

		super.onDestroy();
	}

	@Override
	public int onStartCommand(Intent intent, int flags, int startId) {
		logDebug("Flags: " + flags + ", Start ID: " + startId);

		canceled = false;

		if(intent == null){
			return START_NOT_STICKY;
		}

		if ((intent.getAction() != null)){
			if (intent.getAction().equals(ACTION_CANCEL)) {
				logDebug("Cancel intent");
				canceled = true;
				megaApi.cancelTransfers(MegaTransfer.TYPE_UPLOAD, this);
				return START_NOT_STICKY;
			}
		}

		isOverquota = 0;

		onHandleIntent(intent);

		return START_NOT_STICKY;
	}

	Bitmap.CompressFormat getCompressFormat(String name) {
		String[] s = name.split("\\.");
		String ext;
		if (s != null && s.length > 1) {
			ext = s[s.length-1];
			switch (ext) {
				case "jpeg" :
				case "jpg":{
					return Bitmap.CompressFormat.JPEG;
				}
				case "png": {
					return Bitmap.CompressFormat.PNG;
				}
				case "webp":{
					return Bitmap.CompressFormat.WEBP;
				}
				default: {
					return Bitmap.CompressFormat.JPEG;
				}
			}
		}
		return Bitmap.CompressFormat.JPEG;
	}

	protected void onHandleIntent(final Intent intent) {
		if (intent == null) return;

<<<<<<< HEAD
	private void handleIntentIfFolderExist(Intent intent) {
		if (intent == null) return;
		ArrayList<PendingMessageSingle> pendingMessageSingles = new ArrayList<>();
=======
		ArrayList<PendingMessageSingle> pendingMessageSingles = new ArrayList<>();
		parentNode = MegaNode.unserialize(intent.getStringExtra(EXTRA_PARENT_NODE));

>>>>>>> ddb16f29
		if (intent.getBooleanExtra(EXTRA_COMES_FROM_FILE_EXPLORER, false)) {
			HashMap<String, String> fileFingerprints = (HashMap<String, String>) intent.getSerializableExtra(EXTRA_UPLOAD_FILES_FINGERPRINTS);
			long[] idPendMsgs = intent.getLongArrayExtra(EXTRA_PEND_MSG_IDS);
			long[] attachFiles = intent.getLongArrayExtra(EXTRA_ATTACH_FILES);
			long[] idChats = intent.getLongArrayExtra(EXTRA_ATTACH_CHAT_IDS);

			if (attachFiles != null && attachFiles.length > 0 && idChats != null && idChats.length > 0) {
				for (int i = 0; i < attachFiles.length; i++) {
					for (int j = 0; j < idChats.length; j++) {
						requestSent++;
						megaChatApi.attachNode(idChats[j], attachFiles[i], this);
					}
				}
			}

			if (idPendMsgs != null && idPendMsgs.length > 0 && fileFingerprints != null && !fileFingerprints.isEmpty()) {
				for (Map.Entry<String, String> entry : fileFingerprints.entrySet()) {
					if (entry != null) {
						String fingerprint = entry.getKey();
						String path = entry.getValue();

						if (fingerprint == null || path == null) {
							logError("Error: Fingerprint: " + fingerprint + ", Path: " + path);
							continue;
						}

						totalUploads++;

						if (!wl.isHeld()) {
							wl.acquire();
						}

						if (!lock.isHeld()) {
							lock.acquire();
						}
						pendingMessageSingles.clear();
						for (int i = 0; i < idPendMsgs.length; i++) {
							PendingMessageSingle pendingMsg = null;
							if (idPendMsgs[i] != -1) {
								pendingMsg = dbH.findPendingMessageById(idPendMsgs[i]);
//									One transfer for file --> onTransferFinish() attach to all selected chats
								if (pendingMsg != null && pendingMsg.getChatId() != -1 && path.equals(pendingMsg.getFilePath()) && fingerprint.equals(pendingMsg.getFingerprint())) {
									pendingMessageSingles.add(pendingMsg);
								}
							}
						}
						initUpload(pendingMessageSingles, null);
					}
				}
			}
		} else {
			long chatId = intent.getLongExtra(EXTRA_CHAT_ID, -1);
			type = intent.getStringExtra(EXTRA_TRANSFER_TYPE);
			long idPendMsg = intent.getLongExtra(EXTRA_ID_PEND_MSG, -1);
			PendingMessageSingle pendingMsg = null;
			if (idPendMsg != -1) {
				pendingMsg = dbH.findPendingMessageById(idPendMsg);
			}

<<<<<<< HEAD
			if (pendingMsg != null) {
				sendOriginalAttachments = isSendOriginalAttachments(this);
=======
			if (pendingMsg!=null) {
				sendOriginalAttachments = isSendOriginalAttachments();
>>>>>>> ddb16f29
				logDebug("sendOriginalAttachments is " + sendOriginalAttachments);

				if (chatId != -1) {
					logDebug("The chat ID is: " + chatId);

					if ((type == null) || (!type.equals(EXTRA_VOICE_CLIP))) {
						totalUploads++;
					}

					if (!wl.isHeld()) {
						wl.acquire();
					}

					if (!lock.isHeld()) {
						lock.acquire();
					}
					pendingMessageSingles.clear();
					pendingMessageSingles.add(pendingMsg);
					initUpload(pendingMessageSingles, type);
				}
			} else {
				logError("Error the chatId is not correct: " + chatId);
			}
		}
	}

	void initUpload (ArrayList<PendingMessageSingle> pendingMsgs, String type) {
		logDebug("initUpload");

		PendingMessageSingle pendingMsg = pendingMsgs.get(0);
		File file = new File(pendingMsg.getFilePath());

		ConnectivityManager manager = (ConnectivityManager) getSystemService(CONNECTIVITY_SERVICE);
		boolean isWIFI = manager.getNetworkInfo(ConnectivityManager.TYPE_WIFI).isConnected();
		boolean isData = manager.getNetworkInfo(ConnectivityManager.TYPE_MOBILE).isConnected();

		if(MimeTypeList.typeForName(file.getName()).isImage() && !MimeTypeList.typeForName(file.getName()).isGIF() && isData){
			logDebug("DATA connection is Image");
			BitmapFactory.Options options = new BitmapFactory.Options();
			Bitmap fileBitmap = BitmapFactory.decodeFile(file.getPath(), options);
			if (fileBitmap != null) {
				logDebug("DATA connection file decoded");
				float width = options.outWidth;
				float height = options.outHeight;
				float totalPixels = width * height;
				float division = DOWNSCALE_IMAGES_PX/totalPixels;
				float factor = (float) Math.min(Math.sqrt(division), 1);
				if (factor < 1) {
					width *= factor;
					height *= factor;
					logDebug("DATA connection factor<1 totalPixels: " + totalPixels + " width: " + width + " height: " + height +
							" DOWNSCALE_IMAGES_PX/totalPixels: " + division + " Math.sqrt(DOWNSCALE_IMAGES_PX/totalPixels): " + Math.sqrt(division));
					Bitmap scaleBitmap = Bitmap.createScaledBitmap(fileBitmap, (int)width, (int)height, false);
					if (scaleBitmap != null) {
						logDebug("DATA connection scaled Bitmap != null");
						File outFile = buildChatTempFile(getApplicationContext(), file.getName());
						if (outFile != null) {
							logDebug("DATA connection new file != null");
							FileOutputStream fOut;
							try {
								fOut = new FileOutputStream(outFile);
								scaleBitmap.compress(getCompressFormat(file.getName()), 100, fOut);
								fOut.flush();
								fOut.close();
								logDebug("DATA connection file compressed");
								String fingerprint = megaApi.getFingerprint(outFile.getAbsolutePath());
								for (PendingMessageSingle pendMsg : pendingMsgs) {
									if (fingerprint != null) {
										pendMsg.setFingerprint(fingerprint);
									}
									pendingMessages.add(pendMsg);
								}
								megaApi.startUploadWithTopPriority(outFile.getAbsolutePath(), parentNode, UPLOAD_APP_DATA_CHAT+">"+pendingMsg.getId(), false);
								logDebug("DATA connection file uploading");
							} catch (Exception e){
								for (PendingMessageSingle pendMsg : pendingMsgs) {
									pendingMessages.add(pendMsg);
								}
								megaApi.startUploadWithTopPriority(pendingMsg.getFilePath(), parentNode, UPLOAD_APP_DATA_CHAT+">"+pendingMsg.getId(), false);
								logError("DATA connection Exception compressing", e);
							}
							fileBitmap.recycle();
							scaleBitmap.recycle();
						}
						else {
							fileBitmap.recycle();
							scaleBitmap.recycle();
							for (PendingMessageSingle pendMsg : pendingMsgs) {
								pendingMessages.add(pendMsg);
							}

							megaApi.startUploadWithTopPriority(pendingMsg.getFilePath(), parentNode, UPLOAD_APP_DATA_CHAT+">"+pendingMsg.getId(), false);
							logWarning("DATA connection new file NULL");
						}
					}
					else {
						fileBitmap.recycle();
						for (PendingMessageSingle pendMsg : pendingMsgs) {
							pendingMessages.add(pendMsg);
						}

						megaApi.startUploadWithTopPriority(pendingMsg.getFilePath(), parentNode, UPLOAD_APP_DATA_CHAT+">"+pendingMsg.getId(), false);
						logWarning("DATA connection scaled Bitmap NULL");
					}
				}
				else {
					fileBitmap.recycle();
					for (PendingMessageSingle pendMsg : pendingMsgs) {
						pendingMessages.add(pendMsg);
					}

					megaApi.startUploadWithTopPriority(pendingMsg.getFilePath(), parentNode, UPLOAD_APP_DATA_CHAT+">"+pendingMsg.getId(), false);
					logDebug("DATA connection factor >= 1 totalPixels: " + totalPixels + " width: " + width + " height: " + height +
							" DOWNSCALE_IMAGES_PX/totalPixels: " + DOWNSCALE_IMAGES_PX/totalPixels+" Math.sqrt(DOWNSCALE_IMAGES_PX/totalPixels): " + Math.sqrt(DOWNSCALE_IMAGES_PX/totalPixels));
				}
			}
			else {
				for (PendingMessageSingle pendMsg : pendingMsgs) {
					pendingMessages.add(pendMsg);
				}

				megaApi.startUploadWithTopPriority(pendingMsg.getFilePath(), parentNode, UPLOAD_APP_DATA_CHAT+">"+pendingMsg.getId(), false);
				logWarning("DATA connection file NULL");
			}
		}
		else if(MimeTypeList.typeForName(file.getName()).isMp4Video() && (!sendOriginalAttachments)){
			logDebug("DATA connection is Mp4Video");

			try {
				totalVideos++;
				numberVideosPending++;
				File chatTempFolder = getCacheFolder(getApplicationContext(), CHAT_TEMPORAL_FOLDER);
				File outFile = buildChatTempFile(getApplicationContext(), file.getName());
				int index = 0;
				if(outFile!=null){
					while(outFile.exists()){
						if(index>0){
							outFile = new File(chatTempFolder.getAbsolutePath(), file.getName());
						}

						index++;
						String outFilePath = outFile.getAbsolutePath();
						String[] splitByDot = outFilePath.split("\\.");
						String ext="";
						if(splitByDot!=null && splitByDot.length>1)
							ext = splitByDot[splitByDot.length-1];
						String fileName = outFilePath.substring(outFilePath.lastIndexOf(File.separator)+1, outFilePath.length());
						if(ext.length()>0)
							fileName=fileName.replace("."+ext, "_"+index+".mp4");
						else
							fileName=fileName.concat("_"+index+".mp4");

						outFile = new File(chatTempFolder.getAbsolutePath(), fileName);
					}
				}

				outFile.createNewFile();

				if(outFile==null){
					numberVideosPending--;
					totalVideos--;
					for (PendingMessageSingle pendMsg : pendingMsgs) {
						pendingMessages.add(pendMsg);
					}

					megaApi.startUploadWithTopPriority(pendingMsg.getFilePath(), parentNode, UPLOAD_APP_DATA_CHAT+">"+pendingMsg.getId(), false);
				}
				else{
					for (PendingMessageSingle pendMsg : pendingMsgs) {
						pendMsg.setVideoDownSampled(outFile.getAbsolutePath());
						pendingMessages.add(pendMsg);
					}
					mapVideoDownsampling.put(outFile.getAbsolutePath(), 0);
					if(videoDownsampling==null){
						videoDownsampling = new VideoDownsampling(this);
					}
					videoDownsampling.changeResolution(file, outFile.getAbsolutePath(), pendingMsg.getId());
				}

			} catch (Throwable throwable) {
				for (PendingMessageSingle pendMsg : pendingMsgs) {
					pendingMessages.add(pendMsg);
				}

				megaApi.startUploadWithTopPriority(pendingMsg.getFilePath(), parentNode, UPLOAD_APP_DATA_CHAT+">"+pendingMsg.getId(), false);
				logError("EXCEPTION: Video cannot be downsampled", throwable);
			}
		}
		else{
			for (PendingMessageSingle pendMsg : pendingMsgs) {
				pendingMessages.add(pendMsg);
			}
			String data = UPLOAD_APP_DATA_CHAT+">"+pendingMsg.getId();
			if((type!=null)&&(type.equals(EXTRA_VOICE_CLIP))){
				data = EXTRA_VOICE_CLIP+"-"+data;
			}
			megaApi.startUploadWithTopPriority(pendingMsg.getFilePath(), parentNode, data, false);
		}
	}

	/*
	 * Stop uploading service
	 */
	private void cancel() {
		logDebug("cancel");
		canceled = true;
		isForeground = false;
		stopForeground(true);
		mNotificationManager.cancel(notificationId);
		stopSelf();
	}

	@Override
	public IBinder onBind(Intent intent) {
		return null;
	}

	/*
	 * No more intents in the queue
	 */
	private void onQueueComplete() {
		logDebug("onQueueComplete");
		//Review when is called

		if((lock != null) && (lock.isHeld()))
			try{ lock.release(); } catch(Exception ex) {}
		if((wl != null) && (wl.isHeld()))
			try{ wl.release(); } catch(Exception ex) {}

		if(isOverquota!=0){
			showStorageOverquotaNotification();
		}

		logDebug("Reset figures of chatUploadService");
		numberVideosPending=0;
		totalVideos=0;
		totalUploads = 0;
		totalUploadsCompleted = 0;

		if(megaApi.getNumPendingUploads()<=0){
			megaApi.resetTotalUploads();
		}

		logDebug("Stopping service!!");
		isForeground = false;
		stopForeground(true);
		mNotificationManager.cancel(notificationId);
		stopSelf();
		logDebug("After stopSelf");

		try{
			deleteCacheFolderIfEmpty(getApplicationContext(), TEMPORAL_FOLDER);
		}
		catch (Exception e){
			logError("EXCEPTION: pathSelfie not deleted", e);
		}

		try{
			deleteCacheFolderIfEmpty(getApplicationContext(), CHAT_TEMPORAL_FOLDER);
		}
		catch (Exception e){
			logError("EXCEPTION: pathVideoDownsampling not deleted", e);
		}
	}

	public void updateProgressDownsampling(int percentage, String key){
		mapVideoDownsampling.put(key, percentage);
		updateProgressNotification();
	}

	public void finishDownsampling(String returnedFile, boolean success, long idPendingMessage){
		logDebug("success: " + success + ", idPendingMessage: " + idPendingMessage);
		numberVideosPending--;

		File downFile = null;

		if(success){
			mapVideoDownsampling.put(returnedFile, 100);
			downFile = new File(returnedFile);

			for(int i=0; i<pendingMessages.size();i++){
				PendingMessageSingle pendMsg = pendingMessages.get(i);
				if(pendMsg.getVideoDownSampled()!=null && pendMsg.getVideoDownSampled().equals(returnedFile)){
					String fingerPrint = megaApi.getFingerprint(returnedFile);
					if (fingerPrint != null) {
						pendMsg.setFingerprint(fingerPrint);
					}
				}
			}
		}
		else{
			mapVideoDownsampling.remove(returnedFile);

			for(int i=0; i<pendingMessages.size();i++){
				PendingMessageSingle pendMsg = pendingMessages.get(i);

				if(pendMsg.getVideoDownSampled()!=null){
					if(pendMsg.getVideoDownSampled().equals(returnedFile)){
						pendMsg.setVideoDownSampled(null);

						downFile = new File(pendMsg.getFilePath());
						logDebug("Found the downFile");
					}
				}
				else{
					logError("Error message could not been downsampled");
				}
			}
			if(downFile!=null){
				mapVideoDownsampling.put(downFile.getAbsolutePath(), 100);
			}
		}

		if(downFile!=null){
			megaApi.startUploadWithTopPriority(downFile.getPath(), parentNode, UPLOAD_APP_DATA_CHAT+">"+idPendingMessage, false);
		}
	}

	private void showOverquotaNotification(){
		String message = "";
		if (isOverquota != 0){
			message = getString(R.string.overquota_alert_title);
		}

		Intent intent;
		intent = new Intent(ChatUploadService.this, ManagerActivityLollipop.class);

		switch (isOverquota) {
			case 1:
				intent.setAction(ACTION_OVERQUOTA_STORAGE);
				break;
			case 2:
				intent.setAction(ACTION_PRE_OVERQUOTA_STORAGE);
				break;
			default:break;
		}
		PendingIntent pendingIntent = PendingIntent.getActivity(ChatUploadService.this, 0, intent, 0);
		Notification notification = null;
		int currentapiVersion = Build.VERSION.SDK_INT;


		if (Build.VERSION.SDK_INT >= Build.VERSION_CODES.O) {
			NotificationChannel channel = new NotificationChannel(notificationChannelId, notificationChannelName, NotificationManager.IMPORTANCE_DEFAULT);
			channel.setShowBadge(true);
			channel.setSound(null, null);
			mNotificationManager.createNotificationChannel(channel);

			NotificationCompat.Builder mBuilderCompat = new NotificationCompat.Builder(getApplicationContext(), notificationChannelId);

			mBuilderCompat
					.setSmallIcon(R.drawable.ic_stat_notify)
					.setContentIntent(pendingIntent)
					.setOngoing(true).setContentTitle(message)
					.setOnlyAlertOnce(true)
					.setAutoCancel(true)
					.setColor(ContextCompat.getColor(this,R.color.mega));

			notification = mBuilderCompat.build();

		}else if (Build.VERSION.SDK_INT >= Build.VERSION_CODES.N) {
			mBuilder
					.setSmallIcon(R.drawable.ic_stat_notify)
					.setContentIntent(pendingIntent)
					.setOngoing(true).setContentTitle(message)
					.setAutoCancel(true)
					.setOnlyAlertOnce(true);

			if (Build.VERSION.SDK_INT >= Build.VERSION_CODES.LOLLIPOP){
				mBuilder.setColor(ContextCompat.getColor(this,R.color.mega));
			}
			notification = mBuilder.build();

		}else if (currentapiVersion >= Build.VERSION_CODES.ICE_CREAM_SANDWICH)	{
			mBuilder
					.setSmallIcon(R.drawable.ic_stat_notify)
					.setContentIntent(pendingIntent)
					.setOngoing(true).setContentTitle(message)
					.setAutoCancel(true)
					.setContentText(getString(R.string.chat_upload_title_notification))
					.setOnlyAlertOnce(true);

			if (Build.VERSION.SDK_INT >= Build.VERSION_CODES.LOLLIPOP){
				mBuilder.setColor(ContextCompat.getColor(this,R.color.mega));
			}
			notification = mBuilder.getNotification();

		}else{
			notification.flags |= Notification.FLAG_ONGOING_EVENT;
			notification.contentView = new RemoteViews(getApplicationContext().getPackageName(), R.layout.download_progress);
			notification.contentIntent = pendingIntent;
			notification.contentView.setImageViewResource(R.id.status_icon, R.drawable.ic_stat_notify);
			notification.contentView.setTextViewText(R.id.status_text, message);
		}

		if (!isForeground) {
			logDebug("Starting foreground");
			try {
				startForeground(notificationId, notification);
				isForeground = true;
			}
			catch (Exception e){
				logError("startForeground EXCEPTION", e);
				isForeground = false;
			}
		} else {
			mNotificationManager.notify(notificationId, notification);
		}
	}

	@SuppressLint("NewApi")
	private void updateProgressNotification() {
		logDebug("updatePpogressNotification");
        long progressPercent = 0;
        Collection<MegaTransfer> transfers= mapProgressTransfers.values();

        if(sendOriginalAttachments){
            long total = 0;
            long inProgress = 0;

            for (Iterator iterator = transfers.iterator(); iterator.hasNext();) {
                MegaTransfer currentTransfer = (MegaTransfer) iterator.next();
                if(!currentTransfer.getAppData().contains(EXTRA_VOICE_CLIP)){
					if(currentTransfer.getState()==MegaTransfer.STATE_COMPLETED){
						total = total + currentTransfer.getTotalBytes();
						inProgress = inProgress + currentTransfer.getTotalBytes();
					}
					else{
						total = total + currentTransfer.getTotalBytes();
						inProgress = inProgress + currentTransfer.getTransferredBytes();
					}
				}

            }

            long inProgressTemp = 0;
            if(total>0){
                inProgressTemp = inProgress *100;
                progressPercent = inProgressTemp/total;
            }
        }
        else{

			if(totalVideos>0){
                for (Iterator iterator = transfers.iterator(); iterator.hasNext();) {
                    MegaTransfer currentTransfer = (MegaTransfer) iterator.next();

					if(!currentTransfer.getAppData().contains(EXTRA_VOICE_CLIP)){
						long individualInProgress = currentTransfer.getTransferredBytes();
						long individualTotalBytes = currentTransfer.getTotalBytes();
						long individualProgressPercent = 0;

						if(currentTransfer.getState()==MegaTransfer.STATE_COMPLETED){
							if(MimeTypeList.typeForName(currentTransfer.getFileName()).isMp4Video()){
								individualProgressPercent = 50;
							}
							else{
								individualProgressPercent = 100;
							}
						}
						else{
							if(MimeTypeList.typeForName(currentTransfer.getFileName()).isMp4Video()){
								individualProgressPercent = individualInProgress*50 / individualTotalBytes;
							}
							else{
								individualProgressPercent = individualInProgress*100 / individualTotalBytes;
							}
						}
						progressPercent = progressPercent + individualProgressPercent/totalUploads;
					}
                }

                Collection<Integer> values= mapVideoDownsampling.values();
                int simplePercentage = 50/totalUploads;
                for (Iterator iterator2 = values.iterator(); iterator2.hasNext();) {
                    Integer value = (Integer) iterator2.next();
                    int downsamplingPercent = simplePercentage*value/100;
                    progressPercent = progressPercent + downsamplingPercent;
                }
            }
            else{
				long total = 0;
                long inProgress = 0;

                for (Iterator iterator = transfers.iterator(); iterator.hasNext();) {
                    MegaTransfer currentTransfer = (MegaTransfer) iterator.next();

					if(!currentTransfer.getAppData().contains(EXTRA_VOICE_CLIP)){
						total = total + currentTransfer.getTotalBytes();
						inProgress = inProgress + currentTransfer.getTransferredBytes();
					}
                }
                inProgress = inProgress *100;
                if(total<=0){
                    progressPercent = 0;
                }
                else{
                    progressPercent = inProgress/total;
                }
            }
        }

		logDebug("Progress: " + progressPercent);

        String message = "";
        if (isOverquota != 0){
            message = getString(R.string.overquota_alert_title);
        }
        else if(totalUploadsCompleted==totalUploads){
            message = getResources().getQuantityString(R.plurals.upload_service_notification, totalUploads, totalUploadsCompleted, totalUploads);
        }
        else{
            int inProgress = totalUploadsCompleted+1;
            message = getResources().getQuantityString(R.plurals.upload_service_notification, totalUploads, inProgress, totalUploads);
        }

        Intent intent;
        intent = new Intent(ChatUploadService.this, ManagerActivityLollipop.class);
		switch (isOverquota) {
			case 0:
			default:
				intent.setAction(ACTION_SHOW_TRANSFERS);
				break;
			case 1:
				intent.setAction(ACTION_OVERQUOTA_STORAGE);
				break;
			case 2:
				intent.setAction(ACTION_PRE_OVERQUOTA_STORAGE);
				break;
		}

		String actionString = isOverquota == 0 ? getString(R.string.chat_upload_title_notification) :
				getString(R.string.general_show_info);

        PendingIntent pendingIntent = PendingIntent.getActivity(ChatUploadService.this, 0, intent, 0);
        Notification notification = null;
        int currentapiVersion = Build.VERSION.SDK_INT;

        if (Build.VERSION.SDK_INT >= Build.VERSION_CODES.O) {
            NotificationChannel channel = new NotificationChannel(notificationChannelId, notificationChannelName, NotificationManager.IMPORTANCE_DEFAULT);
            channel.setShowBadge(true);
            channel.setSound(null, null);
            mNotificationManager.createNotificationChannel(channel);

            NotificationCompat.Builder mBuilderCompat = new NotificationCompat.Builder(getApplicationContext(), notificationChannelId);

            mBuilderCompat
                    .setSmallIcon(R.drawable.ic_stat_notify)
                    .setProgress(100, (int)progressPercent, false)
                    .setContentIntent(pendingIntent)
                    .setOngoing(true).setContentTitle(message)
                    .setContentText(actionString)
                    .setOnlyAlertOnce(true)
                    .setColor(ContextCompat.getColor(this,R.color.mega));

            notification = mBuilderCompat.build();
        }
        else if (Build.VERSION.SDK_INT >= Build.VERSION_CODES.N) {
            mBuilder
                    .setSmallIcon(R.drawable.ic_stat_notify)
                    .setProgress(100, (int)progressPercent, false)
                    .setContentIntent(pendingIntent)
                    .setOngoing(true).setContentTitle(message)
                    .setContentText(actionString)
                    .setOnlyAlertOnce(true);

            if (Build.VERSION.SDK_INT >= Build.VERSION_CODES.LOLLIPOP){
                mBuilder.setColor(ContextCompat.getColor(this,R.color.mega));
            }

            notification = mBuilder.build();
        }
        else if (currentapiVersion >= Build.VERSION_CODES.ICE_CREAM_SANDWICH)	{

            mBuilder
                    .setSmallIcon(R.drawable.ic_stat_notify)
                    .setProgress(100, (int)progressPercent, false)
                    .setContentIntent(pendingIntent)
                    .setOngoing(true).setContentTitle(message)
                    .setContentText(getString(R.string.chat_upload_title_notification))
                    .setOnlyAlertOnce(true);

            if (Build.VERSION.SDK_INT >= Build.VERSION_CODES.LOLLIPOP){
                mBuilder.setColor(ContextCompat.getColor(this,R.color.mega));
            }

            notification = mBuilder.getNotification();

        }
        else
        {
            notification.flags |= Notification.FLAG_ONGOING_EVENT;
            notification.contentView = new RemoteViews(getApplicationContext().getPackageName(), R.layout.download_progress);
            notification.contentIntent = pendingIntent;
            notification.contentView.setImageViewResource(R.id.status_icon, R.drawable.ic_stat_notify);
            notification.contentView.setTextViewText(R.id.status_text, message);
            notification.contentView.setProgressBar(R.id.status_progress, 100, (int)progressPercent, false);
        }

        if (!isForeground) {
			logDebug("Starting foreground");
            try {
                startForeground(notificationId, notification);
                isForeground = true;
            }
            catch (Exception e){
				logError("startForeground EXCEPTION", e);
                isForeground = false;
            }
        } else {
            mNotificationManager.notify(notificationId, notification);
        }
	}

	@Override
	public void onTransferStart(MegaApiJava api, MegaTransfer transfer) {

		if(transfer.getType()==MegaTransfer.TYPE_UPLOAD) {
			logDebug("onTransferStart: " + transfer.getNodeHandle());

			String appData = transfer.getAppData();

			if(appData==null) return;

			if(appData.contains(UPLOAD_APP_DATA_CHAT)){
				logDebug("This is a chat upload: " + appData);
				if(!appData.contains(EXTRA_VOICE_CLIP)) {
					transfersCount++;
				}

				if(transfer.isStreamingTransfer()){
					return;
				}

				String[] parts = appData.split(">");
				int last = parts.length-1;
				String idFound = parts[last];

				int id = Integer.parseInt(idFound);
				//Update status and tag on db
				dbH.updatePendingMessageOnTransferStart(id, transfer.getTag());
				mapProgressTransfers.put(transfer.getTag(), transfer);
				if (!transfer.isFolderTransfer() && !appData.contains(EXTRA_VOICE_CLIP)){
					updateProgressNotification();
				}
			}
		}
	}

	@Override
	public void onTransferUpdate(MegaApiJava api, MegaTransfer transfer) {

		if(transfer.getType()==MegaTransfer.TYPE_UPLOAD) {
			logDebug("onTransferUpdate: " + transfer.getNodeHandle());

			String appData = transfer.getAppData();

			if(appData!=null && appData.contains(UPLOAD_APP_DATA_CHAT)){
				if(transfer.isStreamingTransfer()){
					return;
				}

				if (!transfer.isFolderTransfer()){
					if (canceled) {
						logWarning("Transfer cancel: " + transfer.getNodeHandle());

						if((lock != null) && (lock.isHeld()))
							try{ lock.release(); } catch(Exception ex) {}
						if((wl != null) && (wl.isHeld()))
							try{ wl.release(); } catch(Exception ex) {}

						megaApi.cancelTransfer(transfer);
						ChatUploadService.this.cancel();
						logDebug("After cancel");
						return;
					}

					if(isOverquota!=0){
						logWarning("After overquota error");
						isOverquota = 0;
					}
					mapProgressTransfers.put(transfer.getTag(), transfer);

					if(!appData.contains(EXTRA_VOICE_CLIP)) {
						updateProgressNotification();
					}

				}
			}
		}
	}



	@Override
	public void onTransferTemporaryError(MegaApiJava api, MegaTransfer transfer, MegaError e) {
		logWarning(transfer.getNodeHandle() + "\nUpload Temporary Error: " + e.getErrorString() + "__" + e.getErrorCode());
		if((transfer.getType()==MegaTransfer.TYPE_UPLOAD)) {
			switch (e.getErrorCode())
			{
				case MegaError.API_EOVERQUOTA:
				case MegaError.API_EGOINGOVERQUOTA:
					if (e.getErrorCode() == MegaError.API_EOVERQUOTA) {
						isOverquota = 1;
					}else if (e.getErrorCode() == MegaError.API_EGOINGOVERQUOTA) {
						isOverquota = 2;
					}

					if (e.getValue() != 0) {
						logWarning("TRANSFER OVERQUOTA ERROR: " + e.getErrorCode());
					}else {
						logWarning("STORAGE OVERQUOTA ERROR: " + e.getErrorCode());
						if(transfer.getAppData().contains(EXTRA_VOICE_CLIP)){
							showOverquotaNotification();
							break;
						}

						updateProgressNotification();

					}

					break;
			}
		}
	}


	@Override
	public void onTransferFinish(MegaApiJava api, MegaTransfer transfer,MegaError error) {

		if (error.getErrorCode() == MegaError.API_EBUSINESSPASTDUE) {
			LocalBroadcastManager.getInstance(getApplicationContext())
					.sendBroadcast(new Intent(BROADCAST_ACTION_INTENT_BUSINESS_EXPIRED));
		}

		if(transfer.getType()==MegaTransfer.TYPE_UPLOAD) {
			logDebug("onTransferFinish: " + transfer.getNodeHandle());
			String appData = transfer.getAppData();

			if(appData!=null && appData.contains(UPLOAD_APP_DATA_CHAT)){
				if(transfer.isStreamingTransfer()){
					return;
				}
				if(!appData.contains(EXTRA_VOICE_CLIP)) {
					transfersCount--;
					totalUploadsCompleted++;
				}
				mapProgressTransfers.put(transfer.getTag(), transfer);

				if (canceled) {
					logWarning("Upload cancelled: " + transfer.getNodeHandle());

					if ((lock != null) && (lock.isHeld()))
						try {
							lock.release();
						} catch (Exception ex) {
						}
					if ((wl != null) && (wl.isHeld()))
						try {
							wl.release();
						} catch (Exception ex) {
						}

					ChatUploadService.this.cancel();
					logDebug("After cancel");

					if(appData.contains(EXTRA_VOICE_CLIP)) {
						File localFile = buildVoiceClipFile(this, transfer.getFileName());
						if (isFileAvailable(localFile) && !localFile.getName().equals(transfer.getFileName())) {
							localFile.delete();
						}
					}else {
						//Delete recursively all files and folder-??????
						deleteCacheFolderIfEmpty(getApplicationContext(), TEMPORAL_FOLDER);
					}
				}
				else{
					if (error.getErrorCode() == MegaError.API_OK) {
						logDebug("Upload OK: " + transfer.getNodeHandle());

						if(isVideoFile(transfer.getPath())){
							logDebug("Is video!!!");

							File previewDir = getPreviewFolder(this);
							File preview = new File(previewDir, MegaApiAndroid.handleToBase64(transfer.getNodeHandle()) + ".jpg");
							File thumbDir = getThumbFolder(this);
							File thumb = new File(thumbDir, MegaApiAndroid.handleToBase64(transfer.getNodeHandle()) + ".jpg");
							megaApi.createThumbnail(transfer.getPath(), thumb.getAbsolutePath());
							megaApi.createPreview(transfer.getPath(), preview.getAbsolutePath());

							attachNodes(transfer);
						}
						else if (MimeTypeList.typeForName(transfer.getPath()).isImage()){
							logDebug("Is image!!!");

							File previewDir = getPreviewFolder(this);
							File preview = new File(previewDir, MegaApiAndroid.handleToBase64(transfer.getNodeHandle()) + ".jpg");
							megaApi.createPreview(transfer.getPath(), preview.getAbsolutePath());

							File thumbDir = getThumbFolder(this);
							File thumb = new File(thumbDir, MegaApiAndroid.handleToBase64(transfer.getNodeHandle()) + ".jpg");
							megaApi.createThumbnail(transfer.getPath(), thumb.getAbsolutePath());

							attachNodes(transfer);
						}
						else if (MimeTypeList.typeForName(transfer.getPath()).isPdf()) {
							logDebug("Is pdf!!!");

							try{
								ThumbnailUtilsLollipop.createThumbnailPdf(this, transfer.getPath(), megaApi, transfer.getNodeHandle());
							}
							catch(Exception e){
								logError("Pdf thumbnail could not be created", e);
							}

							int pageNumber = 0;
							FileOutputStream out = null;

							try {

								PdfiumCore pdfiumCore = new PdfiumCore(this);
								MegaNode pdfNode = megaApi.getNodeByHandle(transfer.getNodeHandle());

								if (pdfNode == null){
									logError("pdf is NULL");
									return;
								}

								File previewDir = getPreviewFolder(this);
								File preview = new File(previewDir, MegaApiAndroid.handleToBase64(transfer.getNodeHandle()) + ".jpg");
								File file = new File(transfer.getPath());

								PdfDocument pdfDocument = pdfiumCore.newDocument(ParcelFileDescriptor.open(file, ParcelFileDescriptor.MODE_READ_ONLY));
								pdfiumCore.openPage(pdfDocument, pageNumber);
								int width = pdfiumCore.getPageWidthPoint(pdfDocument, pageNumber);
								int height = pdfiumCore.getPageHeightPoint(pdfDocument, pageNumber);
								Bitmap bmp = Bitmap.createBitmap(width, height, Bitmap.Config.ARGB_8888);
								pdfiumCore.renderPageBitmap(pdfDocument, bmp, pageNumber, 0, 0, width, height);
								Bitmap resizedBitmap = resizeBitmapUpload(bmp, width, height);
								out = new FileOutputStream(preview);
								boolean result = resizedBitmap.compress(Bitmap.CompressFormat.JPEG, 100, out); // bmp is your Bitmap instance
								if(result){
									logDebug("Compress OK!");
									File oldPreview = new File(previewDir, transfer.getFileName()+".jpg");
									if (oldPreview.exists()){
										oldPreview.delete();
									}
								}
								else{
									logDebug("Not Compress");
								}
								//Attach node one the request finish
								requestSent++;
								megaApi.setPreview(pdfNode, preview.getAbsolutePath(), this);

								pdfiumCore.closeDocument(pdfDocument);

								updatePdfAttachStatus(transfer);

							} catch(Exception e) {
								logError("Pdf preview could not be created", e);
								attachNodes(transfer);
							} finally {
								try {
									if (out != null)
										out.close();
								} catch (Exception e) {
								}
							}
						}else if(isVoiceClip(transfer.getPath())){
							logDebug("Is voice clip");
							attachVoiceClips(transfer);
						}
						else{
							logDebug("NOT video, image or pdf!");
							attachNodes(transfer);
						}
					}
					else{
						logError("Upload Error: " + transfer.getNodeHandle() + "_" + error.getErrorCode() + "___" + error.getErrorString());

						if(error.getErrorCode() == MegaError.API_EEXIST){
							logWarning("Transfer API_EEXIST: " + transfer.getNodeHandle());
						}
						else{
							if (error.getErrorCode() == MegaError.API_EOVERQUOTA) {
								isOverquota = 1;
							}
							else if (error.getErrorCode() == MegaError.API_EGOINGOVERQUOTA) {
								isOverquota = 2;
							}

							String[] parts = appData.split(">");
							int last = parts.length-1;
							String idFound = parts[last];

							int id = Integer.parseInt(idFound);
							//Update status and tag on db
							dbH.updatePendingMessageOnTransferFinish(id, "-1", PendingMessageSingle.STATE_ERROR_UPLOADING);
							launchErrorToChat(id);

							if (totalUploadsCompleted==totalUploads && transfersCount==0 && numberVideosPending<=0 && requestSent<=0){
								onQueueComplete();
								return;
							}
						}
					}
					File tempPic = getCacheFolder(getApplicationContext(), TEMPORAL_FOLDER);
					logDebug("IN Finish: " + transfer.getNodeHandle());
					if (isFileAvailable(tempPic) && transfer.getPath() != null) {
						if (transfer.getPath().startsWith(tempPic.getAbsolutePath())) {
							File f = new File(transfer.getPath());
							f.delete();
						}
					} else {
						logError("transfer.getPath() is NULL or temporal folder unavailable");
					}
				}

				if (totalUploadsCompleted==totalUploads && transfersCount==0 && numberVideosPending<=0 && requestSent<=0){
					onQueueComplete();
				}
				else{
					if(!appData.contains(EXTRA_VOICE_CLIP)) {
						updateProgressNotification();
					}
				}
			}
		}
	}

	public void attachNodes(MegaTransfer transfer){
		logDebug("attachNodes()");
		//Find the pending message
		String appData = transfer.getAppData();
		String[] parts = appData.split(">");
		int last = parts.length-1;
		String idFound = parts[last];

		int id = Integer.parseInt(idFound);
		//Update status and nodeHandle on db
		dbH.updatePendingMessageOnTransferFinish(id, transfer.getNodeHandle()+"", PendingMessageSingle.STATE_ATTACHING);

		String fingerprint = megaApi.getFingerprint(transfer.getPath());
		if (fingerprint != null) {
			for(int i=0; i<pendingMessages.size();i++) {
				PendingMessageSingle pendMsg = pendingMessages.get(i);
				if (pendMsg.getId() == id || pendMsg.getFingerprint().equals(fingerprint)) {
					attach(pendMsg, transfer);
				}
			}
		}
		else {
			for(int i=0; i<pendingMessages.size();i++) {
				PendingMessageSingle pendMsg = pendingMessages.get(i);
				if (pendMsg.getId() == id) {
					attach(pendMsg, transfer);
				}
			}
		}

	}

	public void attach (PendingMessageSingle pendMsg, MegaTransfer transfer) {
		if (megaChatApi != null) {
			logDebug("attach");

			requestSent++;
			pendMsg.setNodeHandle(transfer.getNodeHandle());
			pendMsg.setState(PendingMessageSingle.STATE_ATTACHING);
			megaChatApi.attachNode(pendMsg.getChatId(), transfer.getNodeHandle(), this);

			if(isVideoFile(transfer.getPath())){
				String pathDownsampled = pendMsg.getVideoDownSampled();
				if(transfer.getPath().equals(pathDownsampled)){
					//Delete the local temp video file
					File f = new File(transfer.getPath());

					if (f.exists()) {
						boolean deleted = f.delete();
						if(!deleted){
							logError("ERROR: Local file not deleted!");
						}
					}
				}
			}

		}
	}

	public void attachVoiceClips(MegaTransfer transfer){
		logDebug("attachVoiceClips()");
		//Find the pending message
		String appData = transfer.getAppData();
		String[] parts = appData.split(">");
		int last = parts.length-1;
		String idFound = parts[last];

		int id = Integer.parseInt(idFound);
		//Update status and nodeHandle on db
		dbH.updatePendingMessageOnTransferFinish(id, transfer.getNodeHandle()+"", PendingMessageSingle.STATE_ATTACHING);

		for(int i=0; i<pendingMessages.size();i++) {
			PendingMessageSingle pendMsg = pendingMessages.get(i);
			if (pendMsg.getId() == id) {
				pendMsg.setNodeHandle(transfer.getNodeHandle());
				pendMsg.setState(PendingMessageSingle.STATE_ATTACHING);
				megaChatApi.attachVoiceMessage(pendMsg.getChatId(), transfer.getNodeHandle(), this);
			}
		}
	}



	public void updatePdfAttachStatus(MegaTransfer transfer){
		logDebug("updatePdfAttachStatus");
		//Find the pending message
		for(int i=0; i<pendingMessages.size();i++){
			PendingMessageSingle pendMsg = pendingMessages.get(i);

			if(pendMsg.getFilePath().equals(transfer.getPath())){
				if(pendMsg.getNodeHandle()==-1){
					logDebug("Set node handle to the pdf file: " + transfer.getNodeHandle());
					pendMsg.setNodeHandle(transfer.getNodeHandle());
				}
				else{
					logError("Set node handle error");
				}
			}
		}

		//Upadate node handle in db
		String appData = transfer.getAppData();
		String[] parts = appData.split(">");
		int last = parts.length-1;
		String idFound = parts[last];

		int id = Integer.parseInt(idFound);
		//Update status and nodeHandle on db
		dbH.updatePendingMessageOnTransferFinish(id, transfer.getNodeHandle()+"", PendingMessageSingle.STATE_ATTACHING);
	}

	public void attachPdfNode(long nodeHandle){
		logDebug("Node Handle: " + nodeHandle);
		//Find the pending message
		for(int i=0; i<pendingMessages.size();i++){
			PendingMessageSingle pendMsg = pendingMessages.get(i);

			if(pendMsg.getNodeHandle()==nodeHandle){
				if(megaChatApi!=null){
					logDebug("Send node: " + nodeHandle + " to chat: " + pendMsg.getChatId());
					requestSent++;
					MegaNode nodePdf = megaApi.getNodeByHandle(nodeHandle);
					if(nodePdf.hasPreview()){
						logDebug("The pdf node has preview");
					}
					megaChatApi.attachNode(pendMsg.getChatId(), nodeHandle, this);
				}
			}
			else{
				logError("PDF attach error");
			}
		}
	}

	@Override
	public void onRequestStart(MegaApiJava api, MegaRequest request) {
		logDebug("onRequestStart: " + request.getName());
		if (request.getType() == MegaRequest.TYPE_COPY){
			updateProgressNotification();
		}
		else if (request.getType() == MegaRequest.TYPE_SET_ATTR_FILE) {
			logDebug("TYPE_SET_ATTR_FILE");
		}
	}

	@Override
	public void onRequestFinish(MegaApiJava api, MegaRequest request, MegaError e) {
		logDebug("UPLOAD: onRequestFinish "+request.getRequestString());

		//Send the file without preview if the set attribute fails
		if(request.getType() == MegaRequest.TYPE_SET_ATTR_FILE && request.getParamType()==MegaApiJava.ATTR_TYPE_PREVIEW){
			requestSent--;
			long handle = request.getNodeHandle();
			MegaNode node = megaApi.getNodeByHandle(handle);
			if(node!=null){
				String nodeName = node.getName();
				if(MimeTypeList.typeForName(nodeName).isPdf()){
					attachPdfNode(handle);
				}
			}
		}

		if (e.getErrorCode()==MegaError.API_OK) {
			logDebug("onRequestFinish OK");
		}
		else {
			logError("onRequestFinish:ERROR: " + e.getErrorCode());

			if(e.getErrorCode()==MegaError.API_EOVERQUOTA){
				logWarning("OVERQUOTA ERROR: "+e.getErrorCode());
				isOverquota = 1;
			}
			else if(e.getErrorCode()==MegaError.API_EGOINGOVERQUOTA){
				logWarning("PRE-OVERQUOTA ERROR: "+e.getErrorCode());
				isOverquota = 2;
			}
			onQueueComplete();
		}
	}

	@Override
	public void onRequestTemporaryError(MegaApiJava api, MegaRequest request,
			MegaError e) {
		logWarning("onRequestTemporaryError: " + request.getName());
	}

	@Override
	public void onRequestUpdate(MegaApiJava api, MegaRequest request) {
		logDebug("onRequestUpdate: " + request.getName());
	}

	@Override
	public boolean onTransferData(MegaApiJava api, MegaTransfer transfer, byte[] buffer)
	{
		return true;
	}

	@Override
	public void onRequestStart(MegaChatApiJava api, MegaChatRequest request) {

	}

	@Override
	public void onRequestUpdate(MegaChatApiJava api, MegaChatRequest request) {

	}

	@Override
	public void onRequestFinish(MegaChatApiJava api, MegaChatRequest request, MegaChatError e) {

		if(request.getType() == MegaChatRequest.TYPE_ATTACH_NODE_MESSAGE){
            requestSent--;
			if(e.getErrorCode()==MegaChatError.ERROR_OK){
				logDebug("Attachment sent correctly");
				MegaNodeList nodeList = request.getMegaNodeList();

				//Find the pending message
				for(int i=0; i<pendingMessages.size();i++){
					PendingMessageSingle pendMsg = pendingMessages.get(i);

					//Check node handles - if match add to DB the karere temp id of the message
					long nodeHandle = pendMsg.getNodeHandle();
					MegaNode node = nodeList.get(0);
					if(node.getHandle()==nodeHandle){
						logDebug("The message MATCH!!");
						long tempId = request.getMegaChatMessage().getTempId();
						logDebug("The tempId of the message is: " + tempId);
						dbH.updatePendingMessageOnAttach(pendMsg.getId(), tempId+"", PendingMessageSingle.STATE_SENT);
						pendingMessages.remove(i);
						break;
					}
				}
			}
			else{
				logWarning("Attachment not correctly sent: " + e.getErrorCode()+" " + e.getErrorString());
				MegaNodeList nodeList = request.getMegaNodeList();

				//Find the pending message
				for(int i=0; i<pendingMessages.size();i++){
					PendingMessageSingle pendMsg = pendingMessages.get(i);
					//Check node handles - if match add to DB the karere temp id of the message
					long nodeHandle = pendMsg.getNodeHandle();
					MegaNode node = nodeList.get(0);
					if(node.getHandle()==nodeHandle){
						logDebug("The message MATCH!!");
						dbH.updatePendingMessageOnAttach(pendMsg.getId(), -1+"", PendingMessageSingle.STATE_ERROR_ATTACHING);

						launchErrorToChat(pendMsg.getId());
						break;
					}
				}
			}
		}

		if (totalUploadsCompleted==totalUploads && transfersCount==0 && numberVideosPending<=0 && requestSent<=0){
			onQueueComplete();
		}
	}

	public void launchErrorToChat(long id){
		logDebug("ID: " + id);

		//Find the pending message
		for(int i=0; i<pendingMessages.size();i++) {
			PendingMessageSingle pendMsg = pendingMessages.get(i);
			if(pendMsg.getId() == id){
				long openChatId = MegaApplication.getOpenChatId();
				if(pendMsg.getChatId()==openChatId){
					logWarning("Error update activity");
					Intent intent;
					intent = new Intent(this, ChatActivityLollipop.class);
					intent.setAction(ACTION_UPDATE_ATTACHMENT);
					intent.setFlags(Intent.FLAG_ACTIVITY_NEW_TASK);
					intent.putExtra("ID_MSG", pendMsg.getId());
					intent.putExtra("IS_OVERQUOTA", isOverquota);
					startActivity(intent);
				}
			}
		}
	}

	@Override
	public void onRequestTemporaryError(MegaChatApiJava api, MegaChatRequest request, MegaChatError e) {

	}

	private void showStorageOverquotaNotification(){
		logDebug("showStorageOverquotaNotification");

		String contentText = getString(R.string.download_show_info);
		String message = getString(R.string.overquota_alert_title);

		Intent intent = new Intent(this, ManagerActivityLollipop.class);

		if(isOverquota==1){
			intent.setAction(ACTION_OVERQUOTA_STORAGE);
		}
		else{
			intent.setAction(ACTION_PRE_OVERQUOTA_STORAGE);
		}

		if (Build.VERSION.SDK_INT >= Build.VERSION_CODES.O) {
			NotificationChannel channel = new NotificationChannel(notificationChannelId, notificationChannelName, NotificationManager.IMPORTANCE_DEFAULT);
			channel.setShowBadge(true);
			channel.setSound(null, null);
			mNotificationManager.createNotificationChannel(channel);

			NotificationCompat.Builder mBuilderCompatO = new NotificationCompat.Builder(getApplicationContext(), notificationChannelId);

			mBuilderCompatO
					.setSmallIcon(R.drawable.ic_stat_notify)
					.setContentIntent(PendingIntent.getActivity(getApplicationContext(), 0, intent, 0))
					.setAutoCancel(true).setTicker(contentText)
					.setContentTitle(message).setContentText(contentText)
					.setOngoing(false);

			mNotificationManager.notify(NOTIFICATION_STORAGE_OVERQUOTA, mBuilderCompatO.build());
		}
		else {
			mBuilderCompat
					.setSmallIcon(R.drawable.ic_stat_notify)
					.setContentIntent(PendingIntent.getActivity(getApplicationContext(), 0, intent, 0))
					.setAutoCancel(true).setTicker(contentText)
					.setContentTitle(message).setContentText(contentText)
					.setOngoing(false);

			if (Build.VERSION.SDK_INT >= Build.VERSION_CODES.LOLLIPOP){
				mBuilderCompat.setColor(ContextCompat.getColor(this,R.color.mega));
			}

			mNotificationManager.notify(NOTIFICATION_STORAGE_OVERQUOTA, mBuilderCompat.build());
		}
	}
}<|MERGE_RESOLUTION|>--- conflicted
+++ resolved
@@ -243,15 +243,9 @@
 	protected void onHandleIntent(final Intent intent) {
 		if (intent == null) return;
 
-<<<<<<< HEAD
-	private void handleIntentIfFolderExist(Intent intent) {
-		if (intent == null) return;
-		ArrayList<PendingMessageSingle> pendingMessageSingles = new ArrayList<>();
-=======
 		ArrayList<PendingMessageSingle> pendingMessageSingles = new ArrayList<>();
 		parentNode = MegaNode.unserialize(intent.getStringExtra(EXTRA_PARENT_NODE));
 
->>>>>>> ddb16f29
 		if (intent.getBooleanExtra(EXTRA_COMES_FROM_FILE_EXPLORER, false)) {
 			HashMap<String, String> fileFingerprints = (HashMap<String, String>) intent.getSerializableExtra(EXTRA_UPLOAD_FILES_FINGERPRINTS);
 			long[] idPendMsgs = intent.getLongArrayExtra(EXTRA_PEND_MSG_IDS);
@@ -311,13 +305,8 @@
 				pendingMsg = dbH.findPendingMessageById(idPendMsg);
 			}
 
-<<<<<<< HEAD
 			if (pendingMsg != null) {
-				sendOriginalAttachments = isSendOriginalAttachments(this);
-=======
-			if (pendingMsg!=null) {
 				sendOriginalAttachments = isSendOriginalAttachments();
->>>>>>> ddb16f29
 				logDebug("sendOriginalAttachments is " + sendOriginalAttachments);
 
 				if (chatId != -1) {
