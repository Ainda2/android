--- conflicted
+++ resolved
@@ -97,23 +97,7 @@
             if (intent != null) {
                 int actionType = intent.getIntExtra(ACTION_TYPE, INVALID_ACTION);
 
-<<<<<<< HEAD
                 if (actionType == UPDATE_PAYMENT_METHODS) {
-=======
-            int actionType;
-
-            if (intent != null) {
-                actionType = intent.getIntExtra(ACTION_TYPE, INVALID_ACTION);
-
-                if (actionType == UPDATE_GET_PRICING) {
-                    logDebug("BROADCAST TO UPDATE AFTER GET PRICING");
-                    //UPGRADE_ACCOUNT_FRAGMENT
-
-                    if (chooseAccountFragment != null && chooseAccountFragment.isAdded()) {
-                        chooseAccountFragment.setPricingInfo();
-                    }
-                } else if (actionType == UPDATE_PAYMENT_METHODS) {
->>>>>>> 4e668349
                     logDebug("BROADCAST TO UPDATE AFTER UPDATE_PAYMENT_METHODS");
                 }
             }
