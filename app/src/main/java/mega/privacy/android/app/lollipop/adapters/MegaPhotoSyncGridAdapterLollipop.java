package mega.privacy.android.app.lollipop.adapters;

import android.app.Activity;
import android.app.ActivityManager;
import android.content.Context;
import android.content.Intent;
import android.content.res.Resources;
import android.graphics.Bitmap;
import android.net.Uri;
import android.os.Build;
import android.os.Environment;
import android.support.v4.content.FileProvider;
import android.support.v7.app.ActionBar;
import android.support.v7.app.AppCompatActivity;
import android.support.v7.view.ActionMode;
import android.support.v7.widget.RecyclerView;
import android.util.DisplayMetrics;
import android.util.SparseBooleanArray;
import android.view.Display;
import android.view.LayoutInflater;
import android.view.Menu;
import android.view.MenuInflater;
import android.view.MenuItem;
import android.view.View;
import android.view.View.OnClickListener;
import android.view.View.OnLongClickListener;
import android.view.ViewGroup;
import android.widget.ImageView;
import android.widget.LinearLayout;
import android.widget.RelativeLayout;
import android.widget.TextView;
import android.widget.Toast;

import java.io.File;
import java.util.ArrayList;
import java.util.List;

import mega.privacy.android.app.DatabaseHandler;
import mega.privacy.android.app.MegaApplication;
import mega.privacy.android.app.MegaPreferences;
import mega.privacy.android.app.MimeTypeThumbnail;
import mega.privacy.android.app.R;
import mega.privacy.android.app.lollipop.AudioVideoPlayerLollipop;
import mega.privacy.android.app.lollipop.FullScreenImageViewerLollipop;
import mega.privacy.android.app.lollipop.LoginActivityLollipop;
import mega.privacy.android.app.lollipop.ManagerActivityLollipop;
import mega.privacy.android.app.lollipop.MegaMonthPicLollipop;
import mega.privacy.android.app.lollipop.controllers.NodeController;
import mega.privacy.android.app.lollipop.managerSections.CameraUploadFragmentLollipop;
import mega.privacy.android.app.utils.ThumbnailUtilsLollipop;
<<<<<<< HEAD
import mega.privacy.android.app.utils.TimeUtils;
import mega.privacy.android.app.utils.Util;
=======
>>>>>>> 094d50ad
import nz.mega.sdk.MegaApiAndroid;
import nz.mega.sdk.MegaApiJava;
import nz.mega.sdk.MegaError;
import nz.mega.sdk.MegaNode;
import nz.mega.sdk.MegaShare;

import static mega.privacy.android.app.utils.Constants.*;
import static mega.privacy.android.app.utils.FileUtils.*;
import static mega.privacy.android.app.utils.LogUtil.*;
import static mega.privacy.android.app.utils.MegaApiUtils.*;
import static mega.privacy.android.app.utils.Util.*;

public class MegaPhotoSyncGridAdapterLollipop extends RecyclerView.Adapter<MegaPhotoSyncGridAdapterLollipop.ViewHolderPhotoSyncGrid> {

	private class Media {
		public String filePath;
		public long timestamp;
	}

	public static int PADDING_GRID_LARGE = 6;
	public static int PADDING_GRID_SMALL = 3;
	
	private ViewHolderPhotoSyncGrid holder = null;

	private Context context;
	private MegaApplication app;
	private MegaApiAndroid megaApi;

	ArrayList<MegaMonthPicLollipop> monthPics;
	ArrayList<MegaNode> nodes;

	long photosyncHandle = -1;

	RecyclerView listFragment;
	ImageView emptyImageViewFragment;
	TextView emptyTextViewFragment;
	ActionBar aB;

	int numberOfCells;
	int gridWidth;

	boolean multipleSelect;

	SparseBooleanArray checkedItems = new SparseBooleanArray();

	int orderGetChildren = MegaApiJava.ORDER_MODIFICATION_DESC;

	Object fragment;
	int type = CAMERA_UPLOAD_ADAPTER;

	DatabaseHandler dbH;
	MegaPreferences prefs;
	String downloadLocationDefaultPath;
	String defaultPath;
	
	private ActionMode actionMode;
	
	private class ActionBarCallBack implements ActionMode.Callback {

		@Override
		public boolean onActionItemClicked(ActionMode mode, MenuItem item) {
			logDebug("onActionItemClicked");
			List<MegaNode> documents = getSelectedDocuments();
			
			switch(item.getItemId()){
				case R.id.cab_menu_download:{
					ArrayList<Long> handleList = new ArrayList<Long>();
					for (int i=0;i<documents.size();i++){
						handleList.add(documents.get(i).getHandle());
					}
					clearSelections();
					hideMultipleSelect();
					NodeController nC = new NodeController(context);
					nC.prepareForDownload(handleList, false);
					break;
				}
				case R.id.cab_menu_copy:{
					ArrayList<Long> handleList = new ArrayList<Long>();
					for (int i=0;i<documents.size();i++){
						handleList.add(documents.get(i).getHandle());
					}
					clearSelections();
					hideMultipleSelect();
					NodeController nC = new NodeController(context);
					nC.chooseLocationToCopyNodes(handleList);
					break;
				}	
				case R.id.cab_menu_move:{
					ArrayList<Long> handleList = new ArrayList<Long>();
					for (int i=0;i<documents.size();i++){
						handleList.add(documents.get(i).getHandle());
					}
					clearSelections();
					hideMultipleSelect();
					NodeController nC = new NodeController(context);
					nC.chooseLocationToMoveNodes(handleList);
					break;
				}
				case R.id.cab_menu_share_link:{
					clearSelections();
					hideMultipleSelect();
					if (documents.size()==1){
						//NodeController nC = new NodeController(context);
						//nC.exportLink(documents.get(0));
						if(documents.get(0)==null){
							logWarning("The selected node is NULL");
							break;
						}
						((ManagerActivityLollipop) context).showGetLinkActivity(documents.get(0).getHandle());
					}
					break;
				}
				case R.id.cab_menu_share_link_remove:{

					clearSelections();
					hideMultipleSelect();
					if (documents.size()==1){
						//NodeController nC = new NodeController(context);
						//nC.removeLink(documents.get(0));
						if(documents.get(0)==null){
							logWarning("The selected node is NULL");
							break;
						}
						((ManagerActivityLollipop) context).showConfirmationRemovePublicLink(documents.get(0));

					}
					break;

				}
				case R.id.cab_menu_trash:{
					ArrayList<Long> handleList = new ArrayList<Long>();
					for (int i=0;i<documents.size();i++){
						handleList.add(documents.get(i).getHandle());
					}
					clearSelections();
					hideMultipleSelect();
					((ManagerActivityLollipop) context).askConfirmationMoveToRubbish(handleList);
					break;
				}
				case R.id.cab_menu_select_all:{
					selectAll();
					break;
				}
				case R.id.cab_menu_unselect_all:{
					clearSelections();
					hideMultipleSelect();
					break;
				}
			}
			return false;
		}

		@Override
		public boolean onCreateActionMode(ActionMode mode, Menu menu) {
			logDebug("onCreateActionMode");
			MenuInflater inflater = mode.getMenuInflater();
			inflater.inflate(R.menu.file_browser_action, menu);
			return true;
		}

		@Override
		public void onDestroyActionMode(ActionMode mode) {
			logDebug("onDestroyActionMode");
			multipleSelect = false;
			clearSelections();
		}

		@Override
		public boolean onPrepareActionMode(ActionMode mode, Menu menu) {
			logDebug("onPrepareActionMode");
			List<MegaNode> selected = getSelectedDocuments();
			
			boolean showDownload = false;
			boolean showRename = false;
			boolean showCopy = false;
			boolean showMove = false;
			boolean showLink = false;
			boolean showTrash = false;
			boolean showRemoveLink = false;


			// Link
			if ((selected.size() == 1) && (megaApi.checkAccess(selected.get(0), MegaShare.ACCESS_OWNER).getErrorCode() == MegaError.API_OK)) {
				if(selected.get(0).isExported()){
					//Node has public link
					showRemoveLink=true;
					showLink=false;

				}
				else{
					showRemoveLink=false;
					showLink=true;
				}			}

			if (selected.size() != 0) {
				showDownload = true;
				showTrash = true;
				showMove = true;
				showCopy = true;

				for(int i=0; i<selected.size();i++)	{
					if(megaApi.checkMove(selected.get(i), megaApi.getRubbishNode()).getErrorCode() != MegaError.API_OK)	{
						showTrash = false;
						showMove = false;
						break;
					}
				}
				
				if(selected.size() == nodes.size()){

					menu.findItem(R.id.cab_menu_select_all).setVisible(false);
					menu.findItem(R.id.cab_menu_unselect_all).setVisible(true);			
				}
				else{
					menu.findItem(R.id.cab_menu_select_all).setVisible(true);
					menu.findItem(R.id.cab_menu_unselect_all).setVisible(true);	
				}
			}
			else{
				menu.findItem(R.id.cab_menu_select_all).setVisible(true);
				menu.findItem(R.id.cab_menu_unselect_all).setVisible(false);
			}

			if(showCopy){
				menu.findItem(R.id.cab_menu_copy).setShowAsAction(MenuItem.SHOW_AS_ACTION_ALWAYS);
			}

			if(showDownload){
				menu.findItem(R.id.cab_menu_download).setShowAsAction(MenuItem.SHOW_AS_ACTION_ALWAYS);
			}

			if(showLink){
				menu.findItem(R.id.cab_menu_share_link_remove).setShowAsAction(MenuItem.SHOW_AS_ACTION_NEVER);
				menu.findItem(R.id.cab_menu_share_link).setShowAsAction(MenuItem.SHOW_AS_ACTION_ALWAYS);
			}
			if(showRemoveLink){
				menu.findItem(R.id.cab_menu_share_link).setShowAsAction(MenuItem.SHOW_AS_ACTION_NEVER);
				menu.findItem(R.id.cab_menu_share_link_remove).setShowAsAction(MenuItem.SHOW_AS_ACTION_ALWAYS);
			}

			if(showMove){
				if(selected.size()==1){
					menu.findItem(R.id.cab_menu_move).setShowAsAction(MenuItem.SHOW_AS_ACTION_NEVER);
				}else{
					menu.findItem(R.id.cab_menu_move).setShowAsAction(MenuItem.SHOW_AS_ACTION_ALWAYS);
				}
			}
			
			menu.findItem(R.id.cab_menu_download).setVisible(showDownload);
			menu.findItem(R.id.cab_menu_rename).setVisible(showRename);
			menu.findItem(R.id.cab_menu_copy).setVisible(showCopy);
			menu.findItem(R.id.cab_menu_move).setVisible(showMove);
			menu.findItem(R.id.cab_menu_share_link).setVisible(showLink);
			menu.findItem(R.id.cab_menu_share_link_remove).setVisible(showRemoveLink);

			menu.findItem(R.id.cab_menu_trash).setVisible(showTrash);
			menu.findItem(R.id.cab_menu_leave_multiple_share).setVisible(false);
			
			return false;
		}
		
	}	
	
	/*public static view holder class*/
    public class ViewHolderPhotoSyncGrid extends RecyclerView.ViewHolder {
    	
    	public ViewHolderPhotoSyncGrid(View v){
    		super(v);
    	}
    	
    	public LinearLayout cellLayout;
    	public ArrayList<RelativeLayout> relativeLayoutsComplete;
    	public ArrayList<RelativeLayout> relativeLayoutsEmpty;
		public ArrayList<RelativeLayout> relativeLayoutsVideoInfo;
		public ArrayList<LinearLayout> relativeLayoutsGradientVideo;
    	public ArrayList<ImageView> imageViews;
    	public ArrayList<ImageView> videoIcons;
		public ArrayList<TextView> videoDuration;
    	public TextView textView;
    	public RelativeLayout textRelativeLayout;
    	public ArrayList<LinearLayout> longClickLayoutsSelected;
    	public ArrayList<LinearLayout> longClickLayoutsUnselected;
    	
    	public ArrayList<Long> documents;
    }
	
    public MegaPhotoSyncGridAdapterLollipop(Context _context, ArrayList<MegaMonthPicLollipop> _monthPics, long _photosyncHandle, RecyclerView listView, ImageView emptyImageView, TextView emptyTextView, ActionBar aB, ArrayList<MegaNode> _nodes, int numberOfCells, int gridWidth, Object fragment, int type) {
    	this.context = _context;
		this.monthPics = _monthPics;
		this.photosyncHandle = _photosyncHandle;
		this.nodes = _nodes;
		
		this.listFragment = listView;
		this.emptyImageViewFragment = emptyImageView;
		this.emptyTextViewFragment = emptyTextView;
		this.aB = aB;
		this.fragment = fragment;
		this.type = type;
		this.numberOfCells = numberOfCells;
		this.gridWidth = gridWidth;
		
		if (megaApi == null){
			megaApi = ((MegaApplication) ((Activity)context).getApplication()).getMegaApi();
		}
		this.app = ((MegaApplication) ((Activity) context).getApplication());
	}
    
    public void setNumberOfCells(int numberOfCells, int gridWidth){
    	this.numberOfCells = numberOfCells;
    	this.gridWidth = gridWidth;
    }
	
	public void setNodes(ArrayList<MegaMonthPicLollipop> monthPics, ArrayList<MegaNode> nodes){
		this.monthPics = monthPics;
		this.nodes = nodes;
		notifyDataSetChanged();
	}
	
	public void setPhotoSyncHandle(long photoSyncHandle){
		this.photosyncHandle = photoSyncHandle;
		notifyDataSetChanged();
	}

	public Object getItem(int position) {
        return monthPics.get(position);
    }
 
    @Override
    public long getItemId(int position) {
        return position;
    }
		
	public boolean isMultipleSelect() {
		return multipleSelect;
	}
	
	public void setMultipleSelect(boolean multipleSelect){
		this.multipleSelect = multipleSelect;
	}
	
	public void setOrder(int orderGetChildren){
		this.orderGetChildren = orderGetChildren;
	}
	
	public long getPhotoSyncHandle(){
		return photosyncHandle;
	}
	
	/*
	 * Disable selection
	 */
	public void hideMultipleSelect() {
		this.multipleSelect = false;

		clearSelections();

		if (actionMode != null) {
			actionMode.finish();
		}
	}
	
	public void selectAll(){

		this.multipleSelect = true;
		if (nodes != null){
			for ( int i=0; i< nodes.size(); i++ ) {
				checkedItems.append(i, true);
			}
		}

		actionMode = ((AppCompatActivity)context).startSupportActionMode(new ActionBarCallBack());

		updateActionModeTitle();
		notifyDataSetChanged();
	}
	
	public void clearSelections() {
		logDebug("clearSelections");
		for (int i = 0; i < checkedItems.size(); i++) {
			if (checkedItems.valueAt(i) == true) {
				int checkedPosition = checkedItems.keyAt(i);
				checkedItems.append(checkedPosition, false);
			}
		}
		this.multipleSelect = false;
		updateActionModeTitle();
		notifyDataSetChanged();
	}
	
	public boolean isChecked(int totalPosition){
		
		if (!multipleSelect){
			return false;
		}
		else{
			if (checkedItems.get(totalPosition, false) == false){
				return false;
			}
			else{
				return true;
			}	
		}
	}

	@Override
	public int getItemCount() {
		return monthPics.size();
	}
	
	public void onNodeClick(ViewHolderPhotoSyncGrid holder, int position, int index, int positionInNodes){
		if (!multipleSelect){
			MegaNode n = megaApi.getNodeByHandle(holder.documents.get(index));
			if (n != null){
				if (!n.isFolder()){
					ImageView imageView = holder.imageViews.get(index);
					int[] positionIV = new int[2];
					imageView.getLocationOnScreen(positionIV);
					int[] screenPosition = new int[4];
					screenPosition[0] = positionIV[0];
					screenPosition[1] = positionIV[1];
					screenPosition[2] = imageView.getWidth();
					screenPosition[3] = imageView.getHeight();

					if (MimeTypeThumbnail.typeForName(n.getName()).isImage()){
						
						Intent intent = new Intent(context, FullScreenImageViewerLollipop.class);
						intent.putExtra("position", positionInNodes);
						intent.putExtra("parentNodeHandle", megaApi.getParentNode(n).getHandle());
						intent.putExtra("adapterType", PHOTO_SYNC_ADAPTER);
						intent.putExtra("orderGetChildren", orderGetChildren);

						logDebug("Position in nodes: " + positionInNodes);
						if (megaApi.getParentNode(nodes.get(positionInNodes)).getType() == MegaNode.TYPE_ROOT){
							intent.putExtra("parentNodeHandle", -1L);
						}
						else{
							intent.putExtra("parentNodeHandle", megaApi.getParentNode(nodes.get(positionInNodes)).getHandle());
						}
						intent.putExtra("screenPosition", screenPosition);
						context.startActivity(intent);
						((ManagerActivityLollipop) context).overridePendingTransition(0,0);
						CameraUploadFragmentLollipop.imageDrag = imageView;
					}
					else if (MimeTypeThumbnail.typeForName(n.getName()).isVideoReproducible()){
						MegaNode file = n;

						String mimeType = MimeTypeThumbnail.typeForName(file.getName()).getType();
						logDebug("File Handle: " + file.getHandle());
				  		
				  		//Intent mediaIntent = new Intent(Intent.ACTION_VIEW);
						Intent mediaIntent;
						if (MimeTypeThumbnail.typeForName(n.getName()).isVideoNotSupported()){
							mediaIntent = new Intent(Intent.ACTION_VIEW);
						}
						else {
							mediaIntent = new Intent(context, AudioVideoPlayerLollipop.class);
						}
						mediaIntent.putExtra("position", positionInNodes);
						if (megaApi.getParentNode(nodes.get(positionInNodes)).getType() == MegaNode.TYPE_ROOT){
							mediaIntent.putExtra("parentNodeHandle", -1L);
						}
						else{
							mediaIntent.putExtra("parentNodeHandle", megaApi.getParentNode(nodes.get(positionInNodes)).getHandle());
						}
						mediaIntent.putExtra("orderGetChildren", orderGetChildren);
						mediaIntent.putExtra("adapterType", PHOTO_SYNC_ADAPTER);

						mediaIntent.putExtra("HANDLE", file.getHandle());
						mediaIntent.putExtra("FILENAME", file.getName());
						boolean isOnMegaDownloads = false;
						String localPath = getLocalFile(context, file.getName(), file.getSize(), downloadLocationDefaultPath);
						File f = new File(downloadLocationDefaultPath, file.getName());
						if(f.exists() && (f.length() == file.getSize())){
							isOnMegaDownloads = true;
						}
						if (localPath != null && (isOnMegaDownloads || (megaApi.getFingerprint(file) != null && megaApi.getFingerprint(file).equals(megaApi.getFingerprint(localPath))))){
							File mediaFile = new File(localPath);
							//mediaIntent.setDataAndType(Uri.parse(localPath), mimeType);
							if (Build.VERSION.SDK_INT >= Build.VERSION_CODES.N && localPath.contains(Environment.getExternalStorageDirectory().getPath())) {
								mediaIntent.setDataAndType(FileProvider.getUriForFile(context, "mega.privacy.android.app.providers.fileprovider", mediaFile), MimeTypeThumbnail.typeForName(file.getName()).getType());
							}
							else{
								mediaIntent.setDataAndType(Uri.fromFile(mediaFile), MimeTypeThumbnail.typeForName(file.getName()).getType());
							}
							mediaIntent.addFlags(Intent.FLAG_GRANT_READ_URI_PERMISSION);
						}
						else {
							if (megaApi.httpServerIsRunning() == 0) {
								megaApi.httpServerStart();
							}

							ActivityManager.MemoryInfo mi = new ActivityManager.MemoryInfo();
							ActivityManager activityManager = (ActivityManager) context.getSystemService(Context.ACTIVITY_SERVICE);
							activityManager.getMemoryInfo(mi);

							if(mi.totalMem>BUFFER_COMP){
								logDebug("Total mem: " + mi.totalMem + " allocate 32 MB");
								megaApi.httpServerSetMaxBufferSize(MAX_BUFFER_32MB);
							}
							else{
								logDebug("Total mem: " + mi.totalMem + " allocate 16 MB");
								megaApi.httpServerSetMaxBufferSize(MAX_BUFFER_16MB);
							}

							String url = megaApi.httpServerGetLocalLink(file);
							mediaIntent.setDataAndType(Uri.parse(url), mimeType);
						}
				  		if (isIntentAvailable(context, mediaIntent)){
				  			context.startActivity(mediaIntent);
				  		}
				  		else{
				  			Toast.makeText(context, context.getResources().getString(R.string.intent_not_available), Toast.LENGTH_LONG).show();
				  			ArrayList<Long> handleList = new ArrayList<Long>();
							handleList.add(n.getHandle());
							NodeController nC = new NodeController(context);
							nC.prepareForDownload(handleList, true);
				  		}						
					}
					else{
						ArrayList<Long> handleList = new ArrayList<Long>();
						handleList.add(n.getHandle());
						NodeController nC = new NodeController(context);
						nC.prepareForDownload(handleList, true);
					}	
					notifyDataSetChanged();
				}
			}
		}
		else{
			if (checkedItems.get(positionInNodes, false) == false){
				checkedItems.append(positionInNodes, true);
			}
			else{
				checkedItems.append(positionInNodes, false);
			}		
			List<MegaNode> selectedNodes = getSelectedDocuments();
			if (selectedNodes.size() > 0){
				updateActionModeTitle();
				notifyDataSetChanged();
			}
			else{
				hideMultipleSelect();
			}
		}
	}
	
	public void onNodeLongClick(ViewHolderPhotoSyncGrid holder, int position, int index, int positionInNodes){
		logDebug("position: " + position + ", index: " + index + ", positionInNodes: " + positionInNodes);
		if (!multipleSelect){
			clearSelections();

			this.multipleSelect = true;
			checkedItems.append(positionInNodes, true);

			actionMode = ((AppCompatActivity)context).startSupportActionMode(new ActionBarCallBack());

			updateActionModeTitle();
			notifyDataSetChanged();
		}
		else{
    		onNodeClick(holder, position, index, positionInNodes);
    	}
	}
	
	private void updateActionModeTitle() {
		logDebug("updateActionModeTitle");
		if (actionMode == null){
			logWarning("actionMode null");
			return;
		}
		
		if (context == null){
			logWarning("context null");
			return;
		}
		
		List<MegaNode> documents = getSelectedDocuments();
		int files = 0;
		int folders = 0;
		for (MegaNode document : documents) {
			if (document.isFile()) {
				files++;
			} else if (document.isFolder()) {
				folders++;
			}
		}
		Resources res = context.getResources();
		String title;
		int sum=files;
		title = Integer.toString(sum);
//		if (files == 0 && folders == 0) {
//			title = Integer.toString(sum);
//		} else if (files == 0) {
//			title = Integer.toString(folders);
//		} else if (folders == 0) {
//			title = Integer.toString(files);
//		} else {
//			title = Integer.toString(sum);
//		}
		actionMode.setTitle(title);
		try {
			actionMode.invalidate();
		} catch (NullPointerException e) {
			e.printStackTrace();
			logError("Invalidate error", e);
		}
		// actionMode.
	}
	
	/*
	 * Get list of all selected documents
	 */
	public List<MegaNode> getSelectedDocuments() {
		logDebug("getSelectedDocuments");
		ArrayList<MegaNode> documents = new ArrayList<MegaNode>();
		for (int i = 0; i < checkedItems.size(); i++) {
			if (checkedItems.valueAt(i) == true) {
				MegaNode document = null;
				try {
					if (nodes != null) {
						document = nodes.get(checkedItems.keyAt(i));
					}
				}
				catch (IndexOutOfBoundsException e) {}
				
				if (document != null){
					documents.add(document);
				}
			}
		}
		
		return documents;
	}

	@Override
	public void onBindViewHolder(ViewHolderPhotoSyncGrid holder, int position) {
		logDebug("Position: " + position);
		
		Display display = ((Activity) context).getWindowManager().getDefaultDisplay();
		DisplayMetrics outMetrics = new DisplayMetrics();
		display.getMetrics(outMetrics);
		float density = ((Activity) context).getResources().getDisplayMetrics().density;

		float scaleW = getScaleW(outMetrics, density);
		float scaleH = getScaleH(outMetrics, density);
		
		MegaMonthPicLollipop monthPic = (MegaMonthPicLollipop) getItem(position);
		
		if (monthPic.monthYearString != null){
			if (monthPic.monthYearString.compareTo("") != 0){
				holder.textRelativeLayout.setVisibility(View.VISIBLE);
				holder.textView.setText(monthPic.monthYearString);
				for (int i=0;i<numberOfCells;i++){
					holder.relativeLayoutsComplete.get(i).setVisibility(View.GONE);
					holder.relativeLayoutsEmpty.get(i).setVisibility(View.GONE);
				}
			}
			else{
				logDebug("monthPic.monthYearString != null and not empty string");
				holder.textRelativeLayout.setVisibility(View.GONE);
				for (int i=0;i<numberOfCells;i++){
					if (monthPic.nodeHandles.size() > i){
						MegaNode n = megaApi.getNodeByHandle(monthPic.nodeHandles.get(i));
						int positionInNodes = 0;
						for (int j=0;j<nodes.size();j++){
							if(nodes.get(j).getHandle() == monthPic.nodeHandles.get(i)){
								positionInNodes = j;
								break;
							}
						}
						
						if (multipleSelect){
							if (isChecked(positionInNodes)){
								holder.longClickLayoutsSelected.get(i).setVisibility(View.VISIBLE);
								holder.longClickLayoutsUnselected.get(i).setVisibility(View.GONE);
							}
							else{
								holder.longClickLayoutsSelected.get(i).setVisibility(View.GONE);
								holder.longClickLayoutsUnselected.get(i).setVisibility(View.VISIBLE);
							}
						}
						else{
							holder.longClickLayoutsSelected.get(i).setVisibility(View.GONE);
							holder.longClickLayoutsUnselected.get(i).setVisibility(View.GONE);
						}
						
						holder.relativeLayoutsComplete.get(i).setVisibility(View.VISIBLE);
						holder.imageViews.get(i).setVisibility(View.VISIBLE);
						holder.relativeLayoutsEmpty.get(i).setVisibility(View.GONE);
						holder.documents.set(i, n.getHandle());
						
						Bitmap thumb = null;						
						holder.imageViews.get(i).setImageResource(MimeTypeThumbnail.typeForName(n.getName()).getIconResourceId());	
						if (n.hasThumbnail()){
							thumb = ThumbnailUtilsLollipop.getThumbnailFromCache(n);
							if (thumb != null){
								holder.imageViews.get(i).setImageBitmap(thumb);
							}
							else{
								thumb = ThumbnailUtilsLollipop.getThumbnailFromFolder(n, context);
								if (thumb != null){
									holder.imageViews.get(i).setImageBitmap(thumb);
								}
								else{
									try{
										thumb = ThumbnailUtilsLollipop.getThumbnailFromMegaPhotoSyncGrid(n, context, holder, megaApi, this, i);
									}
									catch(Exception e){} //Too many AsyncTasks
									
									if (thumb != null){
										holder.imageViews.get(i).setImageBitmap(thumb);
									}
									else{
										holder.imageViews.get(i).setImageResource(MimeTypeThumbnail.typeForName(n.getName()).getIconResourceId());
									}
								}
							}
						}
						else{
							logDebug(n.getHandle()+" NO ThUMB!!");
						}

						if(isVideoFile(n.getName())){
							logDebug("IS VIDEO!");
							holder.relativeLayoutsVideoInfo.get(i).setVisibility(View.VISIBLE);
							holder.relativeLayoutsGradientVideo.get(i).setVisibility(View.VISIBLE);
							holder.videoIcons.get(i).setVisibility(View.VISIBLE);

							if(((CameraUploadFragmentLollipop) fragment).getIsLargeGrid()){
								holder.videoIcons.get(i).setImageResource(R.drawable.ic_play_arrow_white_24dp);
								logDebug(n.getHandle() + " DURATION: " + n.getDuration());
								int duration = n.getDuration();
								if(duration>0){
<<<<<<< HEAD
									holder.videoDuration.get(i).setText(TimeUtils.getVideoDuration(duration));
=======
									int hours = duration / 3600;
									int minutes = (duration % 3600) / 60;
									int seconds = duration % 60;

									String timeString;
									if(hours>0){
										timeString = String.format("%d:%d:%02d", hours, minutes, seconds);
									}
									else{
										timeString = String.format("%d:%02d", minutes, seconds);
									}

									logDebug("The duration is: " + hours + " " + minutes + " " + seconds);

									holder.videoDuration.get(i).setText(timeString);
>>>>>>> 094d50ad
									RelativeLayout.LayoutParams relativeParams = (RelativeLayout.LayoutParams)holder.relativeLayoutsVideoInfo.get(i).getLayoutParams();
									relativeParams.bottomMargin=scaleWidthPx(3, outMetrics);
									relativeParams.leftMargin=scaleWidthPx(3, outMetrics);
									holder.relativeLayoutsVideoInfo.get(i).setLayoutParams(relativeParams);
									holder.videoDuration.get(i).setVisibility(View.VISIBLE);
								}
								else{
									holder.videoDuration.get(i).setVisibility(View.GONE);
								}
							}
							else{
								holder.videoIcons.get(i).setImageResource(R.drawable.ic_play_arrow_white_18dp);
								holder.videoIcons.get(i).setVisibility(View.VISIBLE);
								RelativeLayout.LayoutParams relativeParams = (RelativeLayout.LayoutParams)holder.relativeLayoutsVideoInfo.get(i).getLayoutParams();
								relativeParams.bottomMargin=scaleWidthPx(1, outMetrics);
								relativeParams.leftMargin=scaleWidthPx(1, outMetrics);
								holder.relativeLayoutsVideoInfo.get(i).setLayoutParams(relativeParams);
								holder.videoDuration.get(i).setVisibility(View.GONE);
							}
						}
						else{
							holder.relativeLayoutsGradientVideo.get(i).setVisibility(View.GONE);
							holder.videoIcons.get(i).setVisibility(View.GONE);
							holder.videoDuration.get(i).setVisibility(View.GONE);
						}
					}
					else{
						holder.relativeLayoutsComplete.get(i).setVisibility(View.VISIBLE);
						holder.imageViews.get(i).setVisibility(View.GONE);
						holder.relativeLayoutsEmpty.get(i).setVisibility(View.VISIBLE);
						holder.documents.set(i,  -1l);
					}
				}
			}
		}
		else{
			holder.textRelativeLayout.setVisibility(View.GONE);
			for (int i=0;i<numberOfCells;i++){
				holder.longClickLayoutsSelected.get(i).setVisibility(View.GONE);
				holder.longClickLayoutsUnselected.get(i).setVisibility(View.GONE);
				
				if (monthPic.nodeHandles.size() > i){
					MegaNode n = megaApi.getNodeByHandle(monthPic.nodeHandles.get(i));
					if (n == null){
						Intent intent = new Intent(context, LoginActivityLollipop.class);
						intent.putExtra("visibleFragment",  TOUR_FRAGMENT);
				        if (Build.VERSION.SDK_INT >= Build.VERSION_CODES.HONEYCOMB)
				        	intent.addFlags(Intent.FLAG_ACTIVITY_CLEAR_TASK);
				        context.startActivity(intent);
				        if (context instanceof Activity){
				        	((Activity)context).finish();
				        }
				        return;
					}
					int positionInNodes = 0;
					for (int j=0;j<nodes.size();j++){
						if(nodes.get(j).getHandle() == monthPic.nodeHandles.get(i)){
							positionInNodes = j;
							break;
						}
					}
					
					if (multipleSelect){
						if (isChecked(positionInNodes)){
							holder.longClickLayoutsSelected.get(i).setVisibility(View.VISIBLE);
							holder.longClickLayoutsUnselected.get(i).setVisibility(View.GONE);
						}
						else{
							holder.longClickLayoutsSelected.get(i).setVisibility(View.GONE);
							holder.longClickLayoutsUnselected.get(i).setVisibility(View.VISIBLE);
						}
					}
					else{
						holder.longClickLayoutsSelected.get(i).setVisibility(View.GONE);
						holder.longClickLayoutsUnselected.get(i).setVisibility(View.GONE);
					}
					
					holder.relativeLayoutsComplete.get(i).setVisibility(View.VISIBLE);
					holder.imageViews.get(i).setVisibility(View.VISIBLE);
					holder.relativeLayoutsEmpty.get(i).setVisibility(View.GONE);
					holder.documents.set(i, n.getHandle());
					
					Bitmap thumb = null;					
					holder.imageViews.get(i).setImageResource(MimeTypeThumbnail.typeForName(n.getName()).getIconResourceId());
					if (n.hasThumbnail()){
						thumb = ThumbnailUtilsLollipop.getThumbnailFromCache(n);
						if (thumb != null){
							holder.imageViews.get(i).setImageBitmap(thumb);
						}
						else{
							thumb = ThumbnailUtilsLollipop.getThumbnailFromFolder(n, context);
							if (thumb != null){
								holder.imageViews.get(i).setImageBitmap(thumb);
							}
							else{ 
								try{
									thumb = ThumbnailUtilsLollipop.getThumbnailFromMegaPhotoSyncGrid(n, context, holder, megaApi, this, i);
								}
								catch(Exception e){} //Too many AsyncTasks
								
								if (thumb != null){
									holder.imageViews.get(i).setImageBitmap(thumb);
								}
								else{
									holder.imageViews.get(i).setImageResource(MimeTypeThumbnail.typeForName(n.getName()).getIconResourceId());
								}
							}
						}
					}
					else{
						logDebug(n.getHandle()+" NO ThUMB!!");
					}

					if(isVideoFile(n.getName())){
						holder.relativeLayoutsVideoInfo.get(i).setVisibility(View.VISIBLE);
						holder.relativeLayoutsGradientVideo.get(i).setVisibility(View.VISIBLE);
						holder.videoIcons.get(i).setVisibility(View.VISIBLE);

						if(((CameraUploadFragmentLollipop) fragment).getIsLargeGrid()){						
							holder.videoIcons.get(i).setImageResource(R.drawable.ic_play_arrow_white_24dp);
							logDebug(n.getHandle() + " DURATION: " + n.getDuration());
							int duration = n.getDuration();
							if(duration>0){
<<<<<<< HEAD
								holder.videoDuration.get(i).setText(TimeUtils.getVideoDuration(duration));
=======
								int hours = duration / 3600;
								int minutes = (duration % 3600) / 60;
								int seconds = duration % 60;

								String timeString;
								if(hours>0){
									timeString = String.format("%d:%d:%02d", hours, minutes, seconds);
								}
								else{
									timeString = String.format("%d:%02d", minutes, seconds);
								}

								logDebug("The duration is: " + hours + " " + minutes + " " + seconds);

								holder.videoDuration.get(i).setText(timeString);
>>>>>>> 094d50ad
								RelativeLayout.LayoutParams relativeParams = (RelativeLayout.LayoutParams)holder.relativeLayoutsVideoInfo.get(i).getLayoutParams();
								relativeParams.bottomMargin=scaleWidthPx(3, outMetrics);
								relativeParams.leftMargin=scaleWidthPx(3, outMetrics);
								holder.relativeLayoutsVideoInfo.get(i).setLayoutParams(relativeParams);
								holder.videoDuration.get(i).setVisibility(View.VISIBLE);
							}
							else{
								holder.videoDuration.get(i).setVisibility(View.GONE);
							}
						}
						else{
							holder.videoIcons.get(i).setImageResource(R.drawable.ic_play_arrow_white_18dp);	
							RelativeLayout.LayoutParams relativeParams = (RelativeLayout.LayoutParams)holder.relativeLayoutsVideoInfo.get(i).getLayoutParams();
							relativeParams.bottomMargin=scaleWidthPx(1, outMetrics);
							relativeParams.leftMargin=scaleWidthPx(1, outMetrics);
							holder.relativeLayoutsVideoInfo.get(i).setLayoutParams(relativeParams);
							holder.videoDuration.get(i).setVisibility(View.GONE);
						}
					}
					else{
						holder.relativeLayoutsGradientVideo.get(i).setVisibility(View.GONE);
						holder.videoIcons.get(i).setVisibility(View.GONE);
						holder.videoDuration.get(i).setVisibility(View.GONE);
					}
				}
				else{
					holder.relativeLayoutsComplete.get(i).setVisibility(View.VISIBLE);
					holder.imageViews.get(i).setVisibility(View.GONE);
					holder.relativeLayoutsEmpty.get(i).setVisibility(View.VISIBLE);
					holder.documents.set(i,  -1l);
				}				
			}
		}
		
		for (int i=0; i< holder.imageViews.size(); i++){
			final int index = i;
			final int positionFinal = position;
			ImageView iV = holder.imageViews.get(i);
			iV.setTag(holder);
			iV.setOnClickListener(new OnClickListener() {
				
				@Override
				public void onClick(View v) {
					ViewHolderPhotoSyncGrid holder= (ViewHolderPhotoSyncGrid) v.getTag();
					
					long handle = holder.documents.get(index);
					
					MegaNode n = megaApi.getNodeByHandle(handle);
					if (n != null){
						int positionInNodes = 0;
						for (int i=0;i<nodes.size();i++){
							if(nodes.get(i).getHandle() == n.getHandle()){
								positionInNodes = i;
								break;
							}
						}
						
						onNodeClick(holder, positionFinal, index, positionInNodes);
					}
				}
			} );
			
			iV.setOnLongClickListener(new OnLongClickListener() {
				
				@Override
				public boolean onLongClick(View v) {
					ViewHolderPhotoSyncGrid holder= (ViewHolderPhotoSyncGrid) v.getTag();
					
					long handle = holder.documents.get(index);
					
					MegaNode n = megaApi.getNodeByHandle(handle);
					if (n != null){
						int positionInNodes = 0;
						for (int i=0;i<nodes.size();i++){
							if(nodes.get(i).getHandle() == n.getHandle()){
								positionInNodes = i;
								break;
							}
						}
						
						onNodeLongClick(holder, positionFinal, index, positionInNodes);
					}
					
					return true;
				}
			});
		}
	}

	@Override
	public ViewHolderPhotoSyncGrid onCreateViewHolder(ViewGroup parent, int viewType) {
		logDebug("onCreateViewHolder");

		dbH = DatabaseHandler.getDbHandler(context);
		prefs = dbH.getPreferences();
		downloadLocationDefaultPath = getDownloadLocation(context);
		
		Display display = ((Activity) context).getWindowManager().getDefaultDisplay();
		DisplayMetrics outMetrics = new DisplayMetrics();
		display.getMetrics(outMetrics);
		float density = ((Activity) context).getResources().getDisplayMetrics().density;

		float scaleW = getScaleW(outMetrics, density);
		float scaleH = getScaleH(outMetrics, density);
		
		float dpHeight = outMetrics.heightPixels / density;
		float dpWidth  = outMetrics.widthPixels / density;
		
//		Toast.makeText(context, "W: " + dpWidth + "__H: " + dpHeight, Toast.LENGTH_SHORT).show();
//		Toast.makeText(context, "Wpx: " + outMetrics.widthPixels + "__H: " + outMetrics.heightPixels, Toast.LENGTH_SHORT).show();
		LayoutInflater inflater = (LayoutInflater) context.getSystemService(Context.LAYOUT_INFLATER_SERVICE);
		
		View v = inflater.inflate(R.layout.item_photo_sync_grid, parent, false);
		holder = new ViewHolderPhotoSyncGrid(v);
		holder.relativeLayoutsEmpty = new ArrayList<RelativeLayout>();
		holder.relativeLayoutsComplete = new ArrayList<RelativeLayout>();
		holder.imageViews = new ArrayList<ImageView>();
		holder.longClickLayoutsSelected = new ArrayList<LinearLayout>();
		holder.longClickLayoutsUnselected = new ArrayList<LinearLayout>();
		holder.relativeLayoutsVideoInfo = new ArrayList<RelativeLayout>();
		holder.relativeLayoutsGradientVideo = new ArrayList<LinearLayout>();
		holder.videoIcons = new ArrayList<ImageView>();
		holder.videoDuration = new ArrayList<TextView>();
		holder.documents = new ArrayList<Long>();
		
		holder.cellLayout = (LinearLayout) v.findViewById(R.id.cell_photosync_layout);
		for (int i=0;i<numberOfCells;i++){
			View rLView = inflater.inflate(R.layout.cell_photosync_grid_fill, holder.cellLayout, false);
			
			RelativeLayout rL = (RelativeLayout) rLView.findViewById(R.id.cell_photosync_grid_item_complete_layout);
//			rL.setLayoutParams(new LinearLayout.LayoutParams(android.widget.LinearLayout.LayoutParams.MATCH_PARENT, android.widget.LinearLayout.LayoutParams.WRAP_CONTENT, 1f));
			rL.setLayoutParams(new LinearLayout.LayoutParams(android.widget.LinearLayout.LayoutParams.MATCH_PARENT, gridWidth, 1f));
			holder.cellLayout.addView(rL);
			holder.relativeLayoutsComplete.add(rL);
			
			RelativeLayout rLE = (RelativeLayout) rLView.findViewById(R.id.cell_photosync_item_layout_empty);
			holder.relativeLayoutsEmpty.add(rLE);
			
			ImageView iV = (ImageView) rLView.findViewById(R.id.cell_photosync_grid_thumbnail);
			iV.setLayoutParams(new RelativeLayout.LayoutParams(gridWidth, gridWidth));
			if(numberOfCells == CameraUploadFragmentLollipop.GRID_LARGE){
				logDebug("numOfCells is GRID_LARGE");

				int padding = PADDING_GRID_LARGE;
				ViewGroup.MarginLayoutParams layoutParams = (ViewGroup.MarginLayoutParams)  iV.getLayoutParams();
				layoutParams.setMargins(padding, padding, padding, padding);
				iV.requestLayout();
//				iV.setPadding(padding, padding, padding, padding);
			}
			else if (numberOfCells == CameraUploadFragmentLollipop.GRID_SMALL){
				logDebug("numOfCells is GRID_SMALL");
				int padding = PADDING_GRID_SMALL;
				ViewGroup.MarginLayoutParams layoutParams = (ViewGroup.MarginLayoutParams)  iV.getLayoutParams();
				layoutParams.setMargins(padding, padding, padding, padding);
				iV.requestLayout();
//				iV.setPadding(padding, padding, padding, padding);
			}
			else{
				logDebug("numOfCells is " + numberOfCells);
				int padding = 2;
				ViewGroup.MarginLayoutParams layoutParams = (ViewGroup.MarginLayoutParams)  iV.getLayoutParams();
				layoutParams.setMargins(padding, padding, padding, padding);
				iV.requestLayout();
//				iV.setPadding(padding, padding, padding, padding);
			}
			holder.imageViews.add(iV);
			
			LinearLayout lcLS = (LinearLayout) rLView.findViewById(R.id.cell_photosync_menu_long_click_selected);
			lcLS.setLayoutParams(new RelativeLayout.LayoutParams(gridWidth, gridWidth));
			holder.longClickLayoutsSelected.add(lcLS);
			
			LinearLayout lcLU = (LinearLayout) rLView.findViewById(R.id.cell_photosync_menu_long_click_unselected);
			lcLU.setLayoutParams(new RelativeLayout.LayoutParams(gridWidth, gridWidth));
			holder.longClickLayoutsUnselected.add(lcLU);

			RelativeLayout rLVdI = (RelativeLayout) rLView.findViewById(R.id.cell_photosync_grid_video_info_layout);
			holder.relativeLayoutsVideoInfo.add(rLVdI);

			LinearLayout rLVgra = (LinearLayout) rLView.findViewById(R.id.cell_photosync_gradient_effect);
			holder.relativeLayoutsGradientVideo.add(rLVgra);
			
			ImageView vI = (ImageView) rLView.findViewById(R.id.cell_photosync_grid_video_icon);
			holder.videoIcons.add(vI);

			TextView vD = (TextView) rLView.findViewById(R.id.cell_photosync_grid_video_duration);
			holder.videoDuration.add(vD);

			holder.documents.add(-1l);
		}
		
		holder.textRelativeLayout = (RelativeLayout) v.findViewById(R.id.cell_photosync_grid_month_layout);
		
		holder.textView = (TextView) v.findViewById(R.id.cell_photosync_grid_month_name);
//		//Margins
//		RelativeLayout.LayoutParams contentTextParams = (RelativeLayout.LayoutParams)holder.textView.getLayoutParams();
//		contentTextParams.setMargins(scaleWidthPx(63, outMetrics), scaleHeightPx(5, outMetrics), 0, scaleHeightPx(5, outMetrics));
//		holder.textView.setLayoutParams(contentTextParams);
		
		v.setTag(holder);
		
		return holder;
	}
}<|MERGE_RESOLUTION|>--- conflicted
+++ resolved
@@ -48,11 +48,6 @@
 import mega.privacy.android.app.lollipop.controllers.NodeController;
 import mega.privacy.android.app.lollipop.managerSections.CameraUploadFragmentLollipop;
 import mega.privacy.android.app.utils.ThumbnailUtilsLollipop;
-<<<<<<< HEAD
-import mega.privacy.android.app.utils.TimeUtils;
-import mega.privacy.android.app.utils.Util;
-=======
->>>>>>> 094d50ad
 import nz.mega.sdk.MegaApiAndroid;
 import nz.mega.sdk.MegaApiJava;
 import nz.mega.sdk.MegaError;
@@ -63,6 +58,7 @@
 import static mega.privacy.android.app.utils.FileUtils.*;
 import static mega.privacy.android.app.utils.LogUtil.*;
 import static mega.privacy.android.app.utils.MegaApiUtils.*;
+import static mega.privacy.android.app.utils.TimeUtils.*;
 import static mega.privacy.android.app.utils.Util.*;
 
 public class MegaPhotoSyncGridAdapterLollipop extends RecyclerView.Adapter<MegaPhotoSyncGridAdapterLollipop.ViewHolderPhotoSyncGrid> {
@@ -786,25 +782,8 @@
 								logDebug(n.getHandle() + " DURATION: " + n.getDuration());
 								int duration = n.getDuration();
 								if(duration>0){
-<<<<<<< HEAD
-									holder.videoDuration.get(i).setText(TimeUtils.getVideoDuration(duration));
-=======
-									int hours = duration / 3600;
-									int minutes = (duration % 3600) / 60;
-									int seconds = duration % 60;
-
-									String timeString;
-									if(hours>0){
-										timeString = String.format("%d:%d:%02d", hours, minutes, seconds);
-									}
-									else{
-										timeString = String.format("%d:%02d", minutes, seconds);
-									}
-
-									logDebug("The duration is: " + hours + " " + minutes + " " + seconds);
-
-									holder.videoDuration.get(i).setText(timeString);
->>>>>>> 094d50ad
+									holder.videoDuration.get(i).setText(getVideoDuration(duration));
+
 									RelativeLayout.LayoutParams relativeParams = (RelativeLayout.LayoutParams)holder.relativeLayoutsVideoInfo.get(i).getLayoutParams();
 									relativeParams.bottomMargin=scaleWidthPx(3, outMetrics);
 									relativeParams.leftMargin=scaleWidthPx(3, outMetrics);
@@ -928,25 +907,8 @@
 							logDebug(n.getHandle() + " DURATION: " + n.getDuration());
 							int duration = n.getDuration();
 							if(duration>0){
-<<<<<<< HEAD
-								holder.videoDuration.get(i).setText(TimeUtils.getVideoDuration(duration));
-=======
-								int hours = duration / 3600;
-								int minutes = (duration % 3600) / 60;
-								int seconds = duration % 60;
-
-								String timeString;
-								if(hours>0){
-									timeString = String.format("%d:%d:%02d", hours, minutes, seconds);
-								}
-								else{
-									timeString = String.format("%d:%02d", minutes, seconds);
-								}
-
-								logDebug("The duration is: " + hours + " " + minutes + " " + seconds);
-
-								holder.videoDuration.get(i).setText(timeString);
->>>>>>> 094d50ad
+								holder.videoDuration.get(i).setText(getVideoDuration(duration));
+
 								RelativeLayout.LayoutParams relativeParams = (RelativeLayout.LayoutParams)holder.relativeLayoutsVideoInfo.get(i).getLayoutParams();
 								relativeParams.bottomMargin=scaleWidthPx(3, outMetrics);
 								relativeParams.leftMargin=scaleWidthPx(3, outMetrics);
