package mega.privacy.android.app.lollipop.controllers;

import android.Manifest;
import android.app.Activity;
import android.content.Context;
import android.content.Intent;
import android.content.pm.PackageManager;
import android.net.Uri;
import android.os.Build;
import android.os.Environment;
import android.os.StatFs;
import androidx.core.app.ActivityCompat;
import androidx.core.content.ContextCompat;
import androidx.core.content.FileProvider;

import java.io.File;
import java.net.URLDecoder;
import java.util.ArrayList;
import java.util.HashMap;
import java.util.List;
import java.util.Map;

import mega.privacy.android.app.DatabaseHandler;
import mega.privacy.android.app.DownloadService;
import mega.privacy.android.app.MegaApplication;
import mega.privacy.android.app.MegaOffline;
import mega.privacy.android.app.MegaPreferences;
import mega.privacy.android.app.MimeTypeList;
import mega.privacy.android.app.R;
import mega.privacy.android.app.listeners.ExportListener;
import mega.privacy.android.app.listeners.RemoveListener;
import mega.privacy.android.app.listeners.ShareListener;
import mega.privacy.android.app.lollipop.AddContactActivityLollipop;
import mega.privacy.android.app.lollipop.AudioVideoPlayerLollipop;
import mega.privacy.android.app.lollipop.ContactFileListActivityLollipop;
import mega.privacy.android.app.lollipop.ContactInfoActivityLollipop;
import mega.privacy.android.app.lollipop.FileExplorerActivityLollipop;
import mega.privacy.android.app.lollipop.FileInfoActivityLollipop;
import mega.privacy.android.app.lollipop.FileLinkActivityLollipop;
import mega.privacy.android.app.lollipop.FileStorageActivityLollipop;
import mega.privacy.android.app.lollipop.FolderLinkActivityLollipop;
import mega.privacy.android.app.lollipop.FullScreenImageViewerLollipop;
import mega.privacy.android.app.lollipop.GetLinkActivityLollipop;
import mega.privacy.android.app.lollipop.ManagerActivityLollipop;
import mega.privacy.android.app.lollipop.PdfViewerActivityLollipop;
import mega.privacy.android.app.lollipop.ZipBrowserActivityLollipop;
import mega.privacy.android.app.lollipop.listeners.CopyAndSendToChatListener;
import mega.privacy.android.app.lollipop.listeners.MultipleRequestListener;
import mega.privacy.android.app.lollipop.megachat.AndroidMegaRichLinkMessage;
import mega.privacy.android.app.lollipop.megachat.ChatExplorerActivity;
import mega.privacy.android.app.utils.SDCardOperator;
import mega.privacy.android.app.utils.download.DownloadInfo;
import nz.mega.sdk.MegaApiAndroid;
import nz.mega.sdk.MegaNode;
import nz.mega.sdk.MegaShare;

import static mega.privacy.android.app.listeners.ShareListener.*;
import static mega.privacy.android.app.lollipop.AudioVideoPlayerLollipop.*;
import static mega.privacy.android.app.utils.AlertsAndWarnings.showOverDiskQuotaPaywallWarning;
import static mega.privacy.android.app.utils.Constants.*;
import static mega.privacy.android.app.utils.DownloadUtil.*;
import static mega.privacy.android.app.utils.FileUtil.*;
import static mega.privacy.android.app.utils.LogUtil.*;
import static mega.privacy.android.app.utils.MegaApiUtils.*;
import static mega.privacy.android.app.utils.OfflineUtils.*;
import static mega.privacy.android.app.utils.TextUtil.*;
import static mega.privacy.android.app.utils.Util.*;
import static nz.mega.sdk.MegaApiJava.STORAGE_STATE_PAYWALL;

public class NodeController {

    Context context;
    MegaApiAndroid megaApi;
    DatabaseHandler dbH;
    MegaPreferences prefs = null;

    boolean isFolderLink = false;

    public NodeController(Context context){
        logDebug("NodeController created");
        this.context = context;
        if (megaApi == null){
            megaApi = MegaApplication.getInstance().getMegaApi();
        }
        if (dbH == null){
            dbH = DatabaseHandler.getDbHandler(context);
        }
    }

    public NodeController(Context context, boolean isFolderLink){
        logDebug("NodeController created");
        this.context = context;
        this.isFolderLink = isFolderLink;
        if (megaApi == null){
            if (isFolderLink) {
                megaApi = ((MegaApplication) ((Activity) context).getApplication()).getMegaApiFolder();
            }
            else {
                megaApi = ((MegaApplication) ((Activity) context).getApplication()).getMegaApi();
            }
        }
        if (dbH == null){
            dbH = DatabaseHandler.getDbHandler(context);
        }
    }

    public void chooseLocationToCopyNodes(ArrayList<Long> handleList){
        logDebug("chooseLocationToCopyNodes");
        Intent intent = new Intent(context, FileExplorerActivityLollipop.class);
        intent.setAction(FileExplorerActivityLollipop.ACTION_PICK_COPY_FOLDER);
        long[] longArray = new long[handleList.size()];
        for (int i=0; i<handleList.size(); i++){
            longArray[i] = handleList.get(i);
        }
        intent.putExtra("COPY_FROM", longArray);
        ((ManagerActivityLollipop) context).startActivityForResult(intent, REQUEST_CODE_SELECT_COPY_FOLDER);
    }

    public void copyNodes(long[] copyHandles, long toHandle) {
        logDebug("copyNodes");

        if(!isOnline(context)){
            ((ManagerActivityLollipop) context).showSnackbar(SNACKBAR_TYPE, context.getString(R.string.error_server_connection_problem), -1);
            return;
        }

        MegaNode parent = megaApi.getNodeByHandle(toHandle);
        if(parent!=null) {
            MultipleRequestListener copyMultipleListener = null;
            if (copyHandles.length > 1) {
                logDebug("Copy multiple files");
                copyMultipleListener = new MultipleRequestListener(MULTIPLE_COPY, context);
                for (int i = 0; i < copyHandles.length; i++) {
                    MegaNode cN = megaApi.getNodeByHandle(copyHandles[i]);
                    if (cN != null){
                        logDebug("cN != null, i = " + i + " of " + copyHandles.length);
                        megaApi.copyNode(cN, parent, copyMultipleListener);
                    }
                    else{
                        logWarning("cN == null, i = " + i + " of " + copyHandles.length);
                    }
                }
            } else {
                logDebug("Copy one file");
                MegaNode cN = megaApi.getNodeByHandle(copyHandles[0]);
                if (cN != null){
                    logDebug("cN != null");
                    megaApi.copyNode(cN, parent, (ManagerActivityLollipop) context);
                }
                else{
                    logWarning("cN == null");
                    if(context instanceof ManagerActivityLollipop){
                        ((ManagerActivityLollipop)context).copyError();
                    }
                }
            }
        }

    }

    public void chooseLocationToMoveNodes(ArrayList<Long> handleList){
        logDebug("chooseLocationToMoveNodes");
        Intent intent = new Intent(context, FileExplorerActivityLollipop.class);
        intent.setAction(FileExplorerActivityLollipop.ACTION_PICK_MOVE_FOLDER);
        long[] longArray = new long[handleList.size()];
        for (int i=0; i<handleList.size(); i++){
            longArray[i] = handleList.get(i);
        }
        intent.putExtra("MOVE_FROM", longArray);
        ((ManagerActivityLollipop) context).startActivityForResult(intent, REQUEST_CODE_SELECT_MOVE_FOLDER);
    }

    public void moveNodes(long[] moveHandles, long toHandle){
        logDebug("moveNodes");

        if(!isOnline(context)){
            ((ManagerActivityLollipop) context).showSnackbar(SNACKBAR_TYPE, context.getString(R.string.error_server_connection_problem), -1);
            return;
        }

        MegaNode parent = megaApi.getNodeByHandle(toHandle);
        if(parent!=null){
            MultipleRequestListener moveMultipleListener = new MultipleRequestListener(MULTIPLE_MOVE, context);

            if(moveHandles.length>1){
                logDebug("MOVE multiple: " + moveHandles.length);

                for(int i=0; i<moveHandles.length;i++){
                    megaApi.moveNode(megaApi.getNodeByHandle(moveHandles[i]), parent, moveMultipleListener);
                }
            }
            else{
                logDebug("MOVE single");

                megaApi.moveNode(megaApi.getNodeByHandle(moveHandles[0]), parent, (ManagerActivityLollipop) context);
            }
        }
    }

    public void checkIfNodeIsMineAndSelectChatsToSendNode(MegaNode node) {
        logDebug("checkIfNodeIsMineAndSelectChatsToSendNode");
        ArrayList<MegaNode> nodes = new ArrayList<>();
        nodes.add(node);
        checkIfNodesAreMineAndSelectChatsToSendNodes(nodes);
    }

    public void checkIfHandlesAreMineAndSelectChatsToSendNodes(ArrayList<Long> handles) {
        ArrayList<MegaNode> nodes = new ArrayList<>();
        for (long handle : handles) {
            nodes.add(megaApi.getNodeByHandle(handle));
        }

        checkIfNodesAreMineAndSelectChatsToSendNodes(nodes);
    }

    public void checkIfNodesAreMineAndSelectChatsToSendNodes(ArrayList<MegaNode> nodes) {
        logDebug("checkIfNodesAreMineAndSelectChatsToSendNodes");

        ArrayList<MegaNode> ownerNodes = new ArrayList<>();
        ArrayList<MegaNode> notOwnerNodes = new ArrayList<>();

        if (nodes == null) {
            return;
        }

        checkIfNodesAreMine(nodes, ownerNodes, notOwnerNodes);

        if (notOwnerNodes.size() == 0) {
            selectChatsToSendNodes(ownerNodes);
            return;
        }

        CopyAndSendToChatListener copyAndSendToChatListener = new CopyAndSendToChatListener(context);
        copyAndSendToChatListener.copyNodes(notOwnerNodes, ownerNodes);
    }

    public void checkIfNodesAreMine(ArrayList<MegaNode> nodes, ArrayList<MegaNode> ownerNodes, ArrayList<MegaNode> notOwnerNodes) {
        MegaNode currentNode;

        for (int i=0; i<nodes.size(); i++) {
            currentNode = nodes.get(i);
            if (currentNode == null) continue;

            MegaNode nodeOwner = checkIfNodeIsMine(currentNode);

            if (nodeOwner != null) {
                ownerNodes.add(nodeOwner);
            }
            else {
                notOwnerNodes.add(currentNode);
            }
        }
    }

    public MegaNode checkIfNodeIsMine(MegaNode node) {
        long myUserHandle = megaApi.getMyUserHandleBinary();

        if (node.getOwner() == myUserHandle) {
            return node;
        }

        String nodeFP = megaApi.getFingerprint(node);
        ArrayList<MegaNode> fNodes = megaApi.getNodesByFingerprint(nodeFP);

        if (fNodes == null) return null;

        for (MegaNode n : fNodes) {
            if (n.getOwner() == myUserHandle) {
                return n;
            }
        }

        return null;
    }

    public void selectChatsToSendNodes(ArrayList<MegaNode> nodes){
        logDebug("selectChatsToSendNodes");

        int size = nodes.size();
        long[] longArray = new long[size];

        for(int i=0;i<nodes.size();i++){
            longArray[i] = nodes.get(i).getHandle();
        }

        Intent i = new Intent(context, ChatExplorerActivity.class);
        i.putExtra(NODE_HANDLES, longArray);

        if(context instanceof FullScreenImageViewerLollipop){
            ((FullScreenImageViewerLollipop) context).startActivityForResult(i, REQUEST_CODE_SELECT_CHAT);
        }
        else if(context instanceof ManagerActivityLollipop){
            ((ManagerActivityLollipop) context).startActivityForResult(i, REQUEST_CODE_SELECT_CHAT);
        }
        else if (context instanceof PdfViewerActivityLollipop){
            ((PdfViewerActivityLollipop) context).startActivityForResult(i, REQUEST_CODE_SELECT_CHAT);
        }
        else if (context instanceof AudioVideoPlayerLollipop){
            ((AudioVideoPlayerLollipop) context).startActivityForResult(i, REQUEST_CODE_SELECT_CHAT);
        }
        else if (context instanceof FileInfoActivityLollipop) {
            ((FileInfoActivityLollipop) context).startActivityForResult(i, REQUEST_CODE_SELECT_CHAT);
        }
    }

    public boolean nodeComesFromIncoming (MegaNode node) {
        MegaNode parent = getParent(node);

        if (parent.getHandle() == megaApi.getRootNode().getHandle() ||
                parent.getHandle() == megaApi.getRubbishNode().getHandle() ||
                parent.getHandle() == megaApi.getInboxNode().getHandle()){
            return false;
        }
        else {
            return true;
        }
    }

    public MegaNode getParent (MegaNode node) {
        MegaNode parent = node;

        while (megaApi.getParentNode(parent) != null){
            parent = megaApi.getParentNode(parent);
        }

        return parent;
    }

    public int getIncomingLevel(MegaNode node) {
        int dBT = 0;
        MegaNode parent = node;

        while (megaApi.getParentNode(parent) != null){
            dBT++;
            parent = megaApi.getParentNode(parent);
        }

        return dBT;
    }

    public void prepareForDownload(ArrayList<Long> handleList, boolean highPriority) {
        //check permission first.
        if (Build.VERSION.SDK_INT >= Build.VERSION_CODES.M) {
            boolean hasStoragePermission = (ContextCompat.checkSelfPermission(context, Manifest.permission.WRITE_EXTERNAL_STORAGE) == PackageManager.PERMISSION_GRANTED);
            if (!hasStoragePermission) {
                askForPermissions();
                return;
            }
        }

        logDebug("prepareForDownload: " + handleList.size() + " files to download");
        long size = 0;
        long[] hashes = new long[handleList.size()];
        for (int i = 0; i < handleList.size(); i++) {
            hashes[i] = handleList.get(i);
            MegaNode nodeTemp = megaApi.getNodeByHandle(hashes[i]);

            if (nodeTemp != null) {
                if (nodeTemp.isFile()) {
                    size += nodeTemp.getSize();
                }
            } else {
                logWarning("Error - nodeTemp is NULL");
            }

        }
        logDebug("Number of files: " + hashes.length);

        if (dbH == null) {
            dbH = DatabaseHandler.getDbHandler(context.getApplicationContext());
        }

        boolean askMe = askMe(context);
        String downloadLocationDefaultPath = getDownloadLocation();

        if (askMe) {
            logDebug("askMe");
            final DownloadInfo downloadInfo = new DownloadInfo(highPriority, size, hashes);
            requestLocalFolder(downloadInfo, null);
        } else {
            logDebug("NOT askMe");
            checkSizeBeforeDownload(downloadLocationDefaultPath, null, size, hashes, highPriority);
        }
    }

    public void requestLocalFolder (DownloadInfo downloadInfo, String prompt) {
        Intent intent = new Intent(FileStorageActivityLollipop.Mode.PICK_FOLDER.getAction());
        intent.putExtra(FileStorageActivityLollipop.EXTRA_BUTTON_PREFIX, context.getString(R.string.general_select));
        intent.putExtra(FileStorageActivityLollipop.EXTRA_FROM_SETTINGS, false);
        intent.putExtra(FileStorageActivityLollipop.EXTRA_SIZE, downloadInfo.getSize());
        intent.setClass(context, FileStorageActivityLollipop.class);
        intent.putExtra(FileStorageActivityLollipop.EXTRA_DOCUMENT_HASHES, downloadInfo.getHashes());

        if(prompt != null) {
            intent.putExtra(FileStorageActivityLollipop.EXTRA_PROMPT, prompt);
        }
        intent.putExtra(HIGH_PRIORITY_TRANSFER, downloadInfo.isHighPriority());

        if(context instanceof ManagerActivityLollipop){
            ((ManagerActivityLollipop) context).startActivityForResult(intent, REQUEST_CODE_SELECT_LOCAL_FOLDER);
        }
        else if(context instanceof FullScreenImageViewerLollipop){
            ((FullScreenImageViewerLollipop) context).startActivityForResult(intent, REQUEST_CODE_SELECT_LOCAL_FOLDER);
        }
        else if(context instanceof FileInfoActivityLollipop){
            ((FileInfoActivityLollipop) context).startActivityForResult(intent, REQUEST_CODE_SELECT_LOCAL_FOLDER);
        }
        else if(context instanceof ContactFileListActivityLollipop){
            ((ContactFileListActivityLollipop) context).startActivityForResult(intent, REQUEST_CODE_SELECT_LOCAL_FOLDER);
        }
        else if(context instanceof PdfViewerActivityLollipop){
            ((PdfViewerActivityLollipop) context).startActivityForResult(intent, REQUEST_CODE_SELECT_LOCAL_FOLDER);
        }
        else if(context instanceof AudioVideoPlayerLollipop){
            ((AudioVideoPlayerLollipop) context).startActivityForResult(intent, REQUEST_CODE_SELECT_LOCAL_FOLDER);
        }
        else if(context instanceof ContactInfoActivityLollipop){
            ((ContactInfoActivityLollipop) context).startActivityForResult(intent, REQUEST_CODE_SELECT_LOCAL_FOLDER);
        }
    }


    //Old downloadTo
    public void checkSizeBeforeDownload(String parentPath, String url, long size, long [] hashes, boolean highPriority){
        //Variable size is incorrect for folders, it is always -1 -> sizeTemp calculates the correct size
        logDebug("Files to download: " + hashes.length);
        logDebug("SIZE to download before calculating: " + size);

        final String parentPathC = parentPath;
        final String urlC = url;
        final long [] hashesC = hashes;
        long sizeTemp=0;

        for (long hash : hashes) {
            MegaNode node = megaApi.getNodeByHandle(hash);
            if(node!=null){
                if(node.isFolder()){
                    logDebug("Node to download is FOLDER");
                    sizeTemp=sizeTemp+ getFolderSize(node, context);
                }
                else{
                    sizeTemp = sizeTemp+node.getSize();
                }
            }
        }

        final long sizeC = sizeTemp;
        logDebug("The final size is: " + getSizeString(sizeTemp));

        //Check if there is available space
        double availableFreeSpace = Double.MAX_VALUE;
        try{
            StatFs stat = new StatFs(parentPath);
            availableFreeSpace = (double)stat.getAvailableBlocks() * (double)stat.getBlockSize();
        }
        catch(Exception ex){}

        logDebug("availableFreeSpace: " + availableFreeSpace + "__ sizeToDownload: " + sizeC);

        if(availableFreeSpace < sizeC) {
            showNotEnoughSpaceSnackbar(context);
            logWarning("Not enough space");
            return;
        }

        if (dbH == null){
            dbH = DatabaseHandler.getDbHandler(context.getApplicationContext());
        }

        String ask=dbH.getAttributes().getAskSizeDownload();

        if(ask==null){
            ask="true";
        }

        if(ask.equals("false")){
            logDebug("SIZE: Do not ask before downloading");
            checkInstalledAppBeforeDownload(parentPathC, urlC, sizeC, hashesC, highPriority);
        }
        else{
            logDebug("SIZE: Ask before downloading");
            //Check size to download
            //100MB=104857600
            //10MB=10485760
            //1MB=1048576
            if (sizeC > 104857600) {
                logDebug("Show size confirmacion: " + sizeC);
                //Show alert
                if (context instanceof ManagerActivityLollipop) {
                    ((ManagerActivityLollipop) context).askSizeConfirmationBeforeDownload(parentPathC,urlC, sizeC, hashesC, highPriority);
                } else if (context instanceof FullScreenImageViewerLollipop) {
                    ((FullScreenImageViewerLollipop) context).askSizeConfirmationBeforeDownload(parentPathC, urlC, sizeC, hashesC, highPriority);
                } else if (context instanceof FileInfoActivityLollipop) {
                    ((FileInfoActivityLollipop) context).askSizeConfirmationBeforeDownload(parentPathC, urlC, sizeC, hashesC, highPriority);
                } else if (context instanceof ContactFileListActivityLollipop) {
                    ((ContactFileListActivityLollipop) context).askSizeConfirmationBeforeDownload(parentPathC, urlC, sizeC, hashesC, highPriority);
                } else if (context instanceof PdfViewerActivityLollipop) {
                    ((PdfViewerActivityLollipop) context).askSizeConfirmationBeforeDownload(parentPathC, urlC, sizeC, hashesC, highPriority);
                } else if (context instanceof AudioVideoPlayerLollipop) {
                    ((AudioVideoPlayerLollipop) context).askSizeConfirmationBeforeDownload(parentPathC, urlC, sizeC, hashesC, highPriority);
                } else if (context instanceof ContactInfoActivityLollipop) {
                    ((ContactInfoActivityLollipop) context).askSizeConfirmationBeforeDownload(parentPathC, urlC, sizeC, hashesC, highPriority);
                }
            } else {
                checkInstalledAppBeforeDownload(parentPathC, urlC, sizeC, hashesC, highPriority);
            }
        }
    }

    //Old proceedToDownload
    public void checkInstalledAppBeforeDownload(String parentPath, String url, long size, long [] hashes, boolean highPriority){
        logDebug("checkInstalledAppBeforeDownload");
        boolean confirmationToDownload = false;
        final String parentPathC = parentPath;
        final String urlC = url;
        final long sizeC = size;
        final long [] hashesC = hashes;
        String nodeToDownload = null;

        if (dbH == null){
            dbH = DatabaseHandler.getDbHandler(context.getApplicationContext());
        }

        String ask=dbH.getAttributes().getAskNoAppDownload();

        if(ask==null){
            logDebug("ask==null");
            ask="true";
        }

        if(ask.equals("false")){
            logDebug("INSTALLED APP: Do not ask before downloading");
            download(parentPathC, urlC, sizeC, hashesC, highPriority);
        }
        else{
            logDebug("INSTALLED APP: Ask before downloading");
            if (hashes != null){
                for (long hash : hashes) {
                    MegaNode node = megaApi.getNodeByHandle(hash);
                    if(node!=null){
                        logDebug("Node: " + node.getHandle());

                        if(node.isFile()){
                            Intent checkIntent = new Intent(Intent.ACTION_GET_CONTENT, null);
                            logDebug("MimeTypeList: " + MimeTypeList.typeForName(node.getName()).getType());

                            checkIntent.setType(MimeTypeList.typeForName(node.getName()).getType());

                            try{
                                if (!isIntentAvailable(context, checkIntent)){
                                    confirmationToDownload = true;
                                    nodeToDownload=node.getName();
                                    break;
                                }
                            }catch(Exception e){
                                logWarning("isIntent EXCEPTION", e);
                                confirmationToDownload = true;
                                nodeToDownload=node.getName();
                                break;
                            }
                        }
                    }
                    else{
                        logWarning("ERROR - node is NULL");
                    }
                }
            }

            //Check if show the alert message
            if(confirmationToDownload){
                //Show message
                if(context instanceof ManagerActivityLollipop){
                    ((ManagerActivityLollipop) context).askConfirmationNoAppInstaledBeforeDownload(parentPathC,urlC, sizeC, hashesC, nodeToDownload, highPriority);
                }
                else if(context instanceof FullScreenImageViewerLollipop){
                    ((FullScreenImageViewerLollipop) context).askConfirmationNoAppInstaledBeforeDownload(parentPathC,urlC, sizeC, hashesC, nodeToDownload, highPriority);
                }
                else if(context instanceof FileInfoActivityLollipop){
                    ((FileInfoActivityLollipop) context).askConfirmationNoAppInstaledBeforeDownload(parentPathC,urlC, sizeC, hashesC, nodeToDownload, highPriority);
                }
                else if(context instanceof ContactFileListActivityLollipop){
                    ((ContactFileListActivityLollipop) context).askConfirmationNoAppInstaledBeforeDownload(parentPathC,urlC, sizeC, hashesC, nodeToDownload, highPriority);
                }
                else if(context instanceof PdfViewerActivityLollipop){
                    ((PdfViewerActivityLollipop) context).askConfirmationNoAppInstaledBeforeDownload(parentPathC,urlC, sizeC, hashesC, nodeToDownload, highPriority);
                }
                else if(context instanceof AudioVideoPlayerLollipop){
                    ((AudioVideoPlayerLollipop) context).askConfirmationNoAppInstaledBeforeDownload(parentPathC,urlC, sizeC, hashesC, nodeToDownload, highPriority);
                }
                else if(context instanceof ContactInfoActivityLollipop){
                    ((ContactInfoActivityLollipop) context).askConfirmationNoAppInstaledBeforeDownload(parentPathC,urlC, sizeC, hashesC, nodeToDownload, highPriority);
                }
            }
            else{
                download(parentPathC, urlC, sizeC, hashesC, highPriority);
            }
        }
    }

    private void askForPermissions () {
        if(context instanceof ManagerActivityLollipop){
            ActivityCompat.requestPermissions(((ManagerActivityLollipop) context), new String[]{Manifest.permission.WRITE_EXTERNAL_STORAGE}, REQUEST_WRITE_STORAGE);
        }
        else if (context instanceof FileLinkActivityLollipop) {
            ActivityCompat.requestPermissions((FileLinkActivityLollipop)context, new String[]{Manifest.permission.WRITE_EXTERNAL_STORAGE}, REQUEST_WRITE_STORAGE);
        }
        else if(context instanceof FullScreenImageViewerLollipop){
            ActivityCompat.requestPermissions(((FullScreenImageViewerLollipop) context), new String[]{Manifest.permission.WRITE_EXTERNAL_STORAGE}, REQUEST_WRITE_STORAGE);
        }
        else if(context instanceof FileInfoActivityLollipop){
            ActivityCompat.requestPermissions(((FileInfoActivityLollipop) context), new String[]{Manifest.permission.WRITE_EXTERNAL_STORAGE}, REQUEST_WRITE_STORAGE);
        }
        else if(context instanceof ContactFileListActivityLollipop){
            ActivityCompat.requestPermissions(((ContactFileListActivityLollipop) context), new String[]{Manifest.permission.WRITE_EXTERNAL_STORAGE}, REQUEST_WRITE_STORAGE);
        }
        else if(context instanceof PdfViewerActivityLollipop){
            ActivityCompat.requestPermissions(((PdfViewerActivityLollipop) context), new String[]{Manifest.permission.WRITE_EXTERNAL_STORAGE}, REQUEST_WRITE_STORAGE);
        }
        else if(context instanceof AudioVideoPlayerLollipop){
            ActivityCompat.requestPermissions(((AudioVideoPlayerLollipop) context), new String[]{Manifest.permission.WRITE_EXTERNAL_STORAGE}, REQUEST_WRITE_STORAGE);
        }
        else if(context instanceof ContactInfoActivityLollipop){
            ActivityCompat.requestPermissions(((ContactInfoActivityLollipop) context), new String[]{Manifest.permission.WRITE_EXTERNAL_STORAGE}, REQUEST_WRITE_STORAGE);
        }
    }

    public void download(String parentPath, String url, long size, long[] hashes, boolean highPriority) {
        logDebug("files to download: " + hashes.length);
        if (MegaApplication.getInstance().getStorageState() == STORAGE_STATE_PAYWALL) {
            showOverDiskQuotaPaywallWarning();
            return;
        }

        SDCardOperator sdCardOperator = SDCardOperator.initSDCardOperator(context, parentPath);
        if (sdCardOperator == null) {
            requestLocalFolder(new DownloadInfo(highPriority, size, hashes), context.getString(R.string.no_external_SD_card_detected));
            return;
        }

        MegaNode tempNode = megaApi.getNodeByHandle(hashes[0]);

        if (hashes.length == 1 && tempNode != null && tempNode.getType() == MegaNode.TYPE_FILE) {
            String localPath = getLocalFile(context, tempNode.getName(), tempNode.getSize());
            //Check if the file is already downloaded, and downloaded file is the latest version
            if (localPath != null
                    && isFileDownloadedLatest(new File(localPath), tempNode)) {
                checkDownload(context, tempNode, localPath, parentPath, true, sdCardOperator);

                if (!Boolean.parseBoolean(dbH.getAutoPlayEnabled())) {
                    return;
                }

                if (MimeTypeList.typeForName(tempNode.getName()).isZip()) {
                    File zipFile = new File(localPath);

                    Intent intentZip = new Intent();
                    intentZip.setClass(context, ZipBrowserActivityLollipop.class);
                    intentZip.putExtra(ZipBrowserActivityLollipop.EXTRA_PATH_ZIP, zipFile.getAbsolutePath());
                    intentZip.putExtra(ZipBrowserActivityLollipop.EXTRA_HANDLE_ZIP, tempNode.getHandle());

                    context.startActivity(intentZip);

                } else if (MimeTypeList.typeForName(tempNode.getName()).isPdf()) {
                    if (context instanceof PdfViewerActivityLollipop) {
                        ((PdfViewerActivityLollipop) context).showSnackbar(SNACKBAR_TYPE, context.getString(R.string.general_already_downloaded), -1);
                    } else {
                        File pdfFile = new File(localPath);

                        Intent pdfIntent = new Intent(context, PdfViewerActivityLollipop.class);
                        pdfIntent.putExtra("HANDLE", tempNode.getHandle());
                        if (Build.VERSION.SDK_INT >= Build.VERSION_CODES.N && localPath.contains(Environment.getExternalStorageDirectory().getPath())) {
                            pdfIntent.setDataAndType(FileProvider.getUriForFile(context, AUTHORITY_STRING_FILE_PROVIDER, pdfFile), MimeTypeList.typeForName(tempNode.getName()).getType());
                        } else {
                            pdfIntent.setDataAndType(Uri.fromFile(pdfFile), MimeTypeList.typeForName(tempNode.getName()).getType());
                        }
                        pdfIntent.addFlags(Intent.FLAG_GRANT_READ_URI_PERMISSION);
                        pdfIntent.addFlags(Intent.FLAG_ACTIVITY_CLEAR_TOP);
                        pdfIntent.putExtra("inside", true);
                        pdfIntent.putExtra("isUrl", false);
                        context.startActivity(pdfIntent);
                    }
                } else if (MimeTypeList.typeForName(tempNode.getName()).isVideoReproducible() || MimeTypeList.typeForName(tempNode.getName()).isAudio()) {
                    logDebug("Video/Audio file");
                    if (context instanceof AudioVideoPlayerLollipop) {
                        ((AudioVideoPlayerLollipop) context).showSnackbar(SNACKBAR_TYPE, context.getString(R.string.general_already_downloaded), -1);
                    } else {
                        File mediaFile = new File(localPath);

                        Intent mediaIntent;
                        boolean internalIntent;
                        boolean opusFile = false;
                        if (MimeTypeList.typeForName(mediaFile.getName()).isVideoNotSupported() || MimeTypeList.typeForName(mediaFile.getName()).isAudioNotSupported()) {
                            mediaIntent = new Intent(Intent.ACTION_VIEW);
                            internalIntent = false;
                            String[] s = mediaFile.getName().split("\\.");
                            if (s.length > 1 && s[s.length - 1].equals("opus")) {
                                opusFile = true;
                            }
                        } else {
                            internalIntent = true;
                            mediaIntent = new Intent(context, AudioVideoPlayerLollipop.class);
                        }
                        mediaIntent.putExtra(IS_PLAYLIST, false);
                        mediaIntent.putExtra("HANDLE", tempNode.getHandle());
                        mediaIntent.putExtra(AudioVideoPlayerLollipop.PLAY_WHEN_READY, MegaApplication.getInstance().isActivityVisible());
                        if (Build.VERSION.SDK_INT >= Build.VERSION_CODES.N && localPath.contains(Environment.getExternalStorageDirectory().getPath())) {
                            mediaIntent.setDataAndType(FileProvider.getUriForFile(context, AUTHORITY_STRING_FILE_PROVIDER, mediaFile), MimeTypeList.typeForName(tempNode.getName()).getType());

                        } else {
                            mediaIntent.setDataAndType(Uri.fromFile(mediaFile), MimeTypeList.typeForName(tempNode.getName()).getType());
                        }
                        mediaIntent.addFlags(Intent.FLAG_GRANT_READ_URI_PERMISSION);
                        mediaIntent.addFlags(Intent.FLAG_ACTIVITY_CLEAR_TOP);
                        if (opusFile) {
                            mediaIntent.setDataAndType(mediaIntent.getData(), "audio/*");
                        }
                        if (internalIntent) {
                            context.startActivity(mediaIntent);
                        } else {
                            if (isIntentAvailable(context, mediaIntent)) {
                                context.startActivity(mediaIntent);
                            } else {
                                showSnackbar(context, context.getString(R.string.intent_not_available));
                                Intent intentShare = new Intent(Intent.ACTION_SEND);
                                if (Build.VERSION.SDK_INT >= Build.VERSION_CODES.N && localPath.contains(Environment.getExternalStorageDirectory().getPath())) {
                                    intentShare.setDataAndType(FileProvider.getUriForFile(context, AUTHORITY_STRING_FILE_PROVIDER, mediaFile), MimeTypeList.typeForName(tempNode.getName()).getType());
                                } else {
                                    intentShare.setDataAndType(Uri.fromFile(mediaFile), MimeTypeList.typeForName(tempNode.getName()).getType());
                                }
                                intentShare.setFlags(Intent.FLAG_GRANT_READ_URI_PERMISSION);
                                if (isIntentAvailable(context, intentShare)) {
                                    context.startActivity(intentShare);
                                }
                            }
                        }
                    }
                } else {
                    if (context instanceof FullScreenImageViewerLollipop) {
                        ((FullScreenImageViewerLollipop) context).showSnackbar(SNACKBAR_TYPE, context.getString(R.string.general_already_downloaded), -1);
                    } else {
                        try {
                            Intent viewIntent = new Intent(Intent.ACTION_VIEW);
                            if (Build.VERSION.SDK_INT >= Build.VERSION_CODES.N) {
                                viewIntent.setDataAndType(FileProvider.getUriForFile(context, AUTHORITY_STRING_FILE_PROVIDER, new File(localPath)), MimeTypeList.typeForName(tempNode.getName()).getType());
                            } else {
                                viewIntent.setDataAndType(Uri.fromFile(new File(localPath)), MimeTypeList.typeForName(tempNode.getName()).getType());
                            }
                            viewIntent.setFlags(Intent.FLAG_GRANT_READ_URI_PERMISSION);
                            if (isIntentAvailable(context, viewIntent)) {
                                context.startActivity(viewIntent);
                            } else {
                                Intent intentShare = new Intent(Intent.ACTION_SEND);
                                if (Build.VERSION.SDK_INT >= Build.VERSION_CODES.N) {
                                    intentShare.setDataAndType(FileProvider.getUriForFile(context, AUTHORITY_STRING_FILE_PROVIDER, new File(localPath)), MimeTypeList.typeForName(tempNode.getName()).getType());
                                } else {
                                    intentShare.setDataAndType(Uri.fromFile(new File(localPath)), MimeTypeList.typeForName(tempNode.getName()).getType());
                                }
                                intentShare.setFlags(Intent.FLAG_GRANT_READ_URI_PERMISSION);
                                if (isIntentAvailable(context, intentShare)) {
                                    context.startActivity(intentShare);
                                }
                                showSnackbar(context, context.getString(R.string.general_already_downloaded));
                            }
                        } catch (Exception e) {
                            showSnackbar(context, context.getString(R.string.general_already_downloaded));
                        }
                    }
                }
                return;
            } else {
                logWarning("localPath is NULL");
            }
        }

<<<<<<< HEAD
        int numberOfNodesAlreadyDownloaded = 0;
        int numberOfNodesPending = 0;

        for (long hash : hashes) {
            MegaNode node = megaApi.getNodeByHandle(hash);
            if (node != null) {
                logDebug("node NOT null");
                Map<MegaNode, String> dlFiles = new HashMap<>();
                Map<Long, String> targets = new HashMap<>();
                if (node.getType() == MegaNode.TYPE_FOLDER) {
                    if (sdCardOperator.isSDCardDownload()) {
                        sdCardOperator.buildFileStructure(targets, parentPath, megaApi, node);
                        getDlList(dlFiles, node, new File(sdCardOperator.getDownloadRoot(), node.getName()));
=======
            int numberOfNodesAlreadyDownloaded = 0;
            int numberOfNodesPending = 0;
            int emptyFolders = 0;

            for (long hash : hashes) {
                logDebug("hashes.length more than 1");
                MegaNode node = megaApi.getNodeByHandle(hash);
                if(node != null){
                    logDebug("node NOT null");
                    Map<MegaNode, String> dlFiles = new HashMap<>();
                    Map<Long, String> targets = new HashMap<>();
                    if (node.getType() == MegaNode.TYPE_FOLDER) {
                        logDebug("MegaNode.TYPE_FOLDER");
                        if (downloadToSDCard) {
                            sdCardOperator.buildFileStructure(targets, parentPath, megaApi, node);
                            getDlList(dlFiles, node, new File(downloadRoot, node.getName()));
                        } else {
                            getDlList(dlFiles, node, new File(parentPath, node.getName()));
                        }
>>>>>>> 9b315098
                    } else {
                        getDlList(dlFiles, node, new File(parentPath, node.getName()));
                    }
                } else {
                    if (sdCardOperator.isSDCardDownload()) {
                        targets.put(node.getHandle(), parentPath);
                        dlFiles.put(node, sdCardOperator.getDownloadRoot());
                    } else {
                        dlFiles.put(node, parentPath);
                    }
                }

<<<<<<< HEAD
                for (MegaNode document : dlFiles.keySet()) {
                    String path = dlFiles.get(document);
                    String targetPath = targets.get(document.getHandle());
=======
                    if (dlFiles.isEmpty()) {
                        emptyFolders++;
                    }

                    for (MegaNode document : dlFiles.keySet()) {
                        String path = dlFiles.get(document);
                        String targetPath = targets.get(document.getHandle());
>>>>>>> 9b315098

                    if (isTextEmpty(path)) {
                        continue;
                    }

                    File destDir = new File(path);
                    File destFile;
                    if (destDir.isDirectory()) {
                        destFile = new File(destDir, megaApi.escapeFsIncompatible(document.getName(), destDir.getAbsolutePath() + SEPARATOR));
                    } else {
                        destFile = destDir;
                    }

                    if (isFileAvailable(destFile)
                            && document.getSize() == destFile.length()
                            && isFileDownloadedLatest(destFile, document)) {
                        numberOfNodesAlreadyDownloaded++;
                    } else {
                        numberOfNodesPending++;
                        Intent service = new Intent(context, DownloadService.class);
                        service.putExtra(DownloadService.EXTRA_HASH, document.getHandle());
                        service.putExtra(DownloadService.EXTRA_URL, url);
                        if (sdCardOperator.isSDCardDownload()) {
                            service = getDownloadToSDCardIntent(service, path, targetPath, dbH.getSDCardUri());
                        } else {
                            service.putExtra(DownloadService.EXTRA_PATH, path);
                        }
                        service.putExtra(DownloadService.EXTRA_URL, url);
                        service.putExtra(DownloadService.EXTRA_SIZE, document.getSize());
                        service.putExtra(DownloadService.EXTRA_FOLDER_LINK, isFolderLink);
                        if (highPriority) {
                            service.putExtra(HIGH_PRIORITY_TRANSFER, true);
                        }
                        if (context instanceof AudioVideoPlayerLollipop || context instanceof PdfViewerActivityLollipop || context instanceof FullScreenImageViewerLollipop) {
                            service.putExtra("fromMV", true);
                        }
                        context.startService(service);
                    }
                }
            } else if (url != null) {
                Intent service = new Intent(context, DownloadService.class);
                service.putExtra(DownloadService.EXTRA_HASH, hash);
                service.putExtra(DownloadService.EXTRA_URL, url);
                service.putExtra(DownloadService.EXTRA_SIZE, size);
                service.putExtra(DownloadService.EXTRA_PATH, parentPath);
                service.putExtra(DownloadService.EXTRA_FOLDER_LINK, isFolderLink);
                if (highPriority) {
                    service.putExtra(HIGH_PRIORITY_TRANSFER, true);
                }
                if (context instanceof AudioVideoPlayerLollipop || context instanceof PdfViewerActivityLollipop || context instanceof FullScreenImageViewerLollipop) {
                    service.putExtra("fromMV", true);
                }
                context.startService(service);
            } else {
                logWarning("Node NOT fOUND!!!!!");
            }
<<<<<<< HEAD
=======

            showSnackBarWhenDownloading(context, numberOfNodesPending, numberOfNodesAlreadyDownloaded, emptyFolders);
>>>>>>> 9b315098
        }

        showSnackBarWhenDownloading(context, numberOfNodesPending, numberOfNodesAlreadyDownloaded);
    }

    /*
	 * Get list of all child files
	 */
    private void getDlList(Map<MegaNode, String> dlFiles, MegaNode parent, File folder) {
        logDebug("getDlList");
        if (megaApi.getRootNode() == null)
            return;

        folder.mkdir();
        ArrayList<MegaNode> nodeList = megaApi.getChildren(parent);
        for(int i=0; i<nodeList.size(); i++){
            MegaNode document = nodeList.get(i);
            if (document.getType() == MegaNode.TYPE_FOLDER) {
                File subfolder = new File(folder, new String(document.getName()));
                getDlList(dlFiles, document, subfolder);
            }
            else {
                dlFiles.put(document, folder.getAbsolutePath());
            }
        }
    }

    public void renameNode(MegaNode document, String newName){
        logDebug("renameNode");
        if (newName.compareTo(document.getName()) == 0) {
            return;
        }

        if(!isOnline(context)){
            ((ManagerActivityLollipop) context).showSnackbar(SNACKBAR_TYPE, context.getString(R.string.error_server_connection_problem), -1);
            return;
        }

        logDebug("Renaming " + document.getName() + " to " + newName);

        megaApi.renameNode(document, newName, ((ManagerActivityLollipop) context));
    }

    public int importLink(String url) {
        try {
            url = URLDecoder.decode(url, "UTF-8");
        }
        catch (Exception e) {
            logError("Error decoding URL: " + url, e);
        }

        url.replace(' ', '+');
        if(url.startsWith("mega://")){
            url = url.replace("mega://", "https://mega.co.nz/");
        }

        logDebug("url " + url);

        // Download link
        if (AndroidMegaRichLinkMessage.isFileLink(url)) {
            Intent openFileIntent = new Intent(context, FileLinkActivityLollipop.class);
            openFileIntent.setFlags(Intent.FLAG_ACTIVITY_CLEAR_TOP);
            openFileIntent.setAction(ACTION_OPEN_MEGA_LINK);
            openFileIntent.setData(Uri.parse(url));
            ((ManagerActivityLollipop) context).startActivity(openFileIntent);
            return FILE_LINK;
        }
        else if (AndroidMegaRichLinkMessage.isFolderLink(url)) {
            Intent openFolderIntent = new Intent(context, FolderLinkActivityLollipop.class);
            openFolderIntent.setFlags(Intent.FLAG_ACTIVITY_CLEAR_TOP);
            openFolderIntent.setAction(ACTION_OPEN_MEGA_FOLDER_LINK);
            openFolderIntent.setData(Uri.parse(url));
            context.startActivity(openFolderIntent);
            return FOLDER_LINK;
        }
        else if (AndroidMegaRichLinkMessage.isChatLink(url)) {
            return CHAT_LINK;
        }
        else if (AndroidMegaRichLinkMessage.isContactLink(url)) {
            return CONTACT_LINK;
        }

        logWarning("wrong url");
        return ERROR_LINK;
    }

    //old getPublicLinkAndShareIt
    public void exportLink(MegaNode document){
        logDebug("exportLink");
        if (!isOnline(context)) {
            showSnackbar(context, context.getString(R.string.error_server_connection_problem));
            return;
        }
        else if(context instanceof ManagerActivityLollipop){
            ((ManagerActivityLollipop) context).setIsGetLink(true);
            megaApi.exportNode(document, ((ManagerActivityLollipop) context));
        }
        else if(context instanceof GetLinkActivityLollipop){
            megaApi.exportNode(document, ((GetLinkActivityLollipop) context));
        }
        else  if(context instanceof FullScreenImageViewerLollipop){
            ((FullScreenImageViewerLollipop) context).setIsGetLink(true);
            megaApi.exportNode(document, ((FullScreenImageViewerLollipop) context));
        }
        else  if(context instanceof FileInfoActivityLollipop){
            ((FileInfoActivityLollipop) context).setIsGetLink(true);
            megaApi.exportNode(document, ((FileInfoActivityLollipop) context));
        }
    }

    public void exportLinkTimestamp(MegaNode document, int timestamp){
        logDebug("exportLinkTimestamp: " + timestamp);
        if (!isOnline(context)) {
            showSnackbar(context, context.getString(R.string.error_server_connection_problem));
        }
        else if (context instanceof ManagerActivityLollipop){
            ((ManagerActivityLollipop) context).setIsGetLink(true);
            megaApi.exportNode(document, timestamp, ((ManagerActivityLollipop) context));
        }
        else if (context instanceof GetLinkActivityLollipop){
            megaApi.exportNode(document, timestamp, ((GetLinkActivityLollipop) context));
        }
        else if (context instanceof FullScreenImageViewerLollipop){
            ((FullScreenImageViewerLollipop) context).setIsGetLink(true);
            megaApi.exportNode(document, timestamp, ((FullScreenImageViewerLollipop) context));
        }
        else if (context instanceof FileInfoActivityLollipop){
            megaApi.exportNode(document, timestamp, ((FileInfoActivityLollipop) context));
        }
    }

    public void removeLink(MegaNode document, ExportListener exportListener){
        megaApi.disableExport(document, exportListener);
    }

    public void removeLinks(ArrayList<MegaNode> nodes){
        if (!isOnline(context)){
            ((ManagerActivityLollipop) context).showSnackbar(SNACKBAR_TYPE, context.getString(R.string.error_server_connection_problem), -1);
            return;
        }

        ExportListener exportListener = new ExportListener(context, true, nodes.size());

        for (MegaNode node : nodes) {
            removeLink(node, exportListener);
        }
    }


    public void selectContactToShareFolders(ArrayList<Long> handleList){
        logDebug("shareFolders ArrayListLong");
        //TODO shareMultipleFolders

        if (!isOnline(context)){
            ((ManagerActivityLollipop) context).showSnackbar(SNACKBAR_TYPE, context.getString(R.string.error_server_connection_problem), -1);
            return;
        }

        Intent intent = new Intent();
        intent.setClass(context, AddContactActivityLollipop.class);
        intent.putExtra("contactType", CONTACT_TYPE_BOTH);

        long[] handles=new long[handleList.size()];
        int j=0;
        for(int i=0; i<handleList.size();i++){
            handles[j]=handleList.get(i);
            j++;
        }
        intent.putExtra(AddContactActivityLollipop.EXTRA_NODE_HANDLE, handles);
        //Multiselect=1 (multiple folders)
        intent.putExtra("MULTISELECT", 1);
        ((ManagerActivityLollipop) context).startActivityForResult(intent, REQUEST_CODE_SELECT_CONTACT);
    }

    public void selectContactToShareFolder(MegaNode node){
        logDebug("shareFolder");

        Intent intent = new Intent();
        intent.setClass(context, AddContactActivityLollipop.class);
        intent.putExtra("contactType", CONTACT_TYPE_BOTH);
        //Multiselect=0
        intent.putExtra("MULTISELECT", 0);
        intent.putExtra(AddContactActivityLollipop.EXTRA_NODE_HANDLE, node.getHandle());
        ((ManagerActivityLollipop) context).startActivityForResult(intent, REQUEST_CODE_SELECT_CONTACT);
    }

    public void moveToTrash(final ArrayList<Long> handleList, boolean moveToRubbish){
        logDebug("moveToTrash: " + moveToRubbish);

        MultipleRequestListener moveMultipleListener = null;
        MegaNode parent;
        //Check if the node is not yet in the rubbish bin (if so, remove it)
        if(handleList!=null){
            if(handleList.size()>1){
                logDebug("MOVE multiple: " + handleList.size());
                if (moveToRubbish){
                    moveMultipleListener = new MultipleRequestListener(MULTIPLE_SEND_RUBBISH, context);
                }
                else{
                    moveMultipleListener = new MultipleRequestListener(MULTIPLE_MOVE, context);
                }
                for (int i=0;i<handleList.size();i++){
                    if (moveToRubbish){
                        megaApi.moveNode(megaApi.getNodeByHandle(handleList.get(i)), megaApi.getRubbishNode(), moveMultipleListener);

                    }
                    else{
                        megaApi.remove(megaApi.getNodeByHandle(handleList.get(i)), moveMultipleListener);
                    }
                }
            }
            else{
                logDebug("MOVE single");
                if (moveToRubbish){
                    megaApi.moveNode(megaApi.getNodeByHandle(handleList.get(0)), megaApi.getRubbishNode(), ((ManagerActivityLollipop) context));
                }
                else{
                    megaApi.remove(megaApi.getNodeByHandle(handleList.get(0)), ((ManagerActivityLollipop) context));
                }
            }
        }
        else{
            logWarning("handleList NULL");
            return;
        }
    }

    public void openFolderFromSearch(long folderHandle){
        logDebug("openFolderFromSearch: " + folderHandle);
        ((ManagerActivityLollipop)context).textSubmitted = true;
        ((ManagerActivityLollipop)context).openFolderRefresh = true;
        boolean firstNavigationLevel=true;
        int access = -1;
        ManagerActivityLollipop.DrawerItem drawerItem = ManagerActivityLollipop.DrawerItem.CLOUD_DRIVE;
        if (folderHandle != -1) {
            MegaNode parentIntentN = megaApi.getParentNode(megaApi.getNodeByHandle(folderHandle));
            if (parentIntentN != null) {
                logDebug("Check the parent node: " + parentIntentN.getName() + " handle: " + parentIntentN.getHandle());
                access = megaApi.getAccess(parentIntentN);
                switch (access) {
                    case MegaShare.ACCESS_OWNER:
                    case MegaShare.ACCESS_UNKNOWN: {
                        //Not incoming folder, check if Cloud or Rubbish tab
                        if(parentIntentN.getHandle()==megaApi.getRootNode().getHandle()){
                            drawerItem = ManagerActivityLollipop.DrawerItem.CLOUD_DRIVE;
                            logDebug("Navigate to TAB CLOUD first level" + parentIntentN.getName());
                            firstNavigationLevel=true;
                            ((ManagerActivityLollipop) context).setParentHandleBrowser(parentIntentN.getHandle());
                        }
                        else if(parentIntentN.getHandle()==megaApi.getRubbishNode().getHandle()){
                            drawerItem = ManagerActivityLollipop.DrawerItem.RUBBISH_BIN;
                            logDebug("Navigate to TAB RUBBISH first level" + parentIntentN.getName());
                            firstNavigationLevel=true;
                            ((ManagerActivityLollipop) context).setParentHandleRubbish(parentIntentN.getHandle());
                        }
                        else if(parentIntentN.getHandle()==megaApi.getInboxNode().getHandle()){
                            logDebug("Navigate to INBOX first level" + parentIntentN.getName());
                            firstNavigationLevel=true;
                            ((ManagerActivityLollipop) context).setParentHandleInbox(parentIntentN.getHandle());
                            drawerItem = ManagerActivityLollipop.DrawerItem.INBOX;
                        }
                        else{
                            int parent = checkParentNodeToOpenFolder(parentIntentN.getHandle());
                            logDebug("The parent result is: " + parent);

                            switch (parent){
                                case 0:{
                                    //ROOT NODE
                                    drawerItem = ManagerActivityLollipop.DrawerItem.CLOUD_DRIVE;
                                    logDebug("Navigate to TAB CLOUD with parentHandle");
                                    ((ManagerActivityLollipop) context).setParentHandleBrowser(parentIntentN.getHandle());
                                    firstNavigationLevel=false;
                                    break;
                                }
                                case 1:{
                                    logDebug("Navigate to TAB RUBBISH");
                                    drawerItem = ManagerActivityLollipop.DrawerItem.RUBBISH_BIN;
                                    ((ManagerActivityLollipop) context).setParentHandleRubbish(parentIntentN.getHandle());
                                    firstNavigationLevel=false;
                                    break;
                                }
                                case 2:{
                                    logDebug("Navigate to INBOX WITH parentHandle");
                                    drawerItem = ManagerActivityLollipop.DrawerItem.INBOX;
                                    ((ManagerActivityLollipop) context).setParentHandleInbox(parentIntentN.getHandle());
                                    firstNavigationLevel=false;
                                    break;
                                }
                                case -1:{
                                    drawerItem = ManagerActivityLollipop.DrawerItem.CLOUD_DRIVE;
                                    logDebug("Navigate to TAB CLOUD general");
                                    ((ManagerActivityLollipop) context).setParentHandleBrowser(-1);
                                    firstNavigationLevel=true;
                                    break;
                                }
                            }
                        }
                        break;
                    }

                    case MegaShare.ACCESS_READ:
                    case MegaShare.ACCESS_READWRITE:
                    case MegaShare.ACCESS_FULL: {
                        logDebug("GO to INCOMING TAB: " + parentIntentN.getName());
                        drawerItem = ManagerActivityLollipop.DrawerItem.SHARED_ITEMS;
                        if(parentIntentN.getHandle()==-1){
                            logDebug("Level 0 of Incoming");
                            ((ManagerActivityLollipop) context).setParentHandleIncoming(-1);
                            ((ManagerActivityLollipop) context).setDeepBrowserTreeIncoming(0);
                            firstNavigationLevel=true;
                        }
                        else{
                            firstNavigationLevel=false;
                            ((ManagerActivityLollipop) context).setParentHandleIncoming(parentIntentN.getHandle());
                            int deepBrowserTreeIncoming = calculateDeepBrowserTreeIncoming(parentIntentN, context);
                            ((ManagerActivityLollipop) context).setDeepBrowserTreeIncoming(deepBrowserTreeIncoming);
                            logDebug("After calculating deepBrowserTreeIncoming: " + deepBrowserTreeIncoming);
                        }
                        ((ManagerActivityLollipop) context).setTabItemShares(0);
                        break;
                    }
                    default: {
                        logDebug("DEFAULT: The intent set the parentHandleBrowser to " + parentIntentN.getHandle());
                        ((ManagerActivityLollipop) context).setParentHandleBrowser(parentIntentN.getHandle());
                        drawerItem = ManagerActivityLollipop.DrawerItem.CLOUD_DRIVE;
                        firstNavigationLevel=true;
                        break;
                    }
                }
            }
            else{
                logWarning("Parent is already NULL");

                drawerItem = ManagerActivityLollipop.DrawerItem.SHARED_ITEMS;
                ((ManagerActivityLollipop) context).setParentHandleIncoming(-1);
                ((ManagerActivityLollipop) context).setDeepBrowserTreeIncoming(0);
                firstNavigationLevel=true;
                ((ManagerActivityLollipop) context).setTabItemShares(0);
            }
            ((ManagerActivityLollipop) context).setFirstNavigationLevel(firstNavigationLevel);
            ((ManagerActivityLollipop) context).setDrawerItem(drawerItem);
            ((ManagerActivityLollipop) context).selectDrawerItemLollipop(drawerItem);
        }
    }

    public int checkParentNodeToOpenFolder(long folderHandle){
        logDebug("Folder handle: " + folderHandle);
        MegaNode folderNode = megaApi.getNodeByHandle(folderHandle);
        MegaNode parentNode = megaApi.getParentNode(folderNode);
        if(parentNode!=null){
            logDebug("Parent handle: "+parentNode.getHandle());
            if(parentNode.getHandle()==megaApi.getRootNode().getHandle()){
                logDebug("The parent is the ROOT");
                return 0;
            }
            else if(parentNode.getHandle()==megaApi.getRubbishNode().getHandle()){
                logDebug("The parent is the RUBBISH");
                return 1;
            }
            else if(parentNode.getHandle()==megaApi.getInboxNode().getHandle()){
                logDebug("The parent is the INBOX");
                return 2;
            }
            else if(parentNode.getHandle()==-1){
                logWarning("The parent is -1");
                return -1;
            }
            else{
                int result = checkParentNodeToOpenFolder(parentNode.getHandle());
                logDebug("Call returns " + result);
                switch(result){
                    case -1:
                        return -1;
                    case 0:
                        return 0;
                    case 1:
                        return 1;
                    case 2:
                        return 2;
                }
            }
        }
        return -1;
    }

    public void leaveIncomingShare (final MegaNode n){
        logDebug("Node handle: " + n.getHandle());
        megaApi.remove(n, new RemoveListener(context, true));
    }

    public void leaveMultipleIncomingShares (final ArrayList<Long> handleList){
        logDebug("Leaving " + handleList.size() + " incoming shares");

        if (handleList.size() == 1) {
            leaveIncomingShare(megaApi.getNodeByHandle(handleList.get(0)));
            return;
        }

        MultipleRequestListener moveMultipleListener = new MultipleRequestListener(MULTIPLE_LEAVE_SHARE, context);
        for (int i = 0; i < handleList.size(); i++) {
            MegaNode node = megaApi.getNodeByHandle(handleList.get(i));
            megaApi.remove(node, moveMultipleListener);
        }
    }

    public void removeShares(ArrayList<MegaShare> listShares, MegaNode node){
        if (listShares == null || listShares.isEmpty()) return;

        ShareListener shareListener = new ShareListener(context, REMOVE_SHARE_LISTENER, listShares.size());

        for (MegaShare share : listShares) {
            String email = share.getUser();
            if (email != null) {
                removeShare(shareListener, node, email);
            }
        }
    }

    public void removeSeveralFolderShares(List<MegaNode> nodes) {
        ArrayList<MegaShare> totalShares = new ArrayList<>();

        for (MegaNode node : nodes) {
            ArrayList<MegaShare> shares = megaApi.getOutShares(node);
            if (shares != null && !shares.isEmpty()) {
                totalShares.addAll(shares);
            }
        }

        ShareListener shareListener = new ShareListener(context, REMOVE_SHARE_LISTENER, totalShares.size());

        for (MegaShare megaShare : totalShares) {
            MegaNode node = megaApi.getNodeByHandle(megaShare.getNodeHandle());
            String email = megaShare.getUser();
            if (node != null && email != null) {
                removeShare(shareListener, node, email);
            }
        }
    }

    public void removeShare(ShareListener shareListener, MegaNode node, String email){
        megaApi.share(node, email, MegaShare.ACCESS_UNKNOWN, shareListener);
    }

    public void shareFolder(MegaNode node, ArrayList<String> selectedContacts, int permissions) {
        if (!isOnline(context)) {
            ((ManagerActivityLollipop) context).showSnackbar(SNACKBAR_TYPE, context.getString(R.string.error_server_connection_problem), -1);
            return;
        }

        if (selectedContacts == null || selectedContacts.isEmpty()) return;

        ShareListener shareListener = new ShareListener(context, SHARE_LISTENER, selectedContacts.size());

        for (int i = 0; i < selectedContacts.size(); i++) {
            shareFolder(node, selectedContacts.get(i), permissions, shareListener);
        }
    }

    public void shareFolders(long[] nodeHandles, ArrayList<String> contactsData, int permissions){

        if(!isOnline(context)){
            ((ManagerActivityLollipop) context).showSnackbar(SNACKBAR_TYPE, context.getString(R.string.error_server_connection_problem), -1);
            return;
        }

        if (nodeHandles == null || nodeHandles.length == 0) return;

        for (int i = 0; i < nodeHandles.length; i++) {
            shareFolder(megaApi.getNodeByHandle(nodeHandles[i]), contactsData, permissions);
        }
    }

    public void shareFolder(MegaNode node, String email, int permissions, ShareListener shareListener) {
        if (node == null || email == null) return;

        megaApi.share(node, email, permissions, shareListener);
    }

    public void cleanRubbishBin(){
        logDebug("cleanRubbishBin");
        megaApi.cleanRubbishBin((ManagerActivityLollipop) context);
    }

    public void clearAllVersions(){
        logDebug("clearAllVersions");
        megaApi.removeVersions((ManagerActivityLollipop) context);
    }

    public void deleteOffline(MegaOffline selectedNode){
        logDebug("deleteOffline");
        dbH = DatabaseHandler.getDbHandler(context);

        //Delete children
        ArrayList<MegaOffline> mOffListChildren = dbH.findByParentId(selectedNode.getId());
        if (mOffListChildren.size() > 0) {
            //The node have childrens, delete
            deleteChildrenDB(mOffListChildren);
        }

        removeNodePhysically(selectedNode);

        dbH.removeById(selectedNode.getId());

        //Check if the parent has to be deleted

        int parentId = selectedNode.getParentId();
        MegaOffline parentNode = dbH.findById(parentId);

        if (parentNode != null) {
            logDebug("Parent to check: " + parentNode.getName());
            checkParentDeletion(parentNode);
        }

        if (context instanceof ManagerActivityLollipop) {
            ((ManagerActivityLollipop) context).updateOfflineView(null);
        }
    }

    private void removeNodePhysically(MegaOffline megaOffline) {
        logDebug("Remove the node physically");
        try {
            File offlineFile = getOfflineFile(context, megaOffline);
            deleteFolderAndSubfolders(context, offlineFile);
        } catch (Exception e) {
            logError("EXCEPTION: deleteOffline - adapter", e);
        }
    }

    public void deleteChildrenDB(ArrayList<MegaOffline> mOffListChildren){

        logDebug("Size: " + mOffListChildren.size());
        MegaOffline mOffDelete=null;

        for(int i=0; i<mOffListChildren.size(); i++){

            mOffDelete=mOffListChildren.get(i);

            logDebug("Children " + i + ": "+ mOffDelete.getHandle());
            ArrayList<MegaOffline> mOffListChildren2=dbH.findByParentId(mOffDelete.getId());
            if(mOffListChildren2.size()>0){
                //The node have children, delete
                deleteChildrenDB(mOffListChildren2);
            }

            int lines = dbH.removeById(mOffDelete.getId());
            logDebug("Deleted: " + lines);
        }
    }

    public void checkParentDeletion (MegaOffline parentToDelete){
        logDebug("parentToDelete: " + parentToDelete.getHandle());

        ArrayList<MegaOffline> mOffListChildren=dbH.findByParentId(parentToDelete.getId());
        File destination = null;
        if(mOffListChildren.size()<=0){
            logDebug("The parent has NO children");
            //The node have NO childrens, delete it

            dbH.removeById(parentToDelete.getId());

            removeNodePhysically(parentToDelete);

            int parentId = parentToDelete.getParentId();
            if(parentId==-1){
                File rootIncomingFile = getOfflineFile(context, parentToDelete);

                if(isFileAvailable(rootIncomingFile)){
                    String[] fileList = rootIncomingFile.list();
                    if(fileList!=null){
                        if(rootIncomingFile.list().length==0){
                            try{
                                rootIncomingFile.delete();
                            }
                            catch(Exception e){
                                logError("EXCEPTION: deleteParentIncoming: " + destination, e);
                            };
                        }
                    }
                }
                else{
                    logWarning("rootIncomingFile is NULL");
                }
            }
            else{
                //Check if the parent has to be deleted

                parentToDelete = dbH.findById(parentId);
                if(parentToDelete != null){
                    logDebug("Parent to check: " + parentToDelete.getHandle());
                    checkParentDeletion(parentToDelete);

                }
            }

        }
        else{
            logDebug("The parent has children!!! RETURN!!");
            return;
        }

    }

    public void downloadFileLink (final MegaNode document, final String url) {
        logDebug("downloadFileLink");

        if (document == null){
            return;
        }

        if (Build.VERSION.SDK_INT >= Build.VERSION_CODES.M) {
            boolean hasStoragePermission = (ContextCompat.checkSelfPermission(context, Manifest.permission.WRITE_EXTERNAL_STORAGE) == PackageManager.PERMISSION_GRANTED);
            if (!hasStoragePermission) {
                askForPermissions();
                return;
            }
        }


        if (dbH == null){
            dbH = DatabaseHandler.getDbHandler(context);
        }

        if (dbH.getCredentials() == null || dbH.getPreferences() == null) {
            intentPickFolder(document, url);
            return;
        }

        boolean askMe = askMe(context);
        if (askMe) {
            intentPickFolder(document, url);
        } else {
            String downloadLocationDefaultPath = getDownloadLocation();
            downloadTo(document, downloadLocationDefaultPath, url);
        }
    }

    private void intentPickFolder(MegaNode document, String url) {
        Intent intent = new Intent(FileStorageActivityLollipop.Mode.PICK_FOLDER.getAction());
        intent.putExtra(FileStorageActivityLollipop.EXTRA_BUTTON_PREFIX, context.getString(R.string.context_download_to));
        intent.setClass(context, FileStorageActivityLollipop.class);
        intent.putExtra(FileStorageActivityLollipop.EXTRA_URL, url);
        intent.putExtra(FileStorageActivityLollipop.EXTRA_SIZE, document.getSize());

        if (context instanceof FileLinkActivityLollipop) {
            ((FileLinkActivityLollipop) context).startActivityForResult(intent, REQUEST_CODE_SELECT_LOCAL_FOLDER);
        }
        else if (context instanceof AudioVideoPlayerLollipop) {
            ((AudioVideoPlayerLollipop) context).startActivityForResult(intent, REQUEST_CODE_SELECT_LOCAL_FOLDER);
        }
        else if (context instanceof FullScreenImageViewerLollipop) {
            ((FullScreenImageViewerLollipop) context).startActivityForResult(intent, REQUEST_CODE_SELECT_LOCAL_FOLDER);
        }
        else if (context instanceof PdfViewerActivityLollipop) {
            ((PdfViewerActivityLollipop) context).startActivityForResult(intent, REQUEST_CODE_SELECT_LOCAL_FOLDER);
        }
    }

    public void downloadTo(MegaNode currentDocument, String parentPath, String url){
        logDebug("downloadTo");

        if (MegaApplication.getInstance().getStorageState() == STORAGE_STATE_PAYWALL) {
            showOverDiskQuotaPaywallWarning();
            return;
        }

        SDCardOperator sdCardOperator = SDCardOperator.initSDCardOperator(context, parentPath);
        if(sdCardOperator == null) {
            intentPickFolder(currentDocument, url);
            return;
        }

        double availableFreeSpace = Double.MAX_VALUE;
        try{
            StatFs stat = new StatFs(parentPath);
            availableFreeSpace = (double)stat.getAvailableBlocks() * (double)stat.getBlockSize();
        }catch(Exception ex){}

        final MegaNode tempNode = currentDocument;
        if((tempNode != null) && tempNode.getType() == MegaNode.TYPE_FILE){
            logDebug("is file");
            final String localPath = getLocalFile(context, tempNode.getName(), tempNode.getSize());
            if(localPath != null){
                checkDownload(context, tempNode, localPath, parentPath, false, sdCardOperator);
            } else{
                logDebug("LocalPath is NULL");
                showSnackbar(context, context.getResources().getQuantityString(R.plurals.download_began, 1, 1));

                if(tempNode != null){
                    logDebug("Node!=null: "+tempNode.getName());
                    Map<MegaNode, String> dlFiles = new HashMap<MegaNode, String>();
                    dlFiles.put(tempNode, parentPath);

                    for (MegaNode document : dlFiles.keySet()) {
                        String path = dlFiles.get(document);

                        if(availableFreeSpace < document.getSize()){
                            showNotEnoughSpaceSnackbar(context);
                            continue;
                        }

                        Intent service = new Intent(context, DownloadService.class);
                        service.putExtra(DownloadService.EXTRA_HASH, document.getHandle());
                        service.putExtra(EXTRA_SERIALIZE_STRING, currentDocument.serialize());
                        service.putExtra(DownloadService.EXTRA_SIZE, document.getSize());
                        if (sdCardOperator.isSDCardDownload()) {
                            service = getDownloadToSDCardIntent(service, sdCardOperator.getDownloadRoot(), path, dbH.getSDCardUri());
                        } else {
                            service.putExtra(DownloadService.EXTRA_PATH, path);
                        }
                        logDebug("intent to DownloadService");
                        if (context instanceof AudioVideoPlayerLollipop || context instanceof FullScreenImageViewerLollipop || context instanceof PdfViewerActivityLollipop) {
                            service.putExtra("fromMV", true);
                        }
                        context.startService(service);
                    }
                }
                else if(url != null) {
                    if(availableFreeSpace < currentDocument.getSize()) {
                        showNotEnoughSpaceSnackbar(context);
                    }

                    Intent service = new Intent(context, DownloadService.class);
                    service.putExtra(DownloadService.EXTRA_HASH, currentDocument.getHandle());
                    service.putExtra(EXTRA_SERIALIZE_STRING, currentDocument.serialize());
                    service.putExtra(DownloadService.EXTRA_SIZE, currentDocument.getSize());
                    service.putExtra(DownloadService.EXTRA_PATH, parentPath);
                    if (context instanceof AudioVideoPlayerLollipop || context instanceof FullScreenImageViewerLollipop || context instanceof PdfViewerActivityLollipop) {
                        service.putExtra("fromMV", true);
                    }
                    context.startService(service);
                }
                else {
                    logWarning("Node not found. Let's try the document");
                }
            }
        }
    }

    public static Intent getDownloadToSDCardIntent(Intent intent,String downloadRoot,String targetPath,String uri) {
        intent.putExtra(DownloadService.EXTRA_PATH, downloadRoot);
        intent.putExtra(DownloadService.EXTRA_DOWNLOAD_TO_SDCARD, true);
        intent.putExtra(DownloadService.EXTRA_TARGET_PATH, targetPath);
        intent.putExtra(DownloadService.EXTRA_TARGET_URI, uri);
        return intent;
    }
}<|MERGE_RESOLUTION|>--- conflicted
+++ resolved
@@ -772,9 +772,9 @@
             }
         }
 
-<<<<<<< HEAD
         int numberOfNodesAlreadyDownloaded = 0;
         int numberOfNodesPending = 0;
+        int emptyFolders = 0;
 
         for (long hash : hashes) {
             MegaNode node = megaApi.getNodeByHandle(hash);
@@ -786,27 +786,6 @@
                     if (sdCardOperator.isSDCardDownload()) {
                         sdCardOperator.buildFileStructure(targets, parentPath, megaApi, node);
                         getDlList(dlFiles, node, new File(sdCardOperator.getDownloadRoot(), node.getName()));
-=======
-            int numberOfNodesAlreadyDownloaded = 0;
-            int numberOfNodesPending = 0;
-            int emptyFolders = 0;
-
-            for (long hash : hashes) {
-                logDebug("hashes.length more than 1");
-                MegaNode node = megaApi.getNodeByHandle(hash);
-                if(node != null){
-                    logDebug("node NOT null");
-                    Map<MegaNode, String> dlFiles = new HashMap<>();
-                    Map<Long, String> targets = new HashMap<>();
-                    if (node.getType() == MegaNode.TYPE_FOLDER) {
-                        logDebug("MegaNode.TYPE_FOLDER");
-                        if (downloadToSDCard) {
-                            sdCardOperator.buildFileStructure(targets, parentPath, megaApi, node);
-                            getDlList(dlFiles, node, new File(downloadRoot, node.getName()));
-                        } else {
-                            getDlList(dlFiles, node, new File(parentPath, node.getName()));
-                        }
->>>>>>> 9b315098
                     } else {
                         getDlList(dlFiles, node, new File(parentPath, node.getName()));
                     }
@@ -819,19 +798,13 @@
                     }
                 }
 
-<<<<<<< HEAD
+                if (dlFiles.isEmpty()) {
+                    emptyFolders++;
+                }
+
                 for (MegaNode document : dlFiles.keySet()) {
                     String path = dlFiles.get(document);
                     String targetPath = targets.get(document.getHandle());
-=======
-                    if (dlFiles.isEmpty()) {
-                        emptyFolders++;
-                    }
-
-                    for (MegaNode document : dlFiles.keySet()) {
-                        String path = dlFiles.get(document);
-                        String targetPath = targets.get(document.getHandle());
->>>>>>> 9b315098
 
                     if (isTextEmpty(path)) {
                         continue;
@@ -888,14 +861,9 @@
             } else {
                 logWarning("Node NOT fOUND!!!!!");
             }
-<<<<<<< HEAD
-=======
 
             showSnackBarWhenDownloading(context, numberOfNodesPending, numberOfNodesAlreadyDownloaded, emptyFolders);
->>>>>>> 9b315098
-        }
-
-        showSnackBarWhenDownloading(context, numberOfNodesPending, numberOfNodesAlreadyDownloaded);
+        }
     }
 
     /*
