--- conflicted
+++ resolved
@@ -624,38 +624,17 @@
         }
     }
 
-<<<<<<< HEAD
     public void download(String parentPath, String url, long size, long[] hashes, boolean highPriority) {
         logDebug("files to download: " + hashes.length);
+        if (MegaApplication.getInstance().getStorageState() == STORAGE_STATE_PAYWALL) {
+            showOverDiskQuotaPaywallWarning();
+            return;
+        }
+
         SDCardOperator sdCardOperator = SDCardOperator.initSDCardOperator(context, parentPath);
         if (sdCardOperator == null) {
             requestLocalFolder(new DownloadInfo(highPriority, size, hashes), context.getString(R.string.no_external_SD_card_detected));
             return;
-=======
-    public void download(String parentPath, String url, long size, long [] hashes, boolean highPriority){
-        logDebug("files to download: "+hashes.length);
-
-        if (MegaApplication.getInstance().getStorageState() == STORAGE_STATE_PAYWALL) {
-            showOverDiskQuotaPaywallWarning();
-            return;
-        }
-
-        boolean downloadToSDCard = false;
-        String downloadRoot = null;
-        SDCardOperator sdCardOperator = null;
-        if(SDCardOperator.isSDCardPath(parentPath)) {
-            DownloadInfo downloadInfo = new DownloadInfo(highPriority, size, hashes);
-            DownloadChecker checker = new DownloadChecker(context, parentPath, SelectDownloadLocationDialog.From.NORMAL);
-            checker.setNodeController(this);
-            checker.setDownloadInfo(downloadInfo);
-            if (checker.check()) {
-                downloadRoot = checker.getDownloadRoot();
-                sdCardOperator = checker.getSdCardOperator();
-                downloadToSDCard = (downloadRoot != null);
-            } else {
-                return;
-            }
->>>>>>> 37071202
         }
 
         MegaNode tempNode = megaApi.getNodeByHandle(hashes[0]);
@@ -723,7 +702,7 @@
                         }
                         mediaIntent.putExtra(IS_PLAYLIST, false);
                         mediaIntent.putExtra("HANDLE", tempNode.getHandle());
-                        mediaIntent.putExtra(AudioVideoPlayerLollipop.PLAY_WHEN_READY, MegaApplication.isActivityVisible());
+                        mediaIntent.putExtra(AudioVideoPlayerLollipop.PLAY_WHEN_READY, MegaApplication.getInstance().isActivityVisible());
                         if (Build.VERSION.SDK_INT >= Build.VERSION_CODES.N && localPath.contains(Environment.getExternalStorageDirectory().getPath())) {
                             mediaIntent.setDataAndType(FileProvider.getUriForFile(context, AUTHORITY_STRING_FILE_PROVIDER, mediaFile), MimeTypeList.typeForName(tempNode.getName()).getType());
 
@@ -1536,34 +1515,16 @@
 
     public void downloadTo(MegaNode currentDocument, String parentPath, String url){
         logDebug("downloadTo");
-<<<<<<< HEAD
+
+        if (MegaApplication.getInstance().getStorageState() == STORAGE_STATE_PAYWALL) {
+            showOverDiskQuotaPaywallWarning();
+            return;
+        }
+
         SDCardOperator sdCardOperator = SDCardOperator.initSDCardOperator(context, parentPath);
         if(sdCardOperator == null) {
             intentPickFolder(currentDocument, url);
             return;
-=======
-
-        if (MegaApplication.getInstance().getStorageState() == STORAGE_STATE_PAYWALL) {
-            showOverDiskQuotaPaywallWarning();
-            return;
-        }
-
-        boolean downloadToSDCard = false;
-        String downloadRoot = null;
-        SDCardOperator sdCardOperator = null;
-        if(SDCardOperator.isSDCardPath(parentPath)) {
-            DownloadChecker checker = new DownloadChecker(context, parentPath, SelectDownloadLocationDialog.From.FILE_LINK);
-            checker.setNodeController(this);
-            checker.setDocument(currentDocument);
-            checker.setUrl(url);
-            if (checker.check()) {
-                downloadRoot = checker.getDownloadRoot();
-                sdCardOperator = checker.getSdCardOperator();
-                downloadToSDCard = (downloadRoot != null);
-            } else {
-                return;
-            }
->>>>>>> 37071202
         }
 
         double availableFreeSpace = Double.MAX_VALUE;
