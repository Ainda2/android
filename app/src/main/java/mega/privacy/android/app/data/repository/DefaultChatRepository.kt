package mega.privacy.android.app.data.repository

import kotlinx.coroutines.CoroutineDispatcher
import kotlinx.coroutines.channels.awaitClose
import kotlinx.coroutines.flow.Flow
import kotlinx.coroutines.flow.callbackFlow
import kotlinx.coroutines.withContext
import mega.privacy.android.app.data.extensions.failWithError
import mega.privacy.android.app.data.gateway.api.MegaChatApiGateway
import mega.privacy.android.app.listeners.OptionalMegaChatRequestListenerInterface
import mega.privacy.android.domain.qualifier.IoDispatcher
import mega.privacy.android.domain.repository.ChatRepository
import nz.mega.sdk.MegaChatError
import nz.mega.sdk.MegaChatRequest
import nz.mega.sdk.MegaError
import javax.inject.Inject
import kotlin.coroutines.Continuation
import kotlin.coroutines.suspendCoroutine


/**
 * Default implementation of [ChatRepository]
 *
 * @property chatGateway
 */
class DefaultChatRepository @Inject constructor(
    private val chatGateway: MegaChatApiGateway,
    @IoDispatcher private val ioDispatcher: CoroutineDispatcher,
) : ChatRepository {

    override fun notifyChatLogout(): Flow<Boolean> {
        return callbackFlow {
            val listener = OptionalMegaChatRequestListenerInterface(
                onRequestFinish = { request, e ->
                    if (request.type == MegaChatRequest.TYPE_LOGOUT) {
                        if (e.errorCode == MegaError.API_OK) {
                            trySend(true)
                        }
                    }
                }
            )

            chatGateway.addChatRequestListener(listener)

            awaitClose { chatGateway.removeChatRequestListener(listener) }
        }
    }

<<<<<<< HEAD
    override suspend fun setOpenInvite(chatId: Long, enabled: Boolean): Long =
        withContext(ioDispatcher) {
            suspendCoroutine { continuation ->
                chatGateway.setOpenInvite(chatId,
                    enabled,
                    OptionalMegaChatRequestListenerInterface(
                        onRequestFinish = onRequestCreateChatCompleted(continuation)
                    ))
            }
        }

    private fun onRequestCreateChatCompleted(continuation: Continuation<Long>) =
        { request: MegaChatRequest, error: MegaChatError ->
            if (error.errorCode == MegaChatError.ERROR_OK) {
                continuation.resumeWith(Result.success(request.chatHandle))
=======
    override suspend fun setOpenInvite(chatId: Long): Boolean =
        withContext(ioDispatcher) {
            suspendCoroutine { continuation ->
                chatGateway.getChatRoom(chatId)?.let { chat ->
                    chatGateway.setOpenInvite(chatId,
                        !chat.isOpenInvite,
                        OptionalMegaChatRequestListenerInterface(
                            onRequestFinish = onRequestSetOpenInviteCompleted(continuation)
                        ))
                }
            }
        }

    private fun onRequestSetOpenInviteCompleted(continuation: Continuation<Boolean>) =
        { request: MegaChatRequest, error: MegaChatError ->
            if (error.errorCode == MegaChatError.ERROR_OK) {
                continuation.resumeWith(Result.success(request.flag))
>>>>>>> d7b32432
            } else {
                continuation.failWithError(error)
            }
        }
}<|MERGE_RESOLUTION|>--- conflicted
+++ resolved
@@ -46,23 +46,6 @@
         }
     }
 
-<<<<<<< HEAD
-    override suspend fun setOpenInvite(chatId: Long, enabled: Boolean): Long =
-        withContext(ioDispatcher) {
-            suspendCoroutine { continuation ->
-                chatGateway.setOpenInvite(chatId,
-                    enabled,
-                    OptionalMegaChatRequestListenerInterface(
-                        onRequestFinish = onRequestCreateChatCompleted(continuation)
-                    ))
-            }
-        }
-
-    private fun onRequestCreateChatCompleted(continuation: Continuation<Long>) =
-        { request: MegaChatRequest, error: MegaChatError ->
-            if (error.errorCode == MegaChatError.ERROR_OK) {
-                continuation.resumeWith(Result.success(request.chatHandle))
-=======
     override suspend fun setOpenInvite(chatId: Long): Boolean =
         withContext(ioDispatcher) {
             suspendCoroutine { continuation ->
@@ -80,7 +63,6 @@
         { request: MegaChatRequest, error: MegaChatError ->
             if (error.errorCode == MegaChatError.ERROR_OK) {
                 continuation.resumeWith(Result.success(request.flag))
->>>>>>> d7b32432
             } else {
                 continuation.failWithError(error)
             }
