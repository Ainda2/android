package mega.privacy.android.app.lollipop.managerSections;

import android.app.Activity;
import android.app.ActivityManager;
import android.content.Context;
import android.content.Intent;
import android.content.res.Configuration;
import android.content.res.Resources;
import android.net.Uri;
import android.os.Build;
import android.os.Bundle;
import android.os.Environment;
import android.support.v4.content.FileProvider;
import android.support.v7.app.AppCompatActivity;
import android.support.v7.view.ActionMode;
import android.support.v7.widget.DefaultItemAnimator;
import android.support.v7.widget.LinearLayoutManager;
import android.support.v7.widget.RecyclerView;
import android.text.Html;
import android.text.Spanned;
import android.util.DisplayMetrics;
import android.view.Display;
import android.view.LayoutInflater;
import android.view.Menu;
import android.view.MenuInflater;
import android.view.MenuItem;
import android.view.View;
import android.view.ViewGroup;
import android.widget.ImageView;
import android.widget.LinearLayout;
import android.widget.RelativeLayout;
import android.widget.TextView;
import android.widget.Toast;

import java.io.BufferedReader;
import java.io.File;
import java.io.FileInputStream;
import java.io.IOException;
import java.io.InputStream;
import java.io.InputStreamReader;
import java.util.ArrayList;
import java.util.HashMap;
import java.util.List;
import java.util.Map;
import java.util.Stack;

import mega.privacy.android.app.DatabaseHandler;
import mega.privacy.android.app.MegaApplication;
import mega.privacy.android.app.MegaPreferences;
import mega.privacy.android.app.MimeTypeList;
import mega.privacy.android.app.R;
import mega.privacy.android.app.components.CustomizedGridLayoutManager;
import mega.privacy.android.app.components.NewGridRecyclerView;
import mega.privacy.android.app.components.NewHeaderItemDecoration;
import mega.privacy.android.app.components.scrollBar.FastScroller;
import mega.privacy.android.app.lollipop.AudioVideoPlayerLollipop;
import mega.privacy.android.app.lollipop.FullScreenImageViewerLollipop;
import mega.privacy.android.app.lollipop.ManagerActivityLollipop;
import mega.privacy.android.app.lollipop.PdfViewerActivityLollipop;
import mega.privacy.android.app.lollipop.adapters.MegaNodeAdapter;
import mega.privacy.android.app.lollipop.controllers.NodeController;
import nz.mega.sdk.MegaApiAndroid;
import nz.mega.sdk.MegaApiJava;
import nz.mega.sdk.MegaError;
import nz.mega.sdk.MegaNode;
import nz.mega.sdk.MegaShare;

<<<<<<< HEAD
import static mega.privacy.android.app.utils.SortUtil.*;
=======
import static mega.privacy.android.app.utils.Constants.*;
>>>>>>> 9a1abd10
import static mega.privacy.android.app.utils.FileUtils.*;
import static mega.privacy.android.app.utils.LogUtil.*;
import static mega.privacy.android.app.utils.MegaApiUtils.*;
import static mega.privacy.android.app.utils.Util.*;

public class OutgoingSharesFragmentLollipop extends RotatableFragment{

	public static ImageView imageDrag;

	Context context;

	RecyclerView recyclerView;
	LinearLayoutManager mLayoutManager;
	CustomizedGridLayoutManager gridLayoutManager;
	FastScroller fastScroller;

	ImageView emptyImageView;
	LinearLayout emptyLinearLayout;
	TextView emptyTextViewFirst;

	boolean allFiles = true;

	MegaNodeAdapter adapter;
	RelativeLayout transfersOverViewLayout;

	Stack<Integer> lastPositionStack;
	
	float density;
	DisplayMetrics outMetrics;
	Display display;

	MegaApiAndroid megaApi;
		
	ArrayList<MegaNode> nodes;
	
	public NewHeaderItemDecoration headerItemDecoration;

	public ActionMode actionMode;

	DatabaseHandler dbH;
	MegaPreferences prefs;
	String downloadLocationDefaultPath;
	
	private int placeholderCount;

	@Override
	protected MegaNodeAdapter getAdapter() {
		return adapter;
	}

	@Override
	public void activateActionMode(){
		logDebug("activateActionMode");
		if (!adapter.isMultipleSelect()){
			adapter.setMultipleSelect(true);
			actionMode = ((AppCompatActivity)context).startSupportActionMode(new ActionBarCallBack());
		}
	}

	public void updateScrollPosition(int position) {
		logDebug("Position: " + position);
		if (adapter != null) {
			if (adapter.getAdapterType() == MegaNodeAdapter.ITEM_VIEW_TYPE_LIST && mLayoutManager != null){
				mLayoutManager.scrollToPosition(position);
			}
			else if (gridLayoutManager != null) {
				gridLayoutManager.scrollToPosition(position);
			}
		}
	}
    
    public void addSectionTitle(List<MegaNode> nodes,int type) {
        Map<Integer, String> sections = new HashMap<>();
        int folderCount = 0;
        int fileCount = 0;
        for (MegaNode node : nodes) {
            if(node == null) {
                continue;
            }
            if (node.isFolder()) {
                folderCount++;
            }
            if (node.isFile()) {
                fileCount++;
            }
        }

        if (type == MegaNodeAdapter.ITEM_VIEW_TYPE_GRID) {
            int spanCount = 2;
            if (recyclerView instanceof NewGridRecyclerView) {
                spanCount = ((NewGridRecyclerView)recyclerView).getSpanCount();
            }
            if(folderCount > 0) {
                for (int i = 0;i < spanCount;i++) {
                    sections.put(i, getString(R.string.general_folders));
                }
            }
            
            if(fileCount > 0 ) {
                placeholderCount =  (folderCount % spanCount) == 0 ? 0 : spanCount - (folderCount % spanCount);
                if (placeholderCount == 0) {
                    for (int i = 0;i < spanCount;i++) {
                        sections.put(folderCount + i, getString(R.string.general_files));
                    }
                } else {
                    for (int i = 0;i < spanCount;i++) {
                        sections.put(folderCount + placeholderCount + i, getString(R.string.general_files));
                    }
                }
            }
        } else {
            placeholderCount = 0;
            sections.put(0, getString(R.string.general_folders));
            sections.put(folderCount, getString(R.string.general_files));
        }

		if (headerItemDecoration == null) {
			logDebug("Create new decoration");
			headerItemDecoration = new NewHeaderItemDecoration(context);
		} else {
			logDebug("Remove old decoration");
			recyclerView.removeItemDecoration(headerItemDecoration);
		}
		headerItemDecoration.setType(type);
		headerItemDecoration.setKeys(sections);
		recyclerView.addItemDecoration(headerItemDecoration);
    }

	public ImageView getImageDrag(int position) {
		logDebug("Position: " + position);
		if (adapter != null) {
			if (adapter.getAdapterType() == MegaNodeAdapter.ITEM_VIEW_TYPE_LIST && mLayoutManager != null) {
				View v = mLayoutManager.findViewByPosition(position);
				if (v != null) {
					return (ImageView) v.findViewById(R.id.file_list_thumbnail);
				}
			}
			else if (gridLayoutManager != null){
				View v = gridLayoutManager.findViewByPosition(position);
				if (v != null) {
					return (ImageView) v.findViewById(R.id.file_grid_thumbnail);
				}
			}
		}
		return null;
	}
	
	private class ActionBarCallBack implements ActionMode.Callback {
		
		boolean showRename = false;
		boolean showMove = false;
		boolean showCopy = false;
		boolean showLink = false;
		boolean showRemoveLink = false;
		boolean showTrash = false;
		boolean showSendToChat = false;
		boolean showShare = false;
		boolean showEditLink = false;


		@Override
		public boolean onActionItemClicked(ActionMode mode, MenuItem item) {
			List<MegaNode> documents = adapter.getSelectedNodes();
			
			switch(item.getItemId()){
				case R.id.cab_menu_download:{
					ArrayList<Long> handleList = new ArrayList<Long>();
					for (int i=0;i<documents.size();i++){
						handleList.add(documents.get(i).getHandle());
					}

					NodeController nC = new NodeController(context);
					nC.prepareForDownload(handleList, false);
					break;
				}
				case R.id.cab_menu_rename:{

					if (documents.size()==1){
						((ManagerActivityLollipop) context).showRenameDialog(documents.get(0), documents.get(0).getName());
					}
					clearSelections();
					hideMultipleSelect();
					break;
				}
				case R.id.cab_menu_copy:{
					ArrayList<Long> handleList = new ArrayList<Long>();
					for (int i=0;i<documents.size();i++){
						handleList.add(documents.get(i).getHandle());
					}

					NodeController nC = new NodeController(context);
					nC.chooseLocationToCopyNodes(handleList);
					clearSelections();
					hideMultipleSelect();
					break;
				}	
				case R.id.cab_menu_share:{
					//Check that all the selected options are folders
					ArrayList<Long> handleList = new ArrayList<Long>();
					for (int i=0;i<documents.size();i++){
						if(documents.get(i).isFolder()){
							handleList.add(documents.get(i).getHandle());
						}
					}

					NodeController nC = new NodeController(context);
					nC.selectContactToShareFolders(handleList);
					clearSelections();
					hideMultipleSelect();
					break;
				}
				case R.id.cab_menu_move:{
					ArrayList<Long> handleList = new ArrayList<Long>();
					for (int i=0;i<documents.size();i++){
						handleList.add(documents.get(i).getHandle());
					}

					NodeController nC = new NodeController(context);
					nC.chooseLocationToMoveNodes(handleList);
					clearSelections();
					hideMultipleSelect();
					break;
				}
				case R.id.cab_menu_share_link:{

					if(documents.get(0)==null){
						logWarning("The selected node is NULL");
						break;
					}
					((ManagerActivityLollipop) context).showGetLinkActivity(documents.get(0).getHandle());
					break;
				}
				case R.id.cab_menu_share_link_remove:{

					logDebug("Remove public link option");
					if(documents.get(0)==null){
						logWarning("The selected node is NULL");
						break;
					}
					((ManagerActivityLollipop) context).showConfirmationRemovePublicLink(documents.get(0));

					break;
				}
				case R.id.cab_menu_edit_link:{

					logDebug("Edit link option");
					if(documents.get(0)==null){
						logWarning("The selected node is NULL");
						break;
					}
					((ManagerActivityLollipop) context).showGetLinkActivity(documents.get(0).getHandle());
					break;
				}
				case R.id.cab_menu_send_to_chat:{
					logDebug("Send files to chat");
					ArrayList<MegaNode> nodesSelected = adapter.getArrayListSelectedNodes();
					NodeController nC = new NodeController(context);
					nC.checkIfNodesAreMineAndSelectChatsToSendNodes(nodesSelected);
					clearSelections();
					hideMultipleSelect();
					break;
				}
				case R.id.cab_menu_trash:{
					ArrayList<Long> handleList = new ArrayList<Long>();
					for (int i=0;i<documents.size();i++){
						handleList.add(documents.get(i).getHandle());
					}

					((ManagerActivityLollipop) context).askConfirmationMoveToRubbish(handleList);
					break;
				}
				case R.id.cab_menu_select_all:{
					selectAll();
					break;
				}
				case R.id.cab_menu_unselect_all:{
					clearSelections();
					hideMultipleSelect();
					break;
				}
			}
			return false;
		}

		@Override
		public boolean onCreateActionMode(ActionMode mode, Menu menu) {
			MenuInflater inflater = mode.getMenuInflater();
			inflater.inflate(R.menu.file_browser_action, menu);
			((ManagerActivityLollipop)context).hideFabButton();
			((ManagerActivityLollipop) context).showHideBottomNavigationView(true);
			((ManagerActivityLollipop) context).changeStatusBarColor(COLOR_STATUS_BAR_ACCENT);
			checkScroll();
			return true;
		}

		@Override
		public void onDestroyActionMode(ActionMode arg0) {
			logDebug("onDestroyActionMode");
			clearSelections();
			adapter.setMultipleSelect(false);
			((ManagerActivityLollipop)context).showFabButton();
			((ManagerActivityLollipop) context).showHideBottomNavigationView(false);
			((ManagerActivityLollipop) context).changeStatusBarColor(COLOR_STATUS_BAR_ZERO_DELAY);
		    checkScroll();
		}

		@Override
		public boolean onPrepareActionMode(ActionMode mode, Menu menu) {
			List<MegaNode> selected = adapter.getSelectedNodes();
			MenuItem unselect = menu.findItem(R.id.cab_menu_unselect_all);

			menu.findItem(R.id.cab_menu_send_to_chat).setIcon(mutateIconSecondary(context, R.drawable.ic_send_to_contact, R.color.white));

			// Link
			if ((selected.size() == 1) && (megaApi.checkAccess(selected.get(0), MegaShare.ACCESS_OWNER).getErrorCode() == MegaError.API_OK)) {

				if(selected.get(0).isExported()){
					//Node has public link
					showRemoveLink=true;
					showLink=false;
					showEditLink = true;

				}
				else{
					showRemoveLink=false;
					showLink=true;
					showEditLink = false;
				}

			}
			if (selected.size() != 0) {
				showTrash = true;
				showMove = true;
				showShare = true;
				showCopy = true;
				allFiles = true;

				for(int i=0; i<selected.size();i++)	{
					if(megaApi.checkMove(selected.get(i), megaApi.getRubbishNode()).getErrorCode() != MegaError.API_OK)	{
						showTrash = false;
						showMove = false;
						break;
					}
				}

				//showSendToChat
				for(int i=0; i<selected.size();i++)	{
					if(!selected.get(i).isFile()){
						allFiles = false;
					}
				}

				if(allFiles){
					if (isChatEnabled()) {
						showSendToChat = true;
					}
					else {
						showSendToChat = false;
					}
				}else{
					showSendToChat = false;
				}

				if(selected.size()==adapter.getItemCount()){
					menu.findItem(R.id.cab_menu_select_all).setVisible(false);
					unselect.setTitle(getString(R.string.action_unselect_all));
					unselect.setVisible(true);
					showLink=false;
					showRemoveLink=false;
					showEditLink=false;
					if(selected.size()==1){
						showRename=true;
					}else{
						showRename=false;
					}
				}
				else if(selected.size()==1){
					showRename=true;
					menu.findItem(R.id.cab_menu_select_all).setVisible(true);
					unselect.setTitle(getString(R.string.action_unselect_all));
					unselect.setVisible(true);
				}
				else{
					menu.findItem(R.id.cab_menu_select_all).setVisible(true);
					unselect.setTitle(getString(R.string.action_unselect_all));
					unselect.setVisible(true);
					showLink=false;
					showRemoveLink=false;
					showRename=false;
					showEditLink=false;
				}
			}
			else{
				menu.findItem(R.id.cab_menu_select_all).setVisible(true);
				menu.findItem(R.id.cab_menu_unselect_all).setVisible(false);
			}
			
			menu.findItem(R.id.cab_menu_download).setVisible(true);
			menu.findItem(R.id.cab_menu_download).setShowAsAction(MenuItem.SHOW_AS_ACTION_ALWAYS);

			menu.findItem(R.id.cab_menu_send_to_chat).setVisible(showSendToChat);
			menu.findItem(R.id.cab_menu_send_to_chat).setShowAsAction(MenuItem.SHOW_AS_ACTION_ALWAYS);

			menu.findItem(R.id.cab_menu_rename).setVisible(showRename);
			menu.findItem(R.id.cab_menu_copy).setVisible(showCopy);

			if(showCopy){
				if(selected.size()>1){
					menu.findItem(R.id.cab_menu_copy).setShowAsAction(MenuItem.SHOW_AS_ACTION_ALWAYS);

				}else{
					menu.findItem(R.id.cab_menu_copy).setShowAsAction(MenuItem.SHOW_AS_ACTION_NEVER);

				}
			}
			menu.findItem(R.id.cab_menu_move).setVisible(showMove);
			menu.findItem(R.id.cab_menu_share).setVisible(showShare);
			menu.findItem(R.id.cab_menu_share).setShowAsAction(MenuItem.SHOW_AS_ACTION_ALWAYS);
			menu.findItem(R.id.cab_menu_edit_link).setVisible(showEditLink);




			menu.findItem(R.id.cab_menu_share_link).setVisible(showLink);
			if(showLink){
				menu.findItem(R.id.cab_menu_share_link).setShowAsAction(MenuItem.SHOW_AS_ACTION_ALWAYS);
			}else{
				menu.findItem(R.id.cab_menu_share_link).setShowAsAction(MenuItem.SHOW_AS_ACTION_NEVER);

			}

			menu.findItem(R.id.cab_menu_share_link_remove).setVisible(showRemoveLink);
			if(showRemoveLink){
				menu.findItem(R.id.cab_menu_share_link_remove).setShowAsAction(MenuItem.SHOW_AS_ACTION_ALWAYS);
			}else{
				menu.findItem(R.id.cab_menu_share_link_remove).setShowAsAction(MenuItem.SHOW_AS_ACTION_NEVER);

			}

			menu.findItem(R.id.cab_menu_trash).setVisible(showTrash);
			menu.findItem(R.id.cab_menu_leave_multiple_share).setVisible(false);
			return false;
		}
		
	}

	public static OutgoingSharesFragmentLollipop newInstance() {
		logDebug("newInstance");
		OutgoingSharesFragmentLollipop fragment = new OutgoingSharesFragmentLollipop();
		return fragment;
	}
			
	@Override
	public void onCreate (Bundle savedInstanceState){
		if (megaApi == null){
			megaApi = ((MegaApplication) ((Activity)context).getApplication()).getMegaApi();
		}

		dbH = DatabaseHandler.getDbHandler(context);
		prefs = dbH.getPreferences();
		downloadLocationDefaultPath = getDownloadLocation(context);

		lastPositionStack = new Stack<>();
		nodes = new ArrayList<MegaNode>();
		super.onCreate(savedInstanceState);
		logDebug("onCreate");
	}

	public void checkScroll () {
		if ((recyclerView.canScrollVertically(-1) && recyclerView.getVisibility() == View.VISIBLE) || (adapter != null && adapter.isMultipleSelect())){
			((ManagerActivityLollipop) context).changeActionBarElevation(true);
		}
		else {
			((ManagerActivityLollipop) context).changeActionBarElevation(false);
		}
	}
	
	@Override
	public View onCreateView(LayoutInflater inflater, ViewGroup container,Bundle savedInstanceState) {
		logDebug("onCreateView");
		
		if (megaApi == null){
			megaApi = ((MegaApplication) ((Activity)context).getApplication()).getMegaApi();
		}

		if (megaApi.getRootNode() == null){
			return null;
		}
		
		display = ((Activity)context).getWindowManager().getDefaultDisplay();
		outMetrics = new DisplayMetrics ();
	    display.getMetrics(outMetrics);
	    density  = getResources().getDisplayMetrics().density;		

		((ManagerActivityLollipop)context).showFabButton();

		if (((ManagerActivityLollipop)context).isList){
			View v = inflater.inflate(R.layout.fragment_filebrowserlist, container, false);
			
			recyclerView = (RecyclerView) v.findViewById(R.id.file_list_view_browser);
			fastScroller = (FastScroller) v.findViewById(R.id.fastscroll);

			recyclerView.setPadding(0, 0, 0, scaleHeightPx(85, outMetrics));
			recyclerView.setClipToPadding(false);
			mLayoutManager = new LinearLayoutManager(context);
			recyclerView.setLayoutManager(mLayoutManager);
			recyclerView.setItemAnimator(new DefaultItemAnimator());
			recyclerView.addOnScrollListener(new RecyclerView.OnScrollListener() {
				@Override
				public void onScrolled(RecyclerView recyclerView, int dx, int dy) {
					super.onScrolled(recyclerView, dx, dy);
					checkScroll();
				}
			});

			emptyImageView = (ImageView) v.findViewById(R.id.file_list_empty_image);
			emptyLinearLayout = (LinearLayout) v.findViewById(R.id.file_list_empty_text);
			emptyTextViewFirst = (TextView) v.findViewById(R.id.file_list_empty_text_first);

			transfersOverViewLayout = (RelativeLayout) v.findViewById(R.id.transfers_overview_item_layout);
			transfersOverViewLayout.setVisibility(View.GONE);
			addSectionTitle(nodes,MegaNodeAdapter.ITEM_VIEW_TYPE_LIST);
			if (adapter == null){
				logDebug("Creating the adapter: " + ((ManagerActivityLollipop)context).parentHandleOutgoing);
				adapter = new MegaNodeAdapter(context, this, nodes, ((ManagerActivityLollipop)context).parentHandleOutgoing, recyclerView, null, OUTGOING_SHARES_ADAPTER, MegaNodeAdapter.ITEM_VIEW_TYPE_LIST);
			}
			else{
				adapter.setListFragment(recyclerView);
				adapter.setAdapterType(MegaNodeAdapter.ITEM_VIEW_TYPE_LIST);
			}

			if (((ManagerActivityLollipop)context).parentHandleOutgoing == -1){
				logWarning("Parent Handle == -1");
				findNodes();
			}else{
				MegaNode parentNode = megaApi.getNodeByHandle(((ManagerActivityLollipop)context).parentHandleOutgoing);
				logDebug("Parent Handle: " + ((ManagerActivityLollipop)context).parentHandleOutgoing);
				nodes = megaApi.getChildren(parentNode, ((ManagerActivityLollipop)context).orderCloud);
			}

			((ManagerActivityLollipop)context).setToolbarTitle();
			addSectionTitle(nodes,adapter.getAdapterType());
			adapter.setNodes(nodes);
			((ManagerActivityLollipop)context).supportInvalidateOptionsMenu();
			adapter.setMultipleSelect(false);
			
			recyclerView.setAdapter(adapter);
			fastScroller.setRecyclerView(recyclerView);

			if (adapter != null){
				addSectionTitle(nodes,adapter.getAdapterType());
				adapter.setNodes(nodes);
				visibilityFastScroller();

				if (adapter.getItemCount() == 0){
					recyclerView.setVisibility(View.GONE);
					emptyImageView.setVisibility(View.VISIBLE);
					emptyLinearLayout.setVisibility(View.VISIBLE);

					if (megaApi.getRootNode().getHandle()==((ManagerActivityLollipop)context).parentHandleOutgoing||((ManagerActivityLollipop)context).parentHandleOutgoing==-1) {
						if(context.getResources().getConfiguration().orientation == Configuration.ORIENTATION_LANDSCAPE){
							emptyImageView.setImageResource(R.drawable.outgoing_empty_landscape);
						}else{
							emptyImageView.setImageResource(R.drawable.outgoing_shares_empty);
						}
						String textToShow = String.format(context.getString(R.string.context_empty_outgoing));
						try{
							textToShow = textToShow.replace("[A]", "<font color=\'#000000\'>");
							textToShow = textToShow.replace("[/A]", "</font>");
							textToShow = textToShow.replace("[B]", "<font color=\'#7a7a7a\'>");
							textToShow = textToShow.replace("[/B]", "</font>");
						}
						catch (Exception e){}
						Spanned result = null;
						if (android.os.Build.VERSION.SDK_INT >= android.os.Build.VERSION_CODES.N) {
							result = Html.fromHtml(textToShow,Html.FROM_HTML_MODE_LEGACY);
						} else {
							result = Html.fromHtml(textToShow);
						}
						emptyTextViewFirst.setText(result);
					}else {
						if(context.getResources().getConfiguration().orientation == Configuration.ORIENTATION_LANDSCAPE){
							emptyImageView.setImageResource(R.drawable.ic_zero_landscape_empty_folder);
						}else{
							emptyImageView.setImageResource(R.drawable.ic_zero_portrait_empty_folder);
						}
						String textToShow = String.format(context.getString(R.string.file_browser_empty_folder_new));
						try{
							textToShow = textToShow.replace("[A]", "<font color=\'#000000\'>");
							textToShow = textToShow.replace("[/A]", "</font>");
							textToShow = textToShow.replace("[B]", "<font color=\'#7a7a7a\'>");
							textToShow = textToShow.replace("[/B]", "</font>");
						}
						catch (Exception e){}
						Spanned result = null;
						if (android.os.Build.VERSION.SDK_INT >= android.os.Build.VERSION_CODES.N) {
							result = Html.fromHtml(textToShow,Html.FROM_HTML_MODE_LEGACY);
						} else {
							result = Html.fromHtml(textToShow);
						}
						emptyTextViewFirst.setText(result);
					}
				}
				else{
					recyclerView.setVisibility(View.VISIBLE);
					emptyImageView.setVisibility(View.GONE);
					emptyLinearLayout.setVisibility(View.GONE);
				}			
			}

			return v;
		}
		else{
			logDebug("Grid View");
			
			View v = inflater.inflate(R.layout.fragment_filebrowsergrid, container, false);
			
			recyclerView = (NewGridRecyclerView) v.findViewById(R.id.file_grid_view_browser);
			fastScroller = (FastScroller) v.findViewById(R.id.fastscroll);

			recyclerView.setPadding(0, 0, 0, scaleHeightPx(80, outMetrics));
			recyclerView.setClipToPadding(false);
			recyclerView.setHasFixedSize(true);
			gridLayoutManager = (CustomizedGridLayoutManager) recyclerView.getLayoutManager();

			recyclerView.setItemAnimator(new DefaultItemAnimator());
			recyclerView.addOnScrollListener(new RecyclerView.OnScrollListener() {
				@Override
				public void onScrolled(RecyclerView recyclerView, int dx, int dy) {
					super.onScrolled(recyclerView, dx, dy);
					checkScroll();
				}
			});

			emptyImageView = (ImageView) v.findViewById(R.id.file_grid_empty_image);
			emptyLinearLayout = (LinearLayout) v.findViewById(R.id.file_grid_empty_text);
			emptyTextViewFirst = (TextView) v.findViewById(R.id.file_grid_empty_text_first);
			addSectionTitle(nodes,MegaNodeAdapter.ITEM_VIEW_TYPE_GRID);
			if (adapter == null){
				adapter = new MegaNodeAdapter(context, this, nodes, ((ManagerActivityLollipop)context).parentHandleOutgoing, recyclerView, null, OUTGOING_SHARES_ADAPTER, MegaNodeAdapter.ITEM_VIEW_TYPE_GRID);
			}
			else{
				adapter.setParentHandle(((ManagerActivityLollipop)context).parentHandleOutgoing);
				adapter.setListFragment(recyclerView);
				adapter.setAdapterType(MegaNodeAdapter.ITEM_VIEW_TYPE_GRID);
			}

			if (((ManagerActivityLollipop)context).parentHandleOutgoing == -1){
				logWarning("Parent Handle == -1");
				findNodes();
			}
			else{
				MegaNode parentNode = megaApi.getNodeByHandle(((ManagerActivityLollipop)context).parentHandleOutgoing);
				logDebug("Parent Handle: " + ((ManagerActivityLollipop)context).parentHandleOutgoing);

				nodes = megaApi.getChildren(parentNode, ((ManagerActivityLollipop)context).orderCloud);
				addSectionTitle(nodes,adapter.getAdapterType());

				adapter.setNodes(nodes);
			}

			((ManagerActivityLollipop)context).supportInvalidateOptionsMenu();

			adapter.setMultipleSelect(false);
			
			recyclerView.setAdapter(adapter);
			fastScroller.setRecyclerView(recyclerView);
			visibilityFastScroller();
			if (adapter.getItemCount() == 0){
				recyclerView.setVisibility(View.GONE);
				emptyImageView.setVisibility(View.VISIBLE);
				emptyLinearLayout.setVisibility(View.VISIBLE);

				if (megaApi.getRootNode().getHandle()==((ManagerActivityLollipop)context).parentHandleOutgoing||((ManagerActivityLollipop)context).parentHandleOutgoing==-1) {

					if(context.getResources().getConfiguration().orientation == Configuration.ORIENTATION_LANDSCAPE){
						emptyImageView.setImageResource(R.drawable.outgoing_empty_landscape);
					}else{
						emptyImageView.setImageResource(R.drawable.outgoing_shares_empty);
					}
					String textToShow = String.format(context.getString(R.string.context_empty_outgoing));
					try{
						textToShow = textToShow.replace("[A]", "<font color=\'#000000\'>");
						textToShow = textToShow.replace("[/A]", "</font>");
						textToShow = textToShow.replace("[B]", "<font color=\'#7a7a7a\'>");
						textToShow = textToShow.replace("[/B]", "</font>");
					}
					catch (Exception e){}
					Spanned result = null;
					if (android.os.Build.VERSION.SDK_INT >= android.os.Build.VERSION_CODES.N) {
						result = Html.fromHtml(textToShow,Html.FROM_HTML_MODE_LEGACY);
					} else {
						result = Html.fromHtml(textToShow);
					}
					emptyTextViewFirst.setText(result);

				}else {
					if(context.getResources().getConfiguration().orientation == Configuration.ORIENTATION_LANDSCAPE){
						emptyImageView.setImageResource(R.drawable.ic_zero_landscape_empty_folder);
					}else{
						emptyImageView.setImageResource(R.drawable.ic_zero_portrait_empty_folder);
					}
					String textToShow = String.format(context.getString(R.string.file_browser_empty_folder_new));
					try{
						textToShow = textToShow.replace("[A]", "<font color=\'#000000\'>");
						textToShow = textToShow.replace("[/A]", "</font>");
						textToShow = textToShow.replace("[B]", "<font color=\'#7a7a7a\'>");
						textToShow = textToShow.replace("[/B]", "</font>");
					}
					catch (Exception e){}
					Spanned result = null;
					if (android.os.Build.VERSION.SDK_INT >= android.os.Build.VERSION_CODES.N) {
						result = Html.fromHtml(textToShow,Html.FROM_HTML_MODE_LEGACY);
					} else {
						result = Html.fromHtml(textToShow);
					}
					emptyTextViewFirst.setText(result);
				}
			}
			else{
				recyclerView.setVisibility(View.VISIBLE);
				emptyImageView.setVisibility(View.GONE);
				emptyLinearLayout.setVisibility(View.GONE);
			}

			return v;
		}		
	}

	public void refresh (){
		logDebug("Parent Handle: " + ((ManagerActivityLollipop)context).parentHandleOutgoing);

        if (((ManagerActivityLollipop)context).parentHandleOutgoing == -1){
            findNodes();

            ((ManagerActivityLollipop)context).setToolbarTitle();
            if(adapter != null){
				logDebug("adapter != null");
				addSectionTitle(nodes,adapter.getAdapterType());
                adapter.setNodes(nodes);
				visibilityFastScroller();

                if (adapter.getItemCount() == 0){
					logDebug("adapter.getItemCount() = 0");
                    recyclerView.setVisibility(View.GONE);
                    emptyImageView.setVisibility(View.VISIBLE);
                    emptyLinearLayout.setVisibility(View.VISIBLE);

					if (megaApi.getRootNode().getHandle()==((ManagerActivityLollipop)context).parentHandleOutgoing||((ManagerActivityLollipop)context).parentHandleOutgoing==-1) {

						if(context.getResources().getConfiguration().orientation == Configuration.ORIENTATION_LANDSCAPE){
							emptyImageView.setImageResource(R.drawable.outgoing_empty_landscape);
						}else{
							emptyImageView.setImageResource(R.drawable.outgoing_shares_empty);
						}
						String textToShow = String.format(context.getString(R.string.context_empty_outgoing));
						try{
							textToShow = textToShow.replace("[A]", "<font color=\'#000000\'>");
							textToShow = textToShow.replace("[/A]", "</font>");
							textToShow = textToShow.replace("[B]", "<font color=\'#7a7a7a\'>");
							textToShow = textToShow.replace("[/B]", "</font>");
						}
						catch (Exception e){}
						Spanned result = null;
						if (android.os.Build.VERSION.SDK_INT >= android.os.Build.VERSION_CODES.N) {
							result = Html.fromHtml(textToShow,Html.FROM_HTML_MODE_LEGACY);
						} else {
							result = Html.fromHtml(textToShow);
						}
						emptyTextViewFirst.setText(result);

					}else {
						if(context.getResources().getConfiguration().orientation == Configuration.ORIENTATION_LANDSCAPE){
							emptyImageView.setImageResource(R.drawable.ic_zero_landscape_empty_folder);
						}else{
							emptyImageView.setImageResource(R.drawable.ic_zero_portrait_empty_folder);
						}
						String textToShow = String.format(context.getString(R.string.file_browser_empty_folder_new));
						try{
							textToShow = textToShow.replace("[A]", "<font color=\'#000000\'>");
							textToShow = textToShow.replace("[/A]", "</font>");
							textToShow = textToShow.replace("[B]", "<font color=\'#7a7a7a\'>");
							textToShow = textToShow.replace("[/B]", "</font>");
						}
						catch (Exception e){}
						Spanned result = null;
						if (android.os.Build.VERSION.SDK_INT >= android.os.Build.VERSION_CODES.N) {
							result = Html.fromHtml(textToShow,Html.FROM_HTML_MODE_LEGACY);
						} else {
							result = Html.fromHtml(textToShow);
						}
						emptyTextViewFirst.setText(result);
					}
                }
                else{
					logDebug("adapter.getItemCount() != 0");
                    recyclerView.setVisibility(View.VISIBLE);
                    emptyImageView.setVisibility(View.GONE);
                    emptyLinearLayout.setVisibility(View.GONE);
                }
			}
        }
        else{
            MegaNode n = megaApi.getNodeByHandle(((ManagerActivityLollipop)context).parentHandleOutgoing);

           	((ManagerActivityLollipop)context).supportInvalidateOptionsMenu();
			((ManagerActivityLollipop)context).setToolbarTitle();

			nodes = megaApi.getChildren(n, ((ManagerActivityLollipop)context).orderCloud);
			addSectionTitle(nodes,adapter.getAdapterType());

            adapter.setNodes(nodes);
			visibilityFastScroller();

            //If folder has no files
            if (adapter.getItemCount() == 0){
                recyclerView.setVisibility(View.GONE);
                emptyImageView.setVisibility(View.VISIBLE);
                emptyLinearLayout.setVisibility(View.VISIBLE);

                if (megaApi.getRootNode().getHandle()==n.getHandle()) {

					if(context.getResources().getConfiguration().orientation == Configuration.ORIENTATION_LANDSCAPE){
						emptyImageView.setImageResource(R.drawable.outgoing_empty_landscape);
					}else{
						emptyImageView.setImageResource(R.drawable.outgoing_shares_empty);
					}
					String textToShow = String.format(context.getString(R.string.context_empty_outgoing));
					try{
						textToShow = textToShow.replace("[A]", "<font color=\'#000000\'>");
						textToShow = textToShow.replace("[/A]", "</font>");
						textToShow = textToShow.replace("[B]", "<font color=\'#7a7a7a\'>");
						textToShow = textToShow.replace("[/B]", "</font>");
					}
					catch (Exception e){}
					Spanned result = null;
					if (android.os.Build.VERSION.SDK_INT >= android.os.Build.VERSION_CODES.N) {
						result = Html.fromHtml(textToShow,Html.FROM_HTML_MODE_LEGACY);
					} else {
						result = Html.fromHtml(textToShow);
					}
					emptyTextViewFirst.setText(result);
				} else {
					if(context.getResources().getConfiguration().orientation == Configuration.ORIENTATION_LANDSCAPE){
						emptyImageView.setImageResource(R.drawable.ic_zero_landscape_empty_folder);
					}else{
						emptyImageView.setImageResource(R.drawable.ic_zero_portrait_empty_folder);
					}
					String textToShow = String.format(context.getString(R.string.file_browser_empty_folder_new));
					try{
						textToShow = textToShow.replace("[A]", "<font color=\'#000000\'>");
						textToShow = textToShow.replace("[/A]", "</font>");
						textToShow = textToShow.replace("[B]", "<font color=\'#7a7a7a\'>");
						textToShow = textToShow.replace("[/B]", "</font>");
					}
					catch (Exception e){}
					Spanned result = null;
					if (android.os.Build.VERSION.SDK_INT >= android.os.Build.VERSION_CODES.N) {
						result = Html.fromHtml(textToShow,Html.FROM_HTML_MODE_LEGACY);
					} else {
						result = Html.fromHtml(textToShow);
					}
					emptyTextViewFirst.setText(result);
				}
            }
            else{
                recyclerView.setVisibility(View.VISIBLE);
                emptyImageView.setVisibility(View.GONE);
                emptyLinearLayout.setVisibility(View.GONE);
            }
        }
        ((ManagerActivityLollipop)context).supportInvalidateOptionsMenu();
	}

	public void refreshContent (){
		logDebug("Parent Handle: " + ((ManagerActivityLollipop)context).parentHandleOutgoing);

		if (((ManagerActivityLollipop)context).parentHandleOutgoing == -1){
			findNodes();
			if(adapter != null){
				logDebug("adapter != null");
				addSectionTitle(nodes,adapter.getAdapterType());
				adapter.setNodes(nodes);
				visibilityFastScroller();

				if (adapter.getItemCount() == 0){
					logDebug("adapter.getItemCount() = 0");
					recyclerView.setVisibility(View.GONE);
					emptyImageView.setVisibility(View.VISIBLE);
					emptyLinearLayout.setVisibility(View.VISIBLE);
				}
				else{
					logDebug("adapter.getItemCount() != 0");
					recyclerView.setVisibility(View.VISIBLE);
					emptyImageView.setVisibility(View.GONE);
					emptyLinearLayout.setVisibility(View.GONE);
				}
			}
		}
		else{
			MegaNode n = megaApi.getNodeByHandle(((ManagerActivityLollipop)context).parentHandleOutgoing);
			nodes = megaApi.getChildren(n, ((ManagerActivityLollipop)context).orderCloud);
			addSectionTitle(nodes,adapter.getAdapterType());

			adapter.setNodes(nodes);
			visibilityFastScroller();

			//If folder has no files
			if (adapter.getItemCount() == 0){
				recyclerView.setVisibility(View.GONE);
				emptyImageView.setVisibility(View.VISIBLE);
				emptyLinearLayout.setVisibility(View.VISIBLE);

				if (megaApi.getRootNode().getHandle()==n.getHandle()) {

					if(context.getResources().getConfiguration().orientation == Configuration.ORIENTATION_LANDSCAPE){
						emptyImageView.setImageResource(R.drawable.outgoing_empty_landscape);
					}else{
						emptyImageView.setImageResource(R.drawable.outgoing_shares_empty);
					}
					String textToShow = String.format(context.getString(R.string.context_empty_outgoing));
					try{
						textToShow = textToShow.replace("[A]", "<font color=\'#000000\'>");
						textToShow = textToShow.replace("[/A]", "</font>");
						textToShow = textToShow.replace("[B]", "<font color=\'#7a7a7a\'>");
						textToShow = textToShow.replace("[/B]", "</font>");
					}
					catch (Exception e){}
					Spanned result = null;
					if (android.os.Build.VERSION.SDK_INT >= android.os.Build.VERSION_CODES.N) {
						result = Html.fromHtml(textToShow,Html.FROM_HTML_MODE_LEGACY);
					} else {
						result = Html.fromHtml(textToShow);
					}
					emptyTextViewFirst.setText(result);

				} else {
					if(context.getResources().getConfiguration().orientation == Configuration.ORIENTATION_LANDSCAPE){
						emptyImageView.setImageResource(R.drawable.ic_zero_landscape_empty_folder);
					}else{
						emptyImageView.setImageResource(R.drawable.ic_zero_portrait_empty_folder);
					}
					String textToShow = String.format(context.getString(R.string.file_browser_empty_folder_new));
					try{
						textToShow = textToShow.replace("[A]", "<font color=\'#000000\'>");
						textToShow = textToShow.replace("[/A]", "</font>");
						textToShow = textToShow.replace("[B]", "<font color=\'#7a7a7a\'>");
						textToShow = textToShow.replace("[/B]", "</font>");
					}
					catch (Exception e){}
					Spanned result = null;
					if (android.os.Build.VERSION.SDK_INT >= android.os.Build.VERSION_CODES.N) {
						result = Html.fromHtml(textToShow,Html.FROM_HTML_MODE_LEGACY);
					} else {
						result = Html.fromHtml(textToShow);
					}
					emptyTextViewFirst.setText(result);
				}
			}else{
				recyclerView.setVisibility(View.VISIBLE);
				emptyImageView.setVisibility(View.GONE);
				emptyLinearLayout.setVisibility(View.GONE);
			}
		}
		((ManagerActivityLollipop)context).supportInvalidateOptionsMenu();
	}

	public void findNodes(){
		logDebug("findNodes");
		ArrayList<MegaShare> outNodeList = megaApi.getOutShares();
		nodes.clear();
		long lastFolder=-1;		
		
		for(int k=0;k<outNodeList.size();k++){
			
			if(outNodeList.get(k).getUser()!=null){
				MegaShare mS = outNodeList.get(k);				
				MegaNode node = megaApi.getNodeByHandle(mS.getNodeHandle());
				
				if(lastFolder!=node.getHandle()){
					lastFolder=node.getHandle();
					nodes.add(node);			
				}	
			}
		}
		orderNodes();
	}

	@Override
    public void onAttach(Activity activity) {
        super.onAttach(activity);
        context = activity;
    }

<<<<<<< HEAD
	public void openFile(MegaNode node, int position, int[] screenPosition, ImageView imageView) {
		if (MimeTypeList.typeForName(nodes.get(position).getName()).isImage()) {
			Intent intent = new Intent(context, FullScreenImageViewerLollipop.class);
			//Put flag to notify FullScreenImageViewerLollipop.
			intent.putExtra("placeholder", placeholderCount);
			intent.putExtra("position", position);
			intent.putExtra("adapterType", Constants.OUTGOING_SHARES_ADAPTER);
			intent.putExtra("isFolderLink", false);

			if (megaApi.getParentNode(nodes.get(position)).getType() == MegaNode.TYPE_ROOT) {
				intent.putExtra("parentNodeHandle", -1L);
			} else {
				intent.putExtra("parentNodeHandle", megaApi.getParentNode(nodes.get(position)).getHandle());
			}

			if (((ManagerActivityLollipop) context).parentHandleOutgoing == -1) {
				intent.putExtra("orderGetChildren", ((ManagerActivityLollipop) context).orderOthers);
			} else {
				intent.putExtra("orderGetChildren", ((ManagerActivityLollipop) context).orderCloud);
			}

			intent.putExtra("screenPosition", screenPosition);
			startActivity(intent);
			((ManagerActivityLollipop) context).overridePendingTransition(0, 0);
			imageDrag = imageView;
		} else if (MimeTypeList.typeForName(nodes.get(position).getName()).isVideoReproducible() || MimeTypeList.typeForName(nodes.get(position).getName()).isAudio()) {
			MegaNode file = nodes.get(position);

			String mimeType = MimeTypeList.typeForName(file.getName()).getType();
			log("FILENAME: " + file.getName());

			Intent mediaIntent;
			boolean internalIntent;
			boolean opusFile = false;
			if (MimeTypeList.typeForName(file.getName()).isVideoNotSupported() || MimeTypeList.typeForName(file.getName()).isAudioNotSupported()) {
				mediaIntent = new Intent(Intent.ACTION_VIEW);
				internalIntent = false;
				String[] s = file.getName().split("\\.");
				if (s != null && s.length > 1 && s[s.length - 1].equals("opus")) {
					opusFile = true;
				}
			} else {
				internalIntent = true;
				mediaIntent = new Intent(context, AudioVideoPlayerLollipop.class);
			}
			mediaIntent.putExtra("position", position);
			if (megaApi.getParentNode(nodes.get(position)).getType() == MegaNode.TYPE_ROOT) {
				mediaIntent.putExtra("parentNodeHandle", -1L);
			} else {
				mediaIntent.putExtra("parentNodeHandle", megaApi.getParentNode(nodes.get(position)).getHandle());
			}

			if (((ManagerActivityLollipop) context).parentHandleOutgoing == -1) {
				mediaIntent.putExtra("orderGetChildren", ((ManagerActivityLollipop) context).orderOthers);
			} else {
				mediaIntent.putExtra("orderGetChildren", ((ManagerActivityLollipop) context).orderCloud);
			}
			mediaIntent.putExtra("placeholder", placeholderCount);
			mediaIntent.putExtra("screenPosition", screenPosition);

			mediaIntent.putExtra("HANDLE", file.getHandle());
			mediaIntent.putExtra("FILENAME", file.getName());
			mediaIntent.putExtra("adapterType", Constants.OUTGOING_SHARES_ADAPTER);
			imageDrag = imageView;
			boolean isOnMegaDownloads = false;
			String localPath = getLocalFile(context, file.getName(), file.getSize(), downloadLocationDefaultPath);
			File f = new File(downloadLocationDefaultPath, file.getName());
			if (f.exists() && (f.length() == file.getSize())) {
				isOnMegaDownloads = true;
			}
			if (localPath != null && (isOnMegaDownloads || (megaApi.getFingerprint(file) != null && megaApi.getFingerprint(file).equals(megaApi.getFingerprint(localPath))))) {
				File mediaFile = new File(localPath);
				if (Build.VERSION.SDK_INT >= Build.VERSION_CODES.N && localPath.contains(Environment.getExternalStorageDirectory().getPath())) {
					mediaIntent.setDataAndType(FileProvider.getUriForFile(context, "mega.privacy.android.app.providers.fileprovider", mediaFile), MimeTypeList.typeForName(file.getName()).getType());
				} else {
					mediaIntent.setDataAndType(Uri.fromFile(mediaFile), MimeTypeList.typeForName(file.getName()).getType());
				}
				mediaIntent.addFlags(Intent.FLAG_GRANT_READ_URI_PERMISSION);
			} else {
				if (megaApi.httpServerIsRunning() == 0) {
					megaApi.httpServerStart();
				}

				ActivityManager.MemoryInfo mi = new ActivityManager.MemoryInfo();
				ActivityManager activityManager = (ActivityManager) context.getSystemService(Context.ACTIVITY_SERVICE);
				activityManager.getMemoryInfo(mi);

				if (mi.totalMem > Constants.BUFFER_COMP) {
					log("Total mem: " + mi.totalMem + " allocate 32 MB");
					megaApi.httpServerSetMaxBufferSize(Constants.MAX_BUFFER_32MB);
				} else {
					log("Total mem: " + mi.totalMem + " allocate 16 MB");
					megaApi.httpServerSetMaxBufferSize(Constants.MAX_BUFFER_16MB);
				}

				String url = megaApi.httpServerGetLocalLink(file);
				mediaIntent.setDataAndType(Uri.parse(url), mimeType);
			}
			if (opusFile) {
				mediaIntent.setDataAndType(mediaIntent.getData(), "audio/*");
			}
			if (internalIntent) {
				context.startActivity(mediaIntent);
			} else {
				if (MegaApiUtils.isIntentAvailable(context, mediaIntent)) {
					context.startActivity(mediaIntent);
				} else {
					((ManagerActivityLollipop) context).showSnackbar(Constants.SNACKBAR_TYPE, context.getResources().getString(R.string.intent_not_available), -1);
					adapter.notifyDataSetChanged();
					ArrayList<Long> handleList = new ArrayList<Long>();
					handleList.add(nodes.get(position).getHandle());
					NodeController nC = new NodeController(context);
					nC.prepareForDownload(handleList, true);
				}
			}
			((ManagerActivityLollipop) context).overridePendingTransition(0, 0);
		} else if (MimeTypeList.typeForName(nodes.get(position).getName()).isPdf()) {
			MegaNode file = nodes.get(position);

			String mimeType = MimeTypeList.typeForName(file.getName()).getType();
			log("FILENAME: " + file.getName() + "TYPE: " + mimeType);

			Intent pdfIntent = new Intent(context, PdfViewerActivityLollipop.class);

			pdfIntent.putExtra("inside", true);
			pdfIntent.putExtra("adapterType", Constants.OUTGOING_SHARES_ADAPTER);
			boolean isOnMegaDownloads = false;
			String localPath = getLocalFile(context, file.getName(), file.getSize(), downloadLocationDefaultPath);
			File f = new File(downloadLocationDefaultPath, file.getName());
			if (f.exists() && (f.length() == file.getSize())) {
				isOnMegaDownloads = true;
			}
			if (localPath != null && (isOnMegaDownloads || (megaApi.getFingerprint(file) != null && megaApi.getFingerprint(file).equals(megaApi.getFingerprint(localPath))))) {
				File mediaFile = new File(localPath);
				if (Build.VERSION.SDK_INT >= Build.VERSION_CODES.N && localPath.contains(Environment.getExternalStorageDirectory().getPath())) {
					pdfIntent.setDataAndType(FileProvider.getUriForFile(context, "mega.privacy.android.app.providers.fileprovider", mediaFile), MimeTypeList.typeForName(file.getName()).getType());
				} else {
					pdfIntent.setDataAndType(Uri.fromFile(mediaFile), MimeTypeList.typeForName(file.getName()).getType());
				}
				pdfIntent.addFlags(Intent.FLAG_GRANT_READ_URI_PERMISSION);
			} else {
				if (megaApi.httpServerIsRunning() == 0) {
					megaApi.httpServerStart();
				}

				ActivityManager.MemoryInfo mi = new ActivityManager.MemoryInfo();
				ActivityManager activityManager = (ActivityManager) context.getSystemService(Context.ACTIVITY_SERVICE);
				activityManager.getMemoryInfo(mi);

				if (mi.totalMem > Constants.BUFFER_COMP) {
					log("Total mem: " + mi.totalMem + " allocate 32 MB");
					megaApi.httpServerSetMaxBufferSize(Constants.MAX_BUFFER_32MB);
				} else {
					log("Total mem: " + mi.totalMem + " allocate 16 MB");
					megaApi.httpServerSetMaxBufferSize(Constants.MAX_BUFFER_16MB);
				}

				String url = megaApi.httpServerGetLocalLink(file);
				pdfIntent.setDataAndType(Uri.parse(url), mimeType);
			}
			pdfIntent.putExtra("HANDLE", file.getHandle());
			pdfIntent.putExtra("screenPosition", screenPosition);
			imageDrag = imageView;
			if (MegaApiUtils.isIntentAvailable(context, pdfIntent)) {
				startActivity(pdfIntent);
			} else {
				Toast.makeText(context, context.getResources().getString(R.string.intent_not_available), Toast.LENGTH_LONG).show();

				ArrayList<Long> handleList = new ArrayList<Long>();
				handleList.add(nodes.get(position).getHandle());
				NodeController nC = new NodeController(context);
				nC.prepareForDownload(handleList, true);
			}
			((ManagerActivityLollipop) context).overridePendingTransition(0, 0);
		} else if (MimeTypeList.typeForName(nodes.get(position).getName()).isURL()) {
			log("Is URL file");
			MegaNode file = nodes.get(position);

			boolean isOnMegaDownloads = false;
			String localPath = getLocalFile(context, file.getName(), file.getSize(), downloadLocationDefaultPath);
			File f = new File(downloadLocationDefaultPath, file.getName());
			if (f.exists() && (f.length() == file.getSize())) {
				isOnMegaDownloads = true;
			}
			log("isOnMegaDownloads: " + isOnMegaDownloads);
			if (localPath != null && (isOnMegaDownloads || (megaApi.getFingerprint(file) != null && megaApi.getFingerprint(file).equals(megaApi.getFingerprint(localPath))))) {
				File mediaFile = new File(localPath);
				InputStream instream = null;

				try {
					// open the file for reading
					instream = new FileInputStream(f.getAbsolutePath());

					// if file the available for reading
					if (instream != null) {
						// prepare the file for reading
						InputStreamReader inputreader = new InputStreamReader(instream);
						BufferedReader buffreader = new BufferedReader(inputreader);

						String line1 = buffreader.readLine();
						if (line1 != null) {
							String line2 = buffreader.readLine();

							String url = line2.replace("URL=", "");

							log("Is URL - launch browser intent");
							Intent i = new Intent(Intent.ACTION_VIEW);
							i.setData(Uri.parse(url));
							startActivity(i);
						} else {
							log("Not expected format: Exception on processing url file");
							Intent intent = new Intent(Intent.ACTION_VIEW);
							if (Build.VERSION.SDK_INT >= Build.VERSION_CODES.N) {
								intent.setDataAndType(FileProvider.getUriForFile(context, "mega.privacy.android.app.providers.fileprovider", f), "text/plain");
							} else {
								intent.setDataAndType(Uri.fromFile(f), "text/plain");
							}
							intent.addFlags(Intent.FLAG_GRANT_READ_URI_PERMISSION);

							if (MegaApiUtils.isIntentAvailable(context, intent)) {
								startActivity(intent);
							} else {
								ArrayList<Long> handleList = new ArrayList<Long>();
								handleList.add(nodes.get(position).getHandle());
								NodeController nC = new NodeController(context);
								nC.prepareForDownload(handleList, true);
							}
						}
					}
				} catch (Exception ex) {

					Intent intent = new Intent(Intent.ACTION_VIEW);
					if (Build.VERSION.SDK_INT >= Build.VERSION_CODES.N) {
						intent.setDataAndType(FileProvider.getUriForFile(context, "mega.privacy.android.app.providers.fileprovider", f), "text/plain");
					} else {
						intent.setDataAndType(Uri.fromFile(f), "text/plain");
					}
					intent.addFlags(Intent.FLAG_GRANT_READ_URI_PERMISSION);

					if (MegaApiUtils.isIntentAvailable(context, intent)) {
						startActivity(intent);
					} else {
						ArrayList<Long> handleList = new ArrayList<Long>();
						handleList.add(nodes.get(position).getHandle());
						NodeController nC = new NodeController(context);
						nC.prepareForDownload(handleList, true);
					}

				} finally {
					// close the file.
					try {
						instream.close();
					} catch (IOException e) {
						log("EXCEPTION closing InputStream");
					}
				}
			} else {
				ArrayList<Long> handleList = new ArrayList<Long>();
				handleList.add(nodes.get(position).getHandle());
				NodeController nC = new NodeController(context);
				nC.prepareForDownload(handleList, true);
			}
		} else {
			adapter.notifyDataSetChanged();
			ArrayList<Long> handleList = new ArrayList<Long>();
			handleList.add(nodes.get(position).getHandle());
			NodeController nC = new NodeController(context);
			nC.prepareForDownload(handleList, true);
		}
	}

	public void itemClick(int position, int[] screenPosition, ImageView imageView) {
		if (adapter.isMultipleSelect()) {
			log("multiselect ON");
=======
    public void itemClick(int position, int[] screenPosition, ImageView imageView) {
    	if (adapter.isMultipleSelect()){
			logDebug("Multiselect ON");
>>>>>>> 9a1abd10
			adapter.toggleSelection(position);

			List<MegaNode> selectedNodes = adapter.getSelectedNodes();
			if (selectedNodes.size() > 0) {
				updateActionModeTitle();
			}
		} else {
			if (nodes.get(position).isFolder()) {

				((ManagerActivityLollipop) context).increaseDeepBrowserTreeOutgoing();
<<<<<<< HEAD
				log("deepBrowserTree after clicking folder" + ((ManagerActivityLollipop) context).deepBrowserTreeOutgoing);

=======
				logDebug("deepBrowserTree after clicking folder" + ((ManagerActivityLollipop) context).deepBrowserTreeOutgoing);
				
>>>>>>> 9a1abd10
				MegaNode n = nodes.get(position);

				int lastFirstVisiblePosition = 0;
				if (((ManagerActivityLollipop) context).isList) {
					lastFirstVisiblePosition = mLayoutManager.findFirstCompletelyVisibleItemPosition();
				} else {
					lastFirstVisiblePosition = ((NewGridRecyclerView) recyclerView).findFirstCompletelyVisibleItemPosition();
<<<<<<< HEAD
					if (lastFirstVisiblePosition == -1) {
						log("Completely -1 then find just visible position");
=======
					if(lastFirstVisiblePosition==-1){
						logWarning("Completely -1 then find just visible position");
>>>>>>> 9a1abd10
						lastFirstVisiblePosition = ((NewGridRecyclerView) recyclerView).findFirstVisibleItemPosition();
					}
				}

<<<<<<< HEAD
				log("Push to stack " + lastFirstVisiblePosition + " position");
=======
				logDebug("Push to stack " + lastFirstVisiblePosition + " position");
>>>>>>> 9a1abd10
				lastPositionStack.push(lastFirstVisiblePosition);

				((ManagerActivityLollipop) context).parentHandleOutgoing = n.getHandle();

				((ManagerActivityLollipop) context).supportInvalidateOptionsMenu();
				((ManagerActivityLollipop) context).setToolbarTitle();

				nodes = megaApi.getChildren(nodes.get(position), ((ManagerActivityLollipop) context).orderCloud);
				addSectionTitle(nodes, adapter.getAdapterType());

				adapter.setNodes(nodes);
				recyclerView.scrollToPosition(0);
				visibilityFastScroller();

				//If folder has no files
				if (adapter.getItemCount() == 0) {
					recyclerView.setVisibility(View.GONE);
					emptyImageView.setVisibility(View.VISIBLE);
					emptyLinearLayout.setVisibility(View.VISIBLE);

					if (megaApi.getRootNode().getHandle() == n.getHandle()) {

						if (context.getResources().getConfiguration().orientation == Configuration.ORIENTATION_LANDSCAPE) {
							emptyImageView.setImageResource(R.drawable.outgoing_empty_landscape);
						} else {
							emptyImageView.setImageResource(R.drawable.outgoing_shares_empty);
						}

						String textToShow = String.format(context.getString(R.string.context_empty_outgoing));
						try {
							textToShow = textToShow.replace("[A]", "<font color=\'#000000\'>");
							textToShow = textToShow.replace("[/A]", "</font>");
							textToShow = textToShow.replace("[B]", "<font color=\'#7a7a7a\'>");
							textToShow = textToShow.replace("[/B]", "</font>");
						} catch (Exception e) {
						}
						Spanned result = null;
						if (android.os.Build.VERSION.SDK_INT >= android.os.Build.VERSION_CODES.N) {
							result = Html.fromHtml(textToShow, Html.FROM_HTML_MODE_LEGACY);
						} else {
							result = Html.fromHtml(textToShow);
						}
						emptyTextViewFirst.setText(result);

					} else {
						if (context.getResources().getConfiguration().orientation == Configuration.ORIENTATION_LANDSCAPE) {
							emptyImageView.setImageResource(R.drawable.ic_zero_landscape_empty_folder);
						} else {
							emptyImageView.setImageResource(R.drawable.ic_zero_portrait_empty_folder);
						}
						String textToShow = String.format(context.getString(R.string.file_browser_empty_folder_new));
						try {
							textToShow = textToShow.replace("[A]", "<font color=\'#000000\'>");
							textToShow = textToShow.replace("[/A]", "</font>");
							textToShow = textToShow.replace("[B]", "<font color=\'#7a7a7a\'>");
							textToShow = textToShow.replace("[/B]", "</font>");
						} catch (Exception e) {
						}
						Spanned result = null;
						if (android.os.Build.VERSION.SDK_INT >= android.os.Build.VERSION_CODES.N) {
							result = Html.fromHtml(textToShow, Html.FROM_HTML_MODE_LEGACY);
						} else {
							result = Html.fromHtml(textToShow);
						}
						emptyTextViewFirst.setText(result);

					}
				} else {
					recyclerView.setVisibility(View.VISIBLE);
					emptyImageView.setVisibility(View.GONE);
					emptyLinearLayout.setVisibility(View.GONE);
				}
				checkScroll();
				((ManagerActivityLollipop) context).showFabButton();
			} else {
				//Is file
<<<<<<< HEAD
				openFile(nodes.get(position), position, screenPosition, imageView);
=======
				if (MimeTypeList.typeForName(nodes.get(position).getName()).isImage()){
					Intent intent = new Intent(context, FullScreenImageViewerLollipop.class);
                    //Put flag to notify FullScreenImageViewerLollipop.
                    intent.putExtra("placeholder", placeholderCount);
					intent.putExtra("position", position);
					intent.putExtra("adapterType", OUTGOING_SHARES_ADAPTER);
					intent.putExtra("isFolderLink", false);

					if (megaApi.getParentNode(nodes.get(position)).getType() == MegaNode.TYPE_ROOT){
						intent.putExtra("parentNodeHandle", -1L);
					}
					else{
						intent.putExtra("parentNodeHandle", megaApi.getParentNode(nodes.get(position)).getHandle());
					}

					if(((ManagerActivityLollipop)context).parentHandleOutgoing==-1){
						intent.putExtra("orderGetChildren", ((ManagerActivityLollipop)context).orderOthers);
					}
					else{
						intent.putExtra("orderGetChildren", ((ManagerActivityLollipop)context).orderCloud);
					}

					intent.putExtra("screenPosition", screenPosition);
					startActivity(intent);
					((ManagerActivityLollipop) context).overridePendingTransition(0,0);
					imageDrag = imageView;
				}
				else if (MimeTypeList.typeForName(nodes.get(position).getName()).isVideoReproducible() || MimeTypeList.typeForName(nodes.get(position).getName()).isAudio() ){
					MegaNode file = nodes.get(position);

					String mimeType = MimeTypeList.typeForName(file.getName()).getType();
					logDebug("FILE HANDLE: " + file.getHandle());

					Intent mediaIntent;
					boolean internalIntent;
					boolean opusFile = false;
					if (MimeTypeList.typeForName(file.getName()).isVideoNotSupported() || MimeTypeList.typeForName(file.getName()).isAudioNotSupported()){
						mediaIntent = new Intent(Intent.ACTION_VIEW);
						internalIntent = false;
						String[] s = file.getName().split("\\.");
						if (s != null && s.length > 1 && s[s.length-1].equals("opus")) {
							opusFile = true;
						}
					}
					else {
						internalIntent = true;
						mediaIntent = new Intent(context, AudioVideoPlayerLollipop.class);
					}
					mediaIntent.putExtra("position", position);
					if (megaApi.getParentNode(nodes.get(position)).getType() == MegaNode.TYPE_ROOT){
						mediaIntent.putExtra("parentNodeHandle", -1L);
					}
					else{
						mediaIntent.putExtra("parentNodeHandle", megaApi.getParentNode(nodes.get(position)).getHandle());
					}

					if(((ManagerActivityLollipop)context).parentHandleOutgoing==-1){
						mediaIntent.putExtra("orderGetChildren", ((ManagerActivityLollipop)context).orderOthers);
					}
					else{
						mediaIntent.putExtra("orderGetChildren", ((ManagerActivityLollipop)context).orderCloud);
					}
                    mediaIntent.putExtra("placeholder", placeholderCount);
					mediaIntent.putExtra("screenPosition", screenPosition);

					mediaIntent.putExtra("HANDLE", file.getHandle());
					mediaIntent.putExtra("FILENAME", file.getName());
					mediaIntent.putExtra("adapterType", OUTGOING_SHARES_ADAPTER);
					imageDrag = imageView;
					boolean isOnMegaDownloads = false;
					String localPath = getLocalFile(context, file.getName(), file.getSize(), downloadLocationDefaultPath);
					File f = new File(downloadLocationDefaultPath, file.getName());
					if(f.exists() && (f.length() == file.getSize())){
						isOnMegaDownloads = true;
					}
					if (localPath != null && (isOnMegaDownloads || (megaApi.getFingerprint(file) != null && megaApi.getFingerprint(file).equals(megaApi.getFingerprint(localPath))))){
						File mediaFile = new File(localPath);
						if (Build.VERSION.SDK_INT >= Build.VERSION_CODES.N && localPath.contains(Environment.getExternalStorageDirectory().getPath())) {
							mediaIntent.setDataAndType(FileProvider.getUriForFile(context, "mega.privacy.android.app.providers.fileprovider", mediaFile), MimeTypeList.typeForName(file.getName()).getType());
						}
						else{
							mediaIntent.setDataAndType(Uri.fromFile(mediaFile), MimeTypeList.typeForName(file.getName()).getType());
						}
						mediaIntent.addFlags(Intent.FLAG_GRANT_READ_URI_PERMISSION);
					}
					else {
						if (megaApi.httpServerIsRunning() == 0) {
							megaApi.httpServerStart();
						}

						ActivityManager.MemoryInfo mi = new ActivityManager.MemoryInfo();
						ActivityManager activityManager = (ActivityManager) context.getSystemService(Context.ACTIVITY_SERVICE);
						activityManager.getMemoryInfo(mi);

						if(mi.totalMem>BUFFER_COMP){
							logDebug("Total mem: " + mi.totalMem + " allocate 32 MB");
							megaApi.httpServerSetMaxBufferSize(MAX_BUFFER_32MB);
						}
						else{
							logDebug("Total mem: " + mi.totalMem + " allocate 16 MB");
							megaApi.httpServerSetMaxBufferSize(MAX_BUFFER_16MB);
						}

						String url = megaApi.httpServerGetLocalLink(file);
						mediaIntent.setDataAndType(Uri.parse(url), mimeType);
					}
					if (opusFile){
						mediaIntent.setDataAndType(mediaIntent.getData(), "audio/*");
					}
					if (internalIntent) {
						context.startActivity(mediaIntent);
					}
					else {
						if (isIntentAvailable(context, mediaIntent)) {
							context.startActivity(mediaIntent);
						}
						else {
							((ManagerActivityLollipop) context).showSnackbar(SNACKBAR_TYPE, context.getResources().getString(R.string.intent_not_available), -1);
							adapter.notifyDataSetChanged();
							ArrayList<Long> handleList = new ArrayList<Long>();
							handleList.add(nodes.get(position).getHandle());
							NodeController nC = new NodeController(context);
							nC.prepareForDownload(handleList, true);
						}
					}
					((ManagerActivityLollipop) context).overridePendingTransition(0,0);
				}else if (MimeTypeList.typeForName(nodes.get(position).getName()).isPdf()){
					MegaNode file = nodes.get(position);

					String mimeType = MimeTypeList.typeForName(file.getName()).getType();
					logDebug("FILE HANDLE: " + file.getHandle() + ", TYPE: " + mimeType);

					Intent pdfIntent = new Intent(context, PdfViewerActivityLollipop.class);

					pdfIntent.putExtra("inside", true);
					pdfIntent.putExtra("adapterType", OUTGOING_SHARES_ADAPTER);
					boolean isOnMegaDownloads = false;
					String localPath = getLocalFile(context, file.getName(), file.getSize(), downloadLocationDefaultPath);
					File f = new File(downloadLocationDefaultPath, file.getName());
					if(f.exists() && (f.length() == file.getSize())){
						isOnMegaDownloads = true;
					}
					if (localPath != null && (isOnMegaDownloads || (megaApi.getFingerprint(file) != null && megaApi.getFingerprint(file).equals(megaApi.getFingerprint(localPath))))){
						File mediaFile = new File(localPath);
						if (Build.VERSION.SDK_INT >= Build.VERSION_CODES.N && localPath.contains(Environment.getExternalStorageDirectory().getPath())) {
							pdfIntent.setDataAndType(FileProvider.getUriForFile(context, "mega.privacy.android.app.providers.fileprovider", mediaFile), MimeTypeList.typeForName(file.getName()).getType());
						}
						else{
							pdfIntent.setDataAndType(Uri.fromFile(mediaFile), MimeTypeList.typeForName(file.getName()).getType());
						}
						pdfIntent.addFlags(Intent.FLAG_GRANT_READ_URI_PERMISSION);
					}
					else {
						if (megaApi.httpServerIsRunning() == 0) {
							megaApi.httpServerStart();
						}

						ActivityManager.MemoryInfo mi = new ActivityManager.MemoryInfo();
						ActivityManager activityManager = (ActivityManager) context.getSystemService(Context.ACTIVITY_SERVICE);
						activityManager.getMemoryInfo(mi);

						if(mi.totalMem>BUFFER_COMP){
							logDebug("Total mem: " + mi.totalMem + " allocate 32 MB");
							megaApi.httpServerSetMaxBufferSize(MAX_BUFFER_32MB);
						}
						else{
							logDebug("Total mem: " + mi.totalMem + " allocate 16 MB");
							megaApi.httpServerSetMaxBufferSize(MAX_BUFFER_16MB);
						}

						String url = megaApi.httpServerGetLocalLink(file);
						pdfIntent.setDataAndType(Uri.parse(url), mimeType);
					}
					pdfIntent.putExtra("HANDLE", file.getHandle());
					pdfIntent.putExtra("screenPosition", screenPosition);
					imageDrag = imageView;
					if (isIntentAvailable(context, pdfIntent)){
						startActivity(pdfIntent);
					}
					else{
						Toast.makeText(context, context.getResources().getString(R.string.intent_not_available), Toast.LENGTH_LONG).show();

						ArrayList<Long> handleList = new ArrayList<Long>();
						handleList.add(nodes.get(position).getHandle());
						NodeController nC = new NodeController(context);
						nC.prepareForDownload(handleList, true);
					}
					((ManagerActivityLollipop) context).overridePendingTransition(0,0);
				}
				else if (MimeTypeList.typeForName(nodes.get(position).getName()).isURL()) {
					logDebug("Is URL file");
					MegaNode file = nodes.get(position);

					boolean isOnMegaDownloads = false;
					String localPath = getLocalFile(context, file.getName(), file.getSize(), downloadLocationDefaultPath);
					File f = new File(downloadLocationDefaultPath, file.getName());
					if (f.exists() && (f.length() == file.getSize())) {
						isOnMegaDownloads = true;
					}
					logDebug("isOnMegaDownloads: " + isOnMegaDownloads);
					if (localPath != null && (isOnMegaDownloads || (megaApi.getFingerprint(file) != null && megaApi.getFingerprint(file).equals(megaApi.getFingerprint(localPath))))) {
						File mediaFile = new File(localPath);
						InputStream instream = null;

						try {
							// open the file for reading
							instream = new FileInputStream(f.getAbsolutePath());

							// if file the available for reading
							if (instream != null) {
								// prepare the file for reading
								InputStreamReader inputreader = new InputStreamReader(instream);
								BufferedReader buffreader = new BufferedReader(inputreader);

								String line1 = buffreader.readLine();
								if (line1 != null) {
									String line2 = buffreader.readLine();

									String url = line2.replace("URL=", "");

									logDebug("Is URL - launch browser intent");
									Intent i = new Intent(Intent.ACTION_VIEW);
									i.setData(Uri.parse(url));
									startActivity(i);
								} else {
									logWarning("Not expected format: Exception on processing url file");
									Intent intent = new Intent(Intent.ACTION_VIEW);
									if (Build.VERSION.SDK_INT >= Build.VERSION_CODES.N) {
										intent.setDataAndType(FileProvider.getUriForFile(context, "mega.privacy.android.app.providers.fileprovider", f), "text/plain");
									} else {
										intent.setDataAndType(Uri.fromFile(f), "text/plain");
									}
									intent.addFlags(Intent.FLAG_GRANT_READ_URI_PERMISSION);

									if (isIntentAvailable(context, intent)) {
										startActivity(intent);
									} else {
										ArrayList<Long> handleList = new ArrayList<Long>();
										handleList.add(nodes.get(position).getHandle());
										NodeController nC = new NodeController(context);
										nC.prepareForDownload(handleList, true);
									}
								}
							}
						} catch (Exception ex) {

							Intent intent = new Intent(Intent.ACTION_VIEW);
							if (Build.VERSION.SDK_INT >= Build.VERSION_CODES.N) {
								intent.setDataAndType(FileProvider.getUriForFile(context, "mega.privacy.android.app.providers.fileprovider", f), "text/plain");
							} else {
								intent.setDataAndType(Uri.fromFile(f), "text/plain");
							}
							intent.addFlags(Intent.FLAG_GRANT_READ_URI_PERMISSION);

							if (isIntentAvailable(context, intent)) {
								startActivity(intent);
							} else {
								ArrayList<Long> handleList = new ArrayList<Long>();
								handleList.add(nodes.get(position).getHandle());
								NodeController nC = new NodeController(context);
								nC.prepareForDownload(handleList, true);
							}

						} finally {
							// close the file.
							try {
								instream.close();
							} catch (IOException e) {
								logError("EXCEPTION closing InputStream", e);
							}
						}
					} else {
						ArrayList<Long> handleList = new ArrayList<Long>();
						handleList.add(nodes.get(position).getHandle());
						NodeController nC = new NodeController(context);
						nC.prepareForDownload(handleList, true);
					}
				} else{
					adapter.notifyDataSetChanged();
					ArrayList<Long> handleList = new ArrayList<Long>();
					handleList.add(nodes.get(position).getHandle());
					NodeController nC = new NodeController(context);
					nC.prepareForDownload(handleList, true);
				}
>>>>>>> 9a1abd10
			}
		}
	}

	@Override
	public void multipleItemClick(int position) {
		adapter.toggleSelection(position);
	}

	public void selectAll(){
		if (adapter != null){
			if(adapter.isMultipleSelect()){
				adapter.selectAll();
			}
			else{
				adapter.setMultipleSelect(true);
				adapter.selectAll();
				
				actionMode = ((AppCompatActivity)context).startSupportActionMode(new ActionBarCallBack());
			}
			
			updateActionModeTitle();
		}
	}
	
	public boolean showSelectMenuItem(){
		if (adapter != null){
			return adapter.isMultipleSelect();
		}

		return false;
	}

	public void setNodes(ArrayList<MegaNode> nodes){
		logDebug("setNodes");
		this.nodes = nodes;
		orderNodes();
	}
<<<<<<< HEAD

	private void orderNodes() {
		if (((ManagerActivityLollipop) context).orderOthers == MegaApiJava.ORDER_DEFAULT_DESC) {
			sortByNameDescending(this.nodes);
		} else {
			sortByNameAscending(this.nodes);
=======
	
	public void sortByNameDescending(){
		
		ArrayList<String> foldersOrder = new ArrayList<String>();
		ArrayList<String> filesOrder = new ArrayList<String>();
		ArrayList<MegaNode> tempOffline = new ArrayList<MegaNode>();
		
		
		for(int k = 0; k < nodes.size() ; k++) {
			MegaNode node = nodes.get(k);
			if(node == null) {
				continue;
			}
			if(node.isFolder()){
				foldersOrder.add(node.getName());
			}
			else{
				filesOrder.add(node.getName());
			}
		}
		
	
		Collections.sort(foldersOrder, String.CASE_INSENSITIVE_ORDER);
		Collections.reverse(foldersOrder);
		Collections.sort(filesOrder, String.CASE_INSENSITIVE_ORDER);
		Collections.reverse(filesOrder);

		for(int k = 0; k < foldersOrder.size() ; k++) {
			for(int j = 0; j < nodes.size() ; j++) {
				String name = foldersOrder.get(k);
				if(nodes.get(j) == null) {
					continue;
				}
				String nameOffline = nodes.get(j).getName();
				if(name.equals(nameOffline)){
					tempOffline.add(nodes.get(j));
				}				
			}
			
		}
		
		for(int k = 0; k < filesOrder.size() ; k++) {
			for(int j = 0; j < nodes.size() ; j++) {
				String name = filesOrder.get(k);
				if(nodes.get(j) == null) {
					continue;
				}
				String nameOffline = nodes.get(j).getName();
				if(name.equals(nameOffline)){
					tempOffline.add(nodes.get(j));					
				}				
			}
			
		}
		
		nodes.clear();
		nodes.addAll(tempOffline);
		addSectionTitle(nodes,adapter.getAdapterType());
		adapter.setNodes(nodes);
	}
	
	public void sortByNameAscending(){
		logDebug("sortByNameAscending");
		ArrayList<String> foldersOrder = new ArrayList<String>();
		ArrayList<String> filesOrder = new ArrayList<String>();
		ArrayList<MegaNode> tempOffline = new ArrayList<MegaNode>();
				
		for(int k = 0; k < nodes.size() ; k++) {
			MegaNode node = nodes.get(k);
			if(node == null) {
				continue;
			}
			if(node == null) {
				continue;
			}
			if(node.isFolder()){
				foldersOrder.add(node.getName());
			}
			else{
				filesOrder.add(node.getName());
			}
		}		
	
		Collections.sort(foldersOrder, String.CASE_INSENSITIVE_ORDER);
		Collections.sort(filesOrder, String.CASE_INSENSITIVE_ORDER);

		for(int k = 0; k < foldersOrder.size() ; k++) {
			for(int j = 0; j < nodes.size() ; j++) {
				String name = foldersOrder.get(k);
				if(nodes.get(j) == null) {
					continue;
				}
				String nameOffline = nodes.get(j).getName();
				if(name.equals(nameOffline)){
					tempOffline.add(nodes.get(j));
				}				
			}			
		}
		
		for(int k = 0; k < filesOrder.size() ; k++) {
			for(int j = 0; j < nodes.size() ; j++) {
				String name = filesOrder.get(k);
				if(nodes.get(j) == null) {
					continue;
				}
				String nameOffline = nodes.get(j).getName();
				if(name.equals(nameOffline)){
					tempOffline.add(nodes.get(j));
				}				
			}
			
>>>>>>> 9a1abd10
		}

		addSectionTitle(nodes, adapter.getAdapterType());
		adapter.setNodes(nodes);
	}
			
	/*
	 * Clear all selected items
	 */
	private void clearSelections() {
		if(adapter.isMultipleSelect()){
			adapter.clearSelections();
		}
	}

	@Override
	protected void updateActionModeTitle() {
		if (actionMode == null || getActivity() == null) {
			return;
		}
		List<MegaNode> documents = adapter.getSelectedNodes();
		int files = 0;
		int folders = 0;
		for (MegaNode document : documents) {
			if (document.isFile()) {
				files++;
			} else if (document.isFolder()) {
				folders++;
			}
		}
		Resources res = getActivity().getResources();
		String title;
		int sum=files+folders;

		if (files == 0 && folders == 0) {
			title = Integer.toString(sum);
		} else if (files == 0) {
			title = Integer.toString(folders);
		} else if (folders == 0) {
			title = Integer.toString(files);
		} else {
			title = Integer.toString(sum);
		}
		actionMode.setTitle(title);
		try {
			actionMode.invalidate();
		} catch (NullPointerException e) {
			e.printStackTrace();
			logError("Invalidate error", e);
		}
		// actionMode.
	}
	
	/*
	 * Disable selection
	 */
	public void hideMultipleSelect() {
		adapter.setMultipleSelect(false);
		if (actionMode != null) {
			actionMode.finish();
		}
	}

	
	public int onBackPressed(){
		logDebug("deepBrowserTree: " + ((ManagerActivityLollipop) context).deepBrowserTreeOutgoing);
					
		if (adapter == null){
			return 0;
		}

		((ManagerActivityLollipop) context).decreaseDeepBrowserTreeOutgoing();
		((ManagerActivityLollipop)context).supportInvalidateOptionsMenu();
		if(((ManagerActivityLollipop) context).deepBrowserTreeOutgoing==0){
			logDebug("deepBrowserTree==0");
			//In the beginning of the navigation
			((ManagerActivityLollipop)context).parentHandleOutgoing = -1;

			((ManagerActivityLollipop)context).setToolbarTitle();
			findNodes();
			addSectionTitle(nodes,adapter.getAdapterType());
			adapter.setNodes(nodes);
			visibilityFastScroller();

			int lastVisiblePosition = 0;
			if(!lastPositionStack.empty()){
				lastVisiblePosition = lastPositionStack.pop();
				logDebug("Pop of the stack " + lastVisiblePosition + " position");
			}
			logDebug("Scroll to " + lastVisiblePosition + " position");

			if(lastVisiblePosition>=0){

				if(((ManagerActivityLollipop)context).isList){
					mLayoutManager.scrollToPositionWithOffset(lastVisiblePosition, 0);
				}
				else{
					gridLayoutManager.scrollToPositionWithOffset(lastVisiblePosition, 0);
				}
			}

			recyclerView.setVisibility(View.VISIBLE);
			emptyImageView.setVisibility(View.GONE);
			emptyLinearLayout.setVisibility(View.GONE);
			((ManagerActivityLollipop) context).showFabButton();
			return 3;
		}
		else if (((ManagerActivityLollipop) context).deepBrowserTreeOutgoing>0){
			logDebug("Keep navigation");

			MegaNode parentNode = megaApi.getParentNode(megaApi.getNodeByHandle(((ManagerActivityLollipop)context).parentHandleOutgoing));

			if (parentNode != null){
				recyclerView.setVisibility(View.VISIBLE);
				emptyImageView.setVisibility(View.GONE);
				emptyLinearLayout.setVisibility(View.GONE);

				((ManagerActivityLollipop)context).parentHandleOutgoing=parentNode.getHandle();

				((ManagerActivityLollipop)context).setToolbarTitle();
				((ManagerActivityLollipop)context).supportInvalidateOptionsMenu();

				nodes = megaApi.getChildren(parentNode, ((ManagerActivityLollipop)context).orderCloud);
				addSectionTitle(nodes,adapter.getAdapterType());

				adapter.setNodes(nodes);
				visibilityFastScroller();

				int lastVisiblePosition = 0;
				if(!lastPositionStack.empty()){
					lastVisiblePosition = lastPositionStack.pop();
					logDebug("Pop of the stack " + lastVisiblePosition + " position");
				}
				logDebug("Scroll to " + lastVisiblePosition + " position");

				if(lastVisiblePosition>=0){

					if(((ManagerActivityLollipop)context).isList){
						mLayoutManager.scrollToPositionWithOffset(lastVisiblePosition, 0);
					}
					else{
						gridLayoutManager.scrollToPositionWithOffset(lastVisiblePosition, 0);
					}
				}

			}
			((ManagerActivityLollipop) context).showFabButton();
			return 2;
		}
		else{
			logDebug("Back to Cloud");
			recyclerView.setVisibility(View.VISIBLE);
			emptyImageView.setVisibility(View.GONE);
			emptyLinearLayout.setVisibility(View.GONE);
			((ManagerActivityLollipop) context).deepBrowserTreeOutgoing=0;
			return 0;
		}
	}
	
	public RecyclerView getRecyclerView(){
		return recyclerView;
	}

	public void notifyDataSetChanged(){
		if (adapter != null){
			adapter.notifyDataSetChanged();
		}
	}

	public int getItemCount(){
		if(adapter!=null){
			return adapter.getItemCount();
		}
		return 0;
	}

	public boolean isMultipleselect(){
		return adapter.isMultipleSelect();
	}

	public void visibilityFastScroller(){
		if(adapter == null){
			fastScroller.setVisibility(View.GONE);
		}else{
			if(adapter.getItemCount() < MIN_ITEMS_SCROLLBAR){
				fastScroller.setVisibility(View.GONE);
			}else{
				fastScroller.setVisibility(View.VISIBLE);
			}
		}

	}
}<|MERGE_RESOLUTION|>--- conflicted
+++ resolved
@@ -65,11 +65,8 @@
 import nz.mega.sdk.MegaNode;
 import nz.mega.sdk.MegaShare;
 
-<<<<<<< HEAD
 import static mega.privacy.android.app.utils.SortUtil.*;
-=======
 import static mega.privacy.android.app.utils.Constants.*;
->>>>>>> 9a1abd10
 import static mega.privacy.android.app.utils.FileUtils.*;
 import static mega.privacy.android.app.utils.LogUtil.*;
 import static mega.privacy.android.app.utils.MegaApiUtils.*;
@@ -1064,14 +1061,13 @@
         context = activity;
     }
 
-<<<<<<< HEAD
 	public void openFile(MegaNode node, int position, int[] screenPosition, ImageView imageView) {
 		if (MimeTypeList.typeForName(nodes.get(position).getName()).isImage()) {
 			Intent intent = new Intent(context, FullScreenImageViewerLollipop.class);
 			//Put flag to notify FullScreenImageViewerLollipop.
 			intent.putExtra("placeholder", placeholderCount);
 			intent.putExtra("position", position);
-			intent.putExtra("adapterType", Constants.OUTGOING_SHARES_ADAPTER);
+			intent.putExtra("adapterType", OUTGOING_SHARES_ADAPTER);
 			intent.putExtra("isFolderLink", false);
 
 			if (megaApi.getParentNode(nodes.get(position)).getType() == MegaNode.TYPE_ROOT) {
@@ -1094,7 +1090,6 @@
 			MegaNode file = nodes.get(position);
 
 			String mimeType = MimeTypeList.typeForName(file.getName()).getType();
-			log("FILENAME: " + file.getName());
 
 			Intent mediaIntent;
 			boolean internalIntent;
@@ -1127,7 +1122,7 @@
 
 			mediaIntent.putExtra("HANDLE", file.getHandle());
 			mediaIntent.putExtra("FILENAME", file.getName());
-			mediaIntent.putExtra("adapterType", Constants.OUTGOING_SHARES_ADAPTER);
+			mediaIntent.putExtra("adapterType", OUTGOING_SHARES_ADAPTER);
 			imageDrag = imageView;
 			boolean isOnMegaDownloads = false;
 			String localPath = getLocalFile(context, file.getName(), file.getSize(), downloadLocationDefaultPath);
@@ -1152,12 +1147,12 @@
 				ActivityManager activityManager = (ActivityManager) context.getSystemService(Context.ACTIVITY_SERVICE);
 				activityManager.getMemoryInfo(mi);
 
-				if (mi.totalMem > Constants.BUFFER_COMP) {
-					log("Total mem: " + mi.totalMem + " allocate 32 MB");
-					megaApi.httpServerSetMaxBufferSize(Constants.MAX_BUFFER_32MB);
+				if (mi.totalMem > BUFFER_COMP) {
+					logDebug("Total mem: " + mi.totalMem + " allocate 32 MB");
+					megaApi.httpServerSetMaxBufferSize(MAX_BUFFER_32MB);
 				} else {
-					log("Total mem: " + mi.totalMem + " allocate 16 MB");
-					megaApi.httpServerSetMaxBufferSize(Constants.MAX_BUFFER_16MB);
+					logDebug("Total mem: " + mi.totalMem + " allocate 16 MB");
+					megaApi.httpServerSetMaxBufferSize(MAX_BUFFER_16MB);
 				}
 
 				String url = megaApi.httpServerGetLocalLink(file);
@@ -1169,10 +1164,10 @@
 			if (internalIntent) {
 				context.startActivity(mediaIntent);
 			} else {
-				if (MegaApiUtils.isIntentAvailable(context, mediaIntent)) {
+				if (isIntentAvailable(context, mediaIntent)) {
 					context.startActivity(mediaIntent);
 				} else {
-					((ManagerActivityLollipop) context).showSnackbar(Constants.SNACKBAR_TYPE, context.getResources().getString(R.string.intent_not_available), -1);
+					((ManagerActivityLollipop) context).showSnackbar(SNACKBAR_TYPE, context.getResources().getString(R.string.intent_not_available), -1);
 					adapter.notifyDataSetChanged();
 					ArrayList<Long> handleList = new ArrayList<Long>();
 					handleList.add(nodes.get(position).getHandle());
@@ -1185,12 +1180,11 @@
 			MegaNode file = nodes.get(position);
 
 			String mimeType = MimeTypeList.typeForName(file.getName()).getType();
-			log("FILENAME: " + file.getName() + "TYPE: " + mimeType);
 
 			Intent pdfIntent = new Intent(context, PdfViewerActivityLollipop.class);
 
 			pdfIntent.putExtra("inside", true);
-			pdfIntent.putExtra("adapterType", Constants.OUTGOING_SHARES_ADAPTER);
+			pdfIntent.putExtra("adapterType", OUTGOING_SHARES_ADAPTER);
 			boolean isOnMegaDownloads = false;
 			String localPath = getLocalFile(context, file.getName(), file.getSize(), downloadLocationDefaultPath);
 			File f = new File(downloadLocationDefaultPath, file.getName());
@@ -1214,12 +1208,12 @@
 				ActivityManager activityManager = (ActivityManager) context.getSystemService(Context.ACTIVITY_SERVICE);
 				activityManager.getMemoryInfo(mi);
 
-				if (mi.totalMem > Constants.BUFFER_COMP) {
-					log("Total mem: " + mi.totalMem + " allocate 32 MB");
-					megaApi.httpServerSetMaxBufferSize(Constants.MAX_BUFFER_32MB);
+				if (mi.totalMem > BUFFER_COMP) {
+					logDebug("Total mem: " + mi.totalMem + " allocate 32 MB");
+					megaApi.httpServerSetMaxBufferSize(MAX_BUFFER_32MB);
 				} else {
-					log("Total mem: " + mi.totalMem + " allocate 16 MB");
-					megaApi.httpServerSetMaxBufferSize(Constants.MAX_BUFFER_16MB);
+					logDebug("Total mem: " + mi.totalMem + " allocate 16 MB");
+					megaApi.httpServerSetMaxBufferSize(MAX_BUFFER_16MB);
 				}
 
 				String url = megaApi.httpServerGetLocalLink(file);
@@ -1228,7 +1222,7 @@
 			pdfIntent.putExtra("HANDLE", file.getHandle());
 			pdfIntent.putExtra("screenPosition", screenPosition);
 			imageDrag = imageView;
-			if (MegaApiUtils.isIntentAvailable(context, pdfIntent)) {
+			if (isIntentAvailable(context, pdfIntent)) {
 				startActivity(pdfIntent);
 			} else {
 				Toast.makeText(context, context.getResources().getString(R.string.intent_not_available), Toast.LENGTH_LONG).show();
@@ -1240,7 +1234,7 @@
 			}
 			((ManagerActivityLollipop) context).overridePendingTransition(0, 0);
 		} else if (MimeTypeList.typeForName(nodes.get(position).getName()).isURL()) {
-			log("Is URL file");
+			logDebug("Is URL file");
 			MegaNode file = nodes.get(position);
 
 			boolean isOnMegaDownloads = false;
@@ -1249,7 +1243,7 @@
 			if (f.exists() && (f.length() == file.getSize())) {
 				isOnMegaDownloads = true;
 			}
-			log("isOnMegaDownloads: " + isOnMegaDownloads);
+			logDebug("isOnMegaDownloads: " + isOnMegaDownloads);
 			if (localPath != null && (isOnMegaDownloads || (megaApi.getFingerprint(file) != null && megaApi.getFingerprint(file).equals(megaApi.getFingerprint(localPath))))) {
 				File mediaFile = new File(localPath);
 				InputStream instream = null;
@@ -1270,445 +1264,12 @@
 
 							String url = line2.replace("URL=", "");
 
-							log("Is URL - launch browser intent");
+							logDebug("Is URL - launch browser intent");
 							Intent i = new Intent(Intent.ACTION_VIEW);
 							i.setData(Uri.parse(url));
 							startActivity(i);
 						} else {
-							log("Not expected format: Exception on processing url file");
-							Intent intent = new Intent(Intent.ACTION_VIEW);
-							if (Build.VERSION.SDK_INT >= Build.VERSION_CODES.N) {
-								intent.setDataAndType(FileProvider.getUriForFile(context, "mega.privacy.android.app.providers.fileprovider", f), "text/plain");
-							} else {
-								intent.setDataAndType(Uri.fromFile(f), "text/plain");
-							}
-							intent.addFlags(Intent.FLAG_GRANT_READ_URI_PERMISSION);
-
-							if (MegaApiUtils.isIntentAvailable(context, intent)) {
-								startActivity(intent);
-							} else {
-								ArrayList<Long> handleList = new ArrayList<Long>();
-								handleList.add(nodes.get(position).getHandle());
-								NodeController nC = new NodeController(context);
-								nC.prepareForDownload(handleList, true);
-							}
-						}
-					}
-				} catch (Exception ex) {
-
-					Intent intent = new Intent(Intent.ACTION_VIEW);
-					if (Build.VERSION.SDK_INT >= Build.VERSION_CODES.N) {
-						intent.setDataAndType(FileProvider.getUriForFile(context, "mega.privacy.android.app.providers.fileprovider", f), "text/plain");
-					} else {
-						intent.setDataAndType(Uri.fromFile(f), "text/plain");
-					}
-					intent.addFlags(Intent.FLAG_GRANT_READ_URI_PERMISSION);
-
-					if (MegaApiUtils.isIntentAvailable(context, intent)) {
-						startActivity(intent);
-					} else {
-						ArrayList<Long> handleList = new ArrayList<Long>();
-						handleList.add(nodes.get(position).getHandle());
-						NodeController nC = new NodeController(context);
-						nC.prepareForDownload(handleList, true);
-					}
-
-				} finally {
-					// close the file.
-					try {
-						instream.close();
-					} catch (IOException e) {
-						log("EXCEPTION closing InputStream");
-					}
-				}
-			} else {
-				ArrayList<Long> handleList = new ArrayList<Long>();
-				handleList.add(nodes.get(position).getHandle());
-				NodeController nC = new NodeController(context);
-				nC.prepareForDownload(handleList, true);
-			}
-		} else {
-			adapter.notifyDataSetChanged();
-			ArrayList<Long> handleList = new ArrayList<Long>();
-			handleList.add(nodes.get(position).getHandle());
-			NodeController nC = new NodeController(context);
-			nC.prepareForDownload(handleList, true);
-		}
-	}
-
-	public void itemClick(int position, int[] screenPosition, ImageView imageView) {
-		if (adapter.isMultipleSelect()) {
-			log("multiselect ON");
-=======
-    public void itemClick(int position, int[] screenPosition, ImageView imageView) {
-    	if (adapter.isMultipleSelect()){
-			logDebug("Multiselect ON");
->>>>>>> 9a1abd10
-			adapter.toggleSelection(position);
-
-			List<MegaNode> selectedNodes = adapter.getSelectedNodes();
-			if (selectedNodes.size() > 0) {
-				updateActionModeTitle();
-			}
-		} else {
-			if (nodes.get(position).isFolder()) {
-
-				((ManagerActivityLollipop) context).increaseDeepBrowserTreeOutgoing();
-<<<<<<< HEAD
-				log("deepBrowserTree after clicking folder" + ((ManagerActivityLollipop) context).deepBrowserTreeOutgoing);
-
-=======
-				logDebug("deepBrowserTree after clicking folder" + ((ManagerActivityLollipop) context).deepBrowserTreeOutgoing);
-				
->>>>>>> 9a1abd10
-				MegaNode n = nodes.get(position);
-
-				int lastFirstVisiblePosition = 0;
-				if (((ManagerActivityLollipop) context).isList) {
-					lastFirstVisiblePosition = mLayoutManager.findFirstCompletelyVisibleItemPosition();
-				} else {
-					lastFirstVisiblePosition = ((NewGridRecyclerView) recyclerView).findFirstCompletelyVisibleItemPosition();
-<<<<<<< HEAD
-					if (lastFirstVisiblePosition == -1) {
-						log("Completely -1 then find just visible position");
-=======
-					if(lastFirstVisiblePosition==-1){
-						logWarning("Completely -1 then find just visible position");
->>>>>>> 9a1abd10
-						lastFirstVisiblePosition = ((NewGridRecyclerView) recyclerView).findFirstVisibleItemPosition();
-					}
-				}
-
-<<<<<<< HEAD
-				log("Push to stack " + lastFirstVisiblePosition + " position");
-=======
-				logDebug("Push to stack " + lastFirstVisiblePosition + " position");
->>>>>>> 9a1abd10
-				lastPositionStack.push(lastFirstVisiblePosition);
-
-				((ManagerActivityLollipop) context).parentHandleOutgoing = n.getHandle();
-
-				((ManagerActivityLollipop) context).supportInvalidateOptionsMenu();
-				((ManagerActivityLollipop) context).setToolbarTitle();
-
-				nodes = megaApi.getChildren(nodes.get(position), ((ManagerActivityLollipop) context).orderCloud);
-				addSectionTitle(nodes, adapter.getAdapterType());
-
-				adapter.setNodes(nodes);
-				recyclerView.scrollToPosition(0);
-				visibilityFastScroller();
-
-				//If folder has no files
-				if (adapter.getItemCount() == 0) {
-					recyclerView.setVisibility(View.GONE);
-					emptyImageView.setVisibility(View.VISIBLE);
-					emptyLinearLayout.setVisibility(View.VISIBLE);
-
-					if (megaApi.getRootNode().getHandle() == n.getHandle()) {
-
-						if (context.getResources().getConfiguration().orientation == Configuration.ORIENTATION_LANDSCAPE) {
-							emptyImageView.setImageResource(R.drawable.outgoing_empty_landscape);
-						} else {
-							emptyImageView.setImageResource(R.drawable.outgoing_shares_empty);
-						}
-
-						String textToShow = String.format(context.getString(R.string.context_empty_outgoing));
-						try {
-							textToShow = textToShow.replace("[A]", "<font color=\'#000000\'>");
-							textToShow = textToShow.replace("[/A]", "</font>");
-							textToShow = textToShow.replace("[B]", "<font color=\'#7a7a7a\'>");
-							textToShow = textToShow.replace("[/B]", "</font>");
-						} catch (Exception e) {
-						}
-						Spanned result = null;
-						if (android.os.Build.VERSION.SDK_INT >= android.os.Build.VERSION_CODES.N) {
-							result = Html.fromHtml(textToShow, Html.FROM_HTML_MODE_LEGACY);
-						} else {
-							result = Html.fromHtml(textToShow);
-						}
-						emptyTextViewFirst.setText(result);
-
-					} else {
-						if (context.getResources().getConfiguration().orientation == Configuration.ORIENTATION_LANDSCAPE) {
-							emptyImageView.setImageResource(R.drawable.ic_zero_landscape_empty_folder);
-						} else {
-							emptyImageView.setImageResource(R.drawable.ic_zero_portrait_empty_folder);
-						}
-						String textToShow = String.format(context.getString(R.string.file_browser_empty_folder_new));
-						try {
-							textToShow = textToShow.replace("[A]", "<font color=\'#000000\'>");
-							textToShow = textToShow.replace("[/A]", "</font>");
-							textToShow = textToShow.replace("[B]", "<font color=\'#7a7a7a\'>");
-							textToShow = textToShow.replace("[/B]", "</font>");
-						} catch (Exception e) {
-						}
-						Spanned result = null;
-						if (android.os.Build.VERSION.SDK_INT >= android.os.Build.VERSION_CODES.N) {
-							result = Html.fromHtml(textToShow, Html.FROM_HTML_MODE_LEGACY);
-						} else {
-							result = Html.fromHtml(textToShow);
-						}
-						emptyTextViewFirst.setText(result);
-
-					}
-				} else {
-					recyclerView.setVisibility(View.VISIBLE);
-					emptyImageView.setVisibility(View.GONE);
-					emptyLinearLayout.setVisibility(View.GONE);
-				}
-				checkScroll();
-				((ManagerActivityLollipop) context).showFabButton();
-			} else {
-				//Is file
-<<<<<<< HEAD
-				openFile(nodes.get(position), position, screenPosition, imageView);
-=======
-				if (MimeTypeList.typeForName(nodes.get(position).getName()).isImage()){
-					Intent intent = new Intent(context, FullScreenImageViewerLollipop.class);
-                    //Put flag to notify FullScreenImageViewerLollipop.
-                    intent.putExtra("placeholder", placeholderCount);
-					intent.putExtra("position", position);
-					intent.putExtra("adapterType", OUTGOING_SHARES_ADAPTER);
-					intent.putExtra("isFolderLink", false);
-
-					if (megaApi.getParentNode(nodes.get(position)).getType() == MegaNode.TYPE_ROOT){
-						intent.putExtra("parentNodeHandle", -1L);
-					}
-					else{
-						intent.putExtra("parentNodeHandle", megaApi.getParentNode(nodes.get(position)).getHandle());
-					}
-
-					if(((ManagerActivityLollipop)context).parentHandleOutgoing==-1){
-						intent.putExtra("orderGetChildren", ((ManagerActivityLollipop)context).orderOthers);
-					}
-					else{
-						intent.putExtra("orderGetChildren", ((ManagerActivityLollipop)context).orderCloud);
-					}
-
-					intent.putExtra("screenPosition", screenPosition);
-					startActivity(intent);
-					((ManagerActivityLollipop) context).overridePendingTransition(0,0);
-					imageDrag = imageView;
-				}
-				else if (MimeTypeList.typeForName(nodes.get(position).getName()).isVideoReproducible() || MimeTypeList.typeForName(nodes.get(position).getName()).isAudio() ){
-					MegaNode file = nodes.get(position);
-
-					String mimeType = MimeTypeList.typeForName(file.getName()).getType();
-					logDebug("FILE HANDLE: " + file.getHandle());
-
-					Intent mediaIntent;
-					boolean internalIntent;
-					boolean opusFile = false;
-					if (MimeTypeList.typeForName(file.getName()).isVideoNotSupported() || MimeTypeList.typeForName(file.getName()).isAudioNotSupported()){
-						mediaIntent = new Intent(Intent.ACTION_VIEW);
-						internalIntent = false;
-						String[] s = file.getName().split("\\.");
-						if (s != null && s.length > 1 && s[s.length-1].equals("opus")) {
-							opusFile = true;
-						}
-					}
-					else {
-						internalIntent = true;
-						mediaIntent = new Intent(context, AudioVideoPlayerLollipop.class);
-					}
-					mediaIntent.putExtra("position", position);
-					if (megaApi.getParentNode(nodes.get(position)).getType() == MegaNode.TYPE_ROOT){
-						mediaIntent.putExtra("parentNodeHandle", -1L);
-					}
-					else{
-						mediaIntent.putExtra("parentNodeHandle", megaApi.getParentNode(nodes.get(position)).getHandle());
-					}
-
-					if(((ManagerActivityLollipop)context).parentHandleOutgoing==-1){
-						mediaIntent.putExtra("orderGetChildren", ((ManagerActivityLollipop)context).orderOthers);
-					}
-					else{
-						mediaIntent.putExtra("orderGetChildren", ((ManagerActivityLollipop)context).orderCloud);
-					}
-                    mediaIntent.putExtra("placeholder", placeholderCount);
-					mediaIntent.putExtra("screenPosition", screenPosition);
-
-					mediaIntent.putExtra("HANDLE", file.getHandle());
-					mediaIntent.putExtra("FILENAME", file.getName());
-					mediaIntent.putExtra("adapterType", OUTGOING_SHARES_ADAPTER);
-					imageDrag = imageView;
-					boolean isOnMegaDownloads = false;
-					String localPath = getLocalFile(context, file.getName(), file.getSize(), downloadLocationDefaultPath);
-					File f = new File(downloadLocationDefaultPath, file.getName());
-					if(f.exists() && (f.length() == file.getSize())){
-						isOnMegaDownloads = true;
-					}
-					if (localPath != null && (isOnMegaDownloads || (megaApi.getFingerprint(file) != null && megaApi.getFingerprint(file).equals(megaApi.getFingerprint(localPath))))){
-						File mediaFile = new File(localPath);
-						if (Build.VERSION.SDK_INT >= Build.VERSION_CODES.N && localPath.contains(Environment.getExternalStorageDirectory().getPath())) {
-							mediaIntent.setDataAndType(FileProvider.getUriForFile(context, "mega.privacy.android.app.providers.fileprovider", mediaFile), MimeTypeList.typeForName(file.getName()).getType());
-						}
-						else{
-							mediaIntent.setDataAndType(Uri.fromFile(mediaFile), MimeTypeList.typeForName(file.getName()).getType());
-						}
-						mediaIntent.addFlags(Intent.FLAG_GRANT_READ_URI_PERMISSION);
-					}
-					else {
-						if (megaApi.httpServerIsRunning() == 0) {
-							megaApi.httpServerStart();
-						}
-
-						ActivityManager.MemoryInfo mi = new ActivityManager.MemoryInfo();
-						ActivityManager activityManager = (ActivityManager) context.getSystemService(Context.ACTIVITY_SERVICE);
-						activityManager.getMemoryInfo(mi);
-
-						if(mi.totalMem>BUFFER_COMP){
-							logDebug("Total mem: " + mi.totalMem + " allocate 32 MB");
-							megaApi.httpServerSetMaxBufferSize(MAX_BUFFER_32MB);
-						}
-						else{
-							logDebug("Total mem: " + mi.totalMem + " allocate 16 MB");
-							megaApi.httpServerSetMaxBufferSize(MAX_BUFFER_16MB);
-						}
-
-						String url = megaApi.httpServerGetLocalLink(file);
-						mediaIntent.setDataAndType(Uri.parse(url), mimeType);
-					}
-					if (opusFile){
-						mediaIntent.setDataAndType(mediaIntent.getData(), "audio/*");
-					}
-					if (internalIntent) {
-						context.startActivity(mediaIntent);
-					}
-					else {
-						if (isIntentAvailable(context, mediaIntent)) {
-							context.startActivity(mediaIntent);
-						}
-						else {
-							((ManagerActivityLollipop) context).showSnackbar(SNACKBAR_TYPE, context.getResources().getString(R.string.intent_not_available), -1);
-							adapter.notifyDataSetChanged();
-							ArrayList<Long> handleList = new ArrayList<Long>();
-							handleList.add(nodes.get(position).getHandle());
-							NodeController nC = new NodeController(context);
-							nC.prepareForDownload(handleList, true);
-						}
-					}
-					((ManagerActivityLollipop) context).overridePendingTransition(0,0);
-				}else if (MimeTypeList.typeForName(nodes.get(position).getName()).isPdf()){
-					MegaNode file = nodes.get(position);
-
-					String mimeType = MimeTypeList.typeForName(file.getName()).getType();
-					logDebug("FILE HANDLE: " + file.getHandle() + ", TYPE: " + mimeType);
-
-					Intent pdfIntent = new Intent(context, PdfViewerActivityLollipop.class);
-
-					pdfIntent.putExtra("inside", true);
-					pdfIntent.putExtra("adapterType", OUTGOING_SHARES_ADAPTER);
-					boolean isOnMegaDownloads = false;
-					String localPath = getLocalFile(context, file.getName(), file.getSize(), downloadLocationDefaultPath);
-					File f = new File(downloadLocationDefaultPath, file.getName());
-					if(f.exists() && (f.length() == file.getSize())){
-						isOnMegaDownloads = true;
-					}
-					if (localPath != null && (isOnMegaDownloads || (megaApi.getFingerprint(file) != null && megaApi.getFingerprint(file).equals(megaApi.getFingerprint(localPath))))){
-						File mediaFile = new File(localPath);
-						if (Build.VERSION.SDK_INT >= Build.VERSION_CODES.N && localPath.contains(Environment.getExternalStorageDirectory().getPath())) {
-							pdfIntent.setDataAndType(FileProvider.getUriForFile(context, "mega.privacy.android.app.providers.fileprovider", mediaFile), MimeTypeList.typeForName(file.getName()).getType());
-						}
-						else{
-							pdfIntent.setDataAndType(Uri.fromFile(mediaFile), MimeTypeList.typeForName(file.getName()).getType());
-						}
-						pdfIntent.addFlags(Intent.FLAG_GRANT_READ_URI_PERMISSION);
-					}
-					else {
-						if (megaApi.httpServerIsRunning() == 0) {
-							megaApi.httpServerStart();
-						}
-
-						ActivityManager.MemoryInfo mi = new ActivityManager.MemoryInfo();
-						ActivityManager activityManager = (ActivityManager) context.getSystemService(Context.ACTIVITY_SERVICE);
-						activityManager.getMemoryInfo(mi);
-
-						if(mi.totalMem>BUFFER_COMP){
-							logDebug("Total mem: " + mi.totalMem + " allocate 32 MB");
-							megaApi.httpServerSetMaxBufferSize(MAX_BUFFER_32MB);
-						}
-						else{
-							logDebug("Total mem: " + mi.totalMem + " allocate 16 MB");
-							megaApi.httpServerSetMaxBufferSize(MAX_BUFFER_16MB);
-						}
-
-						String url = megaApi.httpServerGetLocalLink(file);
-						pdfIntent.setDataAndType(Uri.parse(url), mimeType);
-					}
-					pdfIntent.putExtra("HANDLE", file.getHandle());
-					pdfIntent.putExtra("screenPosition", screenPosition);
-					imageDrag = imageView;
-					if (isIntentAvailable(context, pdfIntent)){
-						startActivity(pdfIntent);
-					}
-					else{
-						Toast.makeText(context, context.getResources().getString(R.string.intent_not_available), Toast.LENGTH_LONG).show();
-
-						ArrayList<Long> handleList = new ArrayList<Long>();
-						handleList.add(nodes.get(position).getHandle());
-						NodeController nC = new NodeController(context);
-						nC.prepareForDownload(handleList, true);
-					}
-					((ManagerActivityLollipop) context).overridePendingTransition(0,0);
-				}
-				else if (MimeTypeList.typeForName(nodes.get(position).getName()).isURL()) {
-					logDebug("Is URL file");
-					MegaNode file = nodes.get(position);
-
-					boolean isOnMegaDownloads = false;
-					String localPath = getLocalFile(context, file.getName(), file.getSize(), downloadLocationDefaultPath);
-					File f = new File(downloadLocationDefaultPath, file.getName());
-					if (f.exists() && (f.length() == file.getSize())) {
-						isOnMegaDownloads = true;
-					}
-					logDebug("isOnMegaDownloads: " + isOnMegaDownloads);
-					if (localPath != null && (isOnMegaDownloads || (megaApi.getFingerprint(file) != null && megaApi.getFingerprint(file).equals(megaApi.getFingerprint(localPath))))) {
-						File mediaFile = new File(localPath);
-						InputStream instream = null;
-
-						try {
-							// open the file for reading
-							instream = new FileInputStream(f.getAbsolutePath());
-
-							// if file the available for reading
-							if (instream != null) {
-								// prepare the file for reading
-								InputStreamReader inputreader = new InputStreamReader(instream);
-								BufferedReader buffreader = new BufferedReader(inputreader);
-
-								String line1 = buffreader.readLine();
-								if (line1 != null) {
-									String line2 = buffreader.readLine();
-
-									String url = line2.replace("URL=", "");
-
-									logDebug("Is URL - launch browser intent");
-									Intent i = new Intent(Intent.ACTION_VIEW);
-									i.setData(Uri.parse(url));
-									startActivity(i);
-								} else {
-									logWarning("Not expected format: Exception on processing url file");
-									Intent intent = new Intent(Intent.ACTION_VIEW);
-									if (Build.VERSION.SDK_INT >= Build.VERSION_CODES.N) {
-										intent.setDataAndType(FileProvider.getUriForFile(context, "mega.privacy.android.app.providers.fileprovider", f), "text/plain");
-									} else {
-										intent.setDataAndType(Uri.fromFile(f), "text/plain");
-									}
-									intent.addFlags(Intent.FLAG_GRANT_READ_URI_PERMISSION);
-
-									if (isIntentAvailable(context, intent)) {
-										startActivity(intent);
-									} else {
-										ArrayList<Long> handleList = new ArrayList<Long>();
-										handleList.add(nodes.get(position).getHandle());
-										NodeController nC = new NodeController(context);
-										nC.prepareForDownload(handleList, true);
-									}
-								}
-							}
-						} catch (Exception ex) {
-
+							logDebug("Not expected format: Exception on processing url file");
 							Intent intent = new Intent(Intent.ACTION_VIEW);
 							if (Build.VERSION.SDK_INT >= Build.VERSION_CODES.N) {
 								intent.setDataAndType(FileProvider.getUriForFile(context, "mega.privacy.android.app.providers.fileprovider", f), "text/plain");
@@ -1725,29 +1286,158 @@
 								NodeController nC = new NodeController(context);
 								nC.prepareForDownload(handleList, true);
 							}
-
-						} finally {
-							// close the file.
-							try {
-								instream.close();
-							} catch (IOException e) {
-								logError("EXCEPTION closing InputStream", e);
-							}
-						}
+						}
+					}
+				} catch (Exception ex) {
+
+					Intent intent = new Intent(Intent.ACTION_VIEW);
+					if (Build.VERSION.SDK_INT >= Build.VERSION_CODES.N) {
+						intent.setDataAndType(FileProvider.getUriForFile(context, "mega.privacy.android.app.providers.fileprovider", f), "text/plain");
+					} else {
+						intent.setDataAndType(Uri.fromFile(f), "text/plain");
+					}
+					intent.addFlags(Intent.FLAG_GRANT_READ_URI_PERMISSION);
+
+					if (isIntentAvailable(context, intent)) {
+						startActivity(intent);
 					} else {
 						ArrayList<Long> handleList = new ArrayList<Long>();
 						handleList.add(nodes.get(position).getHandle());
 						NodeController nC = new NodeController(context);
 						nC.prepareForDownload(handleList, true);
 					}
-				} else{
-					adapter.notifyDataSetChanged();
-					ArrayList<Long> handleList = new ArrayList<Long>();
-					handleList.add(nodes.get(position).getHandle());
-					NodeController nC = new NodeController(context);
-					nC.prepareForDownload(handleList, true);
-				}
->>>>>>> 9a1abd10
+
+				} finally {
+					// close the file.
+					try {
+						instream.close();
+					} catch (IOException e) {
+						logError("EXCEPTION closing InputStream", e);
+					}
+				}
+			} else {
+				ArrayList<Long> handleList = new ArrayList<Long>();
+				handleList.add(nodes.get(position).getHandle());
+				NodeController nC = new NodeController(context);
+				nC.prepareForDownload(handleList, true);
+			}
+		} else {
+			adapter.notifyDataSetChanged();
+			ArrayList<Long> handleList = new ArrayList<Long>();
+			handleList.add(nodes.get(position).getHandle());
+			NodeController nC = new NodeController(context);
+			nC.prepareForDownload(handleList, true);
+		}
+	}
+
+	public void itemClick(int position, int[] screenPosition, ImageView imageView) {
+		if (adapter.isMultipleSelect()) {
+			logDebug("multiselect ON");
+
+			adapter.toggleSelection(position);
+
+			List<MegaNode> selectedNodes = adapter.getSelectedNodes();
+			if (selectedNodes.size() > 0) {
+				updateActionModeTitle();
+			}
+		} else {
+			if (nodes.get(position).isFolder()) {
+
+				((ManagerActivityLollipop) context).increaseDeepBrowserTreeOutgoing();
+				logDebug("deepBrowserTree after clicking folder" + ((ManagerActivityLollipop) context).deepBrowserTreeOutgoing);
+
+				MegaNode n = nodes.get(position);
+
+				int lastFirstVisiblePosition = 0;
+				if (((ManagerActivityLollipop) context).isList) {
+					lastFirstVisiblePosition = mLayoutManager.findFirstCompletelyVisibleItemPosition();
+				} else {
+					lastFirstVisiblePosition = ((NewGridRecyclerView) recyclerView).findFirstCompletelyVisibleItemPosition();
+					if(lastFirstVisiblePosition==-1){
+						logWarning("Completely -1 then find just visible position");
+						lastFirstVisiblePosition = ((NewGridRecyclerView) recyclerView).findFirstVisibleItemPosition();
+					}
+				}
+
+				logDebug("Push to stack " + lastFirstVisiblePosition + " position");
+
+				lastPositionStack.push(lastFirstVisiblePosition);
+
+				((ManagerActivityLollipop) context).parentHandleOutgoing = n.getHandle();
+
+				((ManagerActivityLollipop) context).supportInvalidateOptionsMenu();
+				((ManagerActivityLollipop) context).setToolbarTitle();
+
+				nodes = megaApi.getChildren(nodes.get(position), ((ManagerActivityLollipop) context).orderCloud);
+				addSectionTitle(nodes, adapter.getAdapterType());
+
+				adapter.setNodes(nodes);
+				recyclerView.scrollToPosition(0);
+				visibilityFastScroller();
+
+				//If folder has no files
+				if (adapter.getItemCount() == 0) {
+					recyclerView.setVisibility(View.GONE);
+					emptyImageView.setVisibility(View.VISIBLE);
+					emptyLinearLayout.setVisibility(View.VISIBLE);
+
+					if (megaApi.getRootNode().getHandle() == n.getHandle()) {
+
+						if (context.getResources().getConfiguration().orientation == Configuration.ORIENTATION_LANDSCAPE) {
+							emptyImageView.setImageResource(R.drawable.outgoing_empty_landscape);
+						} else {
+							emptyImageView.setImageResource(R.drawable.outgoing_shares_empty);
+						}
+
+						String textToShow = String.format(context.getString(R.string.context_empty_outgoing));
+						try {
+							textToShow = textToShow.replace("[A]", "<font color=\'#000000\'>");
+							textToShow = textToShow.replace("[/A]", "</font>");
+							textToShow = textToShow.replace("[B]", "<font color=\'#7a7a7a\'>");
+							textToShow = textToShow.replace("[/B]", "</font>");
+						} catch (Exception e) {
+						}
+						Spanned result = null;
+						if (android.os.Build.VERSION.SDK_INT >= android.os.Build.VERSION_CODES.N) {
+							result = Html.fromHtml(textToShow, Html.FROM_HTML_MODE_LEGACY);
+						} else {
+							result = Html.fromHtml(textToShow);
+						}
+						emptyTextViewFirst.setText(result);
+
+					} else {
+						if (context.getResources().getConfiguration().orientation == Configuration.ORIENTATION_LANDSCAPE) {
+							emptyImageView.setImageResource(R.drawable.ic_zero_landscape_empty_folder);
+						} else {
+							emptyImageView.setImageResource(R.drawable.ic_zero_portrait_empty_folder);
+						}
+						String textToShow = String.format(context.getString(R.string.file_browser_empty_folder_new));
+						try {
+							textToShow = textToShow.replace("[A]", "<font color=\'#000000\'>");
+							textToShow = textToShow.replace("[/A]", "</font>");
+							textToShow = textToShow.replace("[B]", "<font color=\'#7a7a7a\'>");
+							textToShow = textToShow.replace("[/B]", "</font>");
+						} catch (Exception e) {
+						}
+						Spanned result = null;
+						if (android.os.Build.VERSION.SDK_INT >= android.os.Build.VERSION_CODES.N) {
+							result = Html.fromHtml(textToShow, Html.FROM_HTML_MODE_LEGACY);
+						} else {
+							result = Html.fromHtml(textToShow);
+						}
+						emptyTextViewFirst.setText(result);
+
+					}
+				} else {
+					recyclerView.setVisibility(View.VISIBLE);
+					emptyImageView.setVisibility(View.GONE);
+					emptyLinearLayout.setVisibility(View.GONE);
+				}
+				checkScroll();
+				((ManagerActivityLollipop) context).showFabButton();
+			} else {
+				//Is file
+				openFile(nodes.get(position), position, screenPosition, imageView);
 			}
 		}
 	}
@@ -1786,126 +1476,12 @@
 		this.nodes = nodes;
 		orderNodes();
 	}
-<<<<<<< HEAD
 
 	private void orderNodes() {
 		if (((ManagerActivityLollipop) context).orderOthers == MegaApiJava.ORDER_DEFAULT_DESC) {
 			sortByNameDescending(this.nodes);
 		} else {
 			sortByNameAscending(this.nodes);
-=======
-	
-	public void sortByNameDescending(){
-		
-		ArrayList<String> foldersOrder = new ArrayList<String>();
-		ArrayList<String> filesOrder = new ArrayList<String>();
-		ArrayList<MegaNode> tempOffline = new ArrayList<MegaNode>();
-		
-		
-		for(int k = 0; k < nodes.size() ; k++) {
-			MegaNode node = nodes.get(k);
-			if(node == null) {
-				continue;
-			}
-			if(node.isFolder()){
-				foldersOrder.add(node.getName());
-			}
-			else{
-				filesOrder.add(node.getName());
-			}
-		}
-		
-	
-		Collections.sort(foldersOrder, String.CASE_INSENSITIVE_ORDER);
-		Collections.reverse(foldersOrder);
-		Collections.sort(filesOrder, String.CASE_INSENSITIVE_ORDER);
-		Collections.reverse(filesOrder);
-
-		for(int k = 0; k < foldersOrder.size() ; k++) {
-			for(int j = 0; j < nodes.size() ; j++) {
-				String name = foldersOrder.get(k);
-				if(nodes.get(j) == null) {
-					continue;
-				}
-				String nameOffline = nodes.get(j).getName();
-				if(name.equals(nameOffline)){
-					tempOffline.add(nodes.get(j));
-				}				
-			}
-			
-		}
-		
-		for(int k = 0; k < filesOrder.size() ; k++) {
-			for(int j = 0; j < nodes.size() ; j++) {
-				String name = filesOrder.get(k);
-				if(nodes.get(j) == null) {
-					continue;
-				}
-				String nameOffline = nodes.get(j).getName();
-				if(name.equals(nameOffline)){
-					tempOffline.add(nodes.get(j));					
-				}				
-			}
-			
-		}
-		
-		nodes.clear();
-		nodes.addAll(tempOffline);
-		addSectionTitle(nodes,adapter.getAdapterType());
-		adapter.setNodes(nodes);
-	}
-	
-	public void sortByNameAscending(){
-		logDebug("sortByNameAscending");
-		ArrayList<String> foldersOrder = new ArrayList<String>();
-		ArrayList<String> filesOrder = new ArrayList<String>();
-		ArrayList<MegaNode> tempOffline = new ArrayList<MegaNode>();
-				
-		for(int k = 0; k < nodes.size() ; k++) {
-			MegaNode node = nodes.get(k);
-			if(node == null) {
-				continue;
-			}
-			if(node == null) {
-				continue;
-			}
-			if(node.isFolder()){
-				foldersOrder.add(node.getName());
-			}
-			else{
-				filesOrder.add(node.getName());
-			}
-		}		
-	
-		Collections.sort(foldersOrder, String.CASE_INSENSITIVE_ORDER);
-		Collections.sort(filesOrder, String.CASE_INSENSITIVE_ORDER);
-
-		for(int k = 0; k < foldersOrder.size() ; k++) {
-			for(int j = 0; j < nodes.size() ; j++) {
-				String name = foldersOrder.get(k);
-				if(nodes.get(j) == null) {
-					continue;
-				}
-				String nameOffline = nodes.get(j).getName();
-				if(name.equals(nameOffline)){
-					tempOffline.add(nodes.get(j));
-				}				
-			}			
-		}
-		
-		for(int k = 0; k < filesOrder.size() ; k++) {
-			for(int j = 0; j < nodes.size() ; j++) {
-				String name = filesOrder.get(k);
-				if(nodes.get(j) == null) {
-					continue;
-				}
-				String nameOffline = nodes.get(j).getName();
-				if(name.equals(nameOffline)){
-					tempOffline.add(nodes.get(j));
-				}				
-			}
-			
->>>>>>> 9a1abd10
 		}
 
 		addSectionTitle(nodes, adapter.getAdapterType());
