--- conflicted
+++ resolved
@@ -1053,32 +1053,7 @@
 				}	
 			}
 		}
-<<<<<<< HEAD
 		orderNodes();
-=======
-
-		for (int k = 0; k < pendingNodeList.size(); k++) {
-
-			if (pendingNodeList.get(k).getUser() != null) {
-				MegaShare mS = pendingNodeList.get(k);
-				MegaNode node = megaApi.getNodeByHandle(mS.getNodeHandle());
-
-				if (lastFolder != node.getHandle()) {
-					lastFolder = node.getHandle();
-					nodes.add(node);
-				}
-			}
-		}
-
-		if(((ManagerActivityLollipop)context).orderOthers == MegaApiJava.ORDER_DEFAULT_DESC){
-			sortByNameDescending();
-		}
-		else{
-			sortByNameAscending();
-		}
-		addSectionTitle(nodes,adapter.getAdapterType());
-		adapter.setNodes(nodes);
->>>>>>> 9d674346
 	}
 
 	@Override
