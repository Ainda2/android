--- conflicted
+++ resolved
@@ -170,13 +170,8 @@
 
     override suspend fun getUriExternalSd(): String = dbHandler.preferences.uriExternalSDCard
 
-<<<<<<< HEAD
-    override fun isSecondaryMediaFolderEnabled(): Boolean =
+    override suspend fun isSecondaryMediaFolderEnabled(): Boolean =
         dbHandler.preferences.secondaryMediaFolderEnabled.toBoolean()
-=======
-    override suspend fun isSecondaryMediaFolderEnabled(): Boolean =
-        dbHandler.preferences.keepFileNames.toBoolean()
->>>>>>> c8d4ff1b
 
     override suspend fun isMediaFolderExternalSd(): Boolean = dbHandler.mediaFolderExternalSdCard
 
