--- conflicted
+++ resolved
@@ -4,11 +4,8 @@
 import mega.privacy.android.app.MegaPreferences
 import mega.privacy.android.app.data.gateway.api.MegaLocalStorageGateway
 import mega.privacy.android.app.data.model.UserCredentials
-<<<<<<< HEAD
+import mega.privacy.android.app.main.megachat.NonContactInfo
 import mega.privacy.android.domain.entity.SyncRecord
-=======
-import mega.privacy.android.app.main.megachat.NonContactInfo
->>>>>>> d8231122
 import nz.mega.sdk.MegaApiJava.ORDER_DEFAULT_ASC
 import nz.mega.sdk.MegaApiJava.ORDER_MODIFICATION_DESC
 import javax.inject.Inject
@@ -41,7 +38,6 @@
 
     override suspend fun getUserCredentials(): UserCredentials? = dbHandler.credentials
 
-<<<<<<< HEAD
     override fun isSyncByWifi(): Boolean = dbHandler.preferences?.camSyncWifi.toBoolean()
 
     override fun isSyncByWifiDefault(): Boolean =
@@ -174,12 +170,11 @@
         localPath: String?,
         isSecondary: Boolean,
     ) = dbHandler.updateSyncRecordStatusByLocalPath(syncStatusType, localPath, isSecondary)
-=======
+
     override suspend fun getNonContactByHandle(userHandle: Long): NonContactInfo? =
         dbHandler.findNonContactByHandle(userHandle.toString())
 
     override suspend fun setNonContactEmail(userHandle: Long, email: String) {
         dbHandler.setNonContactEmail(email, userHandle.toString())
     }
->>>>>>> d8231122
 }