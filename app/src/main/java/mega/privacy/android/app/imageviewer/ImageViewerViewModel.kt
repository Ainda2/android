package mega.privacy.android.app.imageviewer

import android.app.Activity
import android.net.Uri
import androidx.lifecycle.LiveData
import androidx.lifecycle.MutableLiveData
import androidx.lifecycle.map
import androidx.lifecycle.viewModelScope
import com.facebook.drawee.backends.pipeline.Fresco
import dagger.hilt.android.lifecycle.HiltViewModel
import io.reactivex.rxjava3.android.schedulers.AndroidSchedulers
import io.reactivex.rxjava3.core.Completable
import io.reactivex.rxjava3.core.Single
import io.reactivex.rxjava3.kotlin.addTo
import io.reactivex.rxjava3.kotlin.subscribeBy
import io.reactivex.rxjava3.schedulers.Schedulers
import kotlinx.coroutines.launch
import mega.privacy.android.app.R
import mega.privacy.android.app.arch.BaseRxViewModel
import mega.privacy.android.app.domain.usecase.AreTransfersPaused
import mega.privacy.android.app.getLink.useCase.ExportNodeUseCase
import mega.privacy.android.app.imageviewer.data.ImageItem
import mega.privacy.android.app.imageviewer.data.ImageResult
import mega.privacy.android.app.imageviewer.usecase.GetImageHandlesUseCase
import mega.privacy.android.app.imageviewer.usecase.GetImageUseCase
<<<<<<< HEAD
import mega.privacy.android.app.namecollision.data.NameCollision
import mega.privacy.android.app.namecollision.data.NameCollisionType
import mega.privacy.android.app.namecollision.usecase.CheckNameCollisionUseCase
import mega.privacy.android.app.usecase.*
=======
import mega.privacy.android.app.usecase.CancelTransferUseCase
import mega.privacy.android.app.usecase.CopyNodeUseCase
import mega.privacy.android.app.usecase.GetGlobalChangesUseCase
>>>>>>> 3999c33f
import mega.privacy.android.app.usecase.GetGlobalChangesUseCase.Result
import mega.privacy.android.app.usecase.GetNodeUseCase
import mega.privacy.android.app.usecase.HttpMegaException
import mega.privacy.android.app.usecase.LoggedInUseCase
import mega.privacy.android.app.usecase.MegaException
import mega.privacy.android.app.usecase.MoveNodeUseCase
import mega.privacy.android.app.usecase.RemoveNodeUseCase
import mega.privacy.android.app.usecase.ResourceAlreadyExistsMegaException
import mega.privacy.android.app.usecase.chat.DeleteChatMessageUseCase
import mega.privacy.android.app.usecase.data.MegaNodeItem
import mega.privacy.android.app.usecase.exception.HttpMegaException
import mega.privacy.android.app.usecase.exception.MegaException
import mega.privacy.android.app.usecase.exception.MegaNodeException
import mega.privacy.android.app.usecase.exception.ResourceAlreadyExistsMegaException
import mega.privacy.android.app.utils.Constants.INVALID_POSITION
import mega.privacy.android.app.utils.LogUtil.logError
import mega.privacy.android.app.utils.LogUtil.logWarning
import mega.privacy.android.app.utils.MegaNodeUtil.getInfoText
import mega.privacy.android.app.utils.MegaNodeUtil.isValidForImageViewer
import mega.privacy.android.app.utils.StringResourcesUtils.getQuantityString
import mega.privacy.android.app.utils.StringResourcesUtils.getString
import mega.privacy.android.app.utils.livedata.SingleLiveEvent
import nz.mega.sdk.MegaNode
import javax.inject.Inject

/**
 * Main ViewModel to handle all logic related to the ImageViewer.
 * This is shared between ImageViewerActivity behaving as the main container and
 * each individual ImageViewerPageFragment representing a single image within the ViewPager.
 *
 * @property getImageUseCase            Needed to retrieve each individual image based on a node
 * @property getImageHandlesUseCase     Needed to retrieve node handles given sent params
 * @property getGlobalChangesUseCase    Use case required to get node changes
 * @property getNodeUseCase             Needed to retrieve each individual node based on a node handle,
 *                                      as well as each individual node action required by the menu
 * @property copyNodeUseCase            Needed to copy image node on demand
 * @property moveNodeUseCase            Needed to move image node on demand
 * @property removeNodeUseCase          Needed to remove image node on demand
 * @property exportNodeUseCase          Needed to export image node on demand
 * @property cancelTransferUseCase      Needed to cancel current full image transfer if needed
 * @property loggedInUseCase            UseCase required to check when the user is already logged in
 * @property deleteChatMessageUseCase   UseCase required to delete current chat node message
<<<<<<< HEAD
 * @property copyNodeUseCase            UseCase required to copy nodes
 * @property moveNodeUseCase            UseCase required to move nodes
 * @property removeNodeUseCase          UseCase required to remove nodes
 * @property checkNameCollisionUseCase  UseCase required to check name collisions
=======
 * @property transfersPausedUseCase     UseCase required to check if transfers are paused
>>>>>>> 3999c33f
 */
@HiltViewModel
class ImageViewerViewModel @Inject constructor(
    private val getImageUseCase: GetImageUseCase,
    private val getImageHandlesUseCase: GetImageHandlesUseCase,
    private val getGlobalChangesUseCase: GetGlobalChangesUseCase,
    private val getNodeUseCase: GetNodeUseCase,
    private val exportNodeUseCase: ExportNodeUseCase,
    private val cancelTransferUseCase: CancelTransferUseCase,
    private val loggedInUseCase: LoggedInUseCase,
    private val deleteChatMessageUseCase: DeleteChatMessageUseCase,
<<<<<<< HEAD
    private val copyNodeUseCase: CopyNodeUseCase,
    private val moveNodeUseCase: MoveNodeUseCase,
    private val removeNodeUseCase: RemoveNodeUseCase,
    private val checkNameCollisionUseCase: CheckNameCollisionUseCase
=======
    private val areTransfersPaused: AreTransfersPaused,
>>>>>>> 3999c33f
) : BaseRxViewModel() {

    private val images = MutableLiveData<List<ImageItem>?>()
    private val currentPosition = MutableLiveData<Int>()
    private val showToolbar = MutableLiveData<Boolean>()
<<<<<<< HEAD
    private val snackbarMessage = SingleLiveEvent<String>()
    private val copyMoveException = SingleLiveEvent<Throwable>()
    private val collision = SingleLiveEvent<NameCollision>()

=======
    private val snackBarMessage = SingleLiveEvent<String>()
    private val actionBarMessage = SingleLiveEvent<Int>()
>>>>>>> 3999c33f
    private var isUserLoggedIn = false

    init {
        checkIfUserIsLoggedIn()
        subscribeToNodeChanges()
    }

    override fun onCleared() {
        Fresco.getImagePipeline()?.clearMemoryCaches()
        super.onCleared()
    }

    fun onImagesIds(): LiveData<List<Long>?> =
        images.map { items -> items?.map(ImageItem::id) }

    fun onImage(itemId: Long): LiveData<ImageItem?> =
        images.map { items -> items?.firstOrNull { it.id == itemId } }

    fun onCurrentPosition(): LiveData<Pair<Int, Int>> =
        currentPosition.map { position -> Pair(position, images.value?.size ?: 0) }

    fun onCurrentImageItem(): LiveData<ImageItem?> =
        currentPosition.map { images.value?.getOrNull(it) }

    fun getCurrentImageItem(): ImageItem? =
        currentPosition.value?.let { images.value?.getOrNull(it) }

    fun getImageItem(itemId: Long): ImageItem? =
        images.value?.find { it.id == itemId }

    fun onSnackBarMessage(): SingleLiveEvent<String> = snackBarMessage

    fun onActionBarMessage(): SingleLiveEvent<Int> = actionBarMessage

    fun onCopyMoveException(): LiveData<Throwable> = copyMoveException

    fun onCollision(): LiveData<NameCollision> = collision

    fun onShowToolbar(): LiveData<Boolean> = showToolbar

    fun isToolbarShown(): Boolean = showToolbar.value ?: false

    fun retrieveSingleImage(nodeHandle: Long, isOffline: Boolean = false) {
        getImageHandlesUseCase.get(nodeHandles = longArrayOf(nodeHandle), isOffline = isOffline)
            .subscribeAndUpdateImages()
    }

    fun retrieveSingleImage(nodeFileLink: String) {
        getImageHandlesUseCase.get(nodeFileLinks = listOf(nodeFileLink))
            .subscribeAndUpdateImages()
    }

    fun retrieveFileImage(imageUri: Uri, showNearbyFiles: Boolean? = false, itemId: Long? = null) {
        getImageHandlesUseCase.get(imageFileUri = imageUri, showNearbyFiles = showNearbyFiles)
            .subscribeAndUpdateImages(itemId)
    }

    fun retrieveImagesFromParent(
        parentNodeHandle: Long,
        childOrder: Int? = null,
        currentNodeHandle: Long? = null,
    ) {
        getImageHandlesUseCase.get(parentNodeHandle = parentNodeHandle, sortOrder = childOrder)
            .subscribeAndUpdateImages(currentNodeHandle)
    }

    fun retrieveImages(
        nodeHandles: LongArray,
        currentNodeHandle: Long? = null,
        isOffline: Boolean = false,
    ) {
        getImageHandlesUseCase.get(nodeHandles = nodeHandles, isOffline = isOffline)
            .subscribeAndUpdateImages(currentNodeHandle)
    }

    fun retrieveChatImages(
        chatRoomId: Long,
        messageIds: LongArray,
        currentNodeHandle: Long? = null,
    ) {
        getImageHandlesUseCase.get(chatRoomId = chatRoomId, chatMessageIds = messageIds)
            .subscribeAndUpdateImages(currentNodeHandle)
    }

    fun isUserLoggedIn(): Boolean = isUserLoggedIn

    /**
     * Main method to request a MegaNodeItem given a previously loaded Node handle.
     * This will update the current Node on the main "images" list if it's newer.
     * You must be observing the requested Image to get the updated result.
     *
     * @param itemId    Item to be loaded.
     */
    fun loadSingleNode(itemId: Long) {
        val imageItem = images.value?.find { it.id == itemId } ?: run {
            logWarning("Null item id: $itemId")
            return
        }

        val subscription = when (imageItem) {
            is ImageItem.PublicNode ->
                getNodeUseCase.getNodeItem(imageItem.nodePublicLink)
            is ImageItem.ChatNode ->
                getNodeUseCase.getNodeItem(imageItem.chatRoomId, imageItem.chatMessageId)
            is ImageItem.OfflineNode ->
                getNodeUseCase.getOfflineNodeItem(imageItem.handle)
            is ImageItem.Node ->
                getNodeUseCase.getNodeItem(imageItem.handle)
            is ImageItem.File -> {
                // do nothing
                return
            }
        }

        subscription
            .subscribeOn(Schedulers.io())
            .observeOn(AndroidSchedulers.mainThread())
            .retry(1)
            .subscribeBy(
                onSuccess = { nodeItem ->
                    updateItemIfNeeded(itemId, nodeItem = nodeItem)
                },
                onError = { error ->
                    logError(error.stackTraceToString())
                    if (itemId == getCurrentImageItem()?.id && error is MegaException) {
                        snackBarMessage.value = error.getTranslatedErrorString()
                    }
                }
            )
            .addTo(composite)
    }

    /**
     * Main method to request an ImageResult given a previously loaded Node handle.
     * This will update the current Image on the main "images" list if it's newer.
     * You must be observing the requested Image to get the updated result.
     *
     * @param itemId        Item to be loaded.
     * @param fullSize      Flag to request full size image despite data/size requirements.
     */
    fun loadSingleImage(itemId: Long, fullSize: Boolean) {
        val imageItem = images.value?.find { it.id == itemId } ?: run {
            logWarning("Null item id: $itemId")
            return
        }

        if (imageItem.imageResult?.isFullyLoaded == true
            && imageItem.imageResult?.fullSizeUri != null
            && imageItem.imageResult?.previewUri != null
        ) return // Already downloaded

        val highPriority = itemId == getCurrentImageItem()?.id
        val subscription = when (imageItem) {
            is ImageItem.PublicNode ->
                getImageUseCase.get(imageItem.nodePublicLink, fullSize, highPriority)
            is ImageItem.ChatNode ->
                getImageUseCase.get(
                    imageItem.chatRoomId,
                    imageItem.chatMessageId,
                    fullSize,
                    highPriority
                )
            is ImageItem.OfflineNode ->
                getImageUseCase.getOfflineNode(imageItem.handle, highPriority).toFlowable()
            is ImageItem.Node ->
                getImageUseCase.get(imageItem.handle, fullSize, highPriority)
            is ImageItem.File ->
                getImageUseCase.getImageUri(imageItem.fileUri, highPriority).toFlowable()
        }

        subscription
            .subscribeOn(Schedulers.io())
            .observeOn(AndroidSchedulers.mainThread())
            .retry(2) { error ->
                error is ResourceAlreadyExistsMegaException || error is HttpMegaException
            }
            .subscribeBy(
                onNext = { imageResult ->
                    updateItemIfNeeded(itemId, imageResult = imageResult)
                },
                onError = { error ->
                    logError(error.stackTraceToString())
                    if (itemId == getCurrentImageItem()?.id
                        && error is MegaException && error !is ResourceAlreadyExistsMegaException
                    ) {
                        snackBarMessage.value = error.getTranslatedErrorString()
                    }
                }
            )
            .addTo(composite)
    }

    /**
     * Update a specific ImageItem from the Images list with the provided
     * MegaNodeItem or ImageResult
     *
     * @param itemId        Item to be updated
     * @param nodeItem      MegaNodeItem to be updated with
     * @param imageResult   ImageResult to be updated with
     */
    private fun updateItemIfNeeded(
        itemId: Long,
        nodeItem: MegaNodeItem? = null,
        imageResult: ImageResult? = null,
    ) {
        if (nodeItem == null && imageResult == null) return

        val items = images.value?.toMutableList()
        if (!items.isNullOrEmpty()) {
            val index = items.indexOfFirst { it.id == itemId }
            if (index != INVALID_POSITION) {
                val currentItem = items[index]
                if (nodeItem != null) {
                    items[index] = currentItem.copy(
                        nodeItem = nodeItem
                    )
                }
                if (imageResult != null && imageResult != currentItem.imageResult) {
                    items[index] = currentItem.copy(
                        imageResult = imageResult
                    )
                }

                images.value = items.toList()
                if (index == currentPosition.value) {
                    updateCurrentPosition(index, true)
                }
            } else {
                logWarning("Node $itemId not found")
            }
        } else {
            logWarning("Images are null or empty")
            images.value = null
        }
    }

    /**
     * Subscribe to latest node changes to update existing ones.
     */
    @Suppress("SENSELESS_COMPARISON")
    private fun subscribeToNodeChanges() {
        getGlobalChangesUseCase.get()
            .subscribeOn(Schedulers.io())
            .observeOn(AndroidSchedulers.mainThread())
            .filter { change -> change is Result.OnNodesUpdate }
            .subscribeBy(
                onNext = { change ->
                    val items = images.value?.toMutableList() ?: run {
                        logWarning("Images are null or empty")
                        return@subscribeBy
                    }

                    val dirtyNodeHandles = mutableListOf<Long>()
                    (change as Result.OnNodesUpdate).nodes?.forEach { changedNode ->
                        val currentIndex =
                            items.indexOfFirst { changedNode.handle == it.getNodeHandle() }
                        when {
                            currentIndex == INVALID_POSITION -> {
                                return@subscribeBy // Not found
                            }
                            changedNode.hasChanged(MegaNode.CHANGE_TYPE_NEW) -> {
                                val hasSameParent = (changedNode.parentHandle != null
                                        && changedNode.parentHandle == items.firstOrNull()?.nodeItem?.node?.parentHandle)
                                if (hasSameParent && changedNode.isValidForImageViewer()) {
                                    items.add(
                                        ImageItem.Node(
                                            id = changedNode.handle,
                                            handle = changedNode.handle,
                                            name = changedNode.name,
                                            infoText = changedNode.getInfoText()
                                        )
                                    )
                                    dirtyNodeHandles.add(changedNode.handle)
                                }
                            }
                            changedNode.hasChanged(MegaNode.CHANGE_TYPE_PARENT) -> {
                                if (currentIndex != INVALID_POSITION) {
                                    val hasSameParent = (changedNode.parentHandle != null
                                            && changedNode.parentHandle == items.firstOrNull()?.nodeItem?.node?.parentHandle)
                                    if (!hasSameParent) {
                                        items.removeAt(currentIndex)
                                    }
                                }
                            }
                            changedNode.hasChanged(MegaNode.CHANGE_TYPE_REMOVED) -> {
                                if (currentIndex != INVALID_POSITION) {
                                    items.removeAt(currentIndex)
                                }
                            }
                            else -> {
                                dirtyNodeHandles.add(changedNode.handle)
                            }
                        }
                    }

                    if (dirtyNodeHandles.isNotEmpty() || items.size != images.value?.size) {
                        images.value = items.toList()
                        dirtyNodeHandles.forEach(::loadSingleNode)
                        calculateNewPosition(items)
                    }
                },
                onError = { error ->
                    logError(error.stackTraceToString())
                }
            )
            .addTo(composite)
    }

    fun markNodeAsFavorite(nodeHandle: Long, isFavorite: Boolean) {
        getNodeUseCase.markAsFavorite(nodeHandle, isFavorite)
            .subscribeAndComplete()
    }

    fun switchNodeOfflineAvailability(
        nodeItem: MegaNodeItem,
        activity: Activity,
    ) {
        getNodeUseCase.setNodeAvailableOffline(
            node = nodeItem.node,
            setOffline = !nodeItem.isAvailableOffline,
            isFromIncomingShares = nodeItem.isFromIncoming,
            isFromInbox = nodeItem.isFromInbox,
            activity = activity
        ).subscribeAndComplete {
            loadSingleNode(nodeItem.handle)
        }
    }

    /**
     * Remove ImageItem from main list given an Index.
     *
     * @param index    Node Handle to be removed from the list
     */
    private fun removeImageItemAt(index: Int) {
        if (index != INVALID_POSITION) {
            val items = images.value!!.toMutableList().apply {
                removeAt(index)
            }
            images.value = items.toList()
            calculateNewPosition(items)
        }
    }

    /**
     * Calculate new ViewPager position based on a new list of items
     *
     * @param newItems  New ImageItems to calculate new position from
     */
    private fun calculateNewPosition(newItems: List<ImageItem>) {
        val items = images.value?.toMutableList()
        val newPosition =
            if (items.isNullOrEmpty()) {
                0
            } else {
                val currentPositionNewIndex =
                    newItems.indexOfFirst { it.id == getCurrentImageItem()?.id }
                val currentItemPosition = currentPosition.value ?: 0
                when {
                    currentPositionNewIndex != INVALID_POSITION ->
                        currentPositionNewIndex
                    currentItemPosition >= items.size ->
                        items.size - 1
                    currentItemPosition == 0 ->
                        currentItemPosition + 1
                    else ->
                        currentItemPosition
                }
            }

        updateCurrentPosition(newPosition, true)
    }

    fun showTransfersAction() {
        actionBarMessage.value = R.string.resume_paused_transfers_text
    }

    fun removeOfflineNode(nodeHandle: Long, activity: Activity) {
        getNodeUseCase.removeOfflineNode(nodeHandle, activity)
            .subscribeAndComplete {
                val index = images.value?.indexOfFirst { nodeHandle == it.getNodeHandle() }
                    ?: INVALID_POSITION
                removeImageItemAt(index)
            }
    }

    fun removeLink(nodeHandle: Long) {
        exportNodeUseCase.disableExport(nodeHandle)
            .subscribeAndComplete {
                snackBarMessage.value = getQuantityString(R.plurals.context_link_removal_success, 1)
            }
    }

    fun removeChatMessage(nodeHandle: Long) {
        val imageItem =
            images.value?.firstOrNull { nodeHandle == it.getNodeHandle() } as? ImageItem.ChatNode
                ?: return
        deleteChatMessageUseCase.delete(imageItem.chatRoomId, imageItem.chatMessageId)
            .subscribeAndComplete {
                val index = images.value?.indexOfFirst { it.id == imageItem.id } ?: INVALID_POSITION
                removeImageItemAt(index)

                snackBarMessage.value = getString(R.string.context_correctly_removed)
            }
    }

    fun exportNode(node: MegaNode): LiveData<String?> {
        val result = MutableLiveData<String?>()
        exportNodeUseCase.export(node)
            .subscribeOn(Schedulers.io())
            .observeOn(AndroidSchedulers.mainThread())
            .subscribeBy(
                onSuccess = { link ->
                    result.value = link
                },
                onError = { error ->
                    logError(error.stackTraceToString())
                    result.value = null
                }
            )
            .addTo(composite)
        return result
    }

    /**
     * Copies a node if there is no name collision.
     *
     * @param nodeHandle        Node handle to copy.
     * @param newParentHandle   Parent handle in which the node will be copied.
     */
    fun copyNode(nodeHandle: Long, newParentHandle: Long) {
<<<<<<< HEAD
        val node = getExistingNode(nodeHandle) ?: return

        checkNameCollision(
            node = node,
            newParentHandle = newParentHandle,
            type = NameCollisionType.COPY
        ) {
            copyNodeUseCase.copy(node = node, parentHandle = newParentHandle)
                .subscribeAndComplete(
                    completeAction = {
                        snackbarMessage.value = getString(R.string.context_correctly_copied)
                    }, errorAction = { error -> copyMoveException.value = error })
=======
        copyNodeUseCase.copy(
            node = getExistingNode(nodeHandle),
            nodeHandle = nodeHandle,
            toParentHandle = newParentHandle
        ).subscribeAndComplete(false) {
            snackBarMessage.value = getString(R.string.context_correctly_copied)
>>>>>>> 3999c33f
        }
    }

    /**
     * Moves a node if there is no name collision.
     *
     * @param nodeHandle        Node handle to move.
     * @param newParentHandle   Parent handle in which the node will be moved.
     */
    fun moveNode(nodeHandle: Long, newParentHandle: Long) {
<<<<<<< HEAD
        val node = getExistingNode(nodeHandle) ?: return

        checkNameCollision(
            node = node,
            newParentHandle = newParentHandle,
            type = NameCollisionType.MOVE
        ) {
            moveNodeUseCase.move(node = node, parentHandle = newParentHandle)
                .subscribeAndComplete(
                    completeAction = {
                        snackbarMessage.value = getString(R.string.context_correctly_moved)
                    }, errorAction = { error -> copyMoveException.value = error }
                )
        }
    }

    /**
     * Checks if there is a name collision before proceeding with the action.
     *
     * @param node              Node to check the name collision.
     * @param newParentHandle   Handle of the parent folder in which the action will be performed.
     * @param type              [NameCollisionType]
     * @param completeAction    Action to complete after checking the name collision.
     */
    private fun checkNameCollision(
        node: MegaNode,
        newParentHandle: Long,
        type: NameCollisionType,
        completeAction: (() -> Unit)
    ) {
        checkNameCollisionUseCase.check(
            node = node,
            parentHandle = newParentHandle,
            type = type
        ).observeOn(AndroidSchedulers.mainThread())
            .subscribeBy(
                onSuccess = { collisionResult -> collision.value = collisionResult },
                onError = { error ->
                    when (error) {
                        is MegaNodeException.ChildDoesNotExistsException -> completeAction.invoke()
                        else -> logError(error.stackTraceToString())
                    }
                }
            )
            .addTo(composite)
=======
        moveNodeUseCase.move(nodeHandle, newParentHandle)
            .subscribeAndComplete(false) {
                snackBarMessage.value = getString(R.string.context_correctly_moved)
            }
>>>>>>> 3999c33f
    }

    fun moveNodeToRubbishBin(nodeHandle: Long) {
        moveNodeUseCase.moveToRubbishBin(nodeHandle)
            .subscribeAndComplete(false) {
                snackBarMessage.value = getString(R.string.context_correctly_moved_to_rubbish)
            }
    }

    fun removeNode(nodeHandle: Long) {
        removeNodeUseCase.remove(nodeHandle)
            .subscribeAndComplete(false) {
                snackBarMessage.value = getString(R.string.context_correctly_removed)
            }
    }

    fun stopImageLoading(itemId: Long) {
        images.value?.find { itemId == it.id }?.imageResult?.let { imageResult ->
            imageResult.transferTag?.let { tag ->
                cancelTransferUseCase.cancel(tag)
                    .subscribeOn(Schedulers.io())
                    .observeOn(AndroidSchedulers.mainThread())
                    .subscribeBy(
                        onError = { error ->
                            logError(error.stackTraceToString())
                        }
                    )
            }
            imageResult.fullSizeUri?.let { fullSizeImageUri ->
                Fresco.getImagePipeline()?.evictFromMemoryCache(fullSizeImageUri)
            }
        }
    }

    fun onLowMemory() {
        getCurrentImageItem()?.imageResult?.fullSizeUri?.lastPathSegment?.let { fileName ->
            Fresco.getImagePipeline()?.bitmapMemoryCache?.removeAll {
                !it.uriString.contains(fileName)
            }
        }
    }

    fun updateCurrentPosition(position: Int, forceUpdate: Boolean) {
        if (forceUpdate || position != currentPosition.value) {
            currentPosition.value = position
        }
    }

    fun switchToolbar(show: Boolean? = null) {
        showToolbar.value = show ?: showToolbar.value?.not() ?: true
    }

    private fun getExistingNode(nodeHandle: Long): MegaNode? =
        images.value?.find { it.getNodeHandle() == nodeHandle }?.nodeItem?.node

    /**
     * Check if transfers are paused.
     */
    fun executeTransfer(transferAction: () -> Unit) {
        viewModelScope.launch {
            if (areTransfersPaused()) {
                showTransfersAction()
            } else {
                transferAction()
            }
        }
    }

    /**
     * Check if current user is logged in
     */
    private fun checkIfUserIsLoggedIn() {
        loggedInUseCase.isUserLoggedIn()
            .subscribeOn(Schedulers.io())
            .observeOn(AndroidSchedulers.mainThread())
            .subscribeBy(
                onSuccess = { isLoggedIn ->
                    isUserLoggedIn = isLoggedIn
                },
                onError = { error ->
                    logError(error.stackTraceToString())
                }
            )
            .addTo(composite)
    }

    /**
     * Reused Extension Function to subscribe to a Single<List<ImageItem>>.
     *
     * @param currentNodeHandle Node handle to be shown on first load.
     */
    private fun Single<List<ImageItem>>.subscribeAndUpdateImages(currentNodeHandle: Long? = null) {
        subscribeOn(Schedulers.io())
            .observeOn(AndroidSchedulers.mainThread())
            .subscribeBy(
                onSuccess = { items ->
                    images.value = items.toList()

                    val position =
                        items.indexOfFirst { currentNodeHandle == it.getNodeHandle() || currentNodeHandle == it.id }
                    if (position != INVALID_POSITION) {
                        updateCurrentPosition(position, true)
                    } else {
                        updateCurrentPosition(0, true)
                    }
                },
                onError = { error ->
                    logError(error.stackTraceToString())
                    images.value = null
                }
            )
            .addTo(composite)
    }

    private fun Completable.subscribeAndComplete(
        addToComposite: Boolean = false,
        completeAction: (() -> Unit)? = null,
<<<<<<< HEAD
        errorAction: ((Throwable) -> Unit)? = null
=======
>>>>>>> 3999c33f
    ) {
        subscribeOn(Schedulers.io())
            .observeOn(AndroidSchedulers.mainThread())
            .subscribeBy(
                onComplete = {
                    completeAction?.invoke()
                },
                onError = { error ->
                    errorAction?.invoke(error)
                    logError(error.stackTraceToString())
                }
            ).also {
                if (addToComposite) it.addTo(composite)
            }
    }
}<|MERGE_RESOLUTION|>--- conflicted
+++ resolved
@@ -23,24 +23,18 @@
 import mega.privacy.android.app.imageviewer.data.ImageResult
 import mega.privacy.android.app.imageviewer.usecase.GetImageHandlesUseCase
 import mega.privacy.android.app.imageviewer.usecase.GetImageUseCase
-<<<<<<< HEAD
 import mega.privacy.android.app.namecollision.data.NameCollision
 import mega.privacy.android.app.namecollision.data.NameCollisionType
 import mega.privacy.android.app.namecollision.usecase.CheckNameCollisionUseCase
 import mega.privacy.android.app.usecase.*
-=======
 import mega.privacy.android.app.usecase.CancelTransferUseCase
 import mega.privacy.android.app.usecase.CopyNodeUseCase
 import mega.privacy.android.app.usecase.GetGlobalChangesUseCase
->>>>>>> 3999c33f
 import mega.privacy.android.app.usecase.GetGlobalChangesUseCase.Result
 import mega.privacy.android.app.usecase.GetNodeUseCase
-import mega.privacy.android.app.usecase.HttpMegaException
 import mega.privacy.android.app.usecase.LoggedInUseCase
-import mega.privacy.android.app.usecase.MegaException
 import mega.privacy.android.app.usecase.MoveNodeUseCase
 import mega.privacy.android.app.usecase.RemoveNodeUseCase
-import mega.privacy.android.app.usecase.ResourceAlreadyExistsMegaException
 import mega.privacy.android.app.usecase.chat.DeleteChatMessageUseCase
 import mega.privacy.android.app.usecase.data.MegaNodeItem
 import mega.privacy.android.app.usecase.exception.HttpMegaException
@@ -75,14 +69,11 @@
  * @property cancelTransferUseCase      Needed to cancel current full image transfer if needed
  * @property loggedInUseCase            UseCase required to check when the user is already logged in
  * @property deleteChatMessageUseCase   UseCase required to delete current chat node message
-<<<<<<< HEAD
+ * @property areTransfersPaused         UseCase required to check if transfers are paused
  * @property copyNodeUseCase            UseCase required to copy nodes
  * @property moveNodeUseCase            UseCase required to move nodes
  * @property removeNodeUseCase          UseCase required to remove nodes
  * @property checkNameCollisionUseCase  UseCase required to check name collisions
-=======
- * @property transfersPausedUseCase     UseCase required to check if transfers are paused
->>>>>>> 3999c33f
  */
 @HiltViewModel
 class ImageViewerViewModel @Inject constructor(
@@ -94,28 +85,21 @@
     private val cancelTransferUseCase: CancelTransferUseCase,
     private val loggedInUseCase: LoggedInUseCase,
     private val deleteChatMessageUseCase: DeleteChatMessageUseCase,
-<<<<<<< HEAD
+    private val areTransfersPaused: AreTransfersPaused,
     private val copyNodeUseCase: CopyNodeUseCase,
     private val moveNodeUseCase: MoveNodeUseCase,
     private val removeNodeUseCase: RemoveNodeUseCase,
     private val checkNameCollisionUseCase: CheckNameCollisionUseCase
-=======
-    private val areTransfersPaused: AreTransfersPaused,
->>>>>>> 3999c33f
 ) : BaseRxViewModel() {
 
     private val images = MutableLiveData<List<ImageItem>?>()
     private val currentPosition = MutableLiveData<Int>()
     private val showToolbar = MutableLiveData<Boolean>()
-<<<<<<< HEAD
-    private val snackbarMessage = SingleLiveEvent<String>()
+    private val snackBarMessage = SingleLiveEvent<String>()
+    private val actionBarMessage = SingleLiveEvent<Int>()
     private val copyMoveException = SingleLiveEvent<Throwable>()
     private val collision = SingleLiveEvent<NameCollision>()
 
-=======
-    private val snackBarMessage = SingleLiveEvent<String>()
-    private val actionBarMessage = SingleLiveEvent<Int>()
->>>>>>> 3999c33f
     private var isUserLoggedIn = false
 
     init {
@@ -546,7 +530,7 @@
      * @param newParentHandle   Parent handle in which the node will be copied.
      */
     fun copyNode(nodeHandle: Long, newParentHandle: Long) {
-<<<<<<< HEAD
+
         val node = getExistingNode(nodeHandle) ?: return
 
         checkNameCollision(
@@ -557,16 +541,8 @@
             copyNodeUseCase.copy(node = node, parentHandle = newParentHandle)
                 .subscribeAndComplete(
                     completeAction = {
-                        snackbarMessage.value = getString(R.string.context_correctly_copied)
+                        snackBarMessage.value = getString(R.string.context_correctly_copied)
                     }, errorAction = { error -> copyMoveException.value = error })
-=======
-        copyNodeUseCase.copy(
-            node = getExistingNode(nodeHandle),
-            nodeHandle = nodeHandle,
-            toParentHandle = newParentHandle
-        ).subscribeAndComplete(false) {
-            snackBarMessage.value = getString(R.string.context_correctly_copied)
->>>>>>> 3999c33f
         }
     }
 
@@ -577,7 +553,6 @@
      * @param newParentHandle   Parent handle in which the node will be moved.
      */
     fun moveNode(nodeHandle: Long, newParentHandle: Long) {
-<<<<<<< HEAD
         val node = getExistingNode(nodeHandle) ?: return
 
         checkNameCollision(
@@ -588,7 +563,7 @@
             moveNodeUseCase.move(node = node, parentHandle = newParentHandle)
                 .subscribeAndComplete(
                     completeAction = {
-                        snackbarMessage.value = getString(R.string.context_correctly_moved)
+                        snackBarMessage.value = getString(R.string.context_correctly_moved)
                     }, errorAction = { error -> copyMoveException.value = error }
                 )
         }
@@ -623,12 +598,6 @@
                 }
             )
             .addTo(composite)
-=======
-        moveNodeUseCase.move(nodeHandle, newParentHandle)
-            .subscribeAndComplete(false) {
-                snackBarMessage.value = getString(R.string.context_correctly_moved)
-            }
->>>>>>> 3999c33f
     }
 
     fun moveNodeToRubbishBin(nodeHandle: Long) {
@@ -746,10 +715,7 @@
     private fun Completable.subscribeAndComplete(
         addToComposite: Boolean = false,
         completeAction: (() -> Unit)? = null,
-<<<<<<< HEAD
         errorAction: ((Throwable) -> Unit)? = null
-=======
->>>>>>> 3999c33f
     ) {
         subscribeOn(Schedulers.io())
             .observeOn(AndroidSchedulers.mainThread())
