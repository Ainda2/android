--- conflicted
+++ resolved
@@ -310,17 +310,7 @@
 	    getSupportActionBar().setDisplayShowCustomEnabled(true);
 	    
 	    newFolderMenuItem = menu.findItem(R.id.cab_menu_create_folder);
-
-<<<<<<< HEAD
-		if (mode == Mode.PICK_FOLDER) {
-            newFolderMenuItem.setVisible(true);
-		}
-		else{
-			newFolderMenuItem.setVisible(false);
-		}
-=======
         newFolderMenuItem.setVisible(mode == Mode.PICK_FOLDER);
->>>>>>> 58c2d3d7
 	    
 	    return super.onCreateOptionsMenu(menu);
 	}
