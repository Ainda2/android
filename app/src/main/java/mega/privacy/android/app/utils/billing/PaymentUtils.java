package mega.privacy.android.app.utils.billing;

import android.content.Context;

import com.android.billingclient.api.SkuDetails;

import java.util.List;

import mega.privacy.android.app.Product;
import mega.privacy.android.app.R;
<<<<<<< HEAD
import mega.privacy.android.app.service.iab.BillingManagerImpl;
import mega.privacy.android.app.utils.TextUtil;
=======

import static mega.privacy.android.app.utils.Constants.*;
import static mega.privacy.android.app.utils.TextUtil.isTextEmpty;
>>>>>>> f6d86a89

public class PaymentUtils {

    /** SKU for our subscription PRO_I monthly */
    public static final String SKU_PRO_I_MONTH = BillingManagerImpl.SKU_PRO_I_MONTH;

    /** SKU for our subscription PRO_I yearly */
    public static final String SKU_PRO_I_YEAR = BillingManagerImpl.SKU_PRO_I_YEAR;

    /** SKU for our subscription PRO_II monthly */
    public static final String SKU_PRO_II_MONTH = BillingManagerImpl.SKU_PRO_II_MONTH;

    /** SKU for our subscription PRO_II yearly */
    public static final String SKU_PRO_II_YEAR = BillingManagerImpl.SKU_PRO_II_YEAR;

    /** SKU for our subscription PRO_III monthly */
    public static final String SKU_PRO_III_MONTH = BillingManagerImpl.SKU_PRO_III_MONTH;

    /** SKU for our subscription PRO_III yearly */
    public static final String SKU_PRO_III_YEAR = BillingManagerImpl.SKU_PRO_III_YEAR;

    /** SKU for our subscription PRO_LITE monthly */
    public static final String SKU_PRO_LITE_MONTH = BillingManagerImpl.SKU_PRO_LITE_MONTH;

    /** SKU for our subscription PRO_LITE yearly */
    public static final String SKU_PRO_LITE_YEAR = BillingManagerImpl.SKU_PRO_LITE_YEAR;

    /**
     * Get the level of a certain sku.
     *
     * @param sku The id of the sku item.
     * @return The level of the sku.
     */
<<<<<<< HEAD
    public static int getProductLevel(String sku) {
        if (TextUtil.isTextEmpty(sku)) {
=======
    static int getProductLevel(String sku) {
        if (isTextEmpty(sku)) {
>>>>>>> f6d86a89
            return -1;
        }
        switch (sku) {
            case SKU_PRO_LITE_MONTH:
            case SKU_PRO_LITE_YEAR:
                return 0;
            case SKU_PRO_I_MONTH:
            case SKU_PRO_I_YEAR:
                return 1;
            case SKU_PRO_II_MONTH:
            case SKU_PRO_II_YEAR:
                return 2;
            case SKU_PRO_III_MONTH:
            case SKU_PRO_III_YEAR:
                return 3;
            default:
                return -1;
        }
    }

    /**
     * Get renewal type of a certain sku item.
     *
     * @param context Context
     * @param sku The id of the sku item.
     * @return The renewal type of the sku item, Monthly or Yearly.
     */
    public static String getSubscriptionRenewalType(Context context, String sku) {
        switch (sku){
            case SKU_PRO_LITE_MONTH:
            case SKU_PRO_I_MONTH:
            case SKU_PRO_II_MONTH:
            case SKU_PRO_III_MONTH:
                return context.getString(R.string.subscription_type_monthly);
            case SKU_PRO_LITE_YEAR:
            case SKU_PRO_I_YEAR:
            case SKU_PRO_II_YEAR:
            case SKU_PRO_III_YEAR:
                return context.getString(R.string.subscription_type_yearly);
            default:
                return "";

        }
    }

    /**
     * Get type name of a certain sku item.
     *
     * @param context Context
     * @param sku The id of the sku item.
     * @return The type name of the sku.
     */
    public static String getSubscriptionType(Context context, String sku) {
        switch (sku) {
            case SKU_PRO_LITE_MONTH:
            case SKU_PRO_LITE_YEAR:
                return context.getString(R.string.lite_account);
            case SKU_PRO_I_MONTH:
            case SKU_PRO_I_YEAR:
                return context.getString(R.string.pro1_account);
            case SKU_PRO_II_MONTH:
            case SKU_PRO_II_YEAR:
                return context.getString(R.string.pro2_account);
            case SKU_PRO_III_MONTH:
            case SKU_PRO_III_YEAR:
                return context.getString(R.string.pro3_account);
            default:
                return "";
        }
    }

    /**
     * Gets the Google Play SKU associated to a product.
     * @param product Product to get the SKU.
     * @return SKU of the product
     */
    public static String getSku(Product product) {
        if (product == null) {
            return "";
        }

        switch (product.getLevel()) {
            case PRO_LITE:
                return product.getMonths() == 1 ? SKU_PRO_LITE_MONTH : SKU_PRO_LITE_YEAR;
            case PRO_I:
                return product.getMonths() == 1 ? SKU_PRO_I_MONTH : SKU_PRO_I_YEAR;
            case PRO_II:
                return product.getMonths() == 1 ? SKU_PRO_II_MONTH : SKU_PRO_II_YEAR;
            case PRO_III:
                return product.getMonths() == 1 ? SKU_PRO_III_MONTH : SKU_PRO_III_YEAR;
            default:
                return "";
        }
    }

    /**
     * Gets the details of a SKU from Google Play.
     * @param list List of available products in Google Play.
     * @param key Key of the product to get the details.
     * @return Details of the product corresponding to the provided key.
     */
    public static SkuDetails getSkuDetails(List<SkuDetails> list, String key) {
        if (list == null || list.isEmpty()) {
            return null;
        }

        for (SkuDetails details : list) {
            if (details.getSku().equals(key)) {
                return details;
            }
        }
        return null;
    }
}<|MERGE_RESOLUTION|>--- conflicted
+++ resolved
@@ -1,21 +1,17 @@
 package mega.privacy.android.app.utils.billing;
 
 import android.content.Context;
-
-import com.android.billingclient.api.SkuDetails;
 
 import java.util.List;
 
 import mega.privacy.android.app.Product;
 import mega.privacy.android.app.R;
-<<<<<<< HEAD
-import mega.privacy.android.app.service.iab.BillingManagerImpl;
-import mega.privacy.android.app.utils.TextUtil;
-=======
 
 import static mega.privacy.android.app.utils.Constants.*;
 import static mega.privacy.android.app.utils.TextUtil.isTextEmpty;
->>>>>>> f6d86a89
+
+import mega.privacy.android.app.middlelayer.iab.MegaSku;
+import mega.privacy.android.app.service.iab.BillingManagerImpl;
 
 public class PaymentUtils {
 
@@ -49,13 +45,8 @@
      * @param sku The id of the sku item.
      * @return The level of the sku.
      */
-<<<<<<< HEAD
     public static int getProductLevel(String sku) {
-        if (TextUtil.isTextEmpty(sku)) {
-=======
-    static int getProductLevel(String sku) {
         if (isTextEmpty(sku)) {
->>>>>>> f6d86a89
             return -1;
         }
         switch (sku) {
@@ -152,17 +143,17 @@
     }
 
     /**
-     * Gets the details of a SKU from Google Play.
-     * @param list List of available products in Google Play.
+     * Gets the details of a SKU from current platform(Google play/Huawei app gallery).
+     * @param list List of available products in current platform.
      * @param key Key of the product to get the details.
      * @return Details of the product corresponding to the provided key.
      */
-    public static SkuDetails getSkuDetails(List<SkuDetails> list, String key) {
+    public static MegaSku getSkuDetails(List<MegaSku> list, String key) {
         if (list == null || list.isEmpty()) {
             return null;
         }
 
-        for (SkuDetails details : list) {
+        for (MegaSku details : list) {
             if (details.getSku().equals(key)) {
                 return details;
             }
