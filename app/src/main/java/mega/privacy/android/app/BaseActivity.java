package mega.privacy.android.app;

import android.Manifest;
import android.app.Activity;
import android.content.BroadcastReceiver;
import android.content.Context;
import android.content.DialogInterface;
import android.content.Intent;
import android.content.IntentFilter;
import android.content.pm.PackageManager;
import android.net.Uri;
import android.os.Build;
import android.os.Bundle;

import androidx.annotation.NonNull;
import androidx.annotation.Nullable;
import androidx.appcompat.app.AlertDialog;

import com.google.android.material.dialog.MaterialAlertDialogBuilder;
import com.google.android.material.snackbar.Snackbar;
import com.jeremyliao.liveeventbus.LiveEventBus;

import androidx.appcompat.app.AppCompatActivity;
import androidx.core.text.HtmlCompat;
import androidx.lifecycle.Observer;

import android.os.Environment;
import android.os.Handler;
import android.os.Looper;
import android.text.TextUtils;
import android.util.DisplayMetrics;
import android.view.Display;
import android.view.Gravity;
import android.view.LayoutInflater;
import android.view.MotionEvent;
import android.view.View;
import android.view.ViewGroup;
import android.widget.Button;
import android.widget.FrameLayout;
import android.widget.LinearLayout;
import android.widget.TextView;
import android.widget.Toast;

import org.jetbrains.annotations.NotNull;

import javax.inject.Inject;

import dagger.hilt.android.AndroidEntryPoint;
import kotlin.Pair;
import mega.privacy.android.app.globalmanagement.MyAccountInfo;
import mega.privacy.android.app.interfaces.ActivityLauncher;
import mega.privacy.android.app.interfaces.PermissionRequester;
import mega.privacy.android.app.listeners.ChatLogoutListener;
import mega.privacy.android.app.lollipop.ContactFileListActivityLollipop;
import mega.privacy.android.app.lollipop.LoginActivityLollipop;
import mega.privacy.android.app.lollipop.ManagerActivityLollipop;
import mega.privacy.android.app.lollipop.PermissionsFragment;
<<<<<<< HEAD
import mega.privacy.android.app.lollipop.managerSections.ExportRecoveryKeyFragment;
=======
>>>>>>> 5ec7c4aa
import mega.privacy.android.app.lollipop.megachat.calls.ChatCallActivity;
import mega.privacy.android.app.middlelayer.iab.BillingManager;
import mega.privacy.android.app.middlelayer.iab.BillingUpdatesListener;
import mega.privacy.android.app.middlelayer.iab.MegaPurchase;
import mega.privacy.android.app.middlelayer.iab.MegaSku;
import mega.privacy.android.app.psa.Psa;
import mega.privacy.android.app.psa.PsaWebBrowser;
import mega.privacy.android.app.service.iab.BillingManagerImpl;
import mega.privacy.android.app.smsVerification.SMSVerificationActivity;
import mega.privacy.android.app.snackbarListeners.SnackbarNavigateOption;
import mega.privacy.android.app.utils.PermissionUtils;
import mega.privacy.android.app.utils.ColorUtils;
import mega.privacy.android.app.utils.StringResourcesUtils;
import mega.privacy.android.app.utils.Util;
import nz.mega.sdk.MegaAccountDetails;
import nz.mega.sdk.MegaApiAndroid;
import nz.mega.sdk.MegaChatApi;
import nz.mega.sdk.MegaChatApiAndroid;
import nz.mega.sdk.MegaUser;

import static mega.privacy.android.app.constants.EventConstants.EVENT_PURCHASES_UPDATED;
import static mega.privacy.android.app.lollipop.LoginFragmentLollipop.NAME_USER_LOCKED;
import static mega.privacy.android.app.constants.BroadcastConstants.*;
import static mega.privacy.android.app.middlelayer.iab.BillingManager.RequestCode.REQ_CODE_BUY;
import static mega.privacy.android.app.utils.AlertsAndWarnings.showResumeTransfersWarning;
import static mega.privacy.android.app.utils.Constants.SNACKBAR_IMCOMPATIBILITY_TYPE;
import static mega.privacy.android.app.utils.LogUtil.*;
import static mega.privacy.android.app.utils.PermissionUtils.*;
import static mega.privacy.android.app.utils.TimeUtils.*;
import static mega.privacy.android.app.utils.TextUtil.isTextEmpty;
import static mega.privacy.android.app.utils.Util.*;
import static mega.privacy.android.app.utils.DBUtil.*;
import static mega.privacy.android.app.utils.Constants.*;
import static mega.privacy.android.app.utils.billing.PaymentUtils.*;
import static nz.mega.sdk.MegaApiJava.*;
import static nz.mega.sdk.MegaChatApiJava.MEGACHAT_INVALID_HANDLE;

import java.util.List;

@AndroidEntryPoint
public class BaseActivity extends AppCompatActivity implements ActivityLauncher, PermissionRequester,
        BillingUpdatesListener {

    private static final String EXPIRED_BUSINESS_ALERT_SHOWN = "EXPIRED_BUSINESS_ALERT_SHOWN";
    private static final String TRANSFER_OVER_QUOTA_WARNING_SHOWN = "TRANSFER_OVER_QUOTA_WARNING_SHOWN";
    private static final String RESUME_TRANSFERS_WARNING_SHOWN = "RESUME_TRANSFERS_WARNING_SHOWN";

    @Inject
    MyAccountInfo myAccountInfo;

    private BillingManager billingManager;
    private List<MegaSku> skuDetailsList;

    private BaseActivity baseActivity;

    protected  MegaApplication app;

    protected MegaApiAndroid megaApi;
    protected MegaApiAndroid megaApiFolder;
    protected MegaChatApiAndroid megaChatApi;

    protected DatabaseHandler dbH;

    private AlertDialog sslErrorDialog;

    private boolean delaySignalPresence = false;

    //Indicates if app is requesting the required permissions to enable the SDK logger
    protected boolean permissionLoggerSDK = false;
    //Indicates if app is requesting the required permissions to enable the Karere logger
    protected boolean permissionLoggerKarere = false;

    private boolean isGeneralTransferOverQuotaWarningShown;
    private AlertDialog transferGeneralOverQuotaWarning;

    private Snackbar snackbar;

    /**
     * Load the psa in the web browser fragment if the psa is a web one and this activity
     * is on the top of the task stack
     */
    private final Observer<Psa> psaObserver = psa -> {
        if (psa.getUrl() != null && isTopActivity(getClass().getName(), this)) {
            loadPsaInWebBrowser(psa);
        }
    };

    public BaseActivity() {
        app = MegaApplication.getInstance();

        //Will be checked again and initialized at `onCreate()`
        if (app != null) {
            megaApi = app.getMegaApi();
            megaApiFolder = app.getMegaApiFolder();
            megaChatApi = app.getMegaChatApi();
            dbH = app.getDbH();
        }
    }

    private AlertDialog expiredBusinessAlert;
    private boolean isExpiredBusinessAlertShown = false;

    private boolean isPaused = false;

    private DisplayMetrics outMetrics;

    //Indicates when the activity should finish due to some error
    private static boolean finishActivityAtError;

    private boolean isResumeTransfersWarningShown;
    private AlertDialog resumeTransfersWarning;

    private FrameLayout psaWebBrowserContainer;

    /**
     * Every sub-class activity has an embedded PsaWebBrowser fragment, either visible or invisible.
     * In order to show the newly retrieved PSA at any occasion
     */
    protected PsaWebBrowser psaWebBrowser;

    private final Handler uiHandler = new Handler(Looper.getMainLooper());

    @Override
    protected void onCreate(Bundle savedInstanceState) {

        baseActivity = this;

        Display display = getWindowManager().getDefaultDisplay();
        outMetrics = new DisplayMetrics ();
        display.getMetrics(outMetrics);

        super.onCreate(savedInstanceState);
        checkMegaObjects();

        registerReceiver(sslErrorReceiver,
                new IntentFilter(BROADCAST_ACTION_INTENT_SSL_VERIFICATION_FAILED));

        registerReceiver(signalPresenceReceiver,
                new IntentFilter(BROADCAST_ACTION_INTENT_SIGNAL_PRESENCE));

        registerReceiver(accountBlockedReceiver,
                new IntentFilter(BROADCAST_ACTION_INTENT_EVENT_ACCOUNT_BLOCKED));

        registerReceiver(businessExpiredReceiver,
                new IntentFilter(BROADCAST_ACTION_INTENT_BUSINESS_EXPIRED));

        registerReceiver(takenDownFilesReceiver,
                new IntentFilter(BROADCAST_ACTION_INTENT_TAKEN_DOWN_FILES));

        registerReceiver(transferFinishedReceiver,
                new IntentFilter(BROADCAST_ACTION_INTENT_SHOWSNACKBAR_TRANSFERS_FINISHED));

        IntentFilter filterTransfers = new IntentFilter(BROADCAST_ACTION_INTENT_TRANSFER_UPDATE);
        filterTransfers.addAction(ACTION_TRANSFER_OVER_QUOTA);
        registerReceiver(transferOverQuotaReceiver, filterTransfers);

        registerReceiver(showSnackbarReceiver,
                new IntentFilter(BROADCAST_ACTION_SHOW_SNACKBAR));

        registerReceiver(resumeTransfersReceiver,
                new IntentFilter(BROADCAST_ACTION_RESUME_TRANSFERS));

        registerReceiver(cookieSettingsReceiver,
                new IntentFilter(BROADCAST_ACTION_COOKIE_SETTINGS_SAVED));

        if (savedInstanceState != null) {
            isExpiredBusinessAlertShown = savedInstanceState.getBoolean(EXPIRED_BUSINESS_ALERT_SHOWN, false);
            if (isExpiredBusinessAlertShown) {
                showExpiredBusinessAlert();
            }

            isGeneralTransferOverQuotaWarningShown = savedInstanceState.getBoolean(TRANSFER_OVER_QUOTA_WARNING_SHOWN, false);
            if (isGeneralTransferOverQuotaWarningShown) {
                showGeneralTransferOverQuotaWarning();
            }

            isResumeTransfersWarningShown = savedInstanceState.getBoolean(RESUME_TRANSFERS_WARNING_SHOWN, false);
            if (isResumeTransfersWarningShown) {
                showResumeTransfersWarning(this);
            }
        }

        // Add an invisible full screen Psa web browser fragment to the activity.
        // Then show or hide it for browsing the PSA.
        addPsaWebBrowser();
        LiveEventBus.get(EVENT_PSA, Psa.class).observeStickyForever(psaObserver);

        if (shouldSetStatusBarTextColor()) {
            ColorUtils.setStatusBarTextColor(this);
        }
    }

    protected boolean shouldSetStatusBarTextColor() {
        return true;
    }

    /**
     * Create a fragment container and the web browser fragment, add them to the activity
     */
    private void addPsaWebBrowser() {
        // Execute after the sub-class activity finish its setContentView()
        uiHandler.post(() -> {
            psaWebBrowserContainer = new FrameLayout(BaseActivity.this);
            psaWebBrowserContainer.setId(R.id.psa_web_browser_container);

            ViewGroup contentView = findViewById(android.R.id.content);

            contentView.addView(psaWebBrowserContainer,
                    new ViewGroup.LayoutParams(ViewGroup.LayoutParams.MATCH_PARENT,
                            ViewGroup.LayoutParams.MATCH_PARENT));

            psaWebBrowser = new PsaWebBrowser();

            // Don't put the fragment to the back stack. Since pressing back key just hide it,
            // never pop it up. onBackPressed() will let PSA browser to consume the back
            // key event anyway
            getSupportFragmentManager()
                    .beginTransaction()
                    .replace(R.id.psa_web_browser_container, psaWebBrowser)
                    .commitNowAllowingStateLoss();
        });
    }

    /**
     * Display the new url PSA in the web browser
     *
     * @param psa the psa to display
     */
    private void loadPsaInWebBrowser(Psa psa) {
        String url = psa.getUrl();
        if (psaWebBrowser == null || url == null) return;

        psaWebBrowser.loadPsa(url, psa.getId());
    }

    @Override
    protected void onSaveInstanceState(Bundle outState) {
        outState.putBoolean(EXPIRED_BUSINESS_ALERT_SHOWN, isExpiredBusinessAlertShown);
        outState.putBoolean(TRANSFER_OVER_QUOTA_WARNING_SHOWN, isGeneralTransferOverQuotaWarningShown);
        outState.putBoolean(RESUME_TRANSFERS_WARNING_SHOWN, isResumeTransfersWarningShown);

        super.onSaveInstanceState(outState);
    }

    @Override
    protected void onPause() {
        checkMegaObjects();
        isPaused = true;
        super.onPause();
    }

    @Override
    protected void onResume() {
        super.onResume();

        setAppFontSize(this);

        checkMegaObjects();
        isPaused = false;

        retryConnectionsAndSignalPresence();
    }

    /**
     * Checks if the current activity is in foreground.
     *
     * @return True if the current activity is in foreground, false otherwise.
     */
    protected boolean isActivityInForeground() {
        return !isPaused;
    }

    @Override
    protected void onDestroy() {
        unregisterReceiver(sslErrorReceiver);
        unregisterReceiver(signalPresenceReceiver);
        unregisterReceiver(accountBlockedReceiver);
        unregisterReceiver(businessExpiredReceiver);
        unregisterReceiver(takenDownFilesReceiver);
        unregisterReceiver(transferFinishedReceiver);
        unregisterReceiver(showSnackbarReceiver);
        unregisterReceiver(transferOverQuotaReceiver);
        unregisterReceiver(resumeTransfersReceiver);

        if (transferGeneralOverQuotaWarning != null) {
            transferGeneralOverQuotaWarning.dismiss();
        }

        if (resumeTransfersWarning != null) {
            resumeTransfersWarning.dismiss();
        }

        LiveEventBus.get(EVENT_PSA, Psa.class).removeObserver(psaObserver);

        super.onDestroy();
    }

    /**
     * Method to check if exist all required objects (MegaApplication, MegaApiAndroid and MegaChatApiAndroid )
     * or create them if necessary.
     */
    private void checkMegaObjects() {

        if (app == null) {
            app = MegaApplication.getInstance();
        }

        if (app != null) {
            if (megaApi == null){
                megaApi = app.getMegaApi();
            }

            if (megaApiFolder == null) {
                megaApiFolder = app.getMegaApiFolder();
            }

            if (megaChatApi == null){
                megaChatApi = app.getMegaChatApi();
            }

            if (dbH == null) {
                dbH = app.getDbH();
            }
        }
    }

    /**
     * Broadcast receiver to manage the errors shown and actions when an account is blocked.
     */
    private BroadcastReceiver accountBlockedReceiver = new BroadcastReceiver() {
        @Override
        public void onReceive(Context context, Intent intent) {
            if (intent == null || intent.getAction() == null
                    || !intent.getAction().equals(BROADCAST_ACTION_INTENT_EVENT_ACCOUNT_BLOCKED))
                return;

            checkWhyAmIBlocked(intent.getLongExtra(EVENT_NUMBER, -1), intent.getStringExtra(EVENT_TEXT));
        }
    };

    /**
     * Broadcast receiver to manage a possible SSL verification error.
     */
    private BroadcastReceiver sslErrorReceiver = new BroadcastReceiver() {
        @Override
        public void onReceive(Context context, Intent intent) {
            if (intent != null) {
                logDebug("BROADCAST TO MANAGE A SSL VERIFICATION ERROR");
                if (sslErrorDialog != null && sslErrorDialog.isShowing()) return;
                showSSLErrorDialog();
            }
        }
    };

    /**
     * Broadcast to send presence after first launch of app
     */
    private BroadcastReceiver signalPresenceReceiver = new BroadcastReceiver() {
        @Override
        public void onReceive(Context context, Intent intent) {
            if (intent != null) {
                logDebug("BROADCAST TO SEND SIGNAL PRESENCE");
                if(delaySignalPresence && megaChatApi != null && megaChatApi.getPresenceConfig() != null && !megaChatApi.getPresenceConfig().isPending()){
                    delaySignalPresence = false;
                    retryConnectionsAndSignalPresence();
                }
            }
        }
    };

    private BroadcastReceiver businessExpiredReceiver = new BroadcastReceiver() {
        @Override
        public void onReceive(Context context, Intent intent) {
            if (intent != null) {
                showExpiredBusinessAlert();
            }
        }
    };

    /**
     * Broadcast to show taken down files info
     */
    private BroadcastReceiver takenDownFilesReceiver = new BroadcastReceiver() {
        @Override
        public void onReceive(Context context, Intent intent) {
            if (intent == null) return;

            logDebug("BROADCAST INFORM THERE ARE TAKEN DOWN FILES IMPLIED IN ACTION");
            int numberFiles = intent.getIntExtra(NUMBER_FILES, 1);
            Util.showSnackbar(baseActivity, getResources().getQuantityString(R.plurals.alert_taken_down_files, numberFiles, numberFiles));
        }
    };

    /**
     * Broadcast to show a snackbar when all the transfers finish
     */
    private BroadcastReceiver transferFinishedReceiver = new BroadcastReceiver() {
        @Override
        public void onReceive(Context context, Intent intent) {
            if (intent == null || isPaused) {
                return;
            }

            if (intent.getBooleanExtra(FILE_EXPLORER_CHAT_UPLOAD, false)) {
                Util.showSnackbar(baseActivity, MESSAGE_SNACKBAR_TYPE, null, intent.getLongExtra(CHAT_ID, MEGACHAT_INVALID_HANDLE));
                return;
            }

            String message = null;
            int numTransfers = intent.getIntExtra(NUMBER_FILES, 1);

            switch (intent.getStringExtra(TRANSFER_TYPE)) {
                case DOWNLOAD_TRANSFER:
                    message = getResources().getQuantityString(R.plurals.download_finish, numTransfers, numTransfers);
                    break;

                case UPLOAD_TRANSFER:
                    message = getResources().getQuantityString(R.plurals.upload_finish, numTransfers, numTransfers);
                    break;
            }

            Util.showSnackbar(baseActivity, message);
        }
    };

    private BroadcastReceiver showSnackbarReceiver = new BroadcastReceiver() {
        @Override
        public void onReceive(Context context, Intent intent) {
            if (isPaused || intent == null || intent.getAction() == null
                    || !intent.getAction().equals(BROADCAST_ACTION_SHOW_SNACKBAR))
                return;

            String message = intent.getStringExtra(SNACKBAR_TEXT);
            if (!isTextEmpty(message)) {
                Util.showSnackbar(baseActivity, message);
            }
        }
    };

    /**
     * Broadcast to show a warning when transfer over quota occurs.
     */
    private BroadcastReceiver transferOverQuotaReceiver = new BroadcastReceiver() {
        @Override
        public void onReceive(Context context, Intent intent) {
            if (intent == null || intent.getAction() == null
                    || !intent.getAction().equals(ACTION_TRANSFER_OVER_QUOTA)
                    || !isActivityInForeground()) {
                return;
            }

            showGeneralTransferOverQuotaWarning();
        }
    };

    /**
     * Broadcast to show a warning when it tries to upload files to a chat conversation
     * and the transfers are paused.
     */
    private BroadcastReceiver resumeTransfersReceiver = new BroadcastReceiver() {
        @Override
        public void onReceive(Context context, Intent intent) {
            if (intent == null || intent.getAction() == null
                    || !intent.getAction().equals(BROADCAST_ACTION_RESUME_TRANSFERS)
                    || isResumeTransfersWarningShown()
                    || !isActivityInForeground()) {
                return;
            }

            MegaApplication.getTransfersManagement().setResumeTransfersWarningHasAlreadyBeenShown(true);
            showResumeTransfersWarning(baseActivity);
        }
    };

    /**
     * Broadcast to show a snackbar when the Cookie settings has been saved
     */
    protected BroadcastReceiver cookieSettingsReceiver = new BroadcastReceiver() {
        @Override
        public void onReceive(Context context, Intent intent) {
            if (isPaused || !isActivityInForeground() || intent == null) {
                return;
            }

            View view = getWindow().getDecorView().findViewById(android.R.id.content);
            if (view != null) {
                showSnackbar(view, StringResourcesUtils.getString(R.string.dialog_cookie_snackbar_saved));
            }
        }
    };

    /**
     * Method to display an alert dialog indicating that the MEGA SSL key
     * can't be verified (API_ESSL Error) and giving the user several options.
     */
    private void showSSLErrorDialog(){

        AlertDialog.Builder builder = new AlertDialog.Builder(this);
        LayoutInflater inflater = getLayoutInflater();
        View v = inflater.inflate(R.layout.dialog_three_vertical_buttons, null);
        builder.setView(v);

        TextView title = v.findViewById(R.id.dialog_title);
        TextView text = v.findViewById(R.id.dialog_text);

        Button retryButton = v.findViewById(R.id.dialog_first_button);
        Button openBrowserButton = v.findViewById(R.id.dialog_second_button);
        Button dismissButton = v.findViewById(R.id.dialog_third_button);

        LinearLayout.LayoutParams params = new LinearLayout.LayoutParams(
                ViewGroup.LayoutParams.WRAP_CONTENT,
                ViewGroup.LayoutParams.WRAP_CONTENT);
        params.gravity = Gravity.RIGHT;

        title.setText(R.string.ssl_error_dialog_title);
        text.setText(R.string.ssl_error_dialog_text);
        retryButton.setText(R.string.general_retry);
        openBrowserButton.setText(R.string.general_open_browser);
        dismissButton.setText(R.string.general_dismiss);

        sslErrorDialog = builder.create();
        sslErrorDialog.setCancelable(false);
        sslErrorDialog.setCanceledOnTouchOutside(false);

        retryButton.setOnClickListener(new View.OnClickListener() {
            @Override
            public void onClick(View v) {
                sslErrorDialog.dismiss();
                megaApi.reconnect();
                megaApiFolder.reconnect();
            }
        });

        openBrowserButton.setOnClickListener(new View.OnClickListener() {
            @Override
            public void onClick(View v) {
                sslErrorDialog.dismiss();
                Uri uriUrl = Uri.parse("https://mega.nz/");
                Intent launchBrowser = new Intent(Intent.ACTION_VIEW, uriUrl);
                startActivity(launchBrowser);
            }
        });

        dismissButton.setOnClickListener(new View.OnClickListener() {
            @Override
            public void onClick(View v) {
                sslErrorDialog.dismiss();
                megaApi.setPublicKeyPinning(false);
                megaApi.reconnect();
                megaApiFolder.setPublicKeyPinning(false);
                megaApiFolder.reconnect();
            }
        });

        sslErrorDialog.show();
    }

    protected void retryConnectionsAndSignalPresence(){
        logDebug("retryConnectionsAndSignalPresence");
        try{
            if (megaApi != null){
                megaApi.retryPendingConnections();
            }

            if (megaChatApi != null) {
                megaChatApi.retryPendingConnections(false, null);

                if (megaChatApi.getPresenceConfig() != null && !megaChatApi.getPresenceConfig().isPending()) {
                    delaySignalPresence = false;
                    if (!(this instanceof ChatCallActivity) && megaChatApi.isSignalActivityRequired()) {
                        logDebug("Send signal presence");
                        megaChatApi.signalPresenceActivity();
                    }
                } else {
                    delaySignalPresence = true;
                }
            }
        }
        catch (Exception e){
            logWarning("Exception", e);
        }
    }

    @Override
    public void onBackPressed() {
        if (psaWebBrowser.consumeBack()) return;
        retryConnectionsAndSignalPresence();
        super.onBackPressed();
    }

    @Override
    public boolean dispatchTouchEvent(MotionEvent event) {
        if (event.getAction() == MotionEvent.ACTION_DOWN ){
            retryConnectionsAndSignalPresence();
        }
        return super.dispatchTouchEvent(event);
    }

    /**
     * Method to display a simple Snackbar.
     *
     * @param view Layout where the snackbar is going to show.
     * @param s Text to shown in the snackbar
     */
    public void showSnackbar (View view, String s) {
        showSnackbar(SNACKBAR_TYPE, view, s, -1);
    }

    /**
     * Method to display a simple or action Snackbar.
     *
     * @param type There are three possible values to this param:
     *            - SNACKBAR_TYPE: creates a simple snackbar
     *            - MESSAGE_SNACKBAR_TYPE: creates an action snackbar which function is to go to Chat section
     *            - NOT_SPACE_SNACKBAR_TYPE: creates an action snackbar which function is to go to Storage-Settings section
     * @param view Layout where the snackbar is going to show.
     * @param s Text to shown in the snackbar
     */
    public void showSnackbar (int type, View view, String s) {
        showSnackbar(type, view, s, MEGACHAT_INVALID_HANDLE);
    }

    /**
     * Method to display a simple or action Snackbar.
     *
     * @param type   There are three possible values to this param:
     *               - SNACKBAR_TYPE: creates a simple snackbar
     *               - MESSAGE_SNACKBAR_TYPE: creates an action snackbar which function is to go to Chat section
     *               - NOT_SPACE_SNACKBAR_TYPE: creates an action snackbar which function is to go to Storage-Settings section
     *               - MUTE_NOTIFICATIONS_SNACKBAR_TYPE: creates an action snackbar which function is unmute chats notifications
     *               - INVITE_CONTACT_TYPE: creates an action snackbar which function is to send a contact invitation
     * @param view   Layout where the snackbar is going to show.
     * @param s      Text to shown in the snackbar
     * @param idChat Chat ID. If this param has a valid value the function of MESSAGE_SNACKBAR_TYPE ends in the specified chat.
     *               If the value is -1 (INVALID_HANLDE) the function ends in chats list view.
     */
    public void showSnackbar(int type, View view, String s, long idChat) {
        showSnackbar(type, view, null, s, idChat, null);
    }

    /**
     * Method to display a simple or action Snackbar.
     *
     * @param type   There are three possible values to this param:
     *               - SNACKBAR_TYPE: creates a simple snackbar
     *               - MESSAGE_SNACKBAR_TYPE: creates an action snackbar which function is to go to Chat section
     *               - NOT_SPACE_SNACKBAR_TYPE: creates an action snackbar which function is to go to Storage-Settings section
     *               - MUTE_NOTIFICATIONS_SNACKBAR_TYPE: creates an action snackbar which function is unmute chats notifications
     *               - INVITE_CONTACT_TYPE: creates an action snackbar which function is to send a contact invitation
     * @param view   Layout where the snackbar is going to show.
     * @param anchor Sets the view the Snackbar should be anchored above, null as default
     * @param s      Text to shown in the snackbar
     * @param idChat Chat ID. If this param has a valid value the function of MESSAGE_SNACKBAR_TYPE ends in the specified chat.
     *               If the value is -1 (INVALID_HANLDE) the function ends in chats list view.
     */
    public void showSnackbarWithAnchorView(int type, View view, View anchor, String s, long idChat) {
        showSnackbar(type, view, anchor, s, idChat, null);
    }

    /**
     * Method to display a simple or action Snackbar.
     *
     * @param type There are three possible values to this param:
     *            - SNACKBAR_TYPE: creates a simple snackbar
     *            - MESSAGE_SNACKBAR_TYPE: creates an action snackbar which function is to go to Chat section
     *            - NOT_SPACE_SNACKBAR_TYPE: creates an action snackbar which function is to go to Storage-Settings section
     *            - MUTE_NOTIFICATIONS_SNACKBAR_TYPE: creates an action snackbar which function is unmute chats notifications
     *            - INVITE_CONTACT_TYPE: creates an action snackbar which function is to send a contact invitation
     * @param view Layout where the snackbar is going to show.
     * @param anchor Sets the view the Snackbar should be anchored above, null as default
     * @param s Text to shown in the snackbar
     * @param idChat Chat ID. If this param has a valid value the function of MESSAGE_SNACKBAR_TYPE ends in the specified chat.
     *               If the value is -1 (INVALID_HANLDE) the function ends in chats list view.
     * @param userEmail Email of the user to be invited.
     */
    public void showSnackbar (int type, View view, View anchor, String s, long idChat, String userEmail) {
        logDebug("Show snackbar: " + s);
        Display  display = getWindowManager().getDefaultDisplay();
        DisplayMetrics outMetrics = new DisplayMetrics();
        display.getMetrics(outMetrics);

        try {
            switch (type) {
                case MESSAGE_SNACKBAR_TYPE:
                    snackbar = Snackbar.make(view, !isTextEmpty(s) ? s : getString(R.string.sent_as_message), Snackbar.LENGTH_LONG);
                    break;
                case NOT_SPACE_SNACKBAR_TYPE:
                    snackbar = Snackbar.make(view, R.string.error_not_enough_free_space, Snackbar.LENGTH_LONG);
                    break;
                case MUTE_NOTIFICATIONS_SNACKBAR_TYPE:
                    snackbar = Snackbar.make(view, R.string.notifications_are_already_muted, Snackbar.LENGTH_LONG);
                    break;
                case SNACKBAR_IMCOMPATIBILITY_TYPE:
                case SNACKBAR_IMCOMPATIBILITY_BUTTON_TYPE:
                    snackbar = Snackbar.make(view, !isTextEmpty(s) ? s : getString(R.string.sent_as_message), Snackbar.LENGTH_INDEFINITE);
                    break;
                default:
                    snackbar = Snackbar.make(view, s, Snackbar.LENGTH_LONG);
                    break;
            }
        } catch (Exception e) {
            logError("Error showing snackbar", e);
            return;
        }

        Snackbar.SnackbarLayout snackbarLayout = (Snackbar.SnackbarLayout) snackbar.getView();
        snackbarLayout.setBackgroundResource(R.drawable.background_snackbar);

        if (anchor != null) {
            snackbar.setAnchorView(anchor);
        }

        switch (type) {
            case SNACKBAR_TYPE: {
                TextView snackbarTextView = snackbar.getView().findViewById(com.google.android.material.R.id.snackbar_text);
                snackbarTextView.setMaxLines(5);
                snackbar.show();
                break;
            }
            case MESSAGE_SNACKBAR_TYPE: {
                snackbar.setAction(R.string.action_see, new SnackbarNavigateOption(view.getContext(), idChat));
                snackbar.show();
                break;
            }
            case NOT_SPACE_SNACKBAR_TYPE: {
                snackbar.setAction(R.string.action_settings, new SnackbarNavigateOption(view.getContext()));
                snackbar.show();
                break;
            }
            case MUTE_NOTIFICATIONS_SNACKBAR_TYPE:
                snackbar.setAction(R.string.general_unmute, new SnackbarNavigateOption(view.getContext(), type));
                snackbar.show();
                break;

            case PERMISSIONS_TYPE:
                snackbar.setAction(R.string.action_settings, PermissionUtils.toAppInfo(getApplicationContext()));
                snackbar.show();
                break;

            case INVITE_CONTACT_TYPE:
                snackbar.setAction(R.string.contact_invite, new SnackbarNavigateOption(view.getContext(), type, userEmail));
                snackbar.show();
                break;
            case SNACKBAR_IMCOMPATIBILITY_TYPE: {
                snackbarLayout.setBackgroundResource(R.drawable.background_snackbar_incompatibility);
                TextView snackbarTextView = snackbar.getView().findViewById(com.google.android.material.R.id.snackbar_text);
                snackbarTextView.setMaxLines(3);
                snackbar.show();
                break;
            }
            case SNACKBAR_IMCOMPATIBILITY_BUTTON_TYPE: {
                snackbar.setAction(R.string.general_ok, v -> {snackbar.dismiss();});
                snackbarLayout.setBackgroundResource(R.drawable.background_snackbar_incompatibility);
                TextView snackbarTextView = snackbar.getView().findViewById(com.google.android.material.R.id.snackbar_text);
                snackbarTextView.setMaxLines(3);
                snackbar.show();
                break;
            }
        }
    }

    /**
     * Get snackbar instance
     *
     * @return snackbar
     */
    public Snackbar getSnackbar() {
        return snackbar;
    }

    /**
     * Method to display a simple Snackbar.
     *
     * @param outMetrics DisplayMetrics of the current device
     * @param view Layout where the snackbar is going to show.
     * @param s Text to shown in the snackbar
     */
    public static void showSimpleSnackbar(DisplayMetrics outMetrics, View view, String s) {
        Snackbar snackbar = Snackbar.make(view, s, Snackbar.LENGTH_LONG);
        Snackbar.SnackbarLayout snackbarLayout = (Snackbar.SnackbarLayout) snackbar.getView();
        snackbarLayout.setBackgroundResource(R.drawable.background_snackbar);
        final FrameLayout.LayoutParams params = (FrameLayout.LayoutParams) snackbarLayout.getLayoutParams();
        params.setMargins(dp2px(8, outMetrics),0, dp2px(8, outMetrics), dp2px(8, outMetrics));
        snackbarLayout.setLayoutParams(params);
        TextView snackbarTextView = snackbar.getView().findViewById(com.google.android.material.R.id.snackbar_text);
        snackbarTextView.setMaxLines(5);
        snackbar.show();
    }

    /**
     * Method to refresh the account details info if necessary.
     */
    protected void refreshAccountInfo(){
        logDebug("refreshAccountInfo");

        //Check if the call is recently
        logDebug("Check the last call to getAccountDetails");
        if(callToAccountDetails()){
            logDebug("megaApi.getAccountDetails SEND");
            app.askForAccountDetails();
        }
    }

    /**
     * This method is shown in a business account when the account is expired.
     * It informs that all the actions are only read.
     * The message is different depending if the account belongs to an admin or an user.
     *
     */
    protected void showExpiredBusinessAlert(){
        if (isPaused || (expiredBusinessAlert != null && expiredBusinessAlert.isShowing())) {
            return;
        }

        MaterialAlertDialogBuilder builder = new MaterialAlertDialogBuilder(this, R.style.ThemeOverlay_Mega_MaterialAlertDialog);
        builder.setTitle(R.string.expired_business_title);

        if (megaApi.isMasterBusinessAccount()) {
            builder.setMessage(R.string.expired_admin_business_text);
        } else {
            String expiredString = getString(R.string.expired_user_business_text);
            try {
                expiredString = expiredString.replace("[B]", "<b><font color=\'"
                        + ColorUtils.getColorHexString(this, R.color.black_white)
                        + "\'>");
                expiredString = expiredString.replace("[/B]", "</font></b>");
            } catch (Exception e) {
                logWarning("Exception formatting string", e);
            }
            builder.setMessage(TextUtils.concat(HtmlCompat.fromHtml(expiredString, HtmlCompat.FROM_HTML_MODE_LEGACY), "\n\n" + getString(R.string.expired_user_business_text_2)));
        }

        builder.setNegativeButton(R.string.general_dismiss, new DialogInterface.OnClickListener() {
            @Override
            public void onClick(DialogInterface dialog, int which) {
                isExpiredBusinessAlertShown = false;
                if (finishActivityAtError) {
                    finishActivityAtError = false;
                    finish();
                }
                dialog.dismiss();
            }
        });
        builder.setCancelable(false);
        expiredBusinessAlert = builder.create();
        expiredBusinessAlert.show();
        isExpiredBusinessAlertShown = true;
    }

    /**
     * Method to show an alert or error when the account has been suspended
     * for any reason
     *
     * @param eventNumber long that determines the event for which the account has been suspended
     * @param stringError string shown as an alert in case there is not any specific action for the event
     */
    public void checkWhyAmIBlocked(long eventNumber, String stringError) {
        Intent intent;

        switch (Long.toString(eventNumber)) {
            case ACCOUNT_NOT_BLOCKED:
//                I am not blocked
                break;
            case COPYRIGHT_ACCOUNT_BLOCK:
                megaChatApi.logout(new ChatLogoutListener(this, getString(R.string.account_suspended_breache_ToS)));
                break;
            case MULTIPLE_COPYRIGHT_ACCOUNT_BLOCK:
                megaChatApi.logout(new ChatLogoutListener(this, getString(R.string.account_suspended_multiple_breaches_ToS)));
                break;

            case DISABLED_BUSINESS_ACCOUNT_BLOCK:
                megaChatApi.logout(new ChatLogoutListener(this, getString(R.string.error_business_disabled)));
                break;

            case REMOVED_BUSINESS_ACCOUNT_BLOCK:
                megaChatApi.logout(new ChatLogoutListener(this, getString(R.string.error_business_removed)));
                break;

            case SMS_VERIFICATION_ACCOUNT_BLOCK:
                if (megaApi.smsAllowedState() == 0 || MegaApplication.isVerifySMSShowed()) return;

                MegaApplication.smsVerifyShowed(true);
                String gSession = megaApi.dumpSession();
                //For first login, keep the valid session,
                //after added phone number, the account can use this session to fastLogin
                if (gSession != null) {
                    MegaUser myUser = megaApi.getMyUser();
                    String myUserHandle = null;
                    String lastEmail = null;
                    if (myUser != null) {
                        lastEmail = myUser.getEmail();
                        myUserHandle = myUser.getHandle() + "";
                    }
                    UserCredentials credentials = new UserCredentials(lastEmail, gSession, "", "", myUserHandle);
                    dbH.saveCredentials(credentials);
                }

                logDebug("Show SMS verification activity.");
                intent = new Intent(getApplicationContext(), SMSVerificationActivity.class);
                intent.setFlags(Intent.FLAG_ACTIVITY_NEW_TASK);
                intent.putExtra(NAME_USER_LOCKED, true);
                startActivity(intent);
                break;

            case WEAK_PROTECTION_ACCOUNT_BLOCK:
                if (MegaApplication.isBlockedDueToWeakAccount() || MegaApplication.isWebOpenDueToEmailVerification()) {
                    break;
                }
                intent = new Intent(this, WeakAccountProtectionAlertActivity.class);
                startActivity(intent);
                break;

            default:
                showErrorAlertDialog(stringError, false, this);
        }
    }

    public DisplayMetrics getOutMetrics() {
        return outMetrics;
    }

    protected void setFinishActivityAtError(boolean finishActivityAtError) {
        BaseActivity.finishActivityAtError = finishActivityAtError;
    }

    protected boolean isBusinessExpired() {
        return megaApi.isBusinessAccount() && megaApi.getBusinessStatus() == BUSINESS_STATUS_EXPIRED;
    }

    /**
     * Shows a dialog to confirm enable the SDK logs.
     */
    protected void showConfirmationEnableLogsSDK() {
        showConfirmationEnableLogs(true, false);
    }

    /**
     * Shows a dialog to confirm enable the Karere logs.
     */
    protected void showConfirmationEnableLogsKarere() {
        showConfirmationEnableLogs(false, true);
    }

    /**
     * Shows a dialog to confirm enable the SDK and/or Karere logs.
     * @param sdk True to confirm enable the SDK logs or false otherwise.
     * @param karere True to confirm enable the Karere logs or false otherwise.
     */
    private void showConfirmationEnableLogs(boolean sdk, boolean karere) {
        DialogInterface.OnClickListener dialogClickListener = (dialog, which) -> {
            switch (which) {
                case DialogInterface.BUTTON_POSITIVE:
                    if (!hasPermissions(baseActivity, Manifest.permission.WRITE_EXTERNAL_STORAGE)) {
                        permissionLoggerSDK = sdk;
                        permissionLoggerKarere = karere;
                        requestPermission(baseActivity, REQUEST_WRITE_STORAGE_FOR_LOGS,
                                Manifest.permission.WRITE_EXTERNAL_STORAGE);
                        break;
                    }
                    if (sdk) {
                        setStatusLoggerSDK(baseActivity, true);
                    }
                    if (karere) {
                        setStatusLoggerKarere(baseActivity, true);
                    }
                    break;

                case DialogInterface.BUTTON_NEGATIVE:
                    break;
            }
        };

        new MaterialAlertDialogBuilder(this)
                .setMessage(R.string.enable_log_text_dialog)
                .setPositiveButton(R.string.general_enable, dialogClickListener)
                .setNegativeButton(R.string.general_cancel, dialogClickListener)
                .show()
                .setCanceledOnTouchOutside(false);
    }

    /**
     * Shows a warning indicating transfer over quota occurred.
     */
    public void showGeneralTransferOverQuotaWarning() {
        if (MegaApplication.getTransfersManagement().isOnTransfersSection() || transferGeneralOverQuotaWarning != null) return;

        MaterialAlertDialogBuilder builder = new MaterialAlertDialogBuilder(this, R.style.ThemeOverlay_Mega_MaterialAlertDialog);
        View dialogView = this.getLayoutInflater().inflate(R.layout.transfer_overquota_layout, null);
        builder.setView(dialogView)
                .setOnDismissListener(dialog -> {
                    isGeneralTransferOverQuotaWarningShown = false;
                    transferGeneralOverQuotaWarning = null;
                    MegaApplication.getTransfersManagement().resetTransferOverQuotaTimestamp();
                })
                .setCancelable(false);

        transferGeneralOverQuotaWarning = builder.create();
        transferGeneralOverQuotaWarning.setCanceledOnTouchOutside(false);

        TextView text = dialogView.findViewById(R.id.text_transfer_overquota);
        final int stringResource = MegaApplication.getTransfersManagement().isCurrentTransferOverQuota() ? R.string.current_text_depleted_transfer_overquota : R.string.text_depleted_transfer_overquota;
        text.setText(getString(stringResource, getHumanizedTime(megaApi.getBandwidthOverquotaDelay())));

        Button dismissButton = dialogView.findViewById(R.id.transfer_overquota_button_dissmiss);
        dismissButton.setOnClickListener(v -> transferGeneralOverQuotaWarning.dismiss());

        Button paymentButton = dialogView.findViewById(R.id.transfer_overquota_button_payment);

        final boolean isLoggedIn = megaApi.isLoggedIn() != 0 && dbH.getCredentials() != null;
        if (isLoggedIn) {
            boolean isFreeAccount = myAccountInfo.getAccountType() == MegaAccountDetails.ACCOUNT_TYPE_FREE;
            paymentButton.setText(getString(isFreeAccount ? R.string.my_account_upgrade_pro : R.string.plans_depleted_transfer_overquota));
        } else {
            paymentButton.setText(getString(R.string.login_text));
        }

        paymentButton.setOnClickListener(v -> {
            transferGeneralOverQuotaWarning.dismiss();

            if (isLoggedIn) {
                navigateToUpgradeAccount();
            } else {
                navigateToLogin();
            }
        });

        createAndShowCountDownTimer(stringResource, transferGeneralOverQuotaWarning, text);
        transferGeneralOverQuotaWarning.show();
        isGeneralTransferOverQuotaWarningShown = true;
    }

    /**
     * Launches an intent to navigate to Login screen.
     */
    protected void navigateToLogin() {
        Intent intent = new Intent(this, LoginActivityLollipop.class);
        intent.putExtra(VISIBLE_FRAGMENT, LOGIN_FRAGMENT);
        intent.addFlags(Intent.FLAG_ACTIVITY_CLEAR_TOP);
        startActivity(intent);
    }

    /**
     * Launches an intent to navigate to Upgrade Account screen.
     */
    protected void navigateToUpgradeAccount() {
        Intent intent = new Intent(this, ManagerActivityLollipop.class);
        intent.setAction(ACTION_SHOW_UPGRADE_ACCOUNT);
        intent.addFlags(Intent.FLAG_ACTIVITY_CLEAR_TOP);
        startActivity(intent);
    }

    @Override
    public void onRequestPermissionsResult(int requestCode, @NonNull String[] permissions, @NonNull int[] grantResults) {
        logDebug("Request Code: " + requestCode);
        super.onRequestPermissionsResult(requestCode, permissions, grantResults);
        if (requestCode == REQUEST_WRITE_STORAGE_FOR_LOGS) {
            onRequestWriteStorageForLogs(grantResults.length > 0 &&
                    grantResults[0] == PackageManager.PERMISSION_GRANTED);
        }
    }

    /**
     * Method to enable logs if the required permission has been granted after request it
     *
     * @param permissionGranted Flag to indicate if the permission has been granted or not
     */
    protected void onRequestWriteStorageForLogs(boolean permissionGranted) {
        if (permissionLoggerKarere) {
            permissionLoggerKarere = false;
            if (permissionGranted) {
                setStatusLoggerKarere(baseActivity, true);
            } else {
                Util.showSnackbar(baseActivity, getString(R.string.logs_not_enabled_permissions));
            }
        } else if (permissionLoggerSDK) {
            permissionLoggerSDK = false;
            if (permissionGranted) {
                setStatusLoggerSDK(baseActivity, true);
            } else {
                Util.showSnackbar(baseActivity, getString(R.string.logs_not_enabled_permissions));
            }
        }
    }

    @Override
    public Intent registerReceiver(BroadcastReceiver receiver, IntentFilter filter) {
        try {
            return super.registerReceiver(receiver, filter);
        } catch (IllegalStateException e) {
            logError("IllegalStateException registering receiver", e);
            return null;
        }
    }

    @Override
    public void unregisterReceiver(BroadcastReceiver receiver) {
        try {
            //If the receiver is not registered, it throws an IllegalArgumentException
            super.unregisterReceiver(receiver);
        } catch (IllegalArgumentException e) {
            logWarning("IllegalArgumentException unregistering transfersUpdateReceiver", e);
        }
    }

    public boolean isResumeTransfersWarningShown() {
        return isResumeTransfersWarningShown;
    }

    public void setIsResumeTransfersWarningShown(boolean isResumeTransfersWarningShown) {
        this.isResumeTransfersWarningShown = isResumeTransfersWarningShown;
    }

    public void setResumeTransfersWarning(AlertDialog resumeTransfersWarning) {
        this.resumeTransfersWarning = resumeTransfersWarning;
    }

    public AlertDialog getResumeTransfersWarning() {
        return resumeTransfersWarning;
    }

    /**
     * Checks if should refresh session due to megaApi.
     *
     * @return True if should refresh session, false otherwise.
     */
    protected boolean shouldRefreshSessionDueToSDK() {
        if (megaApi == null || megaApi.getRootNode() == null) {
            logWarning("Refresh session - sdk");
            refreshSession();
            return true;
        }

        return false;
    }

    /**
     * Checks if should refresh session due to karere.
     *
     * @return True if should refresh session, false otherwise.
     */
    protected boolean shouldRefreshSessionDueToKarere() {
        if (megaChatApi == null || megaChatApi.getInitState() == MegaChatApi.INIT_ERROR) {
            logWarning("Refresh session - karere");
            refreshSession();
            return true;
        }

        return false;
    }

    private void refreshSession() {
        Intent intent = new Intent(this, LoginActivityLollipop.class);
        intent.putExtra(VISIBLE_FRAGMENT, LOGIN_FRAGMENT);
        intent.setFlags(Intent.FLAG_ACTIVITY_CLEAR_TOP);
        startActivity(intent);
        finish();
    }

    @Override
    public void launchActivity(@NotNull Intent intent) {
        startActivity(intent);
    }

    @Override
    public void launchActivityForResult(@NotNull Intent intent, int requestCode) {
        startActivityForResult(intent, requestCode);
    }

    @Override
    public void askPermissions(@NotNull String[] permissions, int requestCode) {
        requestPermission(this, requestCode, permissions);
    }

    @Override
<<<<<<< HEAD
    protected void onActivityResult(int requestCode, int resultCode, Intent intent) {
=======
    protected void onActivityResult(int requestCode, int resultCode, @Nullable Intent intent) {
>>>>>>> 5ec7c4aa
        logDebug("Request code: " + requestCode + ", Result code:" + resultCode);

        switch (requestCode) {
            case REQUEST_WRITE_STORAGE_FOR_LOGS:
                if (Build.VERSION.SDK_INT >= Build.VERSION_CODES.R) {
                    onRequestWriteStorageForLogs(Environment.isExternalStorageManager());
                }
                break;

            case REQUEST_WRITE_STORAGE:
            case REQUEST_READ_WRITE_STORAGE:
                if (Build.VERSION.SDK_INT >= Build.VERSION_CODES.R) {
                    if (!Environment.isExternalStorageManager()) {
                        Toast.makeText(this,
                                StringResourcesUtils.getString(R.string.snackbar_storage_permission_denied_android_11),
                                Toast.LENGTH_SHORT).show();
                    }
                }
                break;

<<<<<<< HEAD
=======
            case REQ_CODE_BUY:
                if (resultCode == Activity.RESULT_OK) {
                    int purchaseResult = billingManager.getPurchaseResult(intent);

                    if (BillingManager.ORDER_STATE_SUCCESS == purchaseResult) {
                        billingManager.updatePurchase();
                    } else {
                        logWarning("Purchase failed, error code: " + purchaseResult);
                    }
                } else {
                    logWarning("cancel subscribe");
                }

                break;

>>>>>>> 5ec7c4aa
            default:
                logWarning("No request code processed");
                super.onActivityResult(requestCode, resultCode, intent);
                break;
        }
<<<<<<< HEAD
=======
    }

    protected void initPayments() {
        billingManager = new BillingManagerImpl(this, this);
    }

    protected void destroyPayments() {
        if (billingManager != null) {
            billingManager.destroy();
        }
    }

    protected void launchPayment(String productId) {
        MegaSku skuDetails = getSkuDetails(skuDetailsList, productId);
        if (skuDetails == null) {
            logError("Cannot launch payment, MegaSku is null.");
            return;
        }

        MegaPurchase purchase = myAccountInfo.getActiveSubscription();
        String oldSku = purchase == null ? null : purchase.getSku();
        String token = purchase == null ? null : purchase.getToken();

        if (billingManager != null) {
            billingManager.initiatePurchaseFlow(oldSku, token, skuDetails);
        }
    }

    @Override
    public void onBillingClientSetupFinished() {
        logInfo("Billing client setup finished");

        billingManager.getInventory(skuList -> {
            skuDetailsList = skuList;
            myAccountInfo.setAvailableSkus(skuList);
            updatePricing(this);
        });
    }

    @Override
    public void onPurchasesUpdated(boolean isFailed, int resultCode, List<MegaPurchase> purchases) {
        if (isFailed) {
            logWarning("Update purchase failed, with result code: " + resultCode);
            return;
        }

        String title;
        String message;

        if (purchases != null && !purchases.isEmpty()) {
            MegaPurchase purchase = purchases.get(0);
            //payment may take time to process, we will not give privilege until it has been fully processed
            String sku = purchase.getSku();
            title = StringResourcesUtils.getString(R.string.title_user_purchased_subscription);

            if (billingManager.isPurchased(purchase)) {
                //payment has been processed
                logDebug("Purchase " + sku + " successfully, subscription type is: "
                        + getSubscriptionType(sku) + ", subscription renewal type is: "
                        + getSubscriptionRenewalType(sku));

                updateAccountInfo(this, purchases, myAccountInfo);
                message = StringResourcesUtils.getString(R.string.message_user_purchased_subscription);
                updateSubscriptionLevel(myAccountInfo, dbH, megaApi);
            } else {
                //payment is being processed or in unknown state
                logDebug("Purchase " + sku + " is being processed or in unknown state.");
                message = StringResourcesUtils.getString(R.string.message_user_payment_pending);
            }
        } else {
            //down grade case
            logDebug("Downgrade, the new subscription takes effect when the old one expires.");
            title = StringResourcesUtils.getString(R.string.my_account_upgrade_pro);
            message = StringResourcesUtils.getString(R.string.message_user_purchased_subscription_down_grade);
        }

        LiveEventBus.get(EVENT_PURCHASES_UPDATED, Pair.class).post(new Pair<>(title, message));
    }

    @Override
    public void onQueryPurchasesFinished(boolean isFailed, int resultCode, List<MegaPurchase> purchases) {
        if (isFailed || purchases == null) {
            logWarning("Query of purchases failed, result code is " + resultCode + ", is purchase null: " + (purchases == null));
            return;
        }

        updateAccountInfo(this, purchases, myAccountInfo);
        updateSubscriptionLevel(myAccountInfo, dbH, megaApi);
>>>>>>> 5ec7c4aa
    }
}<|MERGE_RESOLUTION|>--- conflicted
+++ resolved
@@ -55,10 +55,6 @@
 import mega.privacy.android.app.lollipop.LoginActivityLollipop;
 import mega.privacy.android.app.lollipop.ManagerActivityLollipop;
 import mega.privacy.android.app.lollipop.PermissionsFragment;
-<<<<<<< HEAD
-import mega.privacy.android.app.lollipop.managerSections.ExportRecoveryKeyFragment;
-=======
->>>>>>> 5ec7c4aa
 import mega.privacy.android.app.lollipop.megachat.calls.ChatCallActivity;
 import mega.privacy.android.app.middlelayer.iab.BillingManager;
 import mega.privacy.android.app.middlelayer.iab.BillingUpdatesListener;
@@ -1233,11 +1229,7 @@
     }
 
     @Override
-<<<<<<< HEAD
-    protected void onActivityResult(int requestCode, int resultCode, Intent intent) {
-=======
     protected void onActivityResult(int requestCode, int resultCode, @Nullable Intent intent) {
->>>>>>> 5ec7c4aa
         logDebug("Request code: " + requestCode + ", Result code:" + resultCode);
 
         switch (requestCode) {
@@ -1258,8 +1250,6 @@
                 }
                 break;
 
-<<<<<<< HEAD
-=======
             case REQ_CODE_BUY:
                 if (resultCode == Activity.RESULT_OK) {
                     int purchaseResult = billingManager.getPurchaseResult(intent);
@@ -1275,14 +1265,11 @@
 
                 break;
 
->>>>>>> 5ec7c4aa
             default:
                 logWarning("No request code processed");
                 super.onActivityResult(requestCode, resultCode, intent);
                 break;
         }
-<<<<<<< HEAD
-=======
     }
 
     protected void initPayments() {
@@ -1371,6 +1358,5 @@
 
         updateAccountInfo(this, purchases, myAccountInfo);
         updateSubscriptionLevel(myAccountInfo, dbH, megaApi);
->>>>>>> 5ec7c4aa
     }
 }