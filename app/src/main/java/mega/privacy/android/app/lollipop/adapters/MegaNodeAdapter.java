package mega.privacy.android.app.lollipop.adapters;

import android.app.Activity;
import android.content.Context;
import android.content.res.Configuration;
import android.graphics.Bitmap;
import android.graphics.Color;
import android.graphics.drawable.ColorDrawable;
import androidx.core.content.ContextCompat;
import androidx.appcompat.app.ActionBar;
import androidx.appcompat.app.AlertDialog;
import androidx.recyclerview.widget.RecyclerView;
import android.graphics.drawable.Drawable;
import android.util.DisplayMetrics;
import android.util.SparseBooleanArray;
import android.util.TypedValue;
import android.view.Display;
import android.view.LayoutInflater;
import android.view.View;
import android.view.View.OnClickListener;
import android.view.ViewGroup;
import android.view.animation.Animation;
import android.view.animation.AnimationUtils;
import android.widget.ImageButton;
import android.widget.ImageView;
import android.widget.RelativeLayout;
import android.widget.TextView;

import java.util.ArrayList;
import java.util.List;

import mega.privacy.android.app.DatabaseHandler;
import mega.privacy.android.app.MegaApplication;
import mega.privacy.android.app.MegaContactDB;
import mega.privacy.android.app.MimeTypeList;
import mega.privacy.android.app.MimeTypeThumbnail;
import mega.privacy.android.app.R;
import mega.privacy.android.app.components.NewGridRecyclerView;
import mega.privacy.android.app.components.scrollBar.SectionTitleProvider;
import mega.privacy.android.app.fragments.managerFragments.LinksFragment;
import mega.privacy.android.app.components.twemoji.EmojiTextView;
import mega.privacy.android.app.lollipop.ContactFileListActivityLollipop;
import mega.privacy.android.app.lollipop.ContactFileListFragmentLollipop;
import mega.privacy.android.app.lollipop.ContactSharedFolderFragment;
import mega.privacy.android.app.lollipop.FolderLinkActivityLollipop;
import mega.privacy.android.app.lollipop.ManagerActivityLollipop;
import mega.privacy.android.app.lollipop.managerSections.FileBrowserFragmentLollipop;
import mega.privacy.android.app.lollipop.managerSections.InboxFragmentLollipop;
import mega.privacy.android.app.lollipop.managerSections.IncomingSharesFragmentLollipop;
import mega.privacy.android.app.lollipop.managerSections.OutgoingSharesFragmentLollipop;
import mega.privacy.android.app.lollipop.managerSections.RubbishBinFragmentLollipop;
import mega.privacy.android.app.lollipop.managerSections.SearchFragmentLollipop;

import mega.privacy.android.app.utils.ColorUtils;
import mega.privacy.android.app.utils.MegaNodeUtil;
import mega.privacy.android.app.utils.ThumbnailUtilsLollipop;
import nz.mega.sdk.MegaApiAndroid;
import nz.mega.sdk.MegaNode;
import nz.mega.sdk.MegaShare;
import nz.mega.sdk.MegaUser;

import static mega.privacy.android.app.utils.Constants.*;
import static mega.privacy.android.app.utils.FileUtil.*;
import static mega.privacy.android.app.utils.LogUtil.*;
import static mega.privacy.android.app.utils.MegaApiUtils.*;
import static mega.privacy.android.app.utils.MegaNodeUtil.*;
import static mega.privacy.android.app.utils.OfflineUtils.*;
import static mega.privacy.android.app.utils.StringResourcesUtils.getQuantityString;
import static mega.privacy.android.app.utils.ThumbnailUtilsLollipop.*;
import static mega.privacy.android.app.utils.TimeUtils.*;
import static mega.privacy.android.app.utils.Util.*;
import static mega.privacy.android.app.utils.ContactUtil.*;
import static mega.privacy.android.app.utils.MegaNodeUtil.NodeTakenDownDialogHandler.*;

public class MegaNodeAdapter extends RecyclerView.Adapter<MegaNodeAdapter.ViewHolderBrowser> implements OnClickListener, View.OnLongClickListener, SectionTitleProvider, RotatableAdapter, nodeTakenDownDialogListener {

    public static final int ITEM_VIEW_TYPE_LIST = 0;
    public static final int ITEM_VIEW_TYPE_GRID = 1;

    private Context context;
    private MegaApiAndroid megaApi;

    private ArrayList<MegaNode> nodes;

    private Object fragment;
    private long parentHandle = -1;
    private DisplayMetrics outMetrics;

    private int placeholderCount;

    private SparseBooleanArray selectedItems;

    /** the flag to store the node position where still remained unhandled*/
    private int unHandledItem = -1;

    /** the dialog to show taken down message */
    private AlertDialog takenDownDialog;

    private RecyclerView listFragment;
    private DatabaseHandler dbH = null;
    private boolean multipleSelect;
    private int type = FILE_BROWSER_ADAPTER;
    private int adapterType;

    public static class ViewHolderBrowser extends RecyclerView.ViewHolder {

        private ViewHolderBrowser(View v) {
            super(v);
        }

        public ImageView savedOffline;
        public ImageView publicLinkImage;
        public ImageView takenDownImage;
        public TextView textViewFileName;
        public ImageView imageFavourite;
        public ImageView imageLabel;
        public EmojiTextView textViewFileSize;
        public long document;
        public RelativeLayout itemLayout;
    }

    public static class ViewHolderBrowserList extends MegaNodeAdapter.ViewHolderBrowser {

        public ViewHolderBrowserList(View v) {
            super(v);
        }
        public ImageView imageView;
        public ImageView permissionsIcon;
        public ImageView versionsIcon;
        public RelativeLayout threeDotsLayout;
    }

    public static class ViewHolderBrowserGrid extends MegaNodeAdapter.ViewHolderBrowser {

        public ViewHolderBrowserGrid(View v) {
            super(v);
        }

        public ImageView imageViewThumb;
        public ImageView imageViewIcon;
        public RelativeLayout thumbLayout;
        public ImageView imageViewVideoIcon;
        public TextView videoDuration;
        public RelativeLayout videoInfoLayout, bottomContainer;
        public ImageButton imageButtonThreeDots;

        public View folderLayout;
        public View fileLayout;
        public RelativeLayout thumbLayoutForFile;
        public ImageView fileGridIconForFile;
        public ImageButton imageButtonThreeDotsForFile;
        public TextView textViewFileNameForFile;
        public ImageView takenDownImageForFile;
        public ImageView fileGridSelected;
    }

    public static class ViewHolderOverQuotaBanner extends ViewHolderBrowser {

        private ViewHolderOverQuotaBanner(View v) {
            super(v);
        }

        TextView transferOverQuotaBannerText;
    }

    @Override
    public int getPlaceholderCount() {
        return placeholderCount;
    }

    @Override
    public int getUnhandledItem() {
        return unHandledItem;
    }

    public void toggleAllSelection(int pos) {
        logDebug("Position: " + pos);
        startAnimation(pos, putOrDeletePostion(pos));
    }

    public void toggleSelection(int pos) {
        logDebug("Position: " + pos);
        startAnimation(pos, putOrDeletePostion(pos));
    }

    boolean putOrDeletePostion(int pos) {
        if (selectedItems.get(pos,false)) {
            logDebug("Delete pos: " + pos);
            selectedItems.delete(pos);
            return true;
        } else {
            logDebug("PUT pos: " + pos);
            selectedItems.put(pos,true);
            return false;
        }
    }

    void startAnimation (final int pos, final boolean delete) {

        if (adapterType == ITEM_VIEW_TYPE_LIST) {
            logDebug("Adapter type is LIST");
            ViewHolderBrowserList view = (ViewHolderBrowserList)listFragment.findViewHolderForLayoutPosition(pos);
            if (view != null) {
                logDebug("Start animation: " + pos);
                Animation flipAnimation = AnimationUtils.loadAnimation(context,R.anim.multiselect_flip);
                flipAnimation.setAnimationListener(new Animation.AnimationListener() {
                    @Override
                    public void onAnimationStart(Animation animation) {
                        if (!delete) {
                            notifyItemChanged(pos);
                        }
                    }

                    @Override
                    public void onAnimationEnd(Animation animation) {
                        hideMultipleSelect();
                        if (delete) {
                            notifyItemChanged(pos);
                        }
                    }

                    @Override
                    public void onAnimationRepeat(Animation animation) {

                    }
                });
                view.imageView.startAnimation(flipAnimation);
            }
            else {
                logDebug("View is null - not animation");
                hideMultipleSelect();
                notifyItemChanged(pos);
            }
        } else {
            logDebug("Adapter type is GRID");
            MegaNode node = (MegaNode)getItem(pos);
            boolean isFile = false;
            if (node != null) {
                if (node.isFolder()) {
                    isFile = false;
                }
                else {
                    isFile = true;
                }
            }
            ViewHolderBrowserGrid view = (ViewHolderBrowserGrid)listFragment.findViewHolderForLayoutPosition(pos);
            if (view != null) {
                logDebug("Start animation: " + pos);
                Animation flipAnimation = AnimationUtils.loadAnimation(context,R.anim.multiselect_flip);
                if (!delete && isFile) {
                    notifyItemChanged(pos);
                    flipAnimation.setDuration(250);
                }
                flipAnimation.setAnimationListener(new Animation.AnimationListener() {
                    @Override
                    public void onAnimationStart(Animation animation) {
                        if (!delete) {
                            notifyItemChanged(pos);
                        }
                    }

                    @Override
                    public void onAnimationEnd(Animation animation) {
                        hideMultipleSelect();
                        notifyItemChanged(pos);
                    }

                    @Override
                    public void onAnimationRepeat(Animation animation) {

                    }
                });
                if (isFile) {
                    view.fileGridSelected.startAnimation(flipAnimation);
                }
                else {
                    view.imageViewIcon.startAnimation(flipAnimation);
                }
            }
            else {
                logDebug("View is null - not animation");
                hideMultipleSelect();
                notifyItemChanged(pos);
            }
        }
    }

    void hideMultipleSelect () {
        if (selectedItems.size() <= 0) {
            if (type == RUBBISH_BIN_ADAPTER) {
                ((RubbishBinFragmentLollipop)fragment).hideMultipleSelect();
            } else if (type == INBOX_ADAPTER) {
                ((InboxFragmentLollipop)fragment).hideMultipleSelect();
            } else if (type == INCOMING_SHARES_ADAPTER) {
                ((IncomingSharesFragmentLollipop)fragment).hideMultipleSelect();
            } else if (type == OUTGOING_SHARES_ADAPTER) {
                ((OutgoingSharesFragmentLollipop)fragment).hideMultipleSelect();
            } else if (type == CONTACT_FILE_ADAPTER) {
                ((ContactFileListFragmentLollipop)fragment).hideMultipleSelect();
            } else if(type==CONTACT_SHARED_FOLDER_ADAPTER){
                ((ContactSharedFolderFragment) fragment).hideMultipleSelect();
            } else if (type == FOLDER_LINK_ADAPTER) {
                ((FolderLinkActivityLollipop)context).hideMultipleSelect();
            } else if (type == SEARCH_ADAPTER) {
                ((SearchFragmentLollipop)fragment).hideMultipleSelect();
            } else if (type == LINKS_ADAPTER) {
                ((LinksFragment) fragment).hideMultipleSelect();
            } else {
                ((FileBrowserFragmentLollipop)fragment).hideMultipleSelect();
            }
        }
    }

    public void selectAll() {
        for (int i = 0;i < nodes.size();i++) {
            if (!isItemChecked(i)) {
                //Exlude placeholder.
                if (nodes.get(i) != null) {
                    toggleAllSelection(i);
                }
            }
        }
    }

    public void clearSelections() {
        logDebug("clearSelections");
        if(nodes == null){
            return;
        }
        for (int i = 0;i < nodes.size();i++) {
            if (isItemChecked(i)) {
                //Exlude placeholder.
                if (nodes.get(i) != null) {
                    toggleAllSelection(i);
                }
            }
        }
    }

    private boolean isItemChecked(int position) {
        return selectedItems.get(position);
    }

    public int getSelectedItemCount() {
        return selectedItems.size();
    }

    @Override
    public List<Integer> getSelectedItems() {
        if (selectedItems != null) {
            List<Integer> items = new ArrayList<Integer>(selectedItems.size());
            for (int i = 0; i < selectedItems.size(); i++) {
                items.add(selectedItems.keyAt(i));
            }
            return items;
        } else {
            return null;
        }
    }

    /*
     * Get list of all selected nodes
     */
    public List<MegaNode> getSelectedNodes() {
        ArrayList<MegaNode> nodes = new ArrayList<MegaNode>();

        for (int i = 0;i < selectedItems.size();i++) {
            if (selectedItems.valueAt(i) == true) {
                MegaNode document = getNodeAt(selectedItems.keyAt(i));
                if (document != null) {
                    nodes.add(document);
                }
            }
        }
        return nodes;
    }

    public ArrayList<MegaNode> getArrayListSelectedNodes() {
        ArrayList<MegaNode> nodes = new ArrayList<MegaNode>();

        for (int i = 0;i < selectedItems.size();i++) {
            if (selectedItems.valueAt(i) == true) {
                MegaNode document = getNodeAt(selectedItems.keyAt(i));
                if (document != null) {
                    nodes.add(document);
                }
            }
        }
        return nodes;
    }

    /*
     * The method to return how many folders in this adapter
     */
    @Override
    public int getFolderCount() {
        return getNumberOfFolders(nodes);
    }

    /**
     * In grid view.
     * For folder count is odd. Insert null element as placeholder.
     *
     * @param nodes Origin nodes to show.
     * @return Nodes list with placeholder.
     */
    private ArrayList<MegaNode> insertPlaceHolderNode(ArrayList<MegaNode> nodes) {
        if (adapterType == ITEM_VIEW_TYPE_LIST) {
            placeholderCount = 0;
            return nodes;
        }

        int folderCount = getNumberOfFolders(nodes);
        int spanCount = 2;

        if (listFragment instanceof NewGridRecyclerView) {
            spanCount = ((NewGridRecyclerView)listFragment).getSpanCount();
        }

        placeholderCount = (folderCount % spanCount) == 0 ? 0 : spanCount - (folderCount % spanCount);

        if (folderCount > 0 && placeholderCount != 0 && adapterType == ITEM_VIEW_TYPE_GRID) {
            //Add placeholder at folders' end.
            for (int i = 0;i < placeholderCount;i++) {
                try {
                    nodes.add(folderCount + i,null);
                } catch (IndexOutOfBoundsException e) {
                    logError("Inserting placeholders [nodes.size]: " + nodes.size() + " [folderCount+i]: " + (folderCount + i), e);
                }
            }
        }

        return nodes;
    }

    public MegaNodeAdapter(Context _context, Object fragment, ArrayList<MegaNode> _nodes, long _parentHandle, RecyclerView recyclerView, ActionBar aB, int type, int adapterType) {

        this.context = _context;
        this.nodes = _nodes;
        this.parentHandle = _parentHandle;
        this.type = type;
        this.adapterType = adapterType;
        this.fragment = fragment;

        dbH = DatabaseHandler.getDbHandler(context);

        switch (type) {
            case CONTACT_FILE_ADAPTER: {
                ((ContactFileListActivityLollipop)context).setParentHandle(parentHandle);
                break;
            }
            case FOLDER_LINK_ADAPTER: {
                megaApi = ((MegaApplication)((Activity)context).getApplication()).getMegaApiFolder();
                break;
            }
            case SEARCH_ADAPTER: {
                ((ManagerActivityLollipop)context).setParentHandleSearch(parentHandle);
                break;
            }
            case INBOX_ADAPTER: {
                logDebug("onCreate INBOX_ADAPTER");
                ((ManagerActivityLollipop)context).setParentHandleInbox(parentHandle);
                break;
            }
            default: {
                break;
            }
        }

        this.listFragment = recyclerView;

        if (megaApi == null) {
            megaApi = ((MegaApplication)((Activity)context).getApplication())
                    .getMegaApi();
        }
    }

    public void setNodes(ArrayList<MegaNode> nodes) {
        this.nodes = insertPlaceHolderNode(nodes);
        logDebug("setNodes size: " + this.nodes.size());
        notifyDataSetChanged();
    }

    /**
     * Method to update an item when some contact information has changed.
     *
     * @param contactHandle Contact ID.
     */
    public void updateItem(long contactHandle) {
        for (MegaNode node : nodes) {
            if (node.isFolder()) {
                if (type == INCOMING_SHARES_ADAPTER || type == OUTGOING_SHARES_ADAPTER) {
                    ArrayList<MegaShare> shares = type == INCOMING_SHARES_ADAPTER ?
                            megaApi.getInSharesList() : megaApi.getOutShares(node);
                    if (shares != null && !shares.isEmpty()) {
                        for (MegaShare share : shares) {
                            MegaUser user = megaApi.getContact(share.getUser());
                            if (user != null && user.getHandle() == contactHandle) {
                                int position = nodes.indexOf(node);
                                notifyItemChanged(position);
                            }
                        }
                    }
                }
            }
        }
    }

    public void setAdapterType(int adapterType) {
        this.adapterType = adapterType;
    }

    public int getAdapterType() {
        return adapterType;
    }

    public MegaNodeAdapter.ViewHolderBrowser onCreateViewHolder(ViewGroup parent, int viewType) {
        logDebug("onCreateViewHolder");
        Display display = ((Activity)context).getWindowManager().getDefaultDisplay();
        outMetrics = new DisplayMetrics();
        display.getMetrics(outMetrics);

        if (viewType == ITEM_VIEW_TYPE_LIST) {
            logDebug("type: ITEM_VIEW_TYPE_LIST");

            View v = LayoutInflater.from(parent.getContext()).inflate(R.layout.item_file_list, parent, false);
            ViewHolderBrowserList holderList = new ViewHolderBrowserList(v);
            holderList.itemLayout = v.findViewById(R.id.file_list_item_layout);
            holderList.imageView = v.findViewById(R.id.file_list_thumbnail);
            holderList.savedOffline = v.findViewById(R.id.file_list_saved_offline);

            holderList.publicLinkImage = v.findViewById(R.id.file_list_public_link);
            holderList.takenDownImage = v.findViewById(R.id.file_list_taken_down);
            holderList.permissionsIcon = v.findViewById(R.id.file_list_incoming_permissions);

            holderList.versionsIcon = v.findViewById(R.id.file_list_versions_icon);

            holderList.textViewFileName = v.findViewById(R.id.file_list_filename);

            holderList.imageLabel = v.findViewById(R.id.img_label);
            holderList.imageFavourite = v.findViewById(R.id.img_favourite);

            if (context.getResources().getConfiguration().orientation == Configuration.ORIENTATION_LANDSCAPE) {
                holderList.textViewFileName.setMaxWidth(scaleWidthPx(275, outMetrics));
            } else {
                holderList.textViewFileName.setMaxWidth(scaleWidthPx(190, outMetrics));
            }

            holderList.textViewFileSize = v.findViewById(R.id.file_list_filesize);
            if (isScreenInPortrait(context)) {
                holderList.textViewFileSize.setMaxWidthEmojis(dp2px(MAX_WIDTH_CONTACT_NAME_PORT, outMetrics));
            } else {
                holderList.textViewFileSize.setMaxWidthEmojis(dp2px(MAX_WIDTH_CONTACT_NAME_LAND, outMetrics));
            }

            holderList.threeDotsLayout = v.findViewById(R.id.file_list_three_dots_layout);

            holderList.savedOffline.setVisibility(View.INVISIBLE);

            holderList.publicLinkImage.setVisibility(View.INVISIBLE);

            holderList.takenDownImage.setVisibility(View.GONE);

            holderList.textViewFileSize.setVisibility(View.VISIBLE);

            holderList.itemLayout.setTag(holderList);
            holderList.itemLayout.setOnClickListener(this);
            holderList.itemLayout.setOnLongClickListener(this);

            holderList.threeDotsLayout.setTag(holderList);
            holderList.threeDotsLayout.setOnClickListener(this);

            v.setTag(holderList);
            return holderList;
        } else if (viewType == ITEM_VIEW_TYPE_GRID) {
            logDebug("type: ITEM_VIEW_TYPE_GRID");

            View v = LayoutInflater.from(parent.getContext()).inflate(R.layout.item_file_grid, parent, false);
            ViewHolderBrowserGrid holderGrid = new ViewHolderBrowserGrid(v);

            holderGrid.folderLayout = v.findViewById(R.id.item_file_grid_folder);
            holderGrid.fileLayout = v.findViewById(R.id.item_file_grid_file);
            holderGrid.itemLayout = v.findViewById(R.id.file_grid_item_layout);
            holderGrid.imageViewThumb = v.findViewById(R.id.file_grid_thumbnail);
            holderGrid.imageViewIcon = v.findViewById(R.id.file_grid_icon);
            holderGrid.fileGridIconForFile = v.findViewById(R.id.file_grid_icon_for_file);
            holderGrid.thumbLayout = v.findViewById(R.id.file_grid_thumbnail_layout);
            holderGrid.thumbLayoutForFile = v.findViewById(R.id.file_grid_thumbnail_layout_for_file);
            holderGrid.textViewFileName = v.findViewById(R.id.file_grid_filename);
            holderGrid.textViewFileNameForFile = v.findViewById(R.id.file_grid_filename_for_file);
            holderGrid.imageButtonThreeDotsForFile = v.findViewById(R.id.file_grid_three_dots_for_file);
            holderGrid.imageButtonThreeDots = v.findViewById(R.id.file_grid_three_dots);
            holderGrid.takenDownImage = v.findViewById(R.id.file_grid_taken_down);
            holderGrid.takenDownImageForFile = v.findViewById(R.id.file_grid_taken_down_for_file);
            holderGrid.imageViewVideoIcon = v.findViewById(R.id.file_grid_video_icon);
            holderGrid.videoDuration = v.findViewById(R.id.file_grid_title_video_duration);
            holderGrid.videoInfoLayout = v.findViewById(R.id.item_file_videoinfo_layout);
            holderGrid.fileGridSelected = v.findViewById(R.id.file_grid_selected);
            holderGrid.bottomContainer = v.findViewById(R.id.grid_bottom_container);
            holderGrid.bottomContainer.setTag(holderGrid);
            holderGrid.bottomContainer.setOnClickListener(this);

            if (context.getResources().getConfiguration().orientation == Configuration.ORIENTATION_LANDSCAPE) {
                holderGrid.textViewFileNameForFile.setMaxWidth(scaleWidthPx(70, outMetrics));
            } else {
                holderGrid.textViewFileNameForFile.setMaxWidth(scaleWidthPx(140, outMetrics));
            }

            holderGrid.takenDownImage.setVisibility(View.GONE);
            holderGrid.takenDownImageForFile.setVisibility(View.GONE);

            holderGrid.itemLayout.setTag(holderGrid);
            holderGrid.itemLayout.setOnClickListener(this);
            holderGrid.itemLayout.setOnLongClickListener(this);

            holderGrid.imageButtonThreeDots.setTag(holderGrid);
            holderGrid.imageButtonThreeDots.setOnClickListener(this);
            holderGrid.imageButtonThreeDotsForFile.setTag(holderGrid);
            holderGrid.imageButtonThreeDotsForFile.setOnClickListener(this);
            v.setTag(holderGrid);

            return holderGrid;
        } else {
            return null;
        }
    }

    public void onBindViewHolder(ViewHolderBrowser holder, int position) {
        logDebug("Position: " + position);

        if (adapterType == ITEM_VIEW_TYPE_LIST) {
            ViewHolderBrowserList holderList = (ViewHolderBrowserList)holder;
            onBindViewHolderList(holderList,position);
        } else if (adapterType == ITEM_VIEW_TYPE_GRID) {
            ViewHolderBrowserGrid holderGrid = (ViewHolderBrowserGrid)holder;
            onBindViewHolderGrid(holderGrid,position);
        }
        reSelectUnhandledNode();
    }

    public void onBindViewHolderGrid(ViewHolderBrowserGrid holder,int position) {
        logDebug("Position: " + position);
        MegaNode node = (MegaNode)getItem(position);
        //Placeholder for folder when folder count is odd.
        if (node == null) {
            holder.folderLayout.setVisibility(View.INVISIBLE);
            holder.fileLayout.setVisibility(View.GONE);
            holder.itemLayout.setVisibility(View.INVISIBLE);
            return;
        }

        holder.document = node.getHandle();
        logDebug("Node : " + position + " " + node.getHandle());

        holder.textViewFileName.setText(node.getName());
        holder.videoInfoLayout.setVisibility(View.GONE);

        if (node.isTakenDown()) {
            holder.textViewFileNameForFile.setTextColor(ColorUtils.getThemeColor(context, R.attr.colorError));
            holder.textViewFileName.setTextColor(ColorUtils.getThemeColor(context, R.attr.colorError));
            holder.takenDownImage.setVisibility(View.VISIBLE);
            holder.takenDownImageForFile.setVisibility(View.VISIBLE);
        } else {
            holder.textViewFileNameForFile.setTextColor(ColorUtils.getThemeColor(context, android.R.attr.textColorPrimary));
            holder.textViewFileName.setTextColor(ColorUtils.getThemeColor(context, android.R.attr.textColorPrimary));
            holder.takenDownImage.setVisibility(View.GONE);
            holder.takenDownImageForFile.setVisibility(View.GONE);
        }

        if (node.isFolder()) {
            holder.itemLayout.setVisibility(View.VISIBLE);
            holder.folderLayout.setVisibility(View.VISIBLE);
            holder.fileLayout.setVisibility(View.GONE);

            setFolderGridSelected(holder, position, getFolderIcon(node, type == OUTGOING_SHARES_ADAPTER ? ManagerActivityLollipop.DrawerItem.SHARED_ITEMS : ManagerActivityLollipop.DrawerItem.CLOUD_DRIVE));

<<<<<<< HEAD
=======
            if (type == FOLDER_LINK_ADAPTER) {
                holder.textViewFileSize.setText(getMegaNodeFolderInfo(node));
            } else {
                holder.textViewFileSize.setText(getMegaNodeFolderInfo(node));
            }
>>>>>>> 65458e62
            holder.imageViewIcon.setVisibility(View.VISIBLE);
            holder.imageViewThumb.setVisibility(View.GONE);
            holder.thumbLayout.setBackgroundColor(Color.TRANSPARENT);

        } else if (node.isFile()) {
            holder.itemLayout.setVisibility(View.VISIBLE);
            holder.folderLayout.setVisibility(View.GONE);
            holder.imageViewThumb.setImageDrawable(new ColorDrawable(Color.TRANSPARENT));
            holder.imageViewThumb.setVisibility(View.GONE);
            holder.fileLayout.setVisibility(View.VISIBLE);
            holder.textViewFileName.setVisibility(View.VISIBLE);

            holder.textViewFileNameForFile.setText(node.getName());
            long nodeSize = node.getSize();

            holder.fileGridIconForFile.setVisibility(View.VISIBLE);
            holder.fileGridIconForFile.setImageResource(MimeTypeThumbnail.typeForName(node.getName()).getIconResourceId());

            if (isVideoFile(node.getName())) {
                holder.videoInfoLayout.setVisibility(View.VISIBLE);
                holder.videoDuration.setVisibility(View.GONE);

                String duration = getVideoDuration(node.getDuration());
                if (duration != null && !duration.isEmpty()) {
                    holder.videoDuration.setText(duration);
                    holder.videoDuration.setVisibility(View.VISIBLE);
                }
            }

            if (node.hasThumbnail()) {
                Bitmap temp = ThumbnailUtilsLollipop.getThumbnailFromCache(node);

                if (temp != null) {
                    setImageThumbnail(holder, temp);
                }
                else {
                    temp = ThumbnailUtilsLollipop.getThumbnailFromFolder(node,context);

                    if (temp != null) {
                        setImageThumbnail(holder, temp);
                    }
                    else {
                        try {
                            temp = ThumbnailUtilsLollipop.getThumbnailFromMegaGrid(node,context,holder,megaApi,this);

                        } catch (Exception e) {} // Too many AsyncTasks

                        if (temp != null) {
                            setImageThumbnail(holder, temp);
                        }
                    }
                }
            }
            else {
                Bitmap temp = ThumbnailUtilsLollipop.getThumbnailFromCache(node);
                if (temp != null) {
                    setImageThumbnail(holder, temp);
                }
                else {
                    temp = ThumbnailUtilsLollipop.getThumbnailFromFolder(node,context);

                    if (temp != null) {
                        setImageThumbnail(holder, temp);
                    }
                    else {
                        try {
                            ThumbnailUtilsLollipop.createThumbnailGrid(context,node,holder,megaApi,this);
                        } catch (Exception e) {} // Too many AsyncTasks
                    }
                }
            }

            if (isMultipleSelect() && isItemChecked(position)) {
                holder.itemLayout.setBackground(ContextCompat.getDrawable(context,R.drawable.background_item_grid_selected));
                holder.fileGridSelected.setImageResource(R.drawable.ic_select_folder);

            } else {
                holder.itemLayout.setBackground(ContextCompat.getDrawable(context,R.drawable.background_item_grid));
                holder.fileGridSelected.setImageDrawable(new ColorDrawable(Color.TRANSPARENT));
            }
        }
    }

    private void setImageThumbnail (ViewHolderBrowserGrid holder, Bitmap temp) {
        Bitmap thumb = ThumbnailUtilsLollipop.getRoundedRectBitmap(context,temp,2);
        holder.fileGridIconForFile.setVisibility(View.GONE);
        holder.imageViewThumb.setVisibility(View.VISIBLE);
        holder.imageViewThumb.setImageBitmap(thumb);
    }

    private void setFolderGridSelected(ViewHolderBrowserGrid holder, int position, int folderDrawableResId) {
        if (isMultipleSelect() && isItemChecked(position)) {
            RelativeLayout.LayoutParams paramsMultiselect = (RelativeLayout.LayoutParams)holder.imageViewIcon.getLayoutParams();
            paramsMultiselect.height = (int)TypedValue.applyDimension(TypedValue.COMPLEX_UNIT_DIP,24,context.getResources().getDisplayMetrics());
            paramsMultiselect.width = (int)TypedValue.applyDimension(TypedValue.COMPLEX_UNIT_DIP,24,context.getResources().getDisplayMetrics());
            holder.imageViewIcon.setLayoutParams(paramsMultiselect);
            holder.itemLayout.setBackground(ContextCompat.getDrawable(context,R.drawable.background_item_grid_selected));
            holder.imageViewIcon.setImageResource(R.drawable.ic_select_folder);
        } else {
            holder.itemLayout.setBackground(ContextCompat.getDrawable(context,R.drawable.background_item_grid));
            holder.imageViewIcon.setImageResource(folderDrawableResId);
        }
    }

    private void setFolderListSelected (ViewHolderBrowserList holder, int position, int folderDrawableResId) {
        if (isMultipleSelect() && isItemChecked(position)) {
            RelativeLayout.LayoutParams paramsMultiselect = (RelativeLayout.LayoutParams)holder.imageView.getLayoutParams();
            paramsMultiselect.height = (int)TypedValue.applyDimension(TypedValue.COMPLEX_UNIT_DIP,48,context.getResources().getDisplayMetrics());
            paramsMultiselect.width = (int)TypedValue.applyDimension(TypedValue.COMPLEX_UNIT_DIP,48,context.getResources().getDisplayMetrics());
            paramsMultiselect.setMargins(0,0,0,0);
            holder.imageView.setLayoutParams(paramsMultiselect);
            holder.imageView.setImageResource(R.drawable.ic_select_folder);
        }
        else {
            holder.itemLayout.setBackground(null);
            holder.imageView.setImageResource(folderDrawableResId);
        }
    }

    public void onBindViewHolderList(ViewHolderBrowserList holder,int position) {
        logDebug("Position: " + position);

        MegaNode node = (MegaNode)getItem(position);
        if (node == null) {
            return;
        }
        holder.document = node.getHandle();
        Bitmap thumb = null;

        holder.textViewFileName.setText(node.getName());
        holder.textViewFileSize.setText("");

        holder.imageFavourite.setVisibility(type != RUBBISH_BIN_ADAPTER && node.isFavourite() ? View.VISIBLE : View.GONE);

        if (type != RUBBISH_BIN_ADAPTER && node.getLabel() != MegaNode.NODE_LBL_UNKNOWN) {
            Drawable drawable = MegaNodeUtil.getNodeLabelDrawable(node.getLabel(), holder.itemView.getResources());
            holder.imageLabel.setImageDrawable(drawable);
            holder.imageLabel.setVisibility(View.VISIBLE);
        } else {
            holder.imageLabel.setVisibility(View.GONE);
        }

        holder.publicLinkImage.setVisibility(View.INVISIBLE);
        holder.permissionsIcon.setVisibility(View.GONE);

        if (node.isExported() && type != LINKS_ADAPTER) {
            //Node has public link
            holder.publicLinkImage.setVisibility(View.VISIBLE);
            if (node.isExpired()) {
                logWarning("Node exported but expired!!");
            }
        } else {
            holder.publicLinkImage.setVisibility(View.INVISIBLE);
        }

        if (node.isTakenDown()) {
            holder.textViewFileName.setTextColor(ColorUtils.getThemeColor(context, R.attr.colorError));
            holder.takenDownImage.setVisibility(View.VISIBLE);
        } else {
            holder.textViewFileName.setTextColor(ColorUtils.getThemeColor(context, android.R.attr.textColorPrimary));
            holder.takenDownImage.setVisibility(View.GONE);
        }

        if (node.isFolder()) {

            logDebug("Node is folder");
            holder.itemLayout.setBackground(null);
            RelativeLayout.LayoutParams params = (RelativeLayout.LayoutParams)holder.imageView.getLayoutParams();
            params.height = (int)TypedValue.applyDimension(TypedValue.COMPLEX_UNIT_DIP,48,context.getResources().getDisplayMetrics());
            params.width = (int)TypedValue.applyDimension(TypedValue.COMPLEX_UNIT_DIP,48,context.getResources().getDisplayMetrics());
            params.setMargins(0,0,0,0);
            holder.imageView.setLayoutParams(params);

            holder.textViewFileSize.setVisibility(View.VISIBLE);
            holder.textViewFileSize.setText(getMegaNodeFolderInfo(node));

            holder.versionsIcon.setVisibility(View.GONE);

            setFolderListSelected(holder, position, getFolderIcon(node, type == OUTGOING_SHARES_ADAPTER ? ManagerActivityLollipop.DrawerItem.SHARED_ITEMS : ManagerActivityLollipop.DrawerItem.CLOUD_DRIVE));

            if (type == FOLDER_LINK_ADAPTER) {
                holder.textViewFileSize.setText(getMegaNodeFolderInfo(node));
            } else if (type == CONTACT_FILE_ADAPTER|| type == CONTACT_SHARED_FOLDER_ADAPTER){
                boolean firstLevel;
                if(type == CONTACT_FILE_ADAPTER){
                    firstLevel = ((ContactFileListFragmentLollipop) fragment).isEmptyParentHandleStack();
                } else{
                    firstLevel = true;
                }

                if (firstLevel) {
                    int accessLevel = megaApi.getAccess(node);

                    if (accessLevel == MegaShare.ACCESS_FULL) {
                        holder.permissionsIcon.setImageResource(R.drawable.ic_shared_fullaccess);
                    } else if (accessLevel == MegaShare.ACCESS_READWRITE) {
                        holder.permissionsIcon.setImageResource(R.drawable.ic_shared_read_write);
                    } else {
                        holder.permissionsIcon.setImageResource(R.drawable.ic_shared_read);
                    }
                    holder.permissionsIcon.setVisibility(View.VISIBLE);
                } else {
                    holder.permissionsIcon.setVisibility(View.GONE);
                }
            } else if (type == INCOMING_SHARES_ADAPTER) {
                holder.publicLinkImage.setVisibility(View.INVISIBLE);

                if (node.isTakenDown()) {
                    holder.textViewFileName.setTextColor(ColorUtils.getThemeColor(context, R.attr.colorError));
                    holder.takenDownImage.setVisibility(View.VISIBLE);
                } else {
                    holder.textViewFileName.setTextColor(ColorUtils.getThemeColor(context, android.R.attr.textColorPrimary));
                    holder.takenDownImage.setVisibility(View.GONE);
                }

                //Show the owner of the shared folder
                ArrayList<MegaShare> sharesIncoming = megaApi.getInSharesList();
                for (int j = 0;j < sharesIncoming.size();j++) {
                    MegaShare mS = sharesIncoming.get(j);
                    if (mS.getNodeHandle() == node.getHandle()) {
                        MegaUser user = megaApi.getContact(mS.getUser());
                        if (user != null) {
                            holder.textViewFileSize.setText(getMegaUserNameDB(user));
                        } else {
                            holder.textViewFileSize.setText(mS.getUser());
                        }
                    }
                }

                if (((ManagerActivityLollipop) context).getDeepBrowserTreeIncoming() == 0) {
                    int accessLevel = megaApi.getAccess(node);

                    if (accessLevel == MegaShare.ACCESS_FULL) {
                        holder.permissionsIcon.setImageResource(R.drawable.ic_shared_fullaccess);
                    } else if (accessLevel == MegaShare.ACCESS_READWRITE) {
                        holder.permissionsIcon.setImageResource(R.drawable.ic_shared_read_write);
                    } else {
                        holder.permissionsIcon.setImageResource(R.drawable.ic_shared_read);
                    }
                    holder.permissionsIcon.setVisibility(View.VISIBLE);
                } else {
                    holder.permissionsIcon.setVisibility(View.GONE);
                }

            } else if (type == OUTGOING_SHARES_ADAPTER) {
                //Show the number of contacts who shared the folder if more than one contact and name of contact if that is not the case
                holder.textViewFileSize.setText(getOutgoingSubtitle(holder.textViewFileSize.getText().toString(), node));
            }
        } else {
            logDebug("Node is file");
            boolean isLinksRoot = type == LINKS_ADAPTER && ((ManagerActivityLollipop) context).getDeepBrowserTreeLinks() == 0;
            holder.textViewFileSize.setText(String.format("%s . %s", getSizeString(node.getSize()),
                    formatLongDateTime(isLinksRoot ? node.getPublicLinkCreationTime() : node.getModificationTime())));

            if(megaApi.hasVersions(node)){
                holder.versionsIcon.setVisibility(View.VISIBLE);
            }
            else{
                holder.versionsIcon.setVisibility(View.GONE);
            }

            if (!isMultipleSelect()) {
                logDebug("Not multiselect");
                holder.itemLayout.setBackground(null);
                holder.imageView.setImageResource(MimeTypeList.typeForName(node.getName()).getIconResourceId());

                RelativeLayout.LayoutParams params = (RelativeLayout.LayoutParams)holder.imageView.getLayoutParams();
                params.height = (int)TypedValue.applyDimension(TypedValue.COMPLEX_UNIT_DIP,48,context.getResources().getDisplayMetrics());
                params.width = (int)TypedValue.applyDimension(TypedValue.COMPLEX_UNIT_DIP,48,context.getResources().getDisplayMetrics());
                params.setMargins(0,0,0,0);
                holder.imageView.setLayoutParams(params);

                logDebug("Check the thumb");

                if (node.hasThumbnail()) {
                    logDebug("Node has thumbnail");
                    getThumbAndSetView(holder, node);
                } else {
                    logDebug("Node NOT thumbnail");
                    getThumbAndSetViewOrCreate(holder, node);
                }
            } else {
                logDebug("Multiselection ON");
                if (this.isItemChecked(position)) {
                    RelativeLayout.LayoutParams paramsMultiselect = (RelativeLayout.LayoutParams)holder.imageView.getLayoutParams();
                    paramsMultiselect.height = (int)TypedValue.applyDimension(TypedValue.COMPLEX_UNIT_DIP,48,context.getResources().getDisplayMetrics());
                    paramsMultiselect.width = (int)TypedValue.applyDimension(TypedValue.COMPLEX_UNIT_DIP,48,context.getResources().getDisplayMetrics());
                    paramsMultiselect.setMargins(0,0,0,0);
                    holder.imageView.setLayoutParams(paramsMultiselect);
                    holder.imageView.setImageResource(R.drawable.ic_select_folder);
                } else {
                    holder.itemLayout.setBackground(null);
                    logDebug("Check the thumb");

                    if (node.hasThumbnail()) {
                        logDebug("Node has thumbnail");
                        getThumbAndSetView(holder, node);
                    } else {
                        logDebug("Node NOT thumbnail");
                        getThumbAndSetViewOrCreate(holder, node);
                    }
                }
            }
        }

        //Check if is an offline file to show the red arrow
        if (availableOffline(context, node)) {
            holder.savedOffline.setVisibility(View.VISIBLE);
        }
        else {
            holder.savedOffline.setVisibility(View.INVISIBLE);
        }
    }

    private void getThumbAndSetView(ViewHolderBrowserList holder, MegaNode node) {
        getThumbAndSetViewForList(context, node, holder, megaApi, this, holder.imageView);
    }

    private void getThumbAndSetViewOrCreate(ViewHolderBrowserList holder, MegaNode node) {
        getThumbAndSetViewOrCreateForList(context, node, holder, megaApi, this, holder.imageView);
    }

    private String getItemNode(int position) {
        if (nodes.get(position) != null) {
            return nodes.get(position).getName();
        }
        return null;
    }


    @Override
    public int getItemCount() {
        if (nodes != null) {
            return nodes.size();
        } else {
            return 0;
        }
    }

    @Override
    public int getItemViewType(int position) {
        return adapterType;
    }

    public Object getItem(int position) {
        if (nodes != null) {
            return nodes.get(position);
        }

        return null;
    }

    @Override
    public String getSectionTitle(int position) {
        if (getItemNode(position) != null && !getItemNode(position).equals("")) {
            return getItemNode(position).substring(0,1);
        }
        return null;
    }

    @Override
    public long getItemId(int position) {
        return position;
    }

    @Override
    public void onClick(View v) {
        logDebug("onClick");

        ViewHolderBrowser holder = (ViewHolderBrowser)v.getTag();
        int currentPosition = holder.getAdapterPosition();

        logDebug("Current position: " + currentPosition);

        if (currentPosition < 0) {
            logError("Current position error - not valid value");
            return;
        }

        final MegaNode n = (MegaNode)getItem(currentPosition);
        if (n == null) {
            return;
        }

        switch (v.getId()) {
            case R.id.grid_bottom_container:
            case R.id.file_list_three_dots_layout:
            case R.id.file_grid_three_dots:
            case R.id.file_grid_three_dots_for_file: {
                threeDotsClicked(currentPosition,n);
                break;
            }
            case R.id.file_list_item_layout:
            case R.id.file_grid_item_layout: {
                if (n.isTakenDown() && !isMultipleSelect()) {
                    takenDownDialog = showTakenDownDialog(n.isFolder(), v, currentPosition, this, context);
                    unHandledItem = currentPosition;
                } else {
                    fileClicked(currentPosition, v);
                }
                break;
            }
        }
    }

    public void filClicked(int currentPosition) {
        notifyItemChanged(currentPosition);
        unHandledItem = currentPosition;
    }

    private void fileClicked(int currentPosition, View view) {
        int[] screenPosition = new int[2];
        ImageView imageView;
        if (adapterType == ITEM_VIEW_TYPE_LIST) {
            imageView = view.findViewById(R.id.file_list_thumbnail);
        } else {
            imageView = view.findViewById(R.id.file_grid_thumbnail);
        }
        imageView.getLocationOnScreen(screenPosition);

        int[] dimens = new int[4];
        dimens[0] = screenPosition[0];
        dimens[1] = screenPosition[1];
        dimens[2] = imageView.getWidth();
        dimens[3] = imageView.getHeight();
        if (type == RUBBISH_BIN_ADAPTER) {
            ((RubbishBinFragmentLollipop) fragment).itemClick(currentPosition, dimens, imageView);
        } else if (type == INBOX_ADAPTER) {
            ((InboxFragmentLollipop) fragment).itemClick(currentPosition, dimens, imageView);
        } else if (type == INCOMING_SHARES_ADAPTER) {
            ((IncomingSharesFragmentLollipop) fragment).itemClick(currentPosition, dimens, imageView);
        } else if (type == OUTGOING_SHARES_ADAPTER) {
            ((OutgoingSharesFragmentLollipop) fragment).itemClick(currentPosition, dimens, imageView);
        } else if (type == CONTACT_FILE_ADAPTER) {
            ((ContactFileListFragmentLollipop) fragment).itemClick(currentPosition, dimens, imageView);
        } else if (type == CONTACT_SHARED_FOLDER_ADAPTER) {
            ((ContactSharedFolderFragment) fragment).itemClick(currentPosition, dimens, imageView);
        } else if (type == FOLDER_LINK_ADAPTER) {
            ((FolderLinkActivityLollipop) context).itemClick(currentPosition, dimens, imageView);
        } else if (type == SEARCH_ADAPTER) {
            ((SearchFragmentLollipop) fragment).itemClick(currentPosition, dimens, imageView);
        } else if (type == LINKS_ADAPTER) {
            ((LinksFragment) fragment).itemClick(currentPosition, dimens, imageView);
        } else {
            logDebug("layout FileBrowserFragmentLollipop!");
            ((FileBrowserFragmentLollipop) fragment).itemClick(currentPosition, dimens, imageView);
        }
    }

    private void threeDotsClicked(int currentPosition,MegaNode n) {
        logDebug("onClick: file_list_three_dots: " + currentPosition);
        if (!isOnline(context)) {
            if (context instanceof ManagerActivityLollipop) {
                ((ManagerActivityLollipop)context).showSnackbar(SNACKBAR_TYPE, context.getString(R.string.error_server_connection_problem), -1);
            } else if (context instanceof FolderLinkActivityLollipop) {
                ((FolderLinkActivityLollipop)context).showSnackbar(SNACKBAR_TYPE, context.getString(R.string.error_server_connection_problem));
            } else if (context instanceof ContactFileListActivityLollipop) {
                ((ContactFileListActivityLollipop)context).showSnackbar(SNACKBAR_TYPE, context.getString(R.string.error_server_connection_problem));
            }
            return;
        }

        if (isMultipleSelect()) {
            if (type == RUBBISH_BIN_ADAPTER) {
                ((RubbishBinFragmentLollipop)fragment).itemClick(currentPosition,null,null);
            } else if (type == INBOX_ADAPTER) {
                ((InboxFragmentLollipop)fragment).itemClick(currentPosition,null,null);
            } else if (type == INCOMING_SHARES_ADAPTER) {
                ((IncomingSharesFragmentLollipop)fragment).itemClick(currentPosition,null,null);
            } else if (type == OUTGOING_SHARES_ADAPTER) {
                ((OutgoingSharesFragmentLollipop)fragment).itemClick(currentPosition,null,null);
            } else if (type == CONTACT_FILE_ADAPTER) {
                ((ContactFileListFragmentLollipop)fragment).itemClick(currentPosition,null,null);
            } else if(type==CONTACT_SHARED_FOLDER_ADAPTER){
                ((ContactSharedFolderFragment) fragment).itemClick(currentPosition,null,null);
            } else if (type == FOLDER_LINK_ADAPTER) {
                ((FolderLinkActivityLollipop)context).itemClick(currentPosition,null,null);
            } else if (type == SEARCH_ADAPTER) {
                ((SearchFragmentLollipop)fragment).itemClick(currentPosition,null,null);
            } else if (type == LINKS_ADAPTER) {
                ((LinksFragment) fragment).itemClick(currentPosition, null, null);
            } else {
                logDebug("click layout FileBrowserFragmentLollipop!");
                ((FileBrowserFragmentLollipop)fragment).itemClick(currentPosition,null,null);
            }
        } else {
            if (type == CONTACT_FILE_ADAPTER) {
                ((ContactFileListFragmentLollipop)fragment).showOptionsPanel(n);
            } else if (type == FOLDER_LINK_ADAPTER) {
                ((FolderLinkActivityLollipop)context).showOptionsPanel(n);
            } else if(type==CONTACT_SHARED_FOLDER_ADAPTER){
                ((ContactSharedFolderFragment) fragment).showOptionsPanel(n);
            } else {
                ((ManagerActivityLollipop)context).showNodeOptionsPanel(n);
            }
        }
    }

    @Override
    public boolean onLongClick(View view) {
        logDebug("OnLongCLick");

        ViewHolderBrowser holder = (ViewHolderBrowser)view.getTag();
        int currentPosition = holder.getAdapterPosition();
        if (type == RUBBISH_BIN_ADAPTER) {
            ((RubbishBinFragmentLollipop)fragment).activateActionMode();
            ((RubbishBinFragmentLollipop)fragment).itemClick(currentPosition,null,null);
        } else if (type == INBOX_ADAPTER) {
            ((InboxFragmentLollipop)fragment).activateActionMode();
            ((InboxFragmentLollipop)fragment).itemClick(currentPosition,null,null);
        } else if (type == INCOMING_SHARES_ADAPTER) {
            ((IncomingSharesFragmentLollipop)fragment).activateActionMode();
            ((IncomingSharesFragmentLollipop)fragment).itemClick(currentPosition,null,null);
        } else if(type==CONTACT_SHARED_FOLDER_ADAPTER){
            ((ContactSharedFolderFragment) fragment).activateActionMode();
            ((ContactSharedFolderFragment) fragment).itemClick(currentPosition, null, null);
        } else if (type == OUTGOING_SHARES_ADAPTER) {
            ((OutgoingSharesFragmentLollipop)fragment).activateActionMode();
            ((OutgoingSharesFragmentLollipop)fragment).itemClick(currentPosition,null,null);
        } else if (type == CONTACT_FILE_ADAPTER) {
            ((ContactFileListFragmentLollipop)fragment).activateActionMode();
            ((ContactFileListFragmentLollipop)fragment).itemClick(currentPosition,null,null);
        } else if (type == FOLDER_LINK_ADAPTER) {
            logDebug("FOLDER_LINK_ADAPTER");
            ((FolderLinkActivityLollipop)context).activateActionMode();
            ((FolderLinkActivityLollipop)context).itemClick(currentPosition,null,null);
        } else if (type == SEARCH_ADAPTER) {
            ((SearchFragmentLollipop) fragment).activateActionMode();
            ((SearchFragmentLollipop) fragment).itemClick(currentPosition, null, null);
        } else if (type == LINKS_ADAPTER) {
            logDebug("FOLDER_LINK_ADAPTER");
            ((LinksFragment)fragment).activateActionMode();
            ((LinksFragment)fragment).itemClick(currentPosition,null,null);
        } else {
            logDebug("click layout FileBrowserFragmentLollipop!");
            ((FileBrowserFragmentLollipop)fragment).activateActionMode();
            ((FileBrowserFragmentLollipop)fragment).itemClick(currentPosition,null,null);
        }

        return true;
    }

    /*
     * Get document at specified position
     */
    private MegaNode getNodeAt(int position) {
        try {
            if (nodes != null) {
                return nodes.get(position);
            }
        } catch (IndexOutOfBoundsException e) {
        }
        return null;
    }

    public long getParentHandle() {
        return parentHandle;
    }

    public void setParentHandle(long parentHandle) {
        this.parentHandle = parentHandle;
    }

    public boolean isMultipleSelect() {
        return multipleSelect;
    }

    public void setMultipleSelect(boolean multipleSelect) {
        logDebug("multipleSelect: " + multipleSelect);
        if (this.multipleSelect != multipleSelect) {
            this.multipleSelect = multipleSelect;
        }
        if (this.multipleSelect) {
            selectedItems = new SparseBooleanArray();
        } else if (selectedItems != null) {
            selectedItems.clear();
        }
    }

    public void setListFragment (RecyclerView listFragment) {
        this.listFragment = listFragment;
    }

    /**
     * Gets the subtitle of a Outgoing item.
     * If it is shared with only one contact it should return the name or email of it.
     * If it is shared with more than one contact it should return the number of contacts.
     * If it is not a root outgoing folder it should return the content of the folder.
     *
     * @param currentSubtitle the current content of the folder (number of files and folders).
     * @param node outgoing folder.
     * @return the string to show in the subtitle of an outgoing item.
     */
    private String getOutgoingSubtitle(String currentSubtitle, MegaNode node) {
        String subtitle = currentSubtitle;

        ArrayList<MegaShare> sl = megaApi.getOutShares(node);
        if (sl != null && sl.size() != 0) {
            if (sl.size() == 1 && sl.get(0).getUser() != null) {
                subtitle = sl.get(0).getUser();
                MegaContactDB contactDB = dbH.findContactByEmail(subtitle);
                if (contactDB != null) {
                    String fullName = getContactNameDB(contactDB);
                    if (fullName != null) {
                        subtitle = fullName;
                    }
                }
            } else {
                subtitle = getQuantityString(R.plurals.general_num_shared_with, sl.size(), sl.size());
            }
        }

        return subtitle;
    }

    /**
     * This is the method to click unhandled taken down dialog again,
     * after the recycler view finish binding adapter
     */
    private void reSelectUnhandledNode() {
        // if there is no un handled item
        if (unHandledItem == -1) {
            return;
        }

        listFragment.postDelayed(
                () -> {
                    if (takenDownDialog != null && takenDownDialog.isShowing()) {
                        return;
                    }

                    try {
                        listFragment.scrollToPosition(unHandledItem);
                        listFragment.findViewHolderForAdapterPosition(unHandledItem).itemView.performClick();
                    } catch (Exception ex) {
                        logError("Exception happens: " + ex.toString());
                    }
                }, 100
        );
    }

    /**
     * This is the method to clear existence dialog to prevent window leak,
     * after the rotation of the screen
     */
    public void clearTakenDownDialog() {
        if (takenDownDialog != null) {
            takenDownDialog.dismiss();
        }
    }

    @Override
    public void onOpenClicked(int currentPosition, View view) {
        unHandledItem = -1;
        fileClicked(currentPosition, view);
    }

    @Override
    public void onDisputeClicked() {
        unHandledItem = -1;
    }

    @Override
    public void onCancelClicked() {
        unHandledItem = -1;
    }
}<|MERGE_RESOLUTION|>--- conflicted
+++ resolved
@@ -674,14 +674,7 @@
 
             setFolderGridSelected(holder, position, getFolderIcon(node, type == OUTGOING_SHARES_ADAPTER ? ManagerActivityLollipop.DrawerItem.SHARED_ITEMS : ManagerActivityLollipop.DrawerItem.CLOUD_DRIVE));
 
-<<<<<<< HEAD
-=======
-            if (type == FOLDER_LINK_ADAPTER) {
-                holder.textViewFileSize.setText(getMegaNodeFolderInfo(node));
-            } else {
-                holder.textViewFileSize.setText(getMegaNodeFolderInfo(node));
-            }
->>>>>>> 65458e62
+            holder.textViewFileSize.setText(getMegaNodeFolderInfo(node));
             holder.imageViewIcon.setVisibility(View.VISIBLE);
             holder.imageViewThumb.setVisibility(View.GONE);
             holder.thumbLayout.setBackgroundColor(Color.TRANSPARENT);
