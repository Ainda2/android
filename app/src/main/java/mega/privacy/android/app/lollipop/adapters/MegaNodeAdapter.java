--- conflicted
+++ resolved
@@ -471,12 +471,7 @@
 
     public void setNodes(ArrayList<MegaNode> nodes) {
         this.nodes = insertPlaceHolderNode(nodes);
-<<<<<<< HEAD
-        log("setNodes size: "+this.nodes.size());
-=======
         logDebug("setNodes size: " + this.nodes.size());
-//		contentTextFragment.setText(getInfoFolder(node));
->>>>>>> 094d50ad
         notifyDataSetChanged();
     }
 
@@ -736,30 +731,11 @@
             if (isVideoFile(node.getName())) {
                 holder.videoInfoLayout.setVisibility(View.VISIBLE);
                 holder.videoDuration.setVisibility(View.GONE);
-<<<<<<< HEAD
-                log(node.getName() + " DURATION: " + node.getDuration());
-                String duration = Util.getVideoDuration(node.getDuration());
+
+                logDebug(node.getHandle() + " DURATION: " + node.getDuration());
+                String duration = getVideoDuration(node.getDuration());
                 if (duration != null && !duration.isEmpty()) {
                     holder.videoDuration.setText(duration);
-=======
-                logDebug(node.getHandle() + " DURATION: " + node.getDuration());
-                int duration = node.getDuration();
-                if (duration > 0) {
-                    int hours = duration / 3600;
-                    int minutes = (duration % 3600) / 60;
-                    int seconds = duration % 60;
-
-                    String timeString;
-                    if (hours > 0) {
-                        timeString = String.format("%d:%d:%02d",hours,minutes,seconds);
-                    } else {
-                        timeString = String.format("%d:%02d",minutes,seconds);
-                    }
-
-                    logDebug("The duration is: " + hours + " " + minutes + " " + seconds);
-
-                    holder.videoDuration.setText(timeString);
->>>>>>> 094d50ad
                     holder.videoDuration.setVisibility(View.VISIBLE);
                 }
             }
@@ -1454,13 +1430,4 @@
     public void setListFragment (RecyclerView listFragment) {
         this.listFragment = listFragment;
     }
-
-<<<<<<< HEAD
-    private static void log(String log) {
-        Util.log("MegaNodeAdapter",log);
-=======
-    public void allowMultiselect() {
-
->>>>>>> 094d50ad
-    }
 }