package mega.privacy.android.app.mediaplayer.service

import android.app.Notification
import android.app.PendingIntent
import android.content.Context
import android.content.Intent
import android.graphics.Bitmap
import android.graphics.BitmapFactory
import android.media.AudioFocusRequest
import android.media.AudioManager
import android.media.AudioManager.OnAudioFocusChangeListener
import android.os.Handler
import android.os.IBinder
import android.os.Looper
import androidx.annotation.Nullable
import androidx.core.content.ContextCompat
import androidx.core.graphics.drawable.toBitmap
import androidx.lifecycle.*
import com.google.android.exoplayer2.*
import com.google.android.exoplayer2.trackselection.DefaultTrackSelector
import com.google.android.exoplayer2.ui.PlayerNotificationManager
import com.google.android.exoplayer2.util.EventLogger
import com.jeremyliao.liveeventbus.LiveEventBus
import dagger.hilt.android.AndroidEntryPoint
import mega.privacy.android.app.DatabaseHandler
import mega.privacy.android.app.R
import mega.privacy.android.app.di.MegaApi
import mega.privacy.android.app.di.MegaApiFolder
import mega.privacy.android.app.mediaplayer.AudioPlayerActivity
import mega.privacy.android.app.mediaplayer.MediaMegaPlayer
import mega.privacy.android.app.mediaplayer.MediaPlayerActivity
import mega.privacy.android.app.mediaplayer.miniplayer.MiniAudioPlayerController
import mega.privacy.android.app.utils.CallUtil
import mega.privacy.android.app.utils.ChatUtil.*
import mega.privacy.android.app.utils.Constants.*
import mega.privacy.android.app.utils.LogUtil.logDebug
import mega.privacy.android.app.utils.LogUtil.logError
import nz.mega.sdk.MegaApiAndroid
import javax.inject.Inject

@AndroidEntryPoint
open class MediaPlayerService : LifecycleService(), LifecycleObserver {

    @MegaApi
    @Inject
    lateinit var megaApi: MegaApiAndroid

    @MegaApiFolder
    @Inject
    lateinit var megaApiFolder: MegaApiAndroid

    @Inject
    lateinit var dbHandler: DatabaseHandler

    private val binder by lazy { MediaPlayerServiceBinder(this) }
    private var initialized = false

    lateinit var viewModel: MediaPlayerServiceViewModel

    private lateinit var trackSelector: DefaultTrackSelector
    lateinit var player: MediaMegaPlayer
        private set
    private var playerNotificationManager: PlayerNotificationManager? = null
    private var notificationDismissed = false

    private val _metadata = MutableLiveData<Metadata>()
    val metadata: LiveData<Metadata> = _metadata

    private var needPlayWhenGoForeground = false
    private var needPlayWhenReceiveResumeCommand = false

    private val mainHandler = Handler(Looper.getMainLooper())

    // We need keep it as Runnable here, because we need remove it from handler later,
    // using lambda doesn't work when remove it from handler.
    private val resumePlayRunnable = object : Runnable {
        override fun run() {
            if (needPlayWhenReceiveResumeCommand) {
                setPlayWhenReady(true)
                needPlayWhenReceiveResumeCommand = false
            }
        }

    }

    private var audioManager: AudioManager? = null
    private var audioFocusRequest: AudioFocusRequest? = null
    private var audioFocusRequested = false
    private val audioFocusListener =
        OnAudioFocusChangeListener { focusChange ->
            when (focusChange) {
                AudioManager.AUDIOFOCUS_LOSS, AudioManager.AUDIOFOCUS_LOSS_TRANSIENT -> {
                    if (player.playWhenReady) {
                        setPlayWhenReady(false)
                        needPlayWhenGoForeground = false
                        needPlayWhenReceiveResumeCommand = false
                    }
                }
            }
        }

    override fun onCreate() {
        super.onCreate()

        viewModel = MediaPlayerServiceViewModel(this, megaApi, megaApiFolder, dbHandler)

        audioManager = (getSystemService(AUDIO_SERVICE) as AudioManager)
        audioFocusRequest = getRequest(audioFocusListener, AUDIOFOCUS_DEFAULT)

        createPlayer()
        observeLiveData()

        ProcessLifecycleOwner.get().lifecycle.addObserver(this)
    }

    private fun createPlayer() {
        trackSelector = DefaultTrackSelector(this)
        val renderersFactory = DefaultRenderersFactory(this)
            .setExtensionRendererMode(DefaultRenderersFactory.EXTENSION_RENDERER_MODE_ON)

        val exoPlayer = ExoPlayer.Builder(this, renderersFactory)
            .setTrackSelector(trackSelector)
            .setSeekBackIncrementMs(INCREMENT_TIME_IN_MS)
            .build().apply {
                addListener(MetadataExtractor { title, artist, album ->
                    val nodeName =
                        viewModel.getPlaylistItem(player.currentMediaItem?.mediaId)?.nodeName
                            ?: ""
                    _metadata.value = Metadata(title, artist, album, nodeName)

                    playerNotificationManager?.invalidate()
                })

                shuffleModeEnabled = viewModel.shuffleEnabled()
                repeatMode = viewModel.repeatMode()

                addListener(object : Player.Listener {
                    override fun onMediaItemTransition(mediaItem: MediaItem?, reason: Int) {
                        val handle = mediaItem?.mediaId ?: return
                        viewModel.playingHandle = handle.toLong()

                        if (reason != Player.MEDIA_ITEM_TRANSITION_REASON_PLAYLIST_CHANGED) {
                            val nodeName = viewModel.getPlaylistItem(handle)?.nodeName ?: ""
                            _metadata.value = Metadata(null, null, null, nodeName)
                        }
                    }

                    override fun onShuffleModeEnabledChanged(shuffleModeEnabled: Boolean) {
                        viewModel.setShuffleEnabled(shuffleModeEnabled)

                        if (shuffleModeEnabled) {
                            setShuffleOrder(viewModel.newShuffleOrder())
                        }
                    }

                    override fun onRepeatModeChanged(repeatMode: Int) {
                        viewModel.setRepeatMode(repeatMode)
                    }

                    override fun onPlayWhenReadyChanged(playWhenReady: Boolean, reason: Int) {
                        viewModel.paused = !playWhenReady

                        if (playWhenReady && notificationDismissed) {
                            playerNotificationManager?.setPlayer(player)
                            notificationDismissed = false
                        }

                        if (playWhenReady) {
                            if (viewModel.audioPlayer) {
                                pauseVideoPlayer(this@MediaPlayerService)
                            } else {
                                pauseAudioPlayer(this@MediaPlayerService)
                            }
                        }
                    }

                    override fun onPlaybackStateChanged(state: Int) {
                        when {
                            state == Player.STATE_ENDED && !viewModel.paused -> {
                                viewModel.paused = true
                            }
                            state == Player.STATE_READY && viewModel.paused && player.playWhenReady -> {
                                viewModel.paused = false
                            }
                        }
                    }

                    override fun onPlayerError(error: PlaybackException) {
                        viewModel.onPlayerError()
                    }
                })

                addAnalyticsListener(object :
                    EventLogger(this@MediaPlayerService.trackSelector, "MediaPlayer") {
                    override fun logd(msg: String) {
                        logDebug(msg)
                    }

                    override fun loge(msg: String) {
                        logError(msg)
                    }
                })

                setShuffleOrder(viewModel.shuffleOrder)
            }

        player = MediaMegaPlayer(exoPlayer)
    }

    private fun createPlayerControlNotification() {
        playerNotificationManager = PlayerNotificationManager.Builder(
            applicationContext,
            PLAYBACK_NOTIFICATION_ID,
            NOTIFICATION_CHANNEL_AUDIO_PLAYER_ID
        ).setChannelNameResourceId(R.string.audio_player_notification_channel_name)
            .setChannelDescriptionResourceId(0)
            .setMediaDescriptionAdapter(object : PlayerNotificationManager.MediaDescriptionAdapter {
            override fun getCurrentContentTitle(player: Player): String {
                val meta = _metadata.value ?: return ""
                return meta.title ?: meta.nodeName
            }

<<<<<<< HEAD
                @Nullable
                override fun createCurrentContentIntent(player: Player): PendingIntent? {
                    val intent = Intent(applicationContext, AudioPlayerActivity::class.java)
                    intent.putExtra(INTENT_EXTRA_KEY_REBUILD_PLAYLIST, false)
                    val flag =  PendingIntent.FLAG_UPDATE_CURRENT or PendingIntent.FLAG_IMMUTABLE
                    return PendingIntent.getActivity(applicationContext, 0, intent, flag)
                }
=======
            @Nullable
            override fun createCurrentContentIntent(player: Player): PendingIntent? {
                val intent = Intent(applicationContext, AudioPlayerActivity::class.java)
                intent.putExtra(INTENT_EXTRA_KEY_REBUILD_PLAYLIST, false)
                return PendingIntent.getActivity(
                    applicationContext, 0, intent, PendingIntent.FLAG_UPDATE_CURRENT
                )
            }
>>>>>>> d0f446f5

            @Nullable
            override fun getCurrentContentText(player: Player): String {
                val meta = _metadata.value ?: return ""
                return meta.artist ?: ""
            }

            @Nullable
            override fun getCurrentLargeIcon(
                player: Player,
                callback: PlayerNotificationManager.BitmapCallback
            ): Bitmap? {
                val thumbnail = viewModel.playingThumbnail.value
                if (thumbnail == null || !thumbnail.exists()) {
                    return ContextCompat.getDrawable(
                        this@MediaPlayerService,
                        R.drawable.ic_default_audio_cover
                    )?.toBitmap()
                }
                return BitmapFactory.decodeFile(thumbnail.absolutePath, BitmapFactory.Options())
            }
        }).setNotificationListener(object : PlayerNotificationManager.NotificationListener {
            override fun onNotificationPosted(
                notificationId: Int,
                notification: Notification,
                ongoing: Boolean
            ) {
                if (ongoing) {
                    // Make sure the service will not get destroyed while playing media.
                    startForeground(notificationId, notification)
                } else {
                    // Make notification cancellable.
                    stopForeground(false)
                }
            }

            override fun onNotificationCancelled(
                notificationId: Int,
                dismissedByUser: Boolean
            ) {
                if (dismissedByUser) {
                    playerNotificationManager?.setPlayer(null)
                    notificationDismissed = true
                }
            }
        }).build().apply {
            setSmallIcon(R.drawable.ic_stat_notify)
            setUseChronometer(false)
            setUseNextActionInCompactView(true)
            setUsePreviousActionInCompactView(true)

            setPlayer(player)
        }
    }

    override fun onBind(intent: Intent): IBinder? {
        super.onBind(intent)
        return binder
    }

    override fun onStartCommand(intent: Intent?, flags: Int, startId: Int): Int {
        mainHandler.removeCallbacks(resumePlayRunnable)

        when (intent?.getIntExtra(INTENT_EXTRA_KEY_COMMAND, COMMAND_CREATE)) {
            COMMAND_PAUSE -> {
                if (initialized) {
                    if (playing()) {
                        setPlayWhenReady(false)
                        needPlayWhenReceiveResumeCommand = true
                    }
                } else {
                    stopSelf()
                }
            }
            COMMAND_RESUME -> {
                if (initialized) {
                    mainHandler.postDelayed(resumePlayRunnable, RESUME_DELAY_MS)
                } else {
                    stopSelf()
                }
            }
            COMMAND_STOP -> {
                stopAudioPlayer()
            }
            else -> {
                if (MediaPlayerActivity.isAudioPlayer(intent)) {
                    createPlayerControlNotification()
                }

                if (viewModel.buildPlayerSource(intent)) {
                    initialized = true

                    if (viewModel.audioPlayer) {
                        MiniAudioPlayerController.notifyAudioPlayerPlaying(true)
                    }
                }
            }
        }
        return super.onStartCommand(intent, flags, startId)
    }

    private fun observeLiveData() {
        viewModel.playerSource.observe(this, Observer { playSource(it.first, it.second, it.third) })

        viewModel.mediaItemToRemove.observe(this, Observer {
            if (it < player.mediaItemCount) {
                val nextIndex = player.nextMediaItemIndex
                if (nextIndex != C.INDEX_UNSET) {
                    val nextItem = player.getMediaItemAt(nextIndex)
                    val nodeName = viewModel.getPlaylistItem(nextItem.mediaId)?.nodeName ?: ""
                    _metadata.value = Metadata(null, null, null, nodeName)
                }
                player.removeMediaItem(it)
            }
        })

        viewModel.nodeNameUpdate.observe(this, Observer {
            val meta = _metadata.value ?: return@Observer
            _metadata.value = Metadata(meta.title, meta.artist, meta.album, it)
        })

        viewModel.playingThumbnail.observe(this, Observer {
            playerNotificationManager?.invalidate()
        })

        viewModel.retry.observe(this, Observer {
            if (it && player.playbackState == Player.STATE_IDLE) {
                player.prepare()
            }
        })
    }

    private fun playSource(
        mediaItems: List<MediaItem>,
        newIndexForCurrentItem: Int,
        nameToDisplay: String?
    ) {
        logDebug("playSource ${mediaItems.size} items")

        if (!audioFocusRequested) {
            audioFocusRequested = true
            getAudioFocus(
                audioManager, audioFocusListener, audioFocusRequest, AUDIOFOCUS_DEFAULT,
                STREAM_MUSIC_DEFAULT
            )
        }

        if (nameToDisplay != null) {
            _metadata.value = Metadata(null, null, null, nameToDisplay)
        }

        if (newIndexForCurrentItem == INVALID_VALUE) {
            player.setMediaItems(mediaItems)
        } else {
            val oldIndexForCurrentItem = player.currentMediaItemIndex
            val oldItemsCount = player.mediaItemCount
            if (oldIndexForCurrentItem != oldItemsCount - 1) {
                player.removeMediaItems(oldIndexForCurrentItem + 1, oldItemsCount)
            }
            if (oldIndexForCurrentItem != 0) {
                player.removeMediaItems(0, oldIndexForCurrentItem)
            }

            if (newIndexForCurrentItem != 0) {
                player.addMediaItems(0, mediaItems.subList(0, newIndexForCurrentItem))
            }
            if (newIndexForCurrentItem != mediaItems.size - 1) {
                player.addMediaItems(
                    mediaItems.subList(newIndexForCurrentItem + 1, mediaItems.size)
                )
            }
        }

        if (!viewModel.paused) {
            setPlayWhenReady(true)
        }

        player.prepare()
    }

    override fun onDestroy() {
        super.onDestroy()

        mainHandler.removeCallbacks(resumePlayRunnable)

        if (initialized) {
            if (audioManager != null) {
                abandonAudioFocus(audioFocusListener, audioManager, audioFocusRequest)
            }

            viewModel.clear()
        }

        playerNotificationManager?.setPlayer(null)
        player.release()
    }

    fun mainPlayerUIClosed() {
        if (!playing() || !viewModel.audioPlayer) {
            stopAudioPlayer()
        }
    }

    fun stopAudioPlayer() {
        player.stop()

        if (viewModel.audioPlayer) {
            MiniAudioPlayerController.notifyAudioPlayerPlaying(false)
        }

        stopSelf()
    }

    fun setPlayWhenReady(playWhenReady: Boolean) {
        if (!playWhenReady) {
            player.playWhenReady = false
        } else if (CallUtil.participatingInACall()) {
            LiveEventBus.get(EVENT_NOT_ALLOW_PLAY, Boolean::class.java)
                .post(true)
        } else {
            player.playWhenReady = true
        }
    }

    fun seekTo(index: Int) {
        player.seekTo(index, 0)
        viewModel.resetRetryState()
    }

    @OnLifecycleEvent(Lifecycle.Event.ON_START)
    fun onMoveToForeground() {
        if (needPlayWhenGoForeground) {
            setPlayWhenReady(true)
            needPlayWhenGoForeground = false
        }
    }

    @OnLifecycleEvent(Lifecycle.Event.ON_STOP)
    fun onMoveToBackground() {
        if ((!viewModel.backgroundPlayEnabled() || !viewModel.audioPlayer) && playing()) {
            setPlayWhenReady(false)
            needPlayWhenGoForeground = true
        }
    }

    fun playing() = player.playWhenReady && player.playbackState != Player.STATE_ENDED

    companion object {
        private const val INCREMENT_TIME_IN_MS = 15000L

        private const val PLAYBACK_NOTIFICATION_ID = 1

        private const val INTENT_EXTRA_KEY_COMMAND = "command"
        private const val COMMAND_CREATE = 1
        private const val COMMAND_PAUSE = 2
        private const val COMMAND_RESUME = 3
        private const val COMMAND_STOP = 4

        private const val RESUME_DELAY_MS = 500L

        const val SINGLE_PLAYLIST_SIZE = 2

        /**
         * Pause the video player when play audio.
         *
         * @param context Android context
         */
        @JvmStatic
        fun pauseVideoPlayer(context: Context) {
            val videoPlayerIntent = Intent(context, VideoPlayerService::class.java)
            videoPlayerIntent.putExtra(INTENT_EXTRA_KEY_COMMAND, COMMAND_PAUSE)
            context.startService(videoPlayerIntent)
        }

        /**
         * Pause the audio player when play video, play/record audio clip, start/receive call.
         *
         * @param context Android context
         */
        @JvmStatic
        fun pauseAudioPlayer(context: Context) {
            val audioPlayerIntent = Intent(context, AudioPlayerService::class.java)
            audioPlayerIntent.putExtra(INTENT_EXTRA_KEY_COMMAND, COMMAND_PAUSE)
            context.startService(audioPlayerIntent)
        }

        /**
         * Resume the audio player when go back from pauseAudioPlayer.
         *
         * @param context Android context
         */
        @JvmStatic
        fun resumeAudioPlayer(context: Context) {
            val audioPlayerIntent = Intent(context, AudioPlayerService::class.java)
            audioPlayerIntent.putExtra(INTENT_EXTRA_KEY_COMMAND, COMMAND_RESUME)
            context.startService(audioPlayerIntent)
        }

        /**
         * Resume the audio player when go back from pauseAudioPlayer, and when there is no ongoing
         * call.
         *
         * @param context Android context
         */
        @JvmStatic
        fun resumeAudioPlayerIfNotInCall(context: Context) {
            if (!CallUtil.participatingInACall()) {
                resumeAudioPlayer(context)
            }
        }

        /**
         * Stop the audio player, e.g. when logout.
         *
         * @param context Android context
         */
        @JvmStatic
        fun stopAudioPlayer(context: Context) {
            val audioPlayerIntent = Intent(context, AudioPlayerService::class.java)
            audioPlayerIntent.putExtra(INTENT_EXTRA_KEY_COMMAND, COMMAND_STOP)
            context.startService(audioPlayerIntent)
        }
    }
}<|MERGE_RESOLUTION|>--- conflicted
+++ resolved
@@ -220,24 +220,14 @@
                 return meta.title ?: meta.nodeName
             }
 
-<<<<<<< HEAD
-                @Nullable
-                override fun createCurrentContentIntent(player: Player): PendingIntent? {
-                    val intent = Intent(applicationContext, AudioPlayerActivity::class.java)
-                    intent.putExtra(INTENT_EXTRA_KEY_REBUILD_PLAYLIST, false)
-                    val flag =  PendingIntent.FLAG_UPDATE_CURRENT or PendingIntent.FLAG_IMMUTABLE
-                    return PendingIntent.getActivity(applicationContext, 0, intent, flag)
-                }
-=======
             @Nullable
             override fun createCurrentContentIntent(player: Player): PendingIntent? {
                 val intent = Intent(applicationContext, AudioPlayerActivity::class.java)
                 intent.putExtra(INTENT_EXTRA_KEY_REBUILD_PLAYLIST, false)
                 return PendingIntent.getActivity(
-                    applicationContext, 0, intent, PendingIntent.FLAG_UPDATE_CURRENT
+                    applicationContext, 0, intent, PendingIntent.FLAG_UPDATE_CURRENT or PendingIntent.FLAG_IMMUTABLE
                 )
             }
->>>>>>> d0f446f5
 
             @Nullable
             override fun getCurrentContentText(player: Player): String {
