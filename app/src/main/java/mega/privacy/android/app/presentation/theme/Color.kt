--- conflicted
+++ resolved
@@ -5,14 +5,6 @@
 import androidx.compose.ui.graphics.Color
 import com.airbnb.android.showkase.annotation.ShowkaseColor
 
-<<<<<<< HEAD
-@ShowkaseColor("Example Colour", "Example")
-val exampleColour = Color.Green
-
-val DarkColorPalette = darkColors()
-
-val LightColorPalette = lightColors()
-=======
 //Shared colours
 //--Add any colours that are shared between the two themes here, then remove this comment--
 
@@ -43,5 +35,4 @@
 val DarkColorPalette = darkColors(
     primary = primary_200,
     secondary = secondary_200,
-)
->>>>>>> 3f26ba2a
+)