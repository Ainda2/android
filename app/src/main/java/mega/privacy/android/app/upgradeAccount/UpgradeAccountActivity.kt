--- conflicted
+++ resolved
@@ -130,25 +130,20 @@
      * @param upgradeType Selected payment plan.
      */
     override fun onUpgradeClick(upgradeType: Int) {
-<<<<<<< HEAD
-        if(!viewModel.isBillingAvailable()) {
-            LogUtil.logWarning("Billing not available")
-            showBillingWarning()
-            return
-        }
+        with(viewModel) {
+            if (!isBillingAvailable()) {
+                LogUtil.logWarning("Billing not available")
+                showBillingWarning()
+                return
+            }
 
-        if (viewModel.getPaymentBitSet() == null) {
-            LogUtil.logWarning("PaymentBitSet Null")
-            return
-=======
-        with(viewModel) {
             if (getPaymentBitSet() == null) {
                 LogUtil.logWarning("PaymentBitSet Null")
                 return
             }
+
             refreshAccountInfo()
             subscriptionCheck(upgradeType)
->>>>>>> 229b5133
         }
     }
 
