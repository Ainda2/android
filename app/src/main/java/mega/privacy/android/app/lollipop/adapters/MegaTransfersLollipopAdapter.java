package mega.privacy.android.app.lollipop.adapters;

import android.app.Activity;
import android.content.Context;
import android.graphics.Bitmap;
import android.graphics.Color;

import androidx.core.content.ContextCompat;
import androidx.recyclerview.widget.RecyclerView;

import android.util.DisplayMetrics;
import android.util.SparseBooleanArray;
import android.view.Display;
import android.view.LayoutInflater;
import android.view.View;
import android.view.View.OnClickListener;
import android.view.ViewGroup;
import android.view.animation.Animation;
import android.view.animation.AnimationUtils;
import android.widget.ImageView;
import android.widget.RelativeLayout;
import android.widget.TextView;

import java.util.ArrayList;
import java.util.List;

import mega.privacy.android.app.MegaApplication;
import mega.privacy.android.app.MimeTypeList;
import mega.privacy.android.app.R;
import mega.privacy.android.app.lollipop.ManagerActivityLollipop;
import mega.privacy.android.app.utils.ThumbnailUtilsLollipop;
import nz.mega.sdk.MegaApiAndroid;
import nz.mega.sdk.MegaApiJava;
import nz.mega.sdk.MegaNode;
import nz.mega.sdk.MegaTransfer;

import static android.view.View.GONE;
import static android.view.View.VISIBLE;
import static mega.privacy.android.app.components.transferWidget.TransfersManagement.*;
import static mega.privacy.android.app.utils.Constants.INVALID_POSITION;
import static mega.privacy.android.app.utils.LogUtil.*;
import static mega.privacy.android.app.utils.ThumbnailUtils.*;
import static mega.privacy.android.app.utils.ThumbnailUtilsLollipop.THUMB_ROUND_PIXEL;
import static mega.privacy.android.app.utils.ThumbnailUtilsLollipop.getRoundedBitmap;
import static mega.privacy.android.app.utils.Util.*;
import static nz.mega.sdk.MegaTransfer.*;


public class MegaTransfersLollipopAdapter extends RecyclerView.Adapter<MegaTransfersLollipopAdapter.ViewHolderTransfer> implements OnClickListener, RotatableAdapter {

    private final Context context;
    private MegaApiAndroid megaApi;

    private final DisplayMetrics outMetrics;

    private ArrayList<MegaTransfer> tL;
    private final RecyclerView listFragment;

    private final SelectModeInterface selectModeInterface;
    private boolean multipleSelect;
    private SparseBooleanArray selectedItems;

    public MegaTransfersLollipopAdapter(Context _context, ArrayList<MegaTransfer> _transfers, RecyclerView _listView, SelectModeInterface selectModeInterface) {
        this.context = _context;
        this.tL = _transfers;
        this.listFragment = _listView;
        this.selectModeInterface = selectModeInterface;

        if (megaApi == null) {
            megaApi = MegaApplication.getInstance().getMegaApi();
        }

        Display display = ((Activity) context).getWindowManager().getDefaultDisplay();
        outMetrics = new DisplayMetrics();
        display.getMetrics(outMetrics);
    }

    public static class ViewHolderTransfer extends RecyclerView.ViewHolder {
        public ViewHolderTransfer(View v) {
            super(v);
        }

        public ImageView imageView;
        public ImageView iconDownloadUploadView;
        public TextView textViewFileName;
        public ImageView imageViewCompleted;
        public TextView textViewCompleted;
        public RelativeLayout itemLayout;
        public ImageView optionReorder;
        public ImageView optionPause;
        public long document;
        public String currentPath;
        public TextView progressText;
        public TextView speedText;
    }


    public void setTransfers(ArrayList<MegaTransfer> transfers) {
        this.tL = transfers;
        notifyDataSetChanged();
    }

    @Override
    public ViewHolderTransfer onCreateViewHolder(ViewGroup parent, int viewType) {
        View v = LayoutInflater.from(parent.getContext()).inflate(R.layout.item_transfers_list, parent, false);

        ViewHolderTransfer holder = new ViewHolderTransfer(v);
        holder.itemLayout = v.findViewById(R.id.transfers_list_item_layout);
        holder.itemLayout.setOnClickListener(this);
        holder.imageView = v.findViewById(R.id.transfers_list_thumbnail);
        holder.iconDownloadUploadView = v.findViewById(R.id.transfers_list_small_icon);
        holder.textViewFileName = v.findViewById(R.id.transfers_list_filename);
        holder.progressText = v.findViewById(R.id.transfers_progress_text);
        holder.speedText = v.findViewById(R.id.transfers_speed_text);
        holder.imageViewCompleted = v.findViewById(R.id.transfers_list_completed_image);
        holder.textViewCompleted = v.findViewById(R.id.transfers_list_completed_text);
        holder.optionReorder = v.findViewById(R.id.transfers_list_option_reorder);
        holder.optionReorder.setOnClickListener(this);
        holder.optionPause = v.findViewById(R.id.transfers_list_option_pause);
        holder.optionPause.setOnClickListener(this);
        v.setTag(holder);

        return holder;
    }

    @Override
    public void onBindViewHolder(ViewHolderTransfer holder, int position) {
        MegaTransfer transfer = (MegaTransfer) getItem(position);

        if (transfer == null) {
            logWarning("The recovered transfer is NULL - do not update");
            return;
        }

        String fileName = transfer.getFileName();
        holder.textViewFileName.setText(fileName);

        RelativeLayout.LayoutParams params = (RelativeLayout.LayoutParams) holder.imageView.getLayoutParams();
        boolean isItemChecked = isItemChecked(position);
        int transferType = transfer.getType();
        int transferState = transfer.getState();

        if (transferType == TYPE_DOWNLOAD) {
            holder.progressText.setTextColor(ContextCompat.getColor(context, R.color.green_unlocked_rewards));
            holder.document = transfer.getNodeHandle();

            if (!isItemChecked) {
                holder.iconDownloadUploadView.setImageResource(R.drawable.ic_download_transfers);

                MegaNode node = megaApi.getNodeByHandle(transfer.getNodeHandle());
                if (node != null) {
                    RelativeLayout.LayoutParams params3 = (RelativeLayout.LayoutParams) holder.iconDownloadUploadView.getLayoutParams();
                    params3.setMargins(0, 0, 0, 0);
                    holder.iconDownloadUploadView.setLayoutParams(params3);

                    Bitmap thumb = null;
                    if (node.hasThumbnail()) {
                        thumb = getThumbnailFromCache(node);
                        if (thumb == null) {
                            thumb = getThumbnailFromFolder(node, context);
                        }

                        if (thumb == null) {
                            try {
                                thumb = ThumbnailUtilsLollipop.getThumbnailFromMegaTransfer(node, context, holder, megaApi, this);
                            } catch (Exception e) {
                                logError("Expection getting thumbnail", e);
                            }
                        }
                    }

                    if (thumb != null) {
                        params.height = params.width = px2dp(36, outMetrics);
                        params.setMargins(54, 0, 18, 0);

                        RelativeLayout.LayoutParams params1 = (RelativeLayout.LayoutParams) holder.iconDownloadUploadView.getLayoutParams();
                        params1.setMargins(0, -12, -12, 0);
                        holder.iconDownloadUploadView.setLayoutParams(params1);

                        holder.imageView.setImageBitmap(getRoundedBitmap(context, thumb, THUMB_ROUND_PIXEL));
                    } else {
                        params.height = params.width = px2dp(48, outMetrics);
                        params.setMargins(36, 0, 0, 0);

                        holder.imageView.setImageResource(MimeTypeList.typeForName(transfer.getFileName()).getIconResourceId());
                    }

                    holder.imageView.setLayoutParams(params);
                }
            }
        } else if (transferType == TYPE_UPLOAD) {
            if (!isItemChecked) {
                holder.iconDownloadUploadView.setImageResource(R.drawable.ic_upload_transfers);
                RelativeLayout.LayoutParams params3 = (RelativeLayout.LayoutParams) holder.iconDownloadUploadView.getLayoutParams();
                params3.setMargins(0, 0, 0, 0);
                holder.iconDownloadUploadView.setLayoutParams(params3);

                holder.imageView.setImageResource(MimeTypeList.typeForName(transfer.getFileName()).getIconResourceId());
                params.height = params.width = px2dp(48, outMetrics);
                params.setMargins(36, 0, 0, 0);
                holder.imageView.setLayoutParams(params);
            }

            holder.progressText.setTextColor(ContextCompat.getColor(context, R.color.business_color));
            holder.currentPath = transfer.getPath();
        }

        if (isItemChecked) {
            holder.iconDownloadUploadView.setVisibility(GONE);
            holder.imageView.setImageResource(R.drawable.ic_select_folder);
            params.height = params.width = px2dp(48, outMetrics);
            params.setMargins(36, 0, 0, 0);
            holder.imageView.setLayoutParams(params);
            holder.itemLayout.setBackgroundColor(ContextCompat.getColor(context, R.color.new_multiselect_color));
        } else {
            holder.itemLayout.setBackgroundColor(Color.WHITE);
            holder.iconDownloadUploadView.setVisibility(VISIBLE);
        }

        if (isMultipleSelect()) {
            holder.optionReorder.setVisibility(GONE);
            holder.optionPause.setVisibility(GONE);
        } else {
            holder.optionReorder.setVisibility(VISIBLE);
            holder.optionPause.setVisibility(VISIBLE);
            holder.optionPause.setImageResource(R.drawable.ic_pause_grey);
        }

        holder.textViewCompleted.setVisibility(GONE);
        holder.imageViewCompleted.setVisibility(GONE);
        holder.imageViewCompleted.setImageResource(R.drawable.ic_queue);
        holder.progressText.setVisibility(VISIBLE);
        holder.speedText.setVisibility(VISIBLE);

        if (megaApi.areTransfersPaused(MegaTransfer.TYPE_DOWNLOAD) || megaApi.areTransfersPaused(MegaTransfer.TYPE_UPLOAD)) {
            holder.progressText.setText(getProgress(transfer));
            holder.speedText.setText(context.getResources().getString(R.string.transfer_paused));

            if (!isMultipleSelect() && transferState == STATE_PAUSED) {
                holder.optionPause.setImageResource(R.drawable.ic_play_grey);
            }
        } else {
            switch (transferState) {
                case STATE_PAUSED:
                    holder.progressText.setText(getProgress(transfer));
                    holder.speedText.setText(context.getResources().getString(R.string.transfer_paused));

					if (!isMultipleSelect()) {
						holder.optionPause.setImageResource(R.drawable.ic_play_grey);
					}

					break;

                case STATE_ACTIVE:
                    holder.progressText.setText(getProgress(transfer));
                    holder.speedText.setText(getSpeedString(isOnline(context)
                            ? transfer.getSpeed()
                            : 0));
                    break;

                case STATE_COMPLETING:
                case STATE_RETRYING:
                case STATE_QUEUED:
                    if ((transferType == TYPE_DOWNLOAD && isOnTransferOverQuota())
                            || (transferType == TYPE_UPLOAD && MegaApplication.getInstance().getStorageState() == MegaApiJava.STORAGE_STATE_RED)) {
                        holder.progressText.setTextColor(ContextCompat.getColor(context, R.color.reconnecting_bar));

                        if (transferType == TYPE_DOWNLOAD) {
                            holder.progressText.setText(String.format("%s %s", getProgress(transfer), context.getString(R.string.label_transfer_over_quota)));
                        } else {
                            holder.progressText.setText(String.format("%s %s", getProgress(transfer), context.getString(R.string.label_storage_over_quota)));
                        }

                        holder.speedText.setVisibility(GONE);
                    } else if (transferState == STATE_QUEUED) {
                        holder.progressText.setVisibility(GONE);
                        holder.speedText.setVisibility(GONE);
                        holder.imageViewCompleted.setVisibility(VISIBLE);
                        holder.textViewCompleted.setVisibility(VISIBLE);
                        holder.textViewCompleted.setText(context.getResources().getString(R.string.transfer_queued));
                    } else {
                        holder.progressText.setText(getProgress(transfer));

                        if (transferState == STATE_COMPLETING) {
                            holder.speedText.setText(context.getResources().getString(R.string.transfer_completing));
                        } else {
                            holder.speedText.setText(context.getResources().getString(R.string.transfer_retrying));
                        }
                    }
                    break;

                default:
                    logDebug("Default status");
                    holder.progressText.setVisibility(GONE);
                    holder.speedText.setVisibility(GONE);
                    holder.imageViewCompleted.setVisibility(VISIBLE);
                    holder.textViewCompleted.setVisibility(VISIBLE);
                    holder.textViewCompleted.setText(context.getResources().getString(R.string.transfer_unknown));
                    holder.optionPause.setVisibility(GONE);
                    break;
            }
        }

        holder.itemLayout.setTag(holder);
        holder.optionReorder.setTag(holder);
        holder.optionPause.setTag(holder);
    }

    /**
     * Get the progress of a transfer.
     *
     * @param transfer transfer to get the progress
     * @return The progress of the transfer.
     */
    private String getProgress(MegaTransfer transfer) {
        long percentage = Math.round(100.0 * transfer.getTransferredBytes() / transfer.getTotalBytes());
        String size = getSizeString(transfer.getTotalBytes());

        return context.getString(R.string.progress_size_indicator, percentage, size);
    }

    @Override
    public int getItemCount() {
        return tL.size();
    }

    public Object getItem(int position) {
        if (position >= 0) {
            return tL.get(position);
        }
        logError("Error: position NOT valid: " + position);
        return null;
    }

<<<<<<< HEAD
    @Override
    public long getItemId(int position) {
        return position;
    }
=======
				if (thumb != null) {
					params.height = params.width = dp2px(36, outMetrics);
					params.setMargins(54, 0, 18, 0);
>>>>>>> 28087ebf

    @Override
    public void onClick(View v) {
        logDebug("onClick");

        ViewHolderTransfer holder = (ViewHolderTransfer) v.getTag();
        if (holder == null) {
            logWarning("Holder is NULL- not action performed");
            return;
        }

        int currentPosition = holder.getAdapterPosition();
        MegaTransfer t = (MegaTransfer) getItem(currentPosition);
        if (t == null) {
            logWarning("MegaTransfer is NULL- not action performed");
            return;
        }

        if (v.getId() == R.id.transfers_list_option_pause) {
            ((ManagerActivityLollipop) context).pauseIndividualTransfer(t);
        } else if (v.getId() == R.id.transfers_list_item_layout && isMultipleSelect()) {
            toggleSelection(currentPosition);
        }
    }

<<<<<<< HEAD
    /**
     * Adds a new transfer to the adapter.
     *
     * @param tL       Updated list of transfers.
     * @param position Position of the transfer in the adapter.
     */
    public void addItemData(ArrayList<MegaTransfer> tL, int position) {
        this.tL = tL;
        notifyItemInserted(position);
    }
=======
					holder.imageView.setImageBitmap(getRoundedBitmap(context, thumb, THUMB_ROUND_PIXEL));
				} else {
					params.height = params.width = dp2px(48, outMetrics);
					params.setMargins(36, 0, 0, 0);
>>>>>>> 28087ebf

    /**
     * Removes a transfer from adapter.
     * Also checks if the transfer to remove is selected. If so, removes it from selected items list
     * and updates the list with the new positions that the rest of selected transfers occupies after
     * the removal.
     *
     * @param tL       Updated list of transfers.
     * @param position Item to remove.
     */
    public void removeItemData(ArrayList<MegaTransfer> tL, int position) {
        this.tL = tL;

        if (isItemChecked(position)) {
            int nextIndex = selectedItems.indexOfKey(position);
            selectedItems.delete(position);

            for (int i = nextIndex; i < selectedItems.size(); i++) {
                int pos = selectedItems.keyAt(i);
                selectedItems.delete(pos);
                selectedItems.append(pos - 1, true);
            }

            selectModeInterface.notifyItemChanged();
        }

        notifyItemRemoved(position);
    }

<<<<<<< HEAD
    /**
     * Moves a transfer.
     *
     * @param tL          Updated list of transfers.
     * @param oldPosition Old position of the transfer.
     * @param newPosition New position of the transfer.
     */
    public void moveItemData(ArrayList<MegaTransfer> tL, int oldPosition, int newPosition) {
        this.tL = tL;
        notifyItemMoved(oldPosition, newPosition);
    }
=======
				holder.imageView.setLayoutParams(params);
			}
		} else if (transferType == TYPE_UPLOAD) {
			holder.iconDownloadUploadView.setImageResource(R.drawable.ic_upload_transfers);
			holder.progressText.setTextColor(ContextCompat.getColor(context, R.color.business_color));
			holder.imageView.setImageResource(MimeTypeList.typeForName(transfer.getFileName()).getIconResourceId());
			holder.currentPath = transfer.getPath();

			params.height = params.width = dp2px(48, outMetrics);
			params.setMargins(36, 0, 0, 0);
			holder.imageView.setLayoutParams(params);

			RelativeLayout.LayoutParams params3 = (RelativeLayout.LayoutParams) holder.iconDownloadUploadView.getLayoutParams();
			params3.setMargins(0, 0, 0, 0);
			holder.iconDownloadUploadView.setLayoutParams(params3);
		}
>>>>>>> 28087ebf

    /**
     * Updates the progress of a transfer.
     *
     * @param position Position of the transfer in the adapter.
     * @param transfer Transfer to which the progress has to be updated.
     */
    public void updateProgress(int position, MegaTransfer transfer) {
        ViewHolderTransfer holder = (ViewHolderTransfer) listFragment.findViewHolderForAdapterPosition(position);
        if (holder == null) {
            notifyItemChanged(position);
            return;
        }

        if (holder.progressText.getVisibility() == GONE) {
            holder.progressText.setVisibility(VISIBLE);
            holder.speedText.setVisibility(VISIBLE);
            holder.textViewCompleted.setVisibility(GONE);
            holder.imageViewCompleted.setVisibility(GONE);
        }

        holder.progressText.setText(getProgress(transfer));
        holder.speedText.setText(getSpeedString(isOnline(context) ?
                transfer.getSpeed()
                : 0));
    }

    public boolean isMultipleSelect() {
        return multipleSelect;
    }

	public void setMultipleSelect(boolean multipleSelect) {
		if (this.multipleSelect != multipleSelect) {
			this.multipleSelect = multipleSelect;
			notifyDataSetChanged();
		}

		if (this.multipleSelect) {
			selectedItems = new SparseBooleanArray();
		} else if (selectedItems != null) {
			selectedItems.clear();
		}
	}

    public void hideMultipleSelect() {
        setMultipleSelect(false);
        selectModeInterface.destroyActionMode();
    }

	public void selectAll() {
		for (int i = 0; i < getItemCount(); i++) {
			if (!isItemChecked(i)) {
				toggleSelection(i);
			}
		}
	}

	public void clearSelections() {
		for (int i = 0; i < getItemCount(); i++) {
			if (isItemChecked(i)) {
				toggleSelection(i);
			}
		}
	}

    /**
     * Checks if the current position is selected.
     * If it is, deselects it. If not, selects it.
     *
     * @param pos Position to check.
     * @return True if the position is selected, false otherwise.
     */
    private boolean putOrDeletePosition(int pos) {
        if (selectedItems.get(pos, false)) {
            selectedItems.delete(pos);
            return true;
        } else {
            selectedItems.append(pos, true);
            return false;
        }
    }

    /**
     * Selects or deselects a transfer with an animation view.
     *
     * @param pos Position to select or deselect.
     */
    public void toggleSelection(int pos) {
        startAnimation(pos, putOrDeletePosition(pos));
        selectModeInterface.notifyItemChanged();
    }

    /**
     * Applies the animation to the select or deselect action.
     *
     * @param pos    Position of the view to animate.
     * @param delete True if the action is deselect, false if it is select.
     */
    private void startAnimation(final int pos, final boolean delete) {
		MegaTransfersLollipopAdapter.ViewHolderTransfer view = (MegaTransfersLollipopAdapter.ViewHolderTransfer) listFragment.findViewHolderForLayoutPosition(pos);
		if (view == null) {
			return;
		}

		Animation flipAnimation = AnimationUtils.loadAnimation(context, R.anim.multiselect_flip);
		flipAnimation.setAnimationListener(new Animation.AnimationListener() {
			@Override
			public void onAnimationStart(Animation animation) {
				if (!delete) {
					notifyItemChanged(pos);
				}
			}

			@Override
			public void onAnimationEnd(Animation animation) {
				if (delete) {
					notifyItemChanged(pos);
				}
			}

			@Override
			public void onAnimationRepeat(Animation animation) {

			}
		});

		view.imageView.startAnimation(flipAnimation);
    }

    /**
     * Checks if select mode is enabled. If so, checks if the position is selected.
     *
     * @param position Position to check.
     * @return True if the position is selected, false otherwise.
     */
	private boolean isItemChecked(int position) {
		return isMultipleSelect() && selectedItems != null
				&& position >= 0
				&& selectedItems.get(position);
	}

    public List<MegaTransfer> getSelectedTransfers() {
        if (selectedItems == null) {
            return null;
        }

        ArrayList<MegaTransfer> selectedTransfers = new ArrayList<>();

        for (int i = 0; i < selectedItems.size(); i++) {
            if (!selectedItems.valueAt(i)) {
                continue;
            }

            MegaTransfer transfer = tL.get(i);
            if (transfer != null) {
                selectedTransfers.add(transfer);
            }
        }

        return selectedTransfers;
    }

    public int getSelectedItemsCount() {
        if (selectedItems == null) {
            return 0;
        }

        return selectedItems.size();
    }

    @Override
    public List<Integer> getSelectedItems() {
        if (selectedItems == null) {
            return null;
        }

        List<Integer> items = new ArrayList<>(selectedItems.size());

        for (int i = 0; i < selectedItems.size(); i++) {
            items.add(selectedItems.keyAt(i));
        }

        return items;
    }

    @Override
    public int getFolderCount() {
        return 0;
    }

    @Override
    public int getPlaceholderCount() {
        return 0;
    }

    @Override
    public int getUnhandledItem() {
        return INVALID_POSITION;
    }

    public interface SelectModeInterface {
        void destroyActionMode();
        void notifyItemChanged();
    }

}<|MERGE_RESOLUTION|>--- conflicted
+++ resolved
@@ -170,7 +170,7 @@
                     }
 
                     if (thumb != null) {
-                        params.height = params.width = px2dp(36, outMetrics);
+                        params.height = params.width = dp2px(36, outMetrics);
                         params.setMargins(54, 0, 18, 0);
 
                         RelativeLayout.LayoutParams params1 = (RelativeLayout.LayoutParams) holder.iconDownloadUploadView.getLayoutParams();
@@ -179,7 +179,7 @@
 
                         holder.imageView.setImageBitmap(getRoundedBitmap(context, thumb, THUMB_ROUND_PIXEL));
                     } else {
-                        params.height = params.width = px2dp(48, outMetrics);
+                        params.height = params.width = dp2px(48, outMetrics);
                         params.setMargins(36, 0, 0, 0);
 
                         holder.imageView.setImageResource(MimeTypeList.typeForName(transfer.getFileName()).getIconResourceId());
@@ -196,7 +196,7 @@
                 holder.iconDownloadUploadView.setLayoutParams(params3);
 
                 holder.imageView.setImageResource(MimeTypeList.typeForName(transfer.getFileName()).getIconResourceId());
-                params.height = params.width = px2dp(48, outMetrics);
+                params.height = params.width = dp2px(48, outMetrics);
                 params.setMargins(36, 0, 0, 0);
                 holder.imageView.setLayoutParams(params);
             }
@@ -208,7 +208,7 @@
         if (isItemChecked) {
             holder.iconDownloadUploadView.setVisibility(GONE);
             holder.imageView.setImageResource(R.drawable.ic_select_folder);
-            params.height = params.width = px2dp(48, outMetrics);
+            params.height = params.width = dp2px(48, outMetrics);
             params.setMargins(36, 0, 0, 0);
             holder.imageView.setLayoutParams(params);
             holder.itemLayout.setBackgroundColor(ContextCompat.getColor(context, R.color.new_multiselect_color));
@@ -332,16 +332,10 @@
         return null;
     }
 
-<<<<<<< HEAD
     @Override
     public long getItemId(int position) {
         return position;
     }
-=======
-				if (thumb != null) {
-					params.height = params.width = dp2px(36, outMetrics);
-					params.setMargins(54, 0, 18, 0);
->>>>>>> 28087ebf
 
     @Override
     public void onClick(View v) {
@@ -367,7 +361,6 @@
         }
     }
 
-<<<<<<< HEAD
     /**
      * Adds a new transfer to the adapter.
      *
@@ -378,12 +371,6 @@
         this.tL = tL;
         notifyItemInserted(position);
     }
-=======
-					holder.imageView.setImageBitmap(getRoundedBitmap(context, thumb, THUMB_ROUND_PIXEL));
-				} else {
-					params.height = params.width = dp2px(48, outMetrics);
-					params.setMargins(36, 0, 0, 0);
->>>>>>> 28087ebf
 
     /**
      * Removes a transfer from adapter.
@@ -413,7 +400,6 @@
         notifyItemRemoved(position);
     }
 
-<<<<<<< HEAD
     /**
      * Moves a transfer.
      *
@@ -425,24 +411,6 @@
         this.tL = tL;
         notifyItemMoved(oldPosition, newPosition);
     }
-=======
-				holder.imageView.setLayoutParams(params);
-			}
-		} else if (transferType == TYPE_UPLOAD) {
-			holder.iconDownloadUploadView.setImageResource(R.drawable.ic_upload_transfers);
-			holder.progressText.setTextColor(ContextCompat.getColor(context, R.color.business_color));
-			holder.imageView.setImageResource(MimeTypeList.typeForName(transfer.getFileName()).getIconResourceId());
-			holder.currentPath = transfer.getPath();
-
-			params.height = params.width = dp2px(48, outMetrics);
-			params.setMargins(36, 0, 0, 0);
-			holder.imageView.setLayoutParams(params);
-
-			RelativeLayout.LayoutParams params3 = (RelativeLayout.LayoutParams) holder.iconDownloadUploadView.getLayoutParams();
-			params3.setMargins(0, 0, 0, 0);
-			holder.iconDownloadUploadView.setLayoutParams(params3);
-		}
->>>>>>> 28087ebf
 
     /**
      * Updates the progress of a transfer.
