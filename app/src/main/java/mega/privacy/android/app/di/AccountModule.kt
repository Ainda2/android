package mega.privacy.android.app.di

import dagger.Binds
import dagger.Module
import dagger.Provides
import dagger.hilt.InstallIn
import dagger.hilt.components.SingletonComponent
import mega.privacy.android.domain.usecase.GetAccountAchievements
import mega.privacy.android.domain.repository.AccountRepository
import mega.privacy.android.domain.usecase.DefaultGetAccountDetails
import mega.privacy.android.domain.usecase.DefaultMonitorUserUpdates
import mega.privacy.android.domain.usecase.GetAccountDetails
import mega.privacy.android.domain.usecase.GetSession
import mega.privacy.android.domain.usecase.IsBusinessAccountActive
import mega.privacy.android.domain.usecase.MonitorUserUpdates
import mega.privacy.android.domain.usecase.RetryPendingConnections
import mega.privacy.android.domain.usecase.SetAccountAuth

/**
 * Account module.
 *
 * Provides all account implementations.
 *
 */
@Module
@InstallIn(SingletonComponent::class)
abstract class AccountModule {

    /**
     * Binds the Use Case [MonitorUserUpdates] to its implementation [DefaultMonitorUserUpdates]
     */
    @Binds
    abstract fun bindMonitorUserUpdates(implementation: DefaultMonitorUserUpdates): MonitorUserUpdates

    /**
     * Binds the Use Case [GetAccountDetails] to its implementation [DefaultGetAccountDetails]
     */
    @Binds
    abstract fun bindGetAccountDetails(useCase: DefaultGetAccountDetails): GetAccountDetails

    companion object {

        /**
         * Provides the Use Case [GetSession]
         */
        @Provides
        fun provideGetSession(accountRepository: AccountRepository): GetSession =
            GetSession(accountRepository::getSession)

        /**
         * Provides the Use Case [RetryPendingConnections]
         */
        @Provides
        fun provideRetryPendingConnections(accountRepository: AccountRepository): RetryPendingConnections =
            RetryPendingConnections(accountRepository::retryPendingConnections)

        /**
         * Provides the Use Case [IsBusinessAccountActive]
         */
        @Provides
        fun provideIsBusinessAccountActive(accountRepository: AccountRepository): IsBusinessAccountActive =
            IsBusinessAccountActive(accountRepository::isBusinessAccountActive)

<<<<<<< HEAD
        /**
         * Provides the Use Case [SetAccountAuth]
         */
        @Provides
        fun provideSetAccountAuth(accountRepository: AccountRepository): SetAccountAuth =
            SetAccountAuth(accountRepository::setAccountAuth)
=======
        @Provides
        fun provideGetAccountAchievements(accountRepository: AccountRepository): GetAccountAchievements =
            GetAccountAchievements(accountRepository::getAccountAchievements)
>>>>>>> 185bf848
    }
}<|MERGE_RESOLUTION|>--- conflicted
+++ resolved
@@ -61,17 +61,15 @@
         fun provideIsBusinessAccountActive(accountRepository: AccountRepository): IsBusinessAccountActive =
             IsBusinessAccountActive(accountRepository::isBusinessAccountActive)
 
-<<<<<<< HEAD
+        @Provides
+        fun provideGetAccountAchievements(accountRepository: AccountRepository): GetAccountAchievements =
+            GetAccountAchievements(accountRepository::getAccountAchievements)
+
         /**
          * Provides the Use Case [SetAccountAuth]
          */
         @Provides
         fun provideSetAccountAuth(accountRepository: AccountRepository): SetAccountAuth =
             SetAccountAuth(accountRepository::setAccountAuth)
-=======
-        @Provides
-        fun provideGetAccountAchievements(accountRepository: AccountRepository): GetAccountAchievements =
-            GetAccountAchievements(accountRepository::getAccountAchievements)
->>>>>>> 185bf848
     }
 }