package mega.privacy.android.app.di

import dagger.Binds
import dagger.Module
import dagger.Provides
import dagger.hilt.InstallIn
import dagger.hilt.components.SingletonComponent
import mega.privacy.android.domain.usecase.GetAccountAchievements
import mega.privacy.android.domain.repository.AccountRepository
import mega.privacy.android.domain.usecase.DefaultGetAccountAchievements
import mega.privacy.android.domain.usecase.DefaultGetAccountDetails
import mega.privacy.android.domain.usecase.DefaultMonitorUserUpdates
import mega.privacy.android.domain.usecase.GetAccountDetails
import mega.privacy.android.domain.usecase.GetSession
import mega.privacy.android.domain.usecase.IsBusinessAccountActive
import mega.privacy.android.domain.usecase.MonitorUserUpdates
import mega.privacy.android.domain.usecase.RetryPendingConnections

/**
 * Account module.
 *
 * Provides all account implementations.
 *
 */
@Module
@InstallIn(SingletonComponent::class)
abstract class AccountModule {

    /**
     * Binds the Use Case [MonitorUserUpdates] to its implementation [DefaultMonitorUserUpdates]
     */
    @Binds
    abstract fun bindMonitorUserUpdates(implementation: DefaultMonitorUserUpdates): MonitorUserUpdates

    /**
     * Binds the Use Case [GetAccountDetails] to its implementation [DefaultGetAccountDetails]
     */
    @Binds
    abstract fun bindGetAccountDetails(useCase: DefaultGetAccountDetails): GetAccountDetails

    @Binds
    abstract fun provideGetAccountAchievements(implementation: DefaultGetAccountAchievements): GetAccountAchievements

    companion object {

        /**
         * Provides the Use Case [GetSession]
         */
        @Provides
        fun provideGetSession(accountRepository: AccountRepository): GetSession =
            GetSession(accountRepository::getSession)

        /**
         * Provides the Use Case [RetryPendingConnections]
         */
        @Provides
        fun provideRetryPendingConnections(accountRepository: AccountRepository): RetryPendingConnections =
            RetryPendingConnections(accountRepository::retryPendingConnections)

        /**
         * Provides the Use Case [IsBusinessAccountActive]
         */
        @Provides
        fun provideIsBusinessAccountActive(accountRepository: AccountRepository): IsBusinessAccountActive =
            IsBusinessAccountActive(accountRepository::isBusinessAccountActive)
<<<<<<< HEAD

        /**
         * Provides the Use Case [GetAccountAchievements]
         */
        @Provides
        fun provideGetAccountAchievements(accountRepository: AccountRepository): GetAccountAchievements =
            GetAccountAchievements(accountRepository::getAccountAchievements)
=======
>>>>>>> 62033986
    }
}<|MERGE_RESOLUTION|>--- conflicted
+++ resolved
@@ -38,6 +38,9 @@
     @Binds
     abstract fun bindGetAccountDetails(useCase: DefaultGetAccountDetails): GetAccountDetails
 
+    /**
+     * Binds the Use Case [GetAccountAchievements] to its implementation [DefaultGetAccountAchievements]
+     */
     @Binds
     abstract fun provideGetAccountAchievements(implementation: DefaultGetAccountAchievements): GetAccountAchievements
 
@@ -63,15 +66,5 @@
         @Provides
         fun provideIsBusinessAccountActive(accountRepository: AccountRepository): IsBusinessAccountActive =
             IsBusinessAccountActive(accountRepository::isBusinessAccountActive)
-<<<<<<< HEAD
-
-        /**
-         * Provides the Use Case [GetAccountAchievements]
-         */
-        @Provides
-        fun provideGetAccountAchievements(accountRepository: AccountRepository): GetAccountAchievements =
-            GetAccountAchievements(accountRepository::getAccountAchievements)
-=======
->>>>>>> 62033986
     }
 }