--- conflicted
+++ resolved
@@ -25,9 +25,12 @@
 import mega.privacy.android.app.lollipop.megachat.AppRTCAudioManager
 import mega.privacy.android.app.meeting.activity.MeetingActivity
 import mega.privacy.android.app.meeting.listeners.MeetingVideoListener
-import mega.privacy.android.app.utils.*
+import mega.privacy.android.app.utils.ChatUtil
+import mega.privacy.android.app.utils.Constants
 import mega.privacy.android.app.utils.LogUtil.logDebug
 import mega.privacy.android.app.utils.LogUtil.logError
+import mega.privacy.android.app.utils.StringResourcesUtils
+import mega.privacy.android.app.utils.Util
 import mega.privacy.android.app.utils.permission.PermissionRequest
 import mega.privacy.android.app.utils.permission.PermissionsRequester
 import mega.privacy.android.app.utils.permission.permissionsBuilder
@@ -50,20 +53,11 @@
 
     override fun onAttach(context: Context) {
         super.onAttach(context)
-<<<<<<< HEAD
         permissionsRequester = permissionsBuilder(permissions.toCollection(ArrayList()))
-            .setOnPermissionDenied { l->onPermissionDenied(l) }
-            .setOnRequiresPermission { l->onRequiresPermission(l) }
-            .setOnShowRationale{l->onShowRationale(l)}
-            .setOnNeverAskAgain{l->onNeverAskAgain(l)}
-=======
-        permissionsRequester = permissionsBuilder()
-            .setPermissions(permissions.toCollection(ArrayList()))
             .setOnPermissionDenied { l -> onPermissionDenied(l) }
             .setOnRequiresPermission { l -> onRequiresPermission(l) }
             .setOnShowRationale { l -> onShowRationale(l) }
             .setOnNeverAskAgain { l -> onNeverAskAgain(l) }
->>>>>>> b66ed091
             .setPermissionEducation { showPermissionsEducation() }
             .build()
     }
@@ -93,7 +87,7 @@
             sp.edit()
                 .putBoolean(KEY_SHOW_EDUCATION, false).apply()
             showPermissionsEducation(requireActivity()) { permissionsRequester.launch(false) }
-        } else {
+         } else {
             permissionsRequester.launch(false)
         }
     }
@@ -219,40 +213,20 @@
             }
             model.cameraPermissionCheck.observe(viewLifecycleOwner) {
                 if (it) {
-<<<<<<< HEAD
                     permissionsRequester = permissionsBuilder(arrayOf(Manifest.permission.CAMERA).toCollection(ArrayList()))
-                        .setOnRequiresPermission { l->onRequiresCameraPermission(l) }
-                        .setOnShowRationale{l->onShowRationale(l)}
-                        .setOnNeverAskAgain{l->onCameraNeverAskAgain(l)}
-=======
-                    permissionsRequester = permissionsBuilder()
-                        .setPermissions(arrayOf(Manifest.permission.CAMERA).toCollection(ArrayList()))
                         .setOnRequiresPermission { l -> onRequiresCameraPermission(l) }
                         .setOnShowRationale { l -> onShowRationale(l) }
                         .setOnNeverAskAgain { l -> onCameraNeverAskAgain(l) }
->>>>>>> b66ed091
                         .build()
                     permissionsRequester.launch(false)
                 }
             }
             model.recordAudioPermissionCheck.observe(viewLifecycleOwner) {
                 if (it) {
-<<<<<<< HEAD
                     permissionsRequester = permissionsBuilder(arrayOf(Manifest.permission.RECORD_AUDIO).toCollection(ArrayList()))
-                        .setOnRequiresPermission { l->onRequiresAudioPermission(l) }
-                        .setOnShowRationale{l->onShowRationale(l)}
-                        .setOnNeverAskAgain{l->onAudioNeverAskAgain(l)}
-=======
-                    permissionsRequester = permissionsBuilder()
-                        .setPermissions(
-                            arrayOf(Manifest.permission.RECORD_AUDIO).toCollection(
-                                ArrayList()
-                            )
-                        )
                         .setOnRequiresPermission { l -> onRequiresAudioPermission(l) }
                         .setOnShowRationale { l -> onShowRationale(l) }
                         .setOnNeverAskAgain { l -> onAudioNeverAskAgain(l) }
->>>>>>> b66ed091
                         .build()
                     permissionsRequester.launch(false)
                 }
@@ -466,13 +440,12 @@
     private fun removeChatVideoListener() {
         if (videoListener == null) return
         logDebug("Removing remote video listener")
-        sharedModel.removeLocalVideo(MEGACHAT_INVALID_HANDLE, videoListener!!)
+        megaChatApi.removeChatVideoListener(
+            MEGACHAT_INVALID_HANDLE,
+            MEGACHAT_INVALID_HANDLE,
+            false,
+            videoListener
+        )
         videoListener = null
     }
-
-    override fun onDestroyView() {
-        super.onDestroyView()
-        removeChatVideoListener()
-        sharedModel.releaseVideoDevice()
-    }
 }