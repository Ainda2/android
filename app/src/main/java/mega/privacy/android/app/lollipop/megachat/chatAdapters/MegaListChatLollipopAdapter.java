--- conflicted
+++ resolved
@@ -1020,7 +1020,6 @@
 			return;
 		}
 
-<<<<<<< HEAD
         if (megaChatApi.getNumCalls() != 0) {
             MegaChatCall call = megaChatApi.getChatCall(chat.getChatId());
             if (call != null && isStatusConnected(context, chat.getChatId())) {
@@ -1031,8 +1030,6 @@
                 switch (callStatus) {
                     case CALL_STATUS_USER_NO_PRESENT:
                     case CALL_STATUS_DESTROYED:
-                        ((ViewHolderNormalChatList) holder).iconMyAudioOff.setVisibility(View.GONE);
-                        ((ViewHolderNormalChatList) holder).iconMyVideoOn.setVisibility(View.GONE);
                         if (call.isRinging()) {
                             ((ViewHolderNormalChatList) holder).callInProgressIcon.setVisibility(View.GONE);
                             ((ViewHolderNormalChatList) holder).textViewContent.setText(context.getString(R.string.notification_subtitle_incoming));
@@ -1047,50 +1044,11 @@
                         ((ViewHolderNormalChatList) holder).textViewContent.setText(context.getString(isRequestSent(call.getCallId()) ?
                                 R.string.outgoing_call_starting :
                                 R.string.call_started_messages));
-                        ((ViewHolderNormalChatList) holder).iconMyAudioOff.setVisibility(call.hasLocalAudio() ? View.GONE : View.VISIBLE);
-                        ((ViewHolderNormalChatList) holder).iconMyVideoOn.setVisibility(call.hasLocalVideo() ? View.VISIBLE : View.GONE);
                         break;
                 }
                 return;
             }
         }
-=======
-		if (chat.isCallInProgress() && megaChatApi != null && megaChatApi.getNumCalls() != 0) {
-			MegaChatCall call = megaChatApi.getChatCall(chat.getChatId());
-			if (call != null && isStatusConnected(context, chat.getChatId())) {
-				int callStatus = call.getStatus();
-				((ViewHolderNormalChatList) holder).voiceClipOrLocationLayout.setVisibility(View.GONE);
-				((ViewHolderNormalChatList) holder).textViewContent.setTextColor(ColorUtils.getThemeColor(context, R.attr.colorSecondary));
-				((ViewHolderNormalChatList) holder).textViewContent.setVisibility(View.VISIBLE);
-
-				switch (callStatus) {
-					case CALL_STATUS_USER_NO_PRESENT:
-					case CALL_STATUS_DESTROYED:
-					case CALL_STATUS_RING_IN:
-						if (callStatus == CALL_STATUS_RING_IN) {
-							((ViewHolderNormalChatList) holder).callInProgressIcon.setVisibility(View.GONE);
-							((ViewHolderNormalChatList) holder).textViewContent.setText(context.getString(R.string.notification_subtitle_incoming));
-						} else {
-							((ViewHolderNormalChatList) holder).callInProgressIcon.setVisibility(View.VISIBLE);
-							((ViewHolderNormalChatList) holder).textViewContent.setText(context.getString(R.string.ongoing_call_messages));
-						}
-						break;
-
-					case CALL_STATUS_REQUEST_SENT:
-					case CALL_STATUS_IN_PROGRESS:
-					case CALL_STATUS_JOINING:
-					case CALL_STATUS_RECONNECTING:
-						((ViewHolderNormalChatList) holder).callInProgressIcon.setVisibility(View.GONE);
-						((ViewHolderNormalChatList) holder).textViewContent.setText(context.getString(callStatus == CALL_STATUS_REQUEST_SENT ?
-								R.string.outgoing_call_starting :
-								R.string.call_started_messages));
-						break;
-				}
-
-				return;
-			}
-		}
->>>>>>> 58085e60
 
         ((ViewHolderNormalChatList) holder).textViewContent.setTextColor(ColorUtils.getThemeColor(context, android.R.attr.textColorSecondary));
 		((ViewHolderNormalChatList) holder).callInProgressIcon.setVisibility(View.GONE);
