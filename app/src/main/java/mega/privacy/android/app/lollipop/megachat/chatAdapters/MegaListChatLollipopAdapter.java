package mega.privacy.android.app.lollipop.megachat.chatAdapters;

import android.app.Activity;
import android.content.Context;
import android.content.Intent;
import android.content.res.Configuration;
import android.graphics.Bitmap;
import android.graphics.BitmapFactory;
import android.graphics.Canvas;
import android.graphics.Color;
import android.graphics.Paint;
import android.support.v4.content.ContextCompat;
import android.support.v7.widget.RecyclerView;
import android.support.v7.widget.RecyclerView.ViewHolder;
import android.text.Html;
import android.text.InputFilter;
import android.text.Spannable;
import android.text.SpannableString;
import android.text.Spanned;
import android.text.TextUtils;
import android.text.style.ForegroundColorSpan;
import android.util.DisplayMetrics;
import android.util.SparseBooleanArray;
import android.view.Display;
import android.view.LayoutInflater;
import android.view.View;
import android.view.View.OnClickListener;
import android.view.ViewGroup;
import android.view.animation.Animation;
import android.view.animation.AnimationUtils;
import android.widget.ImageButton;
import android.widget.ImageView;
import android.widget.RelativeLayout;
import android.widget.TextView;

import java.io.File;
import java.util.ArrayList;
import java.util.List;
import java.util.Locale;

import mega.privacy.android.app.DatabaseHandler;
import mega.privacy.android.app.MegaApplication;
import mega.privacy.android.app.R;
import mega.privacy.android.app.components.RoundedImageView;
import mega.privacy.android.app.components.scrollBar.SectionTitleProvider;
import mega.privacy.android.app.components.scrollBar.Utils;
import mega.privacy.android.app.components.twemoji.EmojiManager;
import mega.privacy.android.app.components.twemoji.EmojiTextView;
import mega.privacy.android.app.lollipop.FileExplorerActivityLollipop;
import mega.privacy.android.app.lollipop.ManagerActivityLollipop;
import mega.privacy.android.app.lollipop.controllers.ChatController;
import mega.privacy.android.app.lollipop.listeners.ChatNonContactNameListener;
import mega.privacy.android.app.lollipop.listeners.ChatUserAvatarListener;
import mega.privacy.android.app.lollipop.megachat.ArchivedChatsActivity;
import mega.privacy.android.app.lollipop.megachat.ChatExplorerActivity;
import mega.privacy.android.app.lollipop.megachat.ChatExplorerFragment;
import mega.privacy.android.app.lollipop.megachat.ChatItemPreferences;
import mega.privacy.android.app.lollipop.megachat.RecentChatsFragmentLollipop;
import mega.privacy.android.app.utils.ChatUtil;
import mega.privacy.android.app.utils.Constants;
import mega.privacy.android.app.utils.TimeUtils;
import mega.privacy.android.app.utils.Util;
import nz.mega.sdk.MegaApiAndroid;
import nz.mega.sdk.MegaChatApi;
import nz.mega.sdk.MegaChatApiAndroid;
import nz.mega.sdk.MegaChatCall;
import nz.mega.sdk.MegaChatListItem;
import nz.mega.sdk.MegaChatMessage;
import nz.mega.sdk.MegaChatRoom;
import nz.mega.sdk.MegaHandleList;
import nz.mega.sdk.MegaNode;

import static mega.privacy.android.app.utils.Util.toCDATA;


public class MegaListChatLollipopAdapter extends RecyclerView.Adapter<MegaListChatLollipopAdapter.ViewHolderChatList> implements OnClickListener, View.OnLongClickListener, SectionTitleProvider {

	public static final int ITEM_VIEW_TYPE_NORMAL = 0;
	public static final int ITEM_VIEW_TYPE_ARCHIVED_CHATS = 1;

	public static final int ADAPTER_RECENT_CHATS = 0;
	public static final int ADAPTER_ARCHIVED_CHATS = 1;

	Context context;
	int positionClicked;
	ArrayList<MegaChatListItem> chats;
	RecyclerView listFragment;
	MegaApiAndroid megaApi;
	MegaChatApiAndroid megaChatApi;
	boolean multipleSelect = false;
	private SparseBooleanArray selectedItems;
	Object fragment;

	DisplayMetrics outMetrics;
	ChatController cC;

	DatabaseHandler dbH = null;
	ChatItemPreferences chatPrefs = null;

	int adapterType;

	public MegaListChatLollipopAdapter(Context _context, Object _fragment, ArrayList<MegaChatListItem> _chats, RecyclerView _listView, int type) {
		log("new adapter");
		this.context = _context;
		this.chats = _chats;
		this.positionClicked = -1;
		this.fragment = _fragment;
		this.adapterType = type;
		
		if (megaApi == null){
			megaApi = ((MegaApplication) ((Activity)context).getApplication()).getMegaApi();
		}

		if (megaChatApi == null){
			megaChatApi = ((MegaApplication) ((Activity)context).getApplication()).getMegaChatApi();
		}

		listFragment = _listView;

		cC = new ChatController(context);
		
		if(context instanceof ChatExplorerActivity || context instanceof FileExplorerActivityLollipop){
			selectedItems = new SparseBooleanArray();
			multipleSelect = true;
		}
	}

	/*public view holder class*/
    public static class ViewHolderChatList extends ViewHolder {
		public ViewHolderChatList(View arg0) {
			super(arg0);
		}

		RelativeLayout itemLayout;
	}

	public static class ViewHolderNormalChatList extends ViewHolderChatList{
		public ViewHolderNormalChatList(View arg0) {
			super(arg0);
		}
		RoundedImageView imageView;
		EmojiTextView contactInitialLetter;
		EmojiTextView textViewContactName;
		EmojiTextView textViewContent;
		TextView textViewDate;
		ImageView iconMyVideoOn;
		ImageView iconMyAudioOff;

		String textFastScroller = "";
		ImageButton imageButtonThreeDots;
		RelativeLayout circlePendingMessages;

		TextView numberPendingMessages;
		RelativeLayout layoutPendingMessages;
		ImageView muteIcon;
		ImageView contactStateIcon;
		ImageView privateChatIcon;
		ImageView callInProgressIcon;
		String contactMail;
		String fullName = "";

		public int currentPosition;
		public long userHandle;
		public boolean nameRequestedAction = false;

		public String getContactMail (){
			return contactMail;
		}

		public void setImageView(Bitmap bitmap){
			imageView.setImageBitmap(bitmap);
			contactInitialLetter.setVisibility(View.GONE);
		}
	}

	public static class ViewHolderArchivedChatList extends ViewHolderChatList {
		public ViewHolderArchivedChatList(View arg0) {
			super(arg0);
		}

		TextView textViewArchived;
	}

    ViewHolderChatList holder;

	@Override
	public void onBindViewHolder(ViewHolderChatList holder, int position) {
		log("onBindViewHolder- position:"+position);
		final int itemType = getItemViewType(position);
		log("itemType: "+itemType);

		if(itemType == ITEM_VIEW_TYPE_NORMAL) {
			((ViewHolderNormalChatList)holder).imageView.setImageBitmap(null);
			((ViewHolderNormalChatList)holder).contactInitialLetter.setText(" ");

			MegaChatListItem chat = (MegaChatListItem) getItem(position);

			setTitle(position, holder);

			((ViewHolderNormalChatList)holder).userHandle = -1;

			if(!chat.isGroup()){
				log("Chat one to one");
				long contactHandle = chat.getPeerHandle();
				String userHandleEncoded = MegaApiAndroid.userHandleToBase64(contactHandle);

				((ViewHolderNormalChatList)holder).contactMail = megaChatApi.getContactEmail(contactHandle);
				if (!multipleSelect) {
					//Multiselect OFF
					((ViewHolderNormalChatList)holder).imageButtonThreeDots.setVisibility(View.VISIBLE);

					holder.itemLayout.setBackgroundColor(Color.WHITE);
					setUserAvatar(holder, userHandleEncoded);
				} else {
					log("Multiselect ON");

					if(this.isItemChecked(position)){
//					holder.imageButtonThreeDots.setVisibility(View.GONE);
						((ViewHolderNormalChatList)holder).imageButtonThreeDots.setVisibility(View.VISIBLE);
						holder.itemLayout.setBackgroundColor(context.getResources().getColor(R.color.new_multiselect_color));
						((ViewHolderNormalChatList)holder).imageView.setImageResource(R.drawable.ic_select_avatar);
						((ViewHolderNormalChatList)holder).contactInitialLetter.setVisibility(View.GONE);
					}
					else{
						log("NOT selected");
						((ViewHolderNormalChatList)holder).imageButtonThreeDots.setVisibility(View.VISIBLE);
						holder.itemLayout.setBackgroundColor(Color.WHITE);
						setUserAvatar(holder, userHandleEncoded);
					}
				}
				((ViewHolderNormalChatList)holder).privateChatIcon.setVisibility(View.VISIBLE);
				((ViewHolderNormalChatList)holder).contactStateIcon.setVisibility(View.VISIBLE);

				((ViewHolderNormalChatList)holder).contactStateIcon.setMaxWidth(Util.scaleWidthPx(6,outMetrics));
				((ViewHolderNormalChatList)holder).contactStateIcon.setMaxHeight(Util.scaleHeightPx(6,outMetrics));

				setStatus(position, holder);
			}
			else{
				log("Group chat");
				((ViewHolderNormalChatList)holder).contactStateIcon.setVisibility(View.GONE);

				if(chat.isPublic()){
					((ViewHolderNormalChatList)holder).privateChatIcon.setVisibility(View.GONE);
				}
				else{
					((ViewHolderNormalChatList)holder).privateChatIcon.setVisibility(View.VISIBLE);
				}

				if (!multipleSelect) {
					//Multiselect OFF
					holder.itemLayout.setBackgroundColor(Color.WHITE);

					if (chat.getTitle().length() > 0){
						String firstLetter = ChatUtil.getFirstLetter(chat.getTitle());
						((ViewHolderNormalChatList)holder).contactInitialLetter.setText(firstLetter);
					}

					createGroupChatAvatar(holder);
				} else {
					log("Multiselect ON");

					if(this.isItemChecked(position)){
//					holder.imageButtonThreeDots.setVisibility(View.GONE);
						holder.itemLayout.setBackgroundColor(context.getResources().getColor(R.color.new_multiselect_color));
						((ViewHolderNormalChatList)holder).imageView.setImageResource(R.drawable.ic_select_avatar);

						((ViewHolderNormalChatList)holder).contactInitialLetter.setVisibility(View.GONE);
					}
					else{
						log("NOT selected");
						holder.itemLayout.setBackgroundColor(Color.WHITE);

						if (chat.getTitle().length() > 0){
							String firstLetter = ChatUtil.getFirstLetter(chat.getTitle());
							((ViewHolderNormalChatList)holder).contactInitialLetter.setText(firstLetter);
						}

						createGroupChatAvatar(holder);
					}
				}
			}

			setPendingMessages(position, holder);

			setTs(position, holder);

			setLastMessage(position, holder);

			chatPrefs = dbH.findChatPreferencesByHandle(String.valueOf(chat.getChatId()));
			if(chatPrefs!=null) {
				log("Chat prefs exists!!!");
				boolean notificationsEnabled = true;
				if (chatPrefs.getNotificationsEnabled() != null) {
					notificationsEnabled = Boolean.parseBoolean(chatPrefs.getNotificationsEnabled());
				}

				if (!notificationsEnabled) {
					log("Chat is MUTE");
					((ViewHolderNormalChatList)holder).muteIcon.setVisibility(View.VISIBLE);
				}
				else{
					log("Chat with notifications enabled!!");
					((ViewHolderNormalChatList)holder).muteIcon.setVisibility(View.GONE);
				}
			}
			else{
				log("Chat prefs is NULL");
				((ViewHolderNormalChatList)holder).muteIcon.setVisibility(View.GONE);
			}

			if(context instanceof ChatExplorerActivity || context instanceof FileExplorerActivityLollipop){

				((ViewHolderNormalChatList)holder).imageButtonThreeDots.setVisibility(View.GONE);
				if(chat.getOwnPrivilege()==MegaChatRoom.PRIV_RM||chat.getOwnPrivilege()==MegaChatRoom.PRIV_RO){
					((ViewHolderNormalChatList)holder).imageView.setAlpha(.4f);

					holder.itemLayout.setOnClickListener(null);
					holder.itemLayout.setOnLongClickListener(null);

					((ViewHolderNormalChatList)holder).layoutPendingMessages.setAlpha(.4f);

					((ViewHolderNormalChatList)holder).textViewContent.setTextColor(context.getResources().getColor(R.color.text_secondary));
					((ViewHolderNormalChatList)holder).textViewDate.setTextColor(context.getResources().getColor(R.color.text_secondary));
					((ViewHolderNormalChatList)holder).textViewContactName.setTextColor(ContextCompat.getColor(context, R.color.text_secondary));
				}
				else{
					((ViewHolderNormalChatList)holder).imageView.setAlpha(1.0f);

					((ViewHolderNormalChatList)holder).imageButtonThreeDots.setTag(holder);

					holder.itemLayout.setOnClickListener(this);
					holder.itemLayout.setOnLongClickListener(null);

					((ViewHolderNormalChatList)holder).layoutPendingMessages.setAlpha(1.0f);

					((ViewHolderNormalChatList)holder).textViewContent.setTextColor(ContextCompat.getColor(context, R.color.file_list_second_row));
					((ViewHolderNormalChatList)holder).textViewDate.setTextColor(ContextCompat.getColor(context, R.color.file_list_second_row));
					((ViewHolderNormalChatList)holder).textViewContactName.setTextColor(ContextCompat.getColor(context, R.color.file_list_first_row));
				}
			}
			else{
				((ViewHolderNormalChatList)holder).imageButtonThreeDots.setVisibility(View.VISIBLE);

				((ViewHolderNormalChatList)holder).imageButtonThreeDots.setTag(holder);

				holder.itemLayout.setOnClickListener(this);
				holder.itemLayout.setOnLongClickListener(this);
			}

			if(Util.isChatEnabled() && chat.isCallInProgress()){
				if((megaChatApi != null) && (megaChatApi.getNumCalls() != 0)){

					MegaChatCall call = megaChatApi.getChatCall(chat.getChatId());
					if(call!=null){
						log("call status: "+call.getStatus());
						if((chat.isGroup()) && ((call.getStatus() == MegaChatCall.CALL_STATUS_USER_NO_PRESENT))){
							((ViewHolderNormalChatList)holder).callInProgressIcon.setVisibility(View.VISIBLE);
							((ViewHolderNormalChatList)holder).textViewContent.setText(context.getString(R.string.ongoing_call_messages));
							((ViewHolderNormalChatList)holder).textViewContent.setTextColor(ContextCompat.getColor(context, R.color.accentColor));
							((ViewHolderNormalChatList)holder).textViewContent.setVisibility(View.VISIBLE);
							((ViewHolderNormalChatList)holder).iconMyAudioOff.setVisibility(View.GONE);
							((ViewHolderNormalChatList)holder).iconMyVideoOn.setVisibility(View.GONE);

						}else{
							((ViewHolderNormalChatList)holder).callInProgressIcon.setVisibility(View.GONE);
							if(call.getStatus() == MegaChatCall.CALL_STATUS_IN_PROGRESS){
								((ViewHolderNormalChatList)holder).textViewContent.setText(context.getString(R.string.call_started_messages));
								((ViewHolderNormalChatList)holder).textViewContent.setTextColor(ContextCompat.getColor(context, R.color.accentColor));
								((ViewHolderNormalChatList)holder).textViewContent.setVisibility(View.VISIBLE);
								if(call.hasLocalAudio()){
									((ViewHolderNormalChatList)holder).iconMyAudioOff.setVisibility(View.GONE);
								}else{
									((ViewHolderNormalChatList)holder).iconMyAudioOff.setVisibility(View.VISIBLE);
								}

								if(call.hasLocalVideo()){
									((ViewHolderNormalChatList)holder).iconMyVideoOn.setVisibility(View.VISIBLE);
								}else{
									((ViewHolderNormalChatList)holder).iconMyVideoOn.setVisibility(View.GONE);
								}
							}
						}
					}else{
						((ViewHolderNormalChatList)holder).callInProgressIcon.setVisibility(View.GONE);
						((ViewHolderNormalChatList)holder).iconMyAudioOff.setVisibility(View.GONE);
						((ViewHolderNormalChatList)holder).iconMyVideoOn.setVisibility(View.GONE);
					}
				}else{
					((ViewHolderNormalChatList)holder).callInProgressIcon.setVisibility(View.GONE);
					((ViewHolderNormalChatList)holder).iconMyAudioOff.setVisibility(View.GONE);
					((ViewHolderNormalChatList)holder).iconMyVideoOn.setVisibility(View.GONE);
				}
			}else{
				((ViewHolderNormalChatList)holder).callInProgressIcon.setVisibility(View.GONE);
				((ViewHolderNormalChatList)holder).iconMyAudioOff.setVisibility(View.GONE);
				((ViewHolderNormalChatList)holder).iconMyVideoOn.setVisibility(View.GONE);
			}

		}
		else if(itemType == ITEM_VIEW_TYPE_ARCHIVED_CHATS) {
			((ViewHolderArchivedChatList)holder).textViewArchived.setOnClickListener(this);
			((ViewHolderArchivedChatList)holder).textViewArchived.setTag(holder);

			holder.itemLayout.setOnClickListener(null);
			holder.itemLayout.setOnLongClickListener(null);

			ArrayList<MegaChatListItem> archivedChats = megaChatApi.getArchivedChatListItems();
			if(archivedChats!=null){
				((ViewHolderArchivedChatList)holder).textViewArchived.setText(context.getString(R.string.archived_chats_show_option, archivedChats.size()));
			}
			else{
				((ViewHolderArchivedChatList)holder).textViewArchived.setText(context.getString(R.string.archived_chats_title_section));
			}
		}
	}

	public void setUserAvatar(ViewHolderChatList holder, String userHandle){
		log("setUserAvatar ");
		createDefaultAvatar(holder, userHandle);

		ChatUserAvatarListener listener = new ChatUserAvatarListener(context, holder);
		File avatar = null;

		if(((ViewHolderNormalChatList)holder).contactMail == null){
			if (context.getExternalCacheDir() != null) {
				avatar = new File(context.getExternalCacheDir().getAbsolutePath(), userHandle + ".jpg");
			}else {
				avatar = new File(context.getCacheDir().getAbsolutePath(), userHandle + ".jpg");
			}
		}else{
			if (context.getExternalCacheDir() != null){
				avatar = new File(context.getExternalCacheDir().getAbsolutePath(), ((ViewHolderNormalChatList)holder).contactMail + ".jpg");
			}else{
				avatar = new File(context.getCacheDir().getAbsolutePath(), ((ViewHolderNormalChatList)holder).contactMail + ".jpg");
			}
		}

		Bitmap bitmap = null;
		if (avatar.exists()){
			if (avatar.length() > 0){
				BitmapFactory.Options bOpts = new BitmapFactory.Options();
				bOpts.inPurgeable = true;
				bOpts.inInputShareable = true;
				bitmap = BitmapFactory.decodeFile(avatar.getAbsolutePath(), bOpts);
				if (bitmap == null) {
					avatar.delete();

					if(megaApi==null){
						log("setUserAvatar: megaApi is Null in Offline mode");
						return;
					}

					if (context.getExternalCacheDir() != null){
						megaApi.getUserAvatar(((ViewHolderNormalChatList)holder).contactMail, context.getExternalCacheDir().getAbsolutePath() + "/" + ((ViewHolderNormalChatList)holder).contactMail + ".jpg", listener);
					}
					else{
						megaApi.getUserAvatar(((ViewHolderNormalChatList)holder).contactMail, context.getCacheDir().getAbsolutePath() + "/" + ((ViewHolderNormalChatList)holder).contactMail + ".jpg", listener);
					}
				}else{
					((ViewHolderNormalChatList)holder).contactInitialLetter.setVisibility(View.GONE);
					((ViewHolderNormalChatList)holder).imageView.setImageBitmap(bitmap);
				}
			}else{

				if(megaApi==null){
					log("setUserAvatar: megaApi is Null in Offline mode");
					return;
				}

				if (context.getExternalCacheDir() != null){
					megaApi.getUserAvatar(((ViewHolderNormalChatList)holder).contactMail, context.getExternalCacheDir().getAbsolutePath() + "/" + ((ViewHolderNormalChatList)holder).contactMail + ".jpg", listener);
				}else{
					megaApi.getUserAvatar(((ViewHolderNormalChatList)holder).contactMail, context.getCacheDir().getAbsolutePath() + "/" + ((ViewHolderNormalChatList)holder).contactMail + ".jpg", listener);
				}
			}
		}else{

			if(megaApi==null){
				log("setUserAvatar: megaApi is Null in Offline mode");
				return;
			}

			if (context.getExternalCacheDir() != null){
				megaApi.getUserAvatar(((ViewHolderNormalChatList)holder).contactMail, context.getExternalCacheDir().getAbsolutePath() + "/" + ((ViewHolderNormalChatList)holder).contactMail + ".jpg", listener);
			}
			else{
				megaApi.getUserAvatar(((ViewHolderNormalChatList)holder).contactMail, context.getCacheDir().getAbsolutePath() + "/" + ((ViewHolderNormalChatList)holder).contactMail + ".jpg", listener);
			}
		}
	}

	public String formatStringDuration(int duration) {

		if (duration > 0) {
			int hours = duration / 3600;
			int minutes = (duration % 3600) / 60;
			int seconds = duration % 60;

			String timeString;
			if (hours > 0) {
				timeString = " %d " + context.getResources().getString(R.string.initial_hour) + " %d " + context.getResources().getString(R.string.initial_minute);
				timeString = String.format(timeString, hours, minutes);
			} else if(minutes>0){
				timeString = " %d " + context.getResources().getString(R.string.initial_minute) + " %02d " + context.getResources().getString(R.string.initial_second);
				timeString = String.format(timeString, minutes, seconds);
			}
			else{
				timeString = " %02d " + context.getResources().getString(R.string.initial_second);
				timeString = String.format(timeString, seconds);
			}
			return timeString;
		}
		return "0";
	}

	@Override
	public ViewHolderChatList onCreateViewHolder(ViewGroup parent, int viewType) {
		log("onCreateViewHolder");

		Display display = ((Activity)context).getWindowManager().getDefaultDisplay();
		DisplayMetrics outMetrics = new DisplayMetrics ();
	    display.getMetrics(outMetrics);

		dbH = DatabaseHandler.getDbHandler(context);
		View v = null;

		if(viewType == ITEM_VIEW_TYPE_NORMAL) {
			v = LayoutInflater.from(parent.getContext()).inflate(R.layout.item_recent_chat_list, parent, false);
			holder = new ViewHolderNormalChatList(v);
			holder.itemLayout = (RelativeLayout) v.findViewById(R.id.recent_chat_list_item_layout);
			((ViewHolderNormalChatList)holder).muteIcon = (ImageView) v.findViewById(R.id.recent_chat_list_mute_icon);

			((ViewHolderNormalChatList)holder).imageView = (RoundedImageView) v.findViewById(R.id.recent_chat_list_thumbnail);
			((ViewHolderNormalChatList)holder).contactInitialLetter = (EmojiTextView) v.findViewById(R.id.recent_chat_list_initial_letter);
			((ViewHolderNormalChatList)holder).textViewContactName = (EmojiTextView) v.findViewById(R.id.recent_chat_list_name);
			((ViewHolderNormalChatList)holder).textViewContent = (EmojiTextView) v.findViewById(R.id.recent_chat_list_content);

			((ViewHolderNormalChatList)holder).textViewContactName.setEmojiSize(Util.px2dp(20, outMetrics));
			((ViewHolderNormalChatList)holder).contactInitialLetter.setEmojiSize(Util.px2dp(30,outMetrics));
			((ViewHolderNormalChatList)holder).textViewContent.setEmojiSize(Util.px2dp(15, outMetrics));

			((ViewHolderNormalChatList)holder).textViewDate = (TextView) v.findViewById(R.id.recent_chat_list_date);
			((ViewHolderNormalChatList)holder).iconMyAudioOff = (ImageView) v.findViewById(R.id.recent_chat_list_micro_off);
			((ViewHolderNormalChatList)holder).iconMyAudioOff.setVisibility(View.GONE);

			((ViewHolderNormalChatList)holder).iconMyVideoOn = (ImageView) v.findViewById(R.id.recent_chat_list_video_on);
			((ViewHolderNormalChatList)holder).iconMyVideoOn.setVisibility(View.GONE);


			((ViewHolderNormalChatList)holder).imageButtonThreeDots = (ImageButton) v.findViewById(R.id.recent_chat_list_three_dots);

			if((context instanceof ManagerActivityLollipop) || (context instanceof ArchivedChatsActivity)){
				((ViewHolderNormalChatList)holder).imageButtonThreeDots.setVisibility(View.VISIBLE);
				((ViewHolderNormalChatList)holder).imageButtonThreeDots.setOnClickListener(this);
			}else{
				((ViewHolderNormalChatList)holder).imageButtonThreeDots.setVisibility(View.GONE);
				((ViewHolderNormalChatList)holder).imageButtonThreeDots.setOnClickListener(null);
			}

			((ViewHolderNormalChatList)holder).layoutPendingMessages = (RelativeLayout) v.findViewById(R.id.recent_chat_list_unread_layout);
			((ViewHolderNormalChatList)holder).circlePendingMessages = (RelativeLayout) v.findViewById(R.id.recent_chat_list_unread_circle);
			((ViewHolderNormalChatList)holder).numberPendingMessages = (TextView) v.findViewById(R.id.recent_chat_list_unread_number);

			((ViewHolderNormalChatList)holder).contactStateIcon = (ImageView) v.findViewById(R.id.recent_chat_list_contact_state);
			((ViewHolderNormalChatList)holder).privateChatIcon = (ImageView) v.findViewById(R.id.recent_chat_list_private_icon);

			((ViewHolderNormalChatList)holder).callInProgressIcon = (ImageView) v.findViewById(R.id.recent_chat_list_call_in_progress);
			((ViewHolderNormalChatList)holder).callInProgressIcon.setVisibility(View.GONE);

		}else if(viewType == ITEM_VIEW_TYPE_ARCHIVED_CHATS){
			v = LayoutInflater.from(parent.getContext()).inflate(R.layout.item_archived_chat_option_list, parent, false);
			holder = new ViewHolderArchivedChatList(v);
			holder.itemLayout = (RelativeLayout) v.findViewById(R.id.item_archived_chat_option_list_layout);

			((ViewHolderArchivedChatList)holder).textViewArchived = (TextView) v.findViewById(R.id.archived_chat_option_text);
		}

		v.setTag(holder);

		return holder;
	}

	public void setUnreadCount(int unreadMessages, ViewHolderChatList holder){
		log("setPendingMessages: "+unreadMessages);

		Bitmap image=null;
		String numberString = "";

		int heightPendingMessageIcon = (int) context.getResources().getDimension(R.dimen.width_image_pending_message_one_digit);

		if(unreadMessages<0){
			unreadMessages = Math.abs(unreadMessages);
			log("unread number: "+unreadMessages);
			numberString = "+"+unreadMessages;
		}
		else{
			numberString = unreadMessages+"";
		}

//		numberString="20";
		int size = numberString.length();

		switch(size){
			case 0:{
				log("0 digits - error!");
				((ViewHolderNormalChatList)holder).layoutPendingMessages.setVisibility(View.GONE);
				break;
			}
			case 1:{
				((ViewHolderNormalChatList)holder).circlePendingMessages.setBackground(context.getResources().getDrawable(R.drawable.ic_unread_1));
				((ViewHolderNormalChatList)holder).layoutPendingMessages.setVisibility(View.VISIBLE);
				break;
			}
			case 2:{
				((ViewHolderNormalChatList)holder).circlePendingMessages.setBackground(context.getResources().getDrawable(R.drawable.ic_unread_2));
				((ViewHolderNormalChatList)holder).layoutPendingMessages.setVisibility(View.VISIBLE);
				break;
			}
			case 3:{
				((ViewHolderNormalChatList)holder).circlePendingMessages.setBackground(context.getResources().getDrawable(R.drawable.ic_unread_3));
				((ViewHolderNormalChatList)holder).layoutPendingMessages.setVisibility(View.VISIBLE);
				break;
			}
			default:{
				((ViewHolderNormalChatList)holder).circlePendingMessages.setBackground(context.getResources().getDrawable(R.drawable.ic_unread_4));
				((ViewHolderNormalChatList)holder).layoutPendingMessages.setVisibility(View.VISIBLE);
				break;
			}
		}

		((ViewHolderNormalChatList)holder).numberPendingMessages.setText(numberString);

	}

	public void createGroupChatAvatar(ViewHolderChatList holder){
		log("createGroupChatAvatar()");

		Bitmap defaultAvatar = Bitmap.createBitmap(Constants.DEFAULT_AVATAR_WIDTH_HEIGHT,Constants.DEFAULT_AVATAR_WIDTH_HEIGHT, Bitmap.Config.ARGB_8888);
		Canvas c = new Canvas(defaultAvatar);
		Paint p = new Paint();
		p.setAntiAlias(true);
		p.setColor(ContextCompat.getColor(context,R.color.divider_upgrade_account));

		int radius;
		if (defaultAvatar.getWidth() < defaultAvatar.getHeight())
			radius = defaultAvatar.getWidth()/2;
		else
			radius = defaultAvatar.getHeight()/2;

		c.drawCircle(defaultAvatar.getWidth()/2, defaultAvatar.getHeight()/2, radius, p);
		((ViewHolderNormalChatList)holder).imageView.setImageBitmap(defaultAvatar);

		Display display = ((Activity)context).getWindowManager().getDefaultDisplay();
		outMetrics = new DisplayMetrics ();
		display.getMetrics(outMetrics);
		float density  = context.getResources().getDisplayMetrics().density;

		String firstLetter = ((ViewHolderNormalChatList)holder).contactInitialLetter.getText().toString();

		if(firstLetter.trim().isEmpty()){
			((ViewHolderNormalChatList)holder).contactInitialLetter.setVisibility(View.INVISIBLE);
		}
		else{
			if(firstLetter.equals("(")){
				((ViewHolderNormalChatList)holder).contactInitialLetter.setVisibility(View.INVISIBLE);
			}
			else{
				((ViewHolderNormalChatList)holder).contactInitialLetter.setText(firstLetter);
				((ViewHolderNormalChatList)holder).contactInitialLetter.setTextColor(Color.WHITE);
				((ViewHolderNormalChatList)holder).contactInitialLetter.setVisibility(View.VISIBLE);
				((ViewHolderNormalChatList)holder).contactInitialLetter.setTextSize(24);
			}
		}
	}

	public void createDefaultAvatar(ViewHolderChatList holder, String userHandle){
		log("createDefaultAvatar()");

		Bitmap defaultAvatar = Bitmap.createBitmap(Constants.DEFAULT_AVATAR_WIDTH_HEIGHT,Constants.DEFAULT_AVATAR_WIDTH_HEIGHT, Bitmap.Config.ARGB_8888);
		Canvas c = new Canvas(defaultAvatar);
		Paint p = new Paint();
		p.setAntiAlias(true);

		String color = megaApi.getUserAvatarColor(userHandle);
		if(color!=null){
			log("The color to set the avatar is "+color);
			p.setColor(Color.parseColor(color));
		}
		else{
			log("Default color to the avatar");
			p.setColor(ContextCompat.getColor(context, R.color.lollipop_primary_color));
		}

		int radius;
        if (defaultAvatar.getWidth() < defaultAvatar.getHeight())
        	radius = defaultAvatar.getWidth()/2;
        else
        	radius = defaultAvatar.getHeight()/2;

		c.drawCircle(defaultAvatar.getWidth()/2, defaultAvatar.getHeight()/2, radius, p);
		((ViewHolderNormalChatList)holder).imageView.setImageBitmap(defaultAvatar);

		Display display = ((Activity)context).getWindowManager().getDefaultDisplay();
		outMetrics = new DisplayMetrics ();
	    display.getMetrics(outMetrics);

		boolean setInitialByMail = false;

		if (((ViewHolderNormalChatList)holder).fullName != null){
			if (((ViewHolderNormalChatList)holder).fullName.trim().length() > 0){
				String firstLetter = ((ViewHolderNormalChatList)holder).fullName.charAt(0) + "";
				firstLetter = firstLetter.toUpperCase(Locale.getDefault());
				((ViewHolderNormalChatList)holder).contactInitialLetter.setText(firstLetter);
				((ViewHolderNormalChatList)holder).contactInitialLetter.setTextColor(Color.WHITE);
				((ViewHolderNormalChatList)holder).contactInitialLetter.setVisibility(View.VISIBLE);
			}else{
				setInitialByMail=true;
			}
		}
		else{
			setInitialByMail=true;
		}
		if(setInitialByMail){
			if (((ViewHolderNormalChatList)holder).contactMail != null){
				if (((ViewHolderNormalChatList)holder).contactMail.length() > 0){
<<<<<<< HEAD
					log("email TEXT: " + ((ViewHolderNormalChatList)holder).contactMail);
					log("email TEXT AT 0: " + ((ViewHolderNormalChatList)holder).contactMail.charAt(0));

=======
>>>>>>> 24378e85
					String firstLetter = ((ViewHolderNormalChatList)holder).contactMail.charAt(0) + "";
					firstLetter = firstLetter.toUpperCase(Locale.getDefault());
					((ViewHolderNormalChatList)holder).contactInitialLetter.setText(firstLetter);
					((ViewHolderNormalChatList)holder).contactInitialLetter.setTextColor(Color.WHITE);
					((ViewHolderNormalChatList)holder).contactInitialLetter.setVisibility(View.VISIBLE);
				}
			}
		}
		((ViewHolderNormalChatList)holder).contactInitialLetter.setTextSize(24);
	}

	@Override
	public int getItemCount() {

		if(context instanceof ManagerActivityLollipop){
			ArrayList<MegaChatListItem> archivedChats = megaChatApi.getArchivedChatListItems();

			if(archivedChats!=null && archivedChats.size()>0){
				return chats.size()+1;
			}
			else{
				return chats.size();
			}
		}
		else{
			return chats.size();
		}
	}

	@Override
	public int getItemViewType(int position) {

		if(position>=chats.size()){
			return ITEM_VIEW_TYPE_ARCHIVED_CHATS;
		}
		else{
			return ITEM_VIEW_TYPE_NORMAL;
		}
	}

	public boolean isMultipleSelect() {
		log("isMultipleSelect");
		return multipleSelect;
	}

	public void setMultipleSelect(boolean multipleSelect) {
		log("setMultipleSelect");
		if (!this.multipleSelect && multipleSelect) {
			selectedItems = new SparseBooleanArray();
		}
		if (this.multipleSelect != multipleSelect) {
			this.multipleSelect = multipleSelect;
		}
	}

	public void toggleAllSelection(int pos) {
		log("toggleSelection");
		final int positionToflip = pos;

		if (selectedItems.get(pos, false)) {
			log("delete pos: "+pos);
			selectedItems.delete(pos);
		}
		else {
			log("PUT pos: "+pos);
			selectedItems.put(pos, true);
		}

		if (!(listFragment.findViewHolderForLayoutPosition(pos) instanceof ViewHolderNormalChatList)) {
			return;
		}

		ViewHolderNormalChatList view = (ViewHolderNormalChatList) listFragment.findViewHolderForLayoutPosition(pos);
		if(view!=null){
			log("Start animation: "+pos);
			Animation flipAnimation = AnimationUtils.loadAnimation(context, R.anim.multiselect_flip);
			flipAnimation.setAnimationListener(new Animation.AnimationListener() {
				@Override
				public void onAnimationStart(Animation animation) {

				}

				@Override
				public void onAnimationEnd(Animation animation) {
					if (selectedItems.size() <= 0){
						if(context instanceof ManagerActivityLollipop || context instanceof ArchivedChatsActivity){
							((RecentChatsFragmentLollipop) fragment).hideMultipleSelect();
						}
					}
					notifyItemChanged(positionToflip);
				}

				@Override
				public void onAnimationRepeat(Animation animation) {

				}
			});
			view.imageView.startAnimation(flipAnimation);
		}
		else{
			log("NULL view pos: "+positionToflip);
			notifyItemChanged(pos);
		}
	}

	public void toggleSelection(int pos) {
		log("toggleSelection");

		if (selectedItems.get(pos, false)) {
			log("delete pos: "+pos);
			selectedItems.delete(pos);
		}
		else {
			log("PUT pos: "+pos);
			selectedItems.put(pos, true);
		}
		notifyItemChanged(pos);

		if (!(listFragment.findViewHolderForLayoutPosition(pos) instanceof ViewHolderNormalChatList)) {
			return;
		}

		ViewHolderNormalChatList view = (ViewHolderNormalChatList) listFragment.findViewHolderForLayoutPosition(pos);
		if(view!=null){
			log("Start animation: "+pos);
			Animation flipAnimation = AnimationUtils.loadAnimation(context, R.anim.multiselect_flip);
			flipAnimation.setAnimationListener(new Animation.AnimationListener() {
				@Override
				public void onAnimationStart(Animation animation) {

				}

				@Override
				public void onAnimationEnd(Animation animation) {
					if (selectedItems.size() <= 0){
						if(context instanceof ManagerActivityLollipop || context instanceof ArchivedChatsActivity){
							((RecentChatsFragmentLollipop) fragment).hideMultipleSelect();
						}
					}
				}

				@Override
				public void onAnimationRepeat(Animation animation) {

				}
			});
			view.imageView.startAnimation(flipAnimation);
		}
		else {
			if (selectedItems.size() <= 0){
				if(context instanceof ManagerActivityLollipop || context instanceof ArchivedChatsActivity){
					((RecentChatsFragmentLollipop) fragment).hideMultipleSelect();
				}
			}
		}
	}

	public void selectAll(){
		for (int i= 0; i<this.getItemCount();i++){
			if(!isItemChecked(i)){
				toggleSelection(i);
			}
		}
	}

	public void clearSelections() {
		log("clearSelections");
		for (int i= 0; i<this.getItemCount();i++){
			if(isItemChecked(i)){
				toggleAllSelection(i);
			}
		}
	}

	private boolean isItemChecked(int position) {
        return selectedItems.get(position);
    }

	public int getSelectedItemCount() {
		return selectedItems.size();
	}

	public List<Integer> getSelectedItems() {
		List<Integer> items = new ArrayList<Integer>(selectedItems.size());
		for (int i = 0; i < selectedItems.size(); i++) {
			items.add(selectedItems.keyAt(i));
		}
		return items;
	}

	/*
	 * Get request at specified position
	 */
	public MegaChatListItem getChatAt(int position) {
		try {
			if (chats != null) {
				return chats.get(position);
			}
		} catch (IndexOutOfBoundsException e) {
		}
		return null;
	}

	/*
	 * Get list of all selected chats
	 */
	public ArrayList<MegaChatListItem> getSelectedChats() {
		ArrayList<MegaChatListItem> chats = new ArrayList<MegaChatListItem>();

		for (int i = 0; i < selectedItems.size(); i++) {
			if (selectedItems.valueAt(i) == true) {
				MegaChatListItem r = getChatAt(selectedItems.keyAt(i));
				if (r != null){
					chats.add(r);
				}
			}
		}
		return chats;
	}

    public Object getItem(int position) {
        return chats.get(position);
    }

    @Override
    public long getItemId(int position) {
        return position;
    }

    public int getPositionClicked (){
    	return positionClicked;
    }

    public void setPositionClicked(int p){
		log("setPositionClicked: "+p);
    	positionClicked = p;
		notifyDataSetChanged();
    }

	@Override
	public void onClick(View v) {
		ViewHolderChatList holder = (ViewHolderChatList) v.getTag();

		switch (v.getId()){
			case R.id.recent_chat_list_three_dots:{
				int currentPosition = holder.getAdapterPosition();
				log("onClick -> Current position: "+currentPosition);
				MegaChatListItem c = (MegaChatListItem) getItem(currentPosition);
				if(context instanceof ManagerActivityLollipop) {

					if (multipleSelect) {
						((RecentChatsFragmentLollipop) fragment).itemClick(currentPosition);
					} else {
						((ManagerActivityLollipop) context).showChatPanel(c);
					}
				}
				else if(context instanceof ArchivedChatsActivity) {
					if (multipleSelect) {
						((RecentChatsFragmentLollipop) fragment).itemClick(currentPosition);
					} else {
						((ArchivedChatsActivity) context).showChatPanel(c);
					}
				}

				break;
			}
			case R.id.recent_chat_list_item_layout:{
				log("click layout!");
				int currentPosition = holder.getAdapterPosition();
				log("onClick -> Current position: "+currentPosition);
				MegaChatListItem c = (MegaChatListItem) getItem(currentPosition);

				if(context instanceof ManagerActivityLollipop){
					((RecentChatsFragmentLollipop) fragment).itemClick(currentPosition);
				}
				else if(context instanceof ChatExplorerActivity || context instanceof FileExplorerActivityLollipop){
					((ChatExplorerFragment) fragment).itemClick(currentPosition);
				}
				else if(context instanceof ArchivedChatsActivity){
					((RecentChatsFragmentLollipop) fragment).itemClick(currentPosition);
				}

				break;
			}
			case R.id.archived_chat_option_text:{
				log("Show archived chats");

				Intent archivedChatsIntent = new Intent(context, ArchivedChatsActivity.class);
				context.startActivity(archivedChatsIntent);
				break;
			}
		}
	}

	@Override
	public boolean onLongClick(View view) {
		log("OnLongCLick");
		ViewHolderChatList holder = (ViewHolderChatList) view.getTag();
		int currentPosition = holder.getAdapterPosition();

		if(context instanceof ManagerActivityLollipop || context instanceof ArchivedChatsActivity) {
			((RecentChatsFragmentLollipop) fragment).activateActionMode();
			((RecentChatsFragmentLollipop) fragment).itemClick(currentPosition);
		}

		return true;
	}


	public void updateNonContactName(int pos, long userHandle){
		log("updateNonContactName: "+pos+"_"+userHandle);
		ViewHolderNormalChatList view = (ViewHolderNormalChatList) listFragment.findViewHolderForLayoutPosition(pos);

		if(view!=null){
			if(view.userHandle == userHandle){
				notifyItemChanged(pos);
			}
		}
	}

	public void setStatus(int position, ViewHolderChatList holder){
		log("setStatus: "+position);

		if(holder!=null){
			MegaChatListItem chat = chats.get(position);
			long userHandle = chat.getPeerHandle();
			int state = megaChatApi.getUserOnlineStatus(userHandle);

			if(chat!=null){

				if(state == MegaChatApi.STATUS_ONLINE){
					log("This user is connected");
					((ViewHolderNormalChatList)holder).contactStateIcon.setVisibility(View.VISIBLE);
					((ViewHolderNormalChatList)holder).contactStateIcon.setImageDrawable(ContextCompat.getDrawable(context, R.drawable.circle_status_contact_online));
				}
				else if(state == MegaChatApi.STATUS_AWAY){
					log("This user is away");
					((ViewHolderNormalChatList)holder).contactStateIcon.setVisibility(View.VISIBLE);
					((ViewHolderNormalChatList)holder).contactStateIcon.setImageDrawable(ContextCompat.getDrawable(context, R.drawable.circle_status_contact_away));
				}
				else if(state == MegaChatApi.STATUS_BUSY){
					log("This user is busy");
					((ViewHolderNormalChatList)holder).contactStateIcon.setVisibility(View.VISIBLE);
					((ViewHolderNormalChatList)holder).contactStateIcon.setImageDrawable(ContextCompat.getDrawable(context, R.drawable.circle_status_contact_busy));
				}
				else if(state == MegaChatApi.STATUS_OFFLINE){
					log("This user is offline");
					((ViewHolderNormalChatList)holder).contactStateIcon.setVisibility(View.VISIBLE);
					((ViewHolderNormalChatList)holder).contactStateIcon.setImageDrawable(ContextCompat.getDrawable(context, R.drawable.circle_status_contact_offline));
				}
				else if(state == MegaChatApi.STATUS_INVALID){
					log("INVALID status: "+state);
					((ViewHolderNormalChatList)holder).contactStateIcon.setVisibility(View.GONE);
				}
				else{
					log("This user status is: "+state);
					((ViewHolderNormalChatList)holder).contactStateIcon.setVisibility(View.GONE);
				}
			}
			else{
				log("Chat is NULL");
			}
		}
		else{
			log("Holder is NULL: "+position);
			notifyItemChanged(position);
		}
	}


	public void updateContactStatus(int position, long userHandle, int state){
		log("updateContactStatus: "+position);

		holder = (ViewHolderChatList) listFragment.findViewHolderForAdapterPosition(position);

		if(holder!=null){

			if(state == MegaChatApi.STATUS_ONLINE){
				log("This user is connected");
				((ViewHolderNormalChatList)holder).contactStateIcon.setImageDrawable(ContextCompat.getDrawable(context, R.drawable.circle_status_contact_online));
				((ViewHolderNormalChatList)holder).contactStateIcon.setVisibility(View.VISIBLE);
			}
			else if(state == MegaChatApi.STATUS_AWAY){
				log("This user is away");
				((ViewHolderNormalChatList)holder).contactStateIcon.setImageDrawable(ContextCompat.getDrawable(context, R.drawable.circle_status_contact_away));
				((ViewHolderNormalChatList)holder).contactStateIcon.setVisibility(View.VISIBLE);
			}
			else if(state == MegaChatApi.STATUS_BUSY){
				log("This user is busy");
				((ViewHolderNormalChatList)holder).contactStateIcon.setImageDrawable(ContextCompat.getDrawable(context, R.drawable.circle_status_contact_busy));
				((ViewHolderNormalChatList)holder).contactStateIcon.setVisibility(View.VISIBLE);
			}
			else if(state == MegaChatApi.STATUS_OFFLINE){
				log("This user is offline");
				((ViewHolderNormalChatList)holder).contactStateIcon.setImageDrawable(ContextCompat.getDrawable(context, R.drawable.circle_status_contact_offline));
				((ViewHolderNormalChatList)holder).contactStateIcon.setVisibility(View.VISIBLE);
			}
			else{
				log("This user status is: "+state);
				((ViewHolderNormalChatList)holder).contactStateIcon.setVisibility(View.GONE);
			}
		}
		else{
			log("Holder is NULL");
			notifyItemChanged(position);
		}
	}

	public void setTitle(int position, ViewHolderChatList holder) {
		log("setTitle");
		if (holder == null) {
			holder = (ViewHolderChatList) listFragment.findViewHolderForAdapterPosition(position);
		}

		if(holder!=null){

			MegaChatListItem chat = chats.get(position);
			String title = chat.getTitle();

			if(title!=null){
<<<<<<< HEAD
				log(" ChatRoom title: "+title);
=======
				log("ChatRoom id: "+chat.getChatId());
>>>>>>> 24378e85
				log("chat timestamp: "+chat.getLastTimestamp());
				String date = TimeUtils.formatDateAndTime(context,chat.getLastTimestamp(), TimeUtils.DATE_LONG_FORMAT);
				log("date timestamp: "+date);
				int maxAllowed = ChatUtil.getMaxAllowed(title);
				((ViewHolderNormalChatList)holder).textViewContactName.setFilters(new InputFilter[] {new InputFilter.LengthFilter(maxAllowed)});

				((ViewHolderNormalChatList)holder).textViewContactName.setText(title);

				if(!chat.isGroup()){
					((ViewHolderNormalChatList)holder).fullName = title;
				}
				else{
					if (title.length() > 0){
						String firstLetter = ChatUtil.getFirstLetter(title);
						((ViewHolderNormalChatList)holder).contactInitialLetter.setText(firstLetter);
					}

					createGroupChatAvatar(holder);
				}
			}
		}
		else{
			log("Holder is NULL: "+position);
			notifyItemChanged(position);
		}
	}

	public void setTs(int position, ViewHolderChatList holder) {
		log("setTs");

		if (holder == null) {
			holder = (ViewHolderChatList) listFragment.findViewHolderForAdapterPosition(position);
		}

		if(holder!=null){
			MegaChatListItem chat = chats.get(position);

			int messageType = chat.getLastMessageType();

			if(messageType==MegaChatMessage.TYPE_INVALID) {
				((ViewHolderNormalChatList)holder).textViewDate.setVisibility(View.GONE);
			}
			else{
				log("ChatRoom id: "+chat.getChatId());
				log("chat timestamp: "+chat.getLastTimestamp());
				String date = TimeUtils.formatDateAndTime(context,chat.getLastTimestamp(), TimeUtils.DATE_LONG_FORMAT);
				String dateFS = TimeUtils.formatDate(context,chat.getLastTimestamp(), TimeUtils.DATE_SHORT_SHORT_FORMAT);
				log("date timestamp: "+date);
				((ViewHolderNormalChatList)holder).textViewDate.setText(date);
				((ViewHolderNormalChatList)holder).textFastScroller = dateFS;
				((ViewHolderNormalChatList)holder).textViewDate.setVisibility(View.VISIBLE);
			}
		}
		else{
			log("Holder is NULL: "+position);
			notifyItemChanged(position);
		}
	}

	public void setPendingMessages(int position, ViewHolderChatList holder){
		log("setPendingMessages");
		if(holder == null){
			holder = (ViewHolderChatList) listFragment.findViewHolderForAdapterPosition(position);
		}

		if(holder!=null){
			MegaChatListItem chat = chats.get(position);
			int unreadMessages = chat.getUnreadCount();
			log("Unread messages: "+unreadMessages);
			if(chat.getUnreadCount()!=0){
				setUnreadCount(unreadMessages, holder);
			}
			else{
				((ViewHolderNormalChatList)holder).layoutPendingMessages.setVisibility(View.INVISIBLE);
			}
		}
		else{
			log("Holder is NULL: "+position);
			notifyItemChanged(position);
		}
	}

	public void showMuteIcon(int position){
		log("showMuteIcon");
		holder = (ViewHolderChatList) listFragment.findViewHolderForAdapterPosition(position);

		if(holder!=null){
			MegaChatListItem chatToShow = chats.get(position);

			chatPrefs = dbH.findChatPreferencesByHandle(String.valueOf(chatToShow.getChatId()));
			if(chatPrefs!=null) {
				log("Chat prefs exists!!!");
				boolean notificationsEnabled = true;
				if (chatPrefs.getNotificationsEnabled() != null) {
					notificationsEnabled = Boolean.parseBoolean(chatPrefs.getNotificationsEnabled());
				}

				if (!notificationsEnabled) {
					log("Chat is MUTE");
					((ViewHolderNormalChatList)holder).muteIcon.setVisibility(View.VISIBLE);
				}
				else{
					log("Chat with notifications enabled!!");
					((ViewHolderNormalChatList)holder).muteIcon.setVisibility(View.GONE);
				}
			}
			else{
				log("Chat prefs is NULL");
				((ViewHolderNormalChatList)holder).muteIcon.setVisibility(View.GONE);
			}
			notifyItemChanged(position);
		}
		else{
			log("Holder is NULL: "+position);
			notifyItemChanged(position);
		}
	}

	public void setLastMessage(int position, ViewHolderChatList holder){
		log("setLastMessage");
		if(holder == null){
			holder = (ViewHolderChatList) listFragment.findViewHolderForAdapterPosition(position);
		}

		if(holder!=null){
			MegaChatListItem chat = chats.get(position);

			int messageType = chat.getLastMessageType();
			log("MessageType: "+messageType);
			String lastMessageString = chat.getLastMessage();

			if(messageType==MegaChatMessage.TYPE_INVALID){
				log("Message Type -> INVALID");
				((ViewHolderNormalChatList)holder).textViewContent.setText(context.getString(R.string.no_conversation_history));
				((ViewHolderNormalChatList)holder).textViewContent.setTextColor(ContextCompat.getColor(context, R.color.file_list_second_row));
				((ViewHolderNormalChatList)holder).textViewDate.setVisibility(View.GONE);
			}
			else if(messageType==255){
				log("Message Type -> LOADING");
				((ViewHolderNormalChatList)holder).textViewContent.setText(context.getString(R.string.general_loading));
				((ViewHolderNormalChatList)holder).textViewContent.setTextColor(ContextCompat.getColor(context, R.color.file_list_second_row));
				((ViewHolderNormalChatList)holder).textViewDate.setVisibility(View.GONE);
			}
			else if(messageType==MegaChatMessage.TYPE_ALTER_PARTICIPANTS){
				log("Message Type -> TYPE_ALTER_PARTICIPANTS");
				int privilege = chat.getLastMessagePriv();
				log("Privilege: "+privilege);
				String textToShow = "";

				if(chat.getLastMessageHandle()==megaChatApi.getMyUserHandle()){
					log("I have changed the permissions");

					MegaChatRoom chatRoom = megaChatApi.getChatRoom(chat.getChatId());

					String fullNameAction = chatRoom.getPeerFullnameByHandle(chat.getLastMessageSender());
					if(fullNameAction==null){
						fullNameAction = "";
					}

					if(fullNameAction.trim().length()<=0){
						fullNameAction = cC.getFullName(chat.getLastMessageSender(), chat.getChatId());
					}

					if(fullNameAction.trim().length()<=0){

//					megaChatApi.getUserFirstname();
						if(fullNameAction.isEmpty()){
							if(!(((ViewHolderNormalChatList)holder).nameRequestedAction)){
								log("3-Call for nonContactHandle: "+ chat.getLastMessageSender());
								fullNameAction = "Unknown name";
								((ViewHolderNormalChatList)holder).nameRequestedAction=true;
								((ViewHolderNormalChatList)holder).userHandle = chat.getLastMessageSender();
								ChatNonContactNameListener listener = new ChatNonContactNameListener(context, holder, this, chat.getLastMessageSender(), chat.isPreview());
								megaChatApi.getUserFirstname(chat.getLastMessageSender(), chatRoom.getAuthorizationToken(), listener);
								megaChatApi.getUserLastname(chat.getLastMessageSender(), chatRoom.getAuthorizationToken(), listener);
								megaChatApi.getUserEmail(chat.getLastMessageSender(), listener);
							}
							else{
								log("4-Name already asked and no name received: handle "+ chat.getLastMessageSender());
							}
						}
					}

					if(privilege!=MegaChatRoom.PRIV_RM){
						log("I was added");
						String myFullName = megaChatApi.getMyFullname();
						if(myFullName==null){
							myFullName = "";
						}
						if(myFullName.trim().length()<=0){
							myFullName = megaChatApi.getMyEmail();
						}

						if(chat.getLastMessageSender() == chat.getLastMessageHandle()){
							textToShow = String.format(context.getString(R.string.message_joined_public_chat_autoinvitation), toCDATA(myFullName));
						}
						else{
							textToShow = String.format(context.getString(R.string.message_add_participant), toCDATA(myFullName), toCDATA(fullNameAction));
						}

						try{
							textToShow = textToShow.replace("[A]", "");
							textToShow = textToShow.replace("[/A]", "");
							textToShow = textToShow.replace("[B]", "");
							textToShow = textToShow.replace("[/B]", "");
							textToShow = textToShow.replace("[C]", "");
							textToShow = textToShow.replace("[/C]", "");
						}
						catch (Exception e){}
					}
					else{
						log("I was removed or left");
						if(chat.getLastMessageSender()==chat.getLastMessageHandle()){
							log("I left the chat");
							String myFullName = megaChatApi.getMyFullname();
							if(myFullName==null){
								myFullName = "";
							}
							if(myFullName.trim().length()<=0){
								myFullName = megaChatApi.getMyEmail();
							}
							textToShow = String.format(context.getString(R.string.message_participant_left_group_chat), toCDATA(myFullName));
							try{
								textToShow = textToShow.replace("[A]", "");
								textToShow = textToShow.replace("[/A]", "");
								textToShow = textToShow.replace("[B]", "");
								textToShow = textToShow.replace("[/B]", "");
							}
							catch (Exception e){}
						}
						else{
							String myFullName = megaChatApi.getMyFullname();
							if(myFullName==null){
								myFullName = "";
							}
							if(myFullName.trim().length()<=0){
								myFullName = megaChatApi.getMyEmail();
							}
							textToShow = String.format(context.getString(R.string.message_remove_participant), toCDATA(myFullName), toCDATA(fullNameAction));
							try{
								textToShow = textToShow.replace("[A]", "");
								textToShow = textToShow.replace("[/A]", "");
								textToShow = textToShow.replace("[B]", "");
								textToShow = textToShow.replace("[/B]", "");
								textToShow = textToShow.replace("[C]", "");
								textToShow = textToShow.replace("[/C]", "");
							}
							catch (Exception e){}
						}
					}

					Spanned result = null;
					if (android.os.Build.VERSION.SDK_INT >= android.os.Build.VERSION_CODES.N) {
						result = Html.fromHtml(textToShow,Html.FROM_HTML_MODE_LEGACY);
					} else {
						result = Html.fromHtml(textToShow);
					}

					((ViewHolderNormalChatList)holder).textViewContent.setText(result);
				}
				else{

					MegaChatRoom chatRoom = megaChatApi.getChatRoom(chat.getChatId());
					String fullNameTitle = chatRoom.getPeerFullnameByHandle(chat.getLastMessageHandle());
					if(fullNameTitle==null){
						fullNameTitle = "";
					}

					if(fullNameTitle.trim().length()<=0){
						fullNameTitle = cC.getFullName(chat.getLastMessageHandle(), chat.getChatId());
					}

					if(fullNameTitle.trim().length()<=0){
						if(!(((ViewHolderNormalChatList)holder).nameRequestedAction)){
							log("3-Call for nonContactHandle: "+ chat.getLastMessageHandle());
							fullNameTitle = "Unknown name";
							((ViewHolderNormalChatList)holder).nameRequestedAction=true;
							((ViewHolderNormalChatList)holder).userHandle = chat.getLastMessageHandle();
							ChatNonContactNameListener listener = new ChatNonContactNameListener(context, holder, this, chat.getLastMessageHandle(), chat.isPreview());
							megaChatApi.getUserFirstname(chat.getLastMessageHandle(), chatRoom.getAuthorizationToken(), listener);
							megaChatApi.getUserLastname(chat.getLastMessageHandle(), chatRoom.getAuthorizationToken(), listener);
							megaChatApi.getUserEmail(chat.getLastMessageHandle(), listener);
						}
						else{
							log("4-Name already asked and no name received: handle "+ chat.getLastMessageSender());
						}
					}

					if(privilege!=MegaChatRoom.PRIV_RM){
						log("Participant was added");
						if(chat.getLastMessageSender()==megaChatApi.getMyUserHandle()){
							log("By me");
							String myFullName = megaChatApi.getMyFullname();
							if(myFullName==null){
								myFullName = "";
							}
							if(myFullName.trim().length()<=0){
								myFullName = megaChatApi.getMyEmail();
							}

							if(chat.getLastMessageSender() == chat.getLastMessageHandle()){
								textToShow = String.format(context.getString(R.string.message_joined_public_chat_autoinvitation), toCDATA(fullNameTitle));
							}
							else{
								textToShow = String.format(context.getString(R.string.message_add_participant), toCDATA(fullNameTitle), toCDATA(myFullName));
							}
							try{
								textToShow = textToShow.replace("[A]", "");
								textToShow = textToShow.replace("[/A]", "");
								textToShow = textToShow.replace("[B]", "");
								textToShow = textToShow.replace("[/B]", "");
								textToShow = textToShow.replace("[C]", "");
								textToShow = textToShow.replace("[/C]", "");
							}
							catch (Exception e){}
						}
						else{
//                        textToShow = String.format(context.getString(R.string.message_add_participant), message.getHandleOfAction()+"");
							log("By other");

							String fullNameAction = chatRoom.getPeerFullnameByHandle(chat.getLastMessageSender());
							if(fullNameAction==null){
								fullNameAction = "";
							}

							if(fullNameAction.trim().length()<=0){
								fullNameAction = cC.getFullName(chat.getLastMessageSender(), chat.getChatId());
							}

							if(fullNameAction.trim().length()<=0){

//					megaChatApi.getUserFirstname();
								if(fullNameAction.isEmpty()){
									if(!(((ViewHolderNormalChatList)holder).nameRequestedAction)){
										log("3-Call for nonContactHandle: "+ chat.getLastMessageSender());
										fullNameAction = "Unknown name";
										((ViewHolderNormalChatList)holder).nameRequestedAction=true;
										((ViewHolderNormalChatList)holder).userHandle = chat.getLastMessageSender();
										ChatNonContactNameListener listener = new ChatNonContactNameListener(context, holder, this, chat.getLastMessageSender(), chat.isPreview());
										megaChatApi.getUserFirstname(chat.getLastMessageSender(), chatRoom.getAuthorizationToken(), listener);
										megaChatApi.getUserLastname(chat.getLastMessageSender(), chatRoom.getAuthorizationToken(), listener);
										megaChatApi.getUserEmail(chat.getLastMessageSender(), listener);
									}
									else{
										log("4-Name already asked and no name received: handle "+ chat.getLastMessageSender());
									}
								}
							}

							if(chat.getLastMessageSender() == chat.getLastMessageHandle()){
								textToShow = String.format(context.getString(R.string.message_joined_public_chat_autoinvitation), toCDATA(fullNameTitle));
							}
							else{
								textToShow = String.format(context.getString(R.string.message_add_participant), toCDATA(fullNameTitle), toCDATA(fullNameAction));
							}

							try{
								textToShow = textToShow.replace("[A]", "");
								textToShow = textToShow.replace("[/A]", "");
								textToShow = textToShow.replace("[B]", "");
								textToShow = textToShow.replace("[/B]", "");
								textToShow = textToShow.replace("[C]", "");
								textToShow = textToShow.replace("[/C]", "");
							}
							catch (Exception e){}

						}
					}//END participant was added
					else{
						log("Participant was removed or left");
						if(chat.getLastMessageSender()==megaChatApi.getMyUserHandle()){
							String myFullName = megaChatApi.getMyFullname();
							if(myFullName==null){
								myFullName = "";
							}
							if(myFullName.trim().length()<=0){
								myFullName = megaChatApi.getMyEmail();
							}
							textToShow = String.format(context.getString(R.string.message_remove_participant), toCDATA(fullNameTitle), toCDATA(myFullName));
							try{
								textToShow = textToShow.replace("[A]", "");
								textToShow = textToShow.replace("[/A]", "");
								textToShow = textToShow.replace("[B]", "");
								textToShow = textToShow.replace("[/B]", "");
								textToShow = textToShow.replace("[C]", "");
								textToShow = textToShow.replace("[/C]", "");
							}
							catch (Exception e){}
						}
						else{

							if(chat.getLastMessageSender()==chat.getLastMessageHandle()){
								log("The participant left the chat");

								textToShow = String.format(context.getString(R.string.message_participant_left_group_chat), toCDATA(fullNameTitle));
								try{
									textToShow = textToShow.replace("[A]", "");
									textToShow = textToShow.replace("[/A]", "");
									textToShow = textToShow.replace("[B]", "");
									textToShow = textToShow.replace("[/B]", "");
								}
								catch (Exception e){}

							}
							else{
								log("The participant was removed");
								String fullNameAction = chatRoom.getPeerFullnameByHandle(chat.getLastMessageSender());
								if(fullNameAction==null){
									fullNameAction = "";
								}

								if(fullNameAction.trim().length()<=0){
									fullNameAction = cC.getFullName(chat.getLastMessageSender(), chat.getChatId());
								}

								if(fullNameAction.trim().length()<=0){

//					megaChatApi.getUserFirstname();
									if(fullNameAction.isEmpty()){
										if(!(((ViewHolderNormalChatList)holder).nameRequestedAction)){
											log("3-Call for nonContactHandle: "+ chat.getLastMessageSender());
											fullNameAction = "Unknown name";
											((ViewHolderNormalChatList)holder).nameRequestedAction=true;
											((ViewHolderNormalChatList)holder).userHandle = chat.getLastMessageSender();
											ChatNonContactNameListener listener = new ChatNonContactNameListener(context, holder, this, chat.getLastMessageSender(), chat.isPreview());
											megaChatApi.getUserFirstname(chat.getLastMessageSender(), chatRoom.getAuthorizationToken(), listener);
											megaChatApi.getUserLastname(chat.getLastMessageSender(), chatRoom.getAuthorizationToken(), listener);
											megaChatApi.getUserEmail(chat.getLastMessageSender(), listener);
										}
										else{
											log("4-Name already asked and no name received: handle"+ chat.getLastMessageSender());
										}
									}
								}

								textToShow = String.format(context.getString(R.string.message_remove_participant), toCDATA(fullNameTitle), toCDATA(fullNameAction));
								try{
									textToShow = textToShow.replace("[A]", "");
									textToShow = textToShow.replace("[/A]", "");
									textToShow = textToShow.replace("[B]", "");
									textToShow = textToShow.replace("[/B]", "");
									textToShow = textToShow.replace("[C]", "");
									textToShow = textToShow.replace("[/C]", "");
								}
								catch (Exception e){}
							}
//                        textToShow = String.format(context.getString(R.string.message_remove_participant), message.getHandleOfAction()+"");
						}
					} //END participant removed

					Spanned result = null;
					if (android.os.Build.VERSION.SDK_INT >= android.os.Build.VERSION_CODES.N) {
						result = Html.fromHtml(textToShow,Html.FROM_HTML_MODE_LEGACY);
					} else {
						result = Html.fromHtml(textToShow);
					}

					((ViewHolderNormalChatList)holder).textViewContent.setText(result);
				}
				((ViewHolderNormalChatList)holder).textViewContent.setTextColor(ContextCompat.getColor(context, R.color.file_list_second_row));
			}
			else if(messageType==MegaChatMessage.TYPE_PRIV_CHANGE){
				log("PRIVILEGE CHANGE message");

				int privilege = chat.getLastMessagePriv();
				log("Privilege of the user: "+privilege);

				String privilegeString = "";
				if(privilege==MegaChatRoom.PRIV_MODERATOR){
					privilegeString = context.getString(R.string.administrator_permission_label_participants_panel);
				}
				else if(privilege==MegaChatRoom.PRIV_STANDARD){
					privilegeString = context.getString(R.string.standard_permission_label_participants_panel);
				}
				else if(privilege==MegaChatRoom.PRIV_RO){
					privilegeString = context.getString(R.string.observer_permission_label_participants_panel);
				}
				else {
					log("Change to other");
					privilegeString = "Unknow";
				}

				String textToShow = "";

				if(chat.getLastMessageHandle()==megaChatApi.getMyUserHandle()){
					log("a moderator change my privilege");

					if(chat.getLastMessageSender()==megaChatApi.getMyUserHandle()){
						log("I changed my Own permission");
						String myFullName = megaChatApi.getMyFullname();
						if(myFullName==null){
							myFullName = "";
						}
						if(myFullName.trim().length()<=0){
							myFullName = megaChatApi.getMyEmail();
						}
						textToShow = String.format(context.getString(R.string.message_permissions_changed), toCDATA(myFullName), toCDATA(privilegeString), toCDATA(myFullName));
						try{
							textToShow = textToShow.replace("[A]", "");
							textToShow = textToShow.replace("[/A]", "");
							textToShow = textToShow.replace("[B]", "");
							textToShow = textToShow.replace("[/B]", "");
							textToShow = textToShow.replace("[C]", "");
							textToShow = textToShow.replace("[/C]", "");
							textToShow = textToShow.replace("[D]", "");
							textToShow = textToShow.replace("[/D]", "");
							textToShow = textToShow.replace("[E]", "");
							textToShow = textToShow.replace("[/E]", "");
						}
						catch (Exception e){}
					}
					else{
						log("I was change by someone");
						MegaChatRoom chatRoom = megaChatApi.getChatRoom(chat.getChatId());

						String fullNameAction = chatRoom.getPeerFullnameByHandle(chat.getLastMessageSender());
						if(fullNameAction==null){
							fullNameAction = "";
						}

						if(fullNameAction.trim().length()<=0){
							fullNameAction = cC.getFullName(chat.getLastMessageSender(), chat.getChatId());
						}

						if(fullNameAction.trim().length()<=0){

//					megaChatApi.getUserFirstname();
							if(fullNameAction.isEmpty()){
								if(!(((ViewHolderNormalChatList)holder).nameRequestedAction)){
									log("3-Call for nonContactHandle: "+ chat.getLastMessageSender());
									fullNameAction = "Unknown name";
									((ViewHolderNormalChatList)holder).nameRequestedAction=true;
									((ViewHolderNormalChatList)holder).userHandle = chat.getLastMessageSender();
									ChatNonContactNameListener listener = new ChatNonContactNameListener(context, holder, this, chat.getLastMessageSender(), chat.isPreview());
									megaChatApi.getUserFirstname(chat.getLastMessageSender(), chatRoom.getAuthorizationToken(), listener);
									megaChatApi.getUserLastname(chat.getLastMessageSender(), chatRoom.getAuthorizationToken(), listener);
									megaChatApi.getUserEmail(chat.getLastMessageSender(), listener);
								}
								else{
									log("4-Name already asked and no name received: handle"+ chat.getLastMessageSender());
								}
							}
						}
						String myFullName = megaChatApi.getMyFullname();
						if(myFullName==null){
							myFullName = "";
						}
						if(myFullName.trim().length()<=0){
							myFullName = megaChatApi.getMyEmail();
						}

						textToShow = String.format(context.getString(R.string.message_permissions_changed), toCDATA(myFullName), toCDATA(privilegeString), toCDATA(fullNameAction));
						try{
							textToShow = textToShow.replace("[A]", "");
							textToShow = textToShow.replace("[/A]", "");
							textToShow = textToShow.replace("[B]", "");
							textToShow = textToShow.replace("[/B]", "");
							textToShow = textToShow.replace("[C]", "");
							textToShow = textToShow.replace("[/C]", "");
							textToShow = textToShow.replace("[D]", "");
							textToShow = textToShow.replace("[/D]", "");
							textToShow = textToShow.replace("[E]", "");
							textToShow = textToShow.replace("[/E]", "");
						}
						catch (Exception e){}
					}
				}
				else{
					log("Participant privilege change!");

					MegaChatRoom chatRoom = megaChatApi.getChatRoom(chat.getChatId());
					String fullNameTitle = chatRoom.getPeerFullnameByHandle(chat.getLastMessageHandle());
					if(fullNameTitle==null){
						fullNameTitle = "";
					}

					if(fullNameTitle.trim().length()<=0){
						fullNameTitle = cC.getFullName(chat.getLastMessageHandle(), chat.getChatId());
					}

					if(fullNameTitle.trim().length()<=0){
						if(!(((ViewHolderNormalChatList)holder).nameRequestedAction)){
							log("3-Call for nonContactHandle: "+ chat.getLastMessageHandle());
							fullNameTitle = "Unknown name";
							((ViewHolderNormalChatList)holder).nameRequestedAction=true;
							((ViewHolderNormalChatList)holder).userHandle = chat.getLastMessageHandle();
							ChatNonContactNameListener listener = new ChatNonContactNameListener(context, holder, this, chat.getLastMessageHandle(), chat.isPreview());
							megaChatApi.getUserFirstname(chat.getLastMessageHandle(), chatRoom.getAuthorizationToken(), listener);
							megaChatApi.getUserLastname(chat.getLastMessageHandle(), chatRoom.getAuthorizationToken(), listener);
							megaChatApi.getUserEmail(chat.getLastMessageHandle(), listener);
						}
						else{
							log("4-Name already asked and no name received: handle "+ chat.getLastMessageHandle());
						}
					}

					if(chat.getLastMessageSender()==megaChatApi.getMyUserHandle()){
						log("The privilege was change by me");
						String myFullName = megaChatApi.getMyFullname();
						if(myFullName==null){
							myFullName = "";
						}
						if(myFullName.trim().length()<=0){
							myFullName = megaChatApi.getMyEmail();
						}
						textToShow = String.format(context.getString(R.string.message_permissions_changed), toCDATA(fullNameTitle), toCDATA(privilegeString), toCDATA(myFullName));
						try{
							textToShow = textToShow.replace("[A]", "");
							textToShow = textToShow.replace("[/A]", "");
							textToShow = textToShow.replace("[B]", "");
							textToShow = textToShow.replace("[/B]", "");
							textToShow = textToShow.replace("[C]", "");
							textToShow = textToShow.replace("[/C]", "");
							textToShow = textToShow.replace("[D]", "");
							textToShow = textToShow.replace("[/D]", "");
							textToShow = textToShow.replace("[E]", "");
							textToShow = textToShow.replace("[/E]", "");
						}
						catch (Exception e){}

					}
					else{
						log("By other");
						String fullNameAction = chatRoom.getPeerFullnameByHandle(chat.getLastMessageSender());
						if(fullNameAction==null){
							fullNameAction = "";
						}

						if(fullNameAction.trim().length()<=0){
							fullNameAction = cC.getFullName(chat.getLastMessageSender(), chat.getChatId());
						}

						if(fullNameAction.trim().length()<=0){

//					megaChatApi.getUserFirstname();
							if(fullNameAction.isEmpty()){
								if(!(((ViewHolderNormalChatList)holder).nameRequestedAction)){
									log("3-Call for nonContactHandle: "+ chat.getLastMessageSender());
									fullNameAction = "Unknown name";
									((ViewHolderNormalChatList)holder).nameRequestedAction=true;
									((ViewHolderNormalChatList)holder).userHandle = chat.getLastMessageSender();
									ChatNonContactNameListener listener = new ChatNonContactNameListener(context, holder, this, chat.getLastMessageSender(), chat.isPreview());
									megaChatApi.getUserFirstname(chat.getLastMessageSender(), chatRoom.getAuthorizationToken(), listener);
									megaChatApi.getUserLastname(chat.getLastMessageSender(), chatRoom.getAuthorizationToken(), listener);
									megaChatApi.getUserEmail(chat.getLastMessageSender(), listener);
								}
								else{
									log("4-Name already asked and no name received: handle "+ chat.getLastMessageSender());
								}
							}
						}

						textToShow = String.format(context.getString(R.string.message_permissions_changed), toCDATA(fullNameTitle), toCDATA(privilegeString), toCDATA(fullNameAction));
						try{
							textToShow = textToShow.replace("[A]", "");
							textToShow = textToShow.replace("[/A]", "");
							textToShow = textToShow.replace("[B]", "");
							textToShow = textToShow.replace("[/B]", "");
							textToShow = textToShow.replace("[C]", "");
							textToShow = textToShow.replace("[/C]", "");
							textToShow = textToShow.replace("[D]", "");
							textToShow = textToShow.replace("[/D]", "");
							textToShow = textToShow.replace("[E]", "");
							textToShow = textToShow.replace("[/E]", "");
						}
						catch (Exception e){}
					}
				}

				Spanned result = null;
				if (android.os.Build.VERSION.SDK_INT >= android.os.Build.VERSION_CODES.N) {
					result = Html.fromHtml(textToShow,Html.FROM_HTML_MODE_LEGACY);
				} else {
					result = Html.fromHtml(textToShow);
				}

				((ViewHolderNormalChatList)holder).textViewContent.setText(result);

				((ViewHolderNormalChatList)holder).textViewContent.setTextColor(ContextCompat.getColor(context, R.color.file_list_second_row));
			}
			else if(messageType==MegaChatMessage.TYPE_TRUNCATE){
				log("Message type TRUNCATE");

				String textToShow = null;
				if(chat.getLastMessageSender() == megaChatApi.getMyUserHandle()){
					String myFullName = megaChatApi.getMyFullname();
					if(myFullName==null){
						myFullName = "";
					}
					if(myFullName.trim().length()<=0){
						myFullName = megaChatApi.getMyEmail();
					}
					textToShow = String.format(context.getString(R.string.history_cleared_by),toCDATA(myFullName));
				}
				else{
					MegaChatRoom chatRoom = megaChatApi.getChatRoom(chat.getChatId());

					String fullNameAction = chatRoom.getPeerFullnameByHandle(chat.getLastMessageSender());
					if(fullNameAction==null){
						fullNameAction = "";
					}

					if(fullNameAction.trim().length()<=0){
						fullNameAction = cC.getFullName(chat.getLastMessageSender(), chat.getChatId());
					}

					if(fullNameAction.trim().length()<=0){

//					megaChatApi.getUserFirstname();
						if(fullNameAction.isEmpty()){
							if(!(((ViewHolderNormalChatList)holder).nameRequestedAction)){
								log("3-Call for nonContactHandle: "+ chat.getLastMessageSender());
								fullNameAction = "Unknown name";
								((ViewHolderNormalChatList)holder).nameRequestedAction=true;
								((ViewHolderNormalChatList)holder).userHandle = chat.getLastMessageSender();
								ChatNonContactNameListener listener = new ChatNonContactNameListener(context, holder, this, chat.getLastMessageSender(), chat.isPreview());
								megaChatApi.getUserFirstname(chat.getLastMessageSender(), chatRoom.getAuthorizationToken(), listener);
								megaChatApi.getUserLastname(chat.getLastMessageSender(), chatRoom.getAuthorizationToken(), listener);
								megaChatApi.getUserEmail(chat.getLastMessageSender(), listener);
							}
							else{
								log("4-Name already asked and no name received: handle "+ chat.getLastMessageSender());
							}
						}
					}

					textToShow = String.format(context.getString(R.string.history_cleared_by), toCDATA(fullNameAction));
				}

				try{
					textToShow = textToShow.replace("[A]", "");
					textToShow = textToShow.replace("[/A]", "");
					textToShow = textToShow.replace("[B]", "");
					textToShow = textToShow.replace("[/B]", "");
				}
				catch (Exception e){}

				Spanned result = null;
				if (android.os.Build.VERSION.SDK_INT >= android.os.Build.VERSION_CODES.N) {
					result = Html.fromHtml(textToShow,Html.FROM_HTML_MODE_LEGACY);
				} else {
					result = Html.fromHtml(textToShow);
				}

				((ViewHolderNormalChatList)holder).textViewContent.setText(result);

				((ViewHolderNormalChatList)holder).textViewContent.setTextColor(ContextCompat.getColor(context, R.color.file_list_second_row));
			}
			else if(messageType==MegaChatMessage.TYPE_PUBLIC_HANDLE_CREATE) {
				log("Message type TYPE_PUBLIC_HANDLE_CREATE");
				String fullNameAction = getFullNameAction(chat);

				String textToShow = String.format(context.getString(R.string.message_created_chat_link), toCDATA(fullNameAction));

				try{
					textToShow = textToShow.replace("[A]", "");
					textToShow = textToShow.replace("[/A]", "");
					textToShow = textToShow.replace("[B]", "");
					textToShow = textToShow.replace("[/B]", "");
				}
				catch (Exception e){}

				Spanned result = null;
				if (android.os.Build.VERSION.SDK_INT >= android.os.Build.VERSION_CODES.N) {
					result = Html.fromHtml(textToShow,Html.FROM_HTML_MODE_LEGACY);
				} else {
					result = Html.fromHtml(textToShow);
				}

				((ViewHolderNormalChatList)holder).textViewContent.setText(result);

				((ViewHolderNormalChatList)holder).textViewContent.setTextColor(ContextCompat.getColor(context, R.color.file_list_second_row));
			}
			else if(messageType==MegaChatMessage.TYPE_PUBLIC_HANDLE_DELETE) {
				log("Message type TYPE_PUBLIC_HANDLE_DELETE");
				String fullNameAction = getFullNameAction(chat);

				String textToShow = String.format(context.getString(R.string.message_deleted_chat_link), toCDATA(fullNameAction));

				try{
					textToShow = textToShow.replace("[A]", "");
					textToShow = textToShow.replace("[/A]", "");
					textToShow = textToShow.replace("[B]", "");
					textToShow = textToShow.replace("[/B]", "");
				}
				catch (Exception e){}

				Spanned result = null;
				if (android.os.Build.VERSION.SDK_INT >= android.os.Build.VERSION_CODES.N) {
					result = Html.fromHtml(textToShow,Html.FROM_HTML_MODE_LEGACY);
				} else {
					result = Html.fromHtml(textToShow);
				}

				((ViewHolderNormalChatList)holder).textViewContent.setText(result);

				((ViewHolderNormalChatList)holder).textViewContent.setTextColor(ContextCompat.getColor(context, R.color.file_list_second_row));
			}
			else if(messageType==MegaChatMessage.TYPE_SET_PRIVATE_MODE) {
				log("Message type TYPE_SET_PRIVATE_MODE");

				String fullNameAction = getFullNameAction(chat);

				String textToShow = String.format(context.getString(R.string.message_set_chat_private), toCDATA(fullNameAction));

				try{
					textToShow = textToShow.replace("[A]", "");
					textToShow = textToShow.replace("[/A]", "");
					textToShow = textToShow.replace("[B]", "");
					textToShow = textToShow.replace("[/B]", "");
				}
				catch (Exception e){}

				Spanned result = null;
				if (android.os.Build.VERSION.SDK_INT >= android.os.Build.VERSION_CODES.N) {
					result = Html.fromHtml(textToShow,Html.FROM_HTML_MODE_LEGACY);
				}
				else {
					result = Html.fromHtml(textToShow);
				}

				((ViewHolderNormalChatList)holder).textViewContent.setText(result);

				((ViewHolderNormalChatList)holder).textViewContent.setTextColor(ContextCompat.getColor(context, R.color.file_list_second_row));
			}
			else if(messageType==MegaChatMessage.TYPE_CHAT_TITLE) {

				String messageContent = chat.getLastMessage();
				String fullNameAction = getFullNameAction(chat);

				String textToShow = String.format(context.getString(R.string.change_title_messages), toCDATA(fullNameAction), messageContent);

				try {
					textToShow = textToShow.replace("[A]", "");
					textToShow = textToShow.replace("[/A]", "");
					textToShow = textToShow.replace("[B]", "");
					textToShow = textToShow.replace("[/B]", "");
					textToShow = textToShow.replace("[C]", "");
					textToShow = textToShow.replace("[/C]", "");
				} catch (Exception e) {
				}

				Spanned result = null;
				if (android.os.Build.VERSION.SDK_INT >= android.os.Build.VERSION_CODES.N) {
					result = Html.fromHtml(textToShow, Html.FROM_HTML_MODE_LEGACY);
				} else {
					result = Html.fromHtml(textToShow);
				}

				((ViewHolderNormalChatList)holder).textViewContent.setText(result);

				((ViewHolderNormalChatList)holder).textViewContent.setTextColor(ContextCompat.getColor(context, R.color.file_list_second_row));

			}else if(messageType==MegaChatMessage.TYPE_CALL_STARTED){
				String textToShow = context.getResources().getString(R.string.call_started_messages);
				Spanned result = null;
				if (android.os.Build.VERSION.SDK_INT >= android.os.Build.VERSION_CODES.N) {
					result = Html.fromHtml(textToShow, Html.FROM_HTML_MODE_LEGACY);
				} else {
					result = Html.fromHtml(textToShow);
				}

				((ViewHolderNormalChatList)holder).textViewContent.setText(result);
				((ViewHolderNormalChatList)holder).textViewContent.setTextColor(ContextCompat.getColor(context, R.color.file_list_second_row));

			}else if(messageType==MegaChatMessage.TYPE_CALL_ENDED){
				String messageContent = chat.getLastMessage();

				char separator = 0x01;
				String separatorString = separator + "";

				String [] sp = messageContent.split(separatorString);

				String textToShow = "";

				if(sp.length>=2){

					String durationString = sp[0];
					String termCodeString = sp[1];

					int duration = Integer.parseInt(durationString);
					int termCode = Integer.parseInt(termCodeString);

					switch(termCode){
						case MegaChatMessage.END_CALL_REASON_ENDED:{

							int hours = duration / 3600;
							int minutes = (duration % 3600) / 60;
							int seconds = duration % 60;

							textToShow = context.getString(R.string.call_ended_message);

                            if(hours != 0){
                                String textHours = context.getResources().getQuantityString(R.plurals.plural_call_ended_messages_hours, hours, hours);
                                textToShow = textToShow + textHours;
                                if((minutes != 0)||(seconds != 0)){
                                    textToShow = textToShow+", ";
                                }
                            }

                            if(minutes != 0){
                                String textMinutes = context.getResources().getQuantityString(R.plurals.plural_call_ended_messages_minutes, minutes, minutes);
                                textToShow = textToShow + textMinutes;
                                if(seconds != 0){
                                    textToShow = textToShow+", ";
                                }
                            }

                            if(seconds != 0){
                                String textSeconds = context.getResources().getQuantityString(R.plurals.plural_call_ended_messages_seconds, seconds, seconds);
                                textToShow = textToShow + textSeconds;
                            }

							try{
								textToShow = textToShow.replace("[A]", "");
								textToShow = textToShow.replace("[/A]", "");
								textToShow = textToShow.replace("[B]", "");
								textToShow = textToShow.replace("[/B]", "");
								textToShow = textToShow.replace("[C]", "");
								textToShow = textToShow.replace("[/C]", "");
							}catch (Exception e){
							}

							break;
						}
						case MegaChatMessage.END_CALL_REASON_REJECTED:{

							textToShow = String.format(context.getString(R.string.call_rejected_messages));
							try {
								textToShow = textToShow.replace("[A]", "");
								textToShow = textToShow.replace("[/A]", "");
							} catch (Exception e) {
							}

							break;
						}
						case MegaChatMessage.END_CALL_REASON_NO_ANSWER:{

							long lastMsgSender = chat.getLastMessageSender();
							if(lastMsgSender==megaChatApi.getMyUserHandle()){
								textToShow = String.format(context.getString(R.string.call_not_answered_messages));
							}
							else{
								textToShow = String.format(context.getString(R.string.call_missed_messages));
							}

							try {
								textToShow = textToShow.replace("[A]", "");
								textToShow = textToShow.replace("[/A]", "");
							} catch (Exception e) {
							}

							break;
						}
						case MegaChatMessage.END_CALL_REASON_FAILED:{

							textToShow = String.format(context.getString(R.string.call_failed_messages));
							try {
								textToShow = textToShow.replace("[A]", "");
								textToShow = textToShow.replace("[/A]", "");
							} catch (Exception e) {
							}

							break;
						}
						case MegaChatMessage.END_CALL_REASON_CANCELLED:{

							long lastMsgSender = chat.getLastMessageSender();
							if(lastMsgSender==megaChatApi.getMyUserHandle()){
								textToShow = String.format(context.getString(R.string.call_cancelled_messages));
							}
							else{
								textToShow = String.format(context.getString(R.string.call_missed_messages));
							}

							try {
								textToShow = textToShow.replace("[A]", "");
								textToShow = textToShow.replace("[/A]", "");
							} catch (Exception e) {
							}

							break;
						}
					}
				}

				Spanned result = null;
				if (android.os.Build.VERSION.SDK_INT >= android.os.Build.VERSION_CODES.N) {
					result = Html.fromHtml(textToShow, Html.FROM_HTML_MODE_LEGACY);
				} else {
					result = Html.fromHtml(textToShow);
				}

				((ViewHolderNormalChatList)holder).textViewContent.setText(result);

				((ViewHolderNormalChatList)holder).textViewContent.setTextColor(ContextCompat.getColor(context, R.color.file_list_second_row));
			}
			else{
				//OTHER TYPE OF MESSAGE
				if(lastMessageString==null){
                    log("Message Type-> "+messageType+" last content is NULL ");
					lastMessageString = context.getString(R.string.error_message_unrecognizable);
				}
				else{
                    log("Message Type-> "+messageType+" last content: "+lastMessageString + "length: "+lastMessageString.length());
                }

                long lastMsgSender = chat.getLastMessageSender();
				if(lastMsgSender==megaChatApi.getMyUserHandle()){

					log("getLastMessageSender: the last message is mine: "+lastMsgSender);
					Spannable me = new SpannableString(context.getString(R.string.word_me)+" ");
					me.setSpan(new ForegroundColorSpan(ContextCompat.getColor(context, R.color.file_list_first_row)), 0, me.length(), Spannable.SPAN_EXCLUSIVE_EXCLUSIVE);

					if(lastMessageString!=null) {
						Spannable myMessage = new SpannableString(lastMessageString);
						myMessage.setSpan(new ForegroundColorSpan(ContextCompat.getColor(context, R.color.file_list_second_row)), 0, myMessage.length(), Spannable.SPAN_EXCLUSIVE_EXCLUSIVE);
						CharSequence indexedText = TextUtils.concat(me, myMessage);
						((ViewHolderNormalChatList)holder).textViewContent.setTextColor(ContextCompat.getColor(context, R.color.file_list_second_row));
						((ViewHolderNormalChatList)holder).textViewContent.setText(indexedText);
					}
				}
				else{
					log("getLastMessageSender: The last message NOT mine"+lastMsgSender);

					if(chat.isGroup()){
						MegaChatRoom chatRoom = megaChatApi.getChatRoom(chat.getChatId());

						((ViewHolderNormalChatList)holder).currentPosition = position;
						((ViewHolderNormalChatList)holder).userHandle = lastMsgSender;

						String fullNameAction = "";
						if(chatRoom!=null){
							fullNameAction = chatRoom.getPeerFirstnameByHandle(lastMsgSender);
							if(fullNameAction==null){
								fullNameAction = "";
							}

							if(fullNameAction.trim().length()<=0){
								fullNameAction = cC.getFirstName(lastMsgSender, chatRoom);
							}
						}
						else{
							log("ERROR: the chatroom is NULL: "+chat.getChatId());
						}

						if(fullNameAction.trim().length()<=0){

//					megaChatApi.getUserFirstname();
							if(fullNameAction.isEmpty()){
								if(!(((ViewHolderNormalChatList)holder).nameRequestedAction)){
									log("3-Call for nonContactHandle: "+ lastMsgSender);
									fullNameAction = "Unknown name";
									((ViewHolderNormalChatList)holder).nameRequestedAction=true;
									((ViewHolderNormalChatList)holder).userHandle = lastMsgSender;
									ChatNonContactNameListener listener = new ChatNonContactNameListener(context, holder, this, lastMsgSender, chat.isPreview());
									megaChatApi.getUserFirstname(lastMsgSender, chatRoom.getAuthorizationToken(), listener);
									megaChatApi.getUserLastname(lastMsgSender, chatRoom.getAuthorizationToken(), listener);
									megaChatApi.getUserEmail(lastMsgSender, listener);
								}
								else{
									log("4-Name already asked and no name received: handle "+ lastMsgSender);
								}
							}
						}

						Spannable name = new SpannableString(fullNameAction+": ");
						name.setSpan(new ForegroundColorSpan(ContextCompat.getColor(context, R.color.black)), 0, name.length(), Spannable.SPAN_EXCLUSIVE_EXCLUSIVE);

						if(chat.getUnreadCount()==0){
							log("Message READ");

							Spannable myMessage = new SpannableString(lastMessageString);
							myMessage.setSpan(new ForegroundColorSpan(ContextCompat.getColor(context, R.color.file_list_second_row)), 0, myMessage.length(), Spannable.SPAN_EXCLUSIVE_EXCLUSIVE);
							CharSequence indexedText = TextUtils.concat(name, myMessage);
							((ViewHolderNormalChatList)holder).textViewContent.setText(indexedText);
						}
						else{
							log("Message NOt read");
							Spannable myMessage = new SpannableString(lastMessageString);
							myMessage.setSpan(new ForegroundColorSpan(ContextCompat.getColor(context, R.color.accentColor)), 0, myMessage.length(), Spannable.SPAN_EXCLUSIVE_EXCLUSIVE);
							CharSequence indexedText = TextUtils.concat(name, myMessage);
							((ViewHolderNormalChatList)holder).textViewContent.setText(indexedText);
						}
					}
					else{
						if(chat.getUnreadCount()==0){
							log("Message READ");
							((ViewHolderNormalChatList)holder).textViewContent.setTextColor(ContextCompat.getColor(context, R.color.file_list_second_row));
						}
						else{
							log("Message NOt read");
							((ViewHolderNormalChatList)holder).textViewContent.setTextColor(ContextCompat.getColor(context, R.color.accentColor));
						}

						((ViewHolderNormalChatList)holder).textViewContent.setText(lastMessageString);
					}
				}
			}
		}
		else{
			log("Holder is NULL: "+position);
			notifyItemChanged(position);
		}
	}

	public String getFullNameAction(MegaChatListItem chat){
		String fullNameAction = "";
		if(chat.getLastMessageSender() == megaChatApi.getMyUserHandle()){
			fullNameAction = megaChatApi.getMyFullname();
			if(fullNameAction==null){
				fullNameAction = "";
			}
			if(fullNameAction.trim().length()<=0){
				fullNameAction = megaChatApi.getMyEmail();
			}
		}
		else{
			MegaChatRoom chatRoom = megaChatApi.getChatRoom(chat.getChatId());

			fullNameAction = chatRoom.getPeerFullnameByHandle(chat.getLastMessageSender());
			if(fullNameAction==null){
				fullNameAction = "";
			}

			if(fullNameAction.trim().length()<=0){
				fullNameAction = cC.getFullName(chat.getLastMessageSender(), chat.getChatId());
			}

			if(fullNameAction.trim().length()<=0){

//					megaChatApi.getUserFirstname();
				if(fullNameAction.isEmpty()){
					if(!(((ViewHolderNormalChatList)holder).nameRequestedAction)){
						log("3-Call for nonContactHandle: "+ chat.getLastMessageSender());
						fullNameAction = "Unknown name";
						((ViewHolderNormalChatList)holder).nameRequestedAction=true;
						((ViewHolderNormalChatList)holder).userHandle = chat.getLastMessageSender();
						ChatNonContactNameListener listener = new ChatNonContactNameListener(context, holder, this, chat.getLastMessageSender(), chat.isPreview());
						megaChatApi.getUserFirstname(chat.getLastMessageSender(), chatRoom.getAuthorizationToken(), listener);
						megaChatApi.getUserLastname(chat.getLastMessageSender(), chatRoom.getAuthorizationToken(), listener);
						megaChatApi.getUserEmail(chat.getLastMessageSender(), listener);
					}
					else{
						log("4-Name already asked and no name received: "+ chat.getLastMessageSender());
					}
				}
			}
		}
		return fullNameAction;
	}
	
	public void setChats (ArrayList<MegaChatListItem> updatedChats){
		log("setChats: "+ updatedChats.size());
		this.chats = updatedChats;

		positionClicked = -1;

		if(listFragment!=null){
            listFragment.invalidate();
        }

		notifyDataSetChanged();
	}
	
	public String getDescription(ArrayList<MegaNode> nodes){
		int numFolders = 0;
		int numFiles = 0;
		
		for (int i=0;i<nodes.size();i++){
			MegaNode c = nodes.get(i);
			if (c.isFolder()){
				numFolders++;
			}
			else{
				numFiles++;
			}
		}
		
		String info = "";
		if (numFolders > 0){
			info = numFolders +  " " + context.getResources().getQuantityString(R.plurals.general_num_folders, numFolders);
			if (numFiles > 0){
				info = info + ", " + numFiles + " " + context.getResources().getQuantityString(R.plurals.general_num_files, numFiles);
			}
		}
		else {
			if (numFiles == 0){
				info = numFiles +  " " + context.getResources().getQuantityString(R.plurals.general_num_folders, numFolders);
			}
			else{
				info = numFiles +  " " + context.getResources().getQuantityString(R.plurals.general_num_files, numFiles);
			}
		}
		
		return info;
	}

	public void updateMultiselectionPosition(int oldPosition){
		log("updateMultiselectionPosition");

		List<Integer> selected = getSelectedItems();
		boolean movedSelected = false;

		if(isItemChecked(oldPosition)){
			movedSelected=true;
		}

		selectedItems.clear();

		if(movedSelected){
			selectedItems.put(0, true);
		}

		for(int i=0;i<selected.size();i++){
			int pos = selected.get(i);
			if(pos!=oldPosition){
				if(pos<oldPosition){
					selectedItems.put(pos+1, true);
				}
				else{
					selectedItems.put(pos, true);
				}
			}

//			notifyItemChanged(pos);
//			notifyItemChanged(pos+1);
		}
	}

	@Override
	public String getSectionTitle(int position) {
		if(holder instanceof ViewHolderNormalChatList){
			if(((ViewHolderNormalChatList)holder).textFastScroller.isEmpty()){
				return null;
			}else{
				return ((ViewHolderNormalChatList)holder).textFastScroller;
			}
		}
		else{
			return null;
		}
	}

	public void modifyChat(ArrayList<MegaChatListItem> chats, int position){
		this.chats = chats;
		notifyItemChanged(position);
	}

	public void removeChat(ArrayList<MegaChatListItem> chats, int position){
		this.chats = chats;
		notifyItemRemoved(position);
	}
	
	private static void log(String log) {
		Util.log("MegaListChatLollipopAdapter", log);
	}
}<|MERGE_RESOLUTION|>--- conflicted
+++ resolved
@@ -724,12 +724,6 @@
 		if(setInitialByMail){
 			if (((ViewHolderNormalChatList)holder).contactMail != null){
 				if (((ViewHolderNormalChatList)holder).contactMail.length() > 0){
-<<<<<<< HEAD
-					log("email TEXT: " + ((ViewHolderNormalChatList)holder).contactMail);
-					log("email TEXT AT 0: " + ((ViewHolderNormalChatList)holder).contactMail.charAt(0));
-
-=======
->>>>>>> 24378e85
 					String firstLetter = ((ViewHolderNormalChatList)holder).contactMail.charAt(0) + "";
 					firstLetter = firstLetter.toUpperCase(Locale.getDefault());
 					((ViewHolderNormalChatList)holder).contactInitialLetter.setText(firstLetter);
@@ -1150,11 +1144,7 @@
 			String title = chat.getTitle();
 
 			if(title!=null){
-<<<<<<< HEAD
-				log(" ChatRoom title: "+title);
-=======
 				log("ChatRoom id: "+chat.getChatId());
->>>>>>> 24378e85
 				log("chat timestamp: "+chat.getLastTimestamp());
 				String date = TimeUtils.formatDateAndTime(context,chat.getLastTimestamp(), TimeUtils.DATE_LONG_FORMAT);
 				log("date timestamp: "+date);
