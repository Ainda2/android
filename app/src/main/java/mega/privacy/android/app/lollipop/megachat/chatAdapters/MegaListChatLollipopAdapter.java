--- conflicted
+++ resolved
@@ -1297,12 +1297,8 @@
 			}
 
 			int messageType = chat.getLastMessageType();
-<<<<<<< HEAD
+			MegaChatMessage lastMessage = megaChatApi.getMessage(chat.getChatId(), chat.getLastMessageId());
 			LogUtil.logDebug("MessageType: " + messageType);
-=======
-			MegaChatMessage lastMessage = megaChatApi.getMessage(chat.getChatId(), chat.getLastMessageId());
-			log("MessageType: "+messageType);
->>>>>>> 5a867b53
 			String lastMessageString = chat.getLastMessage();
 
             ((ViewHolderNormalChatList)holder).voiceClipOrLocationLayout.setVisibility(View.GONE);
