--- conflicted
+++ resolved
@@ -5,6 +5,7 @@
 import android.content.Intent
 import android.content.IntentFilter
 import android.os.Bundle
+import android.view.MenuItem
 import android.view.View
 import android.view.WindowManager
 import android.widget.Toast
@@ -102,14 +103,6 @@
             bluetoothConnected
         )
 
-<<<<<<< HEAD
-=======
-        bottomFloatingPanelViewHolder.onHeadphoneConnected(
-            wiredHeadsetConnected,
-            bluetoothConnected
-        )
-
->>>>>>> 26b0e104
         updateRole()
     }
 
@@ -155,11 +148,8 @@
         val navController = navHostFragment.navController
         val navGraph: NavGraph =
             navHostFragment.navController.navInflater.inflate(R.navigation.meeting)
-<<<<<<< HEAD
-=======
 
         val bundle = Bundle()
->>>>>>> 26b0e104
 
         when (meetType) {
             MEETING_TYPE_CREATE -> navGraph.startDestination = R.id.createMeetingFragment
@@ -177,8 +167,6 @@
         navController.setGraph(navGraph, bundle)
     }
 
-<<<<<<< HEAD
-=======
     override fun onOptionsItemSelected(item: MenuItem): Boolean {
         when (item.itemId) {
             android.R.id.home -> onBackPressed()
@@ -186,7 +174,6 @@
         return super.onOptionsItemSelected(item)
     }
 
->>>>>>> 26b0e104
     /**
      * Get current fragment from navHostFragment
      */
@@ -266,8 +253,7 @@
 
     fun setBottomFloatingPanelViewHolder(visible: Boolean) {
         when (visible) {
-<<<<<<< HEAD
-            true -> bottom_floating_panel.visibility = View.VISIBLE
+            true -> bottom_floating_panel.visibility = View.VISIBLE;
             false -> bottom_floating_panel.visibility = View.GONE
         }
     }
@@ -281,10 +267,6 @@
             bottom_floating_panel.animate().translationY(0f).setDuration(300).withEndAction {
                 bottom_floating_panel.visibility = View.VISIBLE
             }.start()
-=======
-            true -> bottom_floating_panel.visibility = View.VISIBLE;
-            false -> bottom_floating_panel.visibility = View.GONE
->>>>>>> 26b0e104
         }
     }
 
