--- conflicted
+++ resolved
@@ -174,14 +174,6 @@
         return navHostFragment?.childFragmentManager?.fragments?.get(0) as MeetingBaseFragment?
     }
 
-<<<<<<< HEAD
-    override fun onChangeMicState(micOn: Boolean) {
-        Toast.makeText(this, "onChangeMicState $micOn", Toast.LENGTH_SHORT).show()
-    }
-
-    override fun onChangeCamState(camOn: Boolean) {
-        Toast.makeText(this, "onChangeCamState $camOn", Toast.LENGTH_SHORT).show()
-=======
     val chatId = 12345L
 
     /**
@@ -200,7 +192,6 @@
         }
 
         return true
->>>>>>> 1822c12b
     }
 
     override fun onChangeCamState(camOn: Boolean): Boolean {
@@ -317,7 +308,7 @@
     }
 
     fun collpaseFloatingPanel() {
-        bottomFloatingPanelViewHolder.collpase()
+        bottomFloatingPanelViewHolder.collapse()
     }
 
     fun hideActionBar() {
@@ -332,17 +323,12 @@
         LogUtil.logDebug("Type: " + request?.type)
     }
 
-<<<<<<< HEAD
-    fun collpaseFloatingPanel() {
-        bottomFloatingPanelViewHolder.collapse()
-=======
     override fun onRequestFinish(
         api: MegaChatApiJava?,
         request: MegaChatRequest?,
         e: MegaChatError?
     ) {
         LogUtil.logDebug("Type: " + request?.type)
->>>>>>> 1822c12b
     }
 
     override fun onRequestTemporaryError(
