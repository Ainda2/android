--- conflicted
+++ resolved
@@ -21,15 +21,9 @@
 
     private float emojiSize;
     private Context mContext;
-<<<<<<< HEAD
     private int textViewMaxWidth = 0;
     private TextUtils.TruncateAt typeEllipsize = TextUtils.TruncateAt.END;
-=======
-    private Display display;
-    private DisplayMetrics mOutMetrics = new DisplayMetrics();
-    private int textViewMaxWidth;
     private boolean necessaryShortCode = true;
->>>>>>> 65316554
 
     public EmojiTextView(final Context context) {
         this(context, null);
