package mega.privacy.android.app.utils;

import android.content.Context;

import java.io.File;

public final class CacheFolderManager {

    public static final String THUMBNAIL_FOLDER = "thumbnailsMEGA";

    public static final String PREVIEW_FOLDER = "previewsMEGA";

    public static final String AVATAR_FOLDER = "avatarsMEGA";

    public static final String QR_FOLDER = "qrMEGA";

    public static final String VOICE_CLIP_FOLDER = "voiceClipsMEGA";

    public static File getCacheFolder(Context context, String folderName) {
        log("create cache folder: " + folderName);
        File cacheFolder = new File(context.getCacheDir(), folderName);
        if (cacheFolder.exists()) {
            return cacheFolder;
        } else {
            if (cacheFolder.mkdir()) {
                return cacheFolder;
            } else {
                return context.getCacheDir();
            }
        }
    }

    public static void createCacheFolders(Context context) {
        File thumbDir = getCacheFolder(context, THUMBNAIL_FOLDER);
        if (isFileAvailable(thumbDir)) {
            log("thumbnailsMEGA folder created: " + thumbDir.getAbsolutePath());
        } else {
            log("create thumbnailsMEGA failed");
        }

        File previewDir = getCacheFolder(context, PREVIEW_FOLDER);
        if (isFileAvailable(previewDir)) {
            log("previewsMEGA folder created: " + previewDir.getAbsolutePath());
        } else {
            log("create previewsMEGA failed");
        }

        File avatarDir = getCacheFolder(context, AVATAR_FOLDER);
        if (isFileAvailable(avatarDir)) {
            log("avatarsMEGA folder created: " + avatarDir.getAbsolutePath());
        } else {
            log("create avatarsMEGA failed");
        }

        File qrDir = getCacheFolder(context, QR_FOLDER);
        if (isFileAvailable(qrDir)) {
            log("qrMEGA folder created: " + qrDir.getAbsolutePath());
        } else {
            log("create qrMEGA failed");
        }

        File voiceClipDir = getCacheFolder(context, VOICE_CLIP_FOLDER);
        if (isFileAvailable(voiceClipDir)) {
            log("voiceClipsMEGA folder created: " + voiceClipDir.getAbsolutePath());
        } else {
            log("create voiceClipsMEGA failed");
        }
    }

    public static void clearPublicCache(final Context context) {
        new Thread() {

            @Override
            public void run() {
                File dir = context.getExternalCacheDir();
                if(dir != null) {
                    Util.cleanDir(dir);
                }
            }
        }.start();
    }

    public static File buildVoiceClipFile(Context context, String fileName) {
        return getCacheFile(context, VOICE_CLIP_FOLDER, fileName);
    }

    public static File buildQrFile(Context context, String fileName) {
        return getCacheFile(context,QR_FOLDER, fileName);
    }

    public static File buildPreviewFile(Context context, String fileName) {
        return getCacheFile(context,PREVIEW_FOLDER, fileName);
    }

    public static File buildAvatarFile(Context context, String fileName) {
        return getCacheFile(context,AVATAR_FOLDER, fileName);
    }

<<<<<<< HEAD
    private static File getCacheFile(Context context,String folderName,String fileName) {
        File parent = getCacheFolder(context,folderName);
        return new File(parent,fileName);
=======
    private static File getCacheFile(Context context, String folderName, String fileName) {
        File parent = getCacheFolder(context, folderName);
        if (parent != null) {
            return new File(parent, fileName);
        }
        return null;
>>>>>>> 10942445
    }

    public static boolean isFileAvailable(File file) {
        return file != null && file.exists();
    }

    public static void log(String message) {
        Util.log("CacheFolderManager", message);
    }
}<|MERGE_RESOLUTION|>--- conflicted
+++ resolved
@@ -96,18 +96,9 @@
         return getCacheFile(context,AVATAR_FOLDER, fileName);
     }
 
-<<<<<<< HEAD
     private static File getCacheFile(Context context,String folderName,String fileName) {
         File parent = getCacheFolder(context,folderName);
         return new File(parent,fileName);
-=======
-    private static File getCacheFile(Context context, String folderName, String fileName) {
-        File parent = getCacheFolder(context, folderName);
-        if (parent != null) {
-            return new File(parent, fileName);
-        }
-        return null;
->>>>>>> 10942445
     }
 
     public static boolean isFileAvailable(File file) {
