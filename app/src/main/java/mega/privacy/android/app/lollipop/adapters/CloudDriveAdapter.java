--- conflicted
+++ resolved
@@ -908,7 +908,6 @@
         }
 
         //Check if is an offline file to show the red arrow
-<<<<<<< HEAD
         boolean availableOffline = false;
         if (incoming) {
             availableOffline = Util.availableOffline(Constants.INCOMING_SHARES_ADAPTER, node, context, megaApi);
@@ -923,52 +922,6 @@
             holder.savedOffline.setVisibility(View.VISIBLE);
         }
         else {
-=======
-        File offlineFile = null;
-        //Find in the database
-        MegaOffline offlineNode = dbH.findByHandle(node.getHandle());
-        if (offlineNode != null) {
-            log("Node found OFFLINE: " + offlineNode.getName());
-            if (incoming) {
-                log("Incoming tab: MegaBrowserGridAdapter: " + node.getHandle());
-                //Find in the filesystem
-                if (Environment.getExternalStorageDirectory() != null) {
-                    offlineFile = new File(Environment.getExternalStorageDirectory().getAbsolutePath() + "/" + Util.offlineDIR + "/" + offlineNode.getHandleIncoming() + offlineNode.getPath() + offlineNode.getName());
-                    log("offline File: " + offlineFile.getAbsolutePath());
-                } else {
-                    offlineFile = context.getFilesDir();
-                }
-
-            } else if (inbox) {
-                String pathMega = megaApi.getNodePath(node);
-                pathMega = pathMega.replace("/in","");
-                if (Environment.getExternalStorageDirectory() != null) {
-                    offlineFile = new File(Environment.getExternalStorageDirectory().getAbsolutePath() + "/" + Util.offlineDIR + "/" + pathMega + offlineNode.getName());
-                } else {
-                    offlineFile = context.getFilesDir();
-                }
-            } else {
-                //Find in the filesystem
-                if (Environment.getExternalStorageDirectory() != null) {
-                    offlineFile = new File(Environment.getExternalStorageDirectory().getAbsolutePath() + "/" + Util.offlineDIR + "/" + megaApi.getNodePath(node) + offlineNode.getName());
-                } else {
-                    offlineFile = context.getFilesDir();
-                }
-            }
-        } else {
-            log("Node NOT found OFFLINE: " + node.getName());
-        }
-
-        if (offlineFile != null) {
-            if (offlineFile.exists()) {
-                log("File EXISTS!!!");
-                holder.savedOffline.setVisibility(View.VISIBLE);
-            } else {
-                log("File NOT exists!!!");
-                holder.savedOffline.setVisibility(View.INVISIBLE);
-            }
-        } else {
->>>>>>> 575706fb
             holder.savedOffline.setVisibility(View.INVISIBLE);
         }
     }
@@ -1418,7 +1371,6 @@
         }
 
         //Check if is an offline file to show the red arrow
-<<<<<<< HEAD
         boolean availableOffline = false;
         if (incoming) {
             availableOffline = Util.availableOffline(Constants.INCOMING_SHARES_ADAPTER, node, context, megaApi);
@@ -1433,53 +1385,6 @@
             holder.savedOffline.setVisibility(View.VISIBLE);
         }
         else {
-=======
-        File offlineFile = null;
-        //Find in the database
-        MegaOffline offlineNode = dbH.findByHandle(node.getHandle());
-        if (offlineNode != null) {
-            log("YESS FOUND: " + node.getName());
-            if (incoming) {
-                log("Incoming tab: MegaBrowserListAdapter: " + node.getHandle());
-                //Find in the filesystem
-                if (Environment.getExternalStorageDirectory() != null) {
-                    offlineFile = new File(Environment.getExternalStorageDirectory().getAbsolutePath() + "/" + Util.offlineDIR + "/" + offlineNode.getHandleIncoming() + offlineNode.getPath());
-                    log("offline File: " + offlineFile.getAbsolutePath());
-                } else {
-                    offlineFile = context.getFilesDir();
-                }
-
-            } else if (inbox) {
-                log("In Inbox");
-                String pathMega = megaApi.getNodePath(node);
-                pathMega = pathMega.replace("/in","");
-                if (Environment.getExternalStorageDirectory() != null) {
-                    offlineFile = new File(Environment.getExternalStorageDirectory().getAbsolutePath() + "/" + Util.offlineDIR + "/" + pathMega);
-                    log("The path to find is: " + offlineFile.getPath());
-                } else {
-                    offlineFile = context.getFilesDir();
-                }
-            } else {
-                log("CLOUD tab: MegaBrowserListAdapter: " + node.getHandle());
-                //Find in the filesystem
-                if (Environment.getExternalStorageDirectory() != null) {
-                    offlineFile = new File(Environment.getExternalStorageDirectory().getAbsolutePath() + "/" + Util.offlineDIR + "/" + megaApi.getNodePath(node));
-                } else {
-                    offlineFile = context.getFilesDir();
-                }
-            }
-        } else {
-            log("Not found: " + node.getHandle() + " " + node.getName());
-        }
-
-        if (offlineFile != null) {
-            if (offlineFile.exists()) {
-                holder.savedOffline.setVisibility(View.VISIBLE);
-            } else {
-                holder.savedOffline.setVisibility(View.INVISIBLE);
-            }
-        } else {
->>>>>>> 575706fb
             holder.savedOffline.setVisibility(View.INVISIBLE);
         }
     }
