package mega.privacy.android.app.imageviewer

import android.annotation.SuppressLint
import android.content.Context
import android.content.Intent
import android.net.Uri
import android.os.Bundle
import android.view.Menu
import android.view.MenuItem
import android.view.ViewGroup
import androidx.activity.viewModels
import androidx.constraintlayout.widget.ConstraintSet
import androidx.core.content.ContextCompat
import androidx.core.net.toFile
import androidx.core.view.*
import androidx.viewpager2.widget.MarginPageTransformer
import androidx.viewpager2.widget.ViewPager2
import androidx.viewpager2.widget.ViewPager2.OFFSCREEN_PAGE_LIMIT_DEFAULT
import com.facebook.drawee.backends.pipeline.Fresco
import dagger.hilt.android.AndroidEntryPoint
import mega.privacy.android.app.BaseActivity
import mega.privacy.android.app.R
import mega.privacy.android.app.components.attacher.MegaAttacher
import mega.privacy.android.app.components.dragger.DragToExitSupport
import mega.privacy.android.app.components.saver.NodeSaver
import mega.privacy.android.app.databinding.ActivityImageViewerBinding
import mega.privacy.android.app.imageviewer.adapter.ImageViewerAdapter
import mega.privacy.android.app.imageviewer.data.ImageItem
import mega.privacy.android.app.imageviewer.dialog.ImageBottomSheetDialogFragment
import mega.privacy.android.app.interfaces.PermissionRequester
import mega.privacy.android.app.interfaces.SnackbarShower
import mega.privacy.android.app.interfaces.showSnackbar
import mega.privacy.android.app.utils.Util
import mega.privacy.android.app.utils.AlertsAndWarnings.showSaveToDeviceConfirmDialog
import mega.privacy.android.app.utils.Constants.*
import mega.privacy.android.app.utils.ContextUtils.isLowMemory
import mega.privacy.android.app.utils.FileUtil
import mega.privacy.android.app.utils.LinksUtil
import mega.privacy.android.app.utils.LogUtil.logError
import mega.privacy.android.app.utils.LogUtil.logWarning
import mega.privacy.android.app.utils.MegaNodeDialogUtil.showRenameNodeDialog
import mega.privacy.android.app.utils.MegaNodeUtil
import mega.privacy.android.app.utils.NetworkUtil.isOnline
import mega.privacy.android.app.utils.OfflineUtils
import mega.privacy.android.app.utils.StringResourcesUtils
import mega.privacy.android.app.utils.ViewUtils.waitForLayout
import nz.mega.documentscanner.utils.IntentUtils.extra
import nz.mega.sdk.MegaApiJava.INVALID_HANDLE
import nz.mega.sdk.MegaApiJava.ORDER_PHOTO_ASC
import nz.mega.sdk.MegaNode

/**
 * Entry point to show an image based on an existing Node.
 */
@AndroidEntryPoint
class ImageViewerActivity : BaseActivity(), PermissionRequester, SnackbarShower {

    companion object {
        private const val IMAGE_OFFSCREEN_PAGE_LIMIT = 2

        /**
         * Get Image Viewer intent to show a single image node.
         *
         * @param context       Required to build the Intent.
         * @param nodeHandle    Node handle to request image from.
         * @return              Image Viewer Intent.
         */
        @JvmStatic
        fun getIntentForSingleNode(
            context: Context,
            nodeHandle: Long
        ): Intent =
            Intent(context, ImageViewerActivity::class.java).apply {
                putExtra(INTENT_EXTRA_KEY_HANDLE, nodeHandle)
            }

        /**
         * Get Image Viewer intent to show a single image node.
         *
         * @param context       Required to build the Intent.
         * @param nodeFileLink  Public link to a file in MEGA.
         * @return              Image Viewer Intent.
         */
        @JvmStatic
        fun getIntentForSingleNode(
            context: Context,
            nodeFileLink: String
        ): Intent =
            Intent(context, ImageViewerActivity::class.java).apply {
                putExtra(EXTRA_LINK, nodeFileLink)
            }

        /**
         * Get Image Viewer intent to show a single image node.
         *
         * @param context       Required to build the Intent.
         * @param nodeHandle    Offline node handle to request image from.
         * @return              Image Viewer Intent.
         */
        @JvmStatic
        fun getIntentForSingleOfflineNode(
            context: Context,
            nodeHandle: Long
        ): Intent =
            Intent(context, ImageViewerActivity::class.java).apply {
                putExtra(INTENT_EXTRA_KEY_OFFLINE_HANDLE, nodeHandle)
            }

        /**
         * Get Image Viewer intent to show a list of image nodes.
         *
         * @param context           Required to build the Intent.
         * @param parentNodeHandle  Parent node to retrieve every other child.
         * @param childOrder        Node search order.
         * @param currentNodeHandle Current node handle to show.
         * @return                  Image Viewer Intent.
         */
        @JvmStatic
        @JvmOverloads
        fun getIntentForParentNode(
            context: Context,
            parentNodeHandle: Long,
            childOrder: Int = ORDER_PHOTO_ASC,
            currentNodeHandle: Long? = null
        ): Intent =
            Intent(context, ImageViewerActivity::class.java).apply {
                putExtra(INTENT_EXTRA_KEY_PARENT_NODE_HANDLE, parentNodeHandle)
                putExtra(INTENT_EXTRA_KEY_ORDER_GET_CHILDREN, childOrder)
                putExtra(INTENT_EXTRA_KEY_HANDLE, currentNodeHandle)
            }

        /**
         * Get Image Viewer intent to show a list of image nodes.
         *
         * @param context           Required to build the Intent.
         * @param childrenHandles   Child image nodes to retrieve.
         * @param currentNodeHandle Current node handle to show.
         * @return                  Image Viewer Intent.
         */
        @JvmStatic
        @JvmOverloads
        fun getIntentForChildren(
            context: Context,
            childrenHandles: LongArray,
            currentNodeHandle: Long? = null
        ): Intent =
            Intent(context, ImageViewerActivity::class.java).apply {
                putExtra(NODE_HANDLES, childrenHandles)
                putExtra(INTENT_EXTRA_KEY_HANDLE, currentNodeHandle)
            }

        /**
         * Get Image Viewer intent to show a list of image nodes from chat messages.
         *
         * @param context           Required to build the Intent.
         * @param messageIds        Message Ids to be retrieved.
         * @param chatRoomId        Chat Room Id of given messages.
         * @param currentNodeHandle Current node handle to show.
         * @return                  Image Viewer Intent.
         */
        @JvmStatic
        @JvmOverloads
        fun getIntentForChatMessages(
            context: Context,
            chatRoomId: Long,
            messageIds: LongArray,
            currentNodeHandle: Long? = null
        ): Intent =
            Intent(context, ImageViewerActivity::class.java).apply {
                putExtra(INTENT_EXTRA_KEY_CHAT_ID, chatRoomId)
                putExtra(INTENT_EXTRA_KEY_MSG_ID, messageIds)
                putExtra(INTENT_EXTRA_KEY_HANDLE, currentNodeHandle)
            }

        /**
         * Get Image Viewer intent to show a list of image nodes.
         *
         * @param context           Required to build the Intent.
         * @param childrenHandles   Offline child image nodes to retrieve.
         * @param currentNodeHandle Current node handle to show.
         * @return                  Image Viewer Intent.
         */
        @JvmStatic
        fun getIntentForOfflineChildren(
            context: Context,
            childrenHandles: LongArray,
            currentNodeHandle: Long? = null
        ): Intent =
            Intent(context, ImageViewerActivity::class.java).apply {
                putExtra(INTENT_EXTRA_KEY_ARRAY_OFFLINE, childrenHandles)
                putExtra(INTENT_EXTRA_KEY_HANDLE, currentNodeHandle)
            }

        /**
         * Get Image Viewer intent to show image files.
         *
         * @param context           Required to build the Intent.
         * @param imageFileUri      Image file uri to be shown.
         * @param showNearbyFiles   Show nearby files from current parent file.
         * @return                  Image Viewer Intent.
         */
        @JvmStatic
        fun getIntentForFile(
            context: Context,
            imageFileUri: Uri,
            showNearbyFiles: Boolean = false
        ): Intent =
            Intent(context, ImageViewerActivity::class.java).apply {
                putExtra(INTENT_EXTRA_KEY_URI, imageFileUri)
                putExtra(INTENT_EXTRA_KEY_SHOW_NEARBY_FILES, showNearbyFiles)
            }
    }

    private val nodeHandle: Long? by extra(INTENT_EXTRA_KEY_HANDLE, INVALID_HANDLE)
    private val nodeOfflineHandle: Long? by extra(INTENT_EXTRA_KEY_OFFLINE_HANDLE, INVALID_HANDLE)
    private val parentNodeHandle: Long? by extra(INTENT_EXTRA_KEY_PARENT_NODE_HANDLE, INVALID_HANDLE)
    private val nodeFileLink: String? by extra(EXTRA_LINK)
    private val childrenHandles: LongArray? by extra(NODE_HANDLES)
    private val childrenOfflineHandles: LongArray? by extra(INTENT_EXTRA_KEY_ARRAY_OFFLINE)
    private val childOrder: Int? by extra(INTENT_EXTRA_KEY_ORDER_GET_CHILDREN)
    private val chatRoomId: Long? by extra(INTENT_EXTRA_KEY_CHAT_ID)
    private val chatMessagesId: LongArray? by extra(INTENT_EXTRA_KEY_MSG_ID)
    private val imageFileUri: Uri? by extra(INTENT_EXTRA_KEY_URI)
    private val showNearbyFiles: Boolean? by extra(INTENT_EXTRA_KEY_SHOW_NEARBY_FILES)

    private val viewModel by viewModels<ImageViewerViewModel>()
    private val pagerAdapter by lazy { ImageViewerAdapter(this) }
    private val pageChangeCallback by lazy {
        object : ViewPager2.OnPageChangeCallback() {
            override fun onPageSelected(position: Int) {
                viewModel.updateCurrentPosition(position, false)
            }
        }
    }

    private var pageCallbackSet = false
    private var bottomSheet: ImageBottomSheetDialogFragment? = null
    private var nodeSaver: NodeSaver? = null
    private var nodeAttacher: MegaAttacher? = null
    private var dragToExit: DragToExitSupport? = null

    private lateinit var binding: ActivityImageViewerBinding

    override fun onCreate(savedInstanceState: Bundle?) {
        super.onCreate(savedInstanceState)
        WindowCompat.setDecorFitsSystemWindows(window, false)
        setupAttachers(savedInstanceState)

        binding = ActivityImageViewerBinding.inflate(layoutInflater)
        setContentView(dragToExit?.wrapContentView(binding.root) ?: binding.root)

        setupView()
        setupObservers(savedInstanceState == null)

        if (savedInstanceState == null) {
            if (!Fresco.hasBeenInitialized()) Fresco.initialize(this)
            binding.root.post {
                dragToExit?.runEnterAnimation(intent, binding.root) { startAnimation ->
                    changeToolbarVisibility(!startAnimation, true)
                }
            }
        }
    }

    override fun onCreateOptionsMenu(menu: Menu): Boolean {
        menuInflater.inflate(R.menu.activity_image_viewer, menu)
        return true
    }

    override fun onSaveInstanceState(outState: Bundle) {
        super.onSaveInstanceState(outState)
        nodeSaver?.saveState(outState)
        nodeAttacher?.saveState(outState)
    }

    override fun onLowMemory() {
        logWarning("onLowMemory")
        binding.viewPager.offscreenPageLimit = OFFSCREEN_PAGE_LIMIT_DEFAULT
        Fresco.getImagePipeline().clearMemoryCaches()
    }

    override fun onDestroy() {
        binding.viewPager.unregisterOnPageChangeCallback(pageChangeCallback)
        if (isFinishing) dragToExit?.showPreviousHiddenThumbnail()
        dragToExit = null
        nodeSaver?.destroy()
        nodeSaver = null
        nodeAttacher = null
        super.onDestroy()
    }

    @SuppressLint("WrongConstant")
    private fun setupView() {
        setSupportActionBar(binding.toolbar)
        supportActionBar?.setDisplayHomeAsUpEnabled(true)

        binding.viewPager.apply {
            isSaveEnabled = false
            offscreenPageLimit = if (isLowMemory()) OFFSCREEN_PAGE_LIMIT_DEFAULT else IMAGE_OFFSCREEN_PAGE_LIMIT
            setPageTransformer(MarginPageTransformer(resources.getDimensionPixelSize(R.dimen.image_viewer_pager_margin)))
            adapter = pagerAdapter
        }

        binding.root.post {
            val bottomBgHeight = binding.bgBottom.height

            // Apply system bars top and bottom insets
            ViewCompat.setOnApplyWindowInsetsListener(binding.root) { _, windowInsets ->
                val insets = windowInsets.getInsets(WindowInsetsCompat.Type.systemBars())

                binding.toolbar.updatePadding(0, insets.top, 0, 0)
                binding.txtPageCount.updateLayoutParams<ViewGroup.MarginLayoutParams> { bottomMargin = insets.bottom }
                binding.bgBottom.updateLayoutParams { height = bottomBgHeight + insets.bottom }

                // Update margins on MotionsLayout's Scene
                binding.motion.apply {
                    constraintSetIds.forEach { id ->
                        getConstraintSet(id).apply {
                            setMargin(binding.txtPageCount.id, ConstraintSet.BOTTOM, insets.bottom)
                            constrainHeight(binding.bgBottom.id, bottomBgHeight + insets.bottom)
                        }
                    }
                }

                WindowInsetsCompat.CONSUMED
            }
        }
    }

    @SuppressLint("NotifyDataSetChanged")
    private fun setupObservers(requestImagesData: Boolean) {
        if (requestImagesData) {
            when {
                parentNodeHandle != null && parentNodeHandle != INVALID_HANDLE ->
                    viewModel.retrieveImagesFromParent(parentNodeHandle!!, childOrder, nodeHandle)
                childrenHandles?.isNotEmpty() == true ->
                    viewModel.retrieveImages(childrenHandles!!, nodeHandle)
                childrenOfflineHandles?.isNotEmpty() == true ->
                    viewModel.retrieveImages(childrenOfflineHandles!!, nodeHandle, isOffline = true)
                nodeOfflineHandle != null && nodeOfflineHandle != INVALID_HANDLE ->
                    viewModel.retrieveSingleImage(nodeOfflineHandle!!, isOffline = true)
                chatRoomId != null && chatMessagesId?.isNotEmpty() == true ->
                    viewModel.retrieveChatImages(chatRoomId!!, chatMessagesId!!, nodeHandle)
                !nodeFileLink.isNullOrBlank() ->
                    viewModel.retrieveSingleImage(nodeFileLink!!)
                nodeHandle != null && nodeHandle != INVALID_HANDLE ->
                    viewModel.retrieveSingleImage(nodeHandle!!)
                imageFileUri != null -> {
                    val fakeHandle = FileUtil.getFileFakeHandle(imageFileUri!!.toFile())
                    viewModel.retrieveFileImage(imageFileUri!!, showNearbyFiles, fakeHandle)
                }
                else ->
                    error("Invalid params")
            }
        }

        viewModel.onImagesHandle().observe(this) { items ->
            if (items.isNullOrEmpty()) {
                logError("Null or empty image items")
                finish()
            } else {
                binding.viewPager.waitForLayout {
                    val sizeDifference = pagerAdapter.itemCount != items.size
                    pagerAdapter.submitList(items) {
                        if (sizeDifference) {
                            pagerAdapter.notifyDataSetChanged()
                        }
                    }
                    true
                }
            }
            binding.progress.hide()
        }
        viewModel.onCurrentImageItem().observe(this, ::showCurrentImageInfo)
        viewModel.onShowToolbar().observe(this, ::changeToolbarVisibility)
        viewModel.onSnackbarMessage().observe(this) { message ->
            bottomSheet?.dismissAllowingStateLoss()
            showSnackbar(message)
        }
        viewModel.onCurrentPosition().observe(this) { positionPair ->
            binding.txtPageCount.apply {
                text = StringResourcesUtils.getString(
                    R.string.wizard_steps_indicator,
                    positionPair.first + 1,
                    positionPair.second
                )
                isVisible = positionPair.second > 1
            }

            binding.viewPager.apply {
                waitForLayout {
                    if (currentItem != positionPair.first) {
                        setCurrentItem(positionPair.first, false)
                    }

                    if (!pageCallbackSet) {
                        pageCallbackSet = true
                        registerOnPageChangeCallback(pageChangeCallback)
                    }
                    true
                }
            }
        }
    }

    private fun setupAttachers(savedInstanceState: Bundle?) {
        dragToExit = DragToExitSupport(this, { changeToolbarVisibility(!it, true) }) {
            finish()
            overridePendingTransition(0, android.R.anim.fade_out)
        }

        nodeAttacher = MegaAttacher(this).apply {
            savedInstanceState?.let(::restoreState)
        }

        nodeSaver = NodeSaver(
            this, this, this,
            showSaveToDeviceConfirmDialog(this)
        ).apply {
            savedInstanceState?.let(::restoreState)
        }
    }

    /**
     * Populate current image information to bottom texts and toolbar options.
     *
     * @param imageItem  Image item to show
     */
    private fun showCurrentImageInfo(imageItem: ImageItem?) {
        if (imageItem?.nodeItem != null) {
            val item = imageItem.nodeItem
            binding.txtTitle.text = item.name
            binding.toolbar.menu?.apply {
                val isOnline = isOnline()

                findItem(R.id.action_forward)?.isVisible =
                    imageItem.isFromChat()

                findItem(R.id.action_share)?.isVisible =
                    !item.isFromRubbishBin && (imageItem.isOffline || (imageItem.isFromChat() && (imageItem.nodeItem.hasOwnerAccess || !imageItem.nodePublicLink.isNullOrBlank())))

                findItem(R.id.action_download)?.isVisible =
                    !item.isFromRubbishBin && item.handle > INVALID_HANDLE
<<<<<<< HEAD

                findItem(R.id.action_save_gallery)?.isVisible =
                    isSaveToGalleryCompatible() && !item.isExternalNode && !item.isFromRubbishBin && item.node != null
=======
>>>>>>> 26b6e5a4

                findItem(R.id.action_get_link)?.isVisible =
                    isOnline && item.hasOwnerAccess && !item.isFromRubbishBin && !item.isExternalNode

                findItem(R.id.action_send_to_chat)?.isVisible =
                    isOnline && !item.isExternalNode && item.node != null && !item.isFromRubbishBin && viewModel.isUserLoggedIn() && item.hasReadAccess && !imageItem.isFromChat()

                findItem(R.id.action_more)?.isVisible =
                    item.handle > INVALID_HANDLE
            }
        } else {
            logWarning("Null MegaNodeItem")
        }
    }

    /**
     * Change toolbar/bottomBar visibility with animation.
     *
     * @param show                  Show or hide toolbar/bottombar
     * @param enableTransparency    Enable transparency change
     */
    private fun changeToolbarVisibility(show: Boolean, enableTransparency: Boolean = false) {
        binding.motion.post {
            val color: Int
            if (show) {
                color = R.color.white_black
                binding.motion.transitionToEnd()
            } else {
                color = android.R.color.transparent
                binding.motion.transitionToStart()
            }
            if (enableTransparency) {
                binding.motion.setBackgroundColor(ContextCompat.getColor(this, color))
            }
        }
    }

    override fun onOptionsItemSelected(item: MenuItem): Boolean {
        val imageItem = viewModel.getCurrentImageItem() ?: return true
        val nodeItem = imageItem.nodeItem ?: return true

        return when (item.itemId) {
            android.R.id.home -> {
                onBackPressed()
                true
            }
            R.id.action_forward -> {
                nodeItem.node?.let(::attachNode)
                true
            }
            R.id.action_share -> {
                when {
                    imageItem.isOffline ->
                        OfflineUtils.shareOfflineNode(this, nodeItem.handle)
                    imageItem.imageResult?.fullSizeUri?.toFile()?.exists() == true ->
                        FileUtil.shareFile(this, imageItem.imageResult.fullSizeUri!!.toFile())
                    !imageItem.nodePublicLink.isNullOrBlank() ->
                        MegaNodeUtil.shareLink(this, imageItem.nodePublicLink)
                    imageItem.nodeItem.node != null ->
                        viewModel.exportNode(imageItem.nodeItem.node).observe(this) { link ->
                            if (!link.isNullOrBlank()) {
                                MegaNodeUtil.shareLink(this, link)
                            }
                        }
                    else ->
                        logWarning("Node cannot be shared")
                }
                true
            }
            R.id.action_download -> {
                if (nodeItem.isAvailableOffline) {
                    saveOfflineNode(nodeItem.handle)
                } else if (nodeItem.node != null) {
                    saveNode(nodeItem.node)
                }
                true
            }
            R.id.action_get_link -> {
                LinksUtil.showGetLinkActivity(this, nodeItem.handle)
                true
            }
            R.id.action_send_to_chat -> {
                nodeItem.node?.let(::attachNode)
                true
            }
            R.id.action_more -> {
                bottomSheet = ImageBottomSheetDialogFragment.newInstance(nodeItem.handle).apply {
                    show(supportFragmentManager)
                }
                true
            }
            else -> super.onOptionsItemSelected(item)
        }
    }

    fun saveNode(node: MegaNode) {
        nodeSaver?.saveNode(
            node,
            highPriority = false,
            isFolderLink = node.isForeign,
            fromMediaViewer = true,
            needSerialize = true
        )
    }

    fun saveOfflineNode(nodeHandle: Long) {
        nodeSaver?.saveOfflineNode(nodeHandle, true)
    }

    fun attachNode(node: MegaNode) {
        nodeAttacher?.attachNode(node)
    }

    fun launchVideoScreen(imageItem: ImageItem) {
        val nodeHandle = imageItem.handle
        val nodeName = imageItem.nodeItem?.name ?: return

        val intent = Util.getMediaIntent(this, nodeName).apply {
            putExtra(INTENT_EXTRA_KEY_POSITION, 0)
            putExtra(INTENT_EXTRA_KEY_HANDLE, nodeHandle)
            putExtra(INTENT_EXTRA_KEY_FILE_NAME, nodeName)
            putExtra(INTENT_EXTRA_KEY_ADAPTER_TYPE, FROM_IMAGE_VIEWER)
            addFlags(Intent.FLAG_ACTIVITY_SINGLE_TOP)
        }

        val existingFile = imageItem.imageResult?.fullSizeUri?.toFile()
        if (existingFile?.exists() == true && existingFile.canRead()) {
            val localPath = existingFile.absolutePath ?: return
            FileUtil.setLocalIntentParams(this, nodeName, intent, localPath, false, this)
        } else {
            val node = imageItem.nodeItem.node ?: return
            val localPath = FileUtil.getLocalFile(node)
            if (FileUtil.isLocalFile(node, megaApi, localPath)) {
                FileUtil.setLocalIntentParams(this, nodeName, intent, localPath, false, this)
            } else {
                FileUtil.setStreamingIntentParams(this, node, megaApi, intent, this)
            }
        }

        startActivity(intent)
    }

    fun showRenameDialog(node: MegaNode) {
        showRenameNodeDialog(this, node, this, null)
    }

    override fun onRequestPermissionsResult(
        requestCode: Int,
        permissions: Array<out String>,
        grantResults: IntArray
    ) {
        nodeSaver?.handleRequestPermissionsResult(requestCode)
        super.onRequestPermissionsResult(requestCode, permissions, grantResults)
    }

    @Suppress("deprecation")
    override fun onActivityResult(requestCode: Int, resultCode: Int, intent: Intent?) {
        when {
            nodeSaver?.handleActivityResult(this, requestCode, resultCode, intent) == true ->
                return
            nodeAttacher?.handleActivityResult(requestCode, resultCode, intent, this) == true ->
                return
            else ->
                super.onActivityResult(requestCode, resultCode, intent)
        }
    }

    override fun showSnackbar(type: Int, content: String?, chatId: Long) {
        showSnackbar(type, binding.root, content, chatId)
    }

    override fun shouldSetStatusBarTextColor(): Boolean = false
}<|MERGE_RESOLUTION|>--- conflicted
+++ resolved
@@ -441,12 +441,6 @@
 
                 findItem(R.id.action_download)?.isVisible =
                     !item.isFromRubbishBin && item.handle > INVALID_HANDLE
-<<<<<<< HEAD
-
-                findItem(R.id.action_save_gallery)?.isVisible =
-                    isSaveToGalleryCompatible() && !item.isExternalNode && !item.isFromRubbishBin && item.node != null
-=======
->>>>>>> 26b6e5a4
 
                 findItem(R.id.action_get_link)?.isVisible =
                     isOnline && item.hasOwnerAccess && !item.isFromRubbishBin && !item.isExternalNode
