package mega.privacy.android.app.main.megachat;

import static android.app.Activity.RESULT_OK;
import static mega.privacy.android.app.constants.EventConstants.EVENT_RINGING_STATUS_CHANGE;
import static mega.privacy.android.app.main.AddContactActivity.FROM_RECENT;
import static mega.privacy.android.app.utils.CallUtil.hintShown;
import static mega.privacy.android.app.utils.CallUtil.returnActiveCall;
import static mega.privacy.android.app.utils.CallUtil.shouldShowMeetingHint;
import static mega.privacy.android.app.utils.ChatUtil.createMuteNotificationsChatAlertDialog;
import static mega.privacy.android.app.utils.ChatUtil.getPositionFromChatId;
import static mega.privacy.android.app.utils.ChatUtil.isEnableChatNotifications;
import static mega.privacy.android.app.utils.ChatUtil.shouldMuteOrUnmuteOptionsBeShown;
import static mega.privacy.android.app.utils.ChatUtil.showConfirmationLeaveChats;
import static mega.privacy.android.app.utils.Constants.ACTION_CHAT_SHOW_MESSAGES;
import static mega.privacy.android.app.utils.Constants.CHAT_ID;
import static mega.privacy.android.app.utils.Constants.CONTACT_TYPE_MEGA;
import static mega.privacy.android.app.utils.Constants.INVALID_POSITION;
import static mega.privacy.android.app.utils.Constants.KEY_HINT_IS_SHOWING;
import static mega.privacy.android.app.utils.Constants.MIN_ITEMS_SCROLLBAR_CHAT;
import static mega.privacy.android.app.utils.Constants.NOTIFICATIONS_ENABLED;
import static mega.privacy.android.app.utils.Constants.REQUEST_CAMERA;
import static mega.privacy.android.app.utils.Constants.REQUEST_CREATE_CHAT;
import static mega.privacy.android.app.utils.Constants.REQUEST_INVITE_CONTACT_FROM_DEVICE;
import static mega.privacy.android.app.utils.Constants.REQUEST_READ_CONTACTS;
import static mega.privacy.android.app.utils.Constants.REQUEST_RECORD_AUDIO;
import static mega.privacy.android.app.utils.Constants.SNACKBAR_TYPE;
import static mega.privacy.android.app.utils.LogUtil.logDebug;
import static mega.privacy.android.app.utils.LogUtil.logError;
import static mega.privacy.android.app.utils.LogUtil.logWarning;
import static mega.privacy.android.app.utils.Util.adjustForLargeFont;
import static mega.privacy.android.app.utils.Util.isDarkMode;
import static mega.privacy.android.app.utils.Util.isOnline;
import static mega.privacy.android.app.utils.Util.noChangeRecyclerViewItemAnimator;
import static mega.privacy.android.app.utils.Util.scaleHeightPx;
import static mega.privacy.android.app.utils.Util.scaleWidthPx;
import static mega.privacy.android.app.utils.Util.showAlert;
import static mega.privacy.android.app.utils.permission.PermissionUtils.hasPermissions;
import static mega.privacy.android.app.utils.permission.PermissionUtils.requestPermission;

import android.Manifest;
import android.app.Activity;
import android.content.Context;
import android.content.Intent;
import android.content.pm.PackageManager;
import android.content.res.Configuration;
import android.os.Bundle;
import android.os.Handler;
import android.os.Looper;
import android.os.Parcelable;
import android.text.SpannableString;
import android.text.Spanned;
import android.text.TextUtils;
import android.util.DisplayMetrics;
import android.view.Display;
import android.view.LayoutInflater;
import android.view.Menu;
import android.view.MenuInflater;
import android.view.MenuItem;
import android.view.View;
import android.view.ViewGroup;
import android.widget.Button;
import android.widget.FrameLayout;
import android.widget.ImageView;
import android.widget.LinearLayout;
import android.widget.RelativeLayout;
import android.widget.ScrollView;
import android.widget.TextView;
import android.widget.Toast;

import androidx.annotation.NonNull;
import androidx.appcompat.app.ActionBar;
import androidx.appcompat.app.AlertDialog;
import androidx.appcompat.app.AppCompatActivity;
import androidx.appcompat.view.ActionMode;
import androidx.core.text.HtmlCompat;
import androidx.lifecycle.Observer;
import androidx.recyclerview.widget.LinearLayoutManager;
import androidx.recyclerview.widget.RecyclerView;

import com.google.android.material.appbar.AppBarLayout;
import com.google.android.material.snackbar.Snackbar;
import com.jeremyliao.liveeventbus.LiveEventBus;

import java.util.ArrayList;
import java.util.Arrays;
import java.util.Collections;
import java.util.Comparator;
import java.util.List;
import java.util.ListIterator;

import javax.inject.Inject;

import dagger.hilt.android.AndroidEntryPoint;
import io.reactivex.rxjava3.android.schedulers.AndroidSchedulers;
import io.reactivex.rxjava3.disposables.CompositeDisposable;
import io.reactivex.rxjava3.disposables.Disposable;
import io.reactivex.rxjava3.schedulers.Schedulers;
import mega.privacy.android.app.DatabaseHandler;
import mega.privacy.android.app.MegaApplication;
import mega.privacy.android.app.R;
import mega.privacy.android.app.components.ChatDividerItemDecoration;
import mega.privacy.android.app.components.scrollBar.FastScroller;
import mega.privacy.android.app.main.AddContactActivity;
import mega.privacy.android.app.main.DrawerItem;
import mega.privacy.android.app.main.InviteContactActivity;
import mega.privacy.android.app.main.ManagerActivity;
import mega.privacy.android.app.main.adapters.ContactsHorizontalAdapter;
import mega.privacy.android.app.main.adapters.RotatableAdapter;
import mega.privacy.android.app.main.controllers.ChatController;
import mega.privacy.android.app.main.listeners.ChatNonContactNameListener;
import mega.privacy.android.app.main.managerSections.RotatableFragment;
import mega.privacy.android.app.main.megachat.chatAdapters.MegaListChatAdapter;
import mega.privacy.android.app.objects.PasscodeManagement;
import mega.privacy.android.app.usecase.chat.SearchChatsUseCase;
import mega.privacy.android.app.utils.AskForDisplayOverDialog;
import mega.privacy.android.app.utils.ColorUtils;
import mega.privacy.android.app.utils.HighLightHintHelper;
<<<<<<< HEAD
import mega.privacy.android.app.utils.StringResourcesUtils;
import mega.privacy.android.app.utils.TextUtil;

import mega.privacy.android.app.utils.permission.PermissionUtils;
=======
>>>>>>> 61f196d3
import mega.privacy.android.app.utils.TimeUtils;
import mega.privacy.android.app.utils.Util;
import mega.privacy.android.app.utils.contacts.MegaContactGetter;
import mega.privacy.android.app.utils.permission.PermissionUtils;
import nz.mega.sdk.MegaApiAndroid;
import nz.mega.sdk.MegaChatApi;
import nz.mega.sdk.MegaChatApiAndroid;
import nz.mega.sdk.MegaChatCall;
import nz.mega.sdk.MegaChatListItem;
import nz.mega.sdk.MegaChatRoom;

<<<<<<< HEAD
import static android.app.Activity.RESULT_OK;
import static mega.privacy.android.app.constants.EventConstants.EVENT_RINGING_STATUS_CHANGE;
import static mega.privacy.android.app.main.AddContactActivity.FROM_RECENT;
import static mega.privacy.android.app.utils.CallUtil.*;
import static mega.privacy.android.app.utils.ChatUtil.*;
import static mega.privacy.android.app.utils.Constants.*;
import static mega.privacy.android.app.utils.LogUtil.*;
import static mega.privacy.android.app.utils.TextUtil.replaceFormatText;
import static mega.privacy.android.app.utils.permission.PermissionUtils.*;
import static mega.privacy.android.app.utils.Util.*;

import javax.inject.Inject;

=======
>>>>>>> 61f196d3
@AndroidEntryPoint
public class RecentChatsFragment extends RotatableFragment implements View.OnClickListener, MegaContactGetter.MegaContactUpdater {

    private static final String BUNDLE_RECYCLER_LAYOUT = "classname.recycler.layout";

    /** DURATION is the time duration of snack bar display
     *  MAX_LINES is the max line setting of the snack bar */
    public static final int DURATION = 4000;
    public static final int MAX_LINES = 3;

    @Inject
    PasscodeManagement passcodeManagement;

    @Inject
    SearchChatsUseCase searchChatsUseCase;

    MegaApiAndroid megaApi;
    MegaChatApiAndroid megaChatApi;

    DatabaseHandler dbH;

    Context context;
    ActionBar aB;
    MegaListChatAdapter adapterList;
    RelativeLayout mainRelativeLayout;

    RecyclerView listView;
    LinearLayoutManager mLayoutManager;
    FastScroller fastScroller;

    ArrayList<MegaChatListItem> chats = new ArrayList<>();

    CompositeDisposable filterDisposable = new CompositeDisposable();

    int lastFirstVisiblePosition;

    int numberOfClicks = 0;

    private ScrollView emptyLayoutContainer;

    //Invite bar
    private View bannerContainer;
    private ImageView collapseBtn;
    private ImageView closeBtn;
    private TextView inviteTitle;
    private FrameLayout invitationContainer;
    private RelativeLayout requestPermissionLayout;
    private Button dismissBtn;
    private Button allowBtn;
    private RelativeLayout contactsListLayout;
    private RecyclerView contactsList;
    private TextView moreContactsTitle;
    private TextView actionBarTitle, actionBarSubtitle;
    private ImageView actionBarSubtitleArrow;

    private AppBarLayout appBarLayout;

    private static boolean isExpand;
    private static boolean isFirstTime = true;

    private boolean grantedContactPermission;

    private MegaContactGetter contactGetter;

    private ContactsHorizontalAdapter adapter;

    //Empty screen
    private TextView emptyTextView;
    private LinearLayout emptyLayout;
    private TextView emptyTextViewInvite;
    private TextView emptyDescriptionText;
    private ImageView emptyImageView;

    Button inviteButton;
    int chatStatus;

    float density;
    DisplayMetrics outMetrics;
    Display display;

    private ActionMode actionMode;

    private boolean isExplanationDialogShowing;
    private AlertDialog explanationDialog;
    private static final String KEY_DIALOG_IS_SHOWING = "dialog_is_showing";

    private AskForDisplayOverDialog askForDisplayOverDialog;

    private static final String SP_KEY_IS_HINT_SHOWN_RECENT_CHATS = "is_hint_shown_recent_chats";
    private boolean isHintShowing;

    private HighLightHintHelper highLightHintHelper;

    private final Observer<MegaChatCall> callRingingStatusObserver = call -> {
        if (megaChatApi.getNumCalls() == 0 || adapter == null) {
            logError("Calls not found");
            return;
        }

        int position = getPositionFromChatId(chats, call.getChatid());
        if (call.getStatus() == MegaChatCall.CALL_STATUS_USER_NO_PRESENT &&
                call.isRinging() && position != INVALID_POSITION) {
            adapterList.setLastMessage(position, null);
        }
    };

    public static RecentChatsFragment newInstance() {
        logDebug("newInstance");
        RecentChatsFragment fragment = new RecentChatsFragment();
        return fragment;
    }

    @Override
    protected RotatableAdapter getAdapter() {
        return adapterList;
    }

    public void activateActionMode() {
        logDebug("activateActionMode");
        if (!adapterList.isMultipleSelect()) {
            adapterList.setMultipleSelect(true);
            actionMode = ((AppCompatActivity) context).startSupportActionMode(new ActionBarCallBack());
            bannerContainer.setVisibility(View.GONE);
        }
    }

    @Override
    public void multipleItemClick(int position) {
        adapterList.toggleSelection(position);
    }

    @Override
    public void reselectUnHandledSingleItem(int position) {
    }

    @Override
    public void onCreate(Bundle savedInstanceState) {
        super.onCreate(savedInstanceState);
        logDebug("onCreate");

        if (megaApi == null) {
            megaApi = ((MegaApplication) ((Activity) context).getApplication()).getMegaApi();
        }

        dbH = DatabaseHandler.getDbHandler(getActivity());

        if (megaChatApi == null) {
            megaChatApi = ((MegaApplication) ((Activity) context).getApplication()).getMegaChatApi();
        }

        grantedContactPermission = hasPermissions(context, Manifest.permission.READ_CONTACTS);
        contactGetter = new MegaContactGetter(context);
        contactGetter.setMegaContactUpdater(this);

        askForDisplayOverDialog = new AskForDisplayOverDialog(context);

        highLightHintHelper = new HighLightHintHelper(requireActivity());
    }

    @Override
    public void onFinish(List<MegaContactGetter.MegaContact> megaContacts) {
        if (!isAdded()) {
            return;
        }
        if (megaContacts.size() > 0) {
            logDebug("get " + megaContacts.size() + " matched contacts.");
            // change the settings, when have new matched contact.
            dbH.setShowInviteBanner("true");

            // At the end of the contacts list, add the 'Invite more' element, it's an empty MegaContact object.
            megaContacts.add(new MegaContactGetter.MegaContact());
            onContactsCountChange(megaContacts);
            expandContainer();
            bannerContainer.setVisibility(View.VISIBLE);
            requestPermissionLayout.setVisibility(View.GONE);
            contactsListLayout.setVisibility(View.VISIBLE);
            collapseBtn.setVisibility(View.VISIBLE);
            closeBtn.setVisibility(View.GONE);
            inviteTitle.setClickable(true);
            moreContactsTitle.setVisibility(View.GONE);

            adapter = new ContactsHorizontalAdapter((Activity) context, this, megaContacts);
            contactsList.setLayoutManager(new LinearLayoutManager(getContext(),  LinearLayoutManager.HORIZONTAL, false));
            contactsList.setAdapter(adapter);
        } else {
            noContacts();
        }
        checkScroll();
    }

    private void expandContainer() {
        if (isExpand || isFirstTime) {
            invitationContainer.setVisibility(View.VISIBLE);
            collapseBtn.setImageDrawable(getResources().getDrawable(R.drawable.ic_expand));
            isFirstTime = false;
            isExpand = true;
        } else {
            invitationContainer.setVisibility(View.GONE);
            collapseBtn.setImageDrawable(getResources().getDrawable(R.drawable.ic_collapse_acc));
            isExpand = false;
        }
    }

    @Override
    public void onException(int errorCode, String requestString) {
        logWarning(requestString + " failed, with error code: " + errorCode);
        noContacts();
    }

    @Override
    public void noContacts() {
        if(showInviteBanner()) {
            bannerContainer.setVisibility(View.VISIBLE);
            invitationContainer.setVisibility(View.GONE);
            inviteTitle.setText(R.string.no_local_contacts_on_mega);
            inviteTitle.setClickable(true);
            collapseBtn.setVisibility(View.INVISIBLE);
            closeBtn.setVisibility(View.VISIBLE);
            moreContactsTitle.setVisibility(View.VISIBLE);
            contactsListLayout.setVisibility(View.GONE);
        } else {
            bannerContainer.setVisibility(View.GONE);
        }
    }

    public void onContactsCountChange(List<MegaContactGetter.MegaContact> megaContacts) {
        // The last element is the 'Invite more', don't include in the contacts count.
        int count = megaContacts.size() - 1;
        if (count > 0) {
            String title = context.getResources().getQuantityString(R.plurals.quantity_of_local_contact, count, count);
            inviteTitle.setText(title);
        } else {
            noContacts();
        }
    }

    public void checkScroll() {
        if (listView == null) {
            return;
        }

        if (context instanceof ManagerActivity) {
            if(bannerContainer.getVisibility() == View.GONE) {
                ((ManagerActivity) context).changeAppBarElevation(
                        listView.canScrollVertically(-1)
                                || (adapterList != null && adapterList.isMultipleSelect()));
            } else if (listView.canScrollVertically(-1)
                    || (adapterList != null && adapterList.isMultipleSelect())
                    || contactsListLayout.getVisibility() == View.VISIBLE) {
                appBarLayout.setElevation(getResources().getDimension(R.dimen.toolbar_elevation));

                ((ManagerActivity) context).changeAppBarElevation(isDarkMode(context));
            } else {
                appBarLayout.setElevation(0);
                // Reset the AppBar elevation whatever in the light and dark mode
                ((ManagerActivity) context).changeAppBarElevation(false);
            }
        } else if (context instanceof ArchivedChatsActivity) {
            boolean withElevation = listView.canScrollVertically(-1) || (adapterList != null && adapterList.isMultipleSelect());
            Util.changeActionBarElevation((ArchivedChatsActivity) context, ((ArchivedChatsActivity) context).findViewById(R.id.app_bar_layout_chat_explorer), withElevation);
        }
    }

    @Override
    public View onCreateView(LayoutInflater inflater, final ViewGroup container, Bundle savedInstanceState) {
        logDebug("onCreateView");
        display = ((Activity) context).getWindowManager().getDefaultDisplay();
        outMetrics = new DisplayMetrics();
        display.getMetrics(outMetrics);
        density = getResources().getDisplayMetrics().density;

        View v = inflater.inflate(R.layout.chat_recent_tab, container, false);
        appBarLayout = v.findViewById(R.id.linear_layout_add);
        if(context instanceof ArchivedChatsActivity) {
            appBarLayout.setVisibility(View.GONE);
        } else {
            aB = ((AppCompatActivity) context).getSupportActionBar();
        }
        emptyLayoutContainer = v.findViewById(R.id.scroller);
        listView = (RecyclerView) v.findViewById(R.id.chat_recent_list_view);
        fastScroller = (FastScroller) v.findViewById(R.id.fastscroll_chat);
        listView.setPadding(0, 0, 0, scaleHeightPx(85, outMetrics));
        listView.setClipToPadding(false);
        listView.addItemDecoration(new ChatDividerItemDecoration(context, outMetrics));
        mLayoutManager = new LinearLayoutManager(context);
        listView.setLayoutManager(mLayoutManager);
        listView.setHasFixedSize(true);
        listView.setItemAnimator(noChangeRecyclerViewItemAnimator());
        listView.addOnScrollListener(new RecyclerView.OnScrollListener() {
            @Override
            public void onScrolled(RecyclerView recyclerView, int dx, int dy) {
                super.onScrolled(recyclerView, dx, dy);
                checkScroll();
            }
        });

        emptyLayout = v.findViewById(R.id.linear_empty_layout_chat_recent);
        emptyDescriptionText = v.findViewById(R.id.empty_description_text_recent);
        emptyDescriptionText.setText(TextUtil.formatEmptyScreenText(context, StringResourcesUtils.getString(R.string.context_empty_chat_recent)));

        emptyTextViewInvite = v.findViewById(R.id.empty_text_chat_recent_invite);
        emptyTextView = v.findViewById(R.id.empty_text_chat_recent);
        emptyImageView = v.findViewById(R.id.empty_image_view_recent);
        emptyImageView.setOnClickListener(this);

        if (context.getResources().getConfiguration().orientation == Configuration.ORIENTATION_LANDSCAPE) {
            adjustLandscape();
            emptyImageView.setVisibility(View.GONE);
        } else {
            addMarginTop();
            emptyImageView.setImageResource(R.drawable.empty_chat_message_portrait);
        }

        inviteButton = (Button) v.findViewById(R.id.invite_button);
        inviteButton.setOnClickListener(this);

        mainRelativeLayout = (RelativeLayout) v.findViewById(R.id.main_relative_layout);
        //auto scroll to bottom to show invite button.
        if(context.getResources().getConfiguration().orientation == Configuration.ORIENTATION_LANDSCAPE) {
            adjustLandscape();
        } else {
            addMarginTop();
        }

        if (context instanceof ManagerActivity) {
            setStatus();
            if (!emptyArchivedChats()) {
                listView.setPadding(0, scaleHeightPx(8, outMetrics), 0, scaleHeightPx(16, outMetrics));
            } else {
                listView.setPadding(0, scaleHeightPx(8, outMetrics), 0, scaleHeightPx(78, outMetrics));
            }
        } else {
            //Archived chats section
            listView.setPadding(0, scaleHeightPx(8, outMetrics), 0, 0);
        }

        this.setChats();

        if (megaChatApi.isSignalActivityRequired()) {
            megaChatApi.signalPresenceActivity();
        }
        setCustomisedActionBar();

        //Invitation bar
        bannerContainer = v.findViewById(R.id.invite_banner_container);
        collapseBtn = v.findViewById(R.id.collapse_btn);
        collapseBtn.setOnClickListener(this);
        closeBtn = v.findViewById(R.id.close_btn);
        closeBtn.setOnClickListener(this);
        inviteTitle = v.findViewById(R.id.invite_title);
        inviteTitle.setOnClickListener(this);
        requestPermissionLayout = v.findViewById(R.id.request_permission_layout);
        dismissBtn = v.findViewById(R.id.dismiss_button);
        dismissBtn.setOnClickListener(this);
        allowBtn = v.findViewById(R.id.allow_button);
        allowBtn.setOnClickListener(this);
        invitationContainer = v.findViewById(R.id.contacts_list_container);
        contactsListLayout = v.findViewById(R.id.contacts_list_layout);
        contactsList = v.findViewById(R.id.contacts_list);
        moreContactsTitle = v.findViewById(R.id.more_contacts_title);
        moreContactsTitle.setOnClickListener(this);
        if(showInviteBanner()) {
            bannerContainer.setVisibility(View.VISIBLE);
        } else {
            bannerContainer.setVisibility(View.GONE);
        }

        LiveEventBus.get(EVENT_RINGING_STATUS_CHANGE, MegaChatCall.class).observe(this, callRingingStatusObserver);

        // Workaround: wait for R.id.action_menu_open_meeting initialized.
        new Handler().postDelayed(() -> {
            if (shouldShowMeetingHint(context, SP_KEY_IS_HINT_SHOWN_RECENT_CHATS) || isHintShowing) {
                highLightHintHelper.showHintForMeetingIcon(R.id.action_menu_open_meeting, () -> {
                    hintShown(context, SP_KEY_IS_HINT_SHOWN_RECENT_CHATS);
                    highLightHintHelper.dismissPopupWindow();
                    isHintShowing = false;
                    askForDisplayOver();
                    return null;
                });

                isHintShowing = true;
            } else {
                askForDisplayOver();
            }
        }, 300);

        return v;
    }

    private void askForDisplayOver() {
        if (askForDisplayOverDialog != null) {
            askForDisplayOverDialog.showDialog();
        }
    }

    private boolean showInviteBanner() {
        String showInviteBannerString = dbH.getPreferences().getShowInviteBanner();
        if(!TextUtils.isEmpty(showInviteBannerString)) {
            return Boolean.parseBoolean(showInviteBannerString);
        } else {
            return true;
        }
    }

    private void adjustLandscape() {
        RelativeLayout.LayoutParams layoutParams = new RelativeLayout.LayoutParams(RelativeLayout.LayoutParams.MATCH_PARENT, RelativeLayout.LayoutParams.MATCH_PARENT);
        layoutParams.setMargins(0,0,0,0);
        emptyLayoutContainer.setLayoutParams(layoutParams);

        new Handler().postDelayed(new Runnable() {

            @Override
            public void run() {
                emptyLayoutContainer.fullScroll(View.FOCUS_DOWN);
            }
        },100);
    }

    private void showPermissionGrantedView() {
        requestPermissionLayout.setVisibility(View.GONE);
        collapseBtn.setVisibility(View.INVISIBLE);
        inviteTitle.setText(R.string.get_registered_contacts);
        inviteTitle.setClickable(false);
        moreContactsTitle.setVisibility(View.GONE);
        invitationContainer.setVisibility(View.GONE);
        closeBtn.setVisibility(View.GONE);
        loadMegaContacts();
    }


    private void showPermissionDeniedView() {
        expandContainer();
        collapseBtn.setVisibility(View.VISIBLE);
        inviteTitle.setClickable(true);
        inviteTitle.setText(R.string.see_local_contacts_on_mega);
        moreContactsTitle.setVisibility(View.GONE);
        requestPermissionLayout.setVisibility(View.VISIBLE);
    }

    public void setChats() {
        logDebug("setChats");

        if (listView == null) {
            logWarning("listView is null - do not update");
            return;
        }

        if (isAdded()) {
            int initState = megaChatApi.getInitState();
            logDebug("Init state is: " + initState);

            if (initState == MegaChatApi.INIT_ONLINE_SESSION || initState == MegaChatApi.INIT_OFFLINE_SESSION) {
                if (chats != null) {
                    chats.clear();
                } else {
                    chats = new ArrayList<>();
                }

                if (context instanceof ManagerActivity) {
                    chats = megaChatApi.getChatListItems();
                } else {
                    chats = megaChatApi.getArchivedChatListItems();
                }

                if ((chats == null || chats.isEmpty()) && emptyArchivedChats()) {
                    if (isOnline(context) && initState != MegaChatApi.INIT_OFFLINE_SESSION) {
                        showEmptyChatScreen();
                        showFab();
                    } else {
                        showNoConnectionScreen();
                    }
                } else {
                    logDebug("Chats size: " + chats.size());

                    //Order by last interaction
                    sortChats(chats);

                    if (adapterList == null) {
                        logWarning("AdapterList is NULL");
                        adapterList = new MegaListChatAdapter(context, this, chats,
                                listView, MegaListChatAdapter.ADAPTER_RECENT_CHATS);
                    } else {
                        adapterList.setChats(chats);
                    }

                    if (listView != null) {
                        listView.setVisibility(View.VISIBLE);

                        if (listView.getAdapter() == null) {
                            listView.setAdapter(adapterList);
                            fastScroller.setRecyclerView(listView);
                        }

                        visibilityFastScroller();
                    }

                    if (emptyLayout != null) {
                        emptyLayout.setVisibility(View.GONE);
                    }

                    adapterList.setPositionClicked(-1);
                    showFab();
                }
            } else {
                showConnectingChatScreen();
            }
        }
    }

    private void showFab() {
        if (adapterList != null && adapterList.isMultipleSelect()) {
            return;
        }

        if (context instanceof ManagerActivity) {
            ((ManagerActivity) context).showFabButton();
        }
    }

    private void sortChats(ArrayList<MegaChatListItem> chatsToSort) {
        Collections.sort(chatsToSort, new Comparator<MegaChatListItem>() {

            public int compare(MegaChatListItem c1, MegaChatListItem c2) {
                long timestamp1 = c1.getLastTimestamp();
                long timestamp2 = c2.getLastTimestamp();

                long result = timestamp2 - timestamp1;
                return (int) result;
            }
        });
    }

    public void showEmptyChatScreen() {
        logDebug("showEmptyChatScreen");

        listView.setVisibility(View.GONE);
        emptyLayout.setVisibility(View.VISIBLE);
        Spanned result = TextUtil.formatEmptyRecentChatsScreenText(context, StringResourcesUtils.getString(R.string.recent_chat_empty).toUpperCase());

        if (context instanceof ArchivedChatsActivity) {
            emptyTextView.setVisibility(context.getResources().getConfiguration().orientation == Configuration.ORIENTATION_LANDSCAPE ?
                    View.GONE : View.VISIBLE);

            emptyTextViewInvite.setVisibility(View.GONE);
            emptyDescriptionText.setVisibility(View.GONE);
            inviteButton.setVisibility(View.GONE);
            emptyTextView.setText(result);
        } else {
            emptyTextViewInvite.setText(result);
            emptyTextViewInvite.setVisibility(View.VISIBLE);
            emptyDescriptionText.setVisibility(View.VISIBLE);
            inviteButton.setVisibility(View.VISIBLE);
        }
    }

    private void addMarginTop() {
        LinearLayout.LayoutParams lp = new LinearLayout.LayoutParams(LinearLayout.LayoutParams.WRAP_CONTENT, LinearLayout.LayoutParams.WRAP_CONTENT);
        lp.setMargins(dp2px(108, outMetrics), dp2px(52, outMetrics), dp2px(108, outMetrics), dp2px(12, outMetrics));
        emptyImageView.setLayoutParams(lp);
    }

    public void showConnectingChatScreen(){
        logDebug("showConnectingChatScreen");

        listView.setVisibility(View.GONE);
        if (context instanceof ManagerActivity) {
            ((ManagerActivity) context).hideFabButton();
        }

        emptyTextViewInvite.setVisibility(View.INVISIBLE);
        emptyDescriptionText.setVisibility(View.INVISIBLE);

        inviteButton.setVisibility(View.GONE);

        String textToShow = context.getString(R.string.recent_chat_loading_conversations).toUpperCase();
        emptyTextView.setText(TextUtil.formatEmptyRecentChatsScreenText(context, textToShow));
        emptyTextView.setVisibility(View.VISIBLE);
    }

    public void showNoConnectionScreen() {
        logDebug("showNoConnectionScreen");

        listView.setVisibility(View.GONE);
        if (context instanceof ManagerActivity) {
            ((ManagerActivity) context).hideFabButton();
        }

        emptyTextViewInvite.setText(getString(R.string.error_server_connection_problem));
        emptyTextViewInvite.setVisibility(View.VISIBLE);
        emptyDescriptionText.setVisibility(View.GONE);
        inviteButton.setVisibility(View.GONE);
        emptyLayout.setVisibility(View.VISIBLE);
    }

    @Override
    public void onClick(View v) {
        logDebug("onClick");

        switch (v.getId()) {
            case R.id.invite_button: {
                if (isOnline(context)) {
                    if (context instanceof ManagerActivity) {
                        Intent in = new Intent(context, AddContactActivity.class);
                        in.putExtra("contactType", CONTACT_TYPE_MEGA);
                        in.putExtra(FROM_RECENT, true);
                        ((ManagerActivity) context).startActivityForResult(in, REQUEST_CREATE_CHAT);
                    }
                    if (megaChatApi.isSignalActivityRequired()) {
                        megaChatApi.signalPresenceActivity();
                    }
                } else {
                    ((ManagerActivity) context).showSnackbar(SNACKBAR_TYPE, getString(R.string.error_server_connection_problem), -1);
                }
                break;
            }
            case R.id.empty_image_view_chat: {
                numberOfClicks++;
                logDebug("Number of clicks: " + numberOfClicks);
                if (numberOfClicks >= 5) {
                    numberOfClicks = 0;
                    showStateInfo();
                }

                break;
            }
            case R.id.call_in_progress_layout: {
                logDebug("call_in_progress_layout");
                if (checkPermissionsCall()) {
                    returnActiveCall(context, passcodeManagement);
                }
                break;
            }
            case R.id.invite_title:
            case R.id.dismiss_button:
            case R.id.collapse_btn:
                if(moreContactsTitle.getVisibility() == View.VISIBLE) {
                    startActivityForResult(new Intent(context, InviteContactActivity.class), REQUEST_INVITE_CONTACT_FROM_DEVICE);
                } else {
                    if (invitationContainer.getVisibility() == View.VISIBLE) {
                        invitationContainer.setVisibility(View.GONE);
                        collapseBtn.setImageDrawable(getResources().getDrawable(R.drawable.ic_collapse_acc));
                        isExpand = false;
                    } else {
                        invitationContainer.setVisibility(View.VISIBLE);
                        collapseBtn.setImageDrawable(getResources().getDrawable(R.drawable.ic_expand));
                        isExpand = true;
                    }
                }
                break;
            case R.id.close_btn:
                dbH.setShowInviteBanner("false");
                bannerContainer.setVisibility(View.GONE);
                break;
            case R.id.allow_button:
                logDebug("request contact permission!");
                requestPermissions(new String[]{Manifest.permission.READ_CONTACTS}, REQUEST_READ_CONTACTS);
                break;
            case R.id.more_contacts_title:
                logDebug("to InviteContactActivity");
                startActivityForResult(new Intent(context, InviteContactActivity.class), REQUEST_INVITE_CONTACT_FROM_DEVICE);
                break;
        }
    }

    public void showStateInfo() {

        StringBuilder builder = new StringBuilder();

        if (megaChatApi != null) {
            builder.append("INIT STATE: " + megaChatApi.getInitState());
            builder.append("\nCONNECT STATE: " + megaChatApi.getConnectionState());
            if (isOnline(context)) {
                builder.append("\nNetwork OK");
            } else {
                builder.append("\nNo network connection");
            }
        } else {
            builder.append("MegaChatApi: false");
        }

        Toast.makeText(context, builder, Toast.LENGTH_LONG).show();
    }

    public boolean showSelectMenuItem() {
        if (adapterList != null) {
            return adapterList.isMultipleSelect();
        }

        return false;
    }

    /*
     * Clear all selected items
     */
    public void clearSelections() {
        logDebug("clearSelections");
        if (adapterList.isMultipleSelect()) {
            adapterList.clearSelections();
        }
    }

    @Override
    protected void updateActionModeTitle() {
        if (actionMode == null || getActivity() == null) {
            return;
        }
        List<MegaChatListItem> chats = adapterList.getSelectedChats();

        actionMode.setTitle(chats.size() + "");

        try {
            actionMode.invalidate();
        } catch (NullPointerException e) {
            e.printStackTrace();
            logError("Invalidate error", e);
        }
    }

    /*
     * Disable selection
     */
    public void hideMultipleSelect() {
        logDebug("hideMultipleSelect");
        adapterList.setMultipleSelect(false);

        if (actionMode != null) {
            actionMode.finish();
        }
    }

    public void selectAll() {
        if (adapterList != null) {
            if (adapterList.isMultipleSelect()) {
                adapterList.selectAll();
            } else {
                adapterList.setMultipleSelect(true);
                adapterList.selectAll();

                actionMode = ((AppCompatActivity) context).startSupportActionMode(new ActionBarCallBack());
                bannerContainer.setVisibility(View.GONE);
            }

            new Handler(Looper.getMainLooper()).post(() -> updateActionModeTitle());
        }
    }

    public void itemClick(int position) {
        logDebug("Position: " + position);
        if (megaChatApi.isSignalActivityRequired()) {
            megaChatApi.signalPresenceActivity();
        }
        if (adapterList.isMultipleSelect()) {
            adapterList.toggleSelection(position);
            List<MegaChatListItem> chats = adapterList.getSelectedChats();
            if (chats.size() > 0) {
                updateActionModeTitle();
            }
        } else {
            logDebug("Open chat: Position: " + position + ", Chat ID: " + chats.get(position).getChatId());
            Intent intent = new Intent(context, ChatActivity.class);
            intent.setAction(ACTION_CHAT_SHOW_MESSAGES);
            intent.putExtra(CHAT_ID, adapterList.getChatAt(position).getChatId());
            this.startActivity(intent);
            if (context instanceof ManagerActivity) {
                if (((ManagerActivity) context).getSearchQuery() != null && !((ManagerActivity) context).getSearchQuery().isEmpty()) {
                    closeSearch();
                    ((ManagerActivity) context).closeSearchView();
                }
            } else if (context instanceof ArchivedChatsActivity) {
                if (((ArchivedChatsActivity) context).querySearch != null && !((ArchivedChatsActivity) context).querySearch.isEmpty()) {
                    closeSearch();
                    ((ArchivedChatsActivity) context).closeSearchView();
                }
            }
        }
    }

    @Override
    public void onAttach(@NonNull Context context) {
        super.onAttach(context);
        this.context = context;
    }

    public void listItemUpdate(MegaChatListItem item) {
        if (item == null) {
            logWarning("Item is null");
            return;
        }

        logDebug("Chat ID: " + item.getChatId());

        if (!isAdded()) {
            logDebug("return!");
            return;
        }

        if (listView == null) {
            logWarning("listView is null - do not update");
            return;
        }

        if (context instanceof ManagerActivity) {
            if (!(((ManagerActivity) context).getDrawerItem() == DrawerItem.CHAT)) {
                logWarning("Not CHAT shown!");
                return;
            }
        }

        if (item.hasChanged(MegaChatListItem.CHANGE_TYPE_STATUS)) {
            logDebug("Change status: MegaChatListItem.CHANGE_TYPE_STATUS");
        } else if (item.hasChanged(MegaChatListItem.CHANGE_TYPE_OWN_PRIV)) {

            logDebug("Change status: MegaChatListItem.CHANGE_TYPE_OWN_PRIV");
        } else if (item.hasChanged(MegaChatListItem.CHANGE_TYPE_PARTICIPANTS)) {

            logDebug("Change participants");
            MegaChatRoom chatToCheck = megaChatApi.getChatRoom(item.getChatId());
            updateCacheForNonContacts(chatToCheck);
        } else if (item.hasChanged(MegaChatListItem.CHANGE_TYPE_UNREAD_COUNT)) {

            logDebug(" Change unread count");
            if (adapterList == null || adapterList.getItemCount() == 0) {
                setChats();
            } else {
                int indexToReplace = getPositionFromChatId(chats, item.getChatId());
                if (indexToReplace != INVALID_POSITION) {
                    logDebug("Index to replace: " + indexToReplace);
                    chats.set(indexToReplace, item);
                    if (item.getUnreadCount() == 0) {
                        logDebug("No unread count");
                        onUnreadCountChange(indexToReplace, false);
                        onLastMessageChange(indexToReplace);
                    } else {
                        onUnreadCountChange(indexToReplace, true);
                    }
                }
            }

        } else if (item.hasChanged(MegaChatListItem.CHANGE_TYPE_LAST_TS)) {
            logDebug("Change last ts: " + item.getChanges());
            int indexToReplace = getPositionFromChatId(chats, item.getChatId());
            if (indexToReplace != INVALID_POSITION) {
                logDebug("Index to replace: " + indexToReplace);
                chats.set(indexToReplace, item);
                if (indexToReplace == 0) {
                    onLastTsChange(indexToReplace, false);
                } else {
                    onLastTsChange(indexToReplace, true);
                }
            }

        } else if ((item.hasChanged(MegaChatListItem.CHANGE_TYPE_TITLE))) {

            logDebug("Change title ");
            if (adapterList == null || adapterList.getItemCount() == 0) {
                setChats();
            } else {
                int indexToReplace = getPositionFromChatId(chats, item.getChatId());
                if (indexToReplace != INVALID_POSITION) {
                    logDebug("Index to replace: " + indexToReplace);
                    chats.set(indexToReplace, item);
                    onTitleChange(indexToReplace);
                }
            }

        } else if (item.hasChanged(MegaChatListItem.CHANGE_TYPE_LAST_MSG)) {

            logDebug("Change last message: ");
            if (adapterList == null || adapterList.getItemCount() == 0) {
                setChats();
            } else {
                int indexToReplace = getPositionFromChatId(chats, item.getChatId());
                if (indexToReplace != INVALID_POSITION) {
                    logDebug("Index to replace: " + indexToReplace);
                    chats.set(indexToReplace, item);
                    onLastMessageChange(indexToReplace);
                    onUnreadCountChange(indexToReplace, item.getUnreadCount() == 0);
                }
            }

        } else if (item.hasChanged(MegaChatListItem.CHANGE_TYPE_CLOSED)) {

            logDebug("Change closed: MegaChatListItem.CHANGE_TYPE_CLOSED");
            logDebug("Own privilege: " + item.getOwnPrivilege());
            if (adapterList.getItemCount() != 0) {
                int indexToRemove = getPositionFromChatId(chats, item.getChatId());
                if (indexToRemove != INVALID_POSITION) {
                    logDebug("Index to replace: " + indexToRemove);
                    chats.remove(indexToRemove);

                    adapterList.removeChat(chats, indexToRemove);
                    adapterList.setPositionClicked(-1);

                    if (adapterList.getItemCount() == 0 && emptyArchivedChats()) {
                        logDebug("adapterList.getItemCount() == 0");
                        listView.setVisibility(View.GONE);
                        emptyLayout.setVisibility(View.VISIBLE);
                    } else {
                        listView.setVisibility(View.VISIBLE);
                        emptyLayout.setVisibility(View.GONE);
                    }
                }
            }

        } else if (item.hasChanged(MegaChatListItem.CHANGE_TYPE_ARCHIVE)) {
            logDebug("Change: MegaChatListItem.CHANGE_TYPE_ARCHIVE");
            if (context instanceof ManagerActivity) {
                if (item.isArchived()) {
                    logDebug("New archived element:remove from list");
                    if (adapterList == null || adapterList.getItemCount()==0){
                        setChats();
                    } else {
                        int indexToRemove = getPositionFromChatId(chats, item.getChatId());
                        if (indexToRemove != INVALID_POSITION) {
                            logDebug("Index to replace: " + indexToRemove);
                            chats.remove(indexToRemove);

                            adapterList.removeChat(chats, indexToRemove);
                            adapterList.setPositionClicked(-1);

                            if (adapterList.getItemCount() == 0 && emptyArchivedChats()) {
                                logDebug("adapterList.getItemCount() == 0");
                                listView.setVisibility(View.GONE);
                                emptyLayout.setVisibility(View.VISIBLE);
                            } else {
                                listView.setVisibility(View.VISIBLE);
                                emptyLayout.setVisibility(View.GONE);
                            }

                            if (chats.isEmpty()) {
                                ((ManagerActivity) context).invalidateOptionsMenu();
                            }
                        }
                    }
                } else {
                    logDebug("New unarchived element: refresh chat list");
                    setChats();
                    if (chats.size() == 1) {
                        ((ManagerActivity) context).invalidateOptionsMenu();
                    }
                }
                //Update last position
                if (adapterList != null) {
                    adapterList.notifyItemChanged(chats.size() + 1);
                }

                if (!emptyArchivedChats()) {
                    listView.setPadding(0, scaleHeightPx(8, outMetrics), 0, scaleHeightPx(16, outMetrics));
                } else {
                    listView.setPadding(0, scaleHeightPx(8, outMetrics), 0, scaleHeightPx(78, outMetrics));
                }

                checkScroll();
            } else if (context instanceof ArchivedChatsActivity) {
                if (item.isArchived()) {
                    logDebug("New archived element: refresh chat list");
                    setChats();
                } else {
                    logDebug("New unarchived element: remove from Archive list");
                    if (adapterList.getItemCount() != 0) {
                        int indexToRemove = getPositionFromChatId(chats, item.getChatId());
                        if (indexToRemove != INVALID_POSITION) {
                            logDebug("Index to replace: " + indexToRemove);
                            chats.remove(indexToRemove);

                            adapterList.removeChat(chats, indexToRemove);
                            adapterList.setPositionClicked(-1);

                            if (adapterList.getItemCount() == 0) {
                                logDebug("adapterList.getItemCount() == 0");
                                showEmptyChatScreen();
                                ((ArchivedChatsActivity) context).invalidateOptionsMenu();
                            } else {
                                listView.setVisibility(View.VISIBLE);
                                emptyLayout.setVisibility(View.GONE);
                            }
                        }
                    }
                }
                checkScroll();
            }

        } else if (item.hasChanged(MegaChatListItem.CHANGE_TYPE_CALL) || item.hasChanged(MegaChatListItem.CHANGE_TYPE_CHAT_MODE)) {
            logDebug("Change: MegaChatListItem.CHANGE_TYPE_CALL or CHANGE_TYPE_CHAT_MODE");
            if (adapterList == null || adapterList.getItemCount() == 0) {
                setChats();
            } else {
                int indexToReplace = getPositionFromChatId(chats, item.getChatId());
                if (indexToReplace != INVALID_POSITION) {
                    logDebug("Index to replace: " + indexToReplace);
                    chats.set(indexToReplace, item);
                    adapterList.notifyItemChanged(indexToReplace);
                }
            }
        } else {
            logDebug("Other change: " + item.getChanges());

            if (item != null) {
                logDebug("New chat");
                setChats();
                MegaChatRoom chatToCheck = megaChatApi.getChatRoom(item.getChatId());
                updateCacheForNonContacts(chatToCheck);
            } else {
                logError("The chat is NULL");
            }
        }
    }

    private boolean emptyArchivedChats() {
        ArrayList<MegaChatListItem> archivedChats = megaChatApi.getArchivedChatListItems();
        return archivedChats == null || archivedChats.isEmpty();
    }

    public void setStatus() {
        chatStatus = megaChatApi.getOnlineStatus();
        logDebug("Chat status --> getOnlineStatus with megaChatApi: " + chatStatus);
        onlineStatusUpdate(chatStatus);
    }

    public void onlineStatusUpdate(int status) {
        logDebug("Status: " + status);

        chatStatus = status;
        int initStatus = megaChatApi.getInitState();
        if (isAdded()) {
            if (aB != null) {
                switch (status) {
                    case MegaChatApi.STATUS_ONLINE: {
                        setCustomisedActionBarSubtitle(adjustForLargeFont(getString(R.string.online_status)));
                        break;
                    }
                    case MegaChatApi.STATUS_AWAY: {
                        setCustomisedActionBarSubtitle(adjustForLargeFont(getString(R.string.away_status)));
                        break;
                    }
                    case MegaChatApi.STATUS_BUSY: {
                        setCustomisedActionBarSubtitle(adjustForLargeFont(getString(R.string.busy_status)));
                        break;
                    }
                    case MegaChatApi.STATUS_OFFLINE: {
                        setCustomisedActionBarSubtitle(adjustForLargeFont(getString(R.string.offline_status)));
                        break;
                    }
                    case MegaChatApi.STATUS_INVALID: {
                        if (!isOnline(context)) {
                            setCustomisedActionBarSubtitle(adjustForLargeFont(getString(R.string.error_server_connection_problem)));
                        } else {
                            if (megaChatApi == null) {
                                setCustomisedActionBarSubtitle(adjustForLargeFont(getString(R.string.invalid_connection_state)));
                            } else if (megaChatApi.getConnectionState() == MegaChatApi.CONNECTING) {
                                setCustomisedActionBarSubtitle(adjustForLargeFont(getString(R.string.chat_connecting)));
                            } else if (megaChatApi.getConnectionState() == MegaChatApi.DISCONNECTED) {
                                setCustomisedActionBarSubtitle(adjustForLargeFont(getString(R.string.invalid_connection_state)));
                            } else {
                                if (initStatus == MegaChatApi.INIT_WAITING_NEW_SESSION || initStatus == MegaChatApi.INIT_NO_CACHE) {
                                    setCustomisedActionBarSubtitle(adjustForLargeFont(getString(R.string.chat_connecting)));
                                }
                            }
                        }
                        break;
                    }
                    default: {

                        if (!isOnline(context) || megaApi == null || megaApi.getRootNode() == null) {
                            setCustomisedActionBarSubtitle(adjustForLargeFont(getString(R.string.error_server_connection_problem)));
                        } else {
                            if (megaChatApi == null) {
                                setCustomisedActionBarSubtitle(adjustForLargeFont(getString(R.string.invalid_connection_state)));
                            } else if (megaChatApi.getConnectionState() == MegaChatApi.CONNECTING) {
                                setCustomisedActionBarSubtitle(adjustForLargeFont(getString(R.string.chat_connecting)));
                            } else if (megaChatApi.getConnectionState() == MegaChatApi.DISCONNECTED) {
                                setCustomisedActionBarSubtitle(adjustForLargeFont(getString(R.string.invalid_connection_state)));
                            } else {
                                if (initStatus == MegaChatApi.INIT_WAITING_NEW_SESSION || initStatus == MegaChatApi.INIT_NO_CACHE) {
                                    setCustomisedActionBarSubtitle(adjustForLargeFont(getString(R.string.chat_connecting)));
                                }
                            }
                        }
                        break;
                    }
                }
            } else {
                logWarning("aB is NULL");
            }
        } else {
            logWarning("RecentChats not added");
        }
    }

    public void contactStatusUpdate(long userHandle, int status) {
        logDebug("User Handle: " + userHandle + ", Status: " + status);

        long chatHandleToUpdate = -1;
        MegaChatRoom chatToUpdate = megaChatApi.getChatRoomByUser(userHandle);
        if (chatToUpdate != null) {
            chatHandleToUpdate = chatToUpdate.getChatId();
            logDebug("Update chat: " + chatHandleToUpdate);
            if (chatHandleToUpdate != -1) {
                logDebug("The user has a one to one chat: " + chatHandleToUpdate);

                int indexToReplace = -1;
                if (chats != null) {
                    ListIterator<MegaChatListItem> itrReplace = chats.listIterator();
                    while (itrReplace.hasNext()) {
                        MegaChatListItem chat = itrReplace.next();
                        if (chat != null) {
                            if (chat.getChatId() == chatHandleToUpdate) {
                                indexToReplace = itrReplace.nextIndex() - 1;
                                break;
                            }
                        } else {
                            break;
                        }
                    }
                    if (indexToReplace != -1) {
                        logDebug("Index to replace: " + indexToReplace);
                        onStatusChange(indexToReplace, userHandle, status);
                    }
                } else {
                    logWarning("No chat list loaded");
                }
            }
        }
    }

    public void onStatusChange(int position, long userHandle, int status) {
        logDebug("Position: " + position + ", User Handle: " + userHandle + " with new presence: " + status);

        adapterList.updateContactStatus(position, userHandle, status);
    }

    public void onTitleChange(int position) {
        logDebug("Position: " + position);
        adapterList.setTitle(position, null);
        interactionUpdate(position);
    }

    public void onUnreadCountChange(int position, boolean updateOrder) {
        logDebug("Position: " + position + ", Update order: " + updateOrder);
        adapterList.setPendingMessages(position, null);

        if (updateOrder) {
            interactionUpdate(position);
        }
    }

    public void onLastTsChange(int position, boolean updateOrder) {
        logDebug("Position: " + position + ", Update order: " + updateOrder);

        adapterList.setTs(position, null);

        if (updateOrder) {
            interactionUpdate(position);
        }
    }

    public void onLastMessageChange(int position) {
        logDebug("Position: " + position);
        adapterList.setLastMessage(position, null);
    }

    public void notifyPushChanged(){
        if (adapterList == null || adapterList.getItemCount() == 0) {
            setChats();
        } else if (chats != null && !chats.isEmpty()) {
            for (MegaChatListItem chat : chats) {
                int pos = chats.indexOf(chat);
                if (pos != INVALID_POSITION) {
                    adapterList.updateMuteIcon(pos);
                }
            }
        }
    }

    public void refreshNode(MegaChatListItem item) {
        logDebug("Chat ID: " + item.getChatId());

        //elements of adapter
        long chatHandleToUpdate = item.getChatId();
        int indexToUpdate = -1;
        if (chats != null) {
            ListIterator<MegaChatListItem> itrReplace = chats.listIterator();
            while (itrReplace.hasNext()) {
                MegaChatListItem chat = itrReplace.next();
                if (chat != null) {
                    if (chat.getChatId() == chatHandleToUpdate) {
                        indexToUpdate = itrReplace.nextIndex() - 1;
                        break;
                    }
                } else {
                    break;
                }
            }
            if (indexToUpdate != -1) {
                logDebug("Index to replace: " + indexToUpdate);
                if (adapterList != null) {
                    adapterList.notifyItemChanged(indexToUpdate);
                }
            }
        }
    }

    public void interactionUpdate(int position) {
        logDebug("Position: " + position);
        MegaChatListItem chat = chats.remove(position);
        chats.add(0, chat);
        adapterList.notifyItemMoved(position, 0);
        if (lastFirstVisiblePosition == position) {
            logDebug("Interaction - change lastFirstVisiblePosition");
            lastFirstVisiblePosition = 0;
        }

        if (adapterList.isMultipleSelect()) {
            adapterList.updateMultiselectionPosition(position);
        }
    }

    public void updateCacheForNonContacts(MegaChatRoom chatToCheck) {
        if (chatToCheck != null) {
            long peers = chatToCheck.getPeerCount();
            for (int i = 0; i < peers; i++) {
                String fullName = new ChatController(context).getParticipantFullName(chatToCheck.getPeerHandle(i));
                if (fullName != null) {
                    if (fullName.trim().length() <= 0) {
                        logDebug("Ask for name!");
                        ChatNonContactNameListener listener = new ChatNonContactNameListener(context);
                        megaChatApi.getUserFirstname(chatToCheck.getPeerHandle(i), chatToCheck.getAuthorizationToken(), listener);
                        megaChatApi.getUserLastname(chatToCheck.getPeerHandle(i), chatToCheck.getAuthorizationToken(), listener);
                    } else {
                        logDebug("Exists name!");
                    }
                } else {
                    logDebug("Ask for name!");
                    ChatNonContactNameListener listener = new ChatNonContactNameListener(context);
                    megaChatApi.getUserFirstname(chatToCheck.getPeerHandle(i), chatToCheck.getAuthorizationToken(), listener);
                    megaChatApi.getUserLastname(chatToCheck.getPeerHandle(i), chatToCheck.getAuthorizationToken(), listener);
                }
            }
        }
    }

    @Override
    public void onSaveInstanceState(Bundle outState) {
        logDebug("onSaveInstanceState");
        super.onSaveInstanceState(outState);
        if (listView.getLayoutManager() != null) {
            outState.putParcelable(BUNDLE_RECYCLER_LAYOUT, listView.getLayoutManager().onSaveInstanceState());
        }
        outState.putBoolean(KEY_DIALOG_IS_SHOWING, isExplanationDialogShowing);
        outState.putBoolean(KEY_HINT_IS_SHOWING, isHintShowing);
    }

    @Override
    public void onPause() {
        logDebug("onPause");
        lastFirstVisiblePosition = ((LinearLayoutManager) listView.getLayoutManager()).findFirstCompletelyVisibleItemPosition();
        MegaApplication.setRecentChatVisible(false);
        super.onPause();
    }

    @Override
    public void onDestroy() {
        super.onDestroy();
        filterDisposable.clear();

        if(askForDisplayOverDialog != null) {
            askForDisplayOverDialog.recycle();
        }
        if(explanationDialog != null) {
            explanationDialog.cancel();
        }
        if(adapter != null) {
            adapter.dismissDialog();
        }
        if (context instanceof ManagerActivity) {
            ((ManagerActivity) context).setSearchQuery("");
        }

        // Avoid window leak.
        highLightHintHelper.dismissPopupWindow();
    }

    @Override
    public void onResume() {
        logDebug("onResume: lastFirstVisiblePosition " + lastFirstVisiblePosition);
        if (lastFirstVisiblePosition > 0) {
            (listView.getLayoutManager()).scrollToPosition(lastFirstVisiblePosition);
        } else {
            (listView.getLayoutManager()).scrollToPosition(0);
        }
        lastFirstVisiblePosition = 0;
        if(aB == null) {
            aB = ((AppCompatActivity) context).getSupportActionBar();

        }
        if (aB != null && aB.getTitle() != null) {
            aB.setTitle(adjustForLargeFont(aB.getTitle().toString()));
        }

        if (context instanceof ManagerActivity) {
            if (((ManagerActivity) context).isSearchOpen()) {
                filterChats(((ManagerActivity) context).getSearchQuery(), false);
            }
            ((ManagerActivity) context).invalidateOptionsMenu();
        }
        // if in ArchivedChatsActivity or user close the invitation banner, no need to load contacts.
        if(appBarLayout.getVisibility() != View.GONE) {
            refreshMegaContactsList();
        }
        setStatus();
        super.onResume();
    }

    public void refreshMegaContactsList() {
        grantedContactPermission = hasPermissions(context, Manifest.permission.READ_CONTACTS);
        if (grantedContactPermission) {
            showPermissionGrantedView();
        } else {
            showPermissionDeniedView();
        }
    }

    public int getItemCount(){
        if(adapterList != null){
            return adapterList.getItemCount();
        }
        return 0;
    }

    @Override
    public void onActivityCreated(Bundle savedInstanceState) {
        logDebug("onActivityCreated");
        super.onActivityCreated(savedInstanceState);

        if (savedInstanceState != null) {
            Parcelable savedRecyclerLayoutState = savedInstanceState.getParcelable(BUNDLE_RECYCLER_LAYOUT);
            listView.getLayoutManager().onRestoreInstanceState(savedRecyclerLayoutState);
            isExplanationDialogShowing = savedInstanceState.getBoolean(KEY_DIALOG_IS_SHOWING);
            if(isExplanationDialogShowing) {
                showExplanationDialog();
            }

            isHintShowing = savedInstanceState.getBoolean(KEY_HINT_IS_SHOWING);
        }
    }

    public void visibilityFastScroller() {
        if (chats == null) {
            fastScroller.setVisibility(View.GONE);
        } else {
            if (chats.size() < MIN_ITEMS_SCROLLBAR_CHAT) {
                fastScroller.setVisibility(View.GONE);
            } else {
                fastScroller.setVisibility(View.VISIBLE);
            }
        }
    }

    public void filterChats(String query, Boolean archivedChats) {
        if (adapterList != null && adapterList.isMultipleSelect()) {
            hideMultipleSelect();
        }
        filterDisposable.clear();

        Disposable disposable = searchChatsUseCase.search(query, archivedChats)
                .subscribeOn(Schedulers.io())
                .observeOn(AndroidSchedulers.mainThread())
                .subscribe((filteredChats, throwable) -> {
                    if (throwable == null) {
                        if (adapterList == null) return;
                        adapterList.setChats(new ArrayList(filteredChats));

                        if (filteredChats.isEmpty()) {
                            listView.setVisibility(View.GONE);
                            emptyLayout.setVisibility(View.VISIBLE);
                            inviteButton.setVisibility(View.GONE);

                            CharSequence result = getSpannedMessageForEmptyChat(context.getString(R.string.recent_chat_empty).toUpperCase());
                            emptyTextViewInvite.setText(result);
                            emptyTextViewInvite.setVisibility(View.VISIBLE);
                        } else {
                            listView.setVisibility(View.VISIBLE);
                            emptyLayout.setVisibility(View.GONE);
                        }
                    } else {
                        logError(throwable.getMessage());
                    }
                });

        filterDisposable.add(disposable);
    }

    public void closeSearch() {
        filterDisposable.clear();

        if (adapterList == null) {
            return;
        }

        adapterList.setChats(chats);

        if (adapterList.getItemCount() == 0 && emptyArchivedChats()) {
            logDebug("adapterList.getItemCount() == 0");
            listView.setVisibility(View.GONE);
            emptyLayout.setVisibility(View.VISIBLE);
        } else {
            logDebug("adapterList.getItemCount() NOT = 0");
            listView.setVisibility(View.VISIBLE);
            emptyLayout.setVisibility(View.GONE);

        }
    }

    public boolean checkPermissionsCall() {
        logDebug("checkPermissionsCall() ");

        boolean hasCameraPermission = hasPermissions(((ManagerActivity) context), Manifest.permission.CAMERA);
        if (!hasCameraPermission) {
            requestPermission(((ManagerActivity) context), REQUEST_CAMERA, Manifest.permission.CAMERA);
            return false;
        }

        boolean hasRecordAudioPermission = hasPermissions(((ManagerActivity) context), Manifest.permission.RECORD_AUDIO);
        if (!hasRecordAudioPermission) {
            requestPermission(((ManagerActivity) context), REQUEST_RECORD_AUDIO, Manifest.permission.RECORD_AUDIO);
            return false;
        }

        return true;
    }

    @Override
    public void onRequestPermissionsResult(int requestCode, String[] permissions, int[] grantResults) {
        logDebug("onRequestPermissionsResult");
        super.onRequestPermissionsResult(requestCode, permissions, grantResults);
        switch (requestCode) {
            case REQUEST_CAMERA: {
                if (grantResults.length > 0 && grantResults[0] == PackageManager.PERMISSION_GRANTED) {
                    if (checkPermissionsCall()) {
                        logDebug("REQUEST_CAMERA -> returnTheCall");
                        returnActiveCall(context, passcodeManagement);
                    }
                }
                break;
            }
            case REQUEST_RECORD_AUDIO: {
                if (grantResults.length > 0 && grantResults[0] == PackageManager.PERMISSION_GRANTED) {
                    if (checkPermissionsCall()) {
                        logDebug("RECORD_AUDIO -> returnTheCall");
                        returnActiveCall(context, passcodeManagement);
                    }
                }
                break;
            }
            case REQUEST_READ_CONTACTS: {
                if (grantResults.length > 0 && grantResults[0] == PackageManager.PERMISSION_GRANTED) {
                    logDebug("REQUEST_READ_CONTACTS");
                    grantedContactPermission = true;
                } else {
                    logDebug("read contacts permission denied!");
                    showPermissionDeniedView();
                    grantedContactPermission = false;
                    boolean should = PermissionUtils.shouldShowRequestPermissionRationale(getActivity(), Manifest.permission.READ_CONTACTS);
                    if (should) {
                        showExplanationDialog();
                    } else {
                        // the system request permission dialog can no longer show.
                        Snackbar snackbar = Snackbar.make(bannerContainer, getString(R.string.on_permanently_denied), Snackbar.LENGTH_LONG)
                                .setAction(getString(R.string.action_settings), PermissionUtils.toAppInfo(getContext()))
                                .setDuration(DURATION);
                        TextView snackbarTextView = snackbar.getView().findViewById(com.google.android.material.R.id.snackbar_text);
                        snackbarTextView.setMaxLines(MAX_LINES);
                        snackbar.show();
                    }
                }
                break;
            }
        }
    }

    private void showExplanationDialog() {
        isExplanationDialogShowing = true;
        explanationDialog = showAlert(getContext(), getString(R.string.explanation_for_contacts_permission), null, dialog -> isExplanationDialogShowing = false);
    }

    @Override
    public void onActivityResult(int requestCode, int resultCode, Intent intent) {
        if (requestCode == REQUEST_INVITE_CONTACT_FROM_DEVICE && resultCode == RESULT_OK) {
            logDebug("onActivityResult REQUEST_INVITE_CONTACT_FROM_DEVICE OK");
        }
        refreshMegaContactsList();
    }

    // Multiselect
    private class ActionBarCallBack implements ActionMode.Callback {

        @Override
        public boolean onActionItemClicked(ActionMode mode, MenuItem item) {
            ArrayList<MegaChatListItem> chats = adapterList.getSelectedChats();

            if (megaChatApi.isSignalActivityRequired()) {
                megaChatApi.signalPresenceActivity();
            }

            switch (item.getItemId()) {
                case R.id.cab_menu_select_all: {
                    selectAll();
                    break;
                }
                case R.id.cab_menu_unselect_all: {
                    clearSelections();
                    hideMultipleSelect();
                    break;
                }
                case R.id.cab_menu_mute:
                    if (context instanceof ManagerActivity && chats != null && !chats.isEmpty()) {
                        createMuteNotificationsChatAlertDialog((Activity) context, chats);
                        clearSelections();
                        hideMultipleSelect();
                    }
                    break;

                case R.id.cab_menu_unmute:
                    if (context instanceof ManagerActivity && chats != null && !chats.isEmpty()) {
                        MegaApplication.getPushNotificationSettingManagement().controlMuteNotifications(context, NOTIFICATIONS_ENABLED, chats);
                        clearSelections();
                        hideMultipleSelect();
                    }
                    break;

                case R.id.cab_menu_archive:
                case R.id.cab_menu_unarchive: {
                    clearSelections();
                    hideMultipleSelect();
                    ChatController chatC = new ChatController(context);
                    chatC.archiveChats(chats);
                    break;
                }
                case R.id.cab_menu_delete: {
                    clearSelections();
                    hideMultipleSelect();
                    //Delete
                    Toast.makeText(context, "Not yet implemented! Delete: " + chats.size() + " chats", Toast.LENGTH_SHORT).show();
                    break;
                }
                case R.id.chat_list_leave_chat_layout: {
                    //Leave group chat
                    showConfirmationLeaveChats(context, chats, ((ManagerActivity) context));
                    break;
                }
            }
            return false;
        }

        @Override
        public boolean onCreateActionMode(ActionMode mode, Menu menu) {
            MenuInflater inflater = mode.getMenuInflater();
            inflater.inflate(R.menu.recent_chat_action, menu);
            adapterList.setMultipleSelect(true);
            if (context instanceof ManagerActivity) {
                ((ManagerActivity) context).hideFabButton();
                ((ManagerActivity) context).showHideBottomNavigationView(true);
            }
            checkScroll();
            return true;
        }

        @Override
        public void onDestroyActionMode(ActionMode arg0) {
            clearSelections();
            adapterList.setMultipleSelect(false);
            if (context instanceof ManagerActivity) {
                ((ManagerActivity) context).showFabButton();
                ((ManagerActivity) context).showHideBottomNavigationView(false);
            }
            checkScroll();

            if(showInviteBanner()) {
                bannerContainer.setVisibility(View.VISIBLE);
            }
        }

        @Override
        public boolean onPrepareActionMode(ActionMode mode, Menu menu) {
            List<MegaChatListItem> selected = adapterList.getSelectedChats();
            boolean showMute = false;
            boolean showUnmute = false;
            boolean showLeaveChat = false;

            if (context instanceof ManagerActivity) {
                if (selected.size() != 0) {

                    menu.findItem(R.id.cab_menu_archive).setVisible(false);
                    menu.findItem(R.id.cab_menu_delete).setVisible(false);

                    menu.findItem(R.id.cab_menu_archive).setVisible(true);
                    menu.findItem(R.id.cab_menu_unarchive).setVisible(false);

                    MenuItem unselect = menu.findItem(R.id.cab_menu_unselect_all);

                    if (!emptyArchivedChats() && selected.size() == adapterList.getItemCount() - 1) {
                        menu.findItem(R.id.cab_menu_select_all).setVisible(false);
                        unselect.setTitle(getString(R.string.action_unselect_all));
                        unselect.setVisible(true);
                    } else if (selected.size() == adapterList.getItemCount()) {
                        menu.findItem(R.id.cab_menu_select_all).setVisible(false);
                        unselect.setTitle(getString(R.string.action_unselect_all));
                        unselect.setVisible(true);
                    } else {
                        menu.findItem(R.id.cab_menu_select_all).setVisible(true);
                        unselect.setTitle(getString(R.string.action_unselect_all));
                        unselect.setVisible(true);
                    }

                    for (int i = 0; i < selected.size(); i++) {
                        MegaChatListItem chat = selected.get(i);
                        if (chat != null) {
                            if (chat.isGroup() && (chat.getOwnPrivilege() == MegaChatRoom.PRIV_RO || chat.getOwnPrivilege() == MegaChatRoom.PRIV_STANDARD
                                    || chat.getOwnPrivilege() == MegaChatRoom.PRIV_MODERATOR)) {
                                logDebug("Chat Group permissions: " + chat.getOwnPrivilege());
                                showLeaveChat = true;
                            } else {
                                showLeaveChat = false;
                                break;
                            }
                        }
                    }

                    boolean allChatsAreMuted = true;
                    boolean allChatAreUnmuted = true;
                    for (MegaChatListItem chat : selected) {
                        if (chat != null) {
                            if (!shouldMuteOrUnmuteOptionsBeShown(context, megaChatApi.getChatRoom(chat.getChatId()))) {
                                allChatsAreMuted = false;
                                allChatAreUnmuted = false;
                            } else if (isEnableChatNotifications(chat.getChatId())) {
                                allChatsAreMuted = false;
                            } else {
                                allChatAreUnmuted = false;
                            }
                        }
                    }

                    if (allChatsAreMuted) {
                        showUnmute = true;
                        showMute = false;
                    } else if (allChatAreUnmuted) {
                        showUnmute = false;
                        showMute = true;
                    } else {
                        showMute = false;
                        showUnmute = false;
                    }

                    menu.findItem(R.id.cab_menu_mute).setVisible(showMute);
                    menu.findItem(R.id.cab_menu_unmute).setVisible(showUnmute);
                    menu.findItem(R.id.chat_list_leave_chat_layout).setVisible(showLeaveChat);
                    if (showLeaveChat) {
                        menu.findItem(R.id.chat_list_leave_chat_layout).setShowAsAction(MenuItem.SHOW_AS_ACTION_ALWAYS);
                    }

                } else {
                    menu.findItem(R.id.cab_menu_select_all).setVisible(true);
                    menu.findItem(R.id.cab_menu_unselect_all).setVisible(false);
                    menu.findItem(R.id.cab_menu_mute).setVisible(false);
                    menu.findItem(R.id.cab_menu_unmute).setVisible(false);

                    menu.findItem(R.id.chat_list_leave_chat_layout).setVisible(false);

                }
            } else if (context instanceof ArchivedChatsActivity) {
                menu.findItem(R.id.cab_menu_delete).setVisible(false);
                menu.findItem(R.id.cab_menu_mute).setVisible(showMute);
                menu.findItem(R.id.cab_menu_unmute).setVisible(showUnmute);
                menu.findItem(R.id.chat_list_leave_chat_layout).setVisible(showLeaveChat);

                if (selected.size() != 0) {
                    MenuItem unselect = menu.findItem(R.id.cab_menu_unselect_all);
                    if (selected.size() == adapterList.getItemCount()) {
                        menu.findItem(R.id.cab_menu_select_all).setVisible(false);
                        unselect.setTitle(getString(R.string.action_unselect_all));
                        unselect.setVisible(true);
                    } else {
                        menu.findItem(R.id.cab_menu_select_all).setVisible(true);
                        unselect.setTitle(getString(R.string.action_unselect_all));
                        unselect.setVisible(true);
                    }

                    menu.findItem(R.id.cab_menu_unarchive).setVisible(true);
                    menu.findItem(R.id.cab_menu_archive).setVisible(false);
                } else {
                    menu.findItem(R.id.cab_menu_select_all).setVisible(true);
                    menu.findItem(R.id.cab_menu_unselect_all).setVisible(false);
                }
            }

            return false;
        }
    }

    private void loadMegaContacts() {
        contactGetter.getMegaContacts(megaApi, TimeUtils.DAY);
    }

<<<<<<< HEAD
    class FilterChatsTask extends AsyncTask<String, Void, Void> {

        ArrayList<MegaChatListItem> filteredChats = new ArrayList<>();
        int archivedSize = 0;

        @Override
        protected Void doInBackground(String... strings) {
            ArrayList<MegaChatListItem> chatsToSearch = new ArrayList<>();
            if (chats != null) {
                chatsToSearch.addAll(chats);
            }

            if (context instanceof ManagerActivity) {
                ArrayList<MegaChatListItem> archivedChats = megaChatApi.getArchivedChatListItems();
                if (archivedChats != null && !archivedChats.isEmpty()) {
                    archivedSize = archivedChats.size();
                    sortChats(archivedChats);
                    chatsToSearch.addAll(archivedChats);
                }
            }

            if (!chatsToSearch.isEmpty()) {
                filteredChats.clear();
                for (MegaChatListItem chat : chatsToSearch) {
                    if (getTitleChat(chat).toLowerCase().contains(strings[0].toLowerCase())) {
                        filteredChats.add(chat);
                    }
                }
            }
            return null;
        }

        @Override
        protected void onPostExecute(Void aVoid) {
            if (adapterList == null) {
                return;
            }
            adapterList.setChats(filteredChats);

            if (shouldShowEmptyState()) {
                logDebug("adapterList.getItemCount() == 0");
                listView.setVisibility(View.GONE);
                emptyLayout.setVisibility(View.VISIBLE);
                inviteButton.setVisibility(View.GONE);

                String textToShow = context.getString(R.string.recent_chat_empty).toUpperCase();
                emptyTextViewInvite.setText(TextUtil.formatEmptyRecentChatsScreenText(context, textToShow));
                emptyTextViewInvite.setVisibility(View.VISIBLE);
            } else {
                logDebug("adapterList.getItemCount() NOT = 0");
                listView.setVisibility(View.VISIBLE);
                emptyLayout.setVisibility(View.GONE);
            }
        }

        private boolean shouldShowEmptyState() {
            if (context instanceof ManagerActivity) {
                if ((adapterList.getItemCount() == 0 && archivedSize == 0) || (adapterList.getItemCount() == 1 && archivedSize > 0))
                    return true;
            } else if (context instanceof ArchivedChatsActivity) {
                if (adapterList.getItemCount() == 0)
                    return true;
            }
            return false;
        }
    }

=======
>>>>>>> 61f196d3
    public void setCustomisedActionBar() {
        if (aB != null) {
            aB.setDisplayShowCustomEnabled(true);
            aB.setDisplayShowTitleEnabled(false);

            aB.setCustomView(R.layout.chat_action_bar);
            View v = aB.getCustomView();
            actionBarTitle = v.findViewById(R.id.ab_title);
            setCustomisedActionBarTitle(adjustForLargeFont(getString(R.string.section_chat).toUpperCase()));
            actionBarSubtitle = v.findViewById(R.id.ab_subtitle);
            actionBarSubtitleArrow = v.findViewById(R.id.ab_subtitle_arrow);
            setStatus();
            v.findViewById(R.id.ab_subtitle_container).setOnClickListener(new View.OnClickListener() {
                @Override
                public void onClick(View v) {
                    if (context != null && context instanceof ManagerActivity
                        && megaChatApi.getConnectionState() == MegaChatApi.CONNECTED
                        && isOnline(context)) {
                        ((ManagerActivity) context).showPresenceStatusDialog();
                    }
                }
            });
        }
    }

    private void setCustomisedActionBarTitle(SpannableString title){
        if(actionBarTitle != null){
            actionBarTitle.setText(title);
        }
    }

    private void setCustomisedActionBarSubtitle(SpannableString subtitle) {
        if(actionBarSubtitle != null) {
            actionBarSubtitle.setText(subtitle);
        }
        if (actionBarSubtitleArrow != null) {
            boolean showArrow = megaChatApi.getConnectionState() == MegaChatApi.CONNECTED
                && isOnline(context);
            actionBarSubtitleArrow.setVisibility(showArrow ? View.VISIBLE : View.GONE);
        }
    }
}<|MERGE_RESOLUTION|>--- conflicted
+++ resolved
@@ -113,19 +113,13 @@
 import mega.privacy.android.app.objects.PasscodeManagement;
 import mega.privacy.android.app.usecase.chat.SearchChatsUseCase;
 import mega.privacy.android.app.utils.AskForDisplayOverDialog;
-import mega.privacy.android.app.utils.ColorUtils;
 import mega.privacy.android.app.utils.HighLightHintHelper;
-<<<<<<< HEAD
 import mega.privacy.android.app.utils.StringResourcesUtils;
 import mega.privacy.android.app.utils.TextUtil;
-
 import mega.privacy.android.app.utils.permission.PermissionUtils;
-=======
->>>>>>> 61f196d3
 import mega.privacy.android.app.utils.TimeUtils;
 import mega.privacy.android.app.utils.Util;
 import mega.privacy.android.app.utils.contacts.MegaContactGetter;
-import mega.privacy.android.app.utils.permission.PermissionUtils;
 import nz.mega.sdk.MegaApiAndroid;
 import nz.mega.sdk.MegaChatApi;
 import nz.mega.sdk.MegaChatApiAndroid;
@@ -133,22 +127,8 @@
 import nz.mega.sdk.MegaChatListItem;
 import nz.mega.sdk.MegaChatRoom;
 
-<<<<<<< HEAD
-import static android.app.Activity.RESULT_OK;
-import static mega.privacy.android.app.constants.EventConstants.EVENT_RINGING_STATUS_CHANGE;
-import static mega.privacy.android.app.main.AddContactActivity.FROM_RECENT;
-import static mega.privacy.android.app.utils.CallUtil.*;
-import static mega.privacy.android.app.utils.ChatUtil.*;
-import static mega.privacy.android.app.utils.Constants.*;
-import static mega.privacy.android.app.utils.LogUtil.*;
-import static mega.privacy.android.app.utils.TextUtil.replaceFormatText;
-import static mega.privacy.android.app.utils.permission.PermissionUtils.*;
 import static mega.privacy.android.app.utils.Util.*;
 
-import javax.inject.Inject;
-
-=======
->>>>>>> 61f196d3
 @AndroidEntryPoint
 public class RecentChatsFragment extends RotatableFragment implements View.OnClickListener, MegaContactGetter.MegaContactUpdater {
 
@@ -1525,8 +1505,7 @@
                             listView.setVisibility(View.GONE);
                             emptyLayout.setVisibility(View.VISIBLE);
                             inviteButton.setVisibility(View.GONE);
-
-                            CharSequence result = getSpannedMessageForEmptyChat(context.getString(R.string.recent_chat_empty).toUpperCase());
+                            Spanned result = TextUtil.formatEmptyRecentChatsScreenText(context, StringResourcesUtils.getString(R.string.recent_chat_empty).toUpperCase());
                             emptyTextViewInvite.setText(result);
                             emptyTextViewInvite.setVisibility(View.VISIBLE);
                         } else {
@@ -1853,76 +1832,6 @@
         contactGetter.getMegaContacts(megaApi, TimeUtils.DAY);
     }
 
-<<<<<<< HEAD
-    class FilterChatsTask extends AsyncTask<String, Void, Void> {
-
-        ArrayList<MegaChatListItem> filteredChats = new ArrayList<>();
-        int archivedSize = 0;
-
-        @Override
-        protected Void doInBackground(String... strings) {
-            ArrayList<MegaChatListItem> chatsToSearch = new ArrayList<>();
-            if (chats != null) {
-                chatsToSearch.addAll(chats);
-            }
-
-            if (context instanceof ManagerActivity) {
-                ArrayList<MegaChatListItem> archivedChats = megaChatApi.getArchivedChatListItems();
-                if (archivedChats != null && !archivedChats.isEmpty()) {
-                    archivedSize = archivedChats.size();
-                    sortChats(archivedChats);
-                    chatsToSearch.addAll(archivedChats);
-                }
-            }
-
-            if (!chatsToSearch.isEmpty()) {
-                filteredChats.clear();
-                for (MegaChatListItem chat : chatsToSearch) {
-                    if (getTitleChat(chat).toLowerCase().contains(strings[0].toLowerCase())) {
-                        filteredChats.add(chat);
-                    }
-                }
-            }
-            return null;
-        }
-
-        @Override
-        protected void onPostExecute(Void aVoid) {
-            if (adapterList == null) {
-                return;
-            }
-            adapterList.setChats(filteredChats);
-
-            if (shouldShowEmptyState()) {
-                logDebug("adapterList.getItemCount() == 0");
-                listView.setVisibility(View.GONE);
-                emptyLayout.setVisibility(View.VISIBLE);
-                inviteButton.setVisibility(View.GONE);
-
-                String textToShow = context.getString(R.string.recent_chat_empty).toUpperCase();
-                emptyTextViewInvite.setText(TextUtil.formatEmptyRecentChatsScreenText(context, textToShow));
-                emptyTextViewInvite.setVisibility(View.VISIBLE);
-            } else {
-                logDebug("adapterList.getItemCount() NOT = 0");
-                listView.setVisibility(View.VISIBLE);
-                emptyLayout.setVisibility(View.GONE);
-            }
-        }
-
-        private boolean shouldShowEmptyState() {
-            if (context instanceof ManagerActivity) {
-                if ((adapterList.getItemCount() == 0 && archivedSize == 0) || (adapterList.getItemCount() == 1 && archivedSize > 0))
-                    return true;
-            } else if (context instanceof ArchivedChatsActivity) {
-                if (adapterList.getItemCount() == 0)
-                    return true;
-            }
-            return false;
-        }
-    }
-
-=======
->>>>>>> 61f196d3
     public void setCustomisedActionBar() {
         if (aB != null) {
             aB.setDisplayShowCustomEnabled(true);
