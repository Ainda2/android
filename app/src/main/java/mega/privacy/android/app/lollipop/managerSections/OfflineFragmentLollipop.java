--- conflicted
+++ resolved
@@ -930,18 +930,7 @@
 				}		
 			}
 		}
-<<<<<<< HEAD
-
-=======
-		
-		//Check if the file MarterKey is exported
-		logDebug("Export in: " + getExternalStoragePath(RK_FILE));
-		File file= buildExternalStorageFile(RK_FILE);
-		if(isFileAvailable(file)){
-			numFiles++;
-		}
-		
->>>>>>> 9a1abd10
+
 		if (numFolders > 0) {
 			info = numFolders
 					+ " "
@@ -984,17 +973,7 @@
 			position -= placeholderCount;
 		}
 		if (adapter.isMultipleSelect()){
-<<<<<<< HEAD
-			log("multiselect");
-=======
 			logDebug("Multiselect");
-			MegaOffline item = mOffList.get(position);
-			if(!(item.getHandle().equals("0"))){
-				adapter.toggleSelection(position);
-				List<MegaOffline> selectedNodes = adapter.getSelectedOfflineNodes();
-				if (selectedNodes.size() > 0){
-					updateActionModeTitle();
->>>>>>> 9a1abd10
 
 			adapter.toggleSelection(position);
 			List<MegaOffline> selectedNodes = adapter.getSelectedOfflineNodes();
@@ -1005,20 +984,8 @@
 		}
 		else{
 			MegaOffline currentNode = mOffList.get(position);
-<<<<<<< HEAD
 			File currentFile = getOfflineFile(context, currentNode);
-=======
-			File currentFile=null;
-			
-			if(currentNode.getHandle().equals("0")){
-				logDebug("Click on Master Key");
-				openFile(buildExternalStorageFile(RK_FILE));
-//				viewIntent.setDataAndType(Uri.fromFile(new File(path)), MimeTypeList.typeForName("MEGAMasterKey.txt").getType());
-//				((ManagerActivityLollipop)context).clickOnMasterKeyFile();
-				return;
-			}
-			currentFile = getOfflineFile(context, currentNode);
->>>>>>> 9a1abd10
+
 			if(isFileAvailable(currentFile) && currentFile.isDirectory()){
 
 				int lastFirstVisiblePosition = 0;
@@ -1711,17 +1678,6 @@
 		}
 		return 0;
 	}
-<<<<<<< HEAD
-=======
-
-	public int getItemCountWithoutRK(){
-		logDebug("getItemCountWithoutRK");
-		if(adapter != null){
-			return adapter.getItemCountWithoutRK();
-		}
-		return 0;
-	}
->>>>>>> 9a1abd10
 	
 	private void findPath (String pNav){
 		MegaOffline nodeToShow = null;
