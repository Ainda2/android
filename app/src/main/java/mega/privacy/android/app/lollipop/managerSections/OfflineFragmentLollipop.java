--- conflicted
+++ resolved
@@ -929,17 +929,7 @@
 				}		
 			}
 		}
-		
-<<<<<<< HEAD
-=======
-		//Check if the file MarterKey is exported
-		log("Export in: "+getExternalStoragePath(RK_FILE));
-		File file= buildExternalStorageFile(RK_FILE);
-		if(isFileAvailable(file)){
-			numFiles++;
-		}
-		
->>>>>>> 627a3ff6
+
 		if (numFolders > 0) {
 			info = numFolders
 					+ " "
@@ -993,35 +983,8 @@
 		}
 		else{
 			MegaOffline currentNode = mOffList.get(position);
-<<<<<<< HEAD
-			File currentFile;
-						
-			if(currentNode.getOrigin()==MegaOffline.INCOMING){
-				String handleString = currentNode.getHandleIncoming();
-				currentFile = new File(Environment.getExternalStorageDirectory().getAbsolutePath() + "/" + Util.offlineDIR + "/" + handleString + "/"+currentNode.getPath() + "/" + currentNode.getName());
-			}
-			else if(currentNode.getOrigin()==MegaOffline.INBOX){
-				String handleString = currentNode.getHandleIncoming();
-				currentFile = new File(Environment.getExternalStorageDirectory().getAbsolutePath() + "/" + Util.offlineDIR + "/in/"+currentNode.getPath() + "/" + currentNode.getName());
-			}
-			else{
-				currentFile = new File(Environment.getExternalStorageDirectory().getAbsolutePath() + "/" + Util.offlineDIR + currentNode.getPath() + "/" + currentNode.getName());
-			}
-			
-			if(currentFile.exists() && currentFile.isDirectory()){
-=======
-			File currentFile=null;
-			
-			if(currentNode.getHandle().equals("0")){
-				log("click on Master Key");
-				openFile(buildExternalStorageFile(RK_FILE));
-//				viewIntent.setDataAndType(Uri.fromFile(new File(path)), MimeTypeList.typeForName("MEGAMasterKey.txt").getType());
-//				((ManagerActivityLollipop)context).clickOnMasterKeyFile();
-				return;
-			}
-			currentFile = getOfflineFile(context, currentNode);
+			File currentFile = getOfflineFile(context, currentNode);
 			if(isFileAvailable(currentFile) && currentFile.isDirectory()){
->>>>>>> 627a3ff6
 
 				int lastFirstVisiblePosition = 0;
 				if(((ManagerActivityLollipop)context).isList){
