package mega.privacy.android.app.lollipop.managerSections;

import android.app.Activity;
import android.content.BroadcastReceiver;
import android.content.Context;
import android.content.Intent;
import android.content.IntentFilter;
import android.content.res.Configuration;
import android.net.Uri;
import android.os.AsyncTask;
import android.os.Build;
import android.os.Bundle;
import android.os.Environment;
import android.support.v4.content.FileProvider;
import android.support.v4.content.LocalBroadcastManager;
import android.support.v7.app.ActionBar;
import android.support.v7.app.AppCompatActivity;
import android.support.v7.view.ActionMode;
import android.support.v7.widget.DefaultItemAnimator;
import android.support.v7.widget.LinearLayoutManager;
import android.support.v7.widget.RecyclerView;
import android.text.Html;
import android.text.Spanned;
import android.util.DisplayMetrics;
import android.view.Display;
import android.view.LayoutInflater;
import android.view.Menu;
import android.view.MenuInflater;
import android.view.MenuItem;
import android.view.View;
import android.view.ViewGroup;
import android.widget.ImageView;
import android.widget.LinearLayout;
import android.widget.TextView;

import java.io.BufferedReader;
import java.io.File;
import java.io.FileInputStream;
import java.io.IOException;
import java.io.InputStream;
import java.io.InputStreamReader;
import java.util.ArrayList;
import java.util.HashMap;
import java.util.List;
import java.util.Map;
import java.util.Stack;

import mega.privacy.android.app.DatabaseHandler;
import mega.privacy.android.app.MegaApplication;
import mega.privacy.android.app.MegaOffline;
import mega.privacy.android.app.MimeTypeList;
import mega.privacy.android.app.MimeTypeThumbnail;
import mega.privacy.android.app.R;
import mega.privacy.android.app.components.CustomizedGridLayoutManager;
import mega.privacy.android.app.components.NewGridRecyclerView;
import mega.privacy.android.app.components.NewHeaderItemDecoration;
import mega.privacy.android.app.lollipop.AudioVideoPlayerLollipop;
import mega.privacy.android.app.lollipop.FullScreenImageViewerLollipop;
import mega.privacy.android.app.lollipop.ManagerActivityLollipop;
import mega.privacy.android.app.lollipop.PdfViewerActivityLollipop;
import mega.privacy.android.app.lollipop.ZipBrowserActivityLollipop;
import mega.privacy.android.app.lollipop.adapters.MegaNodeAdapter;
import mega.privacy.android.app.lollipop.adapters.MegaOfflineLollipopAdapter;
import mega.privacy.android.app.lollipop.adapters.RotatableAdapter;
import mega.privacy.android.app.lollipop.controllers.NodeController;
import nz.mega.sdk.MegaApiAndroid;
import nz.mega.sdk.MegaApiJava;
import nz.mega.sdk.MegaNode;

import static mega.privacy.android.app.lollipop.ManagerActivityLollipop.OFFLINE_SEARCH_QUERY;
import static mega.privacy.android.app.utils.Constants.*;
import static mega.privacy.android.app.utils.FileUtils.*;
import static mega.privacy.android.app.utils.LogUtil.*;
import static mega.privacy.android.app.utils.MegaApiUtils.*;
import static mega.privacy.android.app.utils.OfflineUtils.*;
import static mega.privacy.android.app.utils.SortUtil.*;
import static mega.privacy.android.app.utils.Util.*;

public class OfflineFragmentLollipop extends RotatableFragment{

	public static ImageView imageDrag;
	public static final String REFRESH_OFFLINE_FILE_LIST = "refresh_offline_file_list";
	
	private Context context;
	private ActionBar aB;
	private RecyclerView recyclerView;
	private LinearLayoutManager mLayoutManager;
	private CustomizedGridLayoutManager gridLayoutManager;

	private Stack<Integer> lastPositionStack;
	private NewHeaderItemDecoration headerItemDecoration;
	private ImageView emptyImageView;
	private LinearLayout emptyTextView;
	private TextView emptyTextViewFirst;

	private MegaOfflineLollipopAdapter adapter;
	private DatabaseHandler dbH = null;
	private ArrayList<MegaOffline> mOffList= null;
	private String pathNavigation = null;
	private int orderGetChildren;
	private MegaApiAndroid megaApi;

	private DisplayMetrics outMetrics;
	private Display display;

	private ActionMode actionMode;
	
	private int placeholderCount;

	private FilterOfflineTask filterOfflineTask;

	private BroadcastReceiver receiver = new BroadcastReceiver() {
		@Override
		public void onReceive(Context context, Intent intent) {
			refresh();
		}
	};

	@Override
	public void onResume(){
		super.onResume();
		IntentFilter filter = new IntentFilter(REFRESH_OFFLINE_FILE_LIST);
		LocalBroadcastManager.getInstance(getContext()).registerReceiver(receiver, filter);
	}

	@Override
	public void onPause(){
		super.onPause();
		LocalBroadcastManager.getInstance(getContext()).unregisterReceiver(receiver);
	}

	@Override
	protected RotatableAdapter getAdapter() {
		return adapter;
	}

	public void activateActionMode(){
		logDebug("activateActionMode");
		if (!adapter.isMultipleSelect()){
			adapter.setMultipleSelect(true);
			actionMode = ((AppCompatActivity)context).startSupportActionMode(new ActionBarCallBack());
		}
	}

	public void updateScrollPosition(int position) {
		logDebug("Position: " + position);
		if (adapter != null) {
			if (getAdapterType() == MegaOfflineLollipopAdapter.ITEM_VIEW_TYPE_LIST && mLayoutManager != null) {
				mLayoutManager.scrollToPosition(position);
			}
			else if (gridLayoutManager != null) {
				gridLayoutManager.scrollToPosition(position);
			}
		}
	}
	
	private int getAdapterType() {
		return ((ManagerActivityLollipop)context).isList ? MegaOfflineLollipopAdapter.ITEM_VIEW_TYPE_LIST : MegaOfflineLollipopAdapter.ITEM_VIEW_TYPE_GRID;
	}
    
    public void addSectionTitle(List<MegaOffline> nodes) {
	    if(adapter != null) {
	        adapter.setRecylerView(recyclerView);
        }
        Map<Integer, String> sections = new HashMap<>();
        int folderCount = 0;
        int fileCount = 0;
        for (MegaOffline node : nodes) {
            if (node == null) {
                continue;
            }
            if (node.isFolder()) {
                folderCount++;
            } else {
                fileCount++;
            }
        }

        if (getAdapterType() == MegaNodeAdapter.ITEM_VIEW_TYPE_GRID) {
            int spanCount = 2;
            if (recyclerView instanceof NewGridRecyclerView) {
                spanCount = ((NewGridRecyclerView)recyclerView).getSpanCount();
            }
            if(folderCount > 0) {
                for (int i = 0;i < spanCount;i++) {
                    sections.put(i, getString(R.string.general_folders));
                }
            }
            
            if(fileCount > 0 ) {
                placeholderCount =  (folderCount % spanCount) == 0 ? 0 : spanCount - (folderCount % spanCount);
                if (placeholderCount == 0) {
                    for (int i = 0;i < spanCount;i++) {
                        sections.put(folderCount + i, getString(R.string.general_files));
                    }
                } else {
                    for (int i = 0;i < spanCount;i++) {
                        sections.put(folderCount + placeholderCount + i, getString(R.string.general_files));
                    }
                }
            }
        } else {
            placeholderCount = 0;
            sections.put(0, getString(R.string.general_folders));
            sections.put(folderCount, getString(R.string.general_files));
        }
		if (headerItemDecoration == null) {
			headerItemDecoration = new NewHeaderItemDecoration(context);
			recyclerView.addItemDecoration(headerItemDecoration);
		}
		headerItemDecoration.setType(getAdapterType());
		headerItemDecoration.setKeys(sections);
    }

	public ImageView getImageDrag(int position) {
		logDebug("Position: " + position);
		if (adapter != null) {
			if (getAdapterType() == MegaOfflineLollipopAdapter.ITEM_VIEW_TYPE_LIST && mLayoutManager != null) {
				View v = mLayoutManager.findViewByPosition(position);
				if (v != null) {
					return (ImageView) v.findViewById(R.id.offline_list_thumbnail);
				}
			}
			else if (gridLayoutManager != null){
				View v = gridLayoutManager.findViewByPosition(position);
                MegaOffline offline = adapter.getItemOff(position);
                if (v != null && offline != null) {
                    if (MimeTypeThumbnail.typeForName(offline.getName()).isImage()){
                        return v.findViewById(R.id.file_grid_thumbnail);
                    } else {
                        //videos don't have thumnail, only have icon.here should use the ImageView of icon.
                        return v.findViewById(R.id.file_grid_icon_for_file);
                    }
                }
			}
		}

		return null;
	}

	private class ActionBarCallBack implements ActionMode.Callback {

		@Override
		public boolean onActionItemClicked(ActionMode mode, MenuItem item) {
			logDebug("ActionBarCallBack::onActionItemClicked");
			List<MegaOffline> documents = adapter.getSelectedOfflineNodes();
			
			switch(item.getItemId()){
				case R.id.cab_menu_download:{
					
					ArrayList<Long> handleList = new ArrayList<Long>();
					for (int i=0;i<documents.size();i++){
						String path = documents.get(i).getPath() + documents.get(i).getName();
						MegaNode n = megaApi.getNodeByPath(path);	
						if(n == null)
						{
							continue;
						}
						handleList.add(n.getHandle());
					}

					NodeController nC = new NodeController(context);
					nC.prepareForDownload(handleList, false);
					break;
				}
				case R.id.cab_menu_rename:{

					if (documents.size()==1){
						String path = documents.get(0).getPath() + documents.get(0).getName();
						MegaNode n = megaApi.getNodeByPath(path);
						if(n == null)
						{
							break;
						}
						((ManagerActivityLollipop) context).showRenameDialog(n, n.getName());
					}
					hideMultipleSelect();
					break;
				}
				case R.id.cab_menu_share_link:{

					if (documents.size()==1){
						String path = documents.get(0).getPath() + documents.get(0).getName();
						MegaNode n = megaApi.getNodeByPath(path);
						if(n == null)
						{
							break;
						}
						NodeController nC = new NodeController(context);
						nC.exportLink(n);
					}

					break;
				}
				case R.id.cab_menu_share:{
					//Check that all the selected options are folders
					ArrayList<Long> handleList = new ArrayList<Long>();
					for (int i=0;i<documents.size();i++){
						String path = documents.get(i).getPath() + documents.get(i).getName();
						MegaNode n = megaApi.getNodeByPath(path);
						if(n == null)
						{
							continue;
						}
						handleList.add(n.getHandle());
					}

					NodeController nC = new NodeController(context);
					nC.selectContactToShareFolders(handleList);
					hideMultipleSelect();
					break;
				}
				case R.id.cab_menu_move:{					
					ArrayList<Long> handleList = new ArrayList<Long>();
					for (int i=0;i<documents.size();i++){
						String path = documents.get(i).getPath() + documents.get(i).getName();
						MegaNode n = megaApi.getNodeByPath(path);			
						if(n == null)
						{
							continue;
						}
						handleList.add(n.getHandle());
					}
					NodeController nC = new NodeController(context);
					nC.chooseLocationToMoveNodes(handleList);
					hideMultipleSelect();
					break;
				}
				case R.id.cab_menu_copy:{
					ArrayList<Long> handleList = new ArrayList<Long>();					
					for (int i=0;i<documents.size();i++){
						String path = documents.get(i).getPath() + documents.get(i).getName();
						MegaNode n = megaApi.getNodeByPath(path);
						if(n == null)
						{
							continue;
						}
						handleList.add(n.getHandle());
					}

					NodeController nC = new NodeController(context);
					nC.chooseLocationToCopyNodes(handleList);
					hideMultipleSelect();
					break;
				}
				case R.id.cab_menu_delete:{
					((ManagerActivityLollipop) context).showConfirmationRemoveSomeFromOffline(documents);
					hideMultipleSelect();
					break;
				}
				case R.id.cab_menu_select_all:{
					selectAll();
					break;
				}
				case R.id.cab_menu_unselect_all:{
					hideMultipleSelect();
					break;
				}				
			}
			return false;
		}
		
		@Override
		public boolean onCreateActionMode(ActionMode mode, Menu menu) {
			logDebug("ActionBarCallBack::onCreateActionMode");
			MenuInflater inflater = mode.getMenuInflater();
			inflater.inflate(R.menu.offline_browser_action, menu);
			((ManagerActivityLollipop) context).showHideBottomNavigationView(true);
			((ManagerActivityLollipop) context).changeStatusBarColor(COLOR_STATUS_BAR_ACCENT);
			checkScroll();
			return true;
		}
		
		@Override
		public void onDestroyActionMode(ActionMode arg0) {
			logDebug("ActionBarCallBack::onDestroyActionMode");
			hideMultipleSelect();
			adapter.setMultipleSelect(false);
			((ManagerActivityLollipop) context).showHideBottomNavigationView(false);
			((ManagerActivityLollipop) context).changeStatusBarColor(COLOR_STATUS_BAR_ZERO_DELAY);
			checkScroll();
		}

		@Override
		public boolean onPrepareActionMode(ActionMode mode, Menu menu) {
			logDebug("ActionBarCallBack::onPrepareActionMode");
//			ContextCompat.getDrawable(context, R.drawable.ic_arrow_back_white)
			List<MegaOffline> selected = adapter.getSelectedOfflineNodes();
			
			if (isOnline(context)){
				if (selected.size() != 0) {
					menu.findItem(R.id.cab_menu_download).setVisible(false);
					menu.findItem(R.id.cab_menu_share).setVisible(false);

					if(selected.size() == adapter.getItemCount()){
						menu.findItem(R.id.cab_menu_select_all).setVisible(false);
						menu.findItem(R.id.cab_menu_unselect_all).setVisible(true);
					}else{
						menu.findItem(R.id.cab_menu_select_all).setVisible(true);
						menu.findItem(R.id.cab_menu_unselect_all).setVisible(true);	
					}

				}else{

					menu.findItem(R.id.cab_menu_select_all).setVisible(false);
					menu.findItem(R.id.cab_menu_download).setVisible(false);
					menu.findItem(R.id.cab_menu_unselect_all).setVisible(false);
				}
				menu.findItem(R.id.cab_menu_share_link).setVisible(false);
				menu.findItem(R.id.cab_menu_copy).setVisible(false);
				menu.findItem(R.id.cab_menu_move).setVisible(false);				
				menu.findItem(R.id.cab_menu_delete).setVisible(true);
				menu.findItem(R.id.cab_menu_delete).setShowAsAction(MenuItem.SHOW_AS_ACTION_ALWAYS);

				menu.findItem(R.id.cab_menu_rename).setVisible(false);
			}
			else{
				if (selected.size() != 0) {
					menu.findItem(R.id.cab_menu_delete).setVisible(true);
					menu.findItem(R.id.cab_menu_delete).setShowAsAction(MenuItem.SHOW_AS_ACTION_ALWAYS);

					if(selected.size()==adapter.getItemCount()){
						menu.findItem(R.id.cab_menu_select_all).setVisible(false);
						menu.findItem(R.id.cab_menu_unselect_all).setVisible(true);			
					}else{
						menu.findItem(R.id.cab_menu_select_all).setVisible(true);
						menu.findItem(R.id.cab_menu_unselect_all).setVisible(true);	
					}	
				}else{
					menu.findItem(R.id.cab_menu_select_all).setVisible(false);
					menu.findItem(R.id.cab_menu_unselect_all).setVisible(false);
				}

				menu.findItem(R.id.cab_menu_download).setVisible(false);			
				menu.findItem(R.id.cab_menu_copy).setVisible(false);
				menu.findItem(R.id.cab_menu_move).setVisible(false);
				menu.findItem(R.id.cab_menu_share_link).setVisible(false);
				menu.findItem(R.id.cab_menu_rename).setVisible(false);
			}
			return false;
		}
		
	}

	public void selectAll(){
		logDebug("selectAll");
		if (adapter != null){
			if(adapter.isMultipleSelect()){
				adapter.selectAll();
			}
			else{
				adapter.setMultipleSelect(true);
				adapter.selectAll();
				
				actionMode = ((AppCompatActivity)context).startSupportActionMode(new ActionBarCallBack());
			}
			
			updateActionModeTitle();
		}
	}
	
	public boolean showSelectMenuItem(){
		logDebug("showSelectMenuItem");
		if (adapter != null){
			return adapter.isMultipleSelect();
		}
		
		return false;
	}
		
	@Override
	public void onCreate (Bundle savedInstanceState){
		super.onCreate(savedInstanceState);
		logDebug("onCreate");
		
		if (isOnline(context)){
			if (megaApi == null){
				megaApi = ((MegaApplication) ((Activity)context).getApplication()).getMegaApi();
			}
		}
		else{
			megaApi=null;
		}			
		
//		dbH = new DatabaseHandler(context);
		lastPositionStack = new Stack<>();

		dbH = DatabaseHandler.getDbHandler(context);
		
		mOffList = new ArrayList<MegaOffline>();
	}

	public void checkScroll () {
		if (recyclerView != null ) {
			if (recyclerView.canScrollVertically(-1) || (adapter != null && adapter.isMultipleSelect())) {
				((ManagerActivityLollipop) context).changeActionBarElevation(true);
			}
			else {
				((ManagerActivityLollipop) context).changeActionBarElevation(false);
			}
		}
	}
	
	@Override
	public View onCreateView(LayoutInflater inflater, ViewGroup container, Bundle savedInstanceState) {
		logDebug("onCreateView");
		if (aB == null){
			aB = ((AppCompatActivity)context).getSupportActionBar();
		}

		String pathNavigationOffline = ((ManagerActivityLollipop)context).getPathNavigationOffline();
		if(pathNavigationOffline!=null){
			pathNavigation = pathNavigationOffline;
		}
		orderGetChildren = ((ManagerActivityLollipop)context).getOrderOthers();

		display = ((Activity)context).getWindowManager().getDefaultDisplay();
		outMetrics = new DisplayMetrics ();
	    display.getMetrics(outMetrics);

	    View v;

		if (((ManagerActivityLollipop)context).isList){
			logDebug("onCreateList");
			v = inflater.inflate(R.layout.fragment_offlinelist, container, false);
			recyclerView = v.findViewById(R.id.offline_view_browser);
			mLayoutManager = new LinearLayoutManager(context);
			recyclerView.setLayoutManager(mLayoutManager);
			emptyImageView = v.findViewById(R.id.offline_empty_image);
			emptyTextView = v.findViewById(R.id.offline_empty_text);
			emptyTextViewFirst = v.findViewById(R.id.offline_empty_text_first);
		} else{
			logDebug("onCreateGRID");
			v = inflater.inflate(R.layout.fragment_offlinegrid, container, false);
			
			recyclerView = (NewGridRecyclerView) v.findViewById(R.id.offline_view_browser_grid);
			gridLayoutManager = (CustomizedGridLayoutManager) recyclerView.getLayoutManager();
			emptyImageView = v.findViewById(R.id.offline_empty_image_grid);
			emptyTextView = v.findViewById(R.id.offline_empty_text_grid);
			emptyTextViewFirst = v.findViewById(R.id.offline_empty_text_grid_first);
		}

		setAdapter();
		recyclerView.setAdapter(adapter);
		recyclerView.setPadding(0, 0, 0, scaleHeightPx(85, outMetrics));
		recyclerView.setClipToPadding(false);
		recyclerView.removeItemDecoration(headerItemDecoration);
		headerItemDecoration = null;
		recyclerView.setHasFixedSize(true);
		recyclerView.setItemAnimator(new DefaultItemAnimator());
		recyclerView.addOnScrollListener(new RecyclerView.OnScrollListener() {
			@Override
			public void onScrolled(RecyclerView recyclerView, int dx, int dy) {
				super.onScrolled(recyclerView, dx, dy);
				checkScroll();
			}
		});

		String searchString = getSearchString();
		if (searchString != null) {
			filterOffline(searchString);
			return v;
<<<<<<< HEAD
=======
		}		
	}

	public void findNodes(){
		logDebug("findNodes");

		if((getActivity() == null) || (!isAdded())){
			logWarning("Fragment NOT Attached!");
			return;
		}

		mOffList=dbH.findByPath(pathNavigation);

		logDebug("Number of elements: " + mOffList.size());

		for(int i=0; i<mOffList.size();i++){

			MegaOffline checkOffline = mOffList.get(i);
			File offlineFile = getOfflineFile(context, checkOffline);
			if (!isFileAvailable(offlineFile)) {
				mOffList.remove(i);
				i--;
			}
			addSectionTitle(mOffList);
		}

		if(orderGetChildren == MegaApiJava.ORDER_DEFAULT_DESC){
			sortByNameDescending();
		}
		else{
			sortByNameAscending();
		}

		if(adapter!=null){
			adapter.setNodes(mOffList);

			adapter.setPositionClicked(-1);
			adapter.setMultipleSelect(false);
			
			recyclerView.setAdapter(adapter);

			if (adapter.getItemCount() == 0){
				recyclerView.setVisibility(View.GONE);
				emptyImageView.setVisibility(View.VISIBLE);
				emptyTextView.setVisibility(View.VISIBLE);
				contentTextLayout.setVisibility(View.GONE);
				if(context.getResources().getConfiguration().orientation == Configuration.ORIENTATION_LANDSCAPE){
					emptyImageView.setImageResource(R.drawable.offline_empty_landscape);
				}else{
					emptyImageView.setImageResource(R.drawable.ic_empty_offline);
				}

				String textToShow = getString(R.string.context_empty_offline);
				try{
					textToShow = textToShow.replace("[A]", "<font color=\'#000000\'>");
					textToShow = textToShow.replace("[/A]", "</font>");
					textToShow = textToShow.replace("[B]", "<font color=\'#7a7a7a\'>");
					textToShow = textToShow.replace("[/B]", "</font>");
				}
				catch (Exception e){}
				Spanned result = null;
				if (android.os.Build.VERSION.SDK_INT >= android.os.Build.VERSION_CODES.N) {
					result = Html.fromHtml(textToShow,Html.FROM_HTML_MODE_LEGACY);
				} else {
					result = Html.fromHtml(textToShow);
				}
				emptyTextViewFirst.setText(result);
			}
			else{
				recyclerView.setVisibility(View.VISIBLE);
				contentTextLayout.setVisibility(View.GONE);
				emptyImageView.setVisibility(View.GONE);
				emptyTextView.setVisibility(View.GONE);
//				contentText.setText(getInfoFolder(mOffList));
			}
		}
	}

	public void sortByNameDescending(){
		logDebug("sortByNameDescending");
		ArrayList<String> foldersOrder = new ArrayList<String>();
		ArrayList<String> filesOrder = new ArrayList<String>();
		ArrayList<MegaOffline> tempOffline = new ArrayList<MegaOffline>();

		if(mOffList.size()<=0){
			return;
		}
		
		for(int k = 0; k < mOffList.size() ; k++) {
			MegaOffline node = mOffList.get(k);
			if(node.getType().equals("1")){
				foldersOrder.add(node.getName());
			}
			else{
				filesOrder.add(node.getName());
			}
		}		
	
		Collections.sort(foldersOrder, String.CASE_INSENSITIVE_ORDER);
		Collections.reverse(foldersOrder);
		Collections.sort(filesOrder, String.CASE_INSENSITIVE_ORDER);
		Collections.reverse(filesOrder);

		for(int k = 0; k < foldersOrder.size() ; k++) {
			for(int j = 0; j < mOffList.size() ; j++) {
				String name = foldersOrder.get(k);
				String nameOffline = mOffList.get(j).getName();
				if(name.equals(nameOffline)){
					tempOffline.add(mOffList.get(j));
				}				
			}
		}
		
		for(int k = 0; k < filesOrder.size() ; k++) {
			for(int j = 0; j < mOffList.size() ; j++) {
				String name = filesOrder.get(k);
				String nameOffline = mOffList.get(j).getName();
				if(name.equals(nameOffline)){
					tempOffline.add(mOffList.get(j));					
				}				
			}
		}
		
		mOffList.clear();
		mOffList.addAll(tempOffline);
		if (adapter!= null) {
			adapter.setNodes(mOffList);
		}
//		contentText.setText(getInfoFolder(mOffList));
	}
    
    
    public void sortByNameAscending() {
		logDebug("sortByNameAscending");
		ArrayList<String> foldersOrder = new ArrayList<String>();
		ArrayList<String> filesOrder = new ArrayList<String>();
		ArrayList<MegaOffline> tempOffline = new ArrayList<MegaOffline>();

		if(mOffList.size()<=0){
			return;
		}
				
		for(int k = 0; k < mOffList.size() ; k++) {
			MegaOffline node = mOffList.get(k);
			if(node == null) {
			    continue;
            }
			if(node.getType().equals("1")){
				foldersOrder.add(node.getName());
			}
			else{
				filesOrder.add(node.getName());
			}
		}		
	
		Collections.sort(foldersOrder, String.CASE_INSENSITIVE_ORDER);
		Collections.sort(filesOrder, String.CASE_INSENSITIVE_ORDER);

		for(int k = 0; k < foldersOrder.size() ; k++) {
			for(int j = 0; j < mOffList.size() ; j++) {
				String name = foldersOrder.get(k);
                MegaOffline offline = mOffList.get(j);
                if(offline == null) {
                    continue;
                }
                String nameOffline = offline.getName();
				if(name.equals(nameOffline)){
					tempOffline.add(offline);
				}				
			}			
		}
		
		for(int k = 0; k < filesOrder.size() ; k++) {
			for(int j = 0; j < mOffList.size() ; j++) {
				String name = filesOrder.get(k);
                MegaOffline offline = mOffList.get(j);
                if(offline == null) {
                    continue;
                }
                String nameOffline = offline.getName();
				if(name.equals(nameOffline)){
					tempOffline.add(offline);
				}				
			}
			
>>>>>>> 8b8209db
		}

		mOffList = dbH.findByPath(pathNavigation);

		if(context.getResources().getConfiguration().orientation == Configuration.ORIENTATION_LANDSCAPE){
			emptyImageView.setImageResource(R.drawable.offline_empty_landscape);
		}else{
			emptyImageView.setImageResource(R.drawable.ic_empty_offline);
		}
<<<<<<< HEAD
		String textToShow = getString(R.string.context_empty_offline);
		try {
			textToShow = textToShow.replace("[A]","<font color=\'#000000\'>");
			textToShow = textToShow.replace("[/A]","</font>");
			textToShow = textToShow.replace("[B]","<font color=\'#7a7a7a\'>");
			textToShow = textToShow.replace("[/B]","</font>");
		} catch (Exception e) {
			e.printStackTrace();
			logError("Exception formatting string", e);
		}
		Spanned result = null;
		if (android.os.Build.VERSION.SDK_INT >= android.os.Build.VERSION_CODES.N) {
			result = Html.fromHtml(textToShow,Html.FROM_HTML_MODE_LEGACY);
=======

		if (numFolders > 0) {
			info = numFolders
					+ " "
					+ context.getResources().getQuantityString(
							R.plurals.general_num_folders, numFolders);
			if (numFiles > 0) {
				info = info
						+ ", "
						+ numFiles
						+ " "
						+ context.getResources().getQuantityString(
								R.plurals.general_num_files, numFiles);
			}
>>>>>>> 8b8209db
		} else {
			result = Html.fromHtml(textToShow);
		}
		emptyTextViewFirst.setText(result);

		setNodes(mOffList);
		return v;
	}

	@Override
    public void onAttach(Activity activity) {
		logDebug("onAttach");
        super.onAttach(activity);
        context = activity;
        aB = ((AppCompatActivity)activity).getSupportActionBar();
    }

    public void itemClick(int position, int[] screenPosition, ImageView imageView) {
		logDebug("Position: " + position);
		//Otherwise out of bounds exception happens.
		if(position >= adapter.folderCount && getAdapterType() == MegaOfflineLollipopAdapter.ITEM_VIEW_TYPE_GRID && placeholderCount != 0) {
			position -= placeholderCount;
		}
		if (adapter.isMultipleSelect()){
			logDebug("Multiselect");

			adapter.toggleSelection(position);
			List<MegaOffline> selectedNodes = adapter.getSelectedOfflineNodes();
			if (selectedNodes.size() > 0){
				updateActionModeTitle();

			}
		}
		else{

			if (((ManagerActivityLollipop) context).isSearchViewExpanded() && !((ManagerActivityLollipop) context).isValidSearchQuery()) {
				((ManagerActivityLollipop) context).setTextSubmitted();
			}

			MegaOffline currentNode = mOffList.get(position);
			File currentFile = getOfflineFile(context, currentNode);

			if(isFileAvailable(currentFile) && currentFile.isDirectory()){
				int lastFirstVisiblePosition = 0;
				if(((ManagerActivityLollipop)context).isList){
					lastFirstVisiblePosition = mLayoutManager.findFirstCompletelyVisibleItemPosition();
				}
				else{
					lastFirstVisiblePosition = ((NewGridRecyclerView) recyclerView).findFirstCompletelyVisibleItemPosition();
					if(lastFirstVisiblePosition==-1){
						logWarning("Completely -1 then find just visible position");
						lastFirstVisiblePosition = ((NewGridRecyclerView) recyclerView).findFirstVisibleItemPosition();
					}
				}

				logDebug("Push to stack " + lastFirstVisiblePosition + " position");
				lastPositionStack.push(lastFirstVisiblePosition);

				if (isSearching() && ((ManagerActivityLollipop) context).isOfflineSearchPathEmpty()) {
					((ManagerActivityLollipop) context).setTextSubmitted();
				}

				pathNavigation= currentNode.getPath()+ currentNode.getName()+"/";

				if (isSearching()) {
					((ManagerActivityLollipop) context).addOfflineSearchPath(pathNavigation);
				}
				
				((ManagerActivityLollipop)context).supportInvalidateOptionsMenu();
				((ManagerActivityLollipop)context).setPathNavigationOffline(pathNavigation);
				((ManagerActivityLollipop)context).setToolbarTitle();

				mOffList=dbH.findByPath(currentNode.getPath()+currentNode.getName()+"/");
				if (adapter.getItemCount() == 0){
					recyclerView.setVisibility(View.GONE);
					emptyImageView.setVisibility(View.VISIBLE);
					emptyTextView.setVisibility(View.VISIBLE);						
				}
				else{
					File offlineDirectory = null;
					String path = getOfflineAbsolutePath(context, currentNode);
											
					for(int i=0; i<mOffList.size();i++){
						if (Environment.getExternalStorageDirectory() != null){
							offlineDirectory = new File(path + mOffList.get(i).getPath()+mOffList.get(i).getName());
						}
						else{
							offlineDirectory = context.getFilesDir();
						}	

						if (!offlineDirectory.exists()){
							//Updating the DB because the file does not exist
							dbH.removeById(mOffList.get(i).getId());
							mOffList.remove(i);
							i--;
						}			
					}
				}
				orderNodes();
				recyclerView.scrollToPosition(0);
			}
			else{
				if(currentFile.exists() && currentFile.isFile()){			
					
					//Open it!
					if(MimeTypeList.typeForName(currentFile.getName()).isZip()){
						logDebug("MimeTypeList ZIP");
						Intent intentZip = new Intent();
						intentZip.setClass(context, ZipBrowserActivityLollipop.class);
						intentZip.setAction(ZipBrowserActivityLollipop.ACTION_OPEN_ZIP_FILE);
						intentZip.putExtra(ZipBrowserActivityLollipop.EXTRA_ZIP_FILE_TO_OPEN, pathNavigation);
						intentZip.putExtra(ZipBrowserActivityLollipop.EXTRA_PATH_ZIP, currentFile.getAbsolutePath());
						context.startActivity(intentZip);
					}
					else if (MimeTypeList.typeForName(currentFile.getName()).isImage()){
						Intent intent = new Intent(context, FullScreenImageViewerLollipop.class);
                        intent.putExtra("placeholder", placeholderCount);
						intent.putExtra("position", position);
						intent.putExtra("adapterType", OFFLINE_ADAPTER);
						intent.putExtra("parentNodeHandle", -1L);
						intent.putExtra("offlinePathDirectory", currentFile.getParent());
						intent.putExtra("pathNavigation", pathNavigation);
						intent.putExtra("orderGetChildren", orderGetChildren);
						intent.putExtra("screenPosition", screenPosition);

						startActivity(intent);
						((ManagerActivityLollipop) context).overridePendingTransition(0,0);
						imageDrag = imageView;
					}
					else if (MimeTypeList.typeForName(currentFile.getName()).isVideoReproducible() || MimeTypeList.typeForName(currentFile.getName()).isAudio()) {
						logDebug("Video file");

						Intent mediaIntent;
						boolean internalIntent;
						boolean opusFile = false;
						if (MimeTypeList.typeForName(currentFile.getName()).isVideoNotSupported() || MimeTypeList.typeForName(currentFile.getName()).isAudioNotSupported()) {
							mediaIntent = new Intent(Intent.ACTION_VIEW);
							internalIntent = false;
							String[] s = currentFile.getName().split("\\.");
							if (s != null && s.length > 1 && s[s.length-1].equals("opus")) {
								opusFile = true;
							}
						}
						else {
							internalIntent = true;
							mediaIntent = new Intent(context, AudioVideoPlayerLollipop.class);
						}

						mediaIntent.putExtra("HANDLE", Long.parseLong(currentNode.getHandle()));
						mediaIntent.putExtra("FILENAME", currentNode.getName());
						mediaIntent.putExtra("path", currentFile.getAbsolutePath());
						mediaIntent.putExtra("adapterType", OFFLINE_ADAPTER);
                        mediaIntent.putExtra("placeholder", placeholderCount);
						mediaIntent.putExtra("position", position);
						mediaIntent.putExtra("parentNodeHandle", -1L);
						mediaIntent.putExtra("offlinePathDirectory", currentFile.getParent());
						mediaIntent.putExtra("pathNavigation", pathNavigation);
						mediaIntent.putExtra("orderGetChildren", orderGetChildren);
						mediaIntent.putExtra("screenPosition", screenPosition);
						mediaIntent.addFlags(Intent.FLAG_GRANT_READ_URI_PERMISSION);

						if (Build.VERSION.SDK_INT >= Build.VERSION_CODES.N) {
							mediaIntent.setDataAndType(FileProvider.getUriForFile(context, "mega.privacy.android.app.providers.fileprovider", currentFile), MimeTypeList.typeForName(currentFile.getName()).getType());
						}
						else{
							mediaIntent.setDataAndType(Uri.fromFile(currentFile), MimeTypeList.typeForName(currentFile.getName()).getType());
						}
						if (opusFile){
							mediaIntent.setDataAndType(mediaIntent.getData(), "audio/*");
						}
						if (internalIntent){
							startActivity(mediaIntent);
						}
						else {
							if (isIntentAvailable(context, mediaIntent)){
								startActivity(mediaIntent);
							}
							else {
								((ManagerActivityLollipop)context).showSnackbar(SNACKBAR_TYPE, getString(R.string.intent_not_available), -1);

								Intent intentShare = new Intent(Intent.ACTION_SEND);
								if (Build.VERSION.SDK_INT >= Build.VERSION_CODES.N) {
									intentShare.setDataAndType(FileProvider.getUriForFile(context, "mega.privacy.android.app.providers.fileprovider", currentFile), MimeTypeList.typeForName(currentFile.getName()).getType());
								}
								else {
									intentShare.setDataAndType(Uri.fromFile(currentFile), MimeTypeList.typeForName(currentFile.getName()).getType());
								}
								intentShare.setFlags(Intent.FLAG_GRANT_READ_URI_PERMISSION);
								if (isIntentAvailable(context, intentShare)) {
									logDebug("Call to startActivity(intentShare)");
									context.startActivity(intentShare);
								}
							}
						}
						((ManagerActivityLollipop) context).overridePendingTransition(0,0);
						imageDrag = imageView;
					}
					else if (MimeTypeList.typeForName(currentFile.getName()).isPdf()){
						logDebug("PDF file");

						//String localPath = getLocalFile(context, currentFile.getName(), currentFile.get, currentFile.getParent());

						Intent pdfIntent = new Intent(context, PdfViewerActivityLollipop.class);

						pdfIntent.putExtra("inside", true);
						pdfIntent.putExtra("HANDLE", Long.parseLong(currentNode.getHandle()));
						pdfIntent.putExtra("adapterType", OFFLINE_ADAPTER);
						pdfIntent.putExtra("path", currentFile.getAbsolutePath());
						pdfIntent.putExtra("pathNavigation", pathNavigation);
						pdfIntent.putExtra("screenPosition", screenPosition);
						if (Build.VERSION.SDK_INT >= Build.VERSION_CODES.N) {
							pdfIntent.setDataAndType(FileProvider.getUriForFile(context, "mega.privacy.android.app.providers.fileprovider", currentFile), MimeTypeList.typeForName(currentFile.getName()).getType());
						}
						else{
							pdfIntent.setDataAndType(Uri.fromFile(currentFile), MimeTypeList.typeForName(currentFile.getName()).getType());
						}
						pdfIntent.addFlags(Intent.FLAG_GRANT_READ_URI_PERMISSION);
						context.startActivity(pdfIntent);
						((ManagerActivityLollipop) context).overridePendingTransition(0,0);
						imageDrag = imageView;
					}
					else if (MimeTypeList.typeForName(currentFile.getName()).isURL()) {
						logDebug("Is URL file");
						InputStream instream = null;
						try {
							// open the file for reading
							instream = new FileInputStream(currentFile.getAbsolutePath());

							// if file the available for reading
							if (instream != null) {
								// prepare the file for reading
								InputStreamReader inputreader = new InputStreamReader(instream);
								BufferedReader buffreader = new BufferedReader(inputreader);

								String line1 = buffreader.readLine();
								if (line1 != null) {
									String line2 = buffreader.readLine();

									String url = line2.replace("URL=", "");

									logDebug("Is URL - launch browser intent");
									Intent i = new Intent(Intent.ACTION_VIEW);
									i.setData(Uri.parse(url));
									startActivity(i);
								} else {
									logWarning("Not expected format: Exception on processing url file");
									openFile(currentFile);
								}
							}
						} catch (Exception ex) {

							openFile(currentFile);

						} finally {
							// close the file.
							try {
								instream.close();
							} catch (IOException e) {
								logError("EXCEPTION closing InputStream", e);
							}
						}
					}
					else{
						openFile(currentFile);
					}
				}
			}
		}
    }

	@Override
	public void multipleItemClick(int position) {
		if (position >= adapter.folderCount && getAdapterType() == MegaOfflineLollipopAdapter.ITEM_VIEW_TYPE_GRID && placeholderCount != 0) {
			position -= placeholderCount;
		}
		adapter.toggleSelection(position);
	}

    public void openFile (File currentFile){
		logDebug("openFile");
    	Intent viewIntent = new Intent(Intent.ACTION_VIEW);

    	String type = "";
		if (MimeTypeList.typeForName(currentFile.getName()).isURL()){
			type = "text/plain";
		}
		else{
			type = MimeTypeList.typeForName(currentFile.getName()).getType();
		}

		if (Build.VERSION.SDK_INT >= Build.VERSION_CODES.N) {
			viewIntent.setDataAndType(FileProvider.getUriForFile(context, "mega.privacy.android.app.providers.fileprovider", currentFile), type);
		}
		else{
			viewIntent.setDataAndType(Uri.fromFile(currentFile), type);
		}
		viewIntent.addFlags(Intent.FLAG_GRANT_READ_URI_PERMISSION);
		if (isIntentAvailable(context, viewIntent)){
			context.startActivity(viewIntent);
		}
		else{
			Intent intentShare = new Intent(Intent.ACTION_SEND);
			if (Build.VERSION.SDK_INT >= Build.VERSION_CODES.N) {
				intentShare.setDataAndType(FileProvider.getUriForFile(context, "mega.privacy.android.app.providers.fileprovider", currentFile), MimeTypeList.typeForName(currentFile.getName()).getType());
			}
			else{
				intentShare.setDataAndType(Uri.fromFile(currentFile), MimeTypeList.typeForName(currentFile.getName()).getType());
			}
			intentShare.addFlags(Intent.FLAG_GRANT_READ_URI_PERMISSION);
			if (isIntentAvailable(context, intentShare)){
				context.startActivity(intentShare);
			}
		}
    }
<<<<<<< HEAD
=======

	/*
	 * Clear all selected items
	 */
	private void clearSelections() {
		if(adapter.isMultipleSelect()){
			adapter.clearSelections();
		}else{
//			if(adapter.getItemCount() == 1 ){
//				boolean result = adapter.isRecoveryKey(adapter.getItemOff(0));
//				if(result){
//
//					adapter.clearSelections();
//				}
//			}
		}
	}
>>>>>>> 8b8209db

	@Override
	protected void updateActionModeTitle() {
		logDebug("updateActionModeTitle");
		if (actionMode == null || getActivity() == null) {
			return;
		}
		List<MegaOffline> documents = adapter.getSelectedOfflineNodes();
		int folders=0;
		int files=0;
		
		if(documents.size()>0){
			String pathI = getOfflineAbsolutePath(context, documents.get(0));
			
			for(int i=0; i<documents.size();i++){
				MegaOffline mOff = (MegaOffline) documents.get(i);
				String path = pathI + mOff.getPath() + mOff.getName();			

				File destination = new File(path);
				if (destination.exists()){
					if(destination.isFile()){
						files++;					
					}
					else{
						folders++;					
					}
				}
				else{
					logWarning("File do not exist");
				}		
			}
		}

		String title;
		int sum=files+folders;

		if (files == 0 && folders == 0) {
			title = Integer.toString(sum);
		} else if (files == 0) {
			title = Integer.toString(folders);
		} else if (folders == 0) {
			title = Integer.toString(files);
		} else {
			title = Integer.toString(sum);
		}
		actionMode.setTitle(title);
		try {
			actionMode.invalidate();
		} catch (NullPointerException e) {
			e.printStackTrace();
			logError("Invalidate error", e);
		}
	}
	
	/*
	 * Disable selection
	 */
	public void hideMultipleSelect() {
		adapter.clearSelections();
		adapter.setMultipleSelect(false);

		if (actionMode != null) {
			actionMode.finish();
		}
	}

	public int onBackPressed(){
		logDebug("onBackPressed");

		if (adapter == null || pathNavigation == null || pathNavigation.isEmpty() || (pathNavigation.equals("/") && !isSearching())) {
			return 0;
		}

		if (isSearching()) {
			((ManagerActivityLollipop) context).removeOfflineSearchPath();
			String searchPath = getSearchString();
			if (searchPath != null) {
				((ManagerActivityLollipop) context).supportInvalidateOptionsMenu();
				((ManagerActivityLollipop) context).setToolbarTitle();
				pathNavigation = ((ManagerActivityLollipop) context).getInitialSearchPath();
				((ManagerActivityLollipop) context).setPathNavigationOffline(pathNavigation);
				filterOffline(searchPath);
				return 1;
			}

			pathNavigation = ((ManagerActivityLollipop) context).getOfflineSearchPath();
			if (((ManagerActivityLollipop) context).getOfflineSearchPath().equals(((ManagerActivityLollipop) context).getInitialSearchPath())) {
				((ManagerActivityLollipop) context).removeOfflineSearchPath();
				((ManagerActivityLollipop) context).searchQuery = null;
			}
		} else {
			pathNavigation = pathNavigation.substring(0, pathNavigation.length() - 1);
			int index = pathNavigation.lastIndexOf("/");
			pathNavigation = pathNavigation.substring(0, index + 1);
		}

		((ManagerActivityLollipop) context).setPathNavigationOffline(pathNavigation);
		((ManagerActivityLollipop) context).supportInvalidateOptionsMenu();
		((ManagerActivityLollipop) context).setToolbarTitle();

		mOffList = dbH.findByPath(pathNavigation);
		orderNodes();

		int lastVisiblePosition = 0;
		if (!lastPositionStack.empty()) {
			lastVisiblePosition = lastPositionStack.pop();
			logDebug("Pop of the stack " + lastVisiblePosition + " position");
		}
		logDebug("Scroll to " + lastVisiblePosition + " position");

		if (lastVisiblePosition >= 0) {
			if (((ManagerActivityLollipop) context).isList) {
				mLayoutManager.scrollToPositionWithOffset(lastVisiblePosition, 0);
			} else {
				gridLayoutManager.scrollToPositionWithOffset(lastVisiblePosition, 0);
			}
		}
		return 2;
	}
	
	public RecyclerView getRecyclerView(){
		return recyclerView;
	}

	public void setNodes(ArrayList<MegaOffline> megaOfflines){
		logDebug("setNodes");

		if((getActivity() == null) || (!isAdded())){
			logError("Fragment NOT Attached!");
			return;
		}

		for(int i=0; i<megaOfflines.size();i++){
			MegaOffline checkOffline = megaOfflines.get(i);
			File offlineFile = getOfflineFile(context, checkOffline);
			if (!isFileAvailable(offlineFile)) {
				megaOfflines.remove(i);
				i--;
			}
		}

		mOffList = megaOfflines;

		if (adapter != null){
			adapter.setNodes(megaOfflines);
			setLayoutVisibility();
		}
	}

	private void setLayoutVisibility() {
		if (adapter != null && adapter.getItemCount() == 0) {
			recyclerView.setVisibility(View.GONE);
			emptyImageView.setVisibility(View.VISIBLE);
			emptyTextView.setVisibility(View.VISIBLE);
		} else {
			recyclerView.setVisibility(View.VISIBLE);
			emptyImageView.setVisibility(View.GONE);
			emptyTextView.setVisibility(View.GONE);
		}
	}

	public void notifyDataSetChanged(){
		logDebug("notifyDataSetChanged");
		if (adapter != null){
			adapter.notifyDataSetChanged();
		}
	}

	private void setAdapter() {
		int adapterType;
		if (((ManagerActivityLollipop) context).isList) {
			adapterType = MegaOfflineLollipopAdapter.ITEM_VIEW_TYPE_LIST;
		} else {
			adapterType = MegaOfflineLollipopAdapter.ITEM_VIEW_TYPE_GRID;
		}

		if (adapter == null) {
			adapter = new MegaOfflineLollipopAdapter(this, context, mOffList, recyclerView, emptyImageView, emptyTextView, aB, adapterType);
		} else {
			adapter.setRecylerView(recyclerView);
			recyclerView.invalidate();
		}
	}

	public void refresh(){
		logDebug("refresh");

		mOffList = dbH.findByPath(pathNavigation);
		setAdapter();
		orderNodes();
	}
	
	public void refreshPaths(MegaOffline mOff){
		logDebug("Offline node handle: " + mOff.getHandle());
		int index=0;
//		MegaOffline retFindPath = null;
		
		//Find in the tree, the last existing node
		String pNav= mOff.getPath();

		if(mOff.getType()==DB_FILE){
			index=pNav.lastIndexOf("/");				
			pNav=pNav.substring(0,index+1);
		} else{
			pNav=pNav.substring(0,pNav.length()-1);
		}	
			
		if(pNav.length()==0){
			mOffList=dbH.findByPath("/");
		} else{
			findPath(pNav);			
		}
				
		orderNodes();
		((ManagerActivityLollipop)context).setToolbarTitle();
	}
	
	public int getItemCount(){
		logDebug("getItemCount");
		if(adapter != null){
			return adapter.getItemCount();
		}
		return 0;
	}
	
	private void findPath (String pNav){
		MegaOffline nodeToShow;
		
		if(!pNav.equals("/")){
			
			if (pNav.endsWith("/")) {
				pNav = pNav.substring(0, pNav.length() - 1);
			}
			
			int index=pNav.lastIndexOf("/");	
			String pathToShow = pNav.substring(0, index+1);
			String nameToShow = pNav.substring(index+1, pNav.length());
			
			nodeToShow = dbH.findbyPathAndName(pathToShow, nameToShow);
			if(nodeToShow!=null){
				//Show the node
				pathNavigation=pathToShow+nodeToShow.getName()+"/";
				return;
			}
			else{
				if(pathNavigation.equals("/")){
					logDebug("Return Path /");
					return;
				}
				else{
					findPath(pathToShow);
				}				
			}
		}
		else{
			pathNavigation="/";
		}		
	}

	public void setPathNavigation(String _pathNavigation){
		logDebug("setPathNavigation()");
		this.pathNavigation = _pathNavigation;
		mOffList = dbH.findByPath(pathNavigation);
		orderNodes();
	}

	public void setOrder(int orderGetChildren){
		logDebug("setOrder");
		this.orderGetChildren = orderGetChildren;
		orderNodes();
	}

	private void orderNodes() {
		orderNodes(mOffList);
		setNodes(mOffList);
	}

	private void orderNodes(ArrayList<MegaOffline> offlineNodes) {
		if(orderGetChildren == MegaApiJava.ORDER_DEFAULT_DESC){
			sortOfflineByNameDescending(offlineNodes);
		}
		else{
			sortOfflineByNameAscending(offlineNodes);
		}
	}

	public String getPathNavigation() {
		logDebug("getPathNavigation");
		return pathNavigation;
	}

	public void filterOffline(String s) {
		if (adapter != null && adapter.isMultipleSelect()) {
			hideMultipleSelect();
		}

		if (filterOfflineTask != null && filterOfflineTask.getStatus() != AsyncTask.Status.FINISHED) {
			filterOfflineTask.cancel(true);
		}

		filterOfflineTask = new FilterOfflineTask();
		filterOfflineTask.execute(s);
	}

	public void closeSearch() {
		if (filterOfflineTask != null && filterOfflineTask.getStatus() != AsyncTask.Status.FINISHED) {
			filterOfflineTask.cancel(true);
		}

		mOffList = dbH.findByPath(pathNavigation);
		orderNodes();
	}

	private class FilterOfflineTask extends AsyncTask<String, Void, Void> {

		ArrayList<MegaOffline> filteredOffline = new ArrayList<>();

		@Override
		protected Void doInBackground(String... strings) {
			String s = strings[0];
			if (s.isEmpty()) {
				filteredOffline = dbH.findByPath(pathNavigation);
				orderNodes(filteredOffline);
				return null;
			}

			File parentFile = getOfflineFolder(context, pathNavigation);
			if (!isFileAvailable(parentFile)) return null;

			searchOfflineNodes(pathNavigation, strings[0], filteredOffline);
			orderNodes(filteredOffline);

			return null;
		}

		@Override
		protected void onPostExecute(Void aVoid) {
			setNodes(filteredOffline);
		}

		private void searchOfflineNodes(String path, final String query, ArrayList<MegaOffline> filteredOffline) {
			if (path == null || path.isEmpty()) return;

			ArrayList<MegaOffline> megaOfflines = dbH.findByPath(path);
			if (megaOfflines == null) return;

			for (MegaOffline offline : megaOfflines) {
				if (isCancelled()) return;

				if (offline.isFolder()) {
					searchOfflineNodes(getChildsPath(offline), query, filteredOffline);
				}

				if (offline.getName().toLowerCase().contains(query.toLowerCase())
						&& isFileAvailable(getOfflineFile(context, offline))) {
					filteredOffline.add(offline);
				}
			}
		}

		private String getChildsPath(MegaOffline offline) {
			if (offline.getPath().endsWith(File.separator)) {
				return offline.getPath() + offline.getName() + File.separator;
			}

			return offline.getPath() + File.separator + offline.getName() + File.separator;
		}
	}

	private boolean isSearching() {
		if (!((ManagerActivityLollipop) context).isOfflineSearchPathEmpty() || ((ManagerActivityLollipop) context).isValidSearchQuery()) {
			return true;
		}

		return false;
	}

	public String getSearchString() {
		String path = ((ManagerActivityLollipop) context).getOfflineSearchPath();
		if (isSearching() && !((ManagerActivityLollipop) context).isOfflineSearchPathEmpty() && path.contains(OFFLINE_SEARCH_QUERY)) {
			return path.replace(OFFLINE_SEARCH_QUERY, "");
		}

		return null;
	}

	public void setHeaderItemDecoration(NewHeaderItemDecoration headerItemDecoration) {
		this.headerItemDecoration = headerItemDecoration;
	}

}<|MERGE_RESOLUTION|>--- conflicted
+++ resolved
@@ -560,194 +560,6 @@
 		if (searchString != null) {
 			filterOffline(searchString);
 			return v;
-<<<<<<< HEAD
-=======
-		}		
-	}
-
-	public void findNodes(){
-		logDebug("findNodes");
-
-		if((getActivity() == null) || (!isAdded())){
-			logWarning("Fragment NOT Attached!");
-			return;
-		}
-
-		mOffList=dbH.findByPath(pathNavigation);
-
-		logDebug("Number of elements: " + mOffList.size());
-
-		for(int i=0; i<mOffList.size();i++){
-
-			MegaOffline checkOffline = mOffList.get(i);
-			File offlineFile = getOfflineFile(context, checkOffline);
-			if (!isFileAvailable(offlineFile)) {
-				mOffList.remove(i);
-				i--;
-			}
-			addSectionTitle(mOffList);
-		}
-
-		if(orderGetChildren == MegaApiJava.ORDER_DEFAULT_DESC){
-			sortByNameDescending();
-		}
-		else{
-			sortByNameAscending();
-		}
-
-		if(adapter!=null){
-			adapter.setNodes(mOffList);
-
-			adapter.setPositionClicked(-1);
-			adapter.setMultipleSelect(false);
-			
-			recyclerView.setAdapter(adapter);
-
-			if (adapter.getItemCount() == 0){
-				recyclerView.setVisibility(View.GONE);
-				emptyImageView.setVisibility(View.VISIBLE);
-				emptyTextView.setVisibility(View.VISIBLE);
-				contentTextLayout.setVisibility(View.GONE);
-				if(context.getResources().getConfiguration().orientation == Configuration.ORIENTATION_LANDSCAPE){
-					emptyImageView.setImageResource(R.drawable.offline_empty_landscape);
-				}else{
-					emptyImageView.setImageResource(R.drawable.ic_empty_offline);
-				}
-
-				String textToShow = getString(R.string.context_empty_offline);
-				try{
-					textToShow = textToShow.replace("[A]", "<font color=\'#000000\'>");
-					textToShow = textToShow.replace("[/A]", "</font>");
-					textToShow = textToShow.replace("[B]", "<font color=\'#7a7a7a\'>");
-					textToShow = textToShow.replace("[/B]", "</font>");
-				}
-				catch (Exception e){}
-				Spanned result = null;
-				if (android.os.Build.VERSION.SDK_INT >= android.os.Build.VERSION_CODES.N) {
-					result = Html.fromHtml(textToShow,Html.FROM_HTML_MODE_LEGACY);
-				} else {
-					result = Html.fromHtml(textToShow);
-				}
-				emptyTextViewFirst.setText(result);
-			}
-			else{
-				recyclerView.setVisibility(View.VISIBLE);
-				contentTextLayout.setVisibility(View.GONE);
-				emptyImageView.setVisibility(View.GONE);
-				emptyTextView.setVisibility(View.GONE);
-//				contentText.setText(getInfoFolder(mOffList));
-			}
-		}
-	}
-
-	public void sortByNameDescending(){
-		logDebug("sortByNameDescending");
-		ArrayList<String> foldersOrder = new ArrayList<String>();
-		ArrayList<String> filesOrder = new ArrayList<String>();
-		ArrayList<MegaOffline> tempOffline = new ArrayList<MegaOffline>();
-
-		if(mOffList.size()<=0){
-			return;
-		}
-		
-		for(int k = 0; k < mOffList.size() ; k++) {
-			MegaOffline node = mOffList.get(k);
-			if(node.getType().equals("1")){
-				foldersOrder.add(node.getName());
-			}
-			else{
-				filesOrder.add(node.getName());
-			}
-		}		
-	
-		Collections.sort(foldersOrder, String.CASE_INSENSITIVE_ORDER);
-		Collections.reverse(foldersOrder);
-		Collections.sort(filesOrder, String.CASE_INSENSITIVE_ORDER);
-		Collections.reverse(filesOrder);
-
-		for(int k = 0; k < foldersOrder.size() ; k++) {
-			for(int j = 0; j < mOffList.size() ; j++) {
-				String name = foldersOrder.get(k);
-				String nameOffline = mOffList.get(j).getName();
-				if(name.equals(nameOffline)){
-					tempOffline.add(mOffList.get(j));
-				}				
-			}
-		}
-		
-		for(int k = 0; k < filesOrder.size() ; k++) {
-			for(int j = 0; j < mOffList.size() ; j++) {
-				String name = filesOrder.get(k);
-				String nameOffline = mOffList.get(j).getName();
-				if(name.equals(nameOffline)){
-					tempOffline.add(mOffList.get(j));					
-				}				
-			}
-		}
-		
-		mOffList.clear();
-		mOffList.addAll(tempOffline);
-		if (adapter!= null) {
-			adapter.setNodes(mOffList);
-		}
-//		contentText.setText(getInfoFolder(mOffList));
-	}
-    
-    
-    public void sortByNameAscending() {
-		logDebug("sortByNameAscending");
-		ArrayList<String> foldersOrder = new ArrayList<String>();
-		ArrayList<String> filesOrder = new ArrayList<String>();
-		ArrayList<MegaOffline> tempOffline = new ArrayList<MegaOffline>();
-
-		if(mOffList.size()<=0){
-			return;
-		}
-				
-		for(int k = 0; k < mOffList.size() ; k++) {
-			MegaOffline node = mOffList.get(k);
-			if(node == null) {
-			    continue;
-            }
-			if(node.getType().equals("1")){
-				foldersOrder.add(node.getName());
-			}
-			else{
-				filesOrder.add(node.getName());
-			}
-		}		
-	
-		Collections.sort(foldersOrder, String.CASE_INSENSITIVE_ORDER);
-		Collections.sort(filesOrder, String.CASE_INSENSITIVE_ORDER);
-
-		for(int k = 0; k < foldersOrder.size() ; k++) {
-			for(int j = 0; j < mOffList.size() ; j++) {
-				String name = foldersOrder.get(k);
-                MegaOffline offline = mOffList.get(j);
-                if(offline == null) {
-                    continue;
-                }
-                String nameOffline = offline.getName();
-				if(name.equals(nameOffline)){
-					tempOffline.add(offline);
-				}				
-			}			
-		}
-		
-		for(int k = 0; k < filesOrder.size() ; k++) {
-			for(int j = 0; j < mOffList.size() ; j++) {
-				String name = filesOrder.get(k);
-                MegaOffline offline = mOffList.get(j);
-                if(offline == null) {
-                    continue;
-                }
-                String nameOffline = offline.getName();
-				if(name.equals(nameOffline)){
-					tempOffline.add(offline);
-				}				
-			}
-			
->>>>>>> 8b8209db
 		}
 
 		mOffList = dbH.findByPath(pathNavigation);
@@ -757,7 +569,7 @@
 		}else{
 			emptyImageView.setImageResource(R.drawable.ic_empty_offline);
 		}
-<<<<<<< HEAD
+
 		String textToShow = getString(R.string.context_empty_offline);
 		try {
 			textToShow = textToShow.replace("[A]","<font color=\'#000000\'>");
@@ -771,22 +583,6 @@
 		Spanned result = null;
 		if (android.os.Build.VERSION.SDK_INT >= android.os.Build.VERSION_CODES.N) {
 			result = Html.fromHtml(textToShow,Html.FROM_HTML_MODE_LEGACY);
-=======
-
-		if (numFolders > 0) {
-			info = numFolders
-					+ " "
-					+ context.getResources().getQuantityString(
-							R.plurals.general_num_folders, numFolders);
-			if (numFiles > 0) {
-				info = info
-						+ ", "
-						+ numFiles
-						+ " "
-						+ context.getResources().getQuantityString(
-								R.plurals.general_num_files, numFiles);
-			}
->>>>>>> 8b8209db
 		} else {
 			result = Html.fromHtml(textToShow);
 		}
@@ -1101,26 +897,6 @@
 			}
 		}
     }
-<<<<<<< HEAD
-=======
-
-	/*
-	 * Clear all selected items
-	 */
-	private void clearSelections() {
-		if(adapter.isMultipleSelect()){
-			adapter.clearSelections();
-		}else{
-//			if(adapter.getItemCount() == 1 ){
-//				boolean result = adapter.isRecoveryKey(adapter.getItemOff(0));
-//				if(result){
-//
-//					adapter.clearSelections();
-//				}
-//			}
-		}
-	}
->>>>>>> 8b8209db
 
 	@Override
 	protected void updateActionModeTitle() {
