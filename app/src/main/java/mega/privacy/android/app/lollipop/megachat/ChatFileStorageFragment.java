--- conflicted
+++ resolved
@@ -61,12 +61,8 @@
     public ActionMode actionMode;
     RelativeLayout rlfragment;
     ArrayList<Integer> posSelected = new ArrayList<>();
-<<<<<<< HEAD
     String downloadLocationDefaultPath;
-=======
-    String downloadLocationDefaultPath = Util.downloadDIR;
     FloatingActionButton sendIcon;
->>>>>>> 4eb33f12
 
     @Override
     public void onSaveInstanceState(Bundle outState) {
