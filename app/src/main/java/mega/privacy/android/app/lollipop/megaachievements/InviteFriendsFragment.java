package mega.privacy.android.app.lollipop.megaachievements;

import android.app.Activity;
import android.content.Context;
import android.content.Intent;
import android.os.Bundle;
import android.support.v4.app.Fragment;
import android.support.v7.app.ActionBar;
import android.support.v7.app.AppCompatActivity;
import android.util.DisplayMetrics;
import android.view.Display;
import android.view.LayoutInflater;
import android.view.View;
import android.view.View.OnClickListener;
import android.view.ViewGroup;
import android.widget.Button;
import android.widget.TextView;

import mega.privacy.android.app.MegaApplication;
import mega.privacy.android.app.R;
import mega.privacy.android.app.lollipop.AddContactActivityLollipop;
import nz.mega.sdk.MegaAchievementsDetails;
import nz.mega.sdk.MegaApiAndroid;

import static mega.privacy.android.app.utils.Constants.*;
import static mega.privacy.android.app.utils.LogUtil.*;
import static mega.privacy.android.app.utils.Util.*;

public class InviteFriendsFragment extends Fragment implements OnClickListener{

	public static int DEFAULT_AVATAR_WIDTH_HEIGHT = 150; //in pixels

	Context context;
	ActionBar aB;
	int height;

	Button inviteContactsBtn;

	TextView titleCard;

	DisplayMetrics outMetrics;
	float density;

	MegaApiAndroid megaApi;

	@Override
	public void onCreate (Bundle savedInstanceState){
		logDebug("onCreate");
		if (megaApi == null){
			megaApi = ((MegaApplication) ((Activity)context).getApplication()).getMegaApi();
		}

		super.onCreate(savedInstanceState);
	}

	@Override
	public void onSaveInstanceState(Bundle outState) {
		super.onSaveInstanceState(outState);
	}

	@Override
	public View onCreateView(LayoutInflater inflater, ViewGroup container, Bundle savedInstanceState) {
		logDebug("onCreateView");
		if (megaApi == null){
			megaApi = ((MegaApplication) ((Activity)context).getApplication()).getMegaApi();
		}

		Display display = ((Activity) context).getWindowManager().getDefaultDisplay();
		outMetrics = new DisplayMetrics();
		display.getMetrics(outMetrics);
		density = ((Activity) context).getResources().getDisplayMetrics().density;

		height = outMetrics.heightPixels;
		int width = outMetrics.widthPixels;

		boolean enabledAchievements = megaApi.isAchievementsEnabled();
		logDebug("The achievements are: " + enabledAchievements);

		View v = inflater.inflate(R.layout.fragment_invite_friends, container, false);

		titleCard = (TextView) v.findViewById(R.id.title_card_invite_fragment);

		long referralsStorageValue = ((AchievementsActivity)context).megaAchievements.getClassStorage(MegaAchievementsDetails.MEGA_ACHIEVEMENT_INVITE);
		long referralsTransferValue = ((AchievementsActivity)context).megaAchievements.getClassTransfer(MegaAchievementsDetails.MEGA_ACHIEVEMENT_INVITE);

<<<<<<< HEAD
		titleCard.setText(getString(R.string.figures_achievements_text_referrals, Util.getSizeString(referralsStorageValue), Util.getSizeString(referralsTransferValue)));
        inviteContactsBtn = v.findViewById(R.id.invite_contacts_button);
        inviteContactsBtn.setOnClickListener(this);
		return v;
	}

=======
		titleCard.setText(getString(R.string.figures_achievements_text_referrals, getSizeString(referralsStorageValue), getSizeString(referralsTransferValue)));

		toggleButtonMail = (ImageView) v.findViewById(R.id.toggle_button_invite_mail);
		toggleButtonMail.setOnClickListener(this);
		editTextMail = (EditText) v.findViewById(R.id.edit_text_invite_mail);
		editTextBackground = editTextMail.getBackground().mutate().getConstantState().newDrawable();

		editTextMail.setOnEditorActionListener(new TextView.OnEditorActionListener() {
			@Override
			public boolean onEditorAction(TextView v, int actionId, KeyEvent event) {

				if (actionId == EditorInfo.IME_ACTION_DONE) {
					logDebug("first");
					String s =  v.getText().toString();
					inputString = v.getText().toString();
					if (s.isEmpty() || s.equals("null") || s.equals("")) {
						hideKeyboard((AchievementsActivity) context, 0);
					}
					else {
						boolean isValid = isValidEmail(s);
						if(isValid){
							addMail(s.trim());
							editTextMail.getText().clear();
							inputString = "";
						}
						else{
							setError();
						}
					}
					return true;
				}

				if ((event != null && (event.getKeyCode() == KeyEvent.KEYCODE_ENTER)) || (actionId == EditorInfo.IME_ACTION_SEND)) {
					logDebug("second");
					if (mails.isEmpty()) {
						hideKeyboard((AchievementsActivity) context, 0);
					}
					else {
						((AchievementsActivity)context).inviteFriends(mails);
						editTextMail.getText().clear();
						mails.clear();
						adapter.setNames(mails);
						adapter.notifyDataSetChanged();
					}
					return true;
				}

				return false;
			}
		});

		editTextMail.setImeOptions(EditorInfo.IME_ACTION_DONE);
		editTextMail.addTextChangedListener(new TextWatcher() {

			public void afterTextChanged(Editable s) {
				refreshKeyboard();
			}

			public void beforeTextChanged(CharSequence s, int start,
										  int count, int after) {
				quitError();
			}

			public void onTextChanged(CharSequence s, int start,
									  int before, int count) {
				if (s != null) {
					if (s.length() > 0) {
						String temp = s.toString();
						inputString = s.toString();
						char last = s.charAt(s.length()-1);
						if(last == ' '){
							temp = temp.trim();
							boolean isValid = isValidEmail(temp);
							if(isValid){
								addMail(temp.trim());
								editTextMail.getText().clear();
								inputString = "";
							}
							else{
								setError();
							}
						}
						else{
							logDebug("Last character is: " + last);
						}
					}
					else {
						inputString = "";
					}
				}
			}
		});

		emailErrorLayout = (RelativeLayout) v.findViewById(R.id.invite_friends_email_error);
		emailErrorLayout.setVisibility(View.GONE);

		mails = new ArrayList<>();


		if (adapter == null){
			adapter = new MegaInviteFriendsAdapter(context, this, mails, recyclerView);

		}
		recyclerView.setAdapter(adapter);

		if (((AchievementsActivity) context).getMails() != null){
			mails = ((AchievementsActivity) context).getMails();
			adapter.setNames(mails);
		}

		if(mails.isEmpty()){
			inviteButton.setBackgroundColor(ContextCompat.getColor(context, R.color.invite_button_deactivated));
			inviteButton.setOnClickListener(null);
		}
		else{
			inviteButton.setBackgroundColor(ContextCompat.getColor(context, R.color.accentColor));
			inviteButton.setOnClickListener(this);
		}

		return v;
	}

	public void refreshKeyboard() {

		String s = inputString;
		int imeOptions = editTextMail.getImeOptions();

		if (s != null) {
			if (s.length() == 0 && !mails.isEmpty()){
				editTextMail.setImeOptions(EditorInfo.IME_ACTION_SEND);
			}
			else {
				editTextMail.setImeOptions(EditorInfo.IME_ACTION_DONE);
			}
		}
		else if (!mails.isEmpty()) {
			editTextMail.setImeOptions(EditorInfo.IME_ACTION_SEND);
		}
		else {
			editTextMail.setImeOptions(EditorInfo.IME_ACTION_DONE);
		}

		int imeOptionsNew = editTextMail.getImeOptions();
		if (imeOptions != imeOptionsNew) {
			View view = ((AchievementsActivity) context).getCurrentFocus();
			if (view != null) {
				InputMethodManager inputMethodManager = (InputMethodManager) context.getSystemService(Context.INPUT_METHOD_SERVICE);
				inputMethodManager.restartInput(view);
			}
		}
	}

	private void setError(){
		logDebug("setError");
		emailErrorLayout.setVisibility(View.VISIBLE);
		PorterDuffColorFilter porterDuffColorFilter = new PorterDuffColorFilter(ContextCompat.getColor(context, R.color.login_warning), PorterDuff.Mode.SRC_ATOP);
		Drawable background = editTextBackground.mutate().getConstantState().newDrawable();
		background.setColorFilter(porterDuffColorFilter);
		editTextMail.setBackground(background);
	}

	private void quitError(){
		if(emailErrorLayout.getVisibility() != View.GONE){
			logDebug("quitError");
			emailErrorLayout.setVisibility(View.GONE);
			editTextMail.setBackground(editTextBackground);
		}
	}

	public final static boolean isValidEmail(CharSequence target) {
		if (target == null) {
			return false;
		} else {
			return EMAIL_ADDRESS.matcher(target).matches();
		}
	}

	public void deleteMail(String mailToDelete){
		logDebug("Mail to delete: " + mailToDelete);
		int positionToRemove=-1;
		for(int i=0;i<mails.size();i++){
			if(mailToDelete.equals(mails.get(i))){
				positionToRemove = i;
				break;
			}
		}
		if(positionToRemove!=-1){
			mails.remove(positionToRemove);
			adapter.setNames(mails);
			adapter.notifyDataSetChanged();
		}
		logDebug("positionToRemove: " + positionToRemove);
		if(mails.isEmpty()){
			inviteButton.setBackgroundColor(ContextCompat.getColor(context, R.color.invite_button_deactivated));
			inviteButton.setOnClickListener(null);
		}
		else{
			inviteButton.setBackgroundColor(ContextCompat.getColor(context, R.color.accentColor));
			inviteButton.setOnClickListener(this);
		}
	}

	public void deleteMail(int positionToDelete){
		logDebug("positionToDelete: " + positionToDelete);

		if(positionToDelete!=-1){
			mails.remove(positionToDelete);
			adapter.setNames(mails);
			adapter.notifyDataSetChanged();
		}

		if(mails.isEmpty()){
			inviteButton.setBackgroundColor(ContextCompat.getColor(context, R.color.invite_button_deactivated));
			inviteButton.setOnClickListener(null);
		}
		else{
			inviteButton.setBackgroundColor(ContextCompat.getColor(context, R.color.accentColor));
			inviteButton.setOnClickListener(this);
		}
		refreshKeyboard();
	}

	public void addMail(String mail){
		logDebug("mail: " + mail);
		if (mails.contains(mail)){
			((AchievementsActivity) context).showSnackbar(context.getString(R.string.contact_not_added));
		}
		else {
			mails.add(mail);
		}
		adapter.setNames(mails);

		if(mails.isEmpty()){
			inviteButton.setBackgroundColor(ContextCompat.getColor(context, R.color.invite_button_deactivated));
			inviteButton.setOnClickListener(null);
		}
		else{
			inviteButton.setBackgroundColor(ContextCompat.getColor(context, R.color.accentColor));
			inviteButton.setOnClickListener(this);
		}

		recyclerView.setVisibility(View.VISIBLE);
		refreshKeyboard();
	}

>>>>>>> ca949547
	@Override
	public void onAttach(Activity activity) {
		logDebug("onAttach");
		super.onAttach(activity);
		context = activity;
		aB = ((AppCompatActivity)activity).getSupportActionBar();
	}

	@Override
	public void onAttach(Context context) {
		logDebug("onAttach context");
		super.onAttach(context);
		this.context = context;
		aB = ((AppCompatActivity)getActivity()).getSupportActionBar();
	}

	@Override
	public void onClick(View v) {
		logDebug("onClick");
		switch (v.getId()) {
<<<<<<< HEAD
			case R.id.invite_contacts_button: {
=======

			case R.id.invite_button:{
				logDebug("Invite friends");
				((AchievementsActivity)context).inviteFriends(mails);
				editTextMail.getText().clear();
				mails.clear();
				adapter.setNames(mails);
				adapter.notifyDataSetChanged();
				break;
			}
			case R.id.toggle_button_invite_mail: {
>>>>>>> ca949547
				Intent intent = new Intent(context, AddContactActivityLollipop.class);
				intent.putExtra("contactType", CONTACT_TYPE_DEVICE);
				intent.putExtra("fromAchievements", true);
<<<<<<< HEAD
				((AchievementsActivity)context).startActivityForResult(intent, Constants.REQUEST_CODE_GET_CONTACTS);
=======
				intent.putStringArrayListExtra(AddContactActivityLollipop.EXTRA_CONTACTS, mails);
				((AchievementsActivity)context).startActivityForResult(intent, REQUEST_CODE_GET_CONTACTS);
>>>>>>> ca949547
				break;
			}
		}
	}

	public int onBackPressed(){
		logDebug("onBackPressed");

		((AchievementsActivity) context).showFragment(ACHIEVEMENTS_FRAGMENT, -1);
		return 0;
	}
}<|MERGE_RESOLUTION|>--- conflicted
+++ resolved
@@ -19,6 +19,7 @@
 import mega.privacy.android.app.MegaApplication;
 import mega.privacy.android.app.R;
 import mega.privacy.android.app.lollipop.AddContactActivityLollipop;
+import mega.privacy.android.app.lollipop.InviteContactActivity;
 import nz.mega.sdk.MegaAchievementsDetails;
 import nz.mega.sdk.MegaApiAndroid;
 
@@ -83,260 +84,12 @@
 		long referralsStorageValue = ((AchievementsActivity)context).megaAchievements.getClassStorage(MegaAchievementsDetails.MEGA_ACHIEVEMENT_INVITE);
 		long referralsTransferValue = ((AchievementsActivity)context).megaAchievements.getClassTransfer(MegaAchievementsDetails.MEGA_ACHIEVEMENT_INVITE);
 
-<<<<<<< HEAD
-		titleCard.setText(getString(R.string.figures_achievements_text_referrals, Util.getSizeString(referralsStorageValue), Util.getSizeString(referralsTransferValue)));
+		titleCard.setText(getString(R.string.figures_achievements_text_referrals, getSizeString(referralsStorageValue), getSizeString(referralsTransferValue)));
         inviteContactsBtn = v.findViewById(R.id.invite_contacts_button);
         inviteContactsBtn.setOnClickListener(this);
 		return v;
 	}
 
-=======
-		titleCard.setText(getString(R.string.figures_achievements_text_referrals, getSizeString(referralsStorageValue), getSizeString(referralsTransferValue)));
-
-		toggleButtonMail = (ImageView) v.findViewById(R.id.toggle_button_invite_mail);
-		toggleButtonMail.setOnClickListener(this);
-		editTextMail = (EditText) v.findViewById(R.id.edit_text_invite_mail);
-		editTextBackground = editTextMail.getBackground().mutate().getConstantState().newDrawable();
-
-		editTextMail.setOnEditorActionListener(new TextView.OnEditorActionListener() {
-			@Override
-			public boolean onEditorAction(TextView v, int actionId, KeyEvent event) {
-
-				if (actionId == EditorInfo.IME_ACTION_DONE) {
-					logDebug("first");
-					String s =  v.getText().toString();
-					inputString = v.getText().toString();
-					if (s.isEmpty() || s.equals("null") || s.equals("")) {
-						hideKeyboard((AchievementsActivity) context, 0);
-					}
-					else {
-						boolean isValid = isValidEmail(s);
-						if(isValid){
-							addMail(s.trim());
-							editTextMail.getText().clear();
-							inputString = "";
-						}
-						else{
-							setError();
-						}
-					}
-					return true;
-				}
-
-				if ((event != null && (event.getKeyCode() == KeyEvent.KEYCODE_ENTER)) || (actionId == EditorInfo.IME_ACTION_SEND)) {
-					logDebug("second");
-					if (mails.isEmpty()) {
-						hideKeyboard((AchievementsActivity) context, 0);
-					}
-					else {
-						((AchievementsActivity)context).inviteFriends(mails);
-						editTextMail.getText().clear();
-						mails.clear();
-						adapter.setNames(mails);
-						adapter.notifyDataSetChanged();
-					}
-					return true;
-				}
-
-				return false;
-			}
-		});
-
-		editTextMail.setImeOptions(EditorInfo.IME_ACTION_DONE);
-		editTextMail.addTextChangedListener(new TextWatcher() {
-
-			public void afterTextChanged(Editable s) {
-				refreshKeyboard();
-			}
-
-			public void beforeTextChanged(CharSequence s, int start,
-										  int count, int after) {
-				quitError();
-			}
-
-			public void onTextChanged(CharSequence s, int start,
-									  int before, int count) {
-				if (s != null) {
-					if (s.length() > 0) {
-						String temp = s.toString();
-						inputString = s.toString();
-						char last = s.charAt(s.length()-1);
-						if(last == ' '){
-							temp = temp.trim();
-							boolean isValid = isValidEmail(temp);
-							if(isValid){
-								addMail(temp.trim());
-								editTextMail.getText().clear();
-								inputString = "";
-							}
-							else{
-								setError();
-							}
-						}
-						else{
-							logDebug("Last character is: " + last);
-						}
-					}
-					else {
-						inputString = "";
-					}
-				}
-			}
-		});
-
-		emailErrorLayout = (RelativeLayout) v.findViewById(R.id.invite_friends_email_error);
-		emailErrorLayout.setVisibility(View.GONE);
-
-		mails = new ArrayList<>();
-
-
-		if (adapter == null){
-			adapter = new MegaInviteFriendsAdapter(context, this, mails, recyclerView);
-
-		}
-		recyclerView.setAdapter(adapter);
-
-		if (((AchievementsActivity) context).getMails() != null){
-			mails = ((AchievementsActivity) context).getMails();
-			adapter.setNames(mails);
-		}
-
-		if(mails.isEmpty()){
-			inviteButton.setBackgroundColor(ContextCompat.getColor(context, R.color.invite_button_deactivated));
-			inviteButton.setOnClickListener(null);
-		}
-		else{
-			inviteButton.setBackgroundColor(ContextCompat.getColor(context, R.color.accentColor));
-			inviteButton.setOnClickListener(this);
-		}
-
-		return v;
-	}
-
-	public void refreshKeyboard() {
-
-		String s = inputString;
-		int imeOptions = editTextMail.getImeOptions();
-
-		if (s != null) {
-			if (s.length() == 0 && !mails.isEmpty()){
-				editTextMail.setImeOptions(EditorInfo.IME_ACTION_SEND);
-			}
-			else {
-				editTextMail.setImeOptions(EditorInfo.IME_ACTION_DONE);
-			}
-		}
-		else if (!mails.isEmpty()) {
-			editTextMail.setImeOptions(EditorInfo.IME_ACTION_SEND);
-		}
-		else {
-			editTextMail.setImeOptions(EditorInfo.IME_ACTION_DONE);
-		}
-
-		int imeOptionsNew = editTextMail.getImeOptions();
-		if (imeOptions != imeOptionsNew) {
-			View view = ((AchievementsActivity) context).getCurrentFocus();
-			if (view != null) {
-				InputMethodManager inputMethodManager = (InputMethodManager) context.getSystemService(Context.INPUT_METHOD_SERVICE);
-				inputMethodManager.restartInput(view);
-			}
-		}
-	}
-
-	private void setError(){
-		logDebug("setError");
-		emailErrorLayout.setVisibility(View.VISIBLE);
-		PorterDuffColorFilter porterDuffColorFilter = new PorterDuffColorFilter(ContextCompat.getColor(context, R.color.login_warning), PorterDuff.Mode.SRC_ATOP);
-		Drawable background = editTextBackground.mutate().getConstantState().newDrawable();
-		background.setColorFilter(porterDuffColorFilter);
-		editTextMail.setBackground(background);
-	}
-
-	private void quitError(){
-		if(emailErrorLayout.getVisibility() != View.GONE){
-			logDebug("quitError");
-			emailErrorLayout.setVisibility(View.GONE);
-			editTextMail.setBackground(editTextBackground);
-		}
-	}
-
-	public final static boolean isValidEmail(CharSequence target) {
-		if (target == null) {
-			return false;
-		} else {
-			return EMAIL_ADDRESS.matcher(target).matches();
-		}
-	}
-
-	public void deleteMail(String mailToDelete){
-		logDebug("Mail to delete: " + mailToDelete);
-		int positionToRemove=-1;
-		for(int i=0;i<mails.size();i++){
-			if(mailToDelete.equals(mails.get(i))){
-				positionToRemove = i;
-				break;
-			}
-		}
-		if(positionToRemove!=-1){
-			mails.remove(positionToRemove);
-			adapter.setNames(mails);
-			adapter.notifyDataSetChanged();
-		}
-		logDebug("positionToRemove: " + positionToRemove);
-		if(mails.isEmpty()){
-			inviteButton.setBackgroundColor(ContextCompat.getColor(context, R.color.invite_button_deactivated));
-			inviteButton.setOnClickListener(null);
-		}
-		else{
-			inviteButton.setBackgroundColor(ContextCompat.getColor(context, R.color.accentColor));
-			inviteButton.setOnClickListener(this);
-		}
-	}
-
-	public void deleteMail(int positionToDelete){
-		logDebug("positionToDelete: " + positionToDelete);
-
-		if(positionToDelete!=-1){
-			mails.remove(positionToDelete);
-			adapter.setNames(mails);
-			adapter.notifyDataSetChanged();
-		}
-
-		if(mails.isEmpty()){
-			inviteButton.setBackgroundColor(ContextCompat.getColor(context, R.color.invite_button_deactivated));
-			inviteButton.setOnClickListener(null);
-		}
-		else{
-			inviteButton.setBackgroundColor(ContextCompat.getColor(context, R.color.accentColor));
-			inviteButton.setOnClickListener(this);
-		}
-		refreshKeyboard();
-	}
-
-	public void addMail(String mail){
-		logDebug("mail: " + mail);
-		if (mails.contains(mail)){
-			((AchievementsActivity) context).showSnackbar(context.getString(R.string.contact_not_added));
-		}
-		else {
-			mails.add(mail);
-		}
-		adapter.setNames(mails);
-
-		if(mails.isEmpty()){
-			inviteButton.setBackgroundColor(ContextCompat.getColor(context, R.color.invite_button_deactivated));
-			inviteButton.setOnClickListener(null);
-		}
-		else{
-			inviteButton.setBackgroundColor(ContextCompat.getColor(context, R.color.accentColor));
-			inviteButton.setOnClickListener(this);
-		}
-
-		recyclerView.setVisibility(View.VISIBLE);
-		refreshKeyboard();
-	}
-
->>>>>>> ca949547
 	@Override
 	public void onAttach(Activity activity) {
 		logDebug("onAttach");
@@ -357,30 +110,11 @@
 	public void onClick(View v) {
 		logDebug("onClick");
 		switch (v.getId()) {
-<<<<<<< HEAD
 			case R.id.invite_contacts_button: {
-=======
-
-			case R.id.invite_button:{
-				logDebug("Invite friends");
-				((AchievementsActivity)context).inviteFriends(mails);
-				editTextMail.getText().clear();
-				mails.clear();
-				adapter.setNames(mails);
-				adapter.notifyDataSetChanged();
-				break;
-			}
-			case R.id.toggle_button_invite_mail: {
->>>>>>> ca949547
-				Intent intent = new Intent(context, AddContactActivityLollipop.class);
+				Intent intent = new Intent(context, InviteContactActivity.class);
 				intent.putExtra("contactType", CONTACT_TYPE_DEVICE);
 				intent.putExtra("fromAchievements", true);
-<<<<<<< HEAD
-				((AchievementsActivity)context).startActivityForResult(intent, Constants.REQUEST_CODE_GET_CONTACTS);
-=======
-				intent.putStringArrayListExtra(AddContactActivityLollipop.EXTRA_CONTACTS, mails);
 				((AchievementsActivity)context).startActivityForResult(intent, REQUEST_CODE_GET_CONTACTS);
->>>>>>> ca949547
 				break;
 			}
 		}
