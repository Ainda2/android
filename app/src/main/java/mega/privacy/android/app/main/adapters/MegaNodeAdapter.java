--- conflicted
+++ resolved
@@ -1090,18 +1090,11 @@
                     } else {
                         holder.permissionsIcon.setImageResource(R.drawable.ic_shared_read);
                     }
-<<<<<<< HEAD
                     boolean hasUnverifiedNodes = isMandatoryFingerprintVerificationNeeded
                             && !unverifiedIncomingNodeHandles.isEmpty()
                             && unverifiedIncomingNodeHandles.contains(node.getHandle());
                     if (hasUnverifiedNodes) {
                         showUnverifiedNodeUi(holder, true);
-=======
-
-                    if (isMandatoryFingerprintVerificationNeeded) {
-                        //
-                        holder.permissionsIcon.setImageResource(R.drawable.serious_warning);
->>>>>>> 47b556e6
                     }
                     holder.permissionsIcon.setVisibility(View.VISIBLE);
                 } else {
@@ -1109,12 +1102,9 @@
                 }
 
             } else if (type == OUTGOING_SHARES_ADAPTER) {
-<<<<<<< HEAD
-=======
-                if (isMandatoryFingerprintVerificationNeeded) {
+                if(isMandatoryFingerprintVerificationNeeded) {
                     holder.textViewFileName.setTextColor(ContextCompat.getColor(context, R.color.red_600));
                 }
->>>>>>> 47b556e6
                 //Show the number of contacts who shared the folder if more than one contact and name of contact if that is not the case
                 holder.textViewFileSize.setText(getOutgoingSubtitle(holder.textViewFileSize.getText().toString(), node));
                 boolean hasUnverifiedNodes = isMandatoryFingerprintVerificationNeeded
