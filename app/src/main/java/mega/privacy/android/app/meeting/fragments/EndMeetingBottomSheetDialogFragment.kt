--- conflicted
+++ resolved
@@ -26,23 +26,14 @@
             chatId = it.getLong(Constants.CHAT_ID, MegaChatApiJava.MEGACHAT_INVALID_HANDLE)
         }
 
-<<<<<<< HEAD
-        if (chatId == MegaChatApiJava.MEGACHAT_INVALID_HANDLE){
-=======
         if (chatId == MegaChatApiJava.MEGACHAT_INVALID_HANDLE) {
->>>>>>> 08d1b363
             LogUtil.logError("Error. Chat doesn't exist")
             return
         }
 
         chatId?.let { sharedViewModel.setChatId(it) }
-<<<<<<< HEAD
 
-        if (sharedViewModel.getCall() == null){
-=======
-        
         if (sharedViewModel.getCall() == null) {
->>>>>>> 08d1b363
             LogUtil.logError("Error. Call doesn't exist")
             return
         }
