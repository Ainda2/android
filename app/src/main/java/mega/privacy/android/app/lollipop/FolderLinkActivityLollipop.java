--- conflicted
+++ resolved
@@ -407,19 +407,6 @@
 				return;
 			}
 
-<<<<<<< HEAD
-				if (megaChatApi == null || megaChatApi.getInitState() == MegaChatApi.INIT_ERROR) {
-					logDebug("Refresh session - karere");
-					Intent intent = new Intent(this, LoginActivityLollipop.class);
-					intent.putExtra(VISIBLE_FRAGMENT, LOGIN_FRAGMENT);
-					intent.setData(Uri.parse(url));
-					intent.setAction(ACTION_OPEN_FOLDER_LINK_ROOTNODES_NULL);
-					intent.setFlags(Intent.FLAG_ACTIVITY_CLEAR_TOP);
-					startActivity(intent);
-					finish();
-					return;
-				}
-=======
 			if (megaChatApi == null) {
 				megaChatApi = ((MegaApplication) getApplication()).getMegaChatApi();
 			}
@@ -434,7 +421,6 @@
 				startActivity(intent);
 				finish();
 				return;
->>>>>>> c55097b0
 			}
 		}
 		
