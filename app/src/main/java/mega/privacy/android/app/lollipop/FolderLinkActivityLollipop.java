--- conflicted
+++ resolved
@@ -1578,11 +1578,7 @@
 					intent.putExtra("isFolderLink", true);
 					startActivity(intent);
 				}
-<<<<<<< HEAD
-				else if (MimeTypeList.typeForName(nodes.get(position).getName()).isVideoReproducible() || MimeTypeList.typeForName(nodes.get(position).getName()).isAudio() ){
-=======
 				/*else if (MimeTypeList.typeForName(nodes.get(position).getName()).isVideo() || MimeTypeList.typeForName(nodes.get(position).getName()).isAudio() ){
->>>>>>> 6f5ec854
 					MegaNode file = nodes.get(position);
 
 					if (megaApi.httpServerIsRunning() == 0) {
