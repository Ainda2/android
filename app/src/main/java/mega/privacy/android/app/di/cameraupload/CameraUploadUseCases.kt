--- conflicted
+++ resolved
@@ -371,9 +371,8 @@
          * Provide the [MonitorBatteryInfo] implementation
          */
         @Provides
-<<<<<<< HEAD
-        fun provideMonitorBatteryLevelState(cameraUploadRepository: CameraUploadRepository): MonitorBatteryLevelState =
-            MonitorBatteryLevelState(cameraUploadRepository::monitorBatteryInfo)
+        fun provideMonitorBatteryInfo(cameraUploadRepository: CameraUploadRepository): MonitorBatteryInfo =
+            MonitorBatteryInfo(cameraUploadRepository::monitorBatteryInfo)
 
         /**
          * Provide the [MonitorChargingStoppedState] implementation
@@ -381,10 +380,6 @@
         @Provides
         fun provideMonitorChargingStoppedState(cameraUploadRepository: CameraUploadRepository): MonitorChargingStoppedState =
             MonitorChargingStoppedState(cameraUploadRepository::monitorChargingStoppedInfo)
-=======
-        fun provideMonitorBatteryInfo(cameraUploadRepository: CameraUploadRepository): MonitorBatteryInfo =
-            MonitorBatteryInfo(cameraUploadRepository::monitorBatteryInfo)
->>>>>>> e17bcce9
     }
 
     /**
