package mega.privacy.android.app.di.cameraupload

import dagger.Binds
import dagger.Module
import dagger.Provides
import dagger.hilt.InstallIn
import dagger.hilt.android.components.ViewModelComponent
import dagger.hilt.components.SingletonComponent
import mega.privacy.android.app.di.GetNodeModule
import mega.privacy.android.app.domain.repository.FilesRepository
import mega.privacy.android.app.domain.usecase.DefaultGetCameraUploadLocalPath
import mega.privacy.android.app.domain.usecase.DefaultGetCameraUploadLocalPathSecondary
import mega.privacy.android.app.domain.usecase.DefaultGetCameraUploadSelectionQuery
import mega.privacy.android.app.domain.usecase.DefaultGetDefaultNodeHandle
import mega.privacy.android.app.domain.usecase.DefaultGetNodeFromCloud
import mega.privacy.android.app.domain.usecase.DefaultGetPrimarySyncHandle
import mega.privacy.android.app.domain.usecase.DefaultGetSecondarySyncHandle
import mega.privacy.android.app.domain.usecase.DefaultGetSyncFileUploadUris
import mega.privacy.android.app.domain.usecase.DefaultIsLocalPrimaryFolderSet
import mega.privacy.android.app.domain.usecase.DefaultIsLocalSecondaryFolderSet
import mega.privacy.android.app.domain.usecase.DefaultIsWifiNotSatisfied
import mega.privacy.android.app.domain.usecase.DefaultSaveSyncRecordsToDB
import mega.privacy.android.app.domain.usecase.GetCameraUploadLocalPath
import mega.privacy.android.app.domain.usecase.GetCameraUploadLocalPathSecondary
import mega.privacy.android.app.domain.usecase.GetCameraUploadSelectionQuery
import mega.privacy.android.app.domain.usecase.GetChildMegaNode
import mega.privacy.android.app.domain.usecase.GetDefaultNodeHandle
import mega.privacy.android.app.domain.usecase.GetFingerprint
import mega.privacy.android.app.domain.usecase.GetNodeByFingerprint
import mega.privacy.android.app.domain.usecase.GetNodeByFingerprintAndParentNode
import mega.privacy.android.app.domain.usecase.GetNodeFromCloud
import mega.privacy.android.app.domain.usecase.GetNodesByOriginalFingerprint
import mega.privacy.android.app.domain.usecase.GetParentMegaNode
import mega.privacy.android.app.domain.usecase.GetPrimarySyncHandle
import mega.privacy.android.app.domain.usecase.GetSecondarySyncHandle
import mega.privacy.android.app.domain.usecase.GetSyncFileUploadUris
import mega.privacy.android.app.domain.usecase.IsLocalPrimaryFolderSet
import mega.privacy.android.app.domain.usecase.IsLocalSecondaryFolderSet
import mega.privacy.android.app.domain.usecase.IsWifiNotSatisfied
import mega.privacy.android.app.domain.usecase.SaveSyncRecordsToDB
import mega.privacy.android.app.domain.usecase.SetPrimarySyncHandle
import mega.privacy.android.app.domain.usecase.SetSecondarySyncHandle
import mega.privacy.android.domain.entity.SyncRecordType
import mega.privacy.android.domain.entity.SyncStatus
import mega.privacy.android.domain.repository.CameraUploadRepository
import mega.privacy.android.domain.repository.FileRepository
import mega.privacy.android.domain.usecase.BackupTimeStampsAndFolderHandle
import mega.privacy.android.domain.usecase.CheckEnableCameraUploadsStatus
<<<<<<< HEAD
=======
import mega.privacy.android.domain.usecase.ClearCacheDirectory
>>>>>>> d7b32432
import mega.privacy.android.domain.usecase.ClearSyncRecords
import mega.privacy.android.domain.usecase.CompressedVideoPending
import mega.privacy.android.domain.usecase.DefaultCheckEnableCameraUploadsStatus
import mega.privacy.android.domain.usecase.DefaultClearSyncRecords
import mega.privacy.android.domain.usecase.DefaultCompressedVideoPending
import mega.privacy.android.domain.usecase.DefaultGetSyncRecordByPath
import mega.privacy.android.domain.usecase.DefaultGetUploadFolderHandle
import mega.privacy.android.domain.usecase.DefaultIsChargingRequired
import mega.privacy.android.domain.usecase.DefaultShouldCompressVideo
import mega.privacy.android.domain.usecase.DefaultUpdateCameraUploadTimeStamp
import mega.privacy.android.domain.usecase.DeleteSyncRecord
import mega.privacy.android.domain.usecase.DeleteSyncRecordByFingerprint
import mega.privacy.android.domain.usecase.DeleteSyncRecordByLocalPath
import mega.privacy.android.domain.usecase.FileNameExists
import mega.privacy.android.domain.usecase.GetChargingOnSizeString
import mega.privacy.android.domain.usecase.GetPendingSyncRecords
import mega.privacy.android.domain.usecase.GetRemoveGps
import mega.privacy.android.domain.usecase.GetSyncRecordByFingerprint
import mega.privacy.android.domain.usecase.GetSyncRecordByPath
import mega.privacy.android.domain.usecase.GetUploadFolderHandle
import mega.privacy.android.domain.usecase.GetVideoQuality
import mega.privacy.android.domain.usecase.GetVideoSyncRecordsByStatus
import mega.privacy.android.domain.usecase.HasCredentials
import mega.privacy.android.domain.usecase.HasPreferences
import mega.privacy.android.domain.usecase.IsCameraUploadByWifi
import mega.privacy.android.domain.usecase.IsCameraUploadSyncEnabled
import mega.privacy.android.domain.usecase.IsChargingRequired
import mega.privacy.android.domain.usecase.IsNodeInRubbish
import mega.privacy.android.domain.usecase.IsSecondaryFolderEnabled
import mega.privacy.android.domain.usecase.KeepFileNames
import mega.privacy.android.domain.usecase.MediaLocalPathExists
import mega.privacy.android.domain.usecase.SaveSyncRecord
import mega.privacy.android.domain.usecase.SetSecondaryFolderPath
import mega.privacy.android.domain.usecase.SetSyncLocalPath
import mega.privacy.android.domain.usecase.SetSyncRecordPendingByPath
import mega.privacy.android.domain.usecase.ShouldCompressVideo
import mega.privacy.android.domain.usecase.UpdateCameraUploadTimeStamp

/**
 * Provides the use case implementation for camera upload
 */
@Module(includes = [GetNodeModule::class])
@InstallIn(SingletonComponent::class, ViewModelComponent::class)
abstract class CameraUploadUseCases {

    companion object {
        /**
         * Provide the HasCredentials implementation
         */
        @Provides
        fun provideHasCredentials(cameraUploadRepository: CameraUploadRepository): HasCredentials =
            HasCredentials(cameraUploadRepository::doCredentialsExist)

        /**
         * Provide the HasPreferences implementation
         */
        @Provides
        fun provideHasPreferences(cameraUploadRepository: CameraUploadRepository): HasPreferences =
            HasPreferences(cameraUploadRepository::doPreferencesExist)

        /**
         * Provide the IsCameraUploadSyncEnabled implementation
         */
        @Provides
        fun provideIsCameraUploadSyncEnabled(cameraUploadRepository: CameraUploadRepository): IsCameraUploadSyncEnabled =
            IsCameraUploadSyncEnabled(cameraUploadRepository::isSyncEnabled)

        /**
         * Provide the IsCameraUploadByWifi implementation
         */
        @Provides
        fun provideIsCameraUploadByWifi(cameraUploadRepository: CameraUploadRepository): IsCameraUploadByWifi =
            IsCameraUploadByWifi(cameraUploadRepository::isSyncByWifi)

        /**
         * Provide the GetChargingOnSizeString implementation
         */
        @Provides
        fun provideGetChargingOnSizeString(cameraUploadRepository: CameraUploadRepository): GetChargingOnSizeString =
            GetChargingOnSizeString(cameraUploadRepository::getChargingOnSizeString)

        /**
         * Provide the GetPendingSyncRecords implementation
         */
        @Provides
        fun provideGetPendingSyncRecords(cameraUploadRepository: CameraUploadRepository): GetPendingSyncRecords =
            GetPendingSyncRecords(cameraUploadRepository::getPendingSyncRecords)

        /**
         * Provide the MediaLocalPathExists implementation
         */
        @Provides
        fun provideMediaLocalPathExists(cameraUploadRepository: CameraUploadRepository): MediaLocalPathExists =
            MediaLocalPathExists { filePath, isSecondary ->
                cameraUploadRepository.doesLocalPathExist(
                    filePath,
                    isSecondary,
                    SyncRecordType.TYPE_ANY.value
                )
            }

        /**
         * Provide the IsSecondaryFolderEnabled implementation
         */
        @Provides
        fun provideIsSecondaryFolderEnabled(cameraUploadRepository: CameraUploadRepository): IsSecondaryFolderEnabled =
            IsSecondaryFolderEnabled(cameraUploadRepository::isSecondaryMediaFolderEnabled)

        /**
         * Provide the DeleteSyncRecord implementation
         */
        @Provides
        fun provideDeleteSyncRecord(cameraUploadRepository: CameraUploadRepository): DeleteSyncRecord =
            DeleteSyncRecord(cameraUploadRepository::deleteSyncRecord)

        /**
         * Provide the DeleteSyncRecordByLocalPath implementation
         */
        @Provides
        fun provideDeleteSyncRecordByLocalPath(cameraUploadRepository: CameraUploadRepository): DeleteSyncRecordByLocalPath =
            DeleteSyncRecordByLocalPath(cameraUploadRepository::deleteSyncRecordByLocalPath)

        /**
         * Provide the DeleteSyncRecordByFingerprint implementation
         */
        @Provides
        fun provideDeleteSyncRecordByFingerprint(cameraUploadRepository: CameraUploadRepository): DeleteSyncRecordByFingerprint =
            DeleteSyncRecordByFingerprint(cameraUploadRepository::deleteSyncRecordByFingerprint)

        /**
         * Provide the SetSecondaryFolderPath implementation
         */
        @Provides
        fun provideSetSecondaryFolderPath(cameraUploadRepository: CameraUploadRepository): SetSecondaryFolderPath =
            SetSecondaryFolderPath(cameraUploadRepository::setSecondaryFolderPath)

        /**
         * Provide the SetSyncLocalPath implementation
         */
        @Provides
        fun provideSetSyncLocalPath(cameraUploadRepository: CameraUploadRepository): SetSyncLocalPath =
            SetSyncLocalPath(cameraUploadRepository::setSyncLocalPath)

        /**
         * Provide the GetRemoveGps implementation
         */
        @Provides
        fun provideGetRemoveGps(cameraUploadRepository: CameraUploadRepository): GetRemoveGps =
            GetRemoveGps(cameraUploadRepository::getRemoveGpsDefault)

        /**
         * Provide the FileNameExists implementation
         */
        @Provides
        fun provideFileNameExists(cameraUploadRepository: CameraUploadRepository): FileNameExists =
            FileNameExists { fileName, isSecondary ->
                cameraUploadRepository.doesFileNameExist(
                    fileName,
                    isSecondary,
                    SyncRecordType.TYPE_ANY.value
                )
            }

        /**
         * Provide the KeepFileNames implementation
         */
        @Provides
        fun provideKeepFileNames(cameraUploadRepository: CameraUploadRepository): KeepFileNames =
            KeepFileNames(cameraUploadRepository::getKeepFileNames)

        /**
         * Provide the GetSyncRecordByFingerprint implementation
         */
        @Provides
        fun provideGetSyncRecordByFingerprint(cameraUploadRepository: CameraUploadRepository): GetSyncRecordByFingerprint =
            GetSyncRecordByFingerprint(cameraUploadRepository::getSyncRecordByFingerprint)

        /**
         * Provide the SaveSyncRecord implementation
         */
        @Provides
        fun provideSaveSyncRecord(cameraUploadRepository: CameraUploadRepository): SaveSyncRecord =
            SaveSyncRecord(cameraUploadRepository::saveSyncRecord)

        /**
         * Provide the SetSyncRecordPendingByPath implementation
         */
        @Provides
        fun provideSetSyncRecordPendingByPath(cameraUploadRepository: CameraUploadRepository): SetSyncRecordPendingByPath =
            SetSyncRecordPendingByPath { localPath, isSecondary ->
                cameraUploadRepository.updateSyncRecordStatusByLocalPath(
                    SyncStatus.STATUS_PENDING.value,
                    localPath,
                    isSecondary
                )
            }

        /**
         * Provide the GetVideoSyncRecordsByStatus implementation
         */
        @Provides
        fun provideGetVideoSyncRecordsByStatus(cameraUploadRepository: CameraUploadRepository): GetVideoSyncRecordsByStatus =
            GetVideoSyncRecordsByStatus { cameraUploadRepository.getVideoSyncRecordsByStatus(it.value) }

        /**
         * Provide the GetVideoQuality implementation
         */
        @Provides
        fun provideGetVideoQuality(cameraUploadRepository: CameraUploadRepository): GetVideoQuality =
            GetVideoQuality { cameraUploadRepository.getVideoQuality().toInt() }

        /**
         * Provide the GetFingerprint implementation
         */
        @Provides
        fun provideGetFingerPrint(filesRepository: FilesRepository): GetFingerprint =
            GetFingerprint(filesRepository::getFingerprint)

        /**
         * Provide the GetNodesByOriginalFingerprint implementation
         */
        @Provides
        fun provideGetNodesByOriginalFingerprint(filesRepository: FilesRepository): GetNodesByOriginalFingerprint =
            GetNodesByOriginalFingerprint(filesRepository::getNodesByOriginalFingerprint)

        /**
         * Provide the GetNodeByFingerprintAndParentNode implementation
         */
        @Provides
        fun provideGetNodeByFingerprintAndParentNode(filesRepository: FilesRepository): GetNodeByFingerprintAndParentNode =
            GetNodeByFingerprintAndParentNode(filesRepository::getNodeByFingerprintAndParentNode)

        /**
         * Provide the GetNodeByFingerprint implementation
         */
        @Provides
        fun provideGetNodeByFingerprint(filesRepository: FilesRepository): GetNodeByFingerprint =
            GetNodeByFingerprint(filesRepository::getNodeByFingerprint)

        /**
         * Provide the GetParentMegaNode implementation
         */
        @Provides
        fun provideGetParentMegaNode(filesRepository: FilesRepository): GetParentMegaNode =
            GetParentMegaNode(filesRepository::getParentNode)

        /**
         * Provide the GetChildMegaNode implementation
         */
        @Provides
        fun provideGetChildMegaNode(filesRepository: FilesRepository): GetChildMegaNode =
            GetChildMegaNode(filesRepository::getChildNode)

        /**
         * Provide the SetPrimarySyncHandle implementation
         */
        @Provides
        fun provideSetPrimarySyncHandle(cameraUploadRepository: CameraUploadRepository): SetPrimarySyncHandle =
            SetPrimarySyncHandle(cameraUploadRepository::setPrimarySyncHandle)

        /**
         * Provide the SetSecondarySyncHandle implementation
         */
        @Provides
        fun provideSetSecondarySyncHandle(cameraUploadRepository: CameraUploadRepository): SetSecondarySyncHandle =
            SetSecondarySyncHandle(cameraUploadRepository::setSecondarySyncHandle)

        /**
         * Provide the IsNodeInRubbish implementation
         */
        @Provides
        fun provideIsNodeInRubbish(fileRepository: FileRepository): IsNodeInRubbish =
            IsNodeInRubbish(fileRepository::isNodeInRubbish)

        /**
         * Provide the BackupTimeStampsAndFolderHandle implementation
         */
        @Provides
        fun provideBackupTimeStampsAndFolderHandle(cameraUploadRepository: CameraUploadRepository): BackupTimeStampsAndFolderHandle =
            BackupTimeStampsAndFolderHandle(cameraUploadRepository::backupTimestampsAndFolderHandle)
<<<<<<< HEAD
=======

        /**
         * Provide the ClearCacheDirectory implementation
         */
        @Provides
        fun provideClearCacheDirectory(cameraUploadRepository: CameraUploadRepository): ClearCacheDirectory =
            ClearCacheDirectory(cameraUploadRepository::clearCacheDirectory)
>>>>>>> d7b32432
    }

    /**
     * Provides the [CheckEnableCameraUploadsStatus] implementation
     */
    @Binds
    abstract fun bindCheckEnableCameraUploadsStatus(useCase: DefaultCheckEnableCameraUploadsStatus): CheckEnableCameraUploadsStatus

    /**
     * Provide the GetNodeFromCloud implementation
     */
    @Binds
    abstract fun bindGetNodeFromCloud(getNodeFromCloud: DefaultGetNodeFromCloud): GetNodeFromCloud

    /**
     * Provide the GetDefaultNodeHandle implementation
     */
    @Binds
    abstract fun bindGetDefaultNodeHandle(getDefaultNodeHandle: DefaultGetDefaultNodeHandle): GetDefaultNodeHandle

    /**
     * Provide the GetPrimarySyncHandle implementation
     */
    @Binds
    abstract fun bindGetPrimarySyncHandle(getPrimarySyncHandle: DefaultGetPrimarySyncHandle): GetPrimarySyncHandle

    /**
     * Provide the GetSecondarySyncHandle implementation
     */
    @Binds
    abstract fun bindGetSecondarySyncHandle(getSecondarySyncHandle: DefaultGetSecondarySyncHandle): GetSecondarySyncHandle

    /**
     * Provide the UpdateTimeStamp implementation
     */
    @Binds
    abstract fun bindUpdateTimeStamp(updateTimeStamp: DefaultUpdateCameraUploadTimeStamp): UpdateCameraUploadTimeStamp

    /**
     * Provide the GetCameraUploadLocalPath implementation
     */
    @Binds
    abstract fun bindGetCameraUploadLocalPath(getLocalPath: DefaultGetCameraUploadLocalPath): GetCameraUploadLocalPath

    /**
     * Provide the GetCameraUploadLocalPathSecondary implementation
     */
    @Binds
    abstract fun bindGetCameraUploadLocalPathSecondary(getLocalPathSecondary: DefaultGetCameraUploadLocalPathSecondary): GetCameraUploadLocalPathSecondary

    /**
     * Provide the GetCameraUploadSelectionQuery implementation
     */
    @Binds
    abstract fun bindGetCameraUploadSelectionQuery(getSelectionQuery: DefaultGetCameraUploadSelectionQuery): GetCameraUploadSelectionQuery

    /**
     * Provide the IsLocalPrimaryFolderSet implementation
     */
    @Binds
    abstract fun bindIsLocalPrimaryFolderSet(isLocalPrimaryFolderSet: DefaultIsLocalPrimaryFolderSet): IsLocalPrimaryFolderSet

    /**
     * Provide the IsLocalSecondaryFolderSet implementation
     */
    @Binds
    abstract fun bindIsLocalSecondaryFolderSet(isLocalSecondaryFolderSet: DefaultIsLocalSecondaryFolderSet): IsLocalSecondaryFolderSet

    /**
     * Provide the IsWifiNotSatisfied implementation
     */
    @Binds
    abstract fun bindIsWifiNotSatisfied(isWifiNotSatisfied: DefaultIsWifiNotSatisfied): IsWifiNotSatisfied

    /**
     * Provide the GetSyncFileUploadUris implementation
     */
    @Binds
    abstract fun bindGetSyncFileUploadUris(getSyncFileUploadUris: DefaultGetSyncFileUploadUris): GetSyncFileUploadUris

    /**
     * Provide the ShouldCompressVideo implementation
     */
    @Binds
    abstract fun bindShouldCompressVideo(shouldCompressVideo: DefaultShouldCompressVideo): ShouldCompressVideo

    /**
     * Provide the GetSyncRecordByPath implementation
     */
    @Binds
    abstract fun bindGetSyncRecordByPath(getSyncRecordByPath: DefaultGetSyncRecordByPath): GetSyncRecordByPath

    /**
     * Provide the ClearSyncRecords implementation
     */
    @Binds
    abstract fun bindClearSyncRecords(clearSyncRecords: DefaultClearSyncRecords): ClearSyncRecords

    /**
     * Provide the CompressedVideoPending implementation
     */
    @Binds
    abstract fun bindCompressedVideoPending(compressedVideoPending: DefaultCompressedVideoPending): CompressedVideoPending

    /**
     * Provide the IsChargingRequired implementation
     */
    @Binds
    abstract fun bindIsChargingRequired(isChargingRequired: DefaultIsChargingRequired): IsChargingRequired

    /**
     * Provide the SaveSyncRecordsToDB implementation
     */
    @Binds
    abstract fun bindSaveSyncRecordsToDB(saveSyncRecordsToDB: DefaultSaveSyncRecordsToDB): SaveSyncRecordsToDB

    /**
     * Provide the GetUploadFolderHandle implementation
     */
    @Binds
    abstract fun bindGetUploadFolderHandle(getUploadFolderHandle: DefaultGetUploadFolderHandle): GetUploadFolderHandle
}<|MERGE_RESOLUTION|>--- conflicted
+++ resolved
@@ -46,10 +46,7 @@
 import mega.privacy.android.domain.repository.FileRepository
 import mega.privacy.android.domain.usecase.BackupTimeStampsAndFolderHandle
 import mega.privacy.android.domain.usecase.CheckEnableCameraUploadsStatus
-<<<<<<< HEAD
-=======
 import mega.privacy.android.domain.usecase.ClearCacheDirectory
->>>>>>> d7b32432
 import mega.privacy.android.domain.usecase.ClearSyncRecords
 import mega.privacy.android.domain.usecase.CompressedVideoPending
 import mega.privacy.android.domain.usecase.DefaultCheckEnableCameraUploadsStatus
@@ -330,8 +327,6 @@
         @Provides
         fun provideBackupTimeStampsAndFolderHandle(cameraUploadRepository: CameraUploadRepository): BackupTimeStampsAndFolderHandle =
             BackupTimeStampsAndFolderHandle(cameraUploadRepository::backupTimestampsAndFolderHandle)
-<<<<<<< HEAD
-=======
 
         /**
          * Provide the ClearCacheDirectory implementation
@@ -339,7 +334,6 @@
         @Provides
         fun provideClearCacheDirectory(cameraUploadRepository: CameraUploadRepository): ClearCacheDirectory =
             ClearCacheDirectory(cameraUploadRepository::clearCacheDirectory)
->>>>>>> d7b32432
     }
 
     /**
