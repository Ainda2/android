package mega.privacy.android.app;

import android.annotation.SuppressLint;
import android.app.Notification;
import android.app.NotificationChannel;
import android.app.NotificationManager;
import android.app.PendingIntent;
import android.app.Service;
import android.content.BroadcastReceiver;
import android.content.Context;
import android.content.Intent;
import android.content.IntentFilter;
import android.net.Uri;
import android.net.wifi.WifiManager;
import android.net.wifi.WifiManager.WifiLock;
import android.os.Build;
import android.os.Environment;
import android.os.Handler;
import android.os.IBinder;
import android.os.Looper;
import android.os.ParcelFileDescriptor;
import android.os.PowerManager;
import android.os.PowerManager.WakeLock;
import android.widget.Toast;

import androidx.annotation.Nullable;
import androidx.core.app.NotificationCompat;
import androidx.core.content.ContextCompat;
import androidx.lifecycle.Observer;

import dagger.hilt.android.AndroidEntryPoint;
<<<<<<< HEAD
=======
import io.reactivex.rxjava3.android.schedulers.AndroidSchedulers;
import io.reactivex.rxjava3.core.Completable;
>>>>>>> 73e792da
import io.reactivex.rxjava3.core.Single;
import io.reactivex.rxjava3.disposables.CompositeDisposable;
import io.reactivex.rxjava3.disposables.Disposable;
import io.reactivex.rxjava3.schedulers.Schedulers;
import java.io.File;
import java.io.FileInputStream;
import java.io.FileNotFoundException;
import java.io.FileOutputStream;
import java.io.IOException;
import java.io.InputStream;
import java.util.ArrayList;
import java.util.HashMap;
import java.util.HashSet;
import java.util.Set;

import mega.privacy.android.app.components.saver.AutoPlayInfo;
import mega.privacy.android.app.fragments.offline.OfflineFragment;
import mega.privacy.android.app.globalmanagement.TransfersManagement;
import mega.privacy.android.app.main.LoginActivity;
import mega.privacy.android.app.main.ManagerActivity;
import mega.privacy.android.app.notifications.TransferOverQuotaNotification;
import mega.privacy.android.app.objects.SDTransfer;
import mega.privacy.android.app.service.iar.RatingHandlerImpl;
import mega.privacy.android.app.usecase.GetGlobalTransferUseCase;
import mega.privacy.android.app.utils.CacheFolderManager;
import mega.privacy.android.app.utils.ChatUtil;
import mega.privacy.android.app.utils.SDCardOperator;
import mega.privacy.android.app.utils.StringResourcesUtils;
import mega.privacy.android.app.utils.ThumbnailUtils;
import nz.mega.sdk.MegaApiAndroid;
import nz.mega.sdk.MegaApiJava;
import nz.mega.sdk.MegaCancelToken;
import nz.mega.sdk.MegaChatApiAndroid;
import nz.mega.sdk.MegaError;
import nz.mega.sdk.MegaNode;
import nz.mega.sdk.MegaRequest;
import nz.mega.sdk.MegaRequestListenerInterface;
import nz.mega.sdk.MegaTransfer;
import nz.mega.sdk.MegaTransferData;
import timber.log.Timber;

import static mega.privacy.android.app.constants.BroadcastConstants.*;
import static mega.privacy.android.app.constants.EventConstants.EVENT_FINISH_SERVICE_IF_NO_TRANSFERS;
import static mega.privacy.android.app.globalmanagement.TransfersManagement.WAIT_TIME_BEFORE_UPDATE;
import static mega.privacy.android.app.globalmanagement.TransfersManagement.addCompletedTransfer;
import static mega.privacy.android.app.globalmanagement.TransfersManagement.createInitialServiceNotification;
import static mega.privacy.android.app.globalmanagement.TransfersManagement.launchTransferUpdateIntent;
import static mega.privacy.android.app.main.ManagerActivity.*;
import static mega.privacy.android.app.utils.Constants.*;
import static mega.privacy.android.app.utils.FileUtil.*;
import static mega.privacy.android.app.utils.MegaTransferUtils.getNumPendingDownloadsNonBackground;
import static mega.privacy.android.app.utils.MegaTransferUtils.isBackgroundTransfer;
import static mega.privacy.android.app.utils.MegaTransferUtils.isVoiceClipType;
import static mega.privacy.android.app.utils.OfflineUtils.*;
import static mega.privacy.android.app.utils.SDCardUtils.getSDCardTargetPath;
import static mega.privacy.android.app.utils.SDCardUtils.getSDCardTargetUri;
import static mega.privacy.android.app.utils.TextUtil.*;
import static mega.privacy.android.app.utils.Util.*;
import static nz.mega.sdk.MegaTransfer.TYPE_DOWNLOAD;

import com.jeremyliao.liveeventbus.LiveEventBus;

import javax.inject.Inject;

import javax.inject.Inject;

/*
 * Background service to download files
 */
@AndroidEntryPoint
<<<<<<< HEAD
public class DownloadService extends Service implements MegaTransferListenerInterface, MegaRequestListenerInterface {
=======
public class DownloadService extends Service implements MegaRequestListenerInterface {
>>>>>>> 73e792da

	// Action to stop download
	public static final String ACTION_CANCEL = "CANCEL_DOWNLOAD";
	public static final String EXTRA_SIZE = "DOCUMENT_SIZE";
	public static final String EXTRA_HASH = "DOCUMENT_HASH";
	public static final String EXTRA_URL = "DOCUMENT_URL";
	public static final String EXTRA_DOWNLOAD_TO_SDCARD = "download_to_sdcard";
	public static final String EXTRA_TARGET_PATH = "target_path";
	public static final String EXTRA_TARGET_URI = "target_uri";
	public static final String EXTRA_PATH = "SAVE_PATH";
	public static final String EXTRA_FOLDER_LINK = "FOLDER_LINK";
	public static final String EXTRA_FROM_MV = "fromMV";
	public static final String EXTRA_CONTACT_ACTIVITY = "CONTACT_ACTIVITY";
	public static final String EXTRA_OPEN_FILE = "OPEN_FILE";
	public static final String EXTRA_CONTENT_URI = "CONTENT_URI";
	public static final String EXTRA_DOWNLOAD_BY_TAP = "EXTRA_DOWNLOAD_BY_TAP";
	public static final String EXTRA_DOWNLOAD_FOR_OFFLINE = "EXTRA_DOWNLOAD_FOR_OFFLINE";

	@Inject
<<<<<<< HEAD
	TransfersManagement transfersManagement;
=======
	GetGlobalTransferUseCase getGlobalTransferUseCase;
>>>>>>> 73e792da

	private static int errorEBloqued = 0;
	private int errorCount = 0;
	private int alreadyDownloaded = 0;

	private boolean isForeground = false;
	private boolean canceled;

	private boolean openFile = true;
	private boolean downloadByTap;
	private String type = "";
	private boolean isOverquota = false;
	private long downloadedBytesToOverquota = 0;
	private MegaNode rootNode;

	MegaApplication app;
	MegaApiAndroid megaApi;
	MegaApiAndroid megaApiFolder;
	MegaChatApiAndroid megaChatApi;

	ArrayList<Intent> pendingIntents = new ArrayList<Intent>();

	WifiLock lock;
	WakeLock wl;

	File currentFile;
	File currentDir;
	MegaNode currentDocument;

	DatabaseHandler dbH = null;

	int transfersCount = 0;
	Set<Integer> backgroundTransfers = new HashSet<>();

	HashMap<Long, Uri> storeToAdvacedDevices;
	HashMap<Long, Boolean> fromMediaViewers;

	private NotificationCompat.Builder mBuilderCompat;
	private Notification.Builder mBuilder;
	private NotificationManager mNotificationManager;

	MegaNode offlineNode;

	boolean isLoggingIn = false;
	private long lastUpdated;

	private Intent intent;

	/** the receiver and manager for the broadcast to listen to the pause event */
	private BroadcastReceiver pauseBroadcastReceiver;

	private final CompositeDisposable rxSubscriptions = new CompositeDisposable();
	private final Handler uiHandler = new Handler(Looper.getMainLooper());

	// the flag to determine the rating dialog is showed for this download action
	private boolean isRatingShowed;

	private boolean isDownloadForOffline;

    /**
     * Contains the info of a node that to be opened in-app.
     */
    private AutoPlayInfo autoPlayInfo;

    private final Observer<Boolean> stopServiceObserver = finish -> {
		if (finish && megaApi.getNumPendingDownloads() == 0) {
			stopForeground();
		}
	};

	@SuppressLint("NewApi")
	@Override
	public void onCreate(){
		super.onCreate();
		Timber.d("onCreate");

		app = MegaApplication.getInstance();
		megaApi = app.getMegaApi();
		megaApi.addRequestListener(this);
		megaApiFolder = app.getMegaApiFolder();
		megaChatApi = app.getMegaChatApi();

		isForeground = false;
		canceled = false;

		storeToAdvacedDevices = new HashMap<Long, Uri>();
		fromMediaViewers = new HashMap<>();

		int wifiLockMode = WifiManager.WIFI_MODE_FULL_HIGH_PERF;

        dbH = DatabaseHandler.getDbHandler(getApplicationContext());

		WifiManager wifiManager = (WifiManager) getApplicationContext().getApplicationContext().getSystemService(Context.WIFI_SERVICE);
		lock = wifiManager.createWifiLock(wifiLockMode, "MegaDownloadServiceWifiLock");
		PowerManager pm = (PowerManager) getSystemService(Context.POWER_SERVICE);
		wl = pm.newWakeLock(PowerManager.PARTIAL_WAKE_LOCK, "MegaDownloadServicePowerLock");
		mBuilder = new Notification.Builder(DownloadService.this);
		mBuilderCompat = new NotificationCompat.Builder(getApplicationContext());
		mNotificationManager = (NotificationManager) getSystemService(Context.NOTIFICATION_SERVICE);

		startForeground();

		rootNode = megaApi.getRootNode();

		// delay 1 second to refresh the pause notification to prevent update is missed
		pauseBroadcastReceiver = new BroadcastReceiver() {
			@Override
			public void onReceive(Context context, Intent intent) {
				new Handler().postDelayed(() -> updateProgressNotification(), WAIT_TIME_BEFORE_UPDATE);
			}
		};

		registerReceiver(pauseBroadcastReceiver, new IntentFilter(BROADCAST_ACTION_INTENT_UPDATE_PAUSE_NOTIFICATION));

<<<<<<< HEAD
		LiveEventBus.get(EVENT_FINISH_SERVICE_IF_NO_TRANSFERS, Boolean.class)
				.observeForever(stopServiceObserver);
=======
		Disposable subscription = getGlobalTransferUseCase.get()
				.subscribeOn(Schedulers.io())
				.observeOn(AndroidSchedulers.mainThread())
				.subscribe((event) -> {
					if (event instanceof GetGlobalTransferUseCase.Result.OnTransferStart) {
						MegaTransfer transfer = ((GetGlobalTransferUseCase.Result.OnTransferStart) event).getTransfer();
						doOnTransferStart(transfer)
								.subscribeOn(Schedulers.io())
								.observeOn(AndroidSchedulers.mainThread())
								.subscribe(() -> { }, (throwable) -> Timber.e(throwable));
						;
					} else if (event instanceof GetGlobalTransferUseCase.Result.OnTransferUpdate) {
						MegaTransfer transfer = ((GetGlobalTransferUseCase.Result.OnTransferUpdate) event).getTransfer();
						doOnTransferUpdate(transfer)
								.subscribeOn(Schedulers.io())
								.observeOn(AndroidSchedulers.mainThread())
								.subscribe(() -> { }, (throwable) -> Timber.e(throwable));
					} else if (event instanceof GetGlobalTransferUseCase.Result.OnTransferFinish) {
						MegaTransfer transfer = ((GetGlobalTransferUseCase.Result.OnTransferFinish) event).getTransfer();
						MegaError error = ((GetGlobalTransferUseCase.Result.OnTransferFinish) event).getError();
						doOnTransferFinish(transfer, error)
								.subscribeOn(Schedulers.io())
								.observeOn(AndroidSchedulers.mainThread())
								.subscribe(() -> { }, (throwable) -> Timber.e(throwable));
					} else if (event instanceof GetGlobalTransferUseCase.Result.OnTransferTemporaryError) {
						MegaTransfer transfer = ((GetGlobalTransferUseCase.Result.OnTransferTemporaryError) event).getTransfer();
						MegaError error = ((GetGlobalTransferUseCase.Result.OnTransferTemporaryError) event).getError();
						doOnTransferTemporaryError(transfer, error)
								.subscribeOn(Schedulers.io())
								.observeOn(AndroidSchedulers.mainThread())
								.subscribe(() -> { }, (throwable) -> Timber.e(throwable));
					}
				}, (throwable) -> Timber.e(throwable));
		rxSubscriptions.add(subscription);
>>>>>>> 73e792da
	}

	private void startForeground() {
		if (getNumPendingDownloadsNonBackground(megaApi) <= 0) {
			return;
		}

		try {
			startForeground(NOTIFICATION_DOWNLOAD, createInitialServiceNotification(NOTIFICATION_CHANNEL_DOWNLOAD_ID,
					NOTIFICATION_CHANNEL_DOWNLOAD_NAME, mNotificationManager,
					new NotificationCompat.Builder(DownloadService.this, NOTIFICATION_CHANNEL_DOWNLOAD_ID),
					mBuilder));
			isForeground = true;
		} catch (Exception e) {
			Timber.w(e);
			isForeground = false;
		}
	}

	private void stopForeground() {
		isForeground = false;
		stopForeground(true);
		mNotificationManager.cancel(NOTIFICATION_DOWNLOAD);
		stopSelf();
	}

	@Override
	public void onDestroy(){
		Timber.d("onDestroy");
		if((lock != null) && (lock.isHeld()))
			try{ lock.release(); } catch(Exception ex) {}
		if((wl != null) && (wl.isHeld()))
			try{ wl.release(); } catch(Exception ex) {}

		if(megaApi != null)
		{
			megaApi.removeRequestListener(this);
		}

		if (megaChatApi != null){
			megaChatApi.saveCurrentState();
		}

		rootNode = null;
		// remove all the generated folders in cache folder on SD card.
        File[] fs = getExternalCacheDirs();
        if (fs.length > 1 && fs[1] != null) {
            purgeDirectory(fs[1]);
        }

        unregisterReceiver(pauseBroadcastReceiver);
		rxSubscriptions.clear();
		stopForeground();

		LiveEventBus.get(EVENT_FINISH_SERVICE_IF_NO_TRANSFERS, Boolean.class)
				.removeObserver(stopServiceObserver);

		super.onDestroy();
	}

	@Override
	public int onStartCommand(Intent intent, int flags, int startId){
		Timber.d("onStartCommand");
		canceled = false;

		if(intent == null){
			Timber.w("intent==null");
			return START_NOT_STICKY;
		}

		if (intent.getAction() != null && intent.getAction().equals(ACTION_CANCEL)){
			Timber.d("Cancel intent");
			canceled = true;
			megaApi.cancelTransfers(TYPE_DOWNLOAD);
			return START_NOT_STICKY;
		}

		rxSubscriptions.add(Single.just(intent)
			.observeOn(Schedulers.single())
			.subscribe(this::onHandleIntent,
					throwable -> Timber.e(throwable)));
		return START_NOT_STICKY;
	}

	protected void onHandleIntent(final Intent intent) {
		Timber.d("onHandleIntent");
		this.intent = intent;

		if (intent.getAction() != null && intent.getAction().equals(ACTION_RESTART_SERVICE)) {
			MegaTransferData transferData = megaApi.getTransferData(null);
			if (transferData == null) {
				stopForeground();
				return;
			}

			int uploadsInProgress = transferData.getNumDownloads();

			for (int i = 0; i < uploadsInProgress; i++) {
				MegaTransfer transfer = megaApi.getTransferByTag(transferData.getDownloadTag(i));
				if (transfer == null) {
					continue;
				}

				if (!isVoiceClipType(transfer) && !isBackgroundTransfer(transfer)) {
					transfersManagement.checkIfTransferIsPaused(transfer);
					transfersCount++;
				}
			}

			if (transfersCount > 0) {
				updateProgressNotification();
			} else {
				stopForeground();
			}

			launchTransferUpdateIntent(TYPE_DOWNLOAD);
			return;
		}

        long hash = intent.getLongExtra(EXTRA_HASH, -1);
        String url = intent.getStringExtra(EXTRA_URL);
        isDownloadForOffline = intent.getBooleanExtra(EXTRA_DOWNLOAD_FOR_OFFLINE, false);
        boolean isFolderLink = intent.getBooleanExtra(EXTRA_FOLDER_LINK, false);
        openFile = intent.getBooleanExtra(EXTRA_OPEN_FILE, true);
        downloadByTap = intent.getBooleanExtra(EXTRA_DOWNLOAD_BY_TAP, false);
		type = intent.getStringExtra(EXTRA_TRANSFER_TYPE);

		Uri contentUri = null;
        if(intent.getStringExtra(EXTRA_CONTENT_URI)!=null){
            contentUri = Uri.parse(intent.getStringExtra(EXTRA_CONTENT_URI));
        }

        boolean highPriority = intent.getBooleanExtra(HIGH_PRIORITY_TRANSFER, false);
        boolean fromMV = intent.getBooleanExtra(EXTRA_FROM_MV, false);
		Timber.d("fromMV: " + fromMV);

		megaApi = app.getMegaApi();

		UserCredentials credentials = dbH.getCredentials();

		if (credentials != null) {

			String gSession = credentials.getSession();
			if (rootNode == null) {
				rootNode = megaApi.getRootNode();
				isLoggingIn = MegaApplication.isLoggingIn();
				if (!isLoggingIn) {
					isLoggingIn = true;
					MegaApplication.setLoggingIn(isLoggingIn);

					ChatUtil.initMegaChatApi(gSession);

					pendingIntents.add(intent);
					if (type == null || (!type.contains(APP_DATA_VOICE_CLIP) && !type.contains(APP_DATA_BACKGROUND_TRANSFER))) {
						updateProgressNotification();
					}

					megaApi.fastLogin(gSession);
					return;
				}
				else{
					Timber.w("Another login is processing");
				}
				pendingIntents.add(intent);
				return;
			}
		}

		String serialize = intent.getStringExtra(EXTRA_SERIALIZE_STRING);

		if(serialize != null){
			Timber.d("serializeString: " + serialize);
			currentDocument = MegaNode.unserialize(serialize);
			if(currentDocument != null){
				hash = currentDocument.getHandle();
				Timber.d("hash after unserialize: " + hash);
			}
			else{
				Timber.w("Node is NULL after unserialize");
			}
		} else if (isFolderLink) {
			currentDocument = megaApiFolder.getNodeByHandle(hash);
		} else {
			currentDocument = megaApi.getNodeByHandle(hash);
		}

        if(url != null){
			Timber.d("Public node");
            currentDir = new File(intent.getStringExtra(EXTRA_PATH));
            if (currentDir != null){
                currentDir.mkdirs();
            }
            megaApi.getPublicNode(url);
            return;
        }

		if((currentDocument == null) && (url == null)){
			Timber.w("Node not found");
			return;
		}

		fromMediaViewers.put(currentDocument.getHandle(), fromMV);

        currentDir = getDir(currentDocument, intent);
        currentDir.mkdirs();
		if (currentDir.isDirectory()) {
			currentFile = new File(currentDir, megaApi.escapeFsIncompatible(currentDocument.getName(), currentDir.getAbsolutePath() + SEPARATOR));
		} else {
			currentFile = currentDir;
		}

		String appData = getSDCardAppData(intent);

		if(!checkCurrentFile(currentDocument)){
			Timber.d("checkCurrentFile == false");

			alreadyDownloaded++;
            if (getNumPendingDownloadsNonBackground(megaApi) == 0){
                onQueueComplete(currentDocument.getHandle());
            }

            return;
        }

        if(!wl.isHeld()){
            wl.acquire();
        }
        if(!lock.isHeld()){
            lock.acquire();
        }

        if (contentUri != null || currentDir.isDirectory()) {
			if (contentUri != null) {
				//To download to Advanced Devices
				currentDir = new File(intent.getStringExtra(EXTRA_PATH));
				currentDir.mkdirs();

				if (!currentDir.isDirectory()) {
					Timber.w("currentDir is not a directory");
				}

				storeToAdvacedDevices.put(currentDocument.getHandle(), contentUri);
			} else if (currentFile.exists()) {
				//Check the fingerprint
				String localFingerprint = megaApi.getFingerprint(currentFile.getAbsolutePath());
				String megaFingerprint = currentDocument.getFingerprint();

				if (!isTextEmpty(localFingerprint)
						&& !isTextEmpty(megaFingerprint)
						&& localFingerprint.equals(megaFingerprint)) {
					Timber.d("Delete the old version");
					currentFile.delete();
				}
			}

			if (currentDir.getAbsolutePath().contains(OFFLINE_DIR)) {
//			Save for offline: do not open when finishes
				openFile = false;
			}

			if (isFolderLink) {
				currentDocument = megaApiFolder.authorizeNode(currentDocument);
			}

			if (transfersManagement.isOnTransferOverQuota()) {
				checkTransferOverQuota(false);
			}

<<<<<<< HEAD
			logDebug("CurrentDocument is not null");

			if (isTextEmpty(appData)) {
				appData = type != null && type.contains(APP_DATA_VOICE_CLIP) ? APP_DATA_VOICE_CLIP : "";
			}

			String localPath = currentDir.getAbsolutePath() + "/";
			MegaCancelToken token = transfersManagement.addScanningTransfer(TYPE_DOWNLOAD,
					localPath, currentDocument, currentDocument.isFolder());

			if (token != null) {
				megaApi.startDownload(currentDocument, localPath, appData, null, highPriority, token);
=======
			Timber.d("CurrentDocument is not null");
			if (highPriority) {
			    // Download to SD card from chat.
                if (!isTextEmpty(appData)) {
                    megaApi.startDownloadWithTopPriority(currentDocument, currentDir.getAbsolutePath() + "/", appData);
                } else {
                    String data = type != null && type.contains(APP_DATA_VOICE_CLIP) ? APP_DATA_VOICE_CLIP : "";
                    megaApi.startDownloadWithTopPriority(currentDocument, currentDir.getAbsolutePath() + "/", data);
                }
			} else if (!isTextEmpty(appData)) {
				megaApi.startDownloadWithData(currentDocument, currentDir.getAbsolutePath() + "/", appData);
			} else {
				megaApi.startDownload(currentDocument, currentDir.getAbsolutePath() + "/");
>>>>>>> 73e792da
			}
		} else {
			Timber.w("currentDir is not a directory");
		}
    }

	/**
	 * Checks if the download of the current Intent corresponds to a SD card download.
	 * If so, stores the SD card paths on an app data String.
	 * If not, do nothing.
	 *
	 * @param intent Current Intent.
	 * @return The app data String.
	 */
	private String getSDCardAppData(Intent intent) {
		if (intent == null
				|| !intent.getBooleanExtra(EXTRA_DOWNLOAD_TO_SDCARD, false)) {
			return null;
		}

		String sDCardAppData = APP_DATA_SD_CARD;

		String targetPath = intent.getStringExtra(EXTRA_TARGET_PATH);
		if (!isTextEmpty(targetPath)) {
			sDCardAppData += APP_DATA_INDICATOR + targetPath;
		}

		String targetUri = intent.getStringExtra(EXTRA_TARGET_URI);
		if (!isTextEmpty(targetUri)) {
			sDCardAppData += APP_DATA_INDICATOR + targetUri;
		}

		return sDCardAppData;
	}

	private void onQueueComplete(long handle) {
		Timber.d("onQueueComplete");

		if((lock != null) && (lock.isHeld()))
			try{ lock.release(); } catch(Exception ex) {}
		if((wl != null) && (wl.isHeld()))
			try{ wl.release(); } catch(Exception ex) {}

        showCompleteNotification(handle);
		stopForeground();
		rootNode = null;
		int pendingDownloads = getNumPendingDownloadsNonBackground(megaApi);
		Timber.d("onQueueComplete: total of files before reset " + pendingDownloads);
		if(pendingDownloads <= 0){
			Timber.d("onQueueComplete: reset total downloads");
			// When download a single file by tapping it, and auto play is enabled.
			int totalDownloads = megaApi.getTotalDownloads() - backgroundTransfers.size();
			if (totalDownloads == 1 && Boolean.parseBoolean(dbH.getAutoPlayEnabled()) && autoPlayInfo != null && downloadByTap) {
                sendBroadcast(new Intent(BROADCAST_ACTION_INTENT_SHOWSNACKBAR_TRANSFERS_FINISHED)
                        .putExtra(TRANSFER_TYPE, DOWNLOAD_TRANSFER_OPEN)
                        .putExtra(NODE_NAME, autoPlayInfo.getNodeName())
                        .putExtra(NODE_HANDLE, autoPlayInfo.getNodeHandle())
                        .putExtra(NUMBER_FILES, 1)
                        .putExtra(NODE_LOCAL_PATH, autoPlayInfo.getLocalPath()));
            } else if (totalDownloads > 0) {
            	Intent intent = new Intent(BROADCAST_ACTION_INTENT_SHOWSNACKBAR_TRANSFERS_FINISHED)
						.putExtra(TRANSFER_TYPE, DOWNLOAD_TRANSFER)
						.putExtra(NUMBER_FILES, totalDownloads);
            	if (isDownloadForOffline) {
            		intent.putExtra(OFFLINE_AVAILABLE, true);
				}
				sendBroadcast(intent);
			}
			sendBroadcast(new Intent(BROADCAST_ACTION_INTENT_TRANSFER_UPDATE));

			megaApi.resetTotalDownloads();
			backgroundTransfers.clear();
			errorEBloqued = 0;
			errorCount = 0;
			alreadyDownloaded = 0;
		}
	}

	private void sendTakenDownAlert() {
	    if (errorEBloqued <= 0) return;

		Intent intent = new Intent(BROADCAST_ACTION_INTENT_TAKEN_DOWN_FILES);
		intent.putExtra(NUMBER_FILES, errorEBloqued);
		sendBroadcast(intent);
	}

	private File getDir(MegaNode document, Intent intent) {
		boolean toDownloads = (intent.hasExtra(EXTRA_PATH) == false);
		File destDir;
		if (toDownloads) {
			destDir = Environment.getExternalStoragePublicDirectory(Environment.DIRECTORY_DOWNLOADS);
		} else {
			destDir = new File(intent.getStringExtra(EXTRA_PATH));
		}
		return destDir;
	}

	boolean checkCurrentFile(MegaNode document)	{
		Timber.d("checkCurrentFile");
		if (currentFile.exists()
				&& document.getSize() == currentFile.length()
				&& isFileDownloadedLatest(currentFile, document)) {

			currentFile.setReadable(true, false);

			return false;
		}

		if(document.getSize() > ((long)1024*1024*1024*4)) {
			Timber.d("Show size alert: " + document.getSize());
			uiHandler.post(() -> Toast.makeText(getApplicationContext(),
					getString(R.string.error_file_size_greater_than_4gb),
					Toast.LENGTH_LONG).show());
		}

		return true;
	}

	/*
	 * Show download success notification
	 */
	private void showCompleteNotification(long handle) {
		Timber.d("showCompleteNotification");
		String notificationTitle, size;

        int totalDownloads = megaApi.getTotalDownloads() - backgroundTransfers.size();

		if(alreadyDownloaded>0 && errorCount>0){
			int totalNumber = totalDownloads + errorCount + alreadyDownloaded;
			notificationTitle = getResources().getQuantityString(R.plurals.download_service_final_notification_with_details, totalNumber, totalDownloads, totalNumber);

			String copiedString = getResources().getQuantityString(R.plurals.already_downloaded_service, alreadyDownloaded, alreadyDownloaded);;
			String errorString = getResources().getQuantityString(R.plurals.upload_service_failed, errorCount, errorCount);
			size = copiedString+", "+errorString;
		}
		else if(alreadyDownloaded>0){
			int totalNumber = totalDownloads + alreadyDownloaded;
			notificationTitle = getResources().getQuantityString(R.plurals.download_service_final_notification_with_details, totalNumber, totalDownloads, totalNumber);

			size = getResources().getQuantityString(R.plurals.already_downloaded_service, alreadyDownloaded, alreadyDownloaded);
		}
		else if(errorCount>0){
            sendTakenDownAlert();
			int totalNumber = totalDownloads + errorCount;
			notificationTitle = getResources().getQuantityString(R.plurals.download_service_final_notification_with_details, totalNumber, totalDownloads, totalNumber);

			size = getResources().getQuantityString(R.plurals.download_service_failed, errorCount, errorCount);
		}
		else{
			notificationTitle = getResources().getQuantityString(R.plurals.download_service_final_notification, totalDownloads, totalDownloads);
			String totalBytes = getSizeString(megaApi.getTotalDownloadedBytes());
			size = getString(R.string.general_total_size, totalBytes);
		}

		Intent intent = new Intent(getApplicationContext(), ManagerActivity.class);
		intent.setAction(ACTION_SHOW_TRANSFERS);
		intent.putExtra(TRANSFERS_TAB, COMPLETED_TAB);

		PendingIntent pendingIntent = PendingIntent.getActivity(getApplicationContext(), 0, intent, PendingIntent.FLAG_UPDATE_CURRENT | PendingIntent.FLAG_IMMUTABLE);

		if (totalDownloads != 1) {
			Timber.d("Show notification");
			if (Build.VERSION.SDK_INT >= Build.VERSION_CODES.O) {
				NotificationChannel channel = new NotificationChannel(NOTIFICATION_CHANNEL_DOWNLOAD_ID, NOTIFICATION_CHANNEL_DOWNLOAD_NAME, NotificationManager.IMPORTANCE_DEFAULT);
				channel.setShowBadge(true);
				channel.setSound(null, null);
				mNotificationManager.createNotificationChannel(channel);

				NotificationCompat.Builder mBuilderCompatO = new NotificationCompat.Builder(getApplicationContext(), NOTIFICATION_CHANNEL_DOWNLOAD_ID);

				mBuilderCompatO
						.setSmallIcon(R.drawable.ic_stat_notify)
						.setColor(ContextCompat.getColor(this, R.color.red_600_red_300))
						.setContentIntent(pendingIntent)
						.setAutoCancel(true).setTicker(notificationTitle)
						.setContentTitle(notificationTitle).setContentText(size)
						.setOngoing(false);

				mNotificationManager.notify(NOTIFICATION_DOWNLOAD_FINAL, mBuilderCompatO.build());
			}
			else {
				mBuilderCompat
						.setSmallIcon(R.drawable.ic_stat_notify)
						.setColor(ContextCompat.getColor(this, R.color.red_600_red_300))
						.setContentIntent(pendingIntent)
						.setAutoCancel(true).setTicker(notificationTitle)
						.setContentTitle(notificationTitle).setContentText(size)
						.setOngoing(false);

				mNotificationManager.notify(NOTIFICATION_DOWNLOAD_FINAL, mBuilderCompat.build());
			}
		}
		else
		{
			try {
                boolean autoPlayEnabled = Boolean.parseBoolean(dbH.getAutoPlayEnabled());
                if (openFile && autoPlayEnabled) {
                    String fileLocalPath;
                    String path = getLocalFile(megaApi.getNodeByHandle(handle));
                    if(path != null ) {
                        fileLocalPath = path;
                    } else {
                        fileLocalPath = currentFile.getAbsolutePath();
                    }

                    autoPlayInfo = new AutoPlayInfo(currentDocument.getName(), currentDocument.getHandle(), fileLocalPath, true);

					Timber.d("Both openFile and autoPlayEnabled are true");
					boolean fromMV = false;
					if (fromMediaViewers.containsKey(handle)){
						Boolean result = fromMediaViewers.get(handle);
						fromMV = result != null && result;
					}

					if (MimeTypeList.typeForName(currentFile.getName()).isPdf()){
						Timber.d("Pdf file");

						if(fromMV) {
							Timber.d("Show notification");
							if (Build.VERSION.SDK_INT >= Build.VERSION_CODES.O) {
								NotificationChannel channel = new NotificationChannel(NOTIFICATION_CHANNEL_DOWNLOAD_ID, NOTIFICATION_CHANNEL_DOWNLOAD_NAME, NotificationManager.IMPORTANCE_DEFAULT);
								channel.setShowBadge(true);
								channel.setSound(null, null);
								mNotificationManager.createNotificationChannel(channel);

								NotificationCompat.Builder mBuilderCompatO = new NotificationCompat.Builder(getApplicationContext(), NOTIFICATION_CHANNEL_DOWNLOAD_ID);

								mBuilderCompatO
										.setSmallIcon(R.drawable.ic_stat_notify)
										.setContentIntent(pendingIntent)
										.setAutoCancel(true).setTicker(notificationTitle)
										.setContentTitle(notificationTitle).setContentText(size)
										.setOngoing(false);

								mNotificationManager.notify(NOTIFICATION_DOWNLOAD_FINAL, mBuilderCompatO.build());
							}
							else {
								mBuilderCompat
										.setSmallIcon(R.drawable.ic_stat_notify)
										.setContentIntent(pendingIntent)
										.setAutoCancel(true).setTicker(notificationTitle)
										.setContentTitle(notificationTitle).setContentText(size)
										.setOngoing(false);

								mNotificationManager.notify(NOTIFICATION_DOWNLOAD_FINAL, mBuilderCompat.build());
							}
						}
					}
					else if (MimeTypeList.typeForName(currentFile.getName()).isVideoReproducible() || MimeTypeList.typeForName(currentFile.getName()).isAudio()) {
						Timber.d("Video/Audio file");
						if (fromMV) {
							Timber.d("Show notification");
							if (Build.VERSION.SDK_INT >= Build.VERSION_CODES.O) {
								NotificationChannel channel = new NotificationChannel(NOTIFICATION_CHANNEL_DOWNLOAD_ID, NOTIFICATION_CHANNEL_DOWNLOAD_NAME, NotificationManager.IMPORTANCE_DEFAULT);
								channel.setShowBadge(true);
								channel.setSound(null, null);
								mNotificationManager.createNotificationChannel(channel);

								NotificationCompat.Builder mBuilderCompatO = new NotificationCompat.Builder(getApplicationContext(), NOTIFICATION_CHANNEL_DOWNLOAD_ID);

								mBuilderCompatO
										.setSmallIcon(R.drawable.ic_stat_notify)
										.setContentIntent(pendingIntent)
										.setAutoCancel(true).setTicker(notificationTitle)
										.setContentTitle(notificationTitle).setContentText(size)
										.setOngoing(false);

								mNotificationManager.notify(NOTIFICATION_DOWNLOAD_FINAL, mBuilderCompatO.build());
							}
							else {
								mBuilderCompat
										.setSmallIcon(R.drawable.ic_stat_notify)
										.setContentIntent(pendingIntent)
										.setAutoCancel(true).setTicker(notificationTitle)
										.setContentTitle(notificationTitle).setContentText(size)
										.setOngoing(false);

								mNotificationManager.notify(NOTIFICATION_DOWNLOAD_FINAL, mBuilderCompat.build());
							}
						}
					} else if (MimeTypeList.typeForName(currentFile.getName()).isImage()) {
						Timber.d("Download is IMAGE");
						if (fromMV) {
							Timber.d("Show notification");
							if (Build.VERSION.SDK_INT >= Build.VERSION_CODES.O) {
								NotificationChannel channel = new NotificationChannel(NOTIFICATION_CHANNEL_DOWNLOAD_ID, NOTIFICATION_CHANNEL_DOWNLOAD_NAME, NotificationManager.IMPORTANCE_DEFAULT);
								channel.setShowBadge(true);
								channel.setSound(null, null);
								mNotificationManager.createNotificationChannel(channel);

								NotificationCompat.Builder mBuilderCompatO = new NotificationCompat.Builder(getApplicationContext(), NOTIFICATION_CHANNEL_DOWNLOAD_ID);

								mBuilderCompatO
										.setSmallIcon(R.drawable.ic_stat_notify)
										.setColor(ContextCompat.getColor(this, R.color.red_600_red_300))
										.setContentIntent(pendingIntent)
										.setAutoCancel(true).setTicker(notificationTitle)
										.setContentTitle(notificationTitle).setContentText(size)
										.setOngoing(false);

								mNotificationManager.notify(NOTIFICATION_DOWNLOAD_FINAL, mBuilderCompatO.build());
							}
							else {
								mBuilderCompat
										.setSmallIcon(R.drawable.ic_stat_notify)
										.setColor(ContextCompat.getColor(this, R.color.red_600_red_300))
										.setContentIntent(pendingIntent)
										.setAutoCancel(true).setTicker(notificationTitle)
										.setContentTitle(notificationTitle).setContentText(size)
										.setOngoing(false);

								mNotificationManager.notify(NOTIFICATION_DOWNLOAD_FINAL, mBuilderCompat.build());
							}
						}

					} else {
						Timber.d("Show notification");
						if (Build.VERSION.SDK_INT >= Build.VERSION_CODES.O) {
							NotificationChannel channel = new NotificationChannel(NOTIFICATION_CHANNEL_DOWNLOAD_ID, NOTIFICATION_CHANNEL_DOWNLOAD_NAME, NotificationManager.IMPORTANCE_DEFAULT);
							channel.setShowBadge(true);
							channel.setSound(null, null);
							mNotificationManager.createNotificationChannel(channel);

							NotificationCompat.Builder mBuilderCompatO = new NotificationCompat.Builder(getApplicationContext(), NOTIFICATION_CHANNEL_DOWNLOAD_ID);

							mBuilderCompatO
									.setSmallIcon(R.drawable.ic_stat_notify)
									.setColor(ContextCompat.getColor(this, R.color.red_600_red_300))
									.setContentIntent(pendingIntent)
									.setAutoCancel(true).setTicker(notificationTitle)
									.setContentTitle(notificationTitle).setContentText(size)
									.setOngoing(false);

							mNotificationManager.notify(NOTIFICATION_DOWNLOAD_FINAL, mBuilderCompatO.build());
						}
						else {
							mBuilderCompat
									.setSmallIcon(R.drawable.ic_stat_notify)
									.setColor(ContextCompat.getColor(this, R.color.red_600_red_300))
									.setContentIntent(pendingIntent)
									.setAutoCancel(true).setTicker(notificationTitle)
									.setContentTitle(notificationTitle).setContentText(size)
									.setOngoing(false);

							mNotificationManager.notify(NOTIFICATION_DOWNLOAD_FINAL, mBuilderCompat.build());
						}
					}
				} else {
					openFile = true; //Set the openFile to the default

					Timber.d("Show notification");
					if (Build.VERSION.SDK_INT >= Build.VERSION_CODES.O) {
						NotificationChannel channel = new NotificationChannel(NOTIFICATION_CHANNEL_DOWNLOAD_ID, NOTIFICATION_CHANNEL_DOWNLOAD_NAME, NotificationManager.IMPORTANCE_DEFAULT);
						channel.setShowBadge(true);
						channel.setSound(null, null);
						mNotificationManager.createNotificationChannel(channel);

						NotificationCompat.Builder mBuilderCompatO = new NotificationCompat.Builder(getApplicationContext(), NOTIFICATION_CHANNEL_DOWNLOAD_ID);

						mBuilderCompatO
								.setSmallIcon(R.drawable.ic_stat_notify)
								.setColor(ContextCompat.getColor(this, R.color.red_600_red_300))
								.setContentIntent(pendingIntent)
								.setAutoCancel(true).setTicker(notificationTitle)
								.setContentTitle(notificationTitle).setContentText(size)
								.setOngoing(false);

						mNotificationManager.notify(NOTIFICATION_DOWNLOAD_FINAL, mBuilderCompatO.build());
					}
					else {
						mBuilderCompat
								.setSmallIcon(R.drawable.ic_stat_notify)
								.setColor(ContextCompat.getColor(this, R.color.red_600_red_300))
								.setContentIntent(pendingIntent)
								.setAutoCancel(true).setTicker(notificationTitle)
								.setContentTitle(notificationTitle).setContentText(size)
								.setOngoing(false);

						mNotificationManager.notify(NOTIFICATION_DOWNLOAD_FINAL, mBuilderCompat.build());
					}
				}
			}
			catch (Exception e){
				openFile = true; //Set the openFile to the default
				Timber.e(e);

				Timber.d("Show notification");
				if (Build.VERSION.SDK_INT >= Build.VERSION_CODES.O) {
					NotificationChannel channel = new NotificationChannel(NOTIFICATION_CHANNEL_DOWNLOAD_ID, NOTIFICATION_CHANNEL_DOWNLOAD_NAME, NotificationManager.IMPORTANCE_DEFAULT);
					channel.setShowBadge(true);
					channel.setSound(null, null);
					mNotificationManager.createNotificationChannel(channel);

					NotificationCompat.Builder mBuilderCompatO = new NotificationCompat.Builder(getApplicationContext(), NOTIFICATION_CHANNEL_DOWNLOAD_ID);

					mBuilderCompatO
							.setSmallIcon(R.drawable.ic_stat_notify)
							.setColor(ContextCompat.getColor(this, R.color.red_600_red_300))
							.setContentIntent(pendingIntent)
							.setAutoCancel(true).setTicker(notificationTitle)
							.setContentTitle(notificationTitle).setContentText(size)
							.setOngoing(false);

					mNotificationManager.notify(NOTIFICATION_DOWNLOAD_FINAL, mBuilderCompatO.build());
				}
				else {
					mBuilderCompat
							.setSmallIcon(R.drawable.ic_stat_notify)
							.setColor(ContextCompat.getColor(this, R.color.red_600_red_300))
							.setContentIntent(pendingIntent)
							.setAutoCancel(true).setTicker(notificationTitle)
							.setContentTitle(notificationTitle).setContentText(size)
							.setOngoing(false);

					mNotificationManager.notify(NOTIFICATION_DOWNLOAD_FINAL, mBuilderCompat.build());
				}
			}
		}
	}


	/*
	 * Update notification download progress
	 */
	@SuppressLint("NewApi")
	private void updateProgressNotification() {
		int pendingTransfers = getNumPendingDownloadsNonBackground(megaApi);
        int totalTransfers = megaApi.getTotalDownloads() - backgroundTransfers.size();

        long totalSizePendingTransfer = megaApi.getTotalDownloadBytes();
        long totalSizeTransferred = megaApi.getTotalDownloadedBytes();

		boolean update;

		if(isOverquota){
			Timber.d("Overquota flag! is TRUE");
			if(downloadedBytesToOverquota<=totalSizeTransferred){
				update = false;
			}
			else{
				update = true;
				Timber.d("Change overquota flag");
				isOverquota = false;
			}
		}
		else{
			Timber.d("NOT overquota flag");
			update = true;
		}

		if(update){
			/* refresh UI every 1 seconds to avoid too much workload on main thread
			 * while in paused status, the update should not be avoided*/
			if(!isOverquota) {
				long now = System.currentTimeMillis();
				if (now - lastUpdated > ONTRANSFERUPDATE_REFRESH_MILLIS || megaApi.areTransfersPaused(TYPE_DOWNLOAD) ) {
					lastUpdated = now;
				} else {
					return;
				}
			}
			int progressPercent = (int) Math.round((double) totalSizeTransferred / totalSizePendingTransfer * 100);
			Timber.d("Progress: " + progressPercent + "%");

			showRating(totalSizePendingTransfer, megaApi.getCurrentDownloadSpeed());

			String message = "";
			if (totalTransfers == 0){
				message = getString(R.string.download_preparing_files);
			}
			else{
				int inProgress = pendingTransfers == 0 ? totalTransfers
						: totalTransfers - pendingTransfers + 1;

				if (megaApi.areTransfersPaused(TYPE_DOWNLOAD)) {
					message = StringResourcesUtils.getString(R.string.download_service_notification_paused, inProgress, totalTransfers);
				} else {
					message = StringResourcesUtils.getString(R.string.download_service_notification, inProgress, totalTransfers);
				}
			}

			Intent intent;
			PendingIntent pendingIntent;

			String info = getProgressSize(DownloadService.this, totalSizeTransferred, totalSizePendingTransfer);

			Notification notification = null;

			String contentText = "";

			if(dbH.getCredentials()==null){
				contentText = getString(R.string.download_touch_to_cancel);
				intent = new Intent(DownloadService.this, LoginActivity.class);
				intent.setAction(ACTION_CANCEL_DOWNLOAD);
				pendingIntent = PendingIntent.getActivity(DownloadService.this, 0, intent, PendingIntent.FLAG_UPDATE_CURRENT | PendingIntent.FLAG_IMMUTABLE);
			}
			else{
				contentText = getString(R.string.download_touch_to_show);
				intent = new Intent(DownloadService.this, ManagerActivity.class);
				intent.setAction(ACTION_SHOW_TRANSFERS);
				intent.putExtra(TRANSFERS_TAB, PENDING_TAB);
				pendingIntent = PendingIntent.getActivity(DownloadService.this, 0, intent, PendingIntent.FLAG_UPDATE_CURRENT | PendingIntent.FLAG_IMMUTABLE);
			}

			if (Build.VERSION.SDK_INT >= Build.VERSION_CODES.O) {
				NotificationChannel channel = new NotificationChannel(NOTIFICATION_CHANNEL_DOWNLOAD_ID, NOTIFICATION_CHANNEL_DOWNLOAD_NAME, NotificationManager.IMPORTANCE_DEFAULT);
				channel.setShowBadge(true);
				channel.setSound(null, null);
				mNotificationManager.createNotificationChannel(channel);

				NotificationCompat.Builder mBuilderCompat = new NotificationCompat.Builder(getApplicationContext(), NOTIFICATION_CHANNEL_DOWNLOAD_ID);

				mBuilderCompat
						.setSmallIcon(R.drawable.ic_stat_notify)
						.setColor(ContextCompat.getColor(this,R.color.red_600_red_300))
						.setProgress(100, progressPercent, false)
						.setContentIntent(pendingIntent)
						.setOngoing(true).setContentTitle(message).setSubText(info)
						.setContentText(contentText)
						.setOnlyAlertOnce(true);

				notification = mBuilderCompat.build();
			}
			else {
				mBuilder
						.setSmallIcon(R.drawable.ic_stat_notify)
						.setColor(ContextCompat.getColor(this,R.color.red_600_red_300))
						.setProgress(100, progressPercent, false)
						.setContentIntent(pendingIntent)
						.setOngoing(true).setContentTitle(message).setContentInfo(info)
						.setContentText(contentText)
						.setOnlyAlertOnce(true);

				notification = mBuilder.build();
			}

			if (!isForeground) {
				Timber.d("Starting foreground!");
				try {
					startForeground(NOTIFICATION_DOWNLOAD, notification);
					isForeground = true;
				}
				catch (Exception e){
					isForeground = false;
				}
			} else {
				mNotificationManager.notify(NOTIFICATION_DOWNLOAD, notification);
			}
		}
	}

	/**
	 * Determine if should show the rating page to users
	 *
	 * @param total the total size of uploading file
	 * @param currentDownloadSpeed current downloading speed
	 */
	private void showRating(long total, int currentDownloadSpeed) {
		if (!isRatingShowed) {
			new RatingHandlerImpl(this)
					.showRatingBaseOnSpeedAndSize(total, currentDownloadSpeed, () -> isRatingShowed = true);
		}
	}

	private void cancel() {
		Timber.d("cancel");
		canceled = true;
		stopForeground();
		rootNode = null;
	}

	@Override
	public IBinder onBind(Intent intent) {
		return null;
	}

	private Completable doOnTransferStart(@Nullable MegaTransfer transfer) {
		return Completable.fromCallable(() -> {
			Timber.d("Download start: " + transfer.getNodeHandle() + ", totalDownloads: " + megaApi.getTotalDownloads());

			if (transfer.isStreamingTransfer() || isVoiceClipType(transfer)) return null;
			if (isBackgroundTransfer(transfer)) {
				backgroundTransfers.add(transfer.getTag());
				return null;
			}

			if (transfer.getType() == MegaTransfer.TYPE_DOWNLOAD) {
				String appData = transfer.getAppData();

				if (!isTextEmpty(appData) && appData.contains(APP_DATA_SD_CARD)) {
					dbH.addSDTransfer(new SDTransfer(
							transfer.getTag(),
							transfer.getFileName(),
							getSizeString(transfer.getTotalBytes()),
							Long.toString(transfer.getNodeHandle()),
							transfer.getPath(),
							appData));
				}

<<<<<<< HEAD
		if (transfer.getType() == TYPE_DOWNLOAD) {
			String appData = transfer.getAppData();

			if (!isTextEmpty(appData) && appData.contains(APP_DATA_SD_CARD)) {
				dbH.addSDTransfer(new SDTransfer(
						transfer.getTag(),
						transfer.getFileName(),
						getSizeString(transfer.getTotalBytes()),
						Long.toString(transfer.getNodeHandle()),
						transfer.getPath(),
						appData));
			}

			transfersManagement.checkScanningTransferOnStart(transfer);
			launchTransferUpdateIntent(TYPE_DOWNLOAD);
			transfersCount++;
			updateProgressNotification();
		}
=======
				launchTransferUpdateIntent(MegaTransfer.TYPE_DOWNLOAD);
				transfersCount++;
				updateProgressNotification();
			}
			return null;
		});
>>>>>>> 73e792da
	}

	private Completable doOnTransferFinish(@Nullable MegaTransfer transfer, MegaError error) {
		return Completable.fromCallable(() -> {
			Timber.d("Node handle: " + transfer.getNodeHandle() + ", Type = " + transfer.getType());

			if (transfer.isStreamingTransfer()) {
				return null;
			}

			if (error.getErrorCode() == MegaError.API_EBUSINESSPASTDUE) {
				sendBroadcast(new Intent(BROADCAST_ACTION_INTENT_BUSINESS_EXPIRED));
			}

			if (transfer.getType() == MegaTransfer.TYPE_DOWNLOAD) {
				boolean isVoiceClip = isVoiceClipType(transfer);
				boolean isBackgroundTransfer = isBackgroundTransfer(transfer);

<<<<<<< HEAD
		if (transfer.getType() == TYPE_DOWNLOAD) {
			boolean isVoiceClip = isVoiceClipType(transfer);
			boolean isBackgroundTransfer = isBackgroundTransfer(transfer);
=======
				if (!isVoiceClip && !isBackgroundTransfer) transfersCount--;
>>>>>>> 73e792da

				String path = transfer.getPath();
				String targetPath = getSDCardTargetPath(transfer.getAppData());

				if (!transfer.isFolderTransfer()) {
					if (!isVoiceClip && !isBackgroundTransfer) {
						AndroidCompletedTransfer completedTransfer = new AndroidCompletedTransfer(transfer, error);
						if (!isTextEmpty(targetPath)) {
							completedTransfer.setPath(targetPath);
						}

						addCompletedTransfer(completedTransfer);
					}

<<<<<<< HEAD
					addCompletedTransfer(completedTransfer, dbH);
				}

				launchTransferUpdateIntent(TYPE_DOWNLOAD);
				if (transfer.getState() == MegaTransfer.STATE_FAILED) {
					transfersManagement.setAreFailedTransfers(true);
				}

				if (!isVoiceClip && !isBackgroundTransfer) {
					updateProgressNotification();
				}
			}

            if (canceled) {
				if((lock != null) && (lock.isHeld()))
					try{ lock.release(); } catch(Exception ex) {}
				if((wl != null) && (wl.isHeld()))
					try{ wl.release(); } catch(Exception ex) {}

				logDebug("Download canceled: " + transfer.getNodeHandle());

				if (isVoiceClip) {
					resultTransfersVoiceClip(transfer.getNodeHandle(), ERROR_VOICE_CLIP_TRANSFER);
					File localFile = CacheFolderManager.buildVoiceClipFile(this, transfer.getFileName());
					if (isFileAvailable(localFile)) {
						logDebug("Delete own voiceclip : exists");
						localFile.delete();
=======
					launchTransferUpdateIntent(MegaTransfer.TYPE_DOWNLOAD);
					if (transfer.getState() == MegaTransfer.STATE_FAILED) {
						MegaApplication.getTransfersManagement().setFailedTransfers(true);
>>>>>>> 73e792da
					}

					if (!isVoiceClip && !isBackgroundTransfer) {
						updateProgressNotification();
					}
				}

				if (canceled) {
					if ((lock != null) && (lock.isHeld()))
						try {
							lock.release();
						} catch (Exception ex) {
						}
					if ((wl != null) && (wl.isHeld()))
						try {
							wl.release();
						} catch (Exception ex) {
						}

					Timber.d("Download canceled: " + transfer.getNodeHandle());

					if (isVoiceClip) {
						resultTransfersVoiceClip(transfer.getNodeHandle(), ERROR_VOICE_CLIP_TRANSFER);
						File localFile = CacheFolderManager.buildVoiceClipFile(this, transfer.getFileName());
						if (isFileAvailable(localFile)) {
							Timber.d("Delete own voiceclip : exists");
							localFile.delete();
						}
					} else {
						File file = new File(transfer.getPath());
						file.delete();
					}
					DownloadService.this.cancel();

				} else {
					if (error.getErrorCode() == MegaError.API_OK) {
						Timber.d("Download OK - Node handle: " + transfer.getNodeHandle());

						if (isVoiceClip) {
							resultTransfersVoiceClip(transfer.getNodeHandle(), SUCCESSFUL_VOICE_CLIP_TRANSFER);
						}

						//need to move downloaded file to a location on sd card.
						if (targetPath != null) {
							File source = new File(path);

							try {
								SDCardOperator sdCardOperator = new SDCardOperator(this);
								sdCardOperator.moveDownloadedFileToDestinationPath(source, targetPath,
										getSDCardTargetUri(transfer.getAppData()), transfer.getTag());
							} catch (Exception e) {
								Timber.e("Error moving file to the sd card path " + e);
							}
						}
						//To update thumbnails for videos
						if (isVideoFile(transfer.getPath())) {
							Timber.d("Is video!!!");
							MegaNode videoNode = megaApi.getNodeByHandle(transfer.getNodeHandle());
							if (videoNode != null) {
								if (!videoNode.hasThumbnail()) {
									Timber.d("The video has not thumb");
									ThumbnailUtils.createThumbnailVideo(this, path, megaApi, transfer.getNodeHandle());
								}
							} else {
								Timber.w("videoNode is NULL");
							}
						} else {
							Timber.d("NOT video!");
						}

						if (!isTextEmpty(path)) {
							sendBroadcastToUpdateGallery(this, new File(path));
						}

						if (storeToAdvacedDevices.containsKey(transfer.getNodeHandle())) {
							Timber.d("Now copy the file to the SD Card");
							openFile = false;
							Uri tranfersUri = storeToAdvacedDevices.get(transfer.getNodeHandle());
							MegaNode node = megaApi.getNodeByHandle(transfer.getNodeHandle());
							alterDocument(tranfersUri, node.getName());
						}

						if (!isTextEmpty(path) && path.contains(OFFLINE_DIR)) {
							Timber.d("It is Offline file");
							dbH = DatabaseHandler.getDbHandler(getApplicationContext());
							offlineNode = megaApi.getNodeByHandle(transfer.getNodeHandle());

							if (offlineNode != null) {
								saveOffline(this, megaApi, dbH, offlineNode, transfer.getPath());
							} else {
								saveOfflineChatFile(dbH, transfer);
							}

							refreshOfflineFragment();
							refreshSettingsFragment();
						}
					} else {
						Timber.e("Download ERROR: " + transfer.getNodeHandle());
						if (isVoiceClip) {
							resultTransfersVoiceClip(transfer.getNodeHandle(), ERROR_VOICE_CLIP_TRANSFER);
							File localFile = CacheFolderManager.buildVoiceClipFile(this, transfer.getFileName());
							if (isFileAvailable(localFile)) {
								Timber.d("Delete own voice clip : exists");
								localFile.delete();
							}
						} else {
							if (error.getErrorCode() == MegaError.API_EBLOCKED) {
								errorEBloqued++;
							}

							if (!transfer.isFolderTransfer()) {
								errorCount++;
							}

							if (!isTextEmpty(transfer.getPath())) {
								File file = new File(transfer.getPath());
								file.delete();
							}
						}
					}
				}

				if (isVoiceClip || isBackgroundTransfer) return null;

				if (getNumPendingDownloadsNonBackground(megaApi) == 0 && transfersCount == 0) {
					onQueueComplete(transfer.getNodeHandle());
				}
			}
			return null;
		});
	}

	private void resultTransfersVoiceClip(long nodeHandle, int result){
		Timber.d("nodeHandle =  " + nodeHandle + ", the result is " + result);
		Intent intent = new Intent(BROADCAST_ACTION_INTENT_VOICE_CLIP_DOWNLOADED);
		intent.putExtra(EXTRA_NODE_HANDLE, nodeHandle);
		intent.putExtra(EXTRA_RESULT_TRANSFER, result);
		sendBroadcast(intent);
	}

	private void alterDocument(Uri uri, String fileName) {
		Timber.d("alterUri");
	    try {

	    	File tempFolder = CacheFolderManager.getCacheFolder(getApplicationContext(), CacheFolderManager.TEMPORARY_FOLDER);
	    	if (!isFileAvailable(tempFolder)) return;

	    	String sourceLocation = tempFolder.getAbsolutePath() + File.separator +fileName;

	        ParcelFileDescriptor pfd = getContentResolver().openFileDescriptor(uri, "w");
	        FileOutputStream fileOutputStream = new FileOutputStream(pfd.getFileDescriptor());

	    	InputStream in = new FileInputStream(sourceLocation);

	        // Copy the bits from instream to outstream
	        byte[] buf = new byte[1024];
	        int len;
	        while ((len = in.read(buf)) > 0) {
	        	fileOutputStream.write(buf, 0, len);
	        }
	        in.close();

	        // Let the document provider know you're done by closing the stream.
	        fileOutputStream.close();
	        pfd.close();

	        File deleteTemp = new File(sourceLocation);
	        deleteTemp.delete();
	    } catch (FileNotFoundException e) {
	        e.printStackTrace();
	    } catch (IOException e) {
	        e.printStackTrace();
	    }
	}

<<<<<<< HEAD
	@Override
	public void onTransferUpdate(MegaApiJava api, MegaTransfer transfer) {
		rxSubscriptions.add(Single.just(transfer)
				.observeOn(Schedulers.single())
				.subscribe(this::doOnTransferUpdate,
						throwable -> logError("doOnTransferUpdate onError", throwable)));
	}

	private void doOnTransferUpdate(MegaTransfer transfer) {
		if(transfer.getType()== TYPE_DOWNLOAD){
			launchTransferUpdateIntent(TYPE_DOWNLOAD);
			if (canceled) {
				logDebug("Transfer cancel: " + transfer.getNodeHandle());
=======
	private Completable doOnTransferUpdate(@Nullable MegaTransfer transfer) {
		return Completable.fromCallable(() -> {
			if (transfer.getType() == MegaTransfer.TYPE_DOWNLOAD) {
				launchTransferUpdateIntent(MegaTransfer.TYPE_DOWNLOAD);
				if (canceled) {
					Timber.d("Transfer cancel: " + transfer.getNodeHandle());
>>>>>>> 73e792da

					if((lock != null) && (lock.isHeld()))
						try{ lock.release(); } catch(Exception ex) {}
					if((wl != null) && (wl.isHeld()))
						try{ wl.release(); } catch(Exception ex) {}

					megaApi.cancelTransfer(transfer);
					DownloadService.this.cancel();
					return null;
				}
				if(transfer.isStreamingTransfer() || isVoiceClipType(transfer)) return null;
				if (isBackgroundTransfer(transfer)) {
					backgroundTransfers.add(transfer.getTag());
					return null;
				}

<<<<<<< HEAD
			transfersManagement.checkScanningTransferOnUpdate(transfer);

			if (!transfer.isFolderTransfer()) {
				sendBroadcast(new Intent(BROADCAST_ACTION_INTENT_TRANSFER_UPDATE));
				updateProgressNotification();
			}

			if (!transfersManagement.isOnTransferOverQuota() && transfersManagement.hasNotToBeShowDueToTransferOverQuota()) {
				transfersManagement.setHasNotToBeShowDueToTransferOverQuota(false);
=======
				if(!transfer.isFolderTransfer()){
					sendBroadcast(new Intent(BROADCAST_ACTION_INTENT_TRANSFER_UPDATE));
					updateProgressNotification();
				}

				if (!TransfersManagement.isOnTransferOverQuota() && MegaApplication.getTransfersManagement().hasNotToBeShowDueToTransferOverQuota()) {
					MegaApplication.getTransfersManagement().setHasNotToBeShowDueToTransferOverQuota(false);
				}
>>>>>>> 73e792da
			}
			return null;
		});
	}

	private Completable doOnTransferTemporaryError(@Nullable MegaTransfer transfer, MegaError e) {
		return Completable.fromCallable(() -> {
			Timber.w("Download Temporary Error - Node Handle: " + transfer.getNodeHandle() +
					"\nError: " + e.getErrorCode() + " " + e.getErrorString());

			if (transfer.isStreamingTransfer() || isBackgroundTransfer(transfer)) {
				return null;
			}

<<<<<<< HEAD
		if(transfer.getType()== TYPE_DOWNLOAD){
			if(e.getErrorCode() == MegaError.API_EOVERQUOTA) {
				if (e.getValue() != 0) {
					logWarning("TRANSFER OVERQUOTA ERROR: " + e.getErrorCode());
					checkTransferOverQuota(true);
=======
			if (transfer.getType() == MegaTransfer.TYPE_DOWNLOAD) {
				if (e.getErrorCode() == MegaError.API_EOVERQUOTA) {
					if (e.getValue() != 0) {
						Timber.w("TRANSFER OVERQUOTA ERROR: " + e.getErrorCode());
						checkTransferOverQuota(true);
>>>>>>> 73e792da

						downloadedBytesToOverquota = megaApi.getTotalDownloadedBytes();
						isOverquota = true;
					}
				}
			}
			return null;
		});
	}

	/**
	 * Checks if should show transfer over quota warning.
	 * If so, sends a broadcast to show it in the current view.
	 *
	 * @param isCurrentOverQuota	true if the overquota is currently received, false otherwise
	 */
	private void checkTransferOverQuota(boolean isCurrentOverQuota) {
		if (app.isActivityVisible()) {
			if (transfersManagement.shouldShowTransferOverQuotaWarning()) {
				transfersManagement.setCurrentTransferOverQuota(isCurrentOverQuota);
				transfersManagement.setTransferOverQuotaTimestamp();
				sendBroadcast(new Intent(BROADCAST_ACTION_INTENT_TRANSFER_UPDATE).setAction(ACTION_TRANSFER_OVER_QUOTA));
			}
		} else if (!transfersManagement.isTransferOverQuotaNotificationShown()){
			transfersManagement.setTransferOverQuotaNotificationShown(true);
			isForeground = false;
			stopForeground(true);
			mNotificationManager.cancel(NOTIFICATION_DOWNLOAD);
			new TransferOverQuotaNotification(transfersManagement).show();
		}
	}

	@Override
	public void onRequestStart(MegaApiJava api, MegaRequest request) {
		Timber.d("onRequestStart: " + request.getRequestString());
	}

	@Override
	public void onRequestFinish(MegaApiJava api, MegaRequest request, MegaError e) {
		Timber.d("onRequestFinish");

		if (request.getType() == MegaRequest.TYPE_CANCEL_TRANSFERS) {
			Timber.d("TYPE_CANCEL_TRANSFERS finished");
			if (e.getErrorCode() == MegaError.API_OK) {
				cancel();
			}
		} else if (request.getType() == MegaRequest.TYPE_LOGIN){
			if (e.getErrorCode() == MegaError.API_OK){
				Timber.d("Logged in. Setting account auth token for folder links.");
				megaApiFolder.setAccountAuth(megaApi.getAccountAuth());
				Timber.d("Fast login OK, Calling fetchNodes from CameraSyncService");
				megaApi.fetchNodes();

                // Get cookies settings after login.
                MegaApplication.getInstance().checkEnabledCookies();
			}
			else{
				Timber.e("ERROR: " + e.getErrorString());
				isLoggingIn = false;
				MegaApplication.setLoggingIn(isLoggingIn);
			}
		}
		else if (request.getType() == MegaRequest.TYPE_FETCH_NODES){
			if (e.getErrorCode() == MegaError.API_OK){
				isLoggingIn = false;
				MegaApplication.setLoggingIn(isLoggingIn);

				for (int i=0;i<pendingIntents.size();i++){
					onHandleIntent(pendingIntents.get(i));
				}
				pendingIntents.clear();
			}
			else{
				Timber.e("ERROR: " + e.getErrorString());
				isLoggingIn = false;
				MegaApplication.setLoggingIn(isLoggingIn);
			}
		} else {
			Timber.d("Public node received");

			if (e.getErrorCode() != MegaError.API_OK) {
				Timber.e("Public node error");
				return;
			}

			MegaNode node = request.getPublicMegaNode();
			if (node == null) {
				Timber.e("Public node is null");
				return;
			}

			if (currentDir == null) {
				Timber.e("currentDir is null");
				return;
			}

			if (currentDir.isDirectory()) {
				currentFile = new File(currentDir, megaApi.escapeFsIncompatible(node.getName(), currentDir.getAbsolutePath() + SEPARATOR));
			} else {
				currentFile = currentDir;
			}

			String appData = getSDCardAppData(intent);

			Timber.d("Public node download launched");
			if (!wl.isHeld()) wl.acquire();
			if (!lock.isHeld()) lock.acquire();
			if (currentDir.isDirectory()) {
<<<<<<< HEAD
				logDebug("To downloadPublic(dir)");
				String localPath = currentDir.getAbsolutePath() + "/";
				MegaCancelToken token = transfersManagement.addScanningTransfer(TYPE_DOWNLOAD,
						localPath, currentDocument, currentDocument.isFolder());

				if (token != null) {
					megaApi.startDownload(currentDocument, localPath, appData, null, false, token);
=======
				Timber.d("To downloadPublic(dir)");
				if (!isTextEmpty(appData)) {
					megaApi.startDownloadWithData(node, currentDir.getAbsolutePath() + "/", appData);
				} else {
					megaApi.startDownload(node, currentDir.getAbsolutePath() + "/");
>>>>>>> 73e792da
				}
			}
		}
	}

	@Override
	public void onRequestTemporaryError(MegaApiJava api, MegaRequest request,
			MegaError e) {
		Timber.w("Node handle: " + request.getNodeHandle());
	}

	@Override
	public void onRequestUpdate(MegaApiJava api, MegaRequest request) {
		Timber.d("onRequestUpdate");
	}

	private void refreshOfflineFragment(){
		sendBroadcast(new Intent(OfflineFragment.REFRESH_OFFLINE_FILE_LIST));
	}

	private void refreshSettingsFragment() {
		Intent intent = new Intent(BROADCAST_ACTION_INTENT_SETTINGS_UPDATED);
		intent.setAction(ACTION_REFRESH_CLEAR_OFFLINE_SETTING);
		sendBroadcast(intent);
	}
}<|MERGE_RESOLUTION|>--- conflicted
+++ resolved
@@ -29,11 +29,8 @@
 import androidx.lifecycle.Observer;
 
 import dagger.hilt.android.AndroidEntryPoint;
-<<<<<<< HEAD
-=======
 import io.reactivex.rxjava3.android.schedulers.AndroidSchedulers;
 import io.reactivex.rxjava3.core.Completable;
->>>>>>> 73e792da
 import io.reactivex.rxjava3.core.Single;
 import io.reactivex.rxjava3.disposables.CompositeDisposable;
 import io.reactivex.rxjava3.disposables.Disposable;
@@ -98,17 +95,11 @@
 
 import javax.inject.Inject;
 
-import javax.inject.Inject;
-
-/*
+/**
  * Background service to download files
  */
 @AndroidEntryPoint
-<<<<<<< HEAD
-public class DownloadService extends Service implements MegaTransferListenerInterface, MegaRequestListenerInterface {
-=======
 public class DownloadService extends Service implements MegaRequestListenerInterface {
->>>>>>> 73e792da
 
 	// Action to stop download
 	public static final String ACTION_CANCEL = "CANCEL_DOWNLOAD";
@@ -128,11 +119,9 @@
 	public static final String EXTRA_DOWNLOAD_FOR_OFFLINE = "EXTRA_DOWNLOAD_FOR_OFFLINE";
 
 	@Inject
-<<<<<<< HEAD
+	GetGlobalTransferUseCase getGlobalTransferUseCase;
+	@Inject
 	TransfersManagement transfersManagement;
-=======
-	GetGlobalTransferUseCase getGlobalTransferUseCase;
->>>>>>> 73e792da
 
 	private static int errorEBloqued = 0;
 	private int errorCount = 0;
@@ -247,10 +236,9 @@
 
 		registerReceiver(pauseBroadcastReceiver, new IntentFilter(BROADCAST_ACTION_INTENT_UPDATE_PAUSE_NOTIFICATION));
 
-<<<<<<< HEAD
 		LiveEventBus.get(EVENT_FINISH_SERVICE_IF_NO_TRANSFERS, Boolean.class)
 				.observeForever(stopServiceObserver);
-=======
+
 		Disposable subscription = getGlobalTransferUseCase.get()
 				.subscribeOn(Schedulers.io())
 				.observeOn(AndroidSchedulers.mainThread())
@@ -260,32 +248,31 @@
 						doOnTransferStart(transfer)
 								.subscribeOn(Schedulers.io())
 								.observeOn(AndroidSchedulers.mainThread())
-								.subscribe(() -> { }, (throwable) -> Timber.e(throwable));
+								.subscribe(() -> { }, Timber::e);
 						;
 					} else if (event instanceof GetGlobalTransferUseCase.Result.OnTransferUpdate) {
 						MegaTransfer transfer = ((GetGlobalTransferUseCase.Result.OnTransferUpdate) event).getTransfer();
 						doOnTransferUpdate(transfer)
 								.subscribeOn(Schedulers.io())
 								.observeOn(AndroidSchedulers.mainThread())
-								.subscribe(() -> { }, (throwable) -> Timber.e(throwable));
+								.subscribe(() -> { }, Timber::e);
 					} else if (event instanceof GetGlobalTransferUseCase.Result.OnTransferFinish) {
 						MegaTransfer transfer = ((GetGlobalTransferUseCase.Result.OnTransferFinish) event).getTransfer();
 						MegaError error = ((GetGlobalTransferUseCase.Result.OnTransferFinish) event).getError();
 						doOnTransferFinish(transfer, error)
 								.subscribeOn(Schedulers.io())
 								.observeOn(AndroidSchedulers.mainThread())
-								.subscribe(() -> { }, (throwable) -> Timber.e(throwable));
+								.subscribe(() -> { }, Timber::e);
 					} else if (event instanceof GetGlobalTransferUseCase.Result.OnTransferTemporaryError) {
 						MegaTransfer transfer = ((GetGlobalTransferUseCase.Result.OnTransferTemporaryError) event).getTransfer();
 						MegaError error = ((GetGlobalTransferUseCase.Result.OnTransferTemporaryError) event).getError();
 						doOnTransferTemporaryError(transfer, error)
 								.subscribeOn(Schedulers.io())
 								.observeOn(AndroidSchedulers.mainThread())
-								.subscribe(() -> { }, (throwable) -> Timber.e(throwable));
+								.subscribe(() -> { }, Timber::e);
 					}
-				}, (throwable) -> Timber.e(throwable));
+				}, Timber::e);
 		rxSubscriptions.add(subscription);
->>>>>>> 73e792da
 	}
 
 	private void startForeground() {
@@ -365,8 +352,7 @@
 
 		rxSubscriptions.add(Single.just(intent)
 			.observeOn(Schedulers.single())
-			.subscribe(this::onHandleIntent,
-					throwable -> Timber.e(throwable)));
+			.subscribe(this::onHandleIntent, Timber::e));
 		return START_NOT_STICKY;
 	}
 
@@ -420,7 +406,7 @@
 
         boolean highPriority = intent.getBooleanExtra(HIGH_PRIORITY_TRANSFER, false);
         boolean fromMV = intent.getBooleanExtra(EXTRA_FROM_MV, false);
-		Timber.d("fromMV: " + fromMV);
+		Timber.d("fromMV: %s", fromMV);
 
 		megaApi = app.getMegaApi();
 
@@ -457,11 +443,11 @@
 		String serialize = intent.getStringExtra(EXTRA_SERIALIZE_STRING);
 
 		if(serialize != null){
-			Timber.d("serializeString: " + serialize);
+			Timber.d("serializeString: %s", serialize);
 			currentDocument = MegaNode.unserialize(serialize);
 			if(currentDocument != null){
 				hash = currentDocument.getHandle();
-				Timber.d("hash after unserialize: " + hash);
+				Timber.d("hash after unserialize: %s", hash);
 			}
 			else{
 				Timber.w("Node is NULL after unserialize");
@@ -554,8 +540,7 @@
 				checkTransferOverQuota(false);
 			}
 
-<<<<<<< HEAD
-			logDebug("CurrentDocument is not null");
+			Timber.d("CurrentDocument is not null");
 
 			if (isTextEmpty(appData)) {
 				appData = type != null && type.contains(APP_DATA_VOICE_CLIP) ? APP_DATA_VOICE_CLIP : "";
@@ -567,21 +552,6 @@
 
 			if (token != null) {
 				megaApi.startDownload(currentDocument, localPath, appData, null, highPriority, token);
-=======
-			Timber.d("CurrentDocument is not null");
-			if (highPriority) {
-			    // Download to SD card from chat.
-                if (!isTextEmpty(appData)) {
-                    megaApi.startDownloadWithTopPriority(currentDocument, currentDir.getAbsolutePath() + "/", appData);
-                } else {
-                    String data = type != null && type.contains(APP_DATA_VOICE_CLIP) ? APP_DATA_VOICE_CLIP : "";
-                    megaApi.startDownloadWithTopPriority(currentDocument, currentDir.getAbsolutePath() + "/", data);
-                }
-			} else if (!isTextEmpty(appData)) {
-				megaApi.startDownloadWithData(currentDocument, currentDir.getAbsolutePath() + "/", appData);
-			} else {
-				megaApi.startDownload(currentDocument, currentDir.getAbsolutePath() + "/");
->>>>>>> 73e792da
 			}
 		} else {
 			Timber.w("currentDir is not a directory");
@@ -629,7 +599,7 @@
 		stopForeground();
 		rootNode = null;
 		int pendingDownloads = getNumPendingDownloadsNonBackground(megaApi);
-		Timber.d("onQueueComplete: total of files before reset " + pendingDownloads);
+		Timber.d("onQueueComplete: total of files before reset %s", pendingDownloads);
 		if(pendingDownloads <= 0){
 			Timber.d("onQueueComplete: reset total downloads");
 			// When download a single file by tapping it, and auto play is enabled.
@@ -691,7 +661,7 @@
 		}
 
 		if(document.getSize() > ((long)1024*1024*1024*4)) {
-			Timber.d("Show size alert: " + document.getSize());
+			Timber.d("Show size alert: %s", document.getSize());
 			uiHandler.post(() -> Toast.makeText(getApplicationContext(),
 					getString(R.string.error_file_size_greater_than_4gb),
 					Toast.LENGTH_LONG).show());
@@ -1168,7 +1138,7 @@
 				return null;
 			}
 
-			if (transfer.getType() == MegaTransfer.TYPE_DOWNLOAD) {
+			if (transfer.getType() == TYPE_DOWNLOAD) {
 				String appData = transfer.getAppData();
 
 				if (!isTextEmpty(appData) && appData.contains(APP_DATA_SD_CARD)) {
@@ -1181,33 +1151,13 @@
 							appData));
 				}
 
-<<<<<<< HEAD
-		if (transfer.getType() == TYPE_DOWNLOAD) {
-			String appData = transfer.getAppData();
-
-			if (!isTextEmpty(appData) && appData.contains(APP_DATA_SD_CARD)) {
-				dbH.addSDTransfer(new SDTransfer(
-						transfer.getTag(),
-						transfer.getFileName(),
-						getSizeString(transfer.getTotalBytes()),
-						Long.toString(transfer.getNodeHandle()),
-						transfer.getPath(),
-						appData));
-			}
-
-			transfersManagement.checkScanningTransferOnStart(transfer);
-			launchTransferUpdateIntent(TYPE_DOWNLOAD);
-			transfersCount++;
-			updateProgressNotification();
-		}
-=======
-				launchTransferUpdateIntent(MegaTransfer.TYPE_DOWNLOAD);
+				transfersManagement.checkScanningTransferOnStart(transfer);
+				launchTransferUpdateIntent(TYPE_DOWNLOAD);
 				transfersCount++;
 				updateProgressNotification();
 			}
 			return null;
 		});
->>>>>>> 73e792da
 	}
 
 	private Completable doOnTransferFinish(@Nullable MegaTransfer transfer, MegaError error) {
@@ -1222,17 +1172,11 @@
 				sendBroadcast(new Intent(BROADCAST_ACTION_INTENT_BUSINESS_EXPIRED));
 			}
 
-			if (transfer.getType() == MegaTransfer.TYPE_DOWNLOAD) {
+			if (transfer.getType() == TYPE_DOWNLOAD) {
 				boolean isVoiceClip = isVoiceClipType(transfer);
 				boolean isBackgroundTransfer = isBackgroundTransfer(transfer);
 
-<<<<<<< HEAD
-		if (transfer.getType() == TYPE_DOWNLOAD) {
-			boolean isVoiceClip = isVoiceClipType(transfer);
-			boolean isBackgroundTransfer = isBackgroundTransfer(transfer);
-=======
 				if (!isVoiceClip && !isBackgroundTransfer) transfersCount--;
->>>>>>> 73e792da
 
 				String path = transfer.getPath();
 				String targetPath = getSDCardTargetPath(transfer.getAppData());
@@ -1244,42 +1188,12 @@
 							completedTransfer.setPath(targetPath);
 						}
 
-						addCompletedTransfer(completedTransfer);
+						addCompletedTransfer(completedTransfer, dbH);
 					}
 
-<<<<<<< HEAD
-					addCompletedTransfer(completedTransfer, dbH);
-				}
-
-				launchTransferUpdateIntent(TYPE_DOWNLOAD);
-				if (transfer.getState() == MegaTransfer.STATE_FAILED) {
-					transfersManagement.setAreFailedTransfers(true);
-				}
-
-				if (!isVoiceClip && !isBackgroundTransfer) {
-					updateProgressNotification();
-				}
-			}
-
-            if (canceled) {
-				if((lock != null) && (lock.isHeld()))
-					try{ lock.release(); } catch(Exception ex) {}
-				if((wl != null) && (wl.isHeld()))
-					try{ wl.release(); } catch(Exception ex) {}
-
-				logDebug("Download canceled: " + transfer.getNodeHandle());
-
-				if (isVoiceClip) {
-					resultTransfersVoiceClip(transfer.getNodeHandle(), ERROR_VOICE_CLIP_TRANSFER);
-					File localFile = CacheFolderManager.buildVoiceClipFile(this, transfer.getFileName());
-					if (isFileAvailable(localFile)) {
-						logDebug("Delete own voiceclip : exists");
-						localFile.delete();
-=======
-					launchTransferUpdateIntent(MegaTransfer.TYPE_DOWNLOAD);
+					launchTransferUpdateIntent(TYPE_DOWNLOAD);
 					if (transfer.getState() == MegaTransfer.STATE_FAILED) {
-						MegaApplication.getTransfersManagement().setFailedTransfers(true);
->>>>>>> 73e792da
+						transfersManagement.setAreFailedTransfers(true);
 					}
 
 					if (!isVoiceClip && !isBackgroundTransfer) {
@@ -1299,7 +1213,7 @@
 						} catch (Exception ex) {
 						}
 
-					Timber.d("Download canceled: " + transfer.getNodeHandle());
+					Timber.d("Download canceled: %s", transfer.getNodeHandle());
 
 					if (isVoiceClip) {
 						resultTransfersVoiceClip(transfer.getNodeHandle(), ERROR_VOICE_CLIP_TRANSFER);
@@ -1316,7 +1230,7 @@
 
 				} else {
 					if (error.getErrorCode() == MegaError.API_OK) {
-						Timber.d("Download OK - Node handle: " + transfer.getNodeHandle());
+						Timber.d("Download OK - Node handle: %s", transfer.getNodeHandle());
 
 						if (isVoiceClip) {
 							resultTransfersVoiceClip(transfer.getNodeHandle(), SUCCESSFUL_VOICE_CLIP_TRANSFER);
@@ -1331,7 +1245,7 @@
 								sdCardOperator.moveDownloadedFileToDestinationPath(source, targetPath,
 										getSDCardTargetUri(transfer.getAppData()), transfer.getTag());
 							} catch (Exception e) {
-								Timber.e("Error moving file to the sd card path " + e);
+								Timber.e(e, "Error moving file to the sd card path.");
 							}
 						}
 						//To update thumbnails for videos
@@ -1377,7 +1291,7 @@
 							refreshSettingsFragment();
 						}
 					} else {
-						Timber.e("Download ERROR: " + transfer.getNodeHandle());
+						Timber.e("Download ERROR: %s", transfer.getNodeHandle());
 						if (isVoiceClip) {
 							resultTransfersVoiceClip(transfer.getNodeHandle(), ERROR_VOICE_CLIP_TRANSFER);
 							File localFile = CacheFolderManager.buildVoiceClipFile(this, transfer.getFileName());
@@ -1455,64 +1369,46 @@
 	    }
 	}
 
-<<<<<<< HEAD
-	@Override
-	public void onTransferUpdate(MegaApiJava api, MegaTransfer transfer) {
-		rxSubscriptions.add(Single.just(transfer)
-				.observeOn(Schedulers.single())
-				.subscribe(this::doOnTransferUpdate,
-						throwable -> logError("doOnTransferUpdate onError", throwable)));
-	}
-
-	private void doOnTransferUpdate(MegaTransfer transfer) {
-		if(transfer.getType()== TYPE_DOWNLOAD){
-			launchTransferUpdateIntent(TYPE_DOWNLOAD);
-			if (canceled) {
-				logDebug("Transfer cancel: " + transfer.getNodeHandle());
-=======
 	private Completable doOnTransferUpdate(@Nullable MegaTransfer transfer) {
 		return Completable.fromCallable(() -> {
-			if (transfer.getType() == MegaTransfer.TYPE_DOWNLOAD) {
-				launchTransferUpdateIntent(MegaTransfer.TYPE_DOWNLOAD);
+			if (transfer.getType() == TYPE_DOWNLOAD) {
+				launchTransferUpdateIntent(TYPE_DOWNLOAD);
 				if (canceled) {
-					Timber.d("Transfer cancel: " + transfer.getNodeHandle());
->>>>>>> 73e792da
-
-					if((lock != null) && (lock.isHeld()))
-						try{ lock.release(); } catch(Exception ex) {}
-					if((wl != null) && (wl.isHeld()))
-						try{ wl.release(); } catch(Exception ex) {}
+					Timber.d("Transfer cancel: %s", transfer.getNodeHandle());
+
+					if ((lock != null) && (lock.isHeld()))
+						try {
+							lock.release();
+						} catch (Exception ex) {
+						}
+					if ((wl != null) && (wl.isHeld()))
+						try {
+							wl.release();
+						} catch (Exception ex) {
+						}
 
 					megaApi.cancelTransfer(transfer);
 					DownloadService.this.cancel();
 					return null;
 				}
-				if(transfer.isStreamingTransfer() || isVoiceClipType(transfer)) return null;
+
+				if (transfer.isStreamingTransfer() || isVoiceClipType(transfer)) return null;
+
 				if (isBackgroundTransfer(transfer)) {
 					backgroundTransfers.add(transfer.getTag());
 					return null;
 				}
 
-<<<<<<< HEAD
-			transfersManagement.checkScanningTransferOnUpdate(transfer);
-
-			if (!transfer.isFolderTransfer()) {
-				sendBroadcast(new Intent(BROADCAST_ACTION_INTENT_TRANSFER_UPDATE));
-				updateProgressNotification();
-			}
-
-			if (!transfersManagement.isOnTransferOverQuota() && transfersManagement.hasNotToBeShowDueToTransferOverQuota()) {
-				transfersManagement.setHasNotToBeShowDueToTransferOverQuota(false);
-=======
-				if(!transfer.isFolderTransfer()){
+				transfersManagement.checkScanningTransferOnUpdate(transfer);
+
+				if (!transfer.isFolderTransfer()) {
 					sendBroadcast(new Intent(BROADCAST_ACTION_INTENT_TRANSFER_UPDATE));
 					updateProgressNotification();
 				}
 
-				if (!TransfersManagement.isOnTransferOverQuota() && MegaApplication.getTransfersManagement().hasNotToBeShowDueToTransferOverQuota()) {
-					MegaApplication.getTransfersManagement().setHasNotToBeShowDueToTransferOverQuota(false);
-				}
->>>>>>> 73e792da
+				if (!transfersManagement.isOnTransferOverQuota() && transfersManagement.hasNotToBeShowDueToTransferOverQuota()) {
+					transfersManagement.setHasNotToBeShowDueToTransferOverQuota(false);
+				}
 			}
 			return null;
 		});
@@ -1527,19 +1423,11 @@
 				return null;
 			}
 
-<<<<<<< HEAD
-		if(transfer.getType()== TYPE_DOWNLOAD){
-			if(e.getErrorCode() == MegaError.API_EOVERQUOTA) {
-				if (e.getValue() != 0) {
-					logWarning("TRANSFER OVERQUOTA ERROR: " + e.getErrorCode());
-					checkTransferOverQuota(true);
-=======
-			if (transfer.getType() == MegaTransfer.TYPE_DOWNLOAD) {
+			if (transfer.getType() == TYPE_DOWNLOAD) {
 				if (e.getErrorCode() == MegaError.API_EOVERQUOTA) {
 					if (e.getValue() != 0) {
-						Timber.w("TRANSFER OVERQUOTA ERROR: " + e.getErrorCode());
+						Timber.w("TRANSFER OVERQUOTA ERROR: %s", e.getErrorCode());
 						checkTransferOverQuota(true);
->>>>>>> 73e792da
 
 						downloadedBytesToOverquota = megaApi.getTotalDownloadedBytes();
 						isOverquota = true;
@@ -1574,7 +1462,7 @@
 
 	@Override
 	public void onRequestStart(MegaApiJava api, MegaRequest request) {
-		Timber.d("onRequestStart: " + request.getRequestString());
+		Timber.d("onRequestStart: %s", request.getRequestString());
 	}
 
 	@Override
@@ -1597,7 +1485,7 @@
                 MegaApplication.getInstance().checkEnabledCookies();
 			}
 			else{
-				Timber.e("ERROR: " + e.getErrorString());
+				Timber.e("ERROR: %s", e.getErrorString());
 				isLoggingIn = false;
 				MegaApplication.setLoggingIn(isLoggingIn);
 			}
@@ -1648,30 +1536,21 @@
 			if (!wl.isHeld()) wl.acquire();
 			if (!lock.isHeld()) lock.acquire();
 			if (currentDir.isDirectory()) {
-<<<<<<< HEAD
-				logDebug("To downloadPublic(dir)");
+				Timber.d("To downloadPublic(dir)");
 				String localPath = currentDir.getAbsolutePath() + "/";
 				MegaCancelToken token = transfersManagement.addScanningTransfer(TYPE_DOWNLOAD,
 						localPath, currentDocument, currentDocument.isFolder());
 
 				if (token != null) {
 					megaApi.startDownload(currentDocument, localPath, appData, null, false, token);
-=======
-				Timber.d("To downloadPublic(dir)");
-				if (!isTextEmpty(appData)) {
-					megaApi.startDownloadWithData(node, currentDir.getAbsolutePath() + "/", appData);
-				} else {
-					megaApi.startDownload(node, currentDir.getAbsolutePath() + "/");
->>>>>>> 73e792da
 				}
 			}
 		}
 	}
 
 	@Override
-	public void onRequestTemporaryError(MegaApiJava api, MegaRequest request,
-			MegaError e) {
-		Timber.w("Node handle: " + request.getNodeHandle());
+	public void onRequestTemporaryError(MegaApiJava api, MegaRequest request, MegaError e) {
+		Timber.w("Node handle: %s", request.getNodeHandle());
 	}
 
 	@Override
