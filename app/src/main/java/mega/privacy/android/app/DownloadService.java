package mega.privacy.android.app;

import static mega.privacy.android.app.constants.BroadcastConstants.ACTION_REFRESH_CLEAR_OFFLINE_SETTING;
import static mega.privacy.android.app.constants.BroadcastConstants.ACTION_TRANSFER_OVER_QUOTA;
import static mega.privacy.android.app.constants.BroadcastConstants.BROADCAST_ACTION_INTENT_SHOWSNACKBAR_TRANSFERS_FINISHED;
import static mega.privacy.android.app.constants.BroadcastConstants.BROADCAST_ACTION_INTENT_TAKEN_DOWN_FILES;
import static mega.privacy.android.app.constants.BroadcastConstants.BROADCAST_ACTION_INTENT_TRANSFER_UPDATE;
import static mega.privacy.android.app.constants.BroadcastConstants.DOWNLOAD_TRANSFER;
import static mega.privacy.android.app.constants.BroadcastConstants.DOWNLOAD_TRANSFER_OPEN;
import static mega.privacy.android.app.constants.BroadcastConstants.NODE_HANDLE;
import static mega.privacy.android.app.constants.BroadcastConstants.NODE_LOCAL_PATH;
import static mega.privacy.android.app.constants.BroadcastConstants.NODE_NAME;
import static mega.privacy.android.app.constants.BroadcastConstants.NUMBER_FILES;
import static mega.privacy.android.app.constants.BroadcastConstants.OFFLINE_AVAILABLE;
import static mega.privacy.android.app.constants.BroadcastConstants.TRANSFER_TYPE;
import static mega.privacy.android.app.constants.EventConstants.EVENT_FINISH_SERVICE_IF_NO_TRANSFERS;
import static mega.privacy.android.app.globalmanagement.TransfersManagement.WAIT_TIME_BEFORE_UPDATE;
import static mega.privacy.android.app.globalmanagement.TransfersManagement.addCompletedTransfer;
import static mega.privacy.android.app.globalmanagement.TransfersManagement.createInitialServiceNotification;
import static mega.privacy.android.app.globalmanagement.TransfersManagement.launchTransferUpdateIntent;
import static mega.privacy.android.app.main.ManagerActivity.COMPLETED_TAB;
import static mega.privacy.android.app.main.ManagerActivity.PENDING_TAB;
import static mega.privacy.android.app.main.ManagerActivity.TRANSFERS_TAB;
import static mega.privacy.android.app.utils.Constants.ACTION_CANCEL_DOWNLOAD;
import static mega.privacy.android.app.utils.Constants.ACTION_RESTART_SERVICE;
import static mega.privacy.android.app.utils.Constants.ACTION_SHOW_TRANSFERS;
import static mega.privacy.android.app.utils.Constants.APP_DATA_BACKGROUND_TRANSFER;
import static mega.privacy.android.app.utils.Constants.APP_DATA_INDICATOR;
import static mega.privacy.android.app.utils.Constants.APP_DATA_SD_CARD;
import static mega.privacy.android.app.utils.Constants.APP_DATA_VOICE_CLIP;
import static mega.privacy.android.app.utils.Constants.BROADCAST_ACTION_INTENT_BUSINESS_EXPIRED;
import static mega.privacy.android.app.utils.Constants.BROADCAST_ACTION_INTENT_SETTINGS_UPDATED;
import static mega.privacy.android.app.utils.Constants.BROADCAST_ACTION_INTENT_UPDATE_PAUSE_NOTIFICATION;
import static mega.privacy.android.app.utils.Constants.BROADCAST_ACTION_INTENT_VOICE_CLIP_DOWNLOADED;
import static mega.privacy.android.app.utils.Constants.ERROR_VOICE_CLIP_TRANSFER;
import static mega.privacy.android.app.utils.Constants.EXTRA_NODE_HANDLE;
import static mega.privacy.android.app.utils.Constants.EXTRA_RESULT_TRANSFER;
import static mega.privacy.android.app.utils.Constants.EXTRA_SERIALIZE_STRING;
import static mega.privacy.android.app.utils.Constants.EXTRA_TRANSFER_TYPE;
import static mega.privacy.android.app.utils.Constants.HIGH_PRIORITY_TRANSFER;
import static mega.privacy.android.app.utils.Constants.NOTIFICATION_CHANNEL_DOWNLOAD_ID;
import static mega.privacy.android.app.utils.Constants.NOTIFICATION_CHANNEL_DOWNLOAD_NAME;
import static mega.privacy.android.app.utils.Constants.NOTIFICATION_DOWNLOAD;
import static mega.privacy.android.app.utils.Constants.NOTIFICATION_DOWNLOAD_FINAL;
import static mega.privacy.android.app.utils.Constants.SEPARATOR;
import static mega.privacy.android.app.utils.Constants.SUCCESSFUL_VOICE_CLIP_TRANSFER;
import static mega.privacy.android.app.utils.FileUtil.getLocalFile;
import static mega.privacy.android.app.utils.FileUtil.isFileAvailable;
import static mega.privacy.android.app.utils.FileUtil.isFileDownloadedLatest;
import static mega.privacy.android.app.utils.FileUtil.isVideoFile;
import static mega.privacy.android.app.utils.FileUtil.purgeDirectory;
import static mega.privacy.android.app.utils.FileUtil.sendBroadcastToUpdateGallery;
import static mega.privacy.android.app.utils.MegaTransferUtils.getNumPendingDownloadsNonBackground;
import static mega.privacy.android.app.utils.MegaTransferUtils.isBackgroundTransfer;
import static mega.privacy.android.app.utils.MegaTransferUtils.isVoiceClipType;
import static mega.privacy.android.app.utils.OfflineUtils.OFFLINE_DIR;
import static mega.privacy.android.app.utils.OfflineUtils.saveOffline;
import static mega.privacy.android.app.utils.OfflineUtils.saveOfflineChatFile;
import static mega.privacy.android.app.utils.SDCardUtils.getSDCardTargetPath;
import static mega.privacy.android.app.utils.SDCardUtils.getSDCardTargetUri;
import static mega.privacy.android.app.utils.TextUtil.isTextEmpty;
import static mega.privacy.android.app.utils.Util.ONTRANSFERUPDATE_REFRESH_MILLIS;
import static mega.privacy.android.app.utils.Util.getProgressSize;
import static mega.privacy.android.app.utils.Util.getSizeString;
import static nz.mega.sdk.MegaTransfer.TYPE_DOWNLOAD;

import android.annotation.SuppressLint;
import android.app.Notification;
import android.app.NotificationChannel;
import android.app.NotificationManager;
import android.app.PendingIntent;
import android.app.Service;
import android.content.BroadcastReceiver;
import android.content.Context;
import android.content.Intent;
import android.content.IntentFilter;
import android.net.Uri;
import android.net.wifi.WifiManager;
import android.net.wifi.WifiManager.WifiLock;
import android.os.Build;
import android.os.Environment;
import android.os.Handler;
import android.os.IBinder;
import android.os.Looper;
import android.os.ParcelFileDescriptor;
import android.os.PowerManager;
import android.os.PowerManager.WakeLock;
import android.widget.Toast;

import androidx.annotation.Nullable;
import androidx.core.app.NotificationCompat;
import androidx.core.content.ContextCompat;
import androidx.lifecycle.Observer;
<<<<<<< HEAD
=======

import com.jeremyliao.liveeventbus.LiveEventBus;
>>>>>>> 3f26ba2a

import java.io.File;
import java.io.FileInputStream;
import java.io.FileNotFoundException;
import java.io.FileOutputStream;
import java.io.IOException;
import java.io.InputStream;
import java.util.ArrayList;
import java.util.HashMap;
import java.util.HashSet;
import java.util.Set;

import javax.inject.Inject;

import dagger.hilt.android.AndroidEntryPoint;
import io.reactivex.rxjava3.android.schedulers.AndroidSchedulers;
import io.reactivex.rxjava3.core.Completable;
import io.reactivex.rxjava3.core.Single;
import io.reactivex.rxjava3.disposables.CompositeDisposable;
import io.reactivex.rxjava3.disposables.Disposable;
import io.reactivex.rxjava3.schedulers.Schedulers;
import mega.privacy.android.app.components.saver.AutoPlayInfo;
import mega.privacy.android.app.fragments.offline.OfflineFragment;
import mega.privacy.android.app.globalmanagement.TransfersManagement;
import mega.privacy.android.app.main.LoginActivity;
import mega.privacy.android.app.main.ManagerActivity;
import mega.privacy.android.app.notifications.TransferOverQuotaNotification;
import mega.privacy.android.app.objects.SDTransfer;
import mega.privacy.android.app.service.iar.RatingHandlerImpl;
import mega.privacy.android.app.usecase.GetGlobalTransferUseCase;
import mega.privacy.android.app.utils.CacheFolderManager;
import mega.privacy.android.app.utils.ChatUtil;
import mega.privacy.android.app.utils.SDCardOperator;
import mega.privacy.android.app.utils.StringResourcesUtils;
import mega.privacy.android.app.utils.ThumbnailUtils;
import nz.mega.sdk.MegaApiAndroid;
import nz.mega.sdk.MegaApiJava;
import nz.mega.sdk.MegaCancelToken;
import nz.mega.sdk.MegaChatApiAndroid;
import nz.mega.sdk.MegaError;
import nz.mega.sdk.MegaNode;
import nz.mega.sdk.MegaRequest;
import nz.mega.sdk.MegaRequestListenerInterface;
import nz.mega.sdk.MegaTransfer;
import nz.mega.sdk.MegaTransferData;
import timber.log.Timber;

<<<<<<< HEAD
import static mega.privacy.android.app.constants.BroadcastConstants.*;
import static mega.privacy.android.app.constants.EventConstants.EVENT_FINISH_SERVICE_IF_NO_TRANSFERS;
import static mega.privacy.android.app.constants.EventConstants.EVENT_TRANSFER_OVER_QUOTA;
import static mega.privacy.android.app.constants.EventConstants.EVENT_TRANSFER_UPDATE;
import static mega.privacy.android.app.globalmanagement.TransfersManagement.WAIT_TIME_BEFORE_UPDATE;
import static mega.privacy.android.app.globalmanagement.TransfersManagement.addCompletedTransfer;
import static mega.privacy.android.app.globalmanagement.TransfersManagement.createInitialServiceNotification;
import static mega.privacy.android.app.main.ManagerActivity.*;
import static mega.privacy.android.app.utils.Constants.*;
import static mega.privacy.android.app.utils.FileUtil.*;
import static mega.privacy.android.app.utils.MegaTransferUtils.getNumPendingDownloadsNonBackground;
import static mega.privacy.android.app.utils.MegaTransferUtils.isBackgroundTransfer;
import static mega.privacy.android.app.utils.MegaTransferUtils.isVoiceClipType;
import static mega.privacy.android.app.utils.OfflineUtils.*;
import static mega.privacy.android.app.utils.SDCardUtils.getSDCardTargetPath;
import static mega.privacy.android.app.utils.SDCardUtils.getSDCardTargetUri;
import static mega.privacy.android.app.utils.TextUtil.*;
import static mega.privacy.android.app.utils.Util.*;
import static nz.mega.sdk.MegaTransfer.TYPE_DOWNLOAD;

import com.jeremyliao.liveeventbus.LiveEventBus;

import javax.inject.Inject;

=======
>>>>>>> 3f26ba2a
/**
 * Background service to download files
 */
@AndroidEntryPoint
public class DownloadService extends Service implements MegaRequestListenerInterface {

    // Action to stop download
    public static final String ACTION_CANCEL = "CANCEL_DOWNLOAD";
    public static final String EXTRA_SIZE = "DOCUMENT_SIZE";
    public static final String EXTRA_HASH = "DOCUMENT_HASH";
    public static final String EXTRA_URL = "DOCUMENT_URL";
    public static final String EXTRA_DOWNLOAD_TO_SDCARD = "download_to_sdcard";
    public static final String EXTRA_TARGET_PATH = "target_path";
    public static final String EXTRA_TARGET_URI = "target_uri";
    public static final String EXTRA_PATH = "SAVE_PATH";
    public static final String EXTRA_FOLDER_LINK = "FOLDER_LINK";
    public static final String EXTRA_FROM_MV = "fromMV";
    public static final String EXTRA_CONTACT_ACTIVITY = "CONTACT_ACTIVITY";
    public static final String EXTRA_OPEN_FILE = "OPEN_FILE";
    public static final String EXTRA_CONTENT_URI = "CONTENT_URI";
    public static final String EXTRA_DOWNLOAD_BY_TAP = "EXTRA_DOWNLOAD_BY_TAP";
    public static final String EXTRA_DOWNLOAD_FOR_OFFLINE = "EXTRA_DOWNLOAD_FOR_OFFLINE";

<<<<<<< HEAD
	@Inject
	GetGlobalTransferUseCase getGlobalTransferUseCase;
	@Inject
	TransfersManagement transfersManagement;
=======
    @Inject
    GetGlobalTransferUseCase getGlobalTransferUseCase;
    @Inject
    TransfersManagement transfersManagement;
>>>>>>> 3f26ba2a

    private static int errorEBloqued = 0;
    private int errorCount = 0;
    private int alreadyDownloaded = 0;

    private boolean isForeground = false;
    private boolean canceled;

    private boolean openFile = true;
    private boolean downloadByTap;
    private String type = "";
    private boolean isOverquota = false;
    private long downloadedBytesToOverquota = 0;
    private MegaNode rootNode;

    MegaApplication app;
    MegaApiAndroid megaApi;
    MegaApiAndroid megaApiFolder;
    MegaChatApiAndroid megaChatApi;

    ArrayList<Intent> pendingIntents = new ArrayList<Intent>();

    WifiLock lock;
    WakeLock wl;

    File currentFile;
    File currentDir;
    MegaNode currentDocument;

    DatabaseHandler dbH = null;

    int transfersCount = 0;
    Set<Integer> backgroundTransfers = new HashSet<>();

    HashMap<Long, Uri> storeToAdvacedDevices;
    HashMap<Long, Boolean> fromMediaViewers;

    private NotificationCompat.Builder mBuilderCompat;
    private Notification.Builder mBuilder;
    private NotificationManager mNotificationManager;

    MegaNode offlineNode;

    boolean isLoggingIn = false;
    private long lastUpdated;

    private Intent intent;

    /**
     * the receiver and manager for the broadcast to listen to the pause event
     */
    private BroadcastReceiver pauseBroadcastReceiver;

    private final CompositeDisposable rxSubscriptions = new CompositeDisposable();
    private final Handler uiHandler = new Handler(Looper.getMainLooper());

    // the flag to determine the rating dialog is showed for this download action
    private boolean isRatingShowed;

    private boolean isDownloadForOffline;

    /**
     * Contains the info of a node that to be opened in-app.
     */
    private AutoPlayInfo autoPlayInfo;

    private final Observer<Boolean> stopServiceObserver = finish -> {
<<<<<<< HEAD
		if (finish && megaApi.getNumPendingDownloads() == 0) {
			stopForeground();
		}
	};

	@SuppressLint("NewApi")
	@Override
	public void onCreate(){
		super.onCreate();
		Timber.d("onCreate");
=======
        if (finish && megaApi.getNumPendingDownloads() == 0) {
            stopForeground();
        }
    };
>>>>>>> 3f26ba2a

    @SuppressLint("NewApi")
    @Override
    public void onCreate() {
        super.onCreate();
        Timber.d("onCreate");

        app = MegaApplication.getInstance();
        megaApi = app.getMegaApi();
        megaApi.addRequestListener(this);
        megaApiFolder = app.getMegaApiFolder();
        megaChatApi = app.getMegaChatApi();

        isForeground = false;
        canceled = false;

        storeToAdvacedDevices = new HashMap<Long, Uri>();
        fromMediaViewers = new HashMap<>();

        int wifiLockMode = WifiManager.WIFI_MODE_FULL_HIGH_PERF;

        dbH = DatabaseHandler.getDbHandler(getApplicationContext());

<<<<<<< HEAD
		WifiManager wifiManager = (WifiManager) getApplicationContext().getApplicationContext().getSystemService(Context.WIFI_SERVICE);
		lock = wifiManager.createWifiLock(wifiLockMode, "MegaDownloadServiceWifiLock");
		PowerManager pm = (PowerManager) getSystemService(Context.POWER_SERVICE);
		wl = pm.newWakeLock(PowerManager.PARTIAL_WAKE_LOCK, "MegaDownloadServicePowerLock");
		mBuilder = new Notification.Builder(DownloadService.this);
		mBuilderCompat = new NotificationCompat.Builder(getApplicationContext());
		mNotificationManager = (NotificationManager) getSystemService(Context.NOTIFICATION_SERVICE);

		startForeground();

		rootNode = megaApi.getRootNode();

		// delay 1 second to refresh the pause notification to prevent update is missed
		pauseBroadcastReceiver = new BroadcastReceiver() {
			@Override
			public void onReceive(Context context, Intent intent) {
				new Handler().postDelayed(() -> updateProgressNotification(), WAIT_TIME_BEFORE_UPDATE);
			}
		};

		registerReceiver(pauseBroadcastReceiver, new IntentFilter(BROADCAST_ACTION_INTENT_UPDATE_PAUSE_NOTIFICATION));

		LiveEventBus.get(EVENT_FINISH_SERVICE_IF_NO_TRANSFERS, Boolean.class)
				.observeForever(stopServiceObserver);

		Disposable subscription = getGlobalTransferUseCase.get()
				.subscribeOn(Schedulers.io())
				.observeOn(AndroidSchedulers.mainThread())
				.subscribe((event) -> {
					if (event instanceof GetGlobalTransferUseCase.Result.OnTransferStart) {
						MegaTransfer transfer = ((GetGlobalTransferUseCase.Result.OnTransferStart) event).getTransfer();
						doOnTransferStart(transfer)
								.subscribeOn(Schedulers.io())
								.observeOn(AndroidSchedulers.mainThread())
								.subscribe(() -> { }, Timber::e);
						;
					} else if (event instanceof GetGlobalTransferUseCase.Result.OnTransferUpdate) {
						MegaTransfer transfer = ((GetGlobalTransferUseCase.Result.OnTransferUpdate) event).getTransfer();
						doOnTransferUpdate(transfer)
								.subscribeOn(Schedulers.io())
								.observeOn(AndroidSchedulers.mainThread())
								.subscribe(() -> { }, Timber::e);
					} else if (event instanceof GetGlobalTransferUseCase.Result.OnTransferFinish) {
						MegaTransfer transfer = ((GetGlobalTransferUseCase.Result.OnTransferFinish) event).getTransfer();
						MegaError error = ((GetGlobalTransferUseCase.Result.OnTransferFinish) event).getError();
						doOnTransferFinish(transfer, error)
								.subscribeOn(Schedulers.io())
								.observeOn(AndroidSchedulers.mainThread())
								.subscribe(() -> { }, Timber::e);
					} else if (event instanceof GetGlobalTransferUseCase.Result.OnTransferTemporaryError) {
						MegaTransfer transfer = ((GetGlobalTransferUseCase.Result.OnTransferTemporaryError) event).getTransfer();
						MegaError error = ((GetGlobalTransferUseCase.Result.OnTransferTemporaryError) event).getError();
						doOnTransferTemporaryError(transfer, error)
								.subscribeOn(Schedulers.io())
								.observeOn(AndroidSchedulers.mainThread())
								.subscribe(() -> { }, Timber::e);
					}
				}, Timber::e);
		rxSubscriptions.add(subscription);
	}

	private void startForeground() {
		if (getNumPendingDownloadsNonBackground(megaApi) <= 0) {
			return;
		}

		try {
			startForeground(NOTIFICATION_DOWNLOAD, createInitialServiceNotification(NOTIFICATION_CHANNEL_DOWNLOAD_ID,
					NOTIFICATION_CHANNEL_DOWNLOAD_NAME, mNotificationManager,
					new NotificationCompat.Builder(DownloadService.this, NOTIFICATION_CHANNEL_DOWNLOAD_ID),
					mBuilder));
			isForeground = true;
		} catch (Exception e) {
			Timber.w(e);
			isForeground = false;
		}
	}

	private void stopForeground() {
		isForeground = false;
		stopForeground(true);
		mNotificationManager.cancel(NOTIFICATION_DOWNLOAD);
		stopSelf();
	}

	@Override
	public void onDestroy(){
		Timber.d("onDestroy");
		if((lock != null) && (lock.isHeld()))
			try{ lock.release(); } catch(Exception ex) {}
		if((wl != null) && (wl.isHeld()))
			try{ wl.release(); } catch(Exception ex) {}

		if(megaApi != null)
		{
			megaApi.removeRequestListener(this);
		}

		if (megaChatApi != null){
			megaChatApi.saveCurrentState();
		}

		rootNode = null;
		// remove all the generated folders in cache folder on SD card.
=======
        WifiManager wifiManager = (WifiManager) getApplicationContext().getApplicationContext().getSystemService(Context.WIFI_SERVICE);
        lock = wifiManager.createWifiLock(wifiLockMode, "MegaDownloadServiceWifiLock");
        PowerManager pm = (PowerManager) getSystemService(Context.POWER_SERVICE);
        wl = pm.newWakeLock(PowerManager.PARTIAL_WAKE_LOCK, "MegaDownloadServicePowerLock");
        mBuilder = new Notification.Builder(DownloadService.this);
        mBuilderCompat = new NotificationCompat.Builder(getApplicationContext());
        mNotificationManager = (NotificationManager) getSystemService(Context.NOTIFICATION_SERVICE);

        startForeground();

        rootNode = megaApi.getRootNode();

        // delay 1 second to refresh the pause notification to prevent update is missed
        pauseBroadcastReceiver = new BroadcastReceiver() {
            @Override
            public void onReceive(Context context, Intent intent) {
                new Handler().postDelayed(() -> updateProgressNotification(), WAIT_TIME_BEFORE_UPDATE);
            }
        };

        registerReceiver(pauseBroadcastReceiver, new IntentFilter(BROADCAST_ACTION_INTENT_UPDATE_PAUSE_NOTIFICATION));

        LiveEventBus.get(EVENT_FINISH_SERVICE_IF_NO_TRANSFERS, Boolean.class)
                .observeForever(stopServiceObserver);

        Disposable subscription = getGlobalTransferUseCase.get()
                .subscribeOn(Schedulers.io())
                .observeOn(AndroidSchedulers.mainThread())
                .subscribe((event) -> {
                    if (event instanceof GetGlobalTransferUseCase.Result.OnTransferStart) {
                        MegaTransfer transfer = ((GetGlobalTransferUseCase.Result.OnTransferStart) event).getTransfer();
                        doOnTransferStart(transfer)
                                .subscribeOn(Schedulers.io())
                                .observeOn(AndroidSchedulers.mainThread())
                                .subscribe(() -> {
                                }, Timber::e);
                        ;
                    } else if (event instanceof GetGlobalTransferUseCase.Result.OnTransferUpdate) {
                        MegaTransfer transfer = ((GetGlobalTransferUseCase.Result.OnTransferUpdate) event).getTransfer();
                        doOnTransferUpdate(transfer)
                                .subscribeOn(Schedulers.io())
                                .observeOn(AndroidSchedulers.mainThread())
                                .subscribe(() -> {
                                }, Timber::e);
                    } else if (event instanceof GetGlobalTransferUseCase.Result.OnTransferFinish) {
                        MegaTransfer transfer = ((GetGlobalTransferUseCase.Result.OnTransferFinish) event).getTransfer();
                        MegaError error = ((GetGlobalTransferUseCase.Result.OnTransferFinish) event).getError();
                        doOnTransferFinish(transfer, error)
                                .subscribeOn(Schedulers.io())
                                .observeOn(AndroidSchedulers.mainThread())
                                .subscribe(() -> {
                                }, Timber::e);
                    } else if (event instanceof GetGlobalTransferUseCase.Result.OnTransferTemporaryError) {
                        MegaTransfer transfer = ((GetGlobalTransferUseCase.Result.OnTransferTemporaryError) event).getTransfer();
                        MegaError error = ((GetGlobalTransferUseCase.Result.OnTransferTemporaryError) event).getError();
                        doOnTransferTemporaryError(transfer, error)
                                .subscribeOn(Schedulers.io())
                                .observeOn(AndroidSchedulers.mainThread())
                                .subscribe(() -> {
                                }, Timber::e);
                    }
                }, Timber::e);
        rxSubscriptions.add(subscription);
    }

    private void startForeground() {
        if (getNumPendingDownloadsNonBackground(megaApi) <= 0) {
            return;
        }

        try {
            startForeground(NOTIFICATION_DOWNLOAD, createInitialServiceNotification(NOTIFICATION_CHANNEL_DOWNLOAD_ID,
                    NOTIFICATION_CHANNEL_DOWNLOAD_NAME, mNotificationManager,
                    new NotificationCompat.Builder(DownloadService.this, NOTIFICATION_CHANNEL_DOWNLOAD_ID),
                    mBuilder));
            isForeground = true;
        } catch (Exception e) {
            Timber.w(e);
            isForeground = false;
        }
    }

    private void stopForeground() {
        isForeground = false;
        stopForeground(true);
        mNotificationManager.cancel(NOTIFICATION_DOWNLOAD);
        stopSelf();
    }

    @Override
    public void onDestroy() {
        Timber.d("onDestroy");
        if ((lock != null) && (lock.isHeld()))
            try {
                lock.release();
            } catch (Exception ex) {
            }
        if ((wl != null) && (wl.isHeld()))
            try {
                wl.release();
            } catch (Exception ex) {
            }

        if (megaApi != null) {
            megaApi.removeRequestListener(this);
        }

        if (megaChatApi != null) {
            megaChatApi.saveCurrentState();
        }

        rootNode = null;
        // remove all the generated folders in cache folder on SD card.
>>>>>>> 3f26ba2a
        File[] fs = getExternalCacheDirs();
        if (fs.length > 1 && fs[1] != null) {
            purgeDirectory(fs[1]);
        }

        unregisterReceiver(pauseBroadcastReceiver);
<<<<<<< HEAD
		rxSubscriptions.clear();
		stopForeground();

		LiveEventBus.get(EVENT_FINISH_SERVICE_IF_NO_TRANSFERS, Boolean.class)
				.removeObserver(stopServiceObserver);

		super.onDestroy();
	}

	@Override
	public int onStartCommand(Intent intent, int flags, int startId){
		Timber.d("onStartCommand");
		canceled = false;

		if(intent == null){
			Timber.w("intent==null");
			return START_NOT_STICKY;
		}

		if (intent.getAction() != null && intent.getAction().equals(ACTION_CANCEL)){
			Timber.d("Cancel intent");
			canceled = true;
			megaApi.cancelTransfers(TYPE_DOWNLOAD);
			return START_NOT_STICKY;
		}

		rxSubscriptions.add(Single.just(intent)
			.observeOn(Schedulers.single())
			.subscribe(this::onHandleIntent, Timber::e));
		return START_NOT_STICKY;
	}

	protected void onHandleIntent(final Intent intent) {
		Timber.d("onHandleIntent");
		this.intent = intent;

		if (intent.getAction() != null && intent.getAction().equals(ACTION_RESTART_SERVICE)) {
			MegaTransferData transferData = megaApi.getTransferData(null);
			if (transferData == null) {
				stopForeground();
				return;
			}

			int uploadsInProgress = transferData.getNumDownloads();

			for (int i = 0; i < uploadsInProgress; i++) {
				MegaTransfer transfer = megaApi.getTransferByTag(transferData.getDownloadTag(i));
				if (transfer == null) {
					continue;
				}

				if (!isVoiceClipType(transfer) && !isBackgroundTransfer(transfer)) {
					transfersManagement.checkIfTransferIsPaused(transfer);
					transfersCount++;
				}
			}

			if (transfersCount > 0) {
				updateProgressNotification();
			} else {
				stopForeground();
			}

			LiveEventBus.get(EVENT_TRANSFER_UPDATE, Integer.class).post(TYPE_DOWNLOAD);
			return;
		}
=======
        rxSubscriptions.clear();
        stopForeground();

        LiveEventBus.get(EVENT_FINISH_SERVICE_IF_NO_TRANSFERS, Boolean.class)
                .removeObserver(stopServiceObserver);

        super.onDestroy();
    }

    @Override
    public int onStartCommand(Intent intent, int flags, int startId) {
        Timber.d("onStartCommand");
        canceled = false;

        if (intent == null) {
            Timber.w("intent==null");
            return START_NOT_STICKY;
        }

        if (intent.getAction() != null && intent.getAction().equals(ACTION_CANCEL)) {
            Timber.d("Cancel intent");
            canceled = true;
            megaApi.cancelTransfers(TYPE_DOWNLOAD);
            return START_NOT_STICKY;
        }

        rxSubscriptions.add(Single.just(intent)
                .observeOn(Schedulers.single())
                .subscribe(this::onHandleIntent, Timber::e));
        return START_NOT_STICKY;
    }

    protected void onHandleIntent(final Intent intent) {
        Timber.d("onHandleIntent");
        this.intent = intent;

        if (intent.getAction() != null && intent.getAction().equals(ACTION_RESTART_SERVICE)) {
            MegaTransferData transferData = megaApi.getTransferData(null);
            if (transferData == null) {
                stopForeground();
                return;
            }

            int uploadsInProgress = transferData.getNumDownloads();

            for (int i = 0; i < uploadsInProgress; i++) {
                MegaTransfer transfer = megaApi.getTransferByTag(transferData.getDownloadTag(i));
                if (transfer == null) {
                    continue;
                }

                if (!isVoiceClipType(transfer) && !isBackgroundTransfer(transfer)) {
                    transfersManagement.checkIfTransferIsPaused(transfer);
                    transfersCount++;
                }
            }

            if (transfersCount > 0) {
                updateProgressNotification();
            } else {
                stopForeground();
            }

            launchTransferUpdateIntent(TYPE_DOWNLOAD);
            return;
        }
>>>>>>> 3f26ba2a

        long hash = intent.getLongExtra(EXTRA_HASH, -1);
        String url = intent.getStringExtra(EXTRA_URL);
        isDownloadForOffline = intent.getBooleanExtra(EXTRA_DOWNLOAD_FOR_OFFLINE, false);
        boolean isFolderLink = intent.getBooleanExtra(EXTRA_FOLDER_LINK, false);
        openFile = intent.getBooleanExtra(EXTRA_OPEN_FILE, true);
        downloadByTap = intent.getBooleanExtra(EXTRA_DOWNLOAD_BY_TAP, false);
        type = intent.getStringExtra(EXTRA_TRANSFER_TYPE);

        Uri contentUri = null;
        if (intent.getStringExtra(EXTRA_CONTENT_URI) != null) {
            contentUri = Uri.parse(intent.getStringExtra(EXTRA_CONTENT_URI));
        }

        boolean highPriority = intent.getBooleanExtra(HIGH_PRIORITY_TRANSFER, false);
        boolean fromMV = intent.getBooleanExtra(EXTRA_FROM_MV, false);
<<<<<<< HEAD
		Timber.d("fromMV: %s", fromMV);

		megaApi = app.getMegaApi();

		UserCredentials credentials = dbH.getCredentials();

		if (credentials != null) {

			String gSession = credentials.getSession();
			if (rootNode == null) {
				rootNode = megaApi.getRootNode();
				isLoggingIn = MegaApplication.isLoggingIn();
				if (!isLoggingIn) {
					isLoggingIn = true;
					MegaApplication.setLoggingIn(isLoggingIn);

					ChatUtil.initMegaChatApi(gSession);

					pendingIntents.add(intent);
					if (type == null || (!type.contains(APP_DATA_VOICE_CLIP) && !type.contains(APP_DATA_BACKGROUND_TRANSFER))) {
						updateProgressNotification();
					}

					megaApi.fastLogin(gSession);
					return;
				}
				else{
					Timber.w("Another login is processing");
				}
				pendingIntents.add(intent);
				return;
			}
		}

		String serialize = intent.getStringExtra(EXTRA_SERIALIZE_STRING);

		if(serialize != null){
			Timber.d("serializeString: %s", serialize);
			currentDocument = MegaNode.unserialize(serialize);
			if(currentDocument != null){
				hash = currentDocument.getHandle();
				Timber.d("hash after unserialize: %s", hash);
			}
			else{
				Timber.w("Node is NULL after unserialize");
			}
		} else if (isFolderLink) {
			currentDocument = megaApiFolder.getNodeByHandle(hash);
		} else {
			currentDocument = megaApi.getNodeByHandle(hash);
		}

        if(url != null){
			Timber.d("Public node");
=======
        Timber.d("fromMV: %s", fromMV);

        megaApi = app.getMegaApi();

        UserCredentials credentials = dbH.getCredentials();

        if (credentials != null) {

            String gSession = credentials.getSession();
            if (rootNode == null) {
                rootNode = megaApi.getRootNode();
                isLoggingIn = MegaApplication.isLoggingIn();
                if (!isLoggingIn) {
                    isLoggingIn = true;
                    MegaApplication.setLoggingIn(isLoggingIn);

                    ChatUtil.initMegaChatApi(gSession);

                    pendingIntents.add(intent);
                    if (type == null || (!type.contains(APP_DATA_VOICE_CLIP) && !type.contains(APP_DATA_BACKGROUND_TRANSFER))) {
                        updateProgressNotification();
                    }

                    megaApi.fastLogin(gSession);
                    return;
                } else {
                    Timber.w("Another login is processing");
                }
                pendingIntents.add(intent);
                return;
            }
        }

        String serialize = intent.getStringExtra(EXTRA_SERIALIZE_STRING);

        if (serialize != null) {
            Timber.d("serializeString: %s", serialize);
            currentDocument = MegaNode.unserialize(serialize);
            if (currentDocument != null) {
                hash = currentDocument.getHandle();
                Timber.d("hash after unserialize: %s", hash);
            } else {
                Timber.w("Node is NULL after unserialize");
            }
        } else if (isFolderLink) {
            currentDocument = megaApiFolder.getNodeByHandle(hash);
        } else {
            currentDocument = megaApi.getNodeByHandle(hash);
        }

        if (url != null) {
            Timber.d("Public node");
>>>>>>> 3f26ba2a
            currentDir = new File(intent.getStringExtra(EXTRA_PATH));
            if (currentDir != null) {
                currentDir.mkdirs();
            }
            megaApi.getPublicNode(url);
            return;
        }

        if ((currentDocument == null) && (url == null)) {
            Timber.w("Node not found");
            return;
        }

        fromMediaViewers.put(currentDocument.getHandle(), fromMV);

        currentDir = getDir(currentDocument, intent);
        currentDir.mkdirs();
        if (currentDir.isDirectory()) {
            currentFile = new File(currentDir, megaApi.escapeFsIncompatible(currentDocument.getName(), currentDir.getAbsolutePath() + SEPARATOR));
        } else {
            currentFile = currentDir;
        }

        String appData = getSDCardAppData(intent);

        if (!checkCurrentFile(currentDocument)) {
            Timber.d("checkCurrentFile == false");

            alreadyDownloaded++;
            if (getNumPendingDownloadsNonBackground(megaApi) == 0) {
                onQueueComplete(currentDocument.getHandle());
            }

            return;
        }

        if (!wl.isHeld()) {
            wl.acquire();
        }
        if (!lock.isHeld()) {
            lock.acquire();
        }

        if (contentUri != null || currentDir.isDirectory()) {
<<<<<<< HEAD
			if (contentUri != null) {
				//To download to Advanced Devices
				currentDir = new File(intent.getStringExtra(EXTRA_PATH));
				currentDir.mkdirs();

				if (!currentDir.isDirectory()) {
					Timber.w("currentDir is not a directory");
				}

				storeToAdvacedDevices.put(currentDocument.getHandle(), contentUri);
			} else if (currentFile.exists()) {
				//Check the fingerprint
				String localFingerprint = megaApi.getFingerprint(currentFile.getAbsolutePath());
				String megaFingerprint = currentDocument.getFingerprint();

				if (!isTextEmpty(localFingerprint)
						&& !isTextEmpty(megaFingerprint)
						&& localFingerprint.equals(megaFingerprint)) {
					Timber.d("Delete the old version");
					currentFile.delete();
				}
			}

			if (currentDir.getAbsolutePath().contains(OFFLINE_DIR)) {
//			Save for offline: do not open when finishes
				openFile = false;
			}

			if (isFolderLink) {
				currentDocument = megaApiFolder.authorizeNode(currentDocument);
			}

			if (transfersManagement.isOnTransferOverQuota()) {
				checkTransferOverQuota(false);
			}

			Timber.d("CurrentDocument is not null");

			if (isTextEmpty(appData)) {
				appData = type != null && type.contains(APP_DATA_VOICE_CLIP) ? APP_DATA_VOICE_CLIP : "";
			}

			String localPath = currentDir.getAbsolutePath() + "/";
			MegaCancelToken token = transfersManagement.addScanningTransfer(TYPE_DOWNLOAD,
					localPath, currentDocument, currentDocument.isFolder());

			if (token != null) {
				megaApi.startDownload(currentDocument, localPath, currentDocument.getName(), appData, highPriority, token);
			}
		} else {
			Timber.w("currentDir is not a directory");
		}
=======
            if (contentUri != null) {
                //To download to Advanced Devices
                currentDir = new File(intent.getStringExtra(EXTRA_PATH));
                currentDir.mkdirs();

                if (!currentDir.isDirectory()) {
                    Timber.w("currentDir is not a directory");
                }

                storeToAdvacedDevices.put(currentDocument.getHandle(), contentUri);
            } else if (currentFile.exists()) {
                //Check the fingerprint
                String localFingerprint = megaApi.getFingerprint(currentFile.getAbsolutePath());
                String megaFingerprint = currentDocument.getFingerprint();

                if (!isTextEmpty(localFingerprint)
                        && !isTextEmpty(megaFingerprint)
                        && localFingerprint.equals(megaFingerprint)) {
                    Timber.d("Delete the old version");
                    currentFile.delete();
                }
            }

            if (currentDir.getAbsolutePath().contains(OFFLINE_DIR)) {
//			Save for offline: do not open when finishes
                openFile = false;
            }

            if (isFolderLink) {
                currentDocument = megaApiFolder.authorizeNode(currentDocument);
            }

            if (transfersManagement.isOnTransferOverQuota()) {
                checkTransferOverQuota(false);
            }

            Timber.d("CurrentDocument is not null");

            if (isTextEmpty(appData)) {
                appData = type != null && type.contains(APP_DATA_VOICE_CLIP) ? APP_DATA_VOICE_CLIP : "";
            }

            String localPath = currentDir.getAbsolutePath() + "/";
            MegaCancelToken token = transfersManagement.addScanningTransfer(TYPE_DOWNLOAD,
                    localPath, currentDocument, currentDocument.isFolder());

            if (token != null) {
                megaApi.startDownload(currentDocument, localPath, appData, null, highPriority, token);
            }
        } else {
            Timber.w("currentDir is not a directory");
        }
    }

    /**
     * Checks if the download of the current Intent corresponds to a SD card download.
     * If so, stores the SD card paths on an app data String.
     * If not, do nothing.
     *
     * @param intent Current Intent.
     * @return The app data String.
     */
    private String getSDCardAppData(Intent intent) {
        if (intent == null
                || !intent.getBooleanExtra(EXTRA_DOWNLOAD_TO_SDCARD, false)) {
            return null;
        }

        String sDCardAppData = APP_DATA_SD_CARD;

        String targetPath = intent.getStringExtra(EXTRA_TARGET_PATH);
        if (!isTextEmpty(targetPath)) {
            sDCardAppData += APP_DATA_INDICATOR + targetPath;
        }

        String targetUri = intent.getStringExtra(EXTRA_TARGET_URI);
        if (!isTextEmpty(targetUri)) {
            sDCardAppData += APP_DATA_INDICATOR + targetUri;
        }

        return sDCardAppData;
>>>>>>> 3f26ba2a
    }

    private void onQueueComplete(long handle) {
        Timber.d("onQueueComplete");

        if ((lock != null) && (lock.isHeld()))
            try {
                lock.release();
            } catch (Exception ex) {
            }
        if ((wl != null) && (wl.isHeld()))
            try {
                wl.release();
            } catch (Exception ex) {
            }

        showCompleteNotification(handle);
<<<<<<< HEAD
		stopForeground();
		rootNode = null;
		int pendingDownloads = getNumPendingDownloadsNonBackground(megaApi);
		Timber.d("onQueueComplete: total of files before reset %s", pendingDownloads);
		if(pendingDownloads <= 0){
			Timber.d("onQueueComplete: reset total downloads");
			// When download a single file by tapping it, and auto play is enabled.
			int totalDownloads = megaApi.getTotalDownloads() - backgroundTransfers.size();
			if (totalDownloads == 1 && Boolean.parseBoolean(dbH.getAutoPlayEnabled()) && autoPlayInfo != null && downloadByTap) {
=======
        stopForeground();
        rootNode = null;
        int pendingDownloads = getNumPendingDownloadsNonBackground(megaApi);
        Timber.d("onQueueComplete: total of files before reset %s", pendingDownloads);
        if (pendingDownloads <= 0) {
            Timber.d("onQueueComplete: reset total downloads");
            // When download a single file by tapping it, and auto play is enabled.
            int totalDownloads = megaApi.getTotalDownloads() - backgroundTransfers.size();
            if (totalDownloads == 1 && Boolean.parseBoolean(dbH.getAutoPlayEnabled()) && autoPlayInfo != null && downloadByTap) {
>>>>>>> 3f26ba2a
                sendBroadcast(new Intent(BROADCAST_ACTION_INTENT_SHOWSNACKBAR_TRANSFERS_FINISHED)
                        .putExtra(TRANSFER_TYPE, DOWNLOAD_TRANSFER_OPEN)
                        .putExtra(NODE_NAME, autoPlayInfo.getNodeName())
                        .putExtra(NODE_HANDLE, autoPlayInfo.getNodeHandle())
                        .putExtra(NUMBER_FILES, 1)
                        .putExtra(NODE_LOCAL_PATH, autoPlayInfo.getLocalPath()));
            } else if (totalDownloads > 0) {
<<<<<<< HEAD
            	Intent intent = new Intent(BROADCAST_ACTION_INTENT_SHOWSNACKBAR_TRANSFERS_FINISHED)
						.putExtra(TRANSFER_TYPE, DOWNLOAD_TRANSFER)
						.putExtra(NUMBER_FILES, totalDownloads);
            	if (isDownloadForOffline) {
            		intent.putExtra(OFFLINE_AVAILABLE, true);
				}
				sendBroadcast(intent);
			}

			LiveEventBus.get(EVENT_TRANSFER_UPDATE, Integer.class).post(INVALID_VALUE);
			megaApi.resetTotalDownloads();
			backgroundTransfers.clear();
			errorEBloqued = 0;
			errorCount = 0;
			alreadyDownloaded = 0;
		}
	}

	private void sendTakenDownAlert() {
	    if (errorEBloqued <= 0) return;

		Intent intent = new Intent(BROADCAST_ACTION_INTENT_TAKEN_DOWN_FILES);
		intent.putExtra(NUMBER_FILES, errorEBloqued);
		sendBroadcast(intent);
	}

	private File getDir(MegaNode document, Intent intent) {
		boolean toDownloads = (intent.hasExtra(EXTRA_PATH) == false);
		File destDir;
		if (toDownloads) {
			destDir = Environment.getExternalStoragePublicDirectory(Environment.DIRECTORY_DOWNLOADS);
		} else {
			destDir = new File(intent.getStringExtra(EXTRA_PATH));
		}
		return destDir;
	}

	boolean checkCurrentFile(MegaNode document)	{
		Timber.d("checkCurrentFile");
		if (currentFile.exists()
				&& document.getSize() == currentFile.length()
				&& isFileDownloadedLatest(currentFile, document)) {

			currentFile.setReadable(true, false);

			return false;
		}

		if(document.getSize() > ((long)1024*1024*1024*4)) {
			Timber.d("Show size alert: %s", document.getSize());
			uiHandler.post(() -> Toast.makeText(getApplicationContext(),
					getString(R.string.error_file_size_greater_than_4gb),
					Toast.LENGTH_LONG).show());
		}

		return true;
	}

	/*
	 * Show download success notification
	 */
	private void showCompleteNotification(long handle) {
		Timber.d("showCompleteNotification");
		String notificationTitle, size;
=======
                Intent intent = new Intent(BROADCAST_ACTION_INTENT_SHOWSNACKBAR_TRANSFERS_FINISHED)
                        .putExtra(TRANSFER_TYPE, DOWNLOAD_TRANSFER)
                        .putExtra(NUMBER_FILES, totalDownloads);
                if (isDownloadForOffline) {
                    intent.putExtra(OFFLINE_AVAILABLE, true);
                }
                sendBroadcast(intent);
            }
            sendBroadcast(new Intent(BROADCAST_ACTION_INTENT_TRANSFER_UPDATE));

            megaApi.resetTotalDownloads();
            backgroundTransfers.clear();
            errorEBloqued = 0;
            errorCount = 0;
            alreadyDownloaded = 0;
        }
    }

    private void sendTakenDownAlert() {
        if (errorEBloqued <= 0) return;

        Intent intent = new Intent(BROADCAST_ACTION_INTENT_TAKEN_DOWN_FILES);
        intent.putExtra(NUMBER_FILES, errorEBloqued);
        sendBroadcast(intent);
    }

    private File getDir(MegaNode document, Intent intent) {
        boolean toDownloads = (intent.hasExtra(EXTRA_PATH) == false);
        File destDir;
        if (toDownloads) {
            destDir = Environment.getExternalStoragePublicDirectory(Environment.DIRECTORY_DOWNLOADS);
        } else {
            destDir = new File(intent.getStringExtra(EXTRA_PATH));
        }
        return destDir;
    }

    boolean checkCurrentFile(MegaNode document) {
        Timber.d("checkCurrentFile");
        if (currentFile.exists()
                && document.getSize() == currentFile.length()
                && isFileDownloadedLatest(currentFile, document)) {

            currentFile.setReadable(true, false);

            return false;
        }

        if (document.getSize() > ((long) 1024 * 1024 * 1024 * 4)) {
            Timber.d("Show size alert: %s", document.getSize());
            uiHandler.post(() -> Toast.makeText(getApplicationContext(),
                    getString(R.string.error_file_size_greater_than_4gb),
                    Toast.LENGTH_LONG).show());
        }

        return true;
    }

    /*
     * Show download success notification
     */
    private void showCompleteNotification(long handle) {
        Timber.d("showCompleteNotification");
        String notificationTitle, size;
>>>>>>> 3f26ba2a

        int totalDownloads = megaApi.getTotalDownloads() - backgroundTransfers.size();

        if (alreadyDownloaded > 0 && errorCount > 0) {
            int totalNumber = totalDownloads + errorCount + alreadyDownloaded;
            notificationTitle = getResources().getQuantityString(R.plurals.download_service_final_notification_with_details, totalNumber, totalDownloads, totalNumber);

            String copiedString = getResources().getQuantityString(R.plurals.already_downloaded_service, alreadyDownloaded, alreadyDownloaded);
            ;
            String errorString = getResources().getQuantityString(R.plurals.upload_service_failed, errorCount, errorCount);
            size = copiedString + ", " + errorString;
        } else if (alreadyDownloaded > 0) {
            int totalNumber = totalDownloads + alreadyDownloaded;
            notificationTitle = getResources().getQuantityString(R.plurals.download_service_final_notification_with_details, totalNumber, totalDownloads, totalNumber);

            size = getResources().getQuantityString(R.plurals.already_downloaded_service, alreadyDownloaded, alreadyDownloaded);
        } else if (errorCount > 0) {
            sendTakenDownAlert();
            int totalNumber = totalDownloads + errorCount;
            notificationTitle = getResources().getQuantityString(R.plurals.download_service_final_notification_with_details, totalNumber, totalDownloads, totalNumber);

            size = getResources().getQuantityString(R.plurals.download_service_failed, errorCount, errorCount);
        } else {
            notificationTitle = getResources().getQuantityString(R.plurals.download_service_final_notification, totalDownloads, totalDownloads);
            String totalBytes = getSizeString(megaApi.getTotalDownloadedBytes());
            size = getString(R.string.general_total_size, totalBytes);
        }

        Intent intent = new Intent(getApplicationContext(), ManagerActivity.class);
        intent.setAction(ACTION_SHOW_TRANSFERS);
        intent.putExtra(TRANSFERS_TAB, COMPLETED_TAB);

        PendingIntent pendingIntent = PendingIntent.getActivity(getApplicationContext(), 0, intent, PendingIntent.FLAG_UPDATE_CURRENT | PendingIntent.FLAG_IMMUTABLE);

        if (totalDownloads != 1) {
            Timber.d("Show notification");
            if (Build.VERSION.SDK_INT >= Build.VERSION_CODES.O) {
                NotificationChannel channel = new NotificationChannel(NOTIFICATION_CHANNEL_DOWNLOAD_ID, NOTIFICATION_CHANNEL_DOWNLOAD_NAME, NotificationManager.IMPORTANCE_DEFAULT);
                channel.setShowBadge(true);
                channel.setSound(null, null);
                mNotificationManager.createNotificationChannel(channel);

                NotificationCompat.Builder mBuilderCompatO = new NotificationCompat.Builder(getApplicationContext(), NOTIFICATION_CHANNEL_DOWNLOAD_ID);

                mBuilderCompatO
                        .setSmallIcon(R.drawable.ic_stat_notify)
                        .setColor(ContextCompat.getColor(this, R.color.red_600_red_300))
                        .setContentIntent(pendingIntent)
                        .setAutoCancel(true).setTicker(notificationTitle)
                        .setContentTitle(notificationTitle).setContentText(size)
                        .setOngoing(false);

                mNotificationManager.notify(NOTIFICATION_DOWNLOAD_FINAL, mBuilderCompatO.build());
            } else {
                mBuilderCompat
                        .setSmallIcon(R.drawable.ic_stat_notify)
                        .setColor(ContextCompat.getColor(this, R.color.red_600_red_300))
                        .setContentIntent(pendingIntent)
                        .setAutoCancel(true).setTicker(notificationTitle)
                        .setContentTitle(notificationTitle).setContentText(size)
                        .setOngoing(false);

                mNotificationManager.notify(NOTIFICATION_DOWNLOAD_FINAL, mBuilderCompat.build());
            }
        } else {
            try {
                boolean autoPlayEnabled = Boolean.parseBoolean(dbH.getAutoPlayEnabled());
                if (openFile && autoPlayEnabled) {
                    String fileLocalPath;
                    String path = getLocalFile(megaApi.getNodeByHandle(handle));
                    if (path != null) {
                        fileLocalPath = path;
                    } else {
                        fileLocalPath = currentFile.getAbsolutePath();
                    }

                    autoPlayInfo = new AutoPlayInfo(currentDocument.getName(), currentDocument.getHandle(), fileLocalPath, true);

                    Timber.d("Both openFile and autoPlayEnabled are true");
                    boolean fromMV = false;
                    if (fromMediaViewers.containsKey(handle)) {
                        Boolean result = fromMediaViewers.get(handle);
                        fromMV = result != null && result;
                    }

                    if (MimeTypeList.typeForName(currentFile.getName()).isPdf()) {
                        Timber.d("Pdf file");

                        if (fromMV) {
                            Timber.d("Show notification");
                            if (Build.VERSION.SDK_INT >= Build.VERSION_CODES.O) {
                                NotificationChannel channel = new NotificationChannel(NOTIFICATION_CHANNEL_DOWNLOAD_ID, NOTIFICATION_CHANNEL_DOWNLOAD_NAME, NotificationManager.IMPORTANCE_DEFAULT);
                                channel.setShowBadge(true);
                                channel.setSound(null, null);
                                mNotificationManager.createNotificationChannel(channel);

                                NotificationCompat.Builder mBuilderCompatO = new NotificationCompat.Builder(getApplicationContext(), NOTIFICATION_CHANNEL_DOWNLOAD_ID);

                                mBuilderCompatO
                                        .setSmallIcon(R.drawable.ic_stat_notify)
                                        .setContentIntent(pendingIntent)
                                        .setAutoCancel(true).setTicker(notificationTitle)
                                        .setContentTitle(notificationTitle).setContentText(size)
                                        .setOngoing(false);

                                mNotificationManager.notify(NOTIFICATION_DOWNLOAD_FINAL, mBuilderCompatO.build());
                            } else {
                                mBuilderCompat
                                        .setSmallIcon(R.drawable.ic_stat_notify)
                                        .setContentIntent(pendingIntent)
                                        .setAutoCancel(true).setTicker(notificationTitle)
                                        .setContentTitle(notificationTitle).setContentText(size)
                                        .setOngoing(false);

                                mNotificationManager.notify(NOTIFICATION_DOWNLOAD_FINAL, mBuilderCompat.build());
                            }
                        }
                    } else if (MimeTypeList.typeForName(currentFile.getName()).isVideoReproducible() || MimeTypeList.typeForName(currentFile.getName()).isAudio()) {
                        Timber.d("Video/Audio file");
                        if (fromMV) {
                            Timber.d("Show notification");
                            if (Build.VERSION.SDK_INT >= Build.VERSION_CODES.O) {
                                NotificationChannel channel = new NotificationChannel(NOTIFICATION_CHANNEL_DOWNLOAD_ID, NOTIFICATION_CHANNEL_DOWNLOAD_NAME, NotificationManager.IMPORTANCE_DEFAULT);
                                channel.setShowBadge(true);
                                channel.setSound(null, null);
                                mNotificationManager.createNotificationChannel(channel);

                                NotificationCompat.Builder mBuilderCompatO = new NotificationCompat.Builder(getApplicationContext(), NOTIFICATION_CHANNEL_DOWNLOAD_ID);

                                mBuilderCompatO
                                        .setSmallIcon(R.drawable.ic_stat_notify)
                                        .setContentIntent(pendingIntent)
                                        .setAutoCancel(true).setTicker(notificationTitle)
                                        .setContentTitle(notificationTitle).setContentText(size)
                                        .setOngoing(false);

                                mNotificationManager.notify(NOTIFICATION_DOWNLOAD_FINAL, mBuilderCompatO.build());
                            } else {
                                mBuilderCompat
                                        .setSmallIcon(R.drawable.ic_stat_notify)
                                        .setContentIntent(pendingIntent)
                                        .setAutoCancel(true).setTicker(notificationTitle)
                                        .setContentTitle(notificationTitle).setContentText(size)
                                        .setOngoing(false);

                                mNotificationManager.notify(NOTIFICATION_DOWNLOAD_FINAL, mBuilderCompat.build());
                            }
                        }
                    } else if (MimeTypeList.typeForName(currentFile.getName()).isImage()) {
                        Timber.d("Download is IMAGE");
                        if (fromMV) {
                            Timber.d("Show notification");
                            if (Build.VERSION.SDK_INT >= Build.VERSION_CODES.O) {
                                NotificationChannel channel = new NotificationChannel(NOTIFICATION_CHANNEL_DOWNLOAD_ID, NOTIFICATION_CHANNEL_DOWNLOAD_NAME, NotificationManager.IMPORTANCE_DEFAULT);
                                channel.setShowBadge(true);
                                channel.setSound(null, null);
                                mNotificationManager.createNotificationChannel(channel);

                                NotificationCompat.Builder mBuilderCompatO = new NotificationCompat.Builder(getApplicationContext(), NOTIFICATION_CHANNEL_DOWNLOAD_ID);

                                mBuilderCompatO
                                        .setSmallIcon(R.drawable.ic_stat_notify)
                                        .setColor(ContextCompat.getColor(this, R.color.red_600_red_300))
                                        .setContentIntent(pendingIntent)
                                        .setAutoCancel(true).setTicker(notificationTitle)
                                        .setContentTitle(notificationTitle).setContentText(size)
                                        .setOngoing(false);

                                mNotificationManager.notify(NOTIFICATION_DOWNLOAD_FINAL, mBuilderCompatO.build());
                            } else {
                                mBuilderCompat
                                        .setSmallIcon(R.drawable.ic_stat_notify)
                                        .setColor(ContextCompat.getColor(this, R.color.red_600_red_300))
                                        .setContentIntent(pendingIntent)
                                        .setAutoCancel(true).setTicker(notificationTitle)
                                        .setContentTitle(notificationTitle).setContentText(size)
                                        .setOngoing(false);

                                mNotificationManager.notify(NOTIFICATION_DOWNLOAD_FINAL, mBuilderCompat.build());
                            }
                        }

                    } else {
                        Timber.d("Show notification");
                        if (Build.VERSION.SDK_INT >= Build.VERSION_CODES.O) {
                            NotificationChannel channel = new NotificationChannel(NOTIFICATION_CHANNEL_DOWNLOAD_ID, NOTIFICATION_CHANNEL_DOWNLOAD_NAME, NotificationManager.IMPORTANCE_DEFAULT);
                            channel.setShowBadge(true);
                            channel.setSound(null, null);
                            mNotificationManager.createNotificationChannel(channel);

                            NotificationCompat.Builder mBuilderCompatO = new NotificationCompat.Builder(getApplicationContext(), NOTIFICATION_CHANNEL_DOWNLOAD_ID);

                            mBuilderCompatO
                                    .setSmallIcon(R.drawable.ic_stat_notify)
                                    .setColor(ContextCompat.getColor(this, R.color.red_600_red_300))
                                    .setContentIntent(pendingIntent)
                                    .setAutoCancel(true).setTicker(notificationTitle)
                                    .setContentTitle(notificationTitle).setContentText(size)
                                    .setOngoing(false);

                            mNotificationManager.notify(NOTIFICATION_DOWNLOAD_FINAL, mBuilderCompatO.build());
                        } else {
                            mBuilderCompat
                                    .setSmallIcon(R.drawable.ic_stat_notify)
                                    .setColor(ContextCompat.getColor(this, R.color.red_600_red_300))
                                    .setContentIntent(pendingIntent)
                                    .setAutoCancel(true).setTicker(notificationTitle)
                                    .setContentTitle(notificationTitle).setContentText(size)
                                    .setOngoing(false);

                            mNotificationManager.notify(NOTIFICATION_DOWNLOAD_FINAL, mBuilderCompat.build());
                        }
                    }
                } else {
                    openFile = true; //Set the openFile to the default

                    Timber.d("Show notification");
                    if (Build.VERSION.SDK_INT >= Build.VERSION_CODES.O) {
                        NotificationChannel channel = new NotificationChannel(NOTIFICATION_CHANNEL_DOWNLOAD_ID, NOTIFICATION_CHANNEL_DOWNLOAD_NAME, NotificationManager.IMPORTANCE_DEFAULT);
                        channel.setShowBadge(true);
                        channel.setSound(null, null);
                        mNotificationManager.createNotificationChannel(channel);

                        NotificationCompat.Builder mBuilderCompatO = new NotificationCompat.Builder(getApplicationContext(), NOTIFICATION_CHANNEL_DOWNLOAD_ID);

                        mBuilderCompatO
                                .setSmallIcon(R.drawable.ic_stat_notify)
                                .setColor(ContextCompat.getColor(this, R.color.red_600_red_300))
                                .setContentIntent(pendingIntent)
                                .setAutoCancel(true).setTicker(notificationTitle)
                                .setContentTitle(notificationTitle).setContentText(size)
                                .setOngoing(false);

                        mNotificationManager.notify(NOTIFICATION_DOWNLOAD_FINAL, mBuilderCompatO.build());
                    } else {
                        mBuilderCompat
                                .setSmallIcon(R.drawable.ic_stat_notify)
                                .setColor(ContextCompat.getColor(this, R.color.red_600_red_300))
                                .setContentIntent(pendingIntent)
                                .setAutoCancel(true).setTicker(notificationTitle)
                                .setContentTitle(notificationTitle).setContentText(size)
                                .setOngoing(false);

                        mNotificationManager.notify(NOTIFICATION_DOWNLOAD_FINAL, mBuilderCompat.build());
                    }
                }
            } catch (Exception e) {
                openFile = true; //Set the openFile to the default
                Timber.e(e);

                Timber.d("Show notification");
                if (Build.VERSION.SDK_INT >= Build.VERSION_CODES.O) {
                    NotificationChannel channel = new NotificationChannel(NOTIFICATION_CHANNEL_DOWNLOAD_ID, NOTIFICATION_CHANNEL_DOWNLOAD_NAME, NotificationManager.IMPORTANCE_DEFAULT);
                    channel.setShowBadge(true);
                    channel.setSound(null, null);
                    mNotificationManager.createNotificationChannel(channel);

                    NotificationCompat.Builder mBuilderCompatO = new NotificationCompat.Builder(getApplicationContext(), NOTIFICATION_CHANNEL_DOWNLOAD_ID);

                    mBuilderCompatO
                            .setSmallIcon(R.drawable.ic_stat_notify)
                            .setColor(ContextCompat.getColor(this, R.color.red_600_red_300))
                            .setContentIntent(pendingIntent)
                            .setAutoCancel(true).setTicker(notificationTitle)
                            .setContentTitle(notificationTitle).setContentText(size)
                            .setOngoing(false);

                    mNotificationManager.notify(NOTIFICATION_DOWNLOAD_FINAL, mBuilderCompatO.build());
                } else {
                    mBuilderCompat
                            .setSmallIcon(R.drawable.ic_stat_notify)
                            .setColor(ContextCompat.getColor(this, R.color.red_600_red_300))
                            .setContentIntent(pendingIntent)
                            .setAutoCancel(true).setTicker(notificationTitle)
                            .setContentTitle(notificationTitle).setContentText(size)
                            .setOngoing(false);

                    mNotificationManager.notify(NOTIFICATION_DOWNLOAD_FINAL, mBuilderCompat.build());
                }
            }
        }
    }


    /*
     * Update notification download progress
     */
    @SuppressLint("NewApi")
    private void updateProgressNotification() {
        int pendingTransfers = getNumPendingDownloadsNonBackground(megaApi);
        int totalTransfers = megaApi.getTotalDownloads() - backgroundTransfers.size();

        long totalSizePendingTransfer = megaApi.getTotalDownloadBytes();
        long totalSizeTransferred = megaApi.getTotalDownloadedBytes();

<<<<<<< HEAD
		boolean update;

		if(isOverquota){
			Timber.d("Overquota flag! is TRUE");
			if(downloadedBytesToOverquota<=totalSizeTransferred){
				update = false;
			}
			else{
				update = true;
				Timber.d("Change overquota flag");
				isOverquota = false;
			}
		}
		else{
			Timber.d("NOT overquota flag");
			update = true;
		}

		if(update){
			/* refresh UI every 1 seconds to avoid too much workload on main thread
			 * while in paused status, the update should not be avoided*/
			if(!isOverquota) {
				long now = System.currentTimeMillis();
				if (now - lastUpdated > ONTRANSFERUPDATE_REFRESH_MILLIS || megaApi.areTransfersPaused(TYPE_DOWNLOAD) ) {
					lastUpdated = now;
				} else {
					return;
				}
			}
			int progressPercent = (int) Math.round((double) totalSizeTransferred / totalSizePendingTransfer * 100);
			Timber.d("Progress: " + progressPercent + "%");

			showRating(totalSizePendingTransfer, megaApi.getCurrentDownloadSpeed());

			String message = "";
			if (totalTransfers == 0){
				message = getString(R.string.download_preparing_files);
			}
			else{
				int inProgress = pendingTransfers == 0 ? totalTransfers
						: totalTransfers - pendingTransfers + 1;

				if (megaApi.areTransfersPaused(TYPE_DOWNLOAD)) {
					message = StringResourcesUtils.getString(R.string.download_service_notification_paused, inProgress, totalTransfers);
				} else {
					message = StringResourcesUtils.getString(R.string.download_service_notification, inProgress, totalTransfers);
				}
			}

			Intent intent;
			PendingIntent pendingIntent;

			String info = getProgressSize(DownloadService.this, totalSizeTransferred, totalSizePendingTransfer);

			Notification notification = null;

			String contentText = "";

			if(dbH.getCredentials()==null){
				contentText = getString(R.string.download_touch_to_cancel);
				intent = new Intent(DownloadService.this, LoginActivity.class);
				intent.setAction(ACTION_CANCEL_DOWNLOAD);
				pendingIntent = PendingIntent.getActivity(DownloadService.this, 0, intent, PendingIntent.FLAG_UPDATE_CURRENT | PendingIntent.FLAG_IMMUTABLE);
			}
			else{
				contentText = getString(R.string.download_touch_to_show);
				intent = new Intent(DownloadService.this, ManagerActivity.class);
				intent.setAction(ACTION_SHOW_TRANSFERS);
				intent.putExtra(TRANSFERS_TAB, PENDING_TAB);
				pendingIntent = PendingIntent.getActivity(DownloadService.this, 0, intent, PendingIntent.FLAG_UPDATE_CURRENT | PendingIntent.FLAG_IMMUTABLE);
			}

			if (Build.VERSION.SDK_INT >= Build.VERSION_CODES.O) {
				NotificationChannel channel = new NotificationChannel(NOTIFICATION_CHANNEL_DOWNLOAD_ID, NOTIFICATION_CHANNEL_DOWNLOAD_NAME, NotificationManager.IMPORTANCE_DEFAULT);
				channel.setShowBadge(true);
				channel.setSound(null, null);
				mNotificationManager.createNotificationChannel(channel);

				NotificationCompat.Builder mBuilderCompat = new NotificationCompat.Builder(getApplicationContext(), NOTIFICATION_CHANNEL_DOWNLOAD_ID);

				mBuilderCompat
						.setSmallIcon(R.drawable.ic_stat_notify)
						.setColor(ContextCompat.getColor(this,R.color.red_600_red_300))
						.setProgress(100, progressPercent, false)
						.setContentIntent(pendingIntent)
						.setOngoing(true).setContentTitle(message).setSubText(info)
						.setContentText(contentText)
						.setOnlyAlertOnce(true);

				notification = mBuilderCompat.build();
			}
			else {
				mBuilder
						.setSmallIcon(R.drawable.ic_stat_notify)
						.setColor(ContextCompat.getColor(this,R.color.red_600_red_300))
						.setProgress(100, progressPercent, false)
						.setContentIntent(pendingIntent)
						.setOngoing(true).setContentTitle(message).setContentInfo(info)
						.setContentText(contentText)
						.setOnlyAlertOnce(true);

				notification = mBuilder.build();
			}

			if (!isForeground) {
				Timber.d("Starting foreground!");
				try {
					startForeground(NOTIFICATION_DOWNLOAD, notification);
					isForeground = true;
				}
				catch (Exception e){
					isForeground = false;
				}
			} else {
				mNotificationManager.notify(NOTIFICATION_DOWNLOAD, notification);
			}
		}
	}

	/**
	 * Determine if should show the rating page to users
	 *
	 * @param total the total size of uploading file
	 * @param currentDownloadSpeed current downloading speed
	 */
	private void showRating(long total, int currentDownloadSpeed) {
		if (!isRatingShowed) {
			new RatingHandlerImpl(this)
					.showRatingBaseOnSpeedAndSize(total, currentDownloadSpeed, () -> isRatingShowed = true);
		}
	}

	private void cancel() {
		Timber.d("cancel");
		canceled = true;
		stopForeground();
		rootNode = null;
	}

	@Override
	public IBinder onBind(Intent intent) {
		return null;
	}

	private Completable doOnTransferStart(@Nullable MegaTransfer transfer) {
		return Completable.fromCallable(() -> {
			Timber.d("Download start: " + transfer.getNodeHandle() + ", totalDownloads: " + megaApi.getTotalDownloads());

			if (transfer.isStreamingTransfer() || isVoiceClipType(transfer)) return null;
			if (isBackgroundTransfer(transfer)) {
				backgroundTransfers.add(transfer.getTag());
				return null;
			}

			if (transfer.getType() == TYPE_DOWNLOAD) {
				String appData = transfer.getAppData();

				if (!isTextEmpty(appData) && appData.contains(APP_DATA_SD_CARD)) {
					dbH.addSDTransfer(new SDTransfer(
							transfer.getTag(),
							transfer.getFileName(),
							getSizeString(transfer.getTotalBytes()),
							Long.toString(transfer.getNodeHandle()),
							transfer.getPath(),
							appData));
				}

				transfersManagement.checkScanningTransferOnStart(transfer);
				LiveEventBus.get(EVENT_TRANSFER_UPDATE, Integer.class).post(TYPE_DOWNLOAD);
				transfersCount++;
				updateProgressNotification();
			}
			return null;
		});
	}

	private Completable doOnTransferFinish(@Nullable MegaTransfer transfer, MegaError error) {
		return Completable.fromCallable(() -> {
			Timber.d("Node handle: " + transfer.getNodeHandle() + ", Type = " + transfer.getType());

			if (transfer.isStreamingTransfer()) {
				return null;
			}

			if (error.getErrorCode() == MegaError.API_EBUSINESSPASTDUE) {
				sendBroadcast(new Intent(BROADCAST_ACTION_INTENT_BUSINESS_EXPIRED));
			}

			if (transfer.getType() == TYPE_DOWNLOAD) {
				transfersManagement.checkScanningTransferOnFinish(transfer);

				boolean isVoiceClip = isVoiceClipType(transfer);
				boolean isBackgroundTransfer = isBackgroundTransfer(transfer);

				if (!isVoiceClip && !isBackgroundTransfer) transfersCount--;

				String path = transfer.getPath();
				String targetPath = getSDCardTargetPath(transfer.getAppData());

				if (!transfer.isFolderTransfer()) {
					if (!isVoiceClip && !isBackgroundTransfer) {
						AndroidCompletedTransfer completedTransfer = new AndroidCompletedTransfer(transfer, error);
						if (!isTextEmpty(targetPath)) {
							completedTransfer.setPath(targetPath);
						}

						addCompletedTransfer(completedTransfer, dbH);
					}

					if (transfer.getState() == MegaTransfer.STATE_FAILED) {
						transfersManagement.setAreFailedTransfers(true);
					}

					LiveEventBus.get(EVENT_TRANSFER_UPDATE, Integer.class).post(TYPE_DOWNLOAD);

					if (!isVoiceClip && !isBackgroundTransfer) {
						updateProgressNotification();
					}
				}

				if (canceled) {
					if ((lock != null) && (lock.isHeld()))
						try {
							lock.release();
						} catch (Exception ex) {
						}
					if ((wl != null) && (wl.isHeld()))
						try {
							wl.release();
						} catch (Exception ex) {
						}

					Timber.d("Download canceled: %s", transfer.getNodeHandle());

					if (isVoiceClip) {
						resultTransfersVoiceClip(transfer.getNodeHandle(), ERROR_VOICE_CLIP_TRANSFER);
						File localFile = CacheFolderManager.buildVoiceClipFile(this, transfer.getFileName());
						if (isFileAvailable(localFile)) {
							Timber.d("Delete own voiceclip : exists");
							localFile.delete();
						}
					} else {
						File file = new File(transfer.getPath());
						file.delete();
					}
					DownloadService.this.cancel();

				} else {
					if (error.getErrorCode() == MegaError.API_OK) {
						Timber.d("Download OK - Node handle: %s", transfer.getNodeHandle());

						if (isVoiceClip) {
							resultTransfersVoiceClip(transfer.getNodeHandle(), SUCCESSFUL_VOICE_CLIP_TRANSFER);
						}

						//need to move downloaded file to a location on sd card.
						if (targetPath != null) {
							File source = new File(path);

							try {
								SDCardOperator sdCardOperator = new SDCardOperator(this);
								sdCardOperator.moveDownloadedFileToDestinationPath(source, targetPath,
										getSDCardTargetUri(transfer.getAppData()), transfer.getTag());
							} catch (Exception e) {
								Timber.e(e, "Error moving file to the sd card path.");
							}
						}
						//To update thumbnails for videos
						if (isVideoFile(transfer.getPath())) {
							Timber.d("Is video!!!");
							MegaNode videoNode = megaApi.getNodeByHandle(transfer.getNodeHandle());
							if (videoNode != null) {
								if (!videoNode.hasThumbnail()) {
									Timber.d("The video has not thumb");
									ThumbnailUtils.createThumbnailVideo(this, path, megaApi, transfer.getNodeHandle());
								}
							} else {
								Timber.w("videoNode is NULL");
							}
						} else {
							Timber.d("NOT video!");
						}

						if (!isTextEmpty(path)) {
							sendBroadcastToUpdateGallery(this, new File(path));
						}

						if (storeToAdvacedDevices.containsKey(transfer.getNodeHandle())) {
							Timber.d("Now copy the file to the SD Card");
							openFile = false;
							Uri tranfersUri = storeToAdvacedDevices.get(transfer.getNodeHandle());
							MegaNode node = megaApi.getNodeByHandle(transfer.getNodeHandle());
							alterDocument(tranfersUri, node.getName());
						}

						if (!isTextEmpty(path) && path.contains(OFFLINE_DIR)) {
							Timber.d("It is Offline file");
							dbH = DatabaseHandler.getDbHandler(getApplicationContext());
							offlineNode = megaApi.getNodeByHandle(transfer.getNodeHandle());

							if (offlineNode != null) {
								saveOffline(this, megaApi, dbH, offlineNode, transfer.getPath());
							} else {
								saveOfflineChatFile(dbH, transfer);
							}

							refreshOfflineFragment();
							refreshSettingsFragment();
						}
					} else {
						Timber.e("Download ERROR: %s", transfer.getNodeHandle());
						if (isVoiceClip) {
							resultTransfersVoiceClip(transfer.getNodeHandle(), ERROR_VOICE_CLIP_TRANSFER);
							File localFile = CacheFolderManager.buildVoiceClipFile(this, transfer.getFileName());
							if (isFileAvailable(localFile)) {
								Timber.d("Delete own voice clip : exists");
								localFile.delete();
							}
						} else {
							if (error.getErrorCode() == MegaError.API_EBLOCKED) {
								errorEBloqued++;
							}

							if (!transfer.isFolderTransfer()) {
								errorCount++;
							}

							if (!isTextEmpty(transfer.getPath())) {
								File file = new File(transfer.getPath());
								file.delete();
							}
						}
					}
				}

				if (isVoiceClip || isBackgroundTransfer) return null;

				if (getNumPendingDownloadsNonBackground(megaApi) == 0 && transfersCount == 0) {
					onQueueComplete(transfer.getNodeHandle());
				}
			}
			return null;
		});
	}

	private void resultTransfersVoiceClip(long nodeHandle, int result){
		Timber.d("nodeHandle =  " + nodeHandle + ", the result is " + result);
		Intent intent = new Intent(BROADCAST_ACTION_INTENT_VOICE_CLIP_DOWNLOADED);
		intent.putExtra(EXTRA_NODE_HANDLE, nodeHandle);
		intent.putExtra(EXTRA_RESULT_TRANSFER, result);
		sendBroadcast(intent);
	}

	private void alterDocument(Uri uri, String fileName) {
		Timber.d("alterUri");
	    try {

	    	File tempFolder = CacheFolderManager.getCacheFolder(getApplicationContext(), CacheFolderManager.TEMPORARY_FOLDER);
	    	if (!isFileAvailable(tempFolder)) return;

	    	String sourceLocation = tempFolder.getAbsolutePath() + File.separator +fileName;

	        ParcelFileDescriptor pfd = getContentResolver().openFileDescriptor(uri, "w");
	        FileOutputStream fileOutputStream = new FileOutputStream(pfd.getFileDescriptor());

	    	InputStream in = new FileInputStream(sourceLocation);

	        // Copy the bits from instream to outstream
	        byte[] buf = new byte[1024];
	        int len;
	        while ((len = in.read(buf)) > 0) {
	        	fileOutputStream.write(buf, 0, len);
	        }
	        in.close();

	        // Let the document provider know you're done by closing the stream.
	        fileOutputStream.close();
	        pfd.close();

	        File deleteTemp = new File(sourceLocation);
	        deleteTemp.delete();
	    } catch (FileNotFoundException e) {
	        e.printStackTrace();
	    } catch (IOException e) {
	        e.printStackTrace();
	    }
	}

	private Completable doOnTransferUpdate(@Nullable MegaTransfer transfer) {
		return Completable.fromCallable(() -> {
			if (transfer.getType() == TYPE_DOWNLOAD) {
				if (canceled) {
					Timber.d("Transfer cancel: %s", transfer.getNodeHandle());

					if ((lock != null) && (lock.isHeld()))
						try {
							lock.release();
						} catch (Exception ex) {
						}
					if ((wl != null) && (wl.isHeld()))
						try {
							wl.release();
						} catch (Exception ex) {
						}

					megaApi.cancelTransfer(transfer);
					DownloadService.this.cancel();
					return null;
				}

				if (transfer.isStreamingTransfer() || isVoiceClipType(transfer)) return null;

				if (isBackgroundTransfer(transfer)) {
					backgroundTransfers.add(transfer.getTag());
					return null;
				}

				LiveEventBus.get(EVENT_TRANSFER_UPDATE, Integer.class).post(TYPE_DOWNLOAD);

				transfersManagement.checkScanningTransferOnUpdate(transfer);

				if (!transfer.isFolderTransfer()) {
					updateProgressNotification();
				}

				if (!transfersManagement.isOnTransferOverQuota() && transfersManagement.hasNotToBeShowDueToTransferOverQuota()) {
					transfersManagement.setHasNotToBeShowDueToTransferOverQuota(false);
				}
			}
			return null;
		});
	}

	private Completable doOnTransferTemporaryError(@Nullable MegaTransfer transfer, MegaError e) {
		return Completable.fromCallable(() -> {
			Timber.w("Download Temporary Error - Node Handle: " + transfer.getNodeHandle() +
					"\nError: " + e.getErrorCode() + " " + e.getErrorString());

			if (transfer.isStreamingTransfer() || isBackgroundTransfer(transfer)) {
				return null;
			}

			if (transfer.getType() == TYPE_DOWNLOAD) {
				if (e.getErrorCode() == MegaError.API_EOVERQUOTA) {
					if (e.getValue() != 0) {
						Timber.w("TRANSFER OVERQUOTA ERROR: %s", e.getErrorCode());
						checkTransferOverQuota(true);

						downloadedBytesToOverquota = megaApi.getTotalDownloadedBytes();
						isOverquota = true;
					}
				}
			}
			return null;
		});
	}

	/**
	 * Checks if should show transfer over quota warning.
	 * If so, sends a broadcast to show it in the current view.
	 *
	 * @param isCurrentOverQuota	true if the overquota is currently received, false otherwise
	 */
	private void checkTransferOverQuota(boolean isCurrentOverQuota) {
		if (app.isActivityVisible()) {
			if (transfersManagement.shouldShowTransferOverQuotaWarning()) {
				transfersManagement.setCurrentTransferOverQuota(isCurrentOverQuota);
				transfersManagement.setTransferOverQuotaTimestamp();
				LiveEventBus.get(EVENT_TRANSFER_OVER_QUOTA, Boolean.class).post(true);
			}
		} else if (!transfersManagement.isTransferOverQuotaNotificationShown()){
			transfersManagement.setTransferOverQuotaNotificationShown(true);
			isForeground = false;
			stopForeground(true);
			mNotificationManager.cancel(NOTIFICATION_DOWNLOAD);
			new TransferOverQuotaNotification(transfersManagement).show();
		}
	}

	@Override
	public void onRequestStart(MegaApiJava api, MegaRequest request) {
		Timber.d("onRequestStart: %s", request.getRequestString());
	}

	@Override
	public void onRequestFinish(MegaApiJava api, MegaRequest request, MegaError e) {
		Timber.d("onRequestFinish");

		if (request.getType() == MegaRequest.TYPE_CANCEL_TRANSFERS) {
			Timber.d("TYPE_CANCEL_TRANSFERS finished");
			if (e.getErrorCode() == MegaError.API_OK) {
				cancel();
			}
		} else if (request.getType() == MegaRequest.TYPE_LOGIN){
			if (e.getErrorCode() == MegaError.API_OK){
				Timber.d("Logged in. Setting account auth token for folder links.");
				megaApiFolder.setAccountAuth(megaApi.getAccountAuth());
				Timber.d("Fast login OK, Calling fetchNodes from CameraSyncService");
				megaApi.fetchNodes();

                // Get cookies settings after login.
                MegaApplication.getInstance().checkEnabledCookies();
			}
			else{
				Timber.e("ERROR: %s", e.getErrorString());
				isLoggingIn = false;
				MegaApplication.setLoggingIn(isLoggingIn);
			}
		}
		else if (request.getType() == MegaRequest.TYPE_FETCH_NODES){
			if (e.getErrorCode() == MegaError.API_OK){
				isLoggingIn = false;
				MegaApplication.setLoggingIn(isLoggingIn);

				for (int i=0;i<pendingIntents.size();i++){
					onHandleIntent(pendingIntents.get(i));
				}
				pendingIntents.clear();
			}
			else{
				Timber.e("ERROR: " + e.getErrorString());
				isLoggingIn = false;
				MegaApplication.setLoggingIn(isLoggingIn);
			}
		} else {
			Timber.d("Public node received");

			if (e.getErrorCode() != MegaError.API_OK) {
				Timber.e("Public node error");
				return;
			}

			MegaNode node = request.getPublicMegaNode();
			if (node == null) {
				Timber.e("Public node is null");
				return;
			}

			if (currentDir == null) {
				Timber.e("currentDir is null");
				return;
			}

			if (currentDir.isDirectory()) {
				currentFile = new File(currentDir, megaApi.escapeFsIncompatible(node.getName(), currentDir.getAbsolutePath() + SEPARATOR));
			} else {
				currentFile = currentDir;
			}

			String appData = getSDCardAppData(intent);

			Timber.d("Public node download launched");
			if (!wl.isHeld()) wl.acquire();
			if (!lock.isHeld()) lock.acquire();
			if (currentDir.isDirectory()) {
				Timber.d("To downloadPublic(dir)");
				String localPath = currentDir.getAbsolutePath() + "/";
				MegaCancelToken token = transfersManagement.addScanningTransfer(TYPE_DOWNLOAD,
						localPath, currentDocument, currentDocument.isFolder());

				if (token != null) {
					megaApi.startDownload(currentDocument, localPath, currentDocument.getName(), appData, false, token);
				}
			}
		}
	}

	@Override
	public void onRequestTemporaryError(MegaApiJava api, MegaRequest request, MegaError e) {
		Timber.w("Node handle: %s", request.getNodeHandle());
	}

	@Override
	public void onRequestUpdate(MegaApiJava api, MegaRequest request) {
		Timber.d("onRequestUpdate");
	}

	private void refreshOfflineFragment(){
		sendBroadcast(new Intent(OfflineFragment.REFRESH_OFFLINE_FILE_LIST));
	}

	private void refreshSettingsFragment() {
		Intent intent = new Intent(BROADCAST_ACTION_INTENT_SETTINGS_UPDATED);
		intent.setAction(ACTION_REFRESH_CLEAR_OFFLINE_SETTING);
		sendBroadcast(intent);
	}
=======
        boolean update;

        if (isOverquota) {
            Timber.d("Overquota flag! is TRUE");
            if (downloadedBytesToOverquota <= totalSizeTransferred) {
                update = false;
            } else {
                update = true;
                Timber.d("Change overquota flag");
                isOverquota = false;
            }
        } else {
            Timber.d("NOT overquota flag");
            update = true;
        }

        if (update) {
            /* refresh UI every 1 seconds to avoid too much workload on main thread
             * while in paused status, the update should not be avoided*/
            if (!isOverquota) {
                long now = System.currentTimeMillis();
                if (now - lastUpdated > ONTRANSFERUPDATE_REFRESH_MILLIS || megaApi.areTransfersPaused(TYPE_DOWNLOAD)) {
                    lastUpdated = now;
                } else {
                    return;
                }
            }
            int progressPercent = (int) Math.round((double) totalSizeTransferred / totalSizePendingTransfer * 100);
            Timber.d("Progress: %d%%", progressPercent);

            showRating(totalSizePendingTransfer, megaApi.getCurrentDownloadSpeed());

            String message = "";
            if (totalTransfers == 0) {
                message = getString(R.string.download_preparing_files);
            } else {
                int inProgress = pendingTransfers == 0 ? totalTransfers
                        : totalTransfers - pendingTransfers + 1;

                if (megaApi.areTransfersPaused(TYPE_DOWNLOAD)) {
                    message = StringResourcesUtils.getString(R.string.download_service_notification_paused, inProgress, totalTransfers);
                } else {
                    message = StringResourcesUtils.getString(R.string.download_service_notification, inProgress, totalTransfers);
                }
            }

            Intent intent;
            PendingIntent pendingIntent;

            String info = getProgressSize(DownloadService.this, totalSizeTransferred, totalSizePendingTransfer);

            Notification notification = null;

            String contentText = "";

            if (dbH.getCredentials() == null) {
                contentText = getString(R.string.download_touch_to_cancel);
                intent = new Intent(DownloadService.this, LoginActivity.class);
                intent.setAction(ACTION_CANCEL_DOWNLOAD);
                pendingIntent = PendingIntent.getActivity(DownloadService.this, 0, intent, PendingIntent.FLAG_UPDATE_CURRENT | PendingIntent.FLAG_IMMUTABLE);
            } else {
                contentText = getString(R.string.download_touch_to_show);
                intent = new Intent(DownloadService.this, ManagerActivity.class);
                intent.setAction(ACTION_SHOW_TRANSFERS);
                intent.putExtra(TRANSFERS_TAB, PENDING_TAB);
                pendingIntent = PendingIntent.getActivity(DownloadService.this, 0, intent, PendingIntent.FLAG_UPDATE_CURRENT | PendingIntent.FLAG_IMMUTABLE);
            }

            if (Build.VERSION.SDK_INT >= Build.VERSION_CODES.O) {
                NotificationChannel channel = new NotificationChannel(NOTIFICATION_CHANNEL_DOWNLOAD_ID, NOTIFICATION_CHANNEL_DOWNLOAD_NAME, NotificationManager.IMPORTANCE_DEFAULT);
                channel.setShowBadge(true);
                channel.setSound(null, null);
                mNotificationManager.createNotificationChannel(channel);

                NotificationCompat.Builder mBuilderCompat = new NotificationCompat.Builder(getApplicationContext(), NOTIFICATION_CHANNEL_DOWNLOAD_ID);

                mBuilderCompat
                        .setSmallIcon(R.drawable.ic_stat_notify)
                        .setColor(ContextCompat.getColor(this, R.color.red_600_red_300))
                        .setProgress(100, progressPercent, false)
                        .setContentIntent(pendingIntent)
                        .setOngoing(true).setContentTitle(message).setSubText(info)
                        .setContentText(contentText)
                        .setOnlyAlertOnce(true);

                notification = mBuilderCompat.build();
            } else {
                mBuilder
                        .setSmallIcon(R.drawable.ic_stat_notify)
                        .setColor(ContextCompat.getColor(this, R.color.red_600_red_300))
                        .setProgress(100, progressPercent, false)
                        .setContentIntent(pendingIntent)
                        .setOngoing(true).setContentTitle(message).setContentInfo(info)
                        .setContentText(contentText)
                        .setOnlyAlertOnce(true);

                notification = mBuilder.build();
            }

            if (!isForeground) {
                Timber.d("Starting foreground!");
                try {
                    startForeground(NOTIFICATION_DOWNLOAD, notification);
                    isForeground = true;
                } catch (Exception e) {
                    isForeground = false;
                }
            } else {
                mNotificationManager.notify(NOTIFICATION_DOWNLOAD, notification);
            }
        }
    }

    /**
     * Determine if should show the rating page to users
     *
     * @param total                the total size of uploading file
     * @param currentDownloadSpeed current downloading speed
     */
    private void showRating(long total, int currentDownloadSpeed) {
        if (!isRatingShowed) {
            new RatingHandlerImpl(this)
                    .showRatingBaseOnSpeedAndSize(total, currentDownloadSpeed, () -> isRatingShowed = true);
        }
    }

    private void cancel() {
        Timber.d("cancel");
        canceled = true;
        stopForeground();
        rootNode = null;
    }

    @Override
    public IBinder onBind(Intent intent) {
        return null;
    }

    private Completable doOnTransferStart(@Nullable MegaTransfer transfer) {
        return Completable.fromCallable(() -> {
            Timber.d("Download start: %d, totalDownloads: %d", transfer.getNodeHandle(), megaApi.getTotalDownloads());

            if (transfer.isStreamingTransfer() || isVoiceClipType(transfer)) return null;
            if (isBackgroundTransfer(transfer)) {
                backgroundTransfers.add(transfer.getTag());
                return null;
            }

            if (transfer.getType() == TYPE_DOWNLOAD) {
                String appData = transfer.getAppData();

                if (!isTextEmpty(appData) && appData.contains(APP_DATA_SD_CARD)) {
                    dbH.addSDTransfer(new SDTransfer(
                            transfer.getTag(),
                            transfer.getFileName(),
                            getSizeString(transfer.getTotalBytes()),
                            Long.toString(transfer.getNodeHandle()),
                            transfer.getPath(),
                            appData));
                }

                transfersManagement.checkScanningTransferOnStart(transfer);
                launchTransferUpdateIntent(TYPE_DOWNLOAD);
                transfersCount++;
                updateProgressNotification();
            }
            return null;
        });
    }

    private Completable doOnTransferFinish(@Nullable MegaTransfer transfer, MegaError error) {
        return Completable.fromCallable(() -> {
            Timber.d("Node handle: %d, Type = %d", transfer.getNodeHandle(), transfer.getType());

            if (transfer.isStreamingTransfer()) {
                return null;
            }

            if (error.getErrorCode() == MegaError.API_EBUSINESSPASTDUE) {
                sendBroadcast(new Intent(BROADCAST_ACTION_INTENT_BUSINESS_EXPIRED));
            }

            if (transfer.getType() == TYPE_DOWNLOAD) {
                boolean isVoiceClip = isVoiceClipType(transfer);
                boolean isBackgroundTransfer = isBackgroundTransfer(transfer);

                if (!isVoiceClip && !isBackgroundTransfer) transfersCount--;

                String path = transfer.getPath();
                String targetPath = getSDCardTargetPath(transfer.getAppData());

                if (!transfer.isFolderTransfer()) {
                    if (!isVoiceClip && !isBackgroundTransfer) {
                        AndroidCompletedTransfer completedTransfer = new AndroidCompletedTransfer(transfer, error);
                        if (!isTextEmpty(targetPath)) {
                            completedTransfer.setPath(targetPath);
                        }

                        addCompletedTransfer(completedTransfer, dbH);
                    }

                    launchTransferUpdateIntent(TYPE_DOWNLOAD);
                    if (transfer.getState() == MegaTransfer.STATE_FAILED) {
                        transfersManagement.setAreFailedTransfers(true);
                    }

                    if (!isVoiceClip && !isBackgroundTransfer) {
                        updateProgressNotification();
                    }
                }

                if (canceled) {
                    if ((lock != null) && (lock.isHeld()))
                        try {
                            lock.release();
                        } catch (Exception ex) {
                        }
                    if ((wl != null) && (wl.isHeld()))
                        try {
                            wl.release();
                        } catch (Exception ex) {
                        }

                    Timber.d("Download canceled: %s", transfer.getNodeHandle());

                    if (isVoiceClip) {
                        resultTransfersVoiceClip(transfer.getNodeHandle(), ERROR_VOICE_CLIP_TRANSFER);
                        File localFile = CacheFolderManager.buildVoiceClipFile(this, transfer.getFileName());
                        if (isFileAvailable(localFile)) {
                            Timber.d("Delete own voiceclip : exists");
                            localFile.delete();
                        }
                    } else {
                        File file = new File(transfer.getPath());
                        file.delete();
                    }
                    DownloadService.this.cancel();

                } else {
                    if (error.getErrorCode() == MegaError.API_OK) {
                        Timber.d("Download OK - Node handle: %s", transfer.getNodeHandle());

                        if (isVoiceClip) {
                            resultTransfersVoiceClip(transfer.getNodeHandle(), SUCCESSFUL_VOICE_CLIP_TRANSFER);
                        }

                        //need to move downloaded file to a location on sd card.
                        if (targetPath != null) {
                            File source = new File(path);

                            try {
                                SDCardOperator sdCardOperator = new SDCardOperator(this);
                                sdCardOperator.moveDownloadedFileToDestinationPath(source, targetPath,
                                        getSDCardTargetUri(transfer.getAppData()), transfer.getTag());
                            } catch (Exception e) {
                                Timber.e(e, "Error moving file to the sd card path.");
                            }
                        }
                        //To update thumbnails for videos
                        if (isVideoFile(transfer.getPath())) {
                            Timber.d("Is video!!!");
                            MegaNode videoNode = megaApi.getNodeByHandle(transfer.getNodeHandle());
                            if (videoNode != null) {
                                if (!videoNode.hasThumbnail()) {
                                    Timber.d("The video has not thumb");
                                    ThumbnailUtils.createThumbnailVideo(this, path, megaApi, transfer.getNodeHandle());
                                }
                            } else {
                                Timber.w("videoNode is NULL");
                            }
                        } else {
                            Timber.d("NOT video!");
                        }

                        if (!isTextEmpty(path)) {
                            sendBroadcastToUpdateGallery(this, new File(path));
                        }

                        if (storeToAdvacedDevices.containsKey(transfer.getNodeHandle())) {
                            Timber.d("Now copy the file to the SD Card");
                            openFile = false;
                            Uri tranfersUri = storeToAdvacedDevices.get(transfer.getNodeHandle());
                            MegaNode node = megaApi.getNodeByHandle(transfer.getNodeHandle());
                            alterDocument(tranfersUri, node.getName());
                        }

                        if (!isTextEmpty(path) && path.contains(OFFLINE_DIR)) {
                            Timber.d("It is Offline file");
                            dbH = DatabaseHandler.getDbHandler(getApplicationContext());
                            offlineNode = megaApi.getNodeByHandle(transfer.getNodeHandle());

                            if (offlineNode != null) {
                                saveOffline(this, megaApi, dbH, offlineNode, transfer.getPath());
                            } else {
                                saveOfflineChatFile(dbH, transfer);
                            }

                            refreshOfflineFragment();
                            refreshSettingsFragment();
                        }
                    } else {
                        Timber.e("Download ERROR: %s", transfer.getNodeHandle());
                        if (isVoiceClip) {
                            resultTransfersVoiceClip(transfer.getNodeHandle(), ERROR_VOICE_CLIP_TRANSFER);
                            File localFile = CacheFolderManager.buildVoiceClipFile(this, transfer.getFileName());
                            if (isFileAvailable(localFile)) {
                                Timber.d("Delete own voice clip : exists");
                                localFile.delete();
                            }
                        } else {
                            if (error.getErrorCode() == MegaError.API_EBLOCKED) {
                                errorEBloqued++;
                            }

                            if (!transfer.isFolderTransfer()) {
                                errorCount++;
                            }

                            if (!isTextEmpty(transfer.getPath())) {
                                File file = new File(transfer.getPath());
                                file.delete();
                            }
                        }
                    }
                }

                if (isVoiceClip || isBackgroundTransfer) return null;

                if (getNumPendingDownloadsNonBackground(megaApi) == 0 && transfersCount == 0) {
                    onQueueComplete(transfer.getNodeHandle());
                }
            }
            return null;
        });
    }

    private void resultTransfersVoiceClip(long nodeHandle, int result) {
        Timber.d("nodeHandle =  %d, the result is %d", nodeHandle, result);
        Intent intent = new Intent(BROADCAST_ACTION_INTENT_VOICE_CLIP_DOWNLOADED);
        intent.putExtra(EXTRA_NODE_HANDLE, nodeHandle);
        intent.putExtra(EXTRA_RESULT_TRANSFER, result);
        sendBroadcast(intent);
    }

    private void alterDocument(Uri uri, String fileName) {
        Timber.d("alterUri");
        try {

            File tempFolder = CacheFolderManager.getCacheFolder(getApplicationContext(), CacheFolderManager.TEMPORARY_FOLDER);
            if (!isFileAvailable(tempFolder)) return;

            String sourceLocation = tempFolder.getAbsolutePath() + File.separator + fileName;

            ParcelFileDescriptor pfd = getContentResolver().openFileDescriptor(uri, "w");
            FileOutputStream fileOutputStream = new FileOutputStream(pfd.getFileDescriptor());

            InputStream in = new FileInputStream(sourceLocation);

            // Copy the bits from instream to outstream
            byte[] buf = new byte[1024];
            int len;
            while ((len = in.read(buf)) > 0) {
                fileOutputStream.write(buf, 0, len);
            }
            in.close();

            // Let the document provider know you're done by closing the stream.
            fileOutputStream.close();
            pfd.close();

            File deleteTemp = new File(sourceLocation);
            deleteTemp.delete();
        } catch (FileNotFoundException e) {
            e.printStackTrace();
        } catch (IOException e) {
            e.printStackTrace();
        }
    }

    private Completable doOnTransferUpdate(@Nullable MegaTransfer transfer) {
        return Completable.fromCallable(() -> {
            if (transfer.getType() == TYPE_DOWNLOAD) {
                launchTransferUpdateIntent(TYPE_DOWNLOAD);
                if (canceled) {
                    Timber.d("Transfer cancel: %s", transfer.getNodeHandle());

                    if ((lock != null) && (lock.isHeld()))
                        try {
                            lock.release();
                        } catch (Exception ex) {
                        }
                    if ((wl != null) && (wl.isHeld()))
                        try {
                            wl.release();
                        } catch (Exception ex) {
                        }

                    megaApi.cancelTransfer(transfer);
                    DownloadService.this.cancel();
                    return null;
                }

                if (transfer.isStreamingTransfer() || isVoiceClipType(transfer)) return null;

                if (isBackgroundTransfer(transfer)) {
                    backgroundTransfers.add(transfer.getTag());
                    return null;
                }

                transfersManagement.checkScanningTransferOnUpdate(transfer);

                if (!transfer.isFolderTransfer()) {
                    sendBroadcast(new Intent(BROADCAST_ACTION_INTENT_TRANSFER_UPDATE));
                    updateProgressNotification();
                }

                if (!transfersManagement.isOnTransferOverQuota() && transfersManagement.hasNotToBeShowDueToTransferOverQuota()) {
                    transfersManagement.setHasNotToBeShowDueToTransferOverQuota(false);
                }
            }
            return null;
        });
    }

    private Completable doOnTransferTemporaryError(@Nullable MegaTransfer transfer, MegaError e) {
        return Completable.fromCallable(() -> {
            Timber.w("Download Temporary Error - Node Handle: %d\nError: %d %s", transfer.getNodeHandle(), e.getErrorCode(), e.getErrorString());

            if (transfer.isStreamingTransfer() || isBackgroundTransfer(transfer)) {
                return null;
            }

            if (transfer.getType() == TYPE_DOWNLOAD) {
                if (e.getErrorCode() == MegaError.API_EOVERQUOTA) {
                    if (e.getValue() != 0) {
                        Timber.w("TRANSFER OVERQUOTA ERROR: %s", e.getErrorCode());
                        checkTransferOverQuota(true);

                        downloadedBytesToOverquota = megaApi.getTotalDownloadedBytes();
                        isOverquota = true;
                    }
                }
            }
            return null;
        });
    }

    /**
     * Checks if should show transfer over quota warning.
     * If so, sends a broadcast to show it in the current view.
     *
     * @param isCurrentOverQuota true if the overquota is currently received, false otherwise
     */
    private void checkTransferOverQuota(boolean isCurrentOverQuota) {
        if (app.isActivityVisible()) {
            if (transfersManagement.shouldShowTransferOverQuotaWarning()) {
                transfersManagement.setCurrentTransferOverQuota(isCurrentOverQuota);
                transfersManagement.setTransferOverQuotaTimestamp();
                sendBroadcast(new Intent(BROADCAST_ACTION_INTENT_TRANSFER_UPDATE).setAction(ACTION_TRANSFER_OVER_QUOTA));
            }
        } else if (!transfersManagement.isTransferOverQuotaNotificationShown()) {
            transfersManagement.setTransferOverQuotaNotificationShown(true);
            isForeground = false;
            stopForeground(true);
            mNotificationManager.cancel(NOTIFICATION_DOWNLOAD);
            new TransferOverQuotaNotification(transfersManagement).show();
        }
    }

    @Override
    public void onRequestStart(MegaApiJava api, MegaRequest request) {
        Timber.d("onRequestStart: %s", request.getRequestString());
    }

    @Override
    public void onRequestFinish(MegaApiJava api, MegaRequest request, MegaError e) {
        Timber.d("onRequestFinish");

        if (request.getType() == MegaRequest.TYPE_CANCEL_TRANSFERS) {
            Timber.d("TYPE_CANCEL_TRANSFERS finished");
            if (e.getErrorCode() == MegaError.API_OK) {
                cancel();
            }
        } else if (request.getType() == MegaRequest.TYPE_LOGIN) {
            if (e.getErrorCode() == MegaError.API_OK) {
                Timber.d("Logged in. Setting account auth token for folder links.");
                megaApiFolder.setAccountAuth(megaApi.getAccountAuth());
                Timber.d("Fast login OK, Calling fetchNodes from CameraSyncService");
                megaApi.fetchNodes();

                // Get cookies settings after login.
                MegaApplication.getInstance().checkEnabledCookies();
            } else {
                Timber.e("ERROR: %s", e.getErrorString());
                isLoggingIn = false;
                MegaApplication.setLoggingIn(isLoggingIn);
            }
        } else if (request.getType() == MegaRequest.TYPE_FETCH_NODES) {
            if (e.getErrorCode() == MegaError.API_OK) {
                isLoggingIn = false;
                MegaApplication.setLoggingIn(isLoggingIn);

                for (int i = 0; i < pendingIntents.size(); i++) {
                    onHandleIntent(pendingIntents.get(i));
                }
                pendingIntents.clear();
            } else {
                Timber.e("ERROR: %s", e.getErrorString());
                isLoggingIn = false;
                MegaApplication.setLoggingIn(isLoggingIn);
            }
        } else {
            Timber.d("Public node received");

            if (e.getErrorCode() != MegaError.API_OK) {
                Timber.e("Public node error");
                return;
            }

            MegaNode node = request.getPublicMegaNode();
            if (node == null) {
                Timber.e("Public node is null");
                return;
            }

            if (currentDir == null) {
                Timber.e("currentDir is null");
                return;
            }

            if (currentDir.isDirectory()) {
                currentFile = new File(currentDir, megaApi.escapeFsIncompatible(node.getName(), currentDir.getAbsolutePath() + SEPARATOR));
            } else {
                currentFile = currentDir;
            }

            String appData = getSDCardAppData(intent);

            Timber.d("Public node download launched");
            if (!wl.isHeld()) wl.acquire();
            if (!lock.isHeld()) lock.acquire();
            if (currentDir.isDirectory()) {
                Timber.d("To downloadPublic(dir)");
                String localPath = currentDir.getAbsolutePath() + "/";
                MegaCancelToken token = transfersManagement.addScanningTransfer(TYPE_DOWNLOAD,
                        localPath, currentDocument, currentDocument.isFolder());

                if (token != null) {
                    megaApi.startDownload(currentDocument, localPath, appData, null, false, token);
                }
            }
        }
    }

    @Override
    public void onRequestTemporaryError(MegaApiJava api, MegaRequest request, MegaError e) {
        Timber.w("Node handle: %s", request.getNodeHandle());
    }

    @Override
    public void onRequestUpdate(MegaApiJava api, MegaRequest request) {
        Timber.d("onRequestUpdate");
    }

    private void refreshOfflineFragment() {
        sendBroadcast(new Intent(OfflineFragment.REFRESH_OFFLINE_FILE_LIST));
    }

    private void refreshSettingsFragment() {
        Intent intent = new Intent(BROADCAST_ACTION_INTENT_SETTINGS_UPDATED);
        intent.setAction(ACTION_REFRESH_CLEAR_OFFLINE_SETTING);
        sendBroadcast(intent);
    }
>>>>>>> 3f26ba2a
}<|MERGE_RESOLUTION|>--- conflicted
+++ resolved
@@ -1,10 +1,8 @@
 package mega.privacy.android.app;
 
 import static mega.privacy.android.app.constants.BroadcastConstants.ACTION_REFRESH_CLEAR_OFFLINE_SETTING;
-import static mega.privacy.android.app.constants.BroadcastConstants.ACTION_TRANSFER_OVER_QUOTA;
 import static mega.privacy.android.app.constants.BroadcastConstants.BROADCAST_ACTION_INTENT_SHOWSNACKBAR_TRANSFERS_FINISHED;
 import static mega.privacy.android.app.constants.BroadcastConstants.BROADCAST_ACTION_INTENT_TAKEN_DOWN_FILES;
-import static mega.privacy.android.app.constants.BroadcastConstants.BROADCAST_ACTION_INTENT_TRANSFER_UPDATE;
 import static mega.privacy.android.app.constants.BroadcastConstants.DOWNLOAD_TRANSFER;
 import static mega.privacy.android.app.constants.BroadcastConstants.DOWNLOAD_TRANSFER_OPEN;
 import static mega.privacy.android.app.constants.BroadcastConstants.NODE_HANDLE;
@@ -17,7 +15,6 @@
 import static mega.privacy.android.app.globalmanagement.TransfersManagement.WAIT_TIME_BEFORE_UPDATE;
 import static mega.privacy.android.app.globalmanagement.TransfersManagement.addCompletedTransfer;
 import static mega.privacy.android.app.globalmanagement.TransfersManagement.createInitialServiceNotification;
-import static mega.privacy.android.app.globalmanagement.TransfersManagement.launchTransferUpdateIntent;
 import static mega.privacy.android.app.main.ManagerActivity.COMPLETED_TAB;
 import static mega.privacy.android.app.main.ManagerActivity.PENDING_TAB;
 import static mega.privacy.android.app.main.ManagerActivity.TRANSFERS_TAB;
@@ -91,11 +88,8 @@
 import androidx.core.app.NotificationCompat;
 import androidx.core.content.ContextCompat;
 import androidx.lifecycle.Observer;
-<<<<<<< HEAD
-=======
 
 import com.jeremyliao.liveeventbus.LiveEventBus;
->>>>>>> 3f26ba2a
 
 import java.io.File;
 import java.io.FileInputStream;
@@ -143,33 +137,10 @@
 import nz.mega.sdk.MegaTransferData;
 import timber.log.Timber;
 
-<<<<<<< HEAD
-import static mega.privacy.android.app.constants.BroadcastConstants.*;
-import static mega.privacy.android.app.constants.EventConstants.EVENT_FINISH_SERVICE_IF_NO_TRANSFERS;
 import static mega.privacy.android.app.constants.EventConstants.EVENT_TRANSFER_OVER_QUOTA;
 import static mega.privacy.android.app.constants.EventConstants.EVENT_TRANSFER_UPDATE;
-import static mega.privacy.android.app.globalmanagement.TransfersManagement.WAIT_TIME_BEFORE_UPDATE;
-import static mega.privacy.android.app.globalmanagement.TransfersManagement.addCompletedTransfer;
-import static mega.privacy.android.app.globalmanagement.TransfersManagement.createInitialServiceNotification;
-import static mega.privacy.android.app.main.ManagerActivity.*;
 import static mega.privacy.android.app.utils.Constants.*;
-import static mega.privacy.android.app.utils.FileUtil.*;
-import static mega.privacy.android.app.utils.MegaTransferUtils.getNumPendingDownloadsNonBackground;
-import static mega.privacy.android.app.utils.MegaTransferUtils.isBackgroundTransfer;
-import static mega.privacy.android.app.utils.MegaTransferUtils.isVoiceClipType;
-import static mega.privacy.android.app.utils.OfflineUtils.*;
-import static mega.privacy.android.app.utils.SDCardUtils.getSDCardTargetPath;
-import static mega.privacy.android.app.utils.SDCardUtils.getSDCardTargetUri;
-import static mega.privacy.android.app.utils.TextUtil.*;
-import static mega.privacy.android.app.utils.Util.*;
-import static nz.mega.sdk.MegaTransfer.TYPE_DOWNLOAD;
-
-import com.jeremyliao.liveeventbus.LiveEventBus;
-
-import javax.inject.Inject;
-
-=======
->>>>>>> 3f26ba2a
+
 /**
  * Background service to download files
  */
@@ -193,17 +164,10 @@
     public static final String EXTRA_DOWNLOAD_BY_TAP = "EXTRA_DOWNLOAD_BY_TAP";
     public static final String EXTRA_DOWNLOAD_FOR_OFFLINE = "EXTRA_DOWNLOAD_FOR_OFFLINE";
 
-<<<<<<< HEAD
-	@Inject
-	GetGlobalTransferUseCase getGlobalTransferUseCase;
-	@Inject
-	TransfersManagement transfersManagement;
-=======
     @Inject
     GetGlobalTransferUseCase getGlobalTransferUseCase;
     @Inject
     TransfersManagement transfersManagement;
->>>>>>> 3f26ba2a
 
     private static int errorEBloqued = 0;
     private int errorCount = 0;
@@ -271,23 +235,10 @@
     private AutoPlayInfo autoPlayInfo;
 
     private final Observer<Boolean> stopServiceObserver = finish -> {
-<<<<<<< HEAD
-		if (finish && megaApi.getNumPendingDownloads() == 0) {
-			stopForeground();
-		}
-	};
-
-	@SuppressLint("NewApi")
-	@Override
-	public void onCreate(){
-		super.onCreate();
-		Timber.d("onCreate");
-=======
         if (finish && megaApi.getNumPendingDownloads() == 0) {
             stopForeground();
         }
     };
->>>>>>> 3f26ba2a
 
     @SuppressLint("NewApi")
     @Override
@@ -311,112 +262,6 @@
 
         dbH = DatabaseHandler.getDbHandler(getApplicationContext());
 
-<<<<<<< HEAD
-		WifiManager wifiManager = (WifiManager) getApplicationContext().getApplicationContext().getSystemService(Context.WIFI_SERVICE);
-		lock = wifiManager.createWifiLock(wifiLockMode, "MegaDownloadServiceWifiLock");
-		PowerManager pm = (PowerManager) getSystemService(Context.POWER_SERVICE);
-		wl = pm.newWakeLock(PowerManager.PARTIAL_WAKE_LOCK, "MegaDownloadServicePowerLock");
-		mBuilder = new Notification.Builder(DownloadService.this);
-		mBuilderCompat = new NotificationCompat.Builder(getApplicationContext());
-		mNotificationManager = (NotificationManager) getSystemService(Context.NOTIFICATION_SERVICE);
-
-		startForeground();
-
-		rootNode = megaApi.getRootNode();
-
-		// delay 1 second to refresh the pause notification to prevent update is missed
-		pauseBroadcastReceiver = new BroadcastReceiver() {
-			@Override
-			public void onReceive(Context context, Intent intent) {
-				new Handler().postDelayed(() -> updateProgressNotification(), WAIT_TIME_BEFORE_UPDATE);
-			}
-		};
-
-		registerReceiver(pauseBroadcastReceiver, new IntentFilter(BROADCAST_ACTION_INTENT_UPDATE_PAUSE_NOTIFICATION));
-
-		LiveEventBus.get(EVENT_FINISH_SERVICE_IF_NO_TRANSFERS, Boolean.class)
-				.observeForever(stopServiceObserver);
-
-		Disposable subscription = getGlobalTransferUseCase.get()
-				.subscribeOn(Schedulers.io())
-				.observeOn(AndroidSchedulers.mainThread())
-				.subscribe((event) -> {
-					if (event instanceof GetGlobalTransferUseCase.Result.OnTransferStart) {
-						MegaTransfer transfer = ((GetGlobalTransferUseCase.Result.OnTransferStart) event).getTransfer();
-						doOnTransferStart(transfer)
-								.subscribeOn(Schedulers.io())
-								.observeOn(AndroidSchedulers.mainThread())
-								.subscribe(() -> { }, Timber::e);
-						;
-					} else if (event instanceof GetGlobalTransferUseCase.Result.OnTransferUpdate) {
-						MegaTransfer transfer = ((GetGlobalTransferUseCase.Result.OnTransferUpdate) event).getTransfer();
-						doOnTransferUpdate(transfer)
-								.subscribeOn(Schedulers.io())
-								.observeOn(AndroidSchedulers.mainThread())
-								.subscribe(() -> { }, Timber::e);
-					} else if (event instanceof GetGlobalTransferUseCase.Result.OnTransferFinish) {
-						MegaTransfer transfer = ((GetGlobalTransferUseCase.Result.OnTransferFinish) event).getTransfer();
-						MegaError error = ((GetGlobalTransferUseCase.Result.OnTransferFinish) event).getError();
-						doOnTransferFinish(transfer, error)
-								.subscribeOn(Schedulers.io())
-								.observeOn(AndroidSchedulers.mainThread())
-								.subscribe(() -> { }, Timber::e);
-					} else if (event instanceof GetGlobalTransferUseCase.Result.OnTransferTemporaryError) {
-						MegaTransfer transfer = ((GetGlobalTransferUseCase.Result.OnTransferTemporaryError) event).getTransfer();
-						MegaError error = ((GetGlobalTransferUseCase.Result.OnTransferTemporaryError) event).getError();
-						doOnTransferTemporaryError(transfer, error)
-								.subscribeOn(Schedulers.io())
-								.observeOn(AndroidSchedulers.mainThread())
-								.subscribe(() -> { }, Timber::e);
-					}
-				}, Timber::e);
-		rxSubscriptions.add(subscription);
-	}
-
-	private void startForeground() {
-		if (getNumPendingDownloadsNonBackground(megaApi) <= 0) {
-			return;
-		}
-
-		try {
-			startForeground(NOTIFICATION_DOWNLOAD, createInitialServiceNotification(NOTIFICATION_CHANNEL_DOWNLOAD_ID,
-					NOTIFICATION_CHANNEL_DOWNLOAD_NAME, mNotificationManager,
-					new NotificationCompat.Builder(DownloadService.this, NOTIFICATION_CHANNEL_DOWNLOAD_ID),
-					mBuilder));
-			isForeground = true;
-		} catch (Exception e) {
-			Timber.w(e);
-			isForeground = false;
-		}
-	}
-
-	private void stopForeground() {
-		isForeground = false;
-		stopForeground(true);
-		mNotificationManager.cancel(NOTIFICATION_DOWNLOAD);
-		stopSelf();
-	}
-
-	@Override
-	public void onDestroy(){
-		Timber.d("onDestroy");
-		if((lock != null) && (lock.isHeld()))
-			try{ lock.release(); } catch(Exception ex) {}
-		if((wl != null) && (wl.isHeld()))
-			try{ wl.release(); } catch(Exception ex) {}
-
-		if(megaApi != null)
-		{
-			megaApi.removeRequestListener(this);
-		}
-
-		if (megaChatApi != null){
-			megaChatApi.saveCurrentState();
-		}
-
-		rootNode = null;
-		// remove all the generated folders in cache folder on SD card.
-=======
         WifiManager wifiManager = (WifiManager) getApplicationContext().getApplicationContext().getSystemService(Context.WIFI_SERVICE);
         lock = wifiManager.createWifiLock(wifiLockMode, "MegaDownloadServiceWifiLock");
         PowerManager pm = (PowerManager) getSystemService(Context.POWER_SERVICE);
@@ -530,81 +375,12 @@
 
         rootNode = null;
         // remove all the generated folders in cache folder on SD card.
->>>>>>> 3f26ba2a
         File[] fs = getExternalCacheDirs();
         if (fs.length > 1 && fs[1] != null) {
             purgeDirectory(fs[1]);
         }
 
         unregisterReceiver(pauseBroadcastReceiver);
-<<<<<<< HEAD
-		rxSubscriptions.clear();
-		stopForeground();
-
-		LiveEventBus.get(EVENT_FINISH_SERVICE_IF_NO_TRANSFERS, Boolean.class)
-				.removeObserver(stopServiceObserver);
-
-		super.onDestroy();
-	}
-
-	@Override
-	public int onStartCommand(Intent intent, int flags, int startId){
-		Timber.d("onStartCommand");
-		canceled = false;
-
-		if(intent == null){
-			Timber.w("intent==null");
-			return START_NOT_STICKY;
-		}
-
-		if (intent.getAction() != null && intent.getAction().equals(ACTION_CANCEL)){
-			Timber.d("Cancel intent");
-			canceled = true;
-			megaApi.cancelTransfers(TYPE_DOWNLOAD);
-			return START_NOT_STICKY;
-		}
-
-		rxSubscriptions.add(Single.just(intent)
-			.observeOn(Schedulers.single())
-			.subscribe(this::onHandleIntent, Timber::e));
-		return START_NOT_STICKY;
-	}
-
-	protected void onHandleIntent(final Intent intent) {
-		Timber.d("onHandleIntent");
-		this.intent = intent;
-
-		if (intent.getAction() != null && intent.getAction().equals(ACTION_RESTART_SERVICE)) {
-			MegaTransferData transferData = megaApi.getTransferData(null);
-			if (transferData == null) {
-				stopForeground();
-				return;
-			}
-
-			int uploadsInProgress = transferData.getNumDownloads();
-
-			for (int i = 0; i < uploadsInProgress; i++) {
-				MegaTransfer transfer = megaApi.getTransferByTag(transferData.getDownloadTag(i));
-				if (transfer == null) {
-					continue;
-				}
-
-				if (!isVoiceClipType(transfer) && !isBackgroundTransfer(transfer)) {
-					transfersManagement.checkIfTransferIsPaused(transfer);
-					transfersCount++;
-				}
-			}
-
-			if (transfersCount > 0) {
-				updateProgressNotification();
-			} else {
-				stopForeground();
-			}
-
-			LiveEventBus.get(EVENT_TRANSFER_UPDATE, Integer.class).post(TYPE_DOWNLOAD);
-			return;
-		}
-=======
         rxSubscriptions.clear();
         stopForeground();
 
@@ -668,10 +444,9 @@
                 stopForeground();
             }
 
-            launchTransferUpdateIntent(TYPE_DOWNLOAD);
+            LiveEventBus.get(EVENT_TRANSFER_UPDATE, Integer.class).post(TYPE_DOWNLOAD);
             return;
         }
->>>>>>> 3f26ba2a
 
         long hash = intent.getLongExtra(EXTRA_HASH, -1);
         String url = intent.getStringExtra(EXTRA_URL);
@@ -688,62 +463,6 @@
 
         boolean highPriority = intent.getBooleanExtra(HIGH_PRIORITY_TRANSFER, false);
         boolean fromMV = intent.getBooleanExtra(EXTRA_FROM_MV, false);
-<<<<<<< HEAD
-		Timber.d("fromMV: %s", fromMV);
-
-		megaApi = app.getMegaApi();
-
-		UserCredentials credentials = dbH.getCredentials();
-
-		if (credentials != null) {
-
-			String gSession = credentials.getSession();
-			if (rootNode == null) {
-				rootNode = megaApi.getRootNode();
-				isLoggingIn = MegaApplication.isLoggingIn();
-				if (!isLoggingIn) {
-					isLoggingIn = true;
-					MegaApplication.setLoggingIn(isLoggingIn);
-
-					ChatUtil.initMegaChatApi(gSession);
-
-					pendingIntents.add(intent);
-					if (type == null || (!type.contains(APP_DATA_VOICE_CLIP) && !type.contains(APP_DATA_BACKGROUND_TRANSFER))) {
-						updateProgressNotification();
-					}
-
-					megaApi.fastLogin(gSession);
-					return;
-				}
-				else{
-					Timber.w("Another login is processing");
-				}
-				pendingIntents.add(intent);
-				return;
-			}
-		}
-
-		String serialize = intent.getStringExtra(EXTRA_SERIALIZE_STRING);
-
-		if(serialize != null){
-			Timber.d("serializeString: %s", serialize);
-			currentDocument = MegaNode.unserialize(serialize);
-			if(currentDocument != null){
-				hash = currentDocument.getHandle();
-				Timber.d("hash after unserialize: %s", hash);
-			}
-			else{
-				Timber.w("Node is NULL after unserialize");
-			}
-		} else if (isFolderLink) {
-			currentDocument = megaApiFolder.getNodeByHandle(hash);
-		} else {
-			currentDocument = megaApi.getNodeByHandle(hash);
-		}
-
-        if(url != null){
-			Timber.d("Public node");
-=======
         Timber.d("fromMV: %s", fromMV);
 
         megaApi = app.getMegaApi();
@@ -796,7 +515,6 @@
 
         if (url != null) {
             Timber.d("Public node");
->>>>>>> 3f26ba2a
             currentDir = new File(intent.getStringExtra(EXTRA_PATH));
             if (currentDir != null) {
                 currentDir.mkdirs();
@@ -841,60 +559,6 @@
         }
 
         if (contentUri != null || currentDir.isDirectory()) {
-<<<<<<< HEAD
-			if (contentUri != null) {
-				//To download to Advanced Devices
-				currentDir = new File(intent.getStringExtra(EXTRA_PATH));
-				currentDir.mkdirs();
-
-				if (!currentDir.isDirectory()) {
-					Timber.w("currentDir is not a directory");
-				}
-
-				storeToAdvacedDevices.put(currentDocument.getHandle(), contentUri);
-			} else if (currentFile.exists()) {
-				//Check the fingerprint
-				String localFingerprint = megaApi.getFingerprint(currentFile.getAbsolutePath());
-				String megaFingerprint = currentDocument.getFingerprint();
-
-				if (!isTextEmpty(localFingerprint)
-						&& !isTextEmpty(megaFingerprint)
-						&& localFingerprint.equals(megaFingerprint)) {
-					Timber.d("Delete the old version");
-					currentFile.delete();
-				}
-			}
-
-			if (currentDir.getAbsolutePath().contains(OFFLINE_DIR)) {
-//			Save for offline: do not open when finishes
-				openFile = false;
-			}
-
-			if (isFolderLink) {
-				currentDocument = megaApiFolder.authorizeNode(currentDocument);
-			}
-
-			if (transfersManagement.isOnTransferOverQuota()) {
-				checkTransferOverQuota(false);
-			}
-
-			Timber.d("CurrentDocument is not null");
-
-			if (isTextEmpty(appData)) {
-				appData = type != null && type.contains(APP_DATA_VOICE_CLIP) ? APP_DATA_VOICE_CLIP : "";
-			}
-
-			String localPath = currentDir.getAbsolutePath() + "/";
-			MegaCancelToken token = transfersManagement.addScanningTransfer(TYPE_DOWNLOAD,
-					localPath, currentDocument, currentDocument.isFolder());
-
-			if (token != null) {
-				megaApi.startDownload(currentDocument, localPath, currentDocument.getName(), appData, highPriority, token);
-			}
-		} else {
-			Timber.w("currentDir is not a directory");
-		}
-=======
             if (contentUri != null) {
                 //To download to Advanced Devices
                 currentDir = new File(intent.getStringExtra(EXTRA_PATH));
@@ -942,7 +606,7 @@
                     localPath, currentDocument, currentDocument.isFolder());
 
             if (token != null) {
-                megaApi.startDownload(currentDocument, localPath, appData, null, highPriority, token);
+                megaApi.startDownload(currentDocument, localPath, currentDocument.getName(), appData, highPriority, token);
             }
         } else {
             Timber.w("currentDir is not a directory");
@@ -976,7 +640,6 @@
         }
 
         return sDCardAppData;
->>>>>>> 3f26ba2a
     }
 
     private void onQueueComplete(long handle) {
@@ -994,17 +657,6 @@
             }
 
         showCompleteNotification(handle);
-<<<<<<< HEAD
-		stopForeground();
-		rootNode = null;
-		int pendingDownloads = getNumPendingDownloadsNonBackground(megaApi);
-		Timber.d("onQueueComplete: total of files before reset %s", pendingDownloads);
-		if(pendingDownloads <= 0){
-			Timber.d("onQueueComplete: reset total downloads");
-			// When download a single file by tapping it, and auto play is enabled.
-			int totalDownloads = megaApi.getTotalDownloads() - backgroundTransfers.size();
-			if (totalDownloads == 1 && Boolean.parseBoolean(dbH.getAutoPlayEnabled()) && autoPlayInfo != null && downloadByTap) {
-=======
         stopForeground();
         rootNode = null;
         int pendingDownloads = getNumPendingDownloadsNonBackground(megaApi);
@@ -1014,7 +666,6 @@
             // When download a single file by tapping it, and auto play is enabled.
             int totalDownloads = megaApi.getTotalDownloads() - backgroundTransfers.size();
             if (totalDownloads == 1 && Boolean.parseBoolean(dbH.getAutoPlayEnabled()) && autoPlayInfo != null && downloadByTap) {
->>>>>>> 3f26ba2a
                 sendBroadcast(new Intent(BROADCAST_ACTION_INTENT_SHOWSNACKBAR_TRANSFERS_FINISHED)
                         .putExtra(TRANSFER_TYPE, DOWNLOAD_TRANSFER_OPEN)
                         .putExtra(NODE_NAME, autoPlayInfo.getNodeName())
@@ -1022,72 +673,6 @@
                         .putExtra(NUMBER_FILES, 1)
                         .putExtra(NODE_LOCAL_PATH, autoPlayInfo.getLocalPath()));
             } else if (totalDownloads > 0) {
-<<<<<<< HEAD
-            	Intent intent = new Intent(BROADCAST_ACTION_INTENT_SHOWSNACKBAR_TRANSFERS_FINISHED)
-						.putExtra(TRANSFER_TYPE, DOWNLOAD_TRANSFER)
-						.putExtra(NUMBER_FILES, totalDownloads);
-            	if (isDownloadForOffline) {
-            		intent.putExtra(OFFLINE_AVAILABLE, true);
-				}
-				sendBroadcast(intent);
-			}
-
-			LiveEventBus.get(EVENT_TRANSFER_UPDATE, Integer.class).post(INVALID_VALUE);
-			megaApi.resetTotalDownloads();
-			backgroundTransfers.clear();
-			errorEBloqued = 0;
-			errorCount = 0;
-			alreadyDownloaded = 0;
-		}
-	}
-
-	private void sendTakenDownAlert() {
-	    if (errorEBloqued <= 0) return;
-
-		Intent intent = new Intent(BROADCAST_ACTION_INTENT_TAKEN_DOWN_FILES);
-		intent.putExtra(NUMBER_FILES, errorEBloqued);
-		sendBroadcast(intent);
-	}
-
-	private File getDir(MegaNode document, Intent intent) {
-		boolean toDownloads = (intent.hasExtra(EXTRA_PATH) == false);
-		File destDir;
-		if (toDownloads) {
-			destDir = Environment.getExternalStoragePublicDirectory(Environment.DIRECTORY_DOWNLOADS);
-		} else {
-			destDir = new File(intent.getStringExtra(EXTRA_PATH));
-		}
-		return destDir;
-	}
-
-	boolean checkCurrentFile(MegaNode document)	{
-		Timber.d("checkCurrentFile");
-		if (currentFile.exists()
-				&& document.getSize() == currentFile.length()
-				&& isFileDownloadedLatest(currentFile, document)) {
-
-			currentFile.setReadable(true, false);
-
-			return false;
-		}
-
-		if(document.getSize() > ((long)1024*1024*1024*4)) {
-			Timber.d("Show size alert: %s", document.getSize());
-			uiHandler.post(() -> Toast.makeText(getApplicationContext(),
-					getString(R.string.error_file_size_greater_than_4gb),
-					Toast.LENGTH_LONG).show());
-		}
-
-		return true;
-	}
-
-	/*
-	 * Show download success notification
-	 */
-	private void showCompleteNotification(long handle) {
-		Timber.d("showCompleteNotification");
-		String notificationTitle, size;
-=======
                 Intent intent = new Intent(BROADCAST_ACTION_INTENT_SHOWSNACKBAR_TRANSFERS_FINISHED)
                         .putExtra(TRANSFER_TYPE, DOWNLOAD_TRANSFER)
                         .putExtra(NUMBER_FILES, totalDownloads);
@@ -1096,8 +681,8 @@
                 }
                 sendBroadcast(intent);
             }
-            sendBroadcast(new Intent(BROADCAST_ACTION_INTENT_TRANSFER_UPDATE));
-
+
+            LiveEventBus.get(EVENT_TRANSFER_UPDATE, Integer.class).post(INVALID_VALUE);
             megaApi.resetTotalDownloads();
             backgroundTransfers.clear();
             errorEBloqued = 0;
@@ -1152,7 +737,6 @@
     private void showCompleteNotification(long handle) {
         Timber.d("showCompleteNotification");
         String notificationTitle, size;
->>>>>>> 3f26ba2a
 
         int totalDownloads = megaApi.getTotalDownloads() - backgroundTransfers.size();
 
@@ -1448,594 +1032,6 @@
         long totalSizePendingTransfer = megaApi.getTotalDownloadBytes();
         long totalSizeTransferred = megaApi.getTotalDownloadedBytes();
 
-<<<<<<< HEAD
-		boolean update;
-
-		if(isOverquota){
-			Timber.d("Overquota flag! is TRUE");
-			if(downloadedBytesToOverquota<=totalSizeTransferred){
-				update = false;
-			}
-			else{
-				update = true;
-				Timber.d("Change overquota flag");
-				isOverquota = false;
-			}
-		}
-		else{
-			Timber.d("NOT overquota flag");
-			update = true;
-		}
-
-		if(update){
-			/* refresh UI every 1 seconds to avoid too much workload on main thread
-			 * while in paused status, the update should not be avoided*/
-			if(!isOverquota) {
-				long now = System.currentTimeMillis();
-				if (now - lastUpdated > ONTRANSFERUPDATE_REFRESH_MILLIS || megaApi.areTransfersPaused(TYPE_DOWNLOAD) ) {
-					lastUpdated = now;
-				} else {
-					return;
-				}
-			}
-			int progressPercent = (int) Math.round((double) totalSizeTransferred / totalSizePendingTransfer * 100);
-			Timber.d("Progress: " + progressPercent + "%");
-
-			showRating(totalSizePendingTransfer, megaApi.getCurrentDownloadSpeed());
-
-			String message = "";
-			if (totalTransfers == 0){
-				message = getString(R.string.download_preparing_files);
-			}
-			else{
-				int inProgress = pendingTransfers == 0 ? totalTransfers
-						: totalTransfers - pendingTransfers + 1;
-
-				if (megaApi.areTransfersPaused(TYPE_DOWNLOAD)) {
-					message = StringResourcesUtils.getString(R.string.download_service_notification_paused, inProgress, totalTransfers);
-				} else {
-					message = StringResourcesUtils.getString(R.string.download_service_notification, inProgress, totalTransfers);
-				}
-			}
-
-			Intent intent;
-			PendingIntent pendingIntent;
-
-			String info = getProgressSize(DownloadService.this, totalSizeTransferred, totalSizePendingTransfer);
-
-			Notification notification = null;
-
-			String contentText = "";
-
-			if(dbH.getCredentials()==null){
-				contentText = getString(R.string.download_touch_to_cancel);
-				intent = new Intent(DownloadService.this, LoginActivity.class);
-				intent.setAction(ACTION_CANCEL_DOWNLOAD);
-				pendingIntent = PendingIntent.getActivity(DownloadService.this, 0, intent, PendingIntent.FLAG_UPDATE_CURRENT | PendingIntent.FLAG_IMMUTABLE);
-			}
-			else{
-				contentText = getString(R.string.download_touch_to_show);
-				intent = new Intent(DownloadService.this, ManagerActivity.class);
-				intent.setAction(ACTION_SHOW_TRANSFERS);
-				intent.putExtra(TRANSFERS_TAB, PENDING_TAB);
-				pendingIntent = PendingIntent.getActivity(DownloadService.this, 0, intent, PendingIntent.FLAG_UPDATE_CURRENT | PendingIntent.FLAG_IMMUTABLE);
-			}
-
-			if (Build.VERSION.SDK_INT >= Build.VERSION_CODES.O) {
-				NotificationChannel channel = new NotificationChannel(NOTIFICATION_CHANNEL_DOWNLOAD_ID, NOTIFICATION_CHANNEL_DOWNLOAD_NAME, NotificationManager.IMPORTANCE_DEFAULT);
-				channel.setShowBadge(true);
-				channel.setSound(null, null);
-				mNotificationManager.createNotificationChannel(channel);
-
-				NotificationCompat.Builder mBuilderCompat = new NotificationCompat.Builder(getApplicationContext(), NOTIFICATION_CHANNEL_DOWNLOAD_ID);
-
-				mBuilderCompat
-						.setSmallIcon(R.drawable.ic_stat_notify)
-						.setColor(ContextCompat.getColor(this,R.color.red_600_red_300))
-						.setProgress(100, progressPercent, false)
-						.setContentIntent(pendingIntent)
-						.setOngoing(true).setContentTitle(message).setSubText(info)
-						.setContentText(contentText)
-						.setOnlyAlertOnce(true);
-
-				notification = mBuilderCompat.build();
-			}
-			else {
-				mBuilder
-						.setSmallIcon(R.drawable.ic_stat_notify)
-						.setColor(ContextCompat.getColor(this,R.color.red_600_red_300))
-						.setProgress(100, progressPercent, false)
-						.setContentIntent(pendingIntent)
-						.setOngoing(true).setContentTitle(message).setContentInfo(info)
-						.setContentText(contentText)
-						.setOnlyAlertOnce(true);
-
-				notification = mBuilder.build();
-			}
-
-			if (!isForeground) {
-				Timber.d("Starting foreground!");
-				try {
-					startForeground(NOTIFICATION_DOWNLOAD, notification);
-					isForeground = true;
-				}
-				catch (Exception e){
-					isForeground = false;
-				}
-			} else {
-				mNotificationManager.notify(NOTIFICATION_DOWNLOAD, notification);
-			}
-		}
-	}
-
-	/**
-	 * Determine if should show the rating page to users
-	 *
-	 * @param total the total size of uploading file
-	 * @param currentDownloadSpeed current downloading speed
-	 */
-	private void showRating(long total, int currentDownloadSpeed) {
-		if (!isRatingShowed) {
-			new RatingHandlerImpl(this)
-					.showRatingBaseOnSpeedAndSize(total, currentDownloadSpeed, () -> isRatingShowed = true);
-		}
-	}
-
-	private void cancel() {
-		Timber.d("cancel");
-		canceled = true;
-		stopForeground();
-		rootNode = null;
-	}
-
-	@Override
-	public IBinder onBind(Intent intent) {
-		return null;
-	}
-
-	private Completable doOnTransferStart(@Nullable MegaTransfer transfer) {
-		return Completable.fromCallable(() -> {
-			Timber.d("Download start: " + transfer.getNodeHandle() + ", totalDownloads: " + megaApi.getTotalDownloads());
-
-			if (transfer.isStreamingTransfer() || isVoiceClipType(transfer)) return null;
-			if (isBackgroundTransfer(transfer)) {
-				backgroundTransfers.add(transfer.getTag());
-				return null;
-			}
-
-			if (transfer.getType() == TYPE_DOWNLOAD) {
-				String appData = transfer.getAppData();
-
-				if (!isTextEmpty(appData) && appData.contains(APP_DATA_SD_CARD)) {
-					dbH.addSDTransfer(new SDTransfer(
-							transfer.getTag(),
-							transfer.getFileName(),
-							getSizeString(transfer.getTotalBytes()),
-							Long.toString(transfer.getNodeHandle()),
-							transfer.getPath(),
-							appData));
-				}
-
-				transfersManagement.checkScanningTransferOnStart(transfer);
-				LiveEventBus.get(EVENT_TRANSFER_UPDATE, Integer.class).post(TYPE_DOWNLOAD);
-				transfersCount++;
-				updateProgressNotification();
-			}
-			return null;
-		});
-	}
-
-	private Completable doOnTransferFinish(@Nullable MegaTransfer transfer, MegaError error) {
-		return Completable.fromCallable(() -> {
-			Timber.d("Node handle: " + transfer.getNodeHandle() + ", Type = " + transfer.getType());
-
-			if (transfer.isStreamingTransfer()) {
-				return null;
-			}
-
-			if (error.getErrorCode() == MegaError.API_EBUSINESSPASTDUE) {
-				sendBroadcast(new Intent(BROADCAST_ACTION_INTENT_BUSINESS_EXPIRED));
-			}
-
-			if (transfer.getType() == TYPE_DOWNLOAD) {
-				transfersManagement.checkScanningTransferOnFinish(transfer);
-
-				boolean isVoiceClip = isVoiceClipType(transfer);
-				boolean isBackgroundTransfer = isBackgroundTransfer(transfer);
-
-				if (!isVoiceClip && !isBackgroundTransfer) transfersCount--;
-
-				String path = transfer.getPath();
-				String targetPath = getSDCardTargetPath(transfer.getAppData());
-
-				if (!transfer.isFolderTransfer()) {
-					if (!isVoiceClip && !isBackgroundTransfer) {
-						AndroidCompletedTransfer completedTransfer = new AndroidCompletedTransfer(transfer, error);
-						if (!isTextEmpty(targetPath)) {
-							completedTransfer.setPath(targetPath);
-						}
-
-						addCompletedTransfer(completedTransfer, dbH);
-					}
-
-					if (transfer.getState() == MegaTransfer.STATE_FAILED) {
-						transfersManagement.setAreFailedTransfers(true);
-					}
-
-					LiveEventBus.get(EVENT_TRANSFER_UPDATE, Integer.class).post(TYPE_DOWNLOAD);
-
-					if (!isVoiceClip && !isBackgroundTransfer) {
-						updateProgressNotification();
-					}
-				}
-
-				if (canceled) {
-					if ((lock != null) && (lock.isHeld()))
-						try {
-							lock.release();
-						} catch (Exception ex) {
-						}
-					if ((wl != null) && (wl.isHeld()))
-						try {
-							wl.release();
-						} catch (Exception ex) {
-						}
-
-					Timber.d("Download canceled: %s", transfer.getNodeHandle());
-
-					if (isVoiceClip) {
-						resultTransfersVoiceClip(transfer.getNodeHandle(), ERROR_VOICE_CLIP_TRANSFER);
-						File localFile = CacheFolderManager.buildVoiceClipFile(this, transfer.getFileName());
-						if (isFileAvailable(localFile)) {
-							Timber.d("Delete own voiceclip : exists");
-							localFile.delete();
-						}
-					} else {
-						File file = new File(transfer.getPath());
-						file.delete();
-					}
-					DownloadService.this.cancel();
-
-				} else {
-					if (error.getErrorCode() == MegaError.API_OK) {
-						Timber.d("Download OK - Node handle: %s", transfer.getNodeHandle());
-
-						if (isVoiceClip) {
-							resultTransfersVoiceClip(transfer.getNodeHandle(), SUCCESSFUL_VOICE_CLIP_TRANSFER);
-						}
-
-						//need to move downloaded file to a location on sd card.
-						if (targetPath != null) {
-							File source = new File(path);
-
-							try {
-								SDCardOperator sdCardOperator = new SDCardOperator(this);
-								sdCardOperator.moveDownloadedFileToDestinationPath(source, targetPath,
-										getSDCardTargetUri(transfer.getAppData()), transfer.getTag());
-							} catch (Exception e) {
-								Timber.e(e, "Error moving file to the sd card path.");
-							}
-						}
-						//To update thumbnails for videos
-						if (isVideoFile(transfer.getPath())) {
-							Timber.d("Is video!!!");
-							MegaNode videoNode = megaApi.getNodeByHandle(transfer.getNodeHandle());
-							if (videoNode != null) {
-								if (!videoNode.hasThumbnail()) {
-									Timber.d("The video has not thumb");
-									ThumbnailUtils.createThumbnailVideo(this, path, megaApi, transfer.getNodeHandle());
-								}
-							} else {
-								Timber.w("videoNode is NULL");
-							}
-						} else {
-							Timber.d("NOT video!");
-						}
-
-						if (!isTextEmpty(path)) {
-							sendBroadcastToUpdateGallery(this, new File(path));
-						}
-
-						if (storeToAdvacedDevices.containsKey(transfer.getNodeHandle())) {
-							Timber.d("Now copy the file to the SD Card");
-							openFile = false;
-							Uri tranfersUri = storeToAdvacedDevices.get(transfer.getNodeHandle());
-							MegaNode node = megaApi.getNodeByHandle(transfer.getNodeHandle());
-							alterDocument(tranfersUri, node.getName());
-						}
-
-						if (!isTextEmpty(path) && path.contains(OFFLINE_DIR)) {
-							Timber.d("It is Offline file");
-							dbH = DatabaseHandler.getDbHandler(getApplicationContext());
-							offlineNode = megaApi.getNodeByHandle(transfer.getNodeHandle());
-
-							if (offlineNode != null) {
-								saveOffline(this, megaApi, dbH, offlineNode, transfer.getPath());
-							} else {
-								saveOfflineChatFile(dbH, transfer);
-							}
-
-							refreshOfflineFragment();
-							refreshSettingsFragment();
-						}
-					} else {
-						Timber.e("Download ERROR: %s", transfer.getNodeHandle());
-						if (isVoiceClip) {
-							resultTransfersVoiceClip(transfer.getNodeHandle(), ERROR_VOICE_CLIP_TRANSFER);
-							File localFile = CacheFolderManager.buildVoiceClipFile(this, transfer.getFileName());
-							if (isFileAvailable(localFile)) {
-								Timber.d("Delete own voice clip : exists");
-								localFile.delete();
-							}
-						} else {
-							if (error.getErrorCode() == MegaError.API_EBLOCKED) {
-								errorEBloqued++;
-							}
-
-							if (!transfer.isFolderTransfer()) {
-								errorCount++;
-							}
-
-							if (!isTextEmpty(transfer.getPath())) {
-								File file = new File(transfer.getPath());
-								file.delete();
-							}
-						}
-					}
-				}
-
-				if (isVoiceClip || isBackgroundTransfer) return null;
-
-				if (getNumPendingDownloadsNonBackground(megaApi) == 0 && transfersCount == 0) {
-					onQueueComplete(transfer.getNodeHandle());
-				}
-			}
-			return null;
-		});
-	}
-
-	private void resultTransfersVoiceClip(long nodeHandle, int result){
-		Timber.d("nodeHandle =  " + nodeHandle + ", the result is " + result);
-		Intent intent = new Intent(BROADCAST_ACTION_INTENT_VOICE_CLIP_DOWNLOADED);
-		intent.putExtra(EXTRA_NODE_HANDLE, nodeHandle);
-		intent.putExtra(EXTRA_RESULT_TRANSFER, result);
-		sendBroadcast(intent);
-	}
-
-	private void alterDocument(Uri uri, String fileName) {
-		Timber.d("alterUri");
-	    try {
-
-	    	File tempFolder = CacheFolderManager.getCacheFolder(getApplicationContext(), CacheFolderManager.TEMPORARY_FOLDER);
-	    	if (!isFileAvailable(tempFolder)) return;
-
-	    	String sourceLocation = tempFolder.getAbsolutePath() + File.separator +fileName;
-
-	        ParcelFileDescriptor pfd = getContentResolver().openFileDescriptor(uri, "w");
-	        FileOutputStream fileOutputStream = new FileOutputStream(pfd.getFileDescriptor());
-
-	    	InputStream in = new FileInputStream(sourceLocation);
-
-	        // Copy the bits from instream to outstream
-	        byte[] buf = new byte[1024];
-	        int len;
-	        while ((len = in.read(buf)) > 0) {
-	        	fileOutputStream.write(buf, 0, len);
-	        }
-	        in.close();
-
-	        // Let the document provider know you're done by closing the stream.
-	        fileOutputStream.close();
-	        pfd.close();
-
-	        File deleteTemp = new File(sourceLocation);
-	        deleteTemp.delete();
-	    } catch (FileNotFoundException e) {
-	        e.printStackTrace();
-	    } catch (IOException e) {
-	        e.printStackTrace();
-	    }
-	}
-
-	private Completable doOnTransferUpdate(@Nullable MegaTransfer transfer) {
-		return Completable.fromCallable(() -> {
-			if (transfer.getType() == TYPE_DOWNLOAD) {
-				if (canceled) {
-					Timber.d("Transfer cancel: %s", transfer.getNodeHandle());
-
-					if ((lock != null) && (lock.isHeld()))
-						try {
-							lock.release();
-						} catch (Exception ex) {
-						}
-					if ((wl != null) && (wl.isHeld()))
-						try {
-							wl.release();
-						} catch (Exception ex) {
-						}
-
-					megaApi.cancelTransfer(transfer);
-					DownloadService.this.cancel();
-					return null;
-				}
-
-				if (transfer.isStreamingTransfer() || isVoiceClipType(transfer)) return null;
-
-				if (isBackgroundTransfer(transfer)) {
-					backgroundTransfers.add(transfer.getTag());
-					return null;
-				}
-
-				LiveEventBus.get(EVENT_TRANSFER_UPDATE, Integer.class).post(TYPE_DOWNLOAD);
-
-				transfersManagement.checkScanningTransferOnUpdate(transfer);
-
-				if (!transfer.isFolderTransfer()) {
-					updateProgressNotification();
-				}
-
-				if (!transfersManagement.isOnTransferOverQuota() && transfersManagement.hasNotToBeShowDueToTransferOverQuota()) {
-					transfersManagement.setHasNotToBeShowDueToTransferOverQuota(false);
-				}
-			}
-			return null;
-		});
-	}
-
-	private Completable doOnTransferTemporaryError(@Nullable MegaTransfer transfer, MegaError e) {
-		return Completable.fromCallable(() -> {
-			Timber.w("Download Temporary Error - Node Handle: " + transfer.getNodeHandle() +
-					"\nError: " + e.getErrorCode() + " " + e.getErrorString());
-
-			if (transfer.isStreamingTransfer() || isBackgroundTransfer(transfer)) {
-				return null;
-			}
-
-			if (transfer.getType() == TYPE_DOWNLOAD) {
-				if (e.getErrorCode() == MegaError.API_EOVERQUOTA) {
-					if (e.getValue() != 0) {
-						Timber.w("TRANSFER OVERQUOTA ERROR: %s", e.getErrorCode());
-						checkTransferOverQuota(true);
-
-						downloadedBytesToOverquota = megaApi.getTotalDownloadedBytes();
-						isOverquota = true;
-					}
-				}
-			}
-			return null;
-		});
-	}
-
-	/**
-	 * Checks if should show transfer over quota warning.
-	 * If so, sends a broadcast to show it in the current view.
-	 *
-	 * @param isCurrentOverQuota	true if the overquota is currently received, false otherwise
-	 */
-	private void checkTransferOverQuota(boolean isCurrentOverQuota) {
-		if (app.isActivityVisible()) {
-			if (transfersManagement.shouldShowTransferOverQuotaWarning()) {
-				transfersManagement.setCurrentTransferOverQuota(isCurrentOverQuota);
-				transfersManagement.setTransferOverQuotaTimestamp();
-				LiveEventBus.get(EVENT_TRANSFER_OVER_QUOTA, Boolean.class).post(true);
-			}
-		} else if (!transfersManagement.isTransferOverQuotaNotificationShown()){
-			transfersManagement.setTransferOverQuotaNotificationShown(true);
-			isForeground = false;
-			stopForeground(true);
-			mNotificationManager.cancel(NOTIFICATION_DOWNLOAD);
-			new TransferOverQuotaNotification(transfersManagement).show();
-		}
-	}
-
-	@Override
-	public void onRequestStart(MegaApiJava api, MegaRequest request) {
-		Timber.d("onRequestStart: %s", request.getRequestString());
-	}
-
-	@Override
-	public void onRequestFinish(MegaApiJava api, MegaRequest request, MegaError e) {
-		Timber.d("onRequestFinish");
-
-		if (request.getType() == MegaRequest.TYPE_CANCEL_TRANSFERS) {
-			Timber.d("TYPE_CANCEL_TRANSFERS finished");
-			if (e.getErrorCode() == MegaError.API_OK) {
-				cancel();
-			}
-		} else if (request.getType() == MegaRequest.TYPE_LOGIN){
-			if (e.getErrorCode() == MegaError.API_OK){
-				Timber.d("Logged in. Setting account auth token for folder links.");
-				megaApiFolder.setAccountAuth(megaApi.getAccountAuth());
-				Timber.d("Fast login OK, Calling fetchNodes from CameraSyncService");
-				megaApi.fetchNodes();
-
-                // Get cookies settings after login.
-                MegaApplication.getInstance().checkEnabledCookies();
-			}
-			else{
-				Timber.e("ERROR: %s", e.getErrorString());
-				isLoggingIn = false;
-				MegaApplication.setLoggingIn(isLoggingIn);
-			}
-		}
-		else if (request.getType() == MegaRequest.TYPE_FETCH_NODES){
-			if (e.getErrorCode() == MegaError.API_OK){
-				isLoggingIn = false;
-				MegaApplication.setLoggingIn(isLoggingIn);
-
-				for (int i=0;i<pendingIntents.size();i++){
-					onHandleIntent(pendingIntents.get(i));
-				}
-				pendingIntents.clear();
-			}
-			else{
-				Timber.e("ERROR: " + e.getErrorString());
-				isLoggingIn = false;
-				MegaApplication.setLoggingIn(isLoggingIn);
-			}
-		} else {
-			Timber.d("Public node received");
-
-			if (e.getErrorCode() != MegaError.API_OK) {
-				Timber.e("Public node error");
-				return;
-			}
-
-			MegaNode node = request.getPublicMegaNode();
-			if (node == null) {
-				Timber.e("Public node is null");
-				return;
-			}
-
-			if (currentDir == null) {
-				Timber.e("currentDir is null");
-				return;
-			}
-
-			if (currentDir.isDirectory()) {
-				currentFile = new File(currentDir, megaApi.escapeFsIncompatible(node.getName(), currentDir.getAbsolutePath() + SEPARATOR));
-			} else {
-				currentFile = currentDir;
-			}
-
-			String appData = getSDCardAppData(intent);
-
-			Timber.d("Public node download launched");
-			if (!wl.isHeld()) wl.acquire();
-			if (!lock.isHeld()) lock.acquire();
-			if (currentDir.isDirectory()) {
-				Timber.d("To downloadPublic(dir)");
-				String localPath = currentDir.getAbsolutePath() + "/";
-				MegaCancelToken token = transfersManagement.addScanningTransfer(TYPE_DOWNLOAD,
-						localPath, currentDocument, currentDocument.isFolder());
-
-				if (token != null) {
-					megaApi.startDownload(currentDocument, localPath, currentDocument.getName(), appData, false, token);
-				}
-			}
-		}
-	}
-
-	@Override
-	public void onRequestTemporaryError(MegaApiJava api, MegaRequest request, MegaError e) {
-		Timber.w("Node handle: %s", request.getNodeHandle());
-	}
-
-	@Override
-	public void onRequestUpdate(MegaApiJava api, MegaRequest request) {
-		Timber.d("onRequestUpdate");
-	}
-
-	private void refreshOfflineFragment(){
-		sendBroadcast(new Intent(OfflineFragment.REFRESH_OFFLINE_FILE_LIST));
-	}
-
-	private void refreshSettingsFragment() {
-		Intent intent = new Intent(BROADCAST_ACTION_INTENT_SETTINGS_UPDATED);
-		intent.setAction(ACTION_REFRESH_CLEAR_OFFLINE_SETTING);
-		sendBroadcast(intent);
-	}
-=======
         boolean update;
 
         if (isOverquota) {
@@ -2064,7 +1060,7 @@
                 }
             }
             int progressPercent = (int) Math.round((double) totalSizeTransferred / totalSizePendingTransfer * 100);
-            Timber.d("Progress: %d%%", progressPercent);
+            Timber.d("Progress: " + progressPercent + "%");
 
             showRating(totalSizePendingTransfer, megaApi.getCurrentDownloadSpeed());
 
@@ -2176,7 +1172,7 @@
 
     private Completable doOnTransferStart(@Nullable MegaTransfer transfer) {
         return Completable.fromCallable(() -> {
-            Timber.d("Download start: %d, totalDownloads: %d", transfer.getNodeHandle(), megaApi.getTotalDownloads());
+            Timber.d("Download start: " + transfer.getNodeHandle() + ", totalDownloads: " + megaApi.getTotalDownloads());
 
             if (transfer.isStreamingTransfer() || isVoiceClipType(transfer)) return null;
             if (isBackgroundTransfer(transfer)) {
@@ -2198,7 +1194,7 @@
                 }
 
                 transfersManagement.checkScanningTransferOnStart(transfer);
-                launchTransferUpdateIntent(TYPE_DOWNLOAD);
+                LiveEventBus.get(EVENT_TRANSFER_UPDATE, Integer.class).post(TYPE_DOWNLOAD);
                 transfersCount++;
                 updateProgressNotification();
             }
@@ -2208,7 +1204,7 @@
 
     private Completable doOnTransferFinish(@Nullable MegaTransfer transfer, MegaError error) {
         return Completable.fromCallable(() -> {
-            Timber.d("Node handle: %d, Type = %d", transfer.getNodeHandle(), transfer.getType());
+            Timber.d("Node handle: " + transfer.getNodeHandle() + ", Type = " + transfer.getType());
 
             if (transfer.isStreamingTransfer()) {
                 return null;
@@ -2219,6 +1215,8 @@
             }
 
             if (transfer.getType() == TYPE_DOWNLOAD) {
+                transfersManagement.checkScanningTransferOnFinish(transfer);
+
                 boolean isVoiceClip = isVoiceClipType(transfer);
                 boolean isBackgroundTransfer = isBackgroundTransfer(transfer);
 
@@ -2237,10 +1235,11 @@
                         addCompletedTransfer(completedTransfer, dbH);
                     }
 
-                    launchTransferUpdateIntent(TYPE_DOWNLOAD);
                     if (transfer.getState() == MegaTransfer.STATE_FAILED) {
                         transfersManagement.setAreFailedTransfers(true);
                     }
+
+                    LiveEventBus.get(EVENT_TRANSFER_UPDATE, Integer.class).post(TYPE_DOWNLOAD);
 
                     if (!isVoiceClip && !isBackgroundTransfer) {
                         updateProgressNotification();
@@ -2373,7 +1372,7 @@
     }
 
     private void resultTransfersVoiceClip(long nodeHandle, int result) {
-        Timber.d("nodeHandle =  %d, the result is %d", nodeHandle, result);
+        Timber.d("nodeHandle =  " + nodeHandle + ", the result is " + result);
         Intent intent = new Intent(BROADCAST_ACTION_INTENT_VOICE_CLIP_DOWNLOADED);
         intent.putExtra(EXTRA_NODE_HANDLE, nodeHandle);
         intent.putExtra(EXTRA_RESULT_TRANSFER, result);
@@ -2418,7 +1417,6 @@
     private Completable doOnTransferUpdate(@Nullable MegaTransfer transfer) {
         return Completable.fromCallable(() -> {
             if (transfer.getType() == TYPE_DOWNLOAD) {
-                launchTransferUpdateIntent(TYPE_DOWNLOAD);
                 if (canceled) {
                     Timber.d("Transfer cancel: %s", transfer.getNodeHandle());
 
@@ -2445,10 +1443,11 @@
                     return null;
                 }
 
+                LiveEventBus.get(EVENT_TRANSFER_UPDATE, Integer.class).post(TYPE_DOWNLOAD);
+
                 transfersManagement.checkScanningTransferOnUpdate(transfer);
 
                 if (!transfer.isFolderTransfer()) {
-                    sendBroadcast(new Intent(BROADCAST_ACTION_INTENT_TRANSFER_UPDATE));
                     updateProgressNotification();
                 }
 
@@ -2462,7 +1461,8 @@
 
     private Completable doOnTransferTemporaryError(@Nullable MegaTransfer transfer, MegaError e) {
         return Completable.fromCallable(() -> {
-            Timber.w("Download Temporary Error - Node Handle: %d\nError: %d %s", transfer.getNodeHandle(), e.getErrorCode(), e.getErrorString());
+            Timber.w("Download Temporary Error - Node Handle: " + transfer.getNodeHandle() +
+                    "\nError: " + e.getErrorCode() + " " + e.getErrorString());
 
             if (transfer.isStreamingTransfer() || isBackgroundTransfer(transfer)) {
                 return null;
@@ -2494,7 +1494,7 @@
             if (transfersManagement.shouldShowTransferOverQuotaWarning()) {
                 transfersManagement.setCurrentTransferOverQuota(isCurrentOverQuota);
                 transfersManagement.setTransferOverQuotaTimestamp();
-                sendBroadcast(new Intent(BROADCAST_ACTION_INTENT_TRANSFER_UPDATE).setAction(ACTION_TRANSFER_OVER_QUOTA));
+                LiveEventBus.get(EVENT_TRANSFER_OVER_QUOTA, Boolean.class).post(true);
             }
         } else if (!transfersManagement.isTransferOverQuotaNotificationShown()) {
             transfersManagement.setTransferOverQuotaNotificationShown(true);
@@ -2543,7 +1543,7 @@
                 }
                 pendingIntents.clear();
             } else {
-                Timber.e("ERROR: %s", e.getErrorString());
+                Timber.e("ERROR: " + e.getErrorString());
                 isLoggingIn = false;
                 MegaApplication.setLoggingIn(isLoggingIn);
             }
@@ -2584,7 +1584,7 @@
                         localPath, currentDocument, currentDocument.isFolder());
 
                 if (token != null) {
-                    megaApi.startDownload(currentDocument, localPath, appData, null, false, token);
+                    megaApi.startDownload(currentDocument, localPath, currentDocument.getName(), appData, false, token);
                 }
             }
         }
@@ -2609,5 +1609,4 @@
         intent.setAction(ACTION_REFRESH_CLEAR_OFFLINE_SETTING);
         sendBroadcast(intent);
     }
->>>>>>> 3f26ba2a
 }