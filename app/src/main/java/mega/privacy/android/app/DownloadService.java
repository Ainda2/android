package mega.privacy.android.app;

import android.annotation.SuppressLint;
import android.app.Notification;
import android.app.NotificationManager;
import android.app.PendingIntent;
import android.app.Service;
import android.content.Context;
import android.content.Intent;
import android.media.MediaScannerConnection;
import android.net.Uri;
import android.net.wifi.WifiManager;
import android.net.wifi.WifiManager.WifiLock;
import android.os.Build;
import android.os.Environment;
import android.os.IBinder;
import android.os.ParcelFileDescriptor;
import android.os.PowerManager;
import android.os.PowerManager.WakeLock;
import android.support.v4.app.NotificationCompat;
import android.support.v4.content.FileProvider;
import android.text.format.Formatter;
import android.widget.RemoteViews;
import android.widget.Toast;

import java.io.File;
import java.io.FileInputStream;
import java.io.FileNotFoundException;
import java.io.FileOutputStream;
import java.io.IOException;
import java.io.InputStream;
import java.util.ArrayList;
import java.util.HashMap;
import java.util.Map;

import mega.privacy.android.app.lollipop.AudioVideoPlayerLollipop;
import mega.privacy.android.app.lollipop.LoginActivityLollipop;
import mega.privacy.android.app.lollipop.ManagerActivityLollipop;
import mega.privacy.android.app.lollipop.PdfViewerActivityLollipop;
import mega.privacy.android.app.lollipop.megachat.ChatSettings;
import mega.privacy.android.app.utils.Constants;
import mega.privacy.android.app.utils.MegaApiUtils;
import mega.privacy.android.app.utils.ThumbnailUtilsLollipop;
import mega.privacy.android.app.utils.Util;
import nz.mega.sdk.MegaApiAndroid;
import nz.mega.sdk.MegaApiJava;
import nz.mega.sdk.MegaChatApi;
import nz.mega.sdk.MegaChatApiAndroid;
import nz.mega.sdk.MegaChatApiJava;
import nz.mega.sdk.MegaChatError;
import nz.mega.sdk.MegaChatRequest;
import nz.mega.sdk.MegaChatRequestListenerInterface;
import nz.mega.sdk.MegaError;
import nz.mega.sdk.MegaNode;
import nz.mega.sdk.MegaRequest;
import nz.mega.sdk.MegaRequestListenerInterface;
import nz.mega.sdk.MegaShare;
import nz.mega.sdk.MegaTransfer;
import nz.mega.sdk.MegaTransferListenerInterface;


/*
 * Background service to download files
 */
public class DownloadService extends Service implements MegaTransferListenerInterface, MegaRequestListenerInterface, MegaChatRequestListenerInterface {

	// Action to stop download
	public static String ACTION_CANCEL = "CANCEL_DOWNLOAD";
	public static String EXTRA_SIZE = "DOCUMENT_SIZE";
	public static String EXTRA_HASH = "DOCUMENT_HASH";
	public static String EXTRA_URL = "DOCUMENT_URL";
	public static String EXTRA_PATH = "SAVE_PATH";
	public static String EXTRA_FOLDER_LINK = "FOLDER_LINK";
	public static String EXTRA_CONTACT_ACTIVITY = "CONTACT_ACTIVITY";
	public static String EXTRA_ZIP_FILE_TO_OPEN = "FILE_TO_OPEN";
	public static String EXTRA_OPEN_FILE = "OPEN_FILE";
	public static String EXTRA_CONTENT_URI = "CONTENT_URI";
	public static String EXTRA_SERIALIZE_STRING = "SERIALIZE_STRING";

	public static String DB_FILE = "0";
	public static String DB_FOLDER = "1";

	private int errorCount = 0;
	private int alreadyDownloaded = 0;

	private boolean isForeground = false;
	private boolean canceled;

	private boolean isFolderLink = false;
	private boolean fromContactFile = false;
	private String pathFileToOpen;
	private Uri contentUri;

	private boolean openFile = true;

	private boolean isOverquota = false;
	private long downloadedBytesToOverquota = 0;

	MegaApplication app;
	MegaApiAndroid megaApi;
	MegaApiAndroid megaApiFolder;
	MegaChatApiAndroid megaChatApi;
	ChatSettings chatSettings;

	ArrayList<Intent> pendingIntents = new ArrayList<Intent>();

	WifiLock lock;
	WakeLock wl;

	File currentFile;
	File currentDir;
	MegaNode currentDocument;

	DatabaseHandler dbH = null;

	int transfersCount = 0;

	HashMap<Long, Uri> storeToAdvacedDevices;

	private int notificationId = Constants.NOTIFICATION_DOWNLOAD;
	private int notificationIdFinal = Constants.NOTIFICATION_DOWNLOAD_FINAL;
	private NotificationCompat.Builder mBuilderCompat;
	private Notification.Builder mBuilder;
	private NotificationManager mNotificationManager;

	MegaNode offlineNode;

	boolean isLoggingIn = false;

	@SuppressLint("NewApi")
	@Override
	public void onCreate(){
		super.onCreate();
		log("onCreate");

		app = (MegaApplication)getApplication();
		megaApi = app.getMegaApi();
		megaApiFolder = app.getMegaApiFolder();
		megaChatApi = app.getMegaChatApi();

		isForeground = false;
		canceled = false;

		storeToAdvacedDevices = new HashMap<Long, Uri>();

		int wifiLockMode = WifiManager.WIFI_MODE_FULL;
        if (Build.VERSION.SDK_INT >= Build.VERSION_CODES.HONEYCOMB_MR1) {
            wifiLockMode = WifiManager.WIFI_MODE_FULL_HIGH_PERF;
        }

        dbH = DatabaseHandler.getDbHandler(getApplicationContext());

		WifiManager wifiManager = (WifiManager) getApplicationContext().getApplicationContext().getSystemService(Context.WIFI_SERVICE);
		lock = wifiManager.createWifiLock(wifiLockMode, "MegaDownloadServiceWifiLock");
		PowerManager pm = (PowerManager) getSystemService(Context.POWER_SERVICE);
		wl = pm.newWakeLock(PowerManager.PARTIAL_WAKE_LOCK, "MegaDownloadServicePowerLock");
		if (Build.VERSION.SDK_INT >= Build.VERSION_CODES.ICE_CREAM_SANDWICH){
			mBuilder = new Notification.Builder(DownloadService.this);
		}
		mBuilderCompat = new NotificationCompat.Builder(getApplicationContext());

		mNotificationManager = (NotificationManager) getSystemService(Context.NOTIFICATION_SERVICE);
	}

	@Override
	public void onDestroy(){
		log("onDestroy");
		if((lock != null) && (lock.isHeld()))
			try{ lock.release(); } catch(Exception ex) {}
		if((wl != null) && (wl.isHeld()))
			try{ wl.release(); } catch(Exception ex) {}

		if(megaApi != null)
		{
			megaApi.removeRequestListener(this);
            megaApi.removeTransferListener(this);
		}

		if (megaChatApi != null){
			megaChatApi.saveCurrentState();
		}

		super.onDestroy();
	}

	@Override
	public int onStartCommand(Intent intent, int flags, int startId){
		log("onStartCommand");
		canceled = false;

		if(intent == null){
			log("intent==null");
			return START_NOT_STICKY;
		}

		if (intent.getAction() != null){
			if (intent.getAction().equals(ACTION_CANCEL)){
				log("Cancel intent");
				canceled = true;
				megaApi.cancelTransfers(MegaTransfer.TYPE_DOWNLOAD, this);
				megaApiFolder.cancelTransfers(MegaTransfer.TYPE_DOWNLOAD, this);
				return START_NOT_STICKY;
			}
		}

		onHandleIntent(intent);
		return START_NOT_STICKY;
	}

    protected void onHandleIntent(final Intent intent) {
        log("onHandleIntent");

        long hash = intent.getLongExtra(EXTRA_HASH, -1);
        String url = intent.getStringExtra(EXTRA_URL);
        isFolderLink = intent.getBooleanExtra(EXTRA_FOLDER_LINK, false);
        fromContactFile = intent.getBooleanExtra(EXTRA_CONTACT_ACTIVITY, false);
        openFile = intent.getBooleanExtra(EXTRA_OPEN_FILE, true);
        if(intent.getStringExtra(EXTRA_CONTENT_URI)!=null){
            contentUri = Uri.parse(intent.getStringExtra(EXTRA_CONTENT_URI));
        }

		megaApi = app.getMegaApi();

		UserCredentials credentials = dbH.getCredentials();

		if (credentials != null) {

			String gSession = credentials.getSession();

			if (megaApi.getRootNode() == null) {
				isLoggingIn = MegaApplication.isLoggingIn();
				if (!isLoggingIn) {
					isLoggingIn = true;
					MegaApplication.setLoggingIn(isLoggingIn);

					if (Util.isChatEnabled()) {
						if (megaChatApi == null) {
							megaChatApi = ((MegaApplication) getApplication()).getMegaChatApi();
						}

						int ret = megaChatApi.getInitState();

						if(ret==0||ret==MegaChatApi.INIT_ERROR){
							ret = megaChatApi.init(gSession);
							log("result of init ---> " + ret);
							chatSettings = dbH.getChatSettings();
							if (ret == MegaChatApi.INIT_NO_CACHE) {
								log("condition ret == MegaChatApi.INIT_NO_CACHE");
							} else if (ret == MegaChatApi.INIT_ERROR) {
								log("condition ret == MegaChatApi.INIT_ERROR");
								if (chatSettings == null) {
									log("ERROR----> Switch OFF chat");
									chatSettings = new ChatSettings();
									chatSettings.setEnabled(false+"");
									dbH.setChatSettings(chatSettings);
								} else {
									log("ERROR----> Switch OFF chat");
									dbH.setEnabledChat(false + "");
								}
								megaChatApi.logout(this);
							} else {
								log("Chat correctly initialized");
							}
						}
					}

					pendingIntents.add(intent);
					updateProgressNotification();
					megaApi.fastLogin(gSession, this);
					return;
				}
				else{
					log("Another login is processing");
				}
				pendingIntents.add(intent);
				return;
			}
		}

		String serialize = intent.getStringExtra(EXTRA_SERIALIZE_STRING);

		if(serialize!=null){
			log("serializeString: "+serialize);
			currentDocument = MegaNode.unserialize(serialize);
			if(currentDocument != null){
				hash = currentDocument.getHandle();
				log("hash after unserialize: "+hash);
			}
			else{
				log("Node is NULL after unserialize");
			}
		}
		else{
			if (isFolderLink){
				currentDocument = megaApiFolder.getNodeByHandle(hash);
			}
			else{
				currentDocument = megaApi.getNodeByHandle(hash);
			}
		}

        if(intent.getStringExtra(EXTRA_ZIP_FILE_TO_OPEN)!=null){
            pathFileToOpen = intent.getStringExtra(EXTRA_ZIP_FILE_TO_OPEN);
        }
        else{
            pathFileToOpen=null;
        }

        if(url != null){
            log("Public node");
            currentDir = new File(intent.getStringExtra(EXTRA_PATH));
            if (currentDir != null){
                currentDir.mkdirs();
            }
            megaApi.getPublicNode(url, this);
            return;
        }

		if((currentDocument == null) && (url == null)){
			log("Node not found");
			return;
		}

        currentDir = getDir(currentDocument, intent);
        currentDir.mkdirs();
        if (currentDir.isDirectory()){
            log("currentDir is Directory");
            currentFile = new File(currentDir, megaApi.escapeFsIncompatible(currentDocument.getName()));
        }
        else{
            log("currentDir is File");
            currentFile = currentDir;
        }

        log("dir: " + currentDir.getAbsolutePath() + " file: " + currentDocument.getName() + "  Size: " + currentDocument.getSize());
        if(!checkCurrentFile(currentDocument)){
            log("checkCurrentFile == false");

			alreadyDownloaded++;
            if ((megaApi.getNumPendingDownloads() == 0) && (megaApiFolder.getNumPendingDownloads() == 0)){
                onQueueComplete();
            }

            return;
        }

        if(!wl.isHeld()){
            wl.acquire();
        }
        if(!lock.isHeld()){
            lock.acquire();
        }

        if(contentUri!=null){
			log("contentUri is NOT null");
            //To download to Advanced Devices
            log("Download to advanced devices checked");
            currentDir = new File(intent.getStringExtra(EXTRA_PATH));
            currentDir.mkdirs();

            if (currentDir.isDirectory()){
                log("To download(dir): " + currentDir.getAbsolutePath() + "/");
            }
            else{
                log("currentDir is not a directory");
            }
            storeToAdvacedDevices.put(currentDocument.getHandle(), contentUri);

			if (isFolderLink){
				if (dbH.getCredentials() == null) {
					megaApiFolder.startDownload(currentDocument, currentDir.getAbsolutePath() + "/", this);
					log("getCredentials null");
					return;
				}

				log("Folder link node");
				MegaNode currentDocumentAuth = megaApiFolder.authorizeNode(currentDocument);
				if (currentDocumentAuth == null){
					log("CurrentDocumentAuth is null");
					megaApiFolder.startDownload(currentDocument, currentDir.getAbsolutePath() + "/", this);
					return;
				}
				else{
					log("CurrentDocumentAuth is not null");
					currentDocument = megaApiFolder.authorizeNode(currentDocument);
				}
			}

			log("CurrentDocument is not null");
			megaApi.startDownload(currentDocument, currentDir.getAbsolutePath() + "/", this);
        }
        else{
			log("contentUri NULL");
            if (currentDir.isDirectory()){
                log("To download(dir): " + currentDir.getAbsolutePath() + "/");

                if(currentFile.exists()){
                    log("The file already exists!");
                    //Check the fingerprint
                    String localFingerprint = megaApi.getFingerprint(currentFile.getAbsolutePath());
                    String megaFingerprint = megaApi.getFingerprint(currentDocument);

                    if((localFingerprint!=null) && (!localFingerprint.isEmpty()) && (megaFingerprint!=null) && (!megaFingerprint.isEmpty()))
                    {
                        if(localFingerprint.compareTo(megaFingerprint)!=0)
                        {
                            log("Delete the old version");
                            currentFile.delete();
                        }
                    }
                }

                if (currentDocument.isFolder()){
                    log("IS FOLDER_:_");
                }
                else{
                    log("IS FILE_:_");
                }

                if (isFolderLink){

                    log("Folder link node");
                    MegaNode currentDocumentAuth = megaApiFolder.authorizeNode(currentDocument);
                    if (currentDocumentAuth == null){
                        log("CurrentDocumentAuth is null");
                        megaApiFolder.startDownload(currentDocument, currentDir.getAbsolutePath() + "/", this);
                        return;
                    }
                    else{
						log("CurrentDocumentAuth is not null");
						currentDocument = megaApiFolder.authorizeNode(currentDocument);
					}
                }

                log("CurrentDocument is not null");
                megaApi.startDownload(currentDocument, currentDir.getAbsolutePath() + "/", this);

            }
            else{
                log("currentDir is not a directory");

            }
        }
    }

	private void onQueueComplete() {
		log("onQueueComplete");

		if((lock != null) && (lock.isHeld()))
			try{ lock.release(); } catch(Exception ex) {}
		if((wl != null) && (wl.isHeld()))
			try{ wl.release(); } catch(Exception ex) {}

        showCompleteNotification();

		isForeground = false;
		stopForeground(true);
		mNotificationManager.cancel(notificationId);
		stopSelf();

		int total = megaApi.getNumPendingUploads() + megaApi.getNumPendingDownloads() + megaApiFolder.getNumPendingDownloads() + megaApiFolder.getNumPendingUploads();
		log("onQueueComplete: total of files before reset " + total);
		if(total <= 0){
			log("onQueueComplete: reset total uploads/downloads");
			megaApi.resetTotalUploads();
			megaApi.resetTotalDownloads();
			megaApiFolder.resetTotalDownloads();
			megaApiFolder.resetTotalUploads();
			errorCount = 0;
			alreadyDownloaded = 0;
		}
	}


	private File getDir(MegaNode document, Intent intent) {
		log("getDir");
		boolean toDownloads = (intent.hasExtra(EXTRA_PATH) == false);
		File destDir;
		if (toDownloads) {
			destDir = Environment.getExternalStoragePublicDirectory(Environment.DIRECTORY_DOWNLOADS);
		} else {
			destDir = new File(intent.getStringExtra(EXTRA_PATH));
		}
		log("save to: " + destDir.getAbsolutePath());
		return destDir;
	}

	boolean checkCurrentFile(MegaNode document)	{
		log("checkCurrentFile");
		if(currentFile.exists() && (document.getSize() == currentFile.length())){

			currentFile.setReadable(true, false);
//			Toast.makeText(getApplicationContext(), document.getName() + " " +  getString(R.string.general_already_downloaded), Toast.LENGTH_SHORT).show();

			return false;
		}

		if(document.getSize() > ((long)1024*1024*1024*4))
		{
			log("show size alert: " + document.getSize());
	    	Toast.makeText(getApplicationContext(), getString(R.string.error_file_size_greater_than_4gb),
	    			Toast.LENGTH_LONG).show();
	    	Toast.makeText(getApplicationContext(), getString(R.string.error_file_size_greater_than_4gb),
	    			Toast.LENGTH_LONG).show();
	    	Toast.makeText(getApplicationContext(), getString(R.string.error_file_size_greater_than_4gb),
	    			Toast.LENGTH_LONG).show();
		}
		return true;
	}

	/*
	 * Show download success notification
	 */
	private void showCompleteNotification() {
		log("showCompleteNotification");
		String notificationTitle, size;

        int totalDownloads = megaApi.getTotalDownloads() + megaApiFolder.getTotalDownloads();

		if(alreadyDownloaded>0 && errorCount>0){
			int totalNumber = totalDownloads + errorCount + alreadyDownloaded;
			notificationTitle = getResources().getQuantityString(R.plurals.download_service_final_notification_with_details, totalNumber, totalDownloads, totalNumber);

			String copiedString = getResources().getQuantityString(R.plurals.already_downloaded_service, alreadyDownloaded, alreadyDownloaded);;
			String errorString = getResources().getQuantityString(R.plurals.upload_service_failed, errorCount, errorCount);
			size = copiedString+", "+errorString;
		}
		else if(alreadyDownloaded>0){
			int totalNumber = totalDownloads + alreadyDownloaded;
			notificationTitle = getResources().getQuantityString(R.plurals.download_service_final_notification_with_details, totalNumber, totalDownloads, totalNumber);

			size = getResources().getQuantityString(R.plurals.already_downloaded_service, alreadyDownloaded, alreadyDownloaded);
		}
		else if(errorCount>0){
			int totalNumber = totalDownloads + errorCount;
			notificationTitle = getResources().getQuantityString(R.plurals.download_service_final_notification_with_details, totalNumber, totalDownloads, totalNumber);

			size = getResources().getQuantityString(R.plurals.download_service_failed, errorCount, errorCount);
		}
		else{
			notificationTitle = getResources().getQuantityString(R.plurals.download_service_final_notification, totalDownloads, totalDownloads);
			String totalBytes = Formatter.formatFileSize(DownloadService.this, megaApi.getTotalDownloadedBytes()+megaApiFolder.getTotalDownloadedBytes());
			size = getString(R.string.general_total_size, totalBytes);
		}

		Intent intent = null;
		if(totalDownloads != 1)
		{
			intent = new Intent(getApplicationContext(), ManagerActivityLollipop.class);

			log("Show notification");
			mBuilderCompat
			.setSmallIcon(R.drawable.ic_stat_notify_download)
			.setContentIntent(PendingIntent.getActivity(getApplicationContext(), 0, intent, 0))
			.setAutoCancel(true).setTicker(notificationTitle)
			.setContentTitle(notificationTitle).setContentText(size)
			.setOngoing(false);

			mNotificationManager.notify(notificationIdFinal, mBuilderCompat.build());
		}
		else
		{
			try {
				if (openFile) {
					log("openFile true");
					//				if (MimeTypeList.typeForName(currentFile.getName()).isZip()){
					//					log("Download success of zip file!");
					//
					//					if(pathFileToOpen!=null){
					//						Intent intentZip;
					//						intentZip = new Intent(this, ZipBrowserActivityLollipop.class);
					//						intentZip.setAction(ZipBrowserActivityLollipop.ACTION_OPEN_ZIP_FILE);
					//						intentZip.putExtra(ZipBrowserActivityLollipop.EXTRA_ZIP_FILE_TO_OPEN, pathFileToOpen);
					//						intentZip.putExtra(ZipBrowserActivityLollipop.EXTRA_PATH_ZIP, currentFile.getAbsolutePath());
					//						intentZip.putExtra(ZipBrowserActivityLollipop.EXTRA_HANDLE_ZIP, currentDocument.getHandle());
					//
					//
					//						if(intentZip!=null){
					//							intentZip.addFlags(Intent.FLAG_ACTIVITY_NEW_TASK);
					//							startActivity(intentZip);
					//						}
					//					}
					//					else{
					//						Intent intentZip = null;
					//
					//						intentZip = new Intent(this, ManagerActivityLollipop.class);
					//						intentZip.setAction(Constants.ACTION_EXPLORE_ZIP);
					//						intentZip.addFlags(Intent.FLAG_ACTIVITY_NEW_TASK);
					//						intentZip.putExtra(Constants.EXTRA_PATH_ZIP, currentFile.getAbsolutePath());
					//
					//						startActivity(intentZip);
					//					}
					//
					//					log("Lanzo intent al manager.....");
					//				}
					Boolean externalFile;
					if (!currentFile.getAbsolutePath().contains(Environment.getExternalStorageDirectory().getPath())){
						externalFile = true;
					}
					else {
						externalFile = false;
					}

					if (MimeTypeList.typeForName(currentFile.getName()).isPdf()){
						log("Pdf file");
						Intent pdfIntent = new Intent(this, PdfViewerActivityLollipop.class);
						pdfIntent.putExtra("APP", true);
						pdfIntent.putExtra("HANDLE", currentDocument.getHandle());
						if (Build.VERSION.SDK_INT >= Build.VERSION_CODES.N && !externalFile) {
							pdfIntent.setDataAndType(FileProvider.getUriForFile(this, "mega.privacy.android.app.providers.fileprovider", currentFile), MimeTypeList.typeForName(currentFile.getName()).getType());
						}
						else{
							pdfIntent.setDataAndType(Uri.fromFile(currentFile), MimeTypeList.typeForName(currentFile.getName()).getType());
						}
						pdfIntent.addFlags(Intent.FLAG_GRANT_READ_URI_PERMISSION);
						pdfIntent.addFlags(Intent.FLAG_ACTIVITY_CLEAR_TOP);
						pdfIntent.putExtra("inside", true);
						pdfIntent.putExtra("isUrl", false);
						startActivity(pdfIntent);
					}
					else if (MimeTypeList.typeForName(currentFile.getName()).isVideoReproducible() || MimeTypeList.typeForName(currentFile.getName()).isAudio()) {
						log("Video/Audio file");

<<<<<<< HEAD
						Intent mediaIntent;
						if (MimeTypeList.typeForName(currentFile.getName()).isVideoNotSupported()){
							mediaIntent = new Intent(Intent.ACTION_VIEW);
=======
						Intent videoIntent = new Intent(this, AudioVideoPlayerLollipop.class);
						videoIntent.putExtra("HANDLE", currentDocument.getHandle());
						if (Build.VERSION.SDK_INT >= Build.VERSION_CODES.N && !externalFile) {
							videoIntent.setDataAndType(FileProvider.getUriForFile(this, "mega.privacy.android.app.providers.fileprovider", currentFile), MimeTypeList.typeForName(currentFile.getName()).getType());
>>>>>>> b6ecb4b2
						}
						else {
							mediaIntent = new Intent(this, AudioVideoPlayerLollipop.class);
						}
<<<<<<< HEAD
						mediaIntent.putExtra("isPlayList", false);
						mediaIntent.putExtra("HANDLE", currentDocument.getHandle());
						if (Build.VERSION.SDK_INT >= Build.VERSION_CODES.N) {
							mediaIntent.setDataAndType(FileProvider.getUriForFile(this, "mega.privacy.android.app.providers.fileprovider", currentFile), MimeTypeList.typeForName(currentFile.getName()).getType());
=======
						videoIntent.addFlags(Intent.FLAG_GRANT_READ_URI_PERMISSION);
						videoIntent.addFlags(Intent.FLAG_ACTIVITY_CLEAR_TOP);
						startActivity(videoIntent);
					}
					else if (MimeTypeList.typeForName(currentFile.getName()).isAudio()) {
						log("Audio file");

						Intent audioIntent = new Intent(this, AudioVideoPlayerLollipop.class);
						audioIntent.putExtra("HANDLE", currentDocument.getHandle());
						if (Build.VERSION.SDK_INT >= Build.VERSION_CODES.N && !externalFile) {
							audioIntent.setDataAndType(FileProvider.getUriForFile(this, "mega.privacy.android.app.providers.fileprovider", currentFile), MimeTypeList.typeForName(currentFile.getName()).getType());
>>>>>>> b6ecb4b2
						}
						else{
							mediaIntent.setDataAndType(Uri.fromFile(currentFile), MimeTypeList.typeForName(currentFile.getName()).getType());
						}
<<<<<<< HEAD
						mediaIntent.addFlags(Intent.FLAG_GRANT_READ_URI_PERMISSION);
						startActivity(mediaIntent);
=======
						audioIntent.addFlags(Intent.FLAG_GRANT_READ_URI_PERMISSION);
						audioIntent.addFlags(Intent.FLAG_ACTIVITY_CLEAR_TOP);
						startActivity(audioIntent);
>>>>>>> b6ecb4b2
					}
					else if (MimeTypeList.typeForName(currentFile.getName()).isDocument()) {
						log("Download is document");

						Intent viewIntent = new Intent(Intent.ACTION_VIEW);
						if (Build.VERSION.SDK_INT >= Build.VERSION_CODES.N) {
							viewIntent.setDataAndType(FileProvider.getUriForFile(this, "mega.privacy.android.app.providers.fileprovider", currentFile), MimeTypeList.typeForName(currentFile.getName()).getType());
						} else {
							viewIntent.setDataAndType(Uri.fromFile(currentFile), MimeTypeList.typeForName(currentFile.getName()).getType());
						}
						viewIntent.addFlags(Intent.FLAG_GRANT_READ_URI_PERMISSION);

						if (MegaApiUtils.isIntentAvailable(this, viewIntent))
							startActivity(viewIntent);
						else {
							viewIntent.setAction(Intent.ACTION_GET_CONTENT);

							if (MegaApiUtils.isIntentAvailable(this, viewIntent))
								startActivity(viewIntent);
							else {
								Intent intentShare = new Intent(Intent.ACTION_SEND);
								if (Build.VERSION.SDK_INT >= Build.VERSION_CODES.N) {
									intentShare.setDataAndType(FileProvider.getUriForFile(this, "mega.privacy.android.app.providers.fileprovider", currentFile), MimeTypeList.typeForName(currentFile.getName()).getType());
								} else {
									intentShare.setDataAndType(Uri.fromFile(currentFile), MimeTypeList.typeForName(currentFile.getName()).getType());
								}
								intentShare.addFlags(Intent.FLAG_ACTIVITY_NEW_TASK);
								intentShare.addFlags(Intent.FLAG_GRANT_READ_URI_PERMISSION);
								startActivity(intentShare);
							}
						}
					} else if (MimeTypeList.typeForName(currentFile.getName()).isImage()) {
						log("Download is IMAGE");

						Intent viewIntent = new Intent(Intent.ACTION_VIEW);
						//					viewIntent.setDataAndType(Uri.fromFile(currentFile), MimeTypeList.typeForName(currentFile.getName()).getType());
						if (Build.VERSION.SDK_INT >= Build.VERSION_CODES.N) {
							viewIntent.setDataAndType(FileProvider.getUriForFile(this, "mega.privacy.android.app.providers.fileprovider", currentFile), MimeTypeList.typeForName(currentFile.getName()).getType());
						} else {
							viewIntent.setDataAndType(Uri.fromFile(currentFile), MimeTypeList.typeForName(currentFile.getName()).getType());
						}
						viewIntent.addFlags(Intent.FLAG_ACTIVITY_NEW_TASK);
						viewIntent.addFlags(Intent.FLAG_GRANT_READ_URI_PERMISSION);

						if (MegaApiUtils.isIntentAvailable(this, viewIntent))
							startActivity(viewIntent);
						else {
							Intent intentShare = new Intent(Intent.ACTION_SEND);
							if (Build.VERSION.SDK_INT >= Build.VERSION_CODES.N) {
								intentShare.setDataAndType(FileProvider.getUriForFile(this, "mega.privacy.android.app.providers.fileprovider", currentFile), MimeTypeList.typeForName(currentFile.getName()).getType());
							} else {
								intentShare.setDataAndType(Uri.fromFile(currentFile), MimeTypeList.typeForName(currentFile.getName()).getType());
							}
							intentShare.addFlags(Intent.FLAG_ACTIVITY_NEW_TASK);
							intentShare.addFlags(Intent.FLAG_GRANT_READ_URI_PERMISSION);
							startActivity(intentShare);
						}
					} else {

						log("Download is OTHER FILE");
						intent = new Intent(Intent.ACTION_VIEW);
						if (Build.VERSION.SDK_INT >= Build.VERSION_CODES.N) {
							intent.setDataAndType(FileProvider.getUriForFile(this, "mega.privacy.android.app.providers.fileprovider", currentFile), MimeTypeList.typeForName(currentFile.getName()).getType());
						} else {
							intent.setDataAndType(Uri.fromFile(currentFile), MimeTypeList.typeForName(currentFile.getName()).getType());
						}
						intent.addFlags(Intent.FLAG_GRANT_READ_URI_PERMISSION);

						if (MegaApiUtils.isIntentAvailable(this, intent))
							startActivity(intent);
						else {
							log("Not intent available for ACTION_VIEW");
							intent.setAction(Intent.ACTION_GET_CONTENT);

							if (MegaApiUtils.isIntentAvailable(this, intent))
								startActivity(intent);
							else {
								log("Not intent available for ACTION_GET_CONTENT");
								intent.setAction(Intent.ACTION_SEND);
								if (Build.VERSION.SDK_INT >= Build.VERSION_CODES.N) {
									intent.setDataAndType(FileProvider.getUriForFile(this, "mega.privacy.android.app.providers.fileprovider", currentFile), MimeTypeList.typeForName(currentFile.getName()).getType());
								} else {
									intent.setDataAndType(Uri.fromFile(currentFile), MimeTypeList.typeForName(currentFile.getName()).getType());
								}
								intent.addFlags(Intent.FLAG_GRANT_READ_URI_PERMISSION);
								startActivity(intent);
							}
						}

						log("Show notification");
						mBuilderCompat
								.setSmallIcon(R.drawable.ic_stat_notify_download)
								.setContentIntent(PendingIntent.getActivity(getApplicationContext(), 0, intent, 0))
								.setAutoCancel(true).setTicker(notificationTitle)
								.setContentTitle(notificationTitle).setContentText(size)
								.setOngoing(false);

						mNotificationManager.notify(notificationIdFinal, mBuilderCompat.build());
					}
				} else {
					openFile = true; //Set the openFile to the default

					intent = new Intent(getApplicationContext(), ManagerActivityLollipop.class);

					log("Show notification");
					mBuilderCompat
							.setSmallIcon(R.drawable.ic_stat_notify_download)
							.setContentIntent(PendingIntent.getActivity(getApplicationContext(), 0, intent, 0))
							.setAutoCancel(true).setTicker(notificationTitle)
							.setContentTitle(notificationTitle).setContentText(size)
							.setOngoing(false);

					mNotificationManager.notify(notificationIdFinal, mBuilderCompat.build());
				}
			}
			catch (Exception e){
				openFile = true; //Set the openFile to the default

				intent = new Intent(getApplicationContext(), ManagerActivityLollipop.class);

				log("Show notification");
				mBuilderCompat
						.setSmallIcon(R.drawable.ic_stat_notify_download)
						.setContentIntent(PendingIntent.getActivity(getApplicationContext(), 0, intent, 0))
						.setAutoCancel(true).setTicker(notificationTitle)
						.setContentTitle(notificationTitle).setContentText(size)
						.setOngoing(false);

				mNotificationManager.notify(notificationIdFinal, mBuilderCompat.build());
			}
		}
	}

	/*
	 * Update notification download progress
	 */
	@SuppressLint("NewApi")
	private void updateProgressNotification() {

		int pendingTransfers = megaApi.getNumPendingDownloads() + megaApiFolder.getNumPendingDownloads();
        int totalTransfers = megaApi.getTotalDownloads() + megaApiFolder.getTotalDownloads();

        long totalSizePendingTransfer = megaApi.getTotalDownloadBytes() + megaApiFolder.getTotalDownloadBytes();
        long totalSizeTransferred = megaApi.getTotalDownloadedBytes() + megaApiFolder.getTotalDownloadedBytes();

		boolean update;

		if(isOverquota){
			log("Overquota flag! is TRUE");
			if(downloadedBytesToOverquota<=totalSizeTransferred){
				update = false;
			}
			else{
				update = true;
				log("Change overquota flag");
				isOverquota = false;
			}
		}
		else{
			log("NOT overquota flag");
			update = true;
		}

		if(update){
			int progressPercent = (int) Math.round((double) totalSizeTransferred / totalSizePendingTransfer * 100);
			log("updateProgressNotification: "+progressPercent);

			String message = "";
			if (totalTransfers == 0){
				message = getString(R.string.download_preparing_files);
			}
			else{
				int inProgress = totalTransfers - pendingTransfers + 1;
				message = getResources().getQuantityString(R.plurals.download_service_notification, totalTransfers, inProgress, totalTransfers);
			}

			Intent intent;
			PendingIntent pendingIntent;

			String info = Util.getProgressSize(DownloadService.this, totalSizeTransferred, totalSizePendingTransfer);

			Notification notification = null;

			String contentText = "";

			if(dbH.getCredentials()==null){
				contentText = getString(R.string.download_touch_to_cancel);
				intent = new Intent(DownloadService.this, LoginActivityLollipop.class);
				intent.setAction(Constants.ACTION_CANCEL_DOWNLOAD);
				pendingIntent = PendingIntent.getActivity(DownloadService.this, 0, intent, 0);
			}
			else{
				contentText = getString(R.string.download_touch_to_show);
				intent = new Intent(DownloadService.this, ManagerActivityLollipop.class);
				intent.setAction(Constants.ACTION_SHOW_TRANSFERS);
				pendingIntent = PendingIntent.getActivity(DownloadService.this, 0, intent, 0);
			}

			int currentapiVersion = android.os.Build.VERSION.SDK_INT;
			if (Build.VERSION.SDK_INT >= Build.VERSION_CODES.N) {
				mBuilder
						.setSmallIcon(R.drawable.ic_stat_notify_download)
						.setProgress(100, progressPercent, false)
						.setContentIntent(pendingIntent)
						.setOngoing(true).setContentTitle(message).setSubText(info)
						.setContentText(contentText)
						.setOnlyAlertOnce(true);
				notification = mBuilder.build();
			}
			else if (currentapiVersion >= android.os.Build.VERSION_CODES.ICE_CREAM_SANDWICH)
			{
				mBuilder
						.setSmallIcon(R.drawable.ic_stat_notify_download)
						.setProgress(100, progressPercent, false)
						.setContentIntent(pendingIntent)
						.setOngoing(true).setContentTitle(message).setContentInfo(info)
						.setContentText(contentText)
						.setOnlyAlertOnce(true);
				notification = mBuilder.getNotification();
			}
			else
			{
				notification = new Notification(R.drawable.ic_stat_notify_download, null, 1);
				notification.flags |= Notification.FLAG_ONGOING_EVENT;
				notification.contentView = new RemoteViews(getApplicationContext().getPackageName(), R.layout.download_progress);
				notification.contentIntent = pendingIntent;
				notification.contentView.setImageViewResource(R.id.status_icon, R.drawable.ic_stat_notify_download);
				notification.contentView.setTextViewText(R.id.status_text, message);
				notification.contentView.setTextViewText(R.id.progress_text, info);
				notification.contentView.setProgressBar(R.id.status_progress, 100, progressPercent, false);
			}

			if (!isForeground) {
				log("starting foreground!");
				try {
					startForeground(notificationId, notification);
					isForeground = true;
				}
				catch (Exception e){
					isForeground = false;
				}
			} else {
				mNotificationManager.notify(notificationId, notification);
			}
		}
	}

	private void showTransferOverquotaNotification(){
		log("showTransferOverquotaNotification");

		long totalSizePendingTransfer = megaApi.getTotalDownloadBytes() + megaApiFolder.getTotalDownloadBytes();
		long totalSizeTransferred = megaApi.getTotalDownloadedBytes() + megaApiFolder.getTotalDownloadedBytes();

		int progressPercent = (int) Math.round((double) totalSizeTransferred / totalSizePendingTransfer * 100);
		log("updateProgressNotification: "+progressPercent);

		Intent intent;
		PendingIntent pendingIntent;

		String info = Util.getProgressSize(DownloadService.this, totalSizeTransferred, totalSizePendingTransfer);

		Notification notification = null;

		String contentText = getString(R.string.download_show_info);
		String message = getString(R.string.title_depleted_transfer_overquota);

		if(megaApi.isLoggedIn()==0 || dbH.getCredentials()==null){
			dbH.clearEphemeral();
			intent = new Intent(DownloadService.this, LoginActivityLollipop.class);
			intent.setAction(Constants.ACTION_OVERQUOTA_TRANSFER);
			pendingIntent = PendingIntent.getActivity(DownloadService.this, 0, intent, 0);
		}
		else{
			intent = new Intent(DownloadService.this, ManagerActivityLollipop.class);
			intent.setAction(Constants.ACTION_OVERQUOTA_TRANSFER);
			pendingIntent = PendingIntent.getActivity(DownloadService.this, 0, intent, 0);
		}

		int currentapiVersion = android.os.Build.VERSION.SDK_INT;
		if (Build.VERSION.SDK_INT >= Build.VERSION_CODES.N) {
			mBuilder
					.setSmallIcon(R.drawable.ic_stat_notify_download)
					.setProgress(100, progressPercent, false)
					.setContentIntent(pendingIntent)
					.setOngoing(true).setContentTitle(message).setSubText(info)
					.setContentText(contentText)
					.setOnlyAlertOnce(true);
			notification = mBuilder.build();
		}
		else if (currentapiVersion >= android.os.Build.VERSION_CODES.ICE_CREAM_SANDWICH)
		{
			mBuilder
					.setSmallIcon(R.drawable.ic_stat_notify_download)
					.setProgress(100, progressPercent, false)
					.setContentIntent(pendingIntent)
					.setOngoing(true).setContentTitle(message).setContentInfo(info)
					.setContentText(contentText)
					.setOnlyAlertOnce(true);
			notification = mBuilder.getNotification();
		}
		else
		{
			notification = new Notification(R.drawable.ic_stat_notify_download, null, 1);
			notification.flags |= Notification.FLAG_ONGOING_EVENT;
			notification.contentView = new RemoteViews(getApplicationContext().getPackageName(), R.layout.download_progress);
			notification.contentIntent = pendingIntent;
			notification.contentView.setImageViewResource(R.id.status_icon, R.drawable.ic_stat_notify_download);
			notification.contentView.setTextViewText(R.id.status_text, message);
			notification.contentView.setTextViewText(R.id.progress_text, info);
			notification.contentView.setProgressBar(R.id.status_progress, 100, progressPercent, false);
		}

		if (!isForeground) {
			log("starting foreground");
			try {
				startForeground(notificationId, notification);
				isForeground = true;
			}
			catch (Exception e){
				log("startforeground exception: " + e.getMessage());
				isForeground = false;
			}
		} else {
			mNotificationManager.notify(notificationId, notification);
		}
	}

	private void cancel() {
		log("cancel");
		canceled = true;
		isForeground = false;
		stopForeground(true);
		mNotificationManager.cancel(notificationId);
		stopSelf();
	}

	@Override
	public IBinder onBind(Intent intent) {
		return null;
	}

	@Override
	public void
	onTransferStart(MegaApiJava api, MegaTransfer transfer) {
		log("Download start: " + transfer.getFileName() + "_" + megaApi.getTotalDownloads() + "_" + megaApiFolder.getTotalDownloads());

		if(transfer.getType()==MegaTransfer.TYPE_DOWNLOAD){
			transfersCount++;

			updateProgressNotification();
		}
	}

	@Override
	public void onTransferFinish(MegaApiJava api, MegaTransfer transfer, MegaError error) {
		log("onTransferFinish: " + transfer.getFileName());

		if(transfer.getType()==MegaTransfer.TYPE_DOWNLOAD){
			transfersCount--;

			if(!transfer.isFolderTransfer()){
				if(transfer.getState()==MegaTransfer.STATE_COMPLETED){
					String size = Util.getSizeString(transfer.getTotalBytes());
					AndroidCompletedTransfer completedTransfer = new AndroidCompletedTransfer(transfer.getFileName(), transfer.getType(), transfer.getState(), size, transfer.getNodeHandle()+"");
					dbH.setCompletedTransfer(completedTransfer);
				}

				updateProgressNotification();
			}

			if (canceled) {
				if((lock != null) && (lock.isHeld()))
					try{ lock.release(); } catch(Exception ex) {}
				if((wl != null) && (wl.isHeld()))
					try{ wl.release(); } catch(Exception ex) {}

				log("Download cancelled: " + transfer.getFileName());
				File file = new File(transfer.getPath());
				file.delete();
				DownloadService.this.cancel();
			}
			else{
				if (error.getErrorCode() == MegaError.API_OK) {
					log("Download OK: " + transfer.getFileName());
					log("DOWNLOADFILE: " + transfer.getPath());

					//To update thumbnails for videos
					if(Util.isVideoFile(transfer.getPath())){
						log("Is video!!!");
						MegaNode videoNode = megaApi.getNodeByHandle(transfer.getNodeHandle());
						if (videoNode != null){
							if(!videoNode.hasThumbnail()){
								log("The video has not thumb");
								ThumbnailUtilsLollipop.createThumbnailVideo(this, transfer.getPath(), megaApi, transfer.getNodeHandle());
							}
						}
						else{
							log("videoNode is NULL");
						}
					}
					else{
						log("NOT video!");
					}

					File resultFile = new File(transfer.getPath());
					File treeParent = resultFile.getParentFile();
					while(treeParent != null)
					{
						treeParent.setReadable(true, false);
						treeParent.setExecutable(true, false);
						treeParent = treeParent.getParentFile();
					}
					resultFile.setReadable(true, false);
					resultFile.setExecutable(true, false);

					String filePath = transfer.getPath();
					File f = new File(filePath);
					try {
						Intent mediaScanIntent = new Intent(Intent.ACTION_MEDIA_SCANNER_SCAN_FILE);
						Uri contentUri;
						if (Build.VERSION.SDK_INT >= Build.VERSION_CODES.N) {
							contentUri = FileProvider.getUriForFile(this, "mega.privacy.android.app.providers.fileprovider", f);
						} else {
							contentUri = Uri.fromFile(f);
						}
						mediaScanIntent.setData(contentUri);
						mediaScanIntent.addFlags(Intent.FLAG_GRANT_READ_URI_PERMISSION);
						this.sendBroadcast(mediaScanIntent);
					}
					catch (Exception e){}

					try {
						MediaScannerConnection.scanFile(getApplicationContext(), new String[]{
								f.getAbsolutePath()}, null, new MediaScannerConnection.OnScanCompletedListener() {
							@Override
							public void onScanCompleted(String path, Uri uri) {
								log("File was scanned successfully");
							}
						});
					}
					catch (Exception e){}

					if(storeToAdvacedDevices.containsKey(transfer.getNodeHandle())){
						log("Now copy the file to the SD Card");
						openFile=false;
						Uri tranfersUri = storeToAdvacedDevices.get(transfer.getNodeHandle());
						MegaNode node = megaApi.getNodeByHandle(transfer.getNodeHandle());
						alterDocument(tranfersUri, node.getName());
					}

					if(transfer.getPath().contains(Util.offlineDIR)){
						log("YESSSS it is Offline file");
						dbH = DatabaseHandler.getDbHandler(getApplicationContext());
						offlineNode = megaApi.getNodeByHandle(transfer.getNodeHandle());

						if(offlineNode!=null){
							saveOffline(offlineNode, transfer.getPath());
						}
						else{
							saveOfflineChatFile(transfer);
						}
					}
				}
				else
				{
					log("Download Error: " + transfer.getFileName() + "_" + error.getErrorCode() + "___" + error.getErrorString());

					if(!transfer.isFolderTransfer()){
						errorCount++;
					}

					if(error.getErrorCode() == MegaError.API_EINCOMPLETE){
						File file = new File(transfer.getPath());
						file.delete();
					}
					else{
						File file = new File(transfer.getPath());
						file.delete();
					}
				}
			}

			if ((megaApi.getNumPendingDownloads() == 0) && (transfersCount==0) && (megaApiFolder.getNumPendingDownloads() == 0)){
				onQueueComplete();
			}
		}
	}

	private void alterDocument(Uri uri, String fileName) {
		log("alterUri");
	    try {

	    	String sourceLocation = Environment.getExternalStorageDirectory().getAbsolutePath() + "/" + Util.advancesDevicesDIR + "/"+fileName;

	    	log("Gonna copy: "+sourceLocation);

	        ParcelFileDescriptor pfd = getContentResolver().openFileDescriptor(uri, "w");
	        FileOutputStream fileOutputStream = new FileOutputStream(pfd.getFileDescriptor());

	    	InputStream in = new FileInputStream(sourceLocation);
//
//	        OutputStream out = new FileOutputStream(targetLocation);
//
	        // Copy the bits from instream to outstream
	        byte[] buf = new byte[1024];
	        int len;
	        while ((len = in.read(buf)) > 0) {
	        	fileOutputStream.write(buf, 0, len);
	        }
	        in.close();
//	        out.close();


//	        fileOutputStream.write(("Overwritten by MyCloud at " + System.currentTimeMillis() + "\n").getBytes());
	        // Let the document provider know you're done by closing the stream.
	        fileOutputStream.close();
	        pfd.close();

	        File deleteTemp = new File(sourceLocation);
	        deleteTemp.delete();
	    } catch (FileNotFoundException e) {
	        e.printStackTrace();
	    } catch (IOException e) {
	        e.printStackTrace();
	    }
	}

	public void saveOffline (MegaNode node, String path){
		log("saveOffline");

		File destination = null;
		if (Environment.getExternalStorageDirectory() != null){
			destination = new File(path);
		}
		else{
			destination = getFilesDir();
		}

		destination.mkdirs();

		log("saveOffline: "+ destination.getAbsolutePath());
		log("Handle to save for offline : "+node.getHandle());

		Map<MegaNode, String> dlFiles = new HashMap<MegaNode, String>();
		if (node.getType() == MegaNode.TYPE_FOLDER) {
			log("saveOffline:isFolder");
			getDlList(dlFiles, node, new File(destination, new String(node.getName())));
		} else {
			log("saveOffline:isFile");
			dlFiles.put(node, destination.getAbsolutePath());
		}

		ArrayList<MegaNode> nodesToDB = new ArrayList<MegaNode>();

		for (MegaNode document : dlFiles.keySet()) {
			nodesToDB.add(document);
		}

        String inboxPath = Util.offlineDIR+"/in/";
        if(path.contains(inboxPath)){
            insertDB(nodesToDB, true);
        }
        else{
            insertDB(nodesToDB, false);
        }
	}

	public void saveOfflineChatFile (MegaTransfer transfer){
		log("saveOfflineChatFile: "+transfer.getNodeHandle()+ " " + transfer.getFileName());

		MegaOffline mOffInsert = new MegaOffline(Long.toString(transfer.getNodeHandle()), "/", transfer.getFileName(),-1, DB_FILE, 0, "-1");
		long checkInsert=dbH.setOfflineFile(mOffInsert);
		log("Test insert Chat File: "+checkInsert);

	}

	private void getDlList(Map<MegaNode, String> dlFiles, MegaNode parent, File folder) {
		log("getDlList");

		if (megaApi.getRootNode() == null)
			return;

		folder.mkdir();
		ArrayList<MegaNode> nodeList = megaApi.getChildren(parent);
		for(int i=0; i<nodeList.size(); i++){
			MegaNode document = nodeList.get(i);
			if (document.getType() == MegaNode.TYPE_FOLDER) {
				File subfolder = new File(folder, new String(document.getName()));
				getDlList(dlFiles, document, subfolder);
			}
			else {
				dlFiles.put(document, folder.getAbsolutePath());
			}
		}
	}

	private void insertDB (ArrayList<MegaNode> nodesToDB, boolean fromInbox){
		log("insertDB");

		MegaNode parentNode = null;
		MegaNode nodeToInsert = null;

		String path = "/";
		MegaOffline mOffParent=null;
		MegaOffline mOffNode = null;

		for(int i=nodesToDB.size()-1; i>=0; i--){

			nodeToInsert = nodesToDB.get(i);
			log("Node to insert: "+nodeToInsert.getName());

			//If I am the owner
			if (megaApi.checkAccess(nodeToInsert, MegaShare.ACCESS_OWNER).getErrorCode() == MegaError.API_OK){

                if(megaApi.getParentNode(nodeToInsert).getType() != MegaNode.TYPE_ROOT){

					parentNode = megaApi.getParentNode(nodeToInsert);
					log("ParentNode: "+parentNode.getName());
					log("PARENT NODE nooot ROOT");

					path = MegaApiUtils.createStringTree(nodeToInsert, this);
					if(path==null){
						path="/";
					}
					else{
						path="/"+path;
					}
					log("PAth node to insert: --- "+path);
					//Get the node parent
					mOffParent = dbH.findByHandle(parentNode.getHandle());
					//If the parent is not in the DB
					//Insert the parent in the DB
					if(mOffParent==null){
						if(parentNode!=null){
							insertParentDB(parentNode, fromInbox);
						}
					}

					mOffNode = dbH.findByHandle(nodeToInsert.getHandle());
					mOffParent = dbH.findByHandle(parentNode.getHandle());
					if(mOffNode == null){

						if(mOffParent!=null){
							log("Parent of the node is NOT null");
							if(nodeToInsert.isFile()){
                                if(fromInbox){
                                    MegaOffline mOffInsert = new MegaOffline(Long.toString(nodeToInsert.getHandle()), path, nodeToInsert.getName(), mOffParent.getId(), DB_FILE,MegaOffline.INBOX, "-1");
                                    long checkInsert=dbH.setOfflineFile(mOffInsert);
                                    log("Test insert A: "+checkInsert);
                                }
                                else{
                                    MegaOffline mOffInsert = new MegaOffline(Long.toString(nodeToInsert.getHandle()), path, nodeToInsert.getName(), mOffParent.getId(), DB_FILE,MegaOffline.OTHER, "-1");
                                    long checkInsert=dbH.setOfflineFile(mOffInsert);
                                    log("Test insert A: "+checkInsert);
                                }
							}
							else{
                                if(fromInbox){
                                    MegaOffline mOffInsert = new MegaOffline(Long.toString(nodeToInsert.getHandle()), path, nodeToInsert.getName(), mOffParent.getId(), DB_FOLDER, MegaOffline.INBOX, "-1");
                                    long checkInsert=dbH.setOfflineFile(mOffInsert);
                                    log("Test insert B1: "+checkInsert);
                                }
                                else{
                                    MegaOffline mOffInsert = new MegaOffline(Long.toString(nodeToInsert.getHandle()), path, nodeToInsert.getName(), mOffParent.getId(), DB_FOLDER, MegaOffline.OTHER, "-1");
                                    long checkInsert=dbH.setOfflineFile(mOffInsert);
                                    log("Test insert B2: "+checkInsert);
                                }
							}
						}
						else{
							log("Parent of the node is NULL");
							path="/";

							if(nodeToInsert.isFile()){
                                if(fromInbox){
                                    MegaOffline mOffInsert = new MegaOffline(Long.toString(nodeToInsert.getHandle()), path, nodeToInsert.getName(),-1, DB_FILE, MegaOffline.INBOX, "-1");
                                    long checkInsert=dbH.setOfflineFile(mOffInsert);
                                    log("Test insert E1: "+checkInsert);
                                }
                                else{
                                    MegaOffline mOffInsert = new MegaOffline(Long.toString(nodeToInsert.getHandle()), path, nodeToInsert.getName(),-1, DB_FILE, MegaOffline.OTHER, "-1");
                                    long checkInsert=dbH.setOfflineFile(mOffInsert);
                                    log("Test insert E2: "+checkInsert);
                                }
							}
							else{
                                if(fromInbox){
                                    MegaOffline mOffInsert = new MegaOffline(Long.toString(nodeToInsert.getHandle()), path, nodeToInsert.getName(), -1, DB_FOLDER, MegaOffline.INBOX, "-1");
                                    long checkInsert=dbH.setOfflineFile(mOffInsert);
                                    log("Test insert F1: "+checkInsert);
                                }
                                else{
                                    MegaOffline mOffInsert = new MegaOffline(Long.toString(nodeToInsert.getHandle()), path, nodeToInsert.getName(), -1, DB_FOLDER, MegaOffline.OTHER, "-1");
                                    long checkInsert=dbH.setOfflineFile(mOffInsert);
                                    log("Test insert F2: "+checkInsert);
                                }
							}
						}
					}

				}
				else{
					path="/";

					if(nodeToInsert.isFile()){
                        if(fromInbox){
                            MegaOffline mOffInsert = new MegaOffline(Long.toString(nodeToInsert.getHandle()), path, nodeToInsert.getName(),-1, DB_FILE, MegaOffline.INBOX, "-1");
                            long checkInsert=dbH.setOfflineFile(mOffInsert);
                            log("Test insert C1: "+checkInsert);
                        }
                        else{
                            MegaOffline mOffInsert = new MegaOffline(Long.toString(nodeToInsert.getHandle()), path, nodeToInsert.getName(),-1, DB_FILE, MegaOffline.OTHER, "-1");
                            long checkInsert=dbH.setOfflineFile(mOffInsert);
                            log("Test insert C2: "+checkInsert);
                        }

					}
					else{
                        if(fromInbox){
                            MegaOffline mOffInsert = new MegaOffline(Long.toString(nodeToInsert.getHandle()), path, nodeToInsert.getName(), -1, DB_FOLDER, MegaOffline.INBOX, "-1");
                            long checkInsert=dbH.setOfflineFile(mOffInsert);
                            log("Test insert D1: "+checkInsert);
                        }
                        else{
                            MegaOffline mOffInsert = new MegaOffline(Long.toString(nodeToInsert.getHandle()), path, nodeToInsert.getName(), -1, DB_FOLDER, MegaOffline.OTHER, "-1");
                            long checkInsert=dbH.setOfflineFile(mOffInsert);
                            log("Test insert D2: "+checkInsert);
                        }
					}
				}

			}
			else{
				//If I am not the owner

				log("Im not the owner: "+megaApi.getParentNode(nodeToInsert));

//				if(megaApi.getParentNode(nodeToInsert).getType() != MegaNode.TYPE_ROOT){

				parentNode = megaApi.getParentNode(nodeToInsert);
				log("ParentNode: "+parentNode.getName());

				path = MegaApiUtils.createStringTree(nodeToInsert, this);
				if(path==null){
					path="/";
				}
				else{
					path="/"+path;
				}

				log("PAth node to insert: --- "+path);
				//Get the node parent
				mOffParent = dbH.findByHandle(parentNode.getHandle());
				//If the parent is not in the DB
				//Insert the parent in the DB
				if(mOffParent==null){
					if(parentNode!=null){
						insertIncomingParentDB(parentNode);
					}
				}

				mOffNode = dbH.findByHandle(nodeToInsert.getHandle());
				mOffParent = dbH.findByHandle(parentNode.getHandle());

				String handleIncoming = "";
				if(parentNode!=null){
					MegaNode ownerNode = megaApi.getParentNode(parentNode);
					if(ownerNode!=null){
						MegaNode nodeWhile = ownerNode;
						while (nodeWhile!=null){
							ownerNode=nodeWhile;
							nodeWhile = megaApi.getParentNode(nodeWhile);
						}

						handleIncoming=Long.toString(ownerNode.getHandle());
					}
					else{
						handleIncoming=Long.toString(parentNode.getHandle());
					}

				}

				if(mOffNode == null){
					log("Inserto el propio nodo: "+ nodeToInsert.getName() + "handleIncoming: "+handleIncoming);

					if(mOffParent!=null){
						if(nodeToInsert.isFile()){
							MegaOffline mOffInsert = new MegaOffline(Long.toString(nodeToInsert.getHandle()), path, nodeToInsert.getName(), mOffParent.getId(), DB_FILE,MegaOffline.INCOMING, handleIncoming);
							long checkInsert=dbH.setOfflineFile(mOffInsert);
							log("Test insert A: "+checkInsert);
						}
						else{
							MegaOffline mOffInsert = new MegaOffline(Long.toString(nodeToInsert.getHandle()), path, nodeToInsert.getName(), mOffParent.getId(), DB_FOLDER, MegaOffline.INCOMING, handleIncoming);
							long checkInsert=dbH.setOfflineFile(mOffInsert);
							log("Test insert B: "+checkInsert);
						}
					}
				}
//				}
//				else{
//					path="/";
//
//					if(nodeToInsert.isFile()){
//						MegaOffline mOffInsert = new MegaOffline(Long.toString(nodeToInsert.getHandle()), path, nodeToInsert.getName(),-1, DB_FILE, true);
//						long checkInsert=dbH.setOfflineFile(mOffInsert);
//						log("Test insert C: "+checkInsert);
//					}
//					else{
//						MegaOffline mOffInsert = new MegaOffline(Long.toString(nodeToInsert.getHandle()), path, nodeToInsert.getName(), -1, DB_FOLDER, true);
//						long checkInsert=dbH.setOfflineFile(mOffInsert);
//						log("Test insert D: "+checkInsert);
//					}
//				}
			}
		}
	}

	//Insert for incoming

	private void insertIncomingParentDB (MegaNode parentNode){
		log("insertIncomingParentDB: Check SaveOffline: "+parentNode.getName());

		MegaOffline mOffParentParent = null;
		String path=MegaApiUtils.createStringTree(parentNode, this);
		if(path==null){
			path="/";
		}
		else{
			path="/"+path;
		}

		log("PATH   IncomingParentDB: "+path);

		MegaNode parentparentNode = megaApi.getParentNode(parentNode);

		if(parentparentNode==null){

			if(parentNode.isFile()){
				MegaOffline mOffInsert = new MegaOffline(Long.toString(parentNode.getHandle()), path, parentNode.getName(),-1, DB_FILE, MegaOffline.INCOMING, Long.toString(parentNode.getHandle()));
				long checkInsert=dbH.setOfflineFile(mOffInsert);
				log("Test insert C: "+checkInsert);
			}
			else{
				MegaOffline mOffInsert = new MegaOffline(Long.toString(parentNode.getHandle()), path, parentNode.getName(), -1, DB_FOLDER, MegaOffline.INCOMING, Long.toString(parentNode.getHandle()));
				long checkInsert=dbH.setOfflineFile(mOffInsert);
				log("Test insert D: "+checkInsert);
			}
		}
		else{

			String handleIncoming = "";

			MegaNode ownerNode = megaApi.getParentNode(parentparentNode);
			if(ownerNode!=null){
				MegaNode nodeWhile = ownerNode;
				while (nodeWhile!=null){
					ownerNode=nodeWhile;
					nodeWhile = megaApi.getParentNode(nodeWhile);
				}

				handleIncoming=Long.toString(ownerNode.getHandle());
			}
			else{
				handleIncoming=Long.toString(parentparentNode.getHandle());
			}


			mOffParentParent = dbH.findByHandle(parentparentNode.getHandle());
			if(mOffParentParent==null){
				insertIncomingParentDB(megaApi.getParentNode(parentNode));
				//Insert the parent node
				mOffParentParent = dbH.findByHandle(megaApi.getParentNode(parentNode).getHandle());
				if(mOffParentParent==null){
					insertIncomingParentDB(megaApi.getParentNode(parentNode));

				}
				else{

					if(parentNode.isFile()){
						MegaOffline mOffInsert = new MegaOffline(Long.toString(parentNode.getHandle()), path, parentNode.getName(), mOffParentParent.getId(), DB_FILE, MegaOffline.INCOMING, handleIncoming);
						long checkInsert=dbH.setOfflineFile(mOffInsert);
						log("Test insert E: "+checkInsert);
					}
					else{
						MegaOffline mOffInsert = new MegaOffline(Long.toString(parentNode.getHandle()), path, parentNode.getName(), mOffParentParent.getId(), DB_FOLDER, MegaOffline.INCOMING, handleIncoming);
						long checkInsert=dbH.setOfflineFile(mOffInsert);
						log("Test insert F: "+checkInsert);
					}
				}
			}
			else{

				if(parentNode.isFile()){
					MegaOffline mOffInsert = new MegaOffline(Long.toString(parentNode.getHandle()), path, parentNode.getName(), mOffParentParent.getId(), DB_FILE, MegaOffline.INCOMING, handleIncoming);
					long checkInsert=dbH.setOfflineFile(mOffInsert);
					log("Test insert G: "+checkInsert);
				}
				else{
					MegaOffline mOffInsert = new MegaOffline(Long.toString(parentNode.getHandle()), path, parentNode.getName(), mOffParentParent.getId(), DB_FOLDER, MegaOffline.INCOMING, handleIncoming);
					long checkInsert=dbH.setOfflineFile(mOffInsert);
					log("Test insert H: "+checkInsert);
				}
			}
		}
//		else{
//			log("---------------PARENT NODE ROOT------");
//			if(parentNode.isFile()){
//				MegaOffline mOffInsert = new MegaOffline(Long.toString(parentNode.getHandle()), path, parentNode.getName(),-1, DB_FILE, false);
//				long checkInsert=dbH.setOfflineFile(mOffInsert);
//				log("Test insert I: "+checkInsert);
//			}
//			else{
//				MegaOffline mOffInsert = new MegaOffline(Long.toString(parentNode.getHandle()), path, parentNode.getName(), -1, DB_FOLDER, false);
//				long checkInsert=dbH.setOfflineFile(mOffInsert);
//				log("Test insert J: "+checkInsert);
//			}
//		}
	}

	private void insertParentDB (MegaNode parentNode, boolean fromInbox){
		log("insertParentDB: Check SaveOffline: "+parentNode.getName());

		MegaOffline mOffParentParent = null;
		String path=MegaApiUtils.createStringTree(parentNode, this);
		if(path==null){
			path="/";
		}
		else{
			path="/"+path;
		}

		MegaNode parentparentNode = megaApi.getParentNode(parentNode);
		if(parentparentNode==null){
			log("return insertParentDB");
			return;
		}

		if(parentparentNode.getType() != MegaNode.TYPE_ROOT){

			if(parentparentNode.getHandle()==megaApi.getInboxNode().getHandle()){
				log("En algun momento!!!");
				log("---------------PARENT NODE INBOX------");
				if(parentNode.isFile()){
                    if(fromInbox){
                        MegaOffline mOffInsert = new MegaOffline(Long.toString(parentNode.getHandle()), path, parentNode.getName(),-1, DB_FILE, MegaOffline.INBOX, "-1");
                        long checkInsert=dbH.setOfflineFile(mOffInsert);
                        log("Test insert M: "+checkInsert);
                    }
                    else{
                        MegaOffline mOffInsert = new MegaOffline(Long.toString(parentNode.getHandle()), path, parentNode.getName(),-1, DB_FILE, MegaOffline.OTHER, "-1");
                        long checkInsert=dbH.setOfflineFile(mOffInsert);
                        log("Test insert M: "+checkInsert);
                    }
				}
				else{
                    if(fromInbox){
                        MegaOffline mOffInsert = new MegaOffline(Long.toString(parentNode.getHandle()), path, parentNode.getName(), -1, DB_FOLDER, MegaOffline.INBOX, "-1");
                        long checkInsert=dbH.setOfflineFile(mOffInsert);
                        log("Test insert N: "+checkInsert);
                    }
                    else{
                        MegaOffline mOffInsert = new MegaOffline(Long.toString(parentNode.getHandle()), path, parentNode.getName(), -1, DB_FOLDER, MegaOffline.OTHER, "-1");
                        long checkInsert=dbH.setOfflineFile(mOffInsert);
                        log("Test insert N: "+checkInsert);
                    }

				}
				return;
			}

			mOffParentParent = dbH.findByHandle(parentparentNode.getHandle());
			if(mOffParentParent==null){
				log("mOffParentParent==null");
				insertParentDB(megaApi.getParentNode(parentNode), fromInbox);
				//Insert the parent node
				mOffParentParent = dbH.findByHandle(megaApi.getParentNode(parentNode).getHandle());
				if(mOffParentParent==null){
					log("call again");
					insertParentDB(megaApi.getParentNode(parentNode), fromInbox);
				}
				else{
					log("second check NOOOTTT mOffParentParent==null");
					if(parentNode.isFile()){
                        if(fromInbox){
                            MegaOffline mOffInsert = new MegaOffline(Long.toString(parentNode.getHandle()), path, parentNode.getName(), mOffParentParent.getId(), DB_FILE, MegaOffline.INBOX, "-1");
                            long checkInsert=dbH.setOfflineFile(mOffInsert);
                            log("Test insert I1: "+checkInsert);
                        }
                        else{
                            MegaOffline mOffInsert = new MegaOffline(Long.toString(parentNode.getHandle()), path, parentNode.getName(), mOffParentParent.getId(), DB_FILE, MegaOffline.OTHER, "-1");
                            long checkInsert=dbH.setOfflineFile(mOffInsert);
                            log("Test insert I2: "+checkInsert);
                        }
					}
					else{
                        if(fromInbox){
                            MegaOffline mOffInsert = new MegaOffline(Long.toString(parentNode.getHandle()), path, parentNode.getName(), mOffParentParent.getId(), DB_FOLDER, MegaOffline.INBOX, "-1");
                            long checkInsert=dbH.setOfflineFile(mOffInsert);
                            log("Test insert J1: "+checkInsert);
                        }
                        else{
                            MegaOffline mOffInsert = new MegaOffline(Long.toString(parentNode.getHandle()), path, parentNode.getName(), mOffParentParent.getId(), DB_FOLDER, MegaOffline.OTHER, "-1");
                            long checkInsert=dbH.setOfflineFile(mOffInsert);
                            log("Test insert J2: "+checkInsert);
                        }
					}
				}
			}
			else{
				log("NOOOTTT mOffParentParent==null");
				if(parentNode.isFile()){
                    if(fromInbox){
                        MegaOffline mOffInsert = new MegaOffline(Long.toString(parentNode.getHandle()), path, parentNode.getName(), mOffParentParent.getId(), DB_FILE, MegaOffline.INBOX, "-1");
                        long checkInsert=dbH.setOfflineFile(mOffInsert);
                        log("Test insert K1: "+checkInsert);
                    }
                    else{
                        MegaOffline mOffInsert = new MegaOffline(Long.toString(parentNode.getHandle()), path, parentNode.getName(), mOffParentParent.getId(), DB_FILE, MegaOffline.OTHER, "-1");
                        long checkInsert=dbH.setOfflineFile(mOffInsert);
                        log("Test insert K2: "+checkInsert);
                    }
				}
				else{
                    if(fromInbox){
                        MegaOffline mOffInsert = new MegaOffline(Long.toString(parentNode.getHandle()), path, parentNode.getName(), mOffParentParent.getId(), DB_FOLDER, MegaOffline.INBOX, "-1");
                        long checkInsert=dbH.setOfflineFile(mOffInsert);
                        log("Test insert L1: "+checkInsert);
                    }
                    else{
                        MegaOffline mOffInsert = new MegaOffline(Long.toString(parentNode.getHandle()), path, parentNode.getName(), mOffParentParent.getId(), DB_FOLDER, MegaOffline.OTHER, "-1");
                        long checkInsert=dbH.setOfflineFile(mOffInsert);
                        log("Test insert L2: "+checkInsert);
                    }
				}
			}
		}
		else{
			log("---------------PARENT NODE ROOT------");
			if(parentNode.isFile()){
                if(fromInbox){
                    MegaOffline mOffInsert = new MegaOffline(Long.toString(parentNode.getHandle()), path, parentNode.getName(),-1, DB_FILE, MegaOffline.INBOX, "-1");
                    long checkInsert=dbH.setOfflineFile(mOffInsert);
                    log("Test insert M1: "+checkInsert);
                }
                else{
                    MegaOffline mOffInsert = new MegaOffline(Long.toString(parentNode.getHandle()), path, parentNode.getName(),-1, DB_FILE, MegaOffline.OTHER, "-1");
                    long checkInsert=dbH.setOfflineFile(mOffInsert);
                    log("Test insert M2: "+checkInsert);
                }
			}
			else{
                if(fromInbox){
                    MegaOffline mOffInsert = new MegaOffline(Long.toString(parentNode.getHandle()), path, parentNode.getName(), -1, DB_FOLDER, MegaOffline.INBOX, "-1");
                    long checkInsert=dbH.setOfflineFile(mOffInsert);
                    log("Test insert N1: "+checkInsert);
                }
                else{
                    MegaOffline mOffInsert = new MegaOffline(Long.toString(parentNode.getHandle()), path, parentNode.getName(), -1, DB_FOLDER, MegaOffline.OTHER, "-1");
                    long checkInsert=dbH.setOfflineFile(mOffInsert);
                    log("Test insert N2: "+checkInsert);
                }
			}
		}

	}

	@Override
	public void onTransferUpdate(MegaApiJava api, MegaTransfer transfer) {
		if(transfer.getType()==MegaTransfer.TYPE_DOWNLOAD){
			if (canceled) {
				log("Transfer cancel: " + transfer.getFileName());

				if((lock != null) && (lock.isHeld()))
					try{ lock.release(); } catch(Exception ex) {}
				if((wl != null) && (wl.isHeld()))
					try{ wl.release(); } catch(Exception ex) {}

				megaApi.cancelTransfer(transfer);
				DownloadService.this.cancel();
				return;
			}
			if(!transfer.isFolderTransfer()){
				updateProgressNotification();
			}
		}
	}

	@Override
	public void onTransferTemporaryError(MegaApiJava api, MegaTransfer transfer, MegaError e) {
		log(transfer.getPath() + "\nDownload Temporary Error: " + e.getErrorString() + "__" + e.getErrorCode());

		if(e.getErrorCode() == MegaError.API_EOVERQUOTA) {
			log("API_EOVERQUOTA error!!");

			if(transfer.getType()==MegaTransfer.TYPE_DOWNLOAD){
				UserCredentials credentials = dbH.getCredentials();
				if(credentials!=null){
					log("Credentials is NOT null");
				}

				downloadedBytesToOverquota = megaApi.getTotalDownloadedBytes() + megaApiFolder.getTotalDownloadedBytes();
				isOverquota = true;
				log("downloaded bytes to reach overquota: "+downloadedBytesToOverquota);

				showTransferOverquotaNotification();
			}
		}
	}

	@Override
	public void onRequestStart(MegaApiJava api, MegaRequest request) {
		log("onRequestStart: " + request.getRequestString());
	}

	@Override
	public void onRequestFinish(MegaApiJava api, MegaRequest request, MegaError e) {
		log("onRequestFinish");

		if (request.getType() == MegaRequest.TYPE_PAUSE_TRANSFERS){
			log("TYPE_PAUSE_TRANSFERS finished");
			if (e.getErrorCode() == MegaError.API_OK){
				cancel();
			}
		}
		else if (request.getType() == MegaRequest.TYPE_CANCEL_TRANSFERS){
			log("TYPE_CANCEL_TRANSFERS finished");
			if (e.getErrorCode() == MegaError.API_OK){
				cancel();
			}

		}
		else if (request.getType() == MegaRequest.TYPE_LOGIN){
			if (e.getErrorCode() == MegaError.API_OK){
				log("Fast login OK");
				log("Calling fetchNodes from CameraSyncService");
				megaApi.fetchNodes(this);
			}
			else{
				log("ERROR: " + e.getErrorString());
				isLoggingIn = false;
				MegaApplication.setLoggingIn(isLoggingIn);
//				finish();
			}
		}
		else if (request.getType() == MegaRequest.TYPE_FETCH_NODES){
			if (e.getErrorCode() == MegaError.API_OK){
				chatSettings = dbH.getChatSettings();
				if(chatSettings!=null) {
					boolean chatEnabled = Boolean.parseBoolean(chatSettings.getEnabled());
					if(chatEnabled){
						log("Chat enabled-->connect");
						megaChatApi.connectInBackground(this);
						isLoggingIn = false;
						MegaApplication.setLoggingIn(isLoggingIn);
					}
					else{
						log("Chat NOT enabled - readyToManager");
						isLoggingIn = false;
						MegaApplication.setLoggingIn(isLoggingIn);
					}
				}
				else{
					log("chatSettings NULL - readyToManager");
					isLoggingIn = false;
					MegaApplication.setLoggingIn(isLoggingIn);
				}

				for (int i=0;i<pendingIntents.size();i++){
					onHandleIntent(pendingIntents.get(i));
				}
				pendingIntents.clear();
			}
			else{
				log("ERROR: " + e.getErrorString());
				isLoggingIn = false;
				MegaApplication.setLoggingIn(isLoggingIn);
//				finish();
			}
		}
		else{
			log("Public node received");
			if (e.getErrorCode() != MegaError.API_OK) {
				log("Public node error");
				return;
			}
			else {
				MegaNode node = request.getPublicMegaNode();

				if(node!=null){
					if (currentDir.isDirectory()){
						currentFile = new File(currentDir, megaApi.escapeFsIncompatible(node.getName()));
						log("node.getName(): " + node.getName());

					}
					else{
						currentFile = currentDir;
						log("CURREN");
					}

					log("Public node download launched");
					if(!wl.isHeld()) wl.acquire();
					if(!lock.isHeld()) lock.acquire();
					if (currentDir.isDirectory()){
						log("To downloadPublic(dir): " + currentDir.getAbsolutePath() + "/");
						megaApi.startDownload(node, currentDir.getAbsolutePath() + "/", this);
					}
				}
			}
		}
	}


	@Override
	public void onRequestTemporaryError(MegaApiJava api, MegaRequest request,
			MegaError e) {
		log("onRequestTemporaryError: " + request.getName());
	}

	public static void log(String log){
		Util.log("DownloadService", log);
	}

	@Override
	public void onRequestUpdate(MegaApiJava api, MegaRequest request) {
		log("onRequestUpdate");
	}

	@Override
	public boolean onTransferData(MegaApiJava api, MegaTransfer transfer, byte[] buffer)
	{
		return true;
	}

	@Override
	public void onRequestStart(MegaChatApiJava api, MegaChatRequest request) {

	}

	@Override
	public void onRequestUpdate(MegaChatApiJava api, MegaChatRequest request) {

	}

	@Override
	public void onRequestFinish(MegaChatApiJava api, MegaChatRequest request, MegaChatError e) {
		if (request.getType() == MegaChatRequest.TYPE_CONNECT){

			isLoggingIn = false;
			MegaApplication.setLoggingIn(isLoggingIn);

			if(e.getErrorCode()==MegaChatError.ERROR_OK){
				log("Connected to chat!");
			}
			else{
				log("EEEERRRRROR WHEN CONNECTING " + e.getErrorString());
			}
		}
	}

	@Override
	public void onRequestTemporaryError(MegaChatApiJava api, MegaChatRequest request, MegaChatError e) {

	}
}<|MERGE_RESOLUTION|>--- conflicted
+++ resolved
@@ -620,51 +620,24 @@
 					}
 					else if (MimeTypeList.typeForName(currentFile.getName()).isVideoReproducible() || MimeTypeList.typeForName(currentFile.getName()).isAudio()) {
 						log("Video/Audio file");
-
-<<<<<<< HEAD
 						Intent mediaIntent;
 						if (MimeTypeList.typeForName(currentFile.getName()).isVideoNotSupported()){
 							mediaIntent = new Intent(Intent.ACTION_VIEW);
-=======
-						Intent videoIntent = new Intent(this, AudioVideoPlayerLollipop.class);
-						videoIntent.putExtra("HANDLE", currentDocument.getHandle());
-						if (Build.VERSION.SDK_INT >= Build.VERSION_CODES.N && !externalFile) {
-							videoIntent.setDataAndType(FileProvider.getUriForFile(this, "mega.privacy.android.app.providers.fileprovider", currentFile), MimeTypeList.typeForName(currentFile.getName()).getType());
->>>>>>> b6ecb4b2
 						}
 						else {
 							mediaIntent = new Intent(this, AudioVideoPlayerLollipop.class);
 						}
-<<<<<<< HEAD
 						mediaIntent.putExtra("isPlayList", false);
 						mediaIntent.putExtra("HANDLE", currentDocument.getHandle());
 						if (Build.VERSION.SDK_INT >= Build.VERSION_CODES.N) {
 							mediaIntent.setDataAndType(FileProvider.getUriForFile(this, "mega.privacy.android.app.providers.fileprovider", currentFile), MimeTypeList.typeForName(currentFile.getName()).getType());
-=======
-						videoIntent.addFlags(Intent.FLAG_GRANT_READ_URI_PERMISSION);
-						videoIntent.addFlags(Intent.FLAG_ACTIVITY_CLEAR_TOP);
-						startActivity(videoIntent);
-					}
-					else if (MimeTypeList.typeForName(currentFile.getName()).isAudio()) {
-						log("Audio file");
-
-						Intent audioIntent = new Intent(this, AudioVideoPlayerLollipop.class);
-						audioIntent.putExtra("HANDLE", currentDocument.getHandle());
-						if (Build.VERSION.SDK_INT >= Build.VERSION_CODES.N && !externalFile) {
-							audioIntent.setDataAndType(FileProvider.getUriForFile(this, "mega.privacy.android.app.providers.fileprovider", currentFile), MimeTypeList.typeForName(currentFile.getName()).getType());
->>>>>>> b6ecb4b2
 						}
 						else{
 							mediaIntent.setDataAndType(Uri.fromFile(currentFile), MimeTypeList.typeForName(currentFile.getName()).getType());
 						}
-<<<<<<< HEAD
 						mediaIntent.addFlags(Intent.FLAG_GRANT_READ_URI_PERMISSION);
+						mediaIntent.addFlags(Intent.FLAG_ACTIVITY_CLEAR_TOP);
 						startActivity(mediaIntent);
-=======
-						audioIntent.addFlags(Intent.FLAG_GRANT_READ_URI_PERMISSION);
-						audioIntent.addFlags(Intent.FLAG_ACTIVITY_CLEAR_TOP);
-						startActivity(audioIntent);
->>>>>>> b6ecb4b2
 					}
 					else if (MimeTypeList.typeForName(currentFile.getName()).isDocument()) {
 						log("Download is document");
