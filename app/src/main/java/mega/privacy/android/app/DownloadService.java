package mega.privacy.android.app;

import android.annotation.SuppressLint;
import android.app.Notification;
import android.app.NotificationChannel;
import android.app.NotificationManager;
import android.app.PendingIntent;
import android.app.Service;
import android.content.Context;
import android.content.Intent;
import android.media.MediaScannerConnection;
import android.net.Uri;
import android.net.wifi.WifiManager;
import android.net.wifi.WifiManager.WifiLock;
import android.os.Build;
import android.os.Environment;
import android.os.IBinder;
import android.os.ParcelFileDescriptor;
import android.os.PowerManager;
import android.os.PowerManager.WakeLock;
import android.support.v4.app.NotificationCompat;
import android.support.v4.content.ContextCompat;
import android.support.v4.content.FileProvider;
import android.support.v4.content.LocalBroadcastManager;
import android.widget.RemoteViews;
import android.widget.Toast;

import java.io.BufferedReader;
import java.io.File;
import java.io.FileInputStream;
import java.io.FileNotFoundException;
import java.io.FileOutputStream;
import java.io.IOException;
import java.io.InputStream;
import java.io.InputStreamReader;
import java.util.ArrayList;
import java.util.HashMap;
import java.util.Map;

import mega.privacy.android.app.lollipop.AudioVideoPlayerLollipop;
import mega.privacy.android.app.lollipop.LoginActivityLollipop;
import mega.privacy.android.app.lollipop.ManagerActivityLollipop;
import mega.privacy.android.app.lollipop.PdfViewerActivityLollipop;
import mega.privacy.android.app.lollipop.ZipBrowserActivityLollipop;
import mega.privacy.android.app.lollipop.managerSections.OfflineFragmentLollipop;
import mega.privacy.android.app.lollipop.managerSections.SettingsFragmentLollipop;
import mega.privacy.android.app.lollipop.megachat.ChatSettings;
import mega.privacy.android.app.utils.SDCardOperator;
import mega.privacy.android.app.utils.ThumbnailUtilsLollipop;
import nz.mega.sdk.MegaApiAndroid;
import nz.mega.sdk.MegaApiJava;
import nz.mega.sdk.MegaChatApi;
import nz.mega.sdk.MegaChatApiAndroid;
import nz.mega.sdk.MegaChatApiJava;
import nz.mega.sdk.MegaChatError;
import nz.mega.sdk.MegaChatRequest;
import nz.mega.sdk.MegaChatRequestListenerInterface;
import nz.mega.sdk.MegaError;
import nz.mega.sdk.MegaNode;
import nz.mega.sdk.MegaRequest;
import nz.mega.sdk.MegaRequestListenerInterface;
import nz.mega.sdk.MegaTransfer;
import nz.mega.sdk.MegaTransferListenerInterface;

import static mega.privacy.android.app.lollipop.AudioVideoPlayerLollipop.*;
import static mega.privacy.android.app.utils.BroadcastConstants.*;
import static mega.privacy.android.app.utils.CacheFolderManager.*;
import static mega.privacy.android.app.utils.Constants.*;
import static mega.privacy.android.app.utils.FileUtils.*;
import static mega.privacy.android.app.utils.LogUtil.*;
import static mega.privacy.android.app.utils.MegaApiUtils.*;
import static mega.privacy.android.app.utils.OfflineUtils.*;
import static mega.privacy.android.app.utils.TextUtil.*;
import static mega.privacy.android.app.utils.Util.*;

/*
 * Background service to download files
 */
public class DownloadService extends Service implements MegaTransferListenerInterface, MegaRequestListenerInterface, MegaChatRequestListenerInterface {

	// Action to stop download
	public static final String ACTION_CANCEL = "CANCEL_DOWNLOAD";
	public static final String EXTRA_SIZE = "DOCUMENT_SIZE";
	public static final String EXTRA_HASH = "DOCUMENT_HASH";
	public static final String EXTRA_URL = "DOCUMENT_URL";
	public static final String EXTRA_DOWNLOAD_TO_SDCARD = "download_to_sdcard";
	public static final String EXTRA_TARGET_PATH = "target_path";
	public static final String EXTRA_TARGET_URI = "target_uri";
	public static final String EXTRA_PATH = "SAVE_PATH";
	public static final String EXTRA_FOLDER_LINK = "FOLDER_LINK";
	public static final String EXTRA_CONTACT_ACTIVITY = "CONTACT_ACTIVITY";
	public static final String EXTRA_ZIP_FILE_TO_OPEN = "FILE_TO_OPEN";
	public static final String EXTRA_OPEN_FILE = "OPEN_FILE";
	public static final String EXTRA_CONTENT_URI = "CONTENT_URI";
	public static final String EXTRA_SERIALIZE_STRING = "SERIALIZE_STRING";

	private static int errorEBloqued = 0;
	private int errorCount = 0;
	private int alreadyDownloaded = 0;

	private boolean isForeground = false;
	private boolean canceled;

	private String pathFileToOpen;
	private boolean openFile = true;
	private String type = "";
	private boolean isOverquota = false;
	private long downloadedBytesToOverquota = 0;
	private MegaNode rootNode;

	MegaApplication app;
	MegaApiAndroid megaApi;
	MegaApiAndroid megaApiFolder;
	MegaChatApiAndroid megaChatApi;
	ChatSettings chatSettings;

	ArrayList<Intent> pendingIntents = new ArrayList<Intent>();

	WifiLock lock;
	WakeLock wl;

	File currentFile;
	File currentDir;
	private Map<String,String> targetPaths = new HashMap<>();
	private Map<String,String> targetUris = new HashMap<>();
	MegaNode currentDocument;

	DatabaseHandler dbH = null;

	int transfersCount = 0;

	HashMap<Long, Uri> storeToAdvacedDevices;
	HashMap<Long, Boolean> fromMediaViewers;

	private int notificationId = NOTIFICATION_DOWNLOAD;
	private int notificationIdFinal = NOTIFICATION_DOWNLOAD_FINAL;
	private String notificationChannelId = NOTIFICATION_CHANNEL_DOWNLOAD_ID;
	private String notificationChannelName = NOTIFICATION_CHANNEL_DOWNLOAD_NAME;
	private NotificationCompat.Builder mBuilderCompat;
	private Notification.Builder mBuilder;
	private NotificationManager mNotificationManager;

	MegaNode offlineNode;

	boolean isLoggingIn = false;
	private long lastUpdated;

	private Intent intent;

	@SuppressLint("NewApi")
	@Override
	public void onCreate(){
		super.onCreate();
		logDebug("onCreate");

		app = MegaApplication.getInstance();
		megaApi = app.getMegaApi();
		megaApiFolder = app.getMegaApiFolder();
		megaChatApi = app.getMegaChatApi();

		isForeground = false;
		canceled = false;

		storeToAdvacedDevices = new HashMap<Long, Uri>();
		fromMediaViewers = new HashMap<>();

		int wifiLockMode = WifiManager.WIFI_MODE_FULL_HIGH_PERF;

        dbH = DatabaseHandler.getDbHandler(getApplicationContext());

		WifiManager wifiManager = (WifiManager) getApplicationContext().getApplicationContext().getSystemService(Context.WIFI_SERVICE);
		lock = wifiManager.createWifiLock(wifiLockMode, "MegaDownloadServiceWifiLock");
		PowerManager pm = (PowerManager) getSystemService(Context.POWER_SERVICE);
		wl = pm.newWakeLock(PowerManager.PARTIAL_WAKE_LOCK, "MegaDownloadServicePowerLock");
		if (Build.VERSION.SDK_INT >= Build.VERSION_CODES.ICE_CREAM_SANDWICH){
			mBuilder = new Notification.Builder(DownloadService.this);
		}
		mBuilderCompat = new NotificationCompat.Builder(getApplicationContext());
		mNotificationManager = (NotificationManager) getSystemService(Context.NOTIFICATION_SERVICE);
		rootNode = megaApi.getRootNode();
	}

	@Override
	public void onDestroy(){
		logDebug("onDestroy");
		if((lock != null) && (lock.isHeld()))
			try{ lock.release(); } catch(Exception ex) {}
		if((wl != null) && (wl.isHeld()))
			try{ wl.release(); } catch(Exception ex) {}

		if(megaApi != null)
		{
			megaApi.removeRequestListener(this);
            megaApi.removeTransferListener(this);
		}

		if (megaChatApi != null){
			megaChatApi.saveCurrentState();
		}

		rootNode = null;
		// remove all the generated folders in cache folder on SD card.
        File[] fs = getExternalCacheDirs();
        if (fs.length > 1 && fs[1] != null) {
            purgeDirectory(fs[1]);
        }
		super.onDestroy();
	}

	@Override
	public int onStartCommand(Intent intent, int flags, int startId){
		logDebug("onStartCommand");
		canceled = false;

		if(intent == null){
			logWarning("intent==null");
			return START_NOT_STICKY;
		}

		if (intent.getAction() != null && intent.getAction().equals(ACTION_CANCEL)){
			logDebug("Cancel intent");
			canceled = true;
			megaApi.cancelTransfers(MegaTransfer.TYPE_DOWNLOAD, this);
			return START_NOT_STICKY;
		}

		onHandleIntent(intent);
		return START_NOT_STICKY;
	}

	private boolean isVoiceClipType(String value) {
		return (value != null) && (value.contains(EXTRA_VOICE_CLIP));
	}

    protected void onHandleIntent(final Intent intent) {
        logDebug("onHandleIntent");
	    this.intent = intent;

        long hash = intent.getLongExtra(EXTRA_HASH, -1);
        String url = intent.getStringExtra(EXTRA_URL);
        boolean isFolderLink = intent.getBooleanExtra(EXTRA_FOLDER_LINK, false);
        openFile = intent.getBooleanExtra(EXTRA_OPEN_FILE, true);
		type = intent.getStringExtra(EXTRA_TRANSFER_TYPE);

		Uri contentUri = null;
        if(intent.getStringExtra(EXTRA_CONTENT_URI)!=null){
            contentUri = Uri.parse(intent.getStringExtra(EXTRA_CONTENT_URI));
        }

        boolean highPriority = intent.getBooleanExtra(HIGH_PRIORITY_TRANSFER, false);
        boolean fromMV = intent.getBooleanExtra("fromMV", false);
		logDebug("fromMV: " + fromMV);

		megaApi = app.getMegaApi();

		UserCredentials credentials = dbH.getCredentials();

		if (credentials != null) {

			String gSession = credentials.getSession();
			if (rootNode == null) {
				rootNode = megaApi.getRootNode();
				isLoggingIn = MegaApplication.isLoggingIn();
				if (!isLoggingIn) {
					isLoggingIn = true;
					MegaApplication.setLoggingIn(isLoggingIn);

					if (isChatEnabled()) {
						if (megaChatApi == null) {
							megaChatApi = ((MegaApplication) getApplication()).getMegaChatApi();
						}

						int ret = megaChatApi.getInitState();

						if(ret==MegaChatApi.INIT_NOT_DONE||ret==MegaChatApi.INIT_ERROR){
							ret = megaChatApi.init(gSession);
							logDebug("result of init ---> " + ret);
							chatSettings = dbH.getChatSettings();
							if (ret == MegaChatApi.INIT_NO_CACHE) {
								logDebug("condition ret == MegaChatApi.INIT_NO_CACHE");
							} else if (ret == MegaChatApi.INIT_ERROR) {
								logDebug("condition ret == MegaChatApi.INIT_ERROR");
								if (chatSettings == null) {
									logError("ERROR----> Switch OFF chat");
									chatSettings = new ChatSettings();
									chatSettings.setEnabled(false+"");
									dbH.setChatSettings(chatSettings);
								} else {
									logError("ERROR----> Switch OFF chat");
									dbH.setEnabledChat(false + "");
								}
								megaChatApi.logout(this);
							} else {
								logDebug("Chat correctly initialized");
							}
						}
					}

					pendingIntents.add(intent);
					if (!isVoiceClipType(type)) {
						updateProgressNotification();
					}

					megaApi.fastLogin(gSession, this);
					return;
				}
				else{
					logWarning("Another login is processing");
				}
				pendingIntents.add(intent);
				return;
			}
		}

		String serialize = intent.getStringExtra(EXTRA_SERIALIZE_STRING);

		if(serialize != null){
			logDebug("serializeString: " + serialize);
			currentDocument = MegaNode.unserialize(serialize);
			if(currentDocument != null){
				hash = currentDocument.getHandle();
				logDebug("hash after unserialize: " + hash);
			}
			else{
				logWarning("Node is NULL after unserialize");
			}
		} else if (isFolderLink) {
			currentDocument = megaApiFolder.getNodeByHandle(hash);
		} else {
			currentDocument = megaApi.getNodeByHandle(hash);
		}

        if(intent.getStringExtra(EXTRA_ZIP_FILE_TO_OPEN)!=null){
            pathFileToOpen = intent.getStringExtra(EXTRA_ZIP_FILE_TO_OPEN);
        }
        else{
            pathFileToOpen=null;
        }

        if(url != null){
			logDebug("Public node");
            currentDir = new File(intent.getStringExtra(EXTRA_PATH));
            if (currentDir != null){
                currentDir.mkdirs();
            }
            megaApi.getPublicNode(url, this);
            return;
        }

		if((currentDocument == null) && (url == null)){
			logWarning("Node not found");
			return;
		}

		fromMediaViewers.put(currentDocument.getHandle(), fromMV);

        currentDir = getDir(currentDocument, intent);
        currentDir.mkdirs();
        if (currentDir.isDirectory()){
			logDebug("currentDir is Directory");
            currentFile = new File(currentDir, megaApi.escapeFsIncompatible(currentDocument.getName()));
        }
        else{
			logDebug("currentDir is File");
            currentFile = currentDir;
        }
        if(intent.getBooleanExtra(EXTRA_DOWNLOAD_TO_SDCARD, false)) {
            targetPaths.put(currentFile.getAbsolutePath(), intent.getStringExtra(EXTRA_TARGET_PATH));
            targetUris.put(currentFile.getAbsolutePath(), intent.getStringExtra(EXTRA_TARGET_URI));
        }

		logDebug("dir: " + currentDir.getAbsolutePath() + " file: " + currentDocument.getName() + "  Size: " + currentDocument.getSize());
        if(!checkCurrentFile(currentDocument)){
			logDebug("checkCurrentFile == false");

			alreadyDownloaded++;
            if (megaApi.getNumPendingDownloads() == 0){
                onQueueComplete(currentDocument.getHandle());
            }

            return;
        }

        if(!wl.isHeld()){
            wl.acquire();
        }
        if(!lock.isHeld()){
            lock.acquire();
        }

        if (contentUri != null || currentDir.isDirectory()) {
			if (contentUri != null) {
				//To download to Advanced Devices
				currentDir = new File(intent.getStringExtra(EXTRA_PATH));
				currentDir.mkdirs();

				if (!currentDir.isDirectory()) {
					logWarning("currentDir is not a directory");
				}

				storeToAdvacedDevices.put(currentDocument.getHandle(), contentUri);
			} else if (currentFile.exists()) {
				//Check the fingerprint
				String localFingerprint = megaApi.getFingerprint(currentFile.getAbsolutePath());
				String megaFingerprint = megaApi.getFingerprint(currentDocument);

				if (!isTextEmpty(localFingerprint)
						&& !isTextEmpty(megaFingerprint)
						&& localFingerprint.equals(megaFingerprint)) {
					logDebug("Delete the old version");
					currentFile.delete();
				}
			}

			if (currentDir.getAbsolutePath().contains(OFFLINE_DIR)) {
//			Save for offline: do not open when finishes
				openFile = false;
			}

			if (isFolderLink) {
				currentDocument = megaApiFolder.authorizeNode(currentDocument);
			}

			logDebug("CurrentDocument is not null");
			if (highPriority) {
				String data = isVoiceClipType(type) ? EXTRA_VOICE_CLIP : "";
				megaApi.startDownloadWithTopPriority(currentDocument, currentDir.getAbsolutePath() + "/", data, this);
			} else {
				megaApi.startDownload(currentDocument, currentDir.getAbsolutePath() + "/", this);
			}
		} else {
			logWarning("currentDir is not a directory");
		}
    }

	private void onQueueComplete(long handle) {
		logDebug("onQueueComplete");

		if((lock != null) && (lock.isHeld()))
			try{ lock.release(); } catch(Exception ex) {}
		if((wl != null) && (wl.isHeld()))
			try{ wl.release(); } catch(Exception ex) {}

        showCompleteNotification(handle);
		isForeground = false;
		stopForeground(true);
		mNotificationManager.cancel(notificationId);
		stopSelf();
		rootNode = null;
		int total = megaApi.getNumPendingDownloads();
		logDebug("onQueueComplete: total of files before reset " + total);
		if(total <= 0){
			logDebug("onQueueComplete: reset total downloads");
			megaApi.resetTotalDownloads();
<<<<<<< HEAD
			megaApiFolder.resetTotalDownloads();
			errorEBloqued = 0;
=======
>>>>>>> ca238ada
			errorCount = 0;
			alreadyDownloaded = 0;
		}
	}

	private void sendTakenDownAlert() {
	    if (errorEBloqued <= 0) return;

		Intent intent = new Intent(BROADCAST_ACTION_INTENT_TAKEN_DOWN_FILES);
		intent.putExtra(NUMBER_FILES, errorEBloqued);
		LocalBroadcastManager.getInstance(getApplicationContext()).sendBroadcast(intent);
	}

	private File getDir(MegaNode document, Intent intent) {
		boolean toDownloads = (intent.hasExtra(EXTRA_PATH) == false);
		File destDir;
		if (toDownloads) {
			destDir = Environment.getExternalStoragePublicDirectory(Environment.DIRECTORY_DOWNLOADS);
		} else {
			destDir = new File(intent.getStringExtra(EXTRA_PATH));
		}
		return destDir;
	}

	boolean checkCurrentFile(MegaNode document)	{
		logDebug("checkCurrentFile");
		if (currentFile.exists()
				&& document.getSize() == currentFile.length()
				&& isFileDownloadedLatest(currentFile, document)) {

			currentFile.setReadable(true, false);
//			Toast.makeText(getApplicationContext(), document.getName() + " " +  getString(R.string.general_already_downloaded), Toast.LENGTH_SHORT).show();

			return false;
		}

		if(document.getSize() > ((long)1024*1024*1024*4))
		{
			logDebug("Show size alert: " + document.getSize());
	    	Toast.makeText(getApplicationContext(), getString(R.string.error_file_size_greater_than_4gb),
	    			Toast.LENGTH_LONG).show();
	    	Toast.makeText(getApplicationContext(), getString(R.string.error_file_size_greater_than_4gb),
	    			Toast.LENGTH_LONG).show();
	    	Toast.makeText(getApplicationContext(), getString(R.string.error_file_size_greater_than_4gb),
	    			Toast.LENGTH_LONG).show();
		}
		return true;
	}

	/*
	 * Show download success notification
	 */
	private void showCompleteNotification(long handle) {
		logDebug("showCompleteNotification");
		String notificationTitle, size;

        int totalDownloads = megaApi.getTotalDownloads();

		if(alreadyDownloaded>0 && errorCount>0){
			int totalNumber = totalDownloads + errorCount + alreadyDownloaded;
			notificationTitle = getResources().getQuantityString(R.plurals.download_service_final_notification_with_details, totalNumber, totalDownloads, totalNumber);

			String copiedString = getResources().getQuantityString(R.plurals.already_downloaded_service, alreadyDownloaded, alreadyDownloaded);;
			String errorString = getResources().getQuantityString(R.plurals.upload_service_failed, errorCount, errorCount);
			size = copiedString+", "+errorString;
		}
		else if(alreadyDownloaded>0){
			int totalNumber = totalDownloads + alreadyDownloaded;
			notificationTitle = getResources().getQuantityString(R.plurals.download_service_final_notification_with_details, totalNumber, totalDownloads, totalNumber);

			size = getResources().getQuantityString(R.plurals.already_downloaded_service, alreadyDownloaded, alreadyDownloaded);
		}
		else if(errorCount>0){
            sendTakenDownAlert();
			int totalNumber = totalDownloads + errorCount;
			notificationTitle = getResources().getQuantityString(R.plurals.download_service_final_notification_with_details, totalNumber, totalDownloads, totalNumber);

			size = getResources().getQuantityString(R.plurals.download_service_failed, errorCount, errorCount);
		}
		else{
			notificationTitle = getResources().getQuantityString(R.plurals.download_service_final_notification, totalDownloads, totalDownloads);
			String totalBytes = getSizeString(megaApi.getTotalDownloadedBytes());
			size = getString(R.string.general_total_size, totalBytes);
		}

		Intent intent = null;
		if(totalDownloads != 1)
		{
			intent = new Intent(getApplicationContext(), ManagerActivityLollipop.class);

			logDebug("Show notification");
			if (Build.VERSION.SDK_INT >= Build.VERSION_CODES.O) {
				NotificationChannel channel = new NotificationChannel(notificationChannelId, notificationChannelName, NotificationManager.IMPORTANCE_DEFAULT);
				channel.setShowBadge(true);
				channel.setSound(null, null);
				mNotificationManager.createNotificationChannel(channel);

				NotificationCompat.Builder mBuilderCompatO = new NotificationCompat.Builder(getApplicationContext(), notificationChannelId);

				mBuilderCompatO
						.setSmallIcon(R.drawable.ic_stat_notify)
						.setContentIntent(PendingIntent.getActivity(getApplicationContext(), 0, intent, 0))
						.setAutoCancel(true).setTicker(notificationTitle)
						.setContentTitle(notificationTitle).setContentText(size)
						.setOngoing(false);

				mBuilderCompatO.setColor(ContextCompat.getColor(this, R.color.mega));

				mNotificationManager.notify(notificationIdFinal, mBuilderCompatO.build());
			}
			else {
				mBuilderCompat
						.setSmallIcon(R.drawable.ic_stat_notify)
						.setContentIntent(PendingIntent.getActivity(getApplicationContext(), 0, intent, 0))
						.setAutoCancel(true).setTicker(notificationTitle)
						.setContentTitle(notificationTitle).setContentText(size)
						.setOngoing(false);

				if (Build.VERSION.SDK_INT >= Build.VERSION_CODES.LOLLIPOP) {
					mBuilderCompat.setColor(ContextCompat.getColor(this, R.color.mega));
				}

				mNotificationManager.notify(notificationIdFinal, mBuilderCompat.build());
			}
		}
		else
		{
			try {
                boolean autoPlayEnabled = Boolean.parseBoolean(dbH.getAutoPlayEnabled());
                if (openFile && autoPlayEnabled) {
					logDebug("Both openFile and autoPlayEnabled are true");
					Boolean externalFile;
					if (!currentFile.getAbsolutePath().contains(Environment.getExternalStorageDirectory().getPath())){
						externalFile = true;
					}
					else {
						externalFile = false;
					}

					boolean fromMV = false;
					if (fromMediaViewers.containsKey(handle)){
						fromMV = fromMediaViewers.get(handle);
					}

					if (MimeTypeList.typeForName(currentFile.getName()).isZip()){
						logDebug("Download success of zip file!");

						if(pathFileToOpen!=null){
							Intent intentZip;
							intentZip = new Intent(this, ZipBrowserActivityLollipop.class);
							intentZip.setAction(ZipBrowserActivityLollipop.ACTION_OPEN_ZIP_FILE);
							intentZip.putExtra(ZipBrowserActivityLollipop.EXTRA_ZIP_FILE_TO_OPEN, pathFileToOpen);
							intentZip.putExtra(ZipBrowserActivityLollipop.EXTRA_PATH_ZIP, currentFile.getAbsolutePath());
							intentZip.putExtra(ZipBrowserActivityLollipop.EXTRA_HANDLE_ZIP, currentDocument.getHandle());


							if(intentZip!=null){
								intentZip.addFlags(Intent.FLAG_ACTIVITY_NEW_TASK);
								startActivity(intentZip);
							}
						}
						else{
							Intent intentZip = null;

							intentZip = new Intent(this, ManagerActivityLollipop.class);
							intentZip.setAction(ACTION_EXPLORE_ZIP);
							intentZip.addFlags(Intent.FLAG_ACTIVITY_NEW_TASK);
							intentZip.putExtra(EXTRA_PATH_ZIP, currentFile.getAbsolutePath());

							startActivity(intentZip);
						}

						logDebug("Launch intent to manager");
					}
					else if (MimeTypeList.typeForName(currentFile.getName()).isPdf()){
						logDebug("Pdf file");

						if (!fromMV) {
							Intent pdfIntent = new Intent(this, PdfViewerActivityLollipop.class);

							pdfIntent.putExtra("HANDLE", handle);
							if (Build.VERSION.SDK_INT >= Build.VERSION_CODES.N && !externalFile) {
								pdfIntent.setDataAndType(FileProvider.getUriForFile(this, "mega.privacy.android.app.providers.fileprovider", currentFile), MimeTypeList.typeForName(currentFile.getName()).getType());
							} else {
								pdfIntent.setDataAndType(Uri.fromFile(currentFile), MimeTypeList.typeForName(currentFile.getName()).getType());
							}
							pdfIntent.addFlags(Intent.FLAG_GRANT_READ_URI_PERMISSION);
							pdfIntent.addFlags(Intent.FLAG_ACTIVITY_CLEAR_TOP);
							if (Build.VERSION.SDK_INT >= Build.VERSION_CODES.P) {
								pdfIntent.addFlags(Intent.FLAG_ACTIVITY_NEW_TASK);
							}
							pdfIntent.putExtra("fromDownloadService", true);
							pdfIntent.putExtra("inside", true);
							pdfIntent.putExtra("isUrl", false);
							startActivity(pdfIntent);
						}
						else {
							logDebug("Show notification");
							if (Build.VERSION.SDK_INT >= Build.VERSION_CODES.O) {
								NotificationChannel channel = new NotificationChannel(notificationChannelId, notificationChannelName, NotificationManager.IMPORTANCE_DEFAULT);
								channel.setShowBadge(true);
								channel.setSound(null, null);
								mNotificationManager.createNotificationChannel(channel);

								NotificationCompat.Builder mBuilderCompatO = new NotificationCompat.Builder(getApplicationContext(), notificationChannelId);

								mBuilderCompatO
										.setSmallIcon(R.drawable.ic_stat_notify)
										.setContentIntent(PendingIntent.getActivity(getApplicationContext(), 0, intent, 0))
										.setAutoCancel(true).setTicker(notificationTitle)
										.setContentTitle(notificationTitle).setContentText(size)
										.setOngoing(false);

								mNotificationManager.notify(notificationIdFinal, mBuilderCompatO.build());
							}
							else {
								mBuilderCompat
										.setSmallIcon(R.drawable.ic_stat_notify)
										.setContentIntent(PendingIntent.getActivity(getApplicationContext(), 0, intent, 0))
										.setAutoCancel(true).setTicker(notificationTitle)
										.setContentTitle(notificationTitle).setContentText(size)
										.setOngoing(false);

								mNotificationManager.notify(notificationIdFinal, mBuilderCompat.build());
							}
						}
					}
					else if (MimeTypeList.typeForName(currentFile.getName()).isVideoReproducible() || MimeTypeList.typeForName(currentFile.getName()).isAudio()) {
						logDebug("Video/Audio file");

						if (!fromMV) {
							Intent mediaIntent;
							boolean internalIntent;
							boolean opusFile = false;
							if (MimeTypeList.typeForName(currentFile.getName()).isVideoNotSupported() || MimeTypeList.typeForName(currentFile.getName()).isAudioNotSupported()) {
								mediaIntent = new Intent(Intent.ACTION_VIEW);
								internalIntent = false;
								String[] s = currentFile.getName().split("\\.");
								if (s != null && s.length > 1 && s[s.length - 1].equals("opus")) {
									opusFile = true;
								}
							} else {
								internalIntent = true;
								mediaIntent = new Intent(this, AudioVideoPlayerLollipop.class);
							}

							mediaIntent.putExtra(IS_PLAYLIST, false);
							mediaIntent.putExtra("HANDLE", handle);
							mediaIntent.putExtra("fromDownloadService", true);
                            mediaIntent.putExtra(AudioVideoPlayerLollipop.PLAY_WHEN_READY,app.isActivityVisible());
							if (Build.VERSION.SDK_INT >= Build.VERSION_CODES.N && !externalFile) {
								mediaIntent.setDataAndType(FileProvider.getUriForFile(this, "mega.privacy.android.app.providers.fileprovider", currentFile), MimeTypeList.typeForName(currentFile.getName()).getType());
							} else {
								mediaIntent.setDataAndType(Uri.fromFile(currentFile), MimeTypeList.typeForName(currentFile.getName()).getType());
							}
							if (opusFile) {
								mediaIntent.setDataAndType(mediaIntent.getData(), "audio/*");
							}
							mediaIntent.addFlags(Intent.FLAG_GRANT_READ_URI_PERMISSION);
							mediaIntent.addFlags(Intent.FLAG_ACTIVITY_CLEAR_TOP);
							if (Build.VERSION.SDK_INT >= Build.VERSION_CODES.P) {
								mediaIntent.addFlags(Intent.FLAG_ACTIVITY_NEW_TASK);
							}

							if (internalIntent) {
								startActivity(mediaIntent);
							}
							else {
								if (isIntentAvailable(this, mediaIntent)) {
									startActivity(mediaIntent);
								}
								else {
									Intent intentShare = new Intent(Intent.ACTION_SEND);
									if (Build.VERSION.SDK_INT >= Build.VERSION_CODES.N && !externalFile) {
										intentShare.setDataAndType(FileProvider.getUriForFile(this, "mega.privacy.android.app.providers.fileprovider", currentFile), MimeTypeList.typeForName(currentFile.getName()).getType());
									} else {
										intentShare.setDataAndType(Uri.fromFile(currentFile), MimeTypeList.typeForName(currentFile.getName()).getType());
									}
									intentShare.addFlags(Intent.FLAG_ACTIVITY_NEW_TASK);
									intentShare.addFlags(Intent.FLAG_GRANT_READ_URI_PERMISSION);
									if (isIntentAvailable(this, mediaIntent)) {
										startActivity(intentShare);
									}
								}
							}
						}
						else {
							logDebug("Show notification");
							if (Build.VERSION.SDK_INT >= Build.VERSION_CODES.O) {
								NotificationChannel channel = new NotificationChannel(notificationChannelId, notificationChannelName, NotificationManager.IMPORTANCE_DEFAULT);
								channel.setShowBadge(true);
								channel.setSound(null, null);
								mNotificationManager.createNotificationChannel(channel);

								NotificationCompat.Builder mBuilderCompatO = new NotificationCompat.Builder(getApplicationContext(), notificationChannelId);

								mBuilderCompatO
										.setSmallIcon(R.drawable.ic_stat_notify)
										.setContentIntent(PendingIntent.getActivity(getApplicationContext(), 0, intent, 0))
										.setAutoCancel(true).setTicker(notificationTitle)
										.setContentTitle(notificationTitle).setContentText(size)
										.setOngoing(false);

								mNotificationManager.notify(notificationIdFinal, mBuilderCompatO.build());
							}
							else {
								mBuilderCompat
										.setSmallIcon(R.drawable.ic_stat_notify)
										.setContentIntent(PendingIntent.getActivity(getApplicationContext(), 0, intent, 0))
										.setAutoCancel(true).setTicker(notificationTitle)
										.setContentTitle(notificationTitle).setContentText(size)
										.setOngoing(false);

								mNotificationManager.notify(notificationIdFinal, mBuilderCompat.build());
							}
						}
					}
					else if (MimeTypeList.typeForName(currentFile.getName()).isDocument()) {
						logDebug("Download is document");

						Intent viewIntent = new Intent(Intent.ACTION_VIEW);
						if (Build.VERSION.SDK_INT >= Build.VERSION_CODES.N) {
							viewIntent.setDataAndType(FileProvider.getUriForFile(this, "mega.privacy.android.app.providers.fileprovider", currentFile), MimeTypeList.typeForName(currentFile.getName()).getType());
						} else {
							viewIntent.setDataAndType(Uri.fromFile(currentFile), MimeTypeList.typeForName(currentFile.getName()).getType());
						}
						viewIntent.addFlags(Intent.FLAG_GRANT_READ_URI_PERMISSION);
						if (Build.VERSION.SDK_INT >= Build.VERSION_CODES.P) {
							viewIntent.addFlags(Intent.FLAG_ACTIVITY_NEW_TASK);
						}

						if (isIntentAvailable(this, viewIntent))
							startActivity(viewIntent);
						else {
							viewIntent.setAction(Intent.ACTION_GET_CONTENT);

							if (isIntentAvailable(this, viewIntent))
								startActivity(viewIntent);
							else {
								Intent intentShare = new Intent(Intent.ACTION_SEND);
								if (Build.VERSION.SDK_INT >= Build.VERSION_CODES.N) {
									intentShare.setDataAndType(FileProvider.getUriForFile(this, "mega.privacy.android.app.providers.fileprovider", currentFile), MimeTypeList.typeForName(currentFile.getName()).getType());
								} else {
									intentShare.setDataAndType(Uri.fromFile(currentFile), MimeTypeList.typeForName(currentFile.getName()).getType());
								}
								intentShare.addFlags(Intent.FLAG_ACTIVITY_NEW_TASK);
								intentShare.addFlags(Intent.FLAG_GRANT_READ_URI_PERMISSION);
								startActivity(intentShare);
							}
						}
					} else if (MimeTypeList.typeForName(currentFile.getName()).isImage()) {
						logDebug("Download is IMAGE");
						if (!fromMV){
							Intent viewIntent = new Intent(Intent.ACTION_VIEW);
							//					viewIntent.setDataAndType(Uri.fromFile(currentFile), MimeTypeList.typeForName(currentFile.getName()).getType());
							if (Build.VERSION.SDK_INT >= Build.VERSION_CODES.N) {
								viewIntent.setDataAndType(FileProvider.getUriForFile(this, "mega.privacy.android.app.providers.fileprovider", currentFile), MimeTypeList.typeForName(currentFile.getName()).getType());
							} else {
								viewIntent.setDataAndType(Uri.fromFile(currentFile), MimeTypeList.typeForName(currentFile.getName()).getType());
							}
							viewIntent.addFlags(Intent.FLAG_ACTIVITY_NEW_TASK);
							viewIntent.addFlags(Intent.FLAG_GRANT_READ_URI_PERMISSION);

							if (isIntentAvailable(this, viewIntent))
								startActivity(viewIntent);
							else {
								Intent intentShare = new Intent(Intent.ACTION_SEND);
								if (Build.VERSION.SDK_INT >= Build.VERSION_CODES.N) {
									intentShare.setDataAndType(FileProvider.getUriForFile(this, "mega.privacy.android.app.providers.fileprovider", currentFile), MimeTypeList.typeForName(currentFile.getName()).getType());
								} else {
									intentShare.setDataAndType(Uri.fromFile(currentFile), MimeTypeList.typeForName(currentFile.getName()).getType());
								}
								intentShare.addFlags(Intent.FLAG_ACTIVITY_NEW_TASK);
								intentShare.addFlags(Intent.FLAG_GRANT_READ_URI_PERMISSION);
								startActivity(intentShare);
							}
						}
						else {
							logDebug("Show notification");
							if (Build.VERSION.SDK_INT >= Build.VERSION_CODES.O) {
								NotificationChannel channel = new NotificationChannel(notificationChannelId, notificationChannelName, NotificationManager.IMPORTANCE_DEFAULT);
								channel.setShowBadge(true);
								channel.setSound(null, null);
								mNotificationManager.createNotificationChannel(channel);

								NotificationCompat.Builder mBuilderCompatO = new NotificationCompat.Builder(getApplicationContext(), notificationChannelId);

								mBuilderCompatO
										.setSmallIcon(R.drawable.ic_stat_notify)
										.setContentIntent(PendingIntent.getActivity(getApplicationContext(), 0, intent, 0))
										.setAutoCancel(true).setTicker(notificationTitle)
										.setContentTitle(notificationTitle).setContentText(size)
										.setOngoing(false);

								mBuilderCompatO.setColor(ContextCompat.getColor(this, R.color.mega));

								mNotificationManager.notify(notificationIdFinal, mBuilderCompatO.build());
							}
							else {
								mBuilderCompat
										.setSmallIcon(R.drawable.ic_stat_notify)
										.setContentIntent(PendingIntent.getActivity(getApplicationContext(), 0, intent, 0))
										.setAutoCancel(true).setTicker(notificationTitle)
										.setContentTitle(notificationTitle).setContentText(size)
										.setOngoing(false);

								if (Build.VERSION.SDK_INT >= Build.VERSION_CODES.LOLLIPOP) {
									mBuilderCompat.setColor(ContextCompat.getColor(this, R.color.mega));
								}

								mNotificationManager.notify(notificationIdFinal, mBuilderCompat.build());
							}
						}

					}
					else if (MimeTypeList.typeForName(currentFile.getName()).isURL()) {
						logDebug("Is URL file");
						InputStream instream = null;

						try {
							// open the file for reading
							instream = new FileInputStream(currentFile.getAbsolutePath());

							// if file the available for reading
							if (instream != null) {
								// prepare the file for reading
								InputStreamReader inputreader = new InputStreamReader(instream);
								BufferedReader buffreader = new BufferedReader(inputreader);

								String line1 = buffreader.readLine();
								if(line1!=null){
									String line2= buffreader.readLine();

									String url = line2.replace("URL=","");

									logDebug("Is URL - launch browser intent");
									Intent i = new Intent(Intent.ACTION_VIEW);
									i.setData(Uri.parse(url));
									startActivity(i);
								}
								else{
									logWarning("Not expected format: Exception on processing url file");
									intent = new Intent(Intent.ACTION_VIEW);
									if (Build.VERSION.SDK_INT >= Build.VERSION_CODES.N) {
										intent.setDataAndType(FileProvider.getUriForFile(this, "mega.privacy.android.app.providers.fileprovider", currentFile), "text/plain");
									} else {
										intent.setDataAndType(Uri.fromFile(currentFile), "text/plain");
									}
									intent.addFlags(Intent.FLAG_GRANT_READ_URI_PERMISSION);
									if (Build.VERSION.SDK_INT >= Build.VERSION_CODES.P) {
										intent.addFlags(Intent.FLAG_ACTIVITY_NEW_TASK);
									}

									if (isIntentAvailable(this, intent)){
										startActivity(intent);
									}
									else{
										logWarning("No app to url file as text: show notification");
										if (Build.VERSION.SDK_INT >= Build.VERSION_CODES.O) {
											NotificationChannel channel = new NotificationChannel(notificationChannelId, notificationChannelName, NotificationManager.IMPORTANCE_DEFAULT);
											channel.setShowBadge(true);
											channel.setSound(null, null);
											mNotificationManager.createNotificationChannel(channel);

											NotificationCompat.Builder mBuilderCompatO = new NotificationCompat.Builder(getApplicationContext(), notificationChannelId);

											mBuilderCompatO
													.setSmallIcon(R.drawable.ic_stat_notify)
													.setContentIntent(PendingIntent.getActivity(getApplicationContext(), 0, intent, 0))
													.setAutoCancel(true).setTicker(notificationTitle)
													.setContentTitle(notificationTitle).setContentText(size)
													.setOngoing(false);

											mBuilderCompatO.setColor(ContextCompat.getColor(this, R.color.mega));

											mNotificationManager.notify(notificationIdFinal, mBuilderCompatO.build());
										}
										else {
											mBuilderCompat
													.setSmallIcon(R.drawable.ic_stat_notify)
													.setContentIntent(PendingIntent.getActivity(getApplicationContext(), 0, intent, 0))
													.setAutoCancel(true).setTicker(notificationTitle)
													.setContentTitle(notificationTitle).setContentText(size)
													.setOngoing(false);

											if (Build.VERSION.SDK_INT >= Build.VERSION_CODES.LOLLIPOP) {
												mBuilderCompat.setColor(ContextCompat.getColor(this, R.color.mega));
											}

											mNotificationManager.notify(notificationIdFinal, mBuilderCompat.build());
										}
									}
								}
							}
						} catch (Exception ex) {

							intent = new Intent(Intent.ACTION_VIEW);
							if (Build.VERSION.SDK_INT >= Build.VERSION_CODES.N) {
								intent.setDataAndType(FileProvider.getUriForFile(this, "mega.privacy.android.app.providers.fileprovider", currentFile), "text/plain");
							} else {
								intent.setDataAndType(Uri.fromFile(currentFile), "text/plain");
							}
							intent.addFlags(Intent.FLAG_GRANT_READ_URI_PERMISSION);
							if (Build.VERSION.SDK_INT >= Build.VERSION_CODES.P) {
								intent.addFlags(Intent.FLAG_ACTIVITY_NEW_TASK);
							}

							if (isIntentAvailable(this, intent)){
								startActivity(intent);
							}
							else{
								logWarning("Exception on processing url file: show notification");
								if (Build.VERSION.SDK_INT >= Build.VERSION_CODES.O) {
									NotificationChannel channel = new NotificationChannel(notificationChannelId, notificationChannelName, NotificationManager.IMPORTANCE_DEFAULT);
									channel.setShowBadge(true);
									channel.setSound(null, null);
									mNotificationManager.createNotificationChannel(channel);

									NotificationCompat.Builder mBuilderCompatO = new NotificationCompat.Builder(getApplicationContext(), notificationChannelId);

									mBuilderCompatO
											.setSmallIcon(R.drawable.ic_stat_notify)
											.setContentIntent(PendingIntent.getActivity(getApplicationContext(), 0, intent, 0))
											.setAutoCancel(true).setTicker(notificationTitle)
											.setContentTitle(notificationTitle).setContentText(size)
											.setOngoing(false);

									mBuilderCompatO.setColor(ContextCompat.getColor(this, R.color.mega));

									mNotificationManager.notify(notificationIdFinal, mBuilderCompatO.build());
								}
								else {
									mBuilderCompat
											.setSmallIcon(R.drawable.ic_stat_notify)
											.setContentIntent(PendingIntent.getActivity(getApplicationContext(), 0, intent, 0))
											.setAutoCancel(true).setTicker(notificationTitle)
											.setContentTitle(notificationTitle).setContentText(size)
											.setOngoing(false);

									if (Build.VERSION.SDK_INT >= Build.VERSION_CODES.LOLLIPOP) {
										mBuilderCompat.setColor(ContextCompat.getColor(this, R.color.mega));
									}

									mNotificationManager.notify(notificationIdFinal, mBuilderCompat.build());
								}
							}

						} finally {
							// close the file.
							instream.close();
						}

					}else {
						logDebug("Download is OTHER FILE");
						intent = new Intent(Intent.ACTION_VIEW);
						if (Build.VERSION.SDK_INT >= Build.VERSION_CODES.N) {
							intent.setDataAndType(FileProvider.getUriForFile(this, "mega.privacy.android.app.providers.fileprovider", currentFile), MimeTypeList.typeForName(currentFile.getName()).getType());
						} else {
							intent.setDataAndType(Uri.fromFile(currentFile), MimeTypeList.typeForName(currentFile.getName()).getType());
						}
						intent.addFlags(Intent.FLAG_GRANT_READ_URI_PERMISSION);
						if (Build.VERSION.SDK_INT >= Build.VERSION_CODES.P) {
							intent.addFlags(Intent.FLAG_ACTIVITY_NEW_TASK);
						}

						if (isIntentAvailable(this, intent))
							startActivity(intent);
						else {
							logWarning("Not intent available for ACTION_VIEW");
							intent.setAction(Intent.ACTION_GET_CONTENT);

							if (isIntentAvailable(this, intent))
								startActivity(intent);
							else {
								logWarning("Not intent available for ACTION_GET_CONTENT");
								intent.setAction(Intent.ACTION_SEND);
								if (Build.VERSION.SDK_INT >= Build.VERSION_CODES.N) {
									intent.setDataAndType(FileProvider.getUriForFile(this, "mega.privacy.android.app.providers.fileprovider", currentFile), MimeTypeList.typeForName(currentFile.getName()).getType());
								} else {
									intent.setDataAndType(Uri.fromFile(currentFile), MimeTypeList.typeForName(currentFile.getName()).getType());
								}
								intent.addFlags(Intent.FLAG_GRANT_READ_URI_PERMISSION);
								if (Build.VERSION.SDK_INT >= Build.VERSION_CODES.P) {
									intent.addFlags(Intent.FLAG_ACTIVITY_NEW_TASK);
								}
								startActivity(intent);
							}
						}

						logDebug("Show notification");
						if (Build.VERSION.SDK_INT >= Build.VERSION_CODES.O) {
							NotificationChannel channel = new NotificationChannel(notificationChannelId, notificationChannelName, NotificationManager.IMPORTANCE_DEFAULT);
							channel.setShowBadge(true);
							channel.setSound(null, null);
							mNotificationManager.createNotificationChannel(channel);

							NotificationCompat.Builder mBuilderCompatO = new NotificationCompat.Builder(getApplicationContext(), notificationChannelId);

							mBuilderCompatO
									.setSmallIcon(R.drawable.ic_stat_notify)
									.setContentIntent(PendingIntent.getActivity(getApplicationContext(), 0, intent, 0))
									.setAutoCancel(true).setTicker(notificationTitle)
									.setContentTitle(notificationTitle).setContentText(size)
									.setOngoing(false);

							mBuilderCompatO.setColor(ContextCompat.getColor(this, R.color.mega));

							mNotificationManager.notify(notificationIdFinal, mBuilderCompatO.build());
						}
						else {
							mBuilderCompat
									.setSmallIcon(R.drawable.ic_stat_notify)
									.setContentIntent(PendingIntent.getActivity(getApplicationContext(), 0, intent, 0))
									.setAutoCancel(true).setTicker(notificationTitle)
									.setContentTitle(notificationTitle).setContentText(size)
									.setOngoing(false);

							if (Build.VERSION.SDK_INT >= Build.VERSION_CODES.LOLLIPOP) {
								mBuilderCompat.setColor(ContextCompat.getColor(this, R.color.mega));
							}

							mNotificationManager.notify(notificationIdFinal, mBuilderCompat.build());
						}
					}
				} else {
					openFile = true; //Set the openFile to the default

					intent = new Intent(getApplicationContext(), ManagerActivityLollipop.class);

					logDebug("Show notification");
					if (Build.VERSION.SDK_INT >= Build.VERSION_CODES.O) {
						NotificationChannel channel = new NotificationChannel(notificationChannelId, notificationChannelName, NotificationManager.IMPORTANCE_DEFAULT);
						channel.setShowBadge(true);
						channel.setSound(null, null);
						mNotificationManager.createNotificationChannel(channel);

						NotificationCompat.Builder mBuilderCompatO = new NotificationCompat.Builder(getApplicationContext(), notificationChannelId);

						mBuilderCompatO
								.setSmallIcon(R.drawable.ic_stat_notify)
								.setContentIntent(PendingIntent.getActivity(getApplicationContext(), 0, intent, 0))
								.setAutoCancel(true).setTicker(notificationTitle)
								.setContentTitle(notificationTitle).setContentText(size)
								.setOngoing(false);

						mBuilderCompatO.setColor(ContextCompat.getColor(this, R.color.mega));

						mNotificationManager.notify(notificationIdFinal, mBuilderCompatO.build());
					}
					else {
						mBuilderCompat
								.setSmallIcon(R.drawable.ic_stat_notify)
								.setContentIntent(PendingIntent.getActivity(getApplicationContext(), 0, intent, 0))
								.setAutoCancel(true).setTicker(notificationTitle)
								.setContentTitle(notificationTitle).setContentText(size)
								.setOngoing(false);

						if (Build.VERSION.SDK_INT >= Build.VERSION_CODES.LOLLIPOP) {
							mBuilderCompat.setColor(ContextCompat.getColor(this, R.color.mega));
						}

						mNotificationManager.notify(notificationIdFinal, mBuilderCompat.build());
					}
				}
			}
			catch (Exception e){
				openFile = true; //Set the openFile to the default
				logError("Exception", e);
				intent = new Intent(getApplicationContext(), ManagerActivityLollipop.class);

				logDebug("Show notification");
				if (Build.VERSION.SDK_INT >= Build.VERSION_CODES.O) {
					NotificationChannel channel = new NotificationChannel(notificationChannelId, notificationChannelName, NotificationManager.IMPORTANCE_DEFAULT);
					channel.setShowBadge(true);
					channel.setSound(null, null);
					mNotificationManager.createNotificationChannel(channel);

					NotificationCompat.Builder mBuilderCompatO = new NotificationCompat.Builder(getApplicationContext(), notificationChannelId);

					mBuilderCompatO
							.setSmallIcon(R.drawable.ic_stat_notify)
							.setContentIntent(PendingIntent.getActivity(getApplicationContext(), 0, intent, 0))
							.setAutoCancel(true).setTicker(notificationTitle)
							.setContentTitle(notificationTitle).setContentText(size)
							.setOngoing(false);

					mBuilderCompatO.setColor(ContextCompat.getColor(this, R.color.mega));

					mNotificationManager.notify(notificationIdFinal, mBuilderCompatO.build());
				}
				else {
					mBuilderCompat
							.setSmallIcon(R.drawable.ic_stat_notify)
							.setContentIntent(PendingIntent.getActivity(getApplicationContext(), 0, intent, 0))
							.setAutoCancel(true).setTicker(notificationTitle)
							.setContentTitle(notificationTitle).setContentText(size)
							.setOngoing(false);

					if (Build.VERSION.SDK_INT >= Build.VERSION_CODES.LOLLIPOP) {
						mBuilderCompat.setColor(ContextCompat.getColor(this, R.color.mega));
					}

					mNotificationManager.notify(notificationIdFinal, mBuilderCompat.build());
				}
			}
		}
	}


	/*
	 * Update notification download progress
	 */
	@SuppressLint("NewApi")
	private void updateProgressNotification() {

		int pendingTransfers = megaApi.getNumPendingDownloads();
        int totalTransfers = megaApi.getTotalDownloads();

        long totalSizePendingTransfer = megaApi.getTotalDownloadBytes();
        long totalSizeTransferred = megaApi.getTotalDownloadedBytes();

		boolean update;

		if(isOverquota){
			logDebug("Overquota flag! is TRUE");
			if(downloadedBytesToOverquota<=totalSizeTransferred){
				update = false;
			}
			else{
				update = true;
				logDebug("Change overquota flag");
				isOverquota = false;
			}
		}
		else{
			logDebug("NOT overquota flag");
			update = true;
		}

		if(update){
			//refresh UI every 1 seconds to avoid too much workload on main thread
			if(!isOverquota) {
				long now = System.currentTimeMillis();
				if (now - lastUpdated > ONTRANSFERUPDATE_REFRESH_MILLIS) {
					lastUpdated = now;
				} else {
					return;
				}
			}
			int progressPercent = (int) Math.round((double) totalSizeTransferred / totalSizePendingTransfer * 100);
			logDebug("Progress: " + progressPercent + "%");

			String message = "";
			if (totalTransfers == 0){
				message = getString(R.string.download_preparing_files);
			}
			else{
				int inProgress = totalTransfers - pendingTransfers + 1;
				message = getResources().getQuantityString(R.plurals.download_service_notification, totalTransfers, inProgress, totalTransfers);
			}

			Intent intent;
			PendingIntent pendingIntent;

			String info = getProgressSize(DownloadService.this, totalSizeTransferred, totalSizePendingTransfer);

			Notification notification = null;

			String contentText = "";

			if(dbH.getCredentials()==null){
				contentText = getString(R.string.download_touch_to_cancel);
				intent = new Intent(DownloadService.this, LoginActivityLollipop.class);
				intent.setAction(ACTION_CANCEL_DOWNLOAD);
				pendingIntent = PendingIntent.getActivity(DownloadService.this, 0, intent, 0);
			}
			else{
				contentText = getString(R.string.download_touch_to_show);
				intent = new Intent(DownloadService.this, ManagerActivityLollipop.class);
				intent.setAction(ACTION_SHOW_TRANSFERS);
				pendingIntent = PendingIntent.getActivity(DownloadService.this, 0, intent, 0);
			}

			int currentapiVersion = android.os.Build.VERSION.SDK_INT;
			if (Build.VERSION.SDK_INT >= Build.VERSION_CODES.O) {
				NotificationChannel channel = new NotificationChannel(notificationChannelId, notificationChannelName, NotificationManager.IMPORTANCE_DEFAULT);
				channel.setShowBadge(true);
				channel.setSound(null, null);
				mNotificationManager.createNotificationChannel(channel);

				NotificationCompat.Builder mBuilderCompat = new NotificationCompat.Builder(getApplicationContext(), notificationChannelId);

				mBuilderCompat
						.setSmallIcon(R.drawable.ic_stat_notify)
						.setColor(ContextCompat.getColor(this,R.color.mega))
						.setProgress(100, progressPercent, false)
						.setContentIntent(pendingIntent)
						.setOngoing(true).setContentTitle(message).setSubText(info)
						.setContentText(contentText)
						.setOnlyAlertOnce(true);

				notification = mBuilderCompat.build();
			}
			else if (Build.VERSION.SDK_INT >= Build.VERSION_CODES.N) {
				mBuilder
						.setSmallIcon(R.drawable.ic_stat_notify)
						.setColor(ContextCompat.getColor(this,R.color.mega))
						.setProgress(100, progressPercent, false)
						.setContentIntent(pendingIntent)
						.setOngoing(true).setContentTitle(message).setSubText(info)
						.setContentText(contentText)
						.setOnlyAlertOnce(true);
				notification = mBuilder.build();
			}
			else if (currentapiVersion >= android.os.Build.VERSION_CODES.ICE_CREAM_SANDWICH)
			{
				mBuilder
						.setSmallIcon(R.drawable.ic_stat_notify)
						.setProgress(100, progressPercent, false)
						.setContentIntent(pendingIntent)
						.setOngoing(true).setContentTitle(message).setContentInfo(info)
						.setContentText(contentText)
						.setOnlyAlertOnce(true);

				if (Build.VERSION.SDK_INT >= Build.VERSION_CODES.LOLLIPOP){
					mBuilder.setColor(ContextCompat.getColor(this,R.color.mega));
				}

				notification = mBuilder.getNotification();
			}
			else
			{
				notification = new Notification(R.drawable.ic_stat_notify, null, 1);
				notification.flags |= Notification.FLAG_ONGOING_EVENT;
				notification.contentView = new RemoteViews(getApplicationContext().getPackageName(), R.layout.download_progress);
				notification.contentIntent = pendingIntent;
				notification.contentView.setImageViewResource(R.id.status_icon, R.drawable.ic_stat_notify);
				notification.contentView.setTextViewText(R.id.status_text, message);
				notification.contentView.setTextViewText(R.id.progress_text, info);
				notification.contentView.setProgressBar(R.id.status_progress, 100, progressPercent, false);
			}

			if (!isForeground) {
				logDebug("Starting foreground!");
				try {
					startForeground(notificationId, notification);
					isForeground = true;
				}
				catch (Exception e){
					isForeground = false;
				}
			} else {
				mNotificationManager.notify(notificationId, notification);
			}
		}
	}

	private void showTransferOverquotaNotification(){
		logDebug("showTransferOverquotaNotification");

		long totalSizePendingTransfer = megaApi.getTotalDownloadBytes();
		long totalSizeTransferred = megaApi.getTotalDownloadedBytes();

		int progressPercent = (int) Math.round((double) totalSizeTransferred / totalSizePendingTransfer * 100);
		logDebug("Progress: " + progressPercent + "%");

		Intent intent;
		PendingIntent pendingIntent;

		String info = getProgressSize(DownloadService.this, totalSizeTransferred, totalSizePendingTransfer);

		Notification notification = null;

		String contentText = getString(R.string.download_show_info);
		String message = getString(R.string.title_depleted_transfer_overquota);

		if(megaApi.isLoggedIn()==0 || dbH.getCredentials()==null){
			dbH.clearEphemeral();
			intent = new Intent(DownloadService.this, LoginActivityLollipop.class);
			intent.setAction(ACTION_OVERQUOTA_TRANSFER);
			pendingIntent = PendingIntent.getActivity(DownloadService.this, 0, intent, 0);
		}
		else{
			intent = new Intent(DownloadService.this, ManagerActivityLollipop.class);
			intent.setAction(ACTION_OVERQUOTA_TRANSFER);
			pendingIntent = PendingIntent.getActivity(DownloadService.this, 0, intent, 0);
		}

		int currentapiVersion = android.os.Build.VERSION.SDK_INT;
		if (Build.VERSION.SDK_INT >= Build.VERSION_CODES.O) {
			NotificationChannel channel = new NotificationChannel(notificationChannelId, notificationChannelName, NotificationManager.IMPORTANCE_DEFAULT);
			channel.setShowBadge(true);
			channel.setSound(null, null);
			mNotificationManager.createNotificationChannel(channel);

			NotificationCompat.Builder mBuilderCompat = new NotificationCompat.Builder(getApplicationContext(), notificationChannelId);

			mBuilderCompat
					.setSmallIcon(R.drawable.ic_stat_notify)
					.setColor(ContextCompat.getColor(this,R.color.mega))
					.setProgress(100, progressPercent, false)
					.setContentIntent(pendingIntent)
					.setOngoing(true).setContentTitle(message).setSubText(info)
					.setContentText(contentText)
					.setOnlyAlertOnce(true);

			notification = mBuilderCompat.build();
		}
		else if (Build.VERSION.SDK_INT >= Build.VERSION_CODES.N) {
			mBuilder
					.setSmallIcon(R.drawable.ic_stat_notify)
					.setColor(ContextCompat.getColor(this,R.color.mega))
					.setProgress(100, progressPercent, false)
					.setContentIntent(pendingIntent)
					.setOngoing(true).setContentTitle(message).setSubText(info)
					.setContentText(contentText)
					.setOnlyAlertOnce(true);

			notification = mBuilder.build();
		}
		else if (currentapiVersion >= android.os.Build.VERSION_CODES.ICE_CREAM_SANDWICH)
		{
			mBuilder
					.setSmallIcon(R.drawable.ic_stat_notify)
					.setProgress(100, progressPercent, false)
					.setContentIntent(pendingIntent)
					.setOngoing(true).setContentTitle(message).setContentInfo(info)
					.setContentText(contentText)
					.setOnlyAlertOnce(true);

			if (Build.VERSION.SDK_INT >= Build.VERSION_CODES.LOLLIPOP){
				mBuilder.setColor(ContextCompat.getColor(this,R.color.mega));
			}

			notification = mBuilder.getNotification();
		}
		else
		{
			notification = new Notification(R.drawable.ic_stat_notify, null, 1);
			notification.flags |= Notification.FLAG_ONGOING_EVENT;
			notification.contentView = new RemoteViews(getApplicationContext().getPackageName(), R.layout.download_progress);
			notification.contentIntent = pendingIntent;
			notification.contentView.setImageViewResource(R.id.status_icon, R.drawable.ic_stat_notify);
			notification.contentView.setTextViewText(R.id.status_text, message);
			notification.contentView.setTextViewText(R.id.progress_text, info);
			notification.contentView.setProgressBar(R.id.status_progress, 100, progressPercent, false);
		}

		if (!isForeground) {
			logDebug("Starting foreground");
			try {
				startForeground(notificationId, notification);
				isForeground = true;
			}
			catch (Exception e){
				logError("startForeground exception", e);
				isForeground = false;
			}
		} else {
			mNotificationManager.notify(notificationId, notification);
		}
	}

	private void cancel() {
		logDebug("cancel");
		canceled = true;
		isForeground = false;
		stopForeground(true);
		mNotificationManager.cancel(notificationId);
		stopSelf();
		rootNode = null;
	}

	@Override
	public IBinder onBind(Intent intent) {
		return null;
	}

	@Override
	public void
	onTransferStart(MegaApiJava api, MegaTransfer transfer) {
		logDebug("Download start: " + transfer.getNodeHandle() + ", totalDownloads: " + megaApi.getTotalDownloads());

		if (isVoiceClipType(transfer.getAppData())) return;
		if (transfer.getType() == MegaTransfer.TYPE_DOWNLOAD) {
			transfersCount++;
			updateProgressNotification();
		}
	}

	@Override
	public void onTransferFinish(MegaApiJava api, MegaTransfer transfer, MegaError error) {
		logDebug("Node handle: " + transfer.getNodeHandle() + ", Type = " + transfer.getType());

		if(transfer.getType()==MegaTransfer.TYPE_DOWNLOAD){

			boolean isVoiceClip = isVoiceClipType(transfer.getAppData());

			if(!isVoiceClip) transfersCount--;

			if(!transfer.isFolderTransfer()){
				if(transfer.getState()==MegaTransfer.STATE_COMPLETED){
					String size = getSizeString(transfer.getTotalBytes());
					AndroidCompletedTransfer completedTransfer = new AndroidCompletedTransfer(transfer.getFileName(), transfer.getType(), transfer.getState(), size, transfer.getNodeHandle()+"");
					dbH.setCompletedTransfer(completedTransfer);
				}

				if (!isVoiceClip) {
					updateProgressNotification();
				}
			}

            String path = transfer.getPath();
            if (canceled) {
				if((lock != null) && (lock.isHeld()))
					try{ lock.release(); } catch(Exception ex) {}
				if((wl != null) && (wl.isHeld()))
					try{ wl.release(); } catch(Exception ex) {}

				logDebug("Download canceled: " + transfer.getNodeHandle());

				if (isVoiceClip) {
					resultTransfersVoiceClip(transfer.getNodeHandle(), ERROR_VOICE_CLIP_TRANSFER);
					File localFile = buildVoiceClipFile(this, transfer.getFileName());
					if (isFileAvailable(localFile)) {
						logDebug("Delete own voiceclip : exists");
						localFile.delete();
					}
				} else {
					File file = new File(transfer.getPath());
					file.delete();
				}
				DownloadService.this.cancel();

			}
			else{
				if (error.getErrorCode() == MegaError.API_OK) {
					logDebug("Download OK - Node handle: " + transfer.getNodeHandle());

					if(isVoiceClip) {
						resultTransfersVoiceClip(transfer.getNodeHandle(), SUCCESSFUL_VOICE_CLIP_TRANSFER);
					}

                    String targetPath = targetPaths.get(path);
                    String uri = targetUris.get(path);
                    //need to move downloaded file to a location on sd card.
                    if (targetPath != null) {
                        File source = new File(path);
                        try {
                            SDCardOperator sdCardOperator = new SDCardOperator(this);
                            if (uri != null) {
                                sdCardOperator.initDocumentFileRoot(uri);
                            } else {
                                sdCardOperator.initDocumentFileRoot(dbH.getSDCardUri());
                            }
                            //new path, after moving to target location.
                            path = sdCardOperator.move(targetPath, source);
                            File newFile = new File(path);
                            if(!newFile.exists() || newFile.length() != source.length()) {
                                logError("Error moving file to the sd card path");
                            }
                        } catch (Exception e) {
                            e.printStackTrace();
                            logError("Error moving file to the sd card path with exception", e);
                        } finally {
                            source.delete();
                        }
                    }
					//To update thumbnails for videos
					if(isVideoFile(transfer.getPath())){
						logDebug("Is video!!!");
						MegaNode videoNode = megaApi.getNodeByHandle(transfer.getNodeHandle());
						if (videoNode != null){
							if(!videoNode.hasThumbnail()){
                                logDebug("The video has not thumb");
								ThumbnailUtilsLollipop.createThumbnailVideo(this, transfer.getPath(), megaApi, transfer.getNodeHandle());
							}
						}
						else{
							logWarning("videoNode is NULL");
						}
					}
					else{
						logDebug("NOT video!");
					}

					String filePath = path;
					File f = new File(filePath);
					try {
						Intent mediaScanIntent = new Intent(Intent.ACTION_MEDIA_SCANNER_SCAN_FILE);
						Uri finishedContentUri;
						if (Build.VERSION.SDK_INT >= Build.VERSION_CODES.N) {
							finishedContentUri = FileProvider.getUriForFile(this, "mega.privacy.android.app.providers.fileprovider", f);
						} else {
							finishedContentUri = Uri.fromFile(f);
						}
						mediaScanIntent.setData(finishedContentUri);
						mediaScanIntent.addFlags(Intent.FLAG_GRANT_READ_URI_PERMISSION);
						if (Build.VERSION.SDK_INT >= Build.VERSION_CODES.P) {
							mediaScanIntent.addFlags(Intent.FLAG_ACTIVITY_NEW_TASK);
						}
						this.sendBroadcast(mediaScanIntent);
					}
					catch (Exception e){}

					try {
						MediaScannerConnection.scanFile(getApplicationContext(), new String[]{
								f.getAbsolutePath()}, null, new MediaScannerConnection.OnScanCompletedListener() {
							@Override
							public void onScanCompleted(String path, Uri uri) {
								logDebug("File was scanned successfully");
							}
						});
					}
					catch (Exception e){}

					if(storeToAdvacedDevices.containsKey(transfer.getNodeHandle())){
						logDebug("Now copy the file to the SD Card");
						openFile=false;
						Uri tranfersUri = storeToAdvacedDevices.get(transfer.getNodeHandle());
						MegaNode node = megaApi.getNodeByHandle(transfer.getNodeHandle());
						alterDocument(tranfersUri, node.getName());
					}

					if(transfer.getPath().contains(OFFLINE_DIR)){
						logDebug("It is Offline file");
						dbH = DatabaseHandler.getDbHandler(getApplicationContext());
						offlineNode = megaApi.getNodeByHandle(transfer.getNodeHandle());

						if(offlineNode!=null){
							saveOffline(this, megaApi, dbH, offlineNode, transfer.getPath());
						}
						else{
							saveOfflineChatFile(dbH, transfer);
						}

						refreshOfflineFragment();
						refreshSettingsFragment();
					}
				}
				else
				{
					logError("Download ERROR: " + transfer.getNodeHandle());
					if(isVoiceClip){
						resultTransfersVoiceClip(transfer.getNodeHandle(), ERROR_VOICE_CLIP_TRANSFER);
						File localFile = buildVoiceClipFile(this, transfer.getFileName());
						if (isFileAvailable(localFile)) {
							logDebug("Delete own voice clip : exists");
							localFile.delete();
						}
					}else{
						if (error.getErrorCode() == MegaError.API_EBLOCKED) {
							errorEBloqued++;
						}

						if(!transfer.isFolderTransfer()){
							errorCount++;
						}
						File file = new File(transfer.getPath());
						file.delete();
					}
				}
			}
			if(isVoiceClip) return;

			if (megaApi.getNumPendingDownloads() == 0 && transfersCount==0){
				onQueueComplete(transfer.getNodeHandle());
			}
		}
	}

	private void resultTransfersVoiceClip(long nodeHandle, int result){
		logDebug("nodeHandle =  " + nodeHandle + ", the result is " + result);
		Intent intent = new Intent(BROADCAST_ACTION_INTENT_VOICE_CLIP_DOWNLOADED);
		intent.putExtra(EXTRA_NODE_HANDLE, nodeHandle);
		intent.putExtra(EXTRA_RESULT_TRANSFER, result);
		LocalBroadcastManager.getInstance(this).sendBroadcast(intent);
	}

	private void alterDocument(Uri uri, String fileName) {
		logDebug("alterUri");
	    try {

	    	File tempFolder = getCacheFolder(getApplicationContext(), TEMPORAL_FOLDER);
	    	if (!isFileAvailable(tempFolder)) return;

	    	String sourceLocation = tempFolder.getAbsolutePath() + File.separator +fileName;

	        ParcelFileDescriptor pfd = getContentResolver().openFileDescriptor(uri, "w");
	        FileOutputStream fileOutputStream = new FileOutputStream(pfd.getFileDescriptor());

	    	InputStream in = new FileInputStream(sourceLocation);
//
//	        OutputStream out = new FileOutputStream(targetLocation);
//
	        // Copy the bits from instream to outstream
	        byte[] buf = new byte[1024];
	        int len;
	        while ((len = in.read(buf)) > 0) {
	        	fileOutputStream.write(buf, 0, len);
	        }
	        in.close();
//	        out.close();


//	        fileOutputStream.write(("Overwritten by MyCloud at " + System.currentTimeMillis() + "\n").getBytes());
	        // Let the document provider know you're done by closing the stream.
	        fileOutputStream.close();
	        pfd.close();

	        File deleteTemp = new File(sourceLocation);
	        deleteTemp.delete();
	    } catch (FileNotFoundException e) {
	        e.printStackTrace();
	    } catch (IOException e) {
	        e.printStackTrace();
	    }
	}

	@Override
	public void onTransferUpdate(MegaApiJava api, MegaTransfer transfer) {
		if(transfer.getType()==MegaTransfer.TYPE_DOWNLOAD){
			if (canceled) {
				logDebug("Transfer cancel: " + transfer.getNodeHandle());

				if((lock != null) && (lock.isHeld()))
					try{ lock.release(); } catch(Exception ex) {}
				if((wl != null) && (wl.isHeld()))
					try{ wl.release(); } catch(Exception ex) {}

				megaApi.cancelTransfer(transfer);
				DownloadService.this.cancel();
				return;
			}
			if(isVoiceClipType(transfer.getAppData())) return;

			if(!transfer.isFolderTransfer()){
				updateProgressNotification();
			}
		}
	}

	@Override
	public void onTransferTemporaryError(MegaApiJava api, MegaTransfer transfer, MegaError e) {
		logWarning("Download Temporary Error - Node Handle: " + transfer.getNodeHandle() +
				"\nError: " + e.getErrorCode() + " " + e.getErrorString());

		if(transfer.getType()==MegaTransfer.TYPE_DOWNLOAD){
			if(e.getErrorCode() == MegaError.API_EOVERQUOTA) {
				if (e.getValue() != 0) {
					logWarning("TRANSFER OVERQUOTA ERROR: " + e.getErrorCode());

					UserCredentials credentials = dbH.getCredentials();
					if(credentials!=null){
						logDebug("Credentials is NOT null");
					}
					downloadedBytesToOverquota = megaApi.getTotalDownloadedBytes();
					isOverquota = true;
					logDebug("Downloaded bytes to reach overquota: " + downloadedBytesToOverquota);
					showTransferOverquotaNotification();
				}
			}
		}
	}

	@Override
	public void onRequestStart(MegaApiJava api, MegaRequest request) {
		logDebug("onRequestStart: " + request.getRequestString());
	}

	@Override
	public void onRequestFinish(MegaApiJava api, MegaRequest request, MegaError e) {
		logDebug("onRequestFinish");

		if (request.getType() == MegaRequest.TYPE_PAUSE_TRANSFERS){
			logDebug("TYPE_PAUSE_TRANSFERS finished");
			if (e.getErrorCode() == MegaError.API_OK){
				cancel();
			}
		}
		else if (request.getType() == MegaRequest.TYPE_CANCEL_TRANSFERS){
			logDebug("TYPE_CANCEL_TRANSFERS finished");
			if (e.getErrorCode() == MegaError.API_OK){
				cancel();
			}

		}
		else if (request.getType() == MegaRequest.TYPE_LOGIN){
			if (e.getErrorCode() == MegaError.API_OK){
				logDebug("Fast login OK, Calling fetchNodes from CameraSyncService");
				megaApi.fetchNodes(this);
			}
			else{
				logError("ERROR: " + e.getErrorString());
				isLoggingIn = false;
				MegaApplication.setLoggingIn(isLoggingIn);
//				finish();
			}
		}
		else if (request.getType() == MegaRequest.TYPE_FETCH_NODES){
			if (e.getErrorCode() == MegaError.API_OK){
				chatSettings = dbH.getChatSettings();
				if(chatSettings!=null) {
					boolean chatEnabled = Boolean.parseBoolean(chatSettings.getEnabled());
					if(chatEnabled){
						logDebug("Chat enabled-->connect");
						megaChatApi.connectInBackground(this);
						isLoggingIn = false;
						MegaApplication.setLoggingIn(isLoggingIn);
					}
					else{
						logDebug("Chat NOT enabled - readyToManager");
						isLoggingIn = false;
						MegaApplication.setLoggingIn(isLoggingIn);
					}
				}
				else{
					logWarning("chatSettings NULL - readyToManager");
					isLoggingIn = false;
					MegaApplication.setLoggingIn(isLoggingIn);
				}

				for (int i=0;i<pendingIntents.size();i++){
					onHandleIntent(pendingIntents.get(i));
				}
				pendingIntents.clear();
			}
			else{
				logError("ERROR: " + e.getErrorString());
				isLoggingIn = false;
				MegaApplication.setLoggingIn(isLoggingIn);
//				finish();
			}
		}
		else{
			logDebug("Public node received");
			if (e.getErrorCode() != MegaError.API_OK) {
				logError("Public node error");
				return;
			}
			else {
				MegaNode node = request.getPublicMegaNode();

				if(node!=null){
					if (currentDir.isDirectory()){
						currentFile = new File(currentDir, megaApi.escapeFsIncompatible(node.getName()));
						logDebug("node.getName(): " + node.getName());

					}
					else{
						currentFile = currentDir;
						logDebug("CURREN");
					}
                    if(intent.getBooleanExtra(EXTRA_DOWNLOAD_TO_SDCARD, false)) {
                        targetPaths.put(currentFile.getAbsolutePath(), intent.getStringExtra(EXTRA_TARGET_PATH));
                        targetUris.put(currentFile.getAbsolutePath(), intent.getStringExtra(EXTRA_TARGET_URI));
                    }
                    logDebug("Public node download launched");
					if(!wl.isHeld()) wl.acquire();
					if(!lock.isHeld()) lock.acquire();
					if (currentDir.isDirectory()){
						logDebug("To downloadPublic(dir)");
						megaApi.startDownload(node, currentDir.getAbsolutePath() + "/", this);
					}
				}
			}
		}
	}


	@Override
	public void onRequestTemporaryError(MegaApiJava api, MegaRequest request,
			MegaError e) {
		logWarning("Node handle: " + request.getNodeHandle());
	}

	@Override
	public void onRequestUpdate(MegaApiJava api, MegaRequest request) {
		logDebug("onRequestUpdate");
	}

	@Override
	public boolean onTransferData(MegaApiJava api, MegaTransfer transfer, byte[] buffer)
	{
		return true;
	}

	@Override
	public void onRequestStart(MegaChatApiJava api, MegaChatRequest request) {

	}

	@Override
	public void onRequestUpdate(MegaChatApiJava api, MegaChatRequest request) {

	}

	@Override
	public void onRequestFinish(MegaChatApiJava api, MegaChatRequest request, MegaChatError e) {
		if (request.getType() == MegaChatRequest.TYPE_CONNECT){

			isLoggingIn = false;
			MegaApplication.setLoggingIn(isLoggingIn);

			if(e.getErrorCode()==MegaChatError.ERROR_OK){
				logDebug("Connected to chat!");
			}
			else{
				logError("ERROR WHEN CONNECTING " + e.getErrorString());
			}
		}
	}

	@Override
	public void onRequestTemporaryError(MegaChatApiJava api, MegaChatRequest request, MegaChatError e) {

	}

	private void refreshOfflineFragment(){
		Intent intent = new Intent(OfflineFragmentLollipop.REFRESH_OFFLINE_FILE_LIST);
		LocalBroadcastManager.getInstance(getApplicationContext()).sendBroadcast(intent);
	}

	private void refreshSettingsFragment() {
		Intent intent = new Intent(BROADCAST_ACTION_INTENT_SETTINGS_UPDATED);
		intent.setAction(SettingsFragmentLollipop.ACTION_REFRESH_CLEAR_OFFLINE_SETTING);
		LocalBroadcastManager.getInstance(getApplicationContext()).sendBroadcast(intent);
	}
}<|MERGE_RESOLUTION|>--- conflicted
+++ resolved
@@ -452,11 +452,7 @@
 		if(total <= 0){
 			logDebug("onQueueComplete: reset total downloads");
 			megaApi.resetTotalDownloads();
-<<<<<<< HEAD
-			megaApiFolder.resetTotalDownloads();
 			errorEBloqued = 0;
-=======
->>>>>>> ca238ada
 			errorCount = 0;
 			alreadyDownloaded = 0;
 		}
