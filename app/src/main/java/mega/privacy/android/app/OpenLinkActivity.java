--- conflicted
+++ resolved
@@ -179,19 +179,11 @@
 					}
 
 					if (initResult != MegaChatApi.INIT_ERROR) {
-<<<<<<< HEAD
-						megaChatApi.connect(new ConnectListener(this));
-					} else {
-						logError("Open chat url:initAnonymous:INIT_ERROR");
-						setError(getString(R.string.error_chat_link_init_error));
-					}
-=======
 						finishAfterConnect();
                     } else {
                         logError("Open chat url:initAnonymous:INIT_ERROR");
                         setError(getString(R.string.error_chat_link_init_error));
                     }
->>>>>>> ac328a61
 				}
 			}
 			return;
