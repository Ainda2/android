package mega.privacy.android.app.lollipop.megachat.chatAdapters;

import android.app.Activity;
import android.content.Context;
import android.content.res.Configuration;
import android.graphics.Bitmap;
import android.graphics.BitmapFactory;
import android.graphics.Canvas;
import android.graphics.Color;
import android.graphics.Paint;
import android.graphics.Typeface;
import android.media.ExifInterface;
import android.os.AsyncTask;
import android.os.ParcelFileDescriptor;
import android.provider.MediaStore;
import android.support.v4.content.ContextCompat;
import android.support.v7.widget.RecyclerView;
import android.text.Html;
import android.text.Spannable;
import android.text.SpannableString;
import android.text.Spanned;
import android.text.TextUtils;
import android.text.format.Formatter;
import android.text.style.ForegroundColorSpan;
import android.text.style.RelativeSizeSpan;
import android.text.style.StyleSpan;
import android.text.util.Linkify;
import android.util.Base64;
import android.util.DisplayMetrics;
import android.util.SparseBooleanArray;
import android.util.TypedValue;
import android.view.Display;
import android.view.Gravity;
import android.view.LayoutInflater;
import android.view.View;
import android.view.ViewGroup;
import android.widget.Button;
import android.widget.ImageView;
import android.widget.LinearLayout;
import android.widget.RelativeLayout;
import android.widget.TextView;

import com.shockwave.pdfium.PdfDocument;
import com.shockwave.pdfium.PdfiumCore;
import com.vdurmont.emoji.EmojiManager;
import com.vdurmont.emoji.EmojiParser;

import java.io.File;
import java.io.FileOutputStream;
import java.io.IOException;
import java.util.ArrayList;
import java.util.List;
import java.util.Locale;

import mega.privacy.android.app.DatabaseHandler;
import mega.privacy.android.app.MegaApplication;
import mega.privacy.android.app.MimeTypeList;
import mega.privacy.android.app.R;
import mega.privacy.android.app.components.RoundedImageView;
import mega.privacy.android.app.components.SimpleSpanBuilder;
import mega.privacy.android.app.components.WrapEmojiconTextView;
import mega.privacy.android.app.lollipop.controllers.ChatController;
import mega.privacy.android.app.lollipop.listeners.ChatAttachmentAvatarListener;
import mega.privacy.android.app.lollipop.listeners.ChatNonContactNameListener;
import mega.privacy.android.app.lollipop.megachat.AndroidMegaChatMessage;
import mega.privacy.android.app.lollipop.megachat.ChatActivityLollipop;
import mega.privacy.android.app.lollipop.megachat.PendingMessage;
import mega.privacy.android.app.utils.Constants;
import mega.privacy.android.app.utils.PreviewUtils;
import mega.privacy.android.app.utils.RTFFormatter;
import mega.privacy.android.app.utils.ThumbnailUtils;
import mega.privacy.android.app.utils.TimeChatUtils;
import mega.privacy.android.app.utils.Util;
import nz.mega.sdk.MegaApiAndroid;
import nz.mega.sdk.MegaApiJava;
import nz.mega.sdk.MegaChatApi;
import nz.mega.sdk.MegaChatApiAndroid;
import nz.mega.sdk.MegaChatContainsMeta;
import nz.mega.sdk.MegaChatMessage;
import nz.mega.sdk.MegaChatRoom;
import nz.mega.sdk.MegaError;
import nz.mega.sdk.MegaNode;
import nz.mega.sdk.MegaNodeList;
import nz.mega.sdk.MegaRequest;
import nz.mega.sdk.MegaRequestListenerInterface;
import nz.mega.sdk.MegaUtilsAndroid;

public class MegaChatLollipopAdapter extends RecyclerView.Adapter<RecyclerView.ViewHolder> implements View.OnClickListener{

    public static int MAX_WIDTH_NAME_SENDER_GROUP_THUMB_LAND_PICTURE=194;
    public static int MAX_WIDTH_NAME_SENDER_GROUP_THUMB_PORTRAIT_PICTURE=136;

    public static int MAX_WIDTH_FILENAME_LAND=455;
    public static int MAX_WIDTH_FILENAME_PORT=180;

    private static final int TYPE_HEADER = 0;
    private static final int TYPE_ITEM = 1;

    Context context;
    int positionClicked;
    ArrayList<AndroidMegaChatMessage> messages;
    RecyclerView listFragment;
    MegaApiAndroid megaApi;
    MegaChatApiAndroid megaChatApi;
    boolean multipleSelect;
    private SparseBooleanArray selectedItems;

    private MegaChatLollipopAdapter megaChatAdapter;

    ChatController cC;

    long myUserHandle = -1;

    DisplayMetrics outMetrics;
    DatabaseHandler dbH = null;
    MegaChatRoom chatRoom;

    private ArrayList<Long> pendingPreviews = new ArrayList<Long>();

    private class ChatPreviewAsyncTask extends AsyncTask<MegaNode, Void, Integer>{

        MegaChatLollipopAdapter.ViewHolderMessageChat holder;
        MegaNode node;
        Bitmap preview;

        public ChatPreviewAsyncTask(MegaChatLollipopAdapter.ViewHolderMessageChat holder) {
            this.holder = holder;
        }

        @Override
        protected Integer doInBackground(MegaNode... params){
            log("ChatPreviewAsyncTask-doInBackground");
            node = params[0];
            preview = PreviewUtils.getPreviewFromFolder(node, context);

            if (preview != null){
                PreviewUtils.previewCache.put(node.getHandle(), preview);
                return 0;
            }
            else{
                if (pendingPreviews.contains(node.getHandle())){
                    log("the preview is already downloaded or added to the list");
                    return 1;
                }
                else{
                    return 2;
                }
            }
        }

        @Override
        protected void onPostExecute(Integer param){
            log("ChatPreviewAsyncTask-onPostExecute");

            if (param == 0){
                log("Preview recovered from folder");
                int position = holder.getCurrentPosition();

                AndroidMegaChatMessage message = messages.get(position-1);

                if(message.getMessage()!=null){
                    if(message.getMessage().getMegaNodeList()!=null){
                        if(message.getMessage().getMegaNodeList().get(0)!=null){
                            long nodeMessageHandle = message.getMessage().getMegaNodeList().get(0).getHandle();

                            if (nodeMessageHandle == node.getHandle()){
                                if(message.getMessage().getUserHandle()==megaChatApi.getMyUserHandle()){
                                    setOwnPreview(holder, preview, node);
                                    int status = message.getMessage().getStatus();
                                    if((status==MegaChatMessage.STATUS_SERVER_REJECTED)||(status==MegaChatMessage.STATUS_SENDING_MANUAL)) {
                                        setErrorStateOnPreview(holder, preview);
                                    }
                                }
                                else{
                                    setContactPreview(holder, preview, node);
                                }

                            }
                            else{
                                log("The nodeHandles are not equal!");
                            }
                        }
                    }
                }
            }
            else if(param == 2){
                File previewFile = new File(PreviewUtils.getPreviewFolder(context), node.getBase64Handle()+".jpg");
                log("GET PREVIEW OF HANDLE: " + node.getHandle()+" to download here: " + previewFile.getAbsolutePath());
                pendingPreviews.add(node.getHandle());
                PreviewDownloadListener listener = new PreviewDownloadListener(context, (ViewHolderMessageChat) holder, megaChatAdapter);
                megaApi.getPreview(node, previewFile.getAbsolutePath(), listener);
            }
        }
    }

    private class ChatLocalPreviewAsyncTask extends AsyncTask<MegaNode, Void, Integer>{

        MegaNode node;
        Bitmap preview;
        File cacheDir;
        File destination;
        MegaChatLollipopAdapter.ViewHolderMessageChat holder;

        public ChatLocalPreviewAsyncTask(MegaChatLollipopAdapter.ViewHolderMessageChat holder) {
            this.holder = holder;
        }

        @Override
        protected Integer doInBackground(MegaNode... params){
            log("ChatLocalPreviewAsyncTask-doInBackground");

            node = params[0];

            if (node == null){
                return 3;
            }
            preview = PreviewUtils.getPreviewFromFolder(node, context);

            if (preview != null){
                PreviewUtils.previewCache.put(node.getHandle(), preview);
                return 0;
            }
            else{
                if (context.getExternalCacheDir() != null){
                    cacheDir = context.getExternalCacheDir();
                }
                else{
                    cacheDir = context.getCacheDir();
                }
                destination = new File(cacheDir, node.getName());

                if (destination.exists()){
                    if (destination.length() == node.getSize()){
                        File previewDir = PreviewUtils.getPreviewFolder(context);
                        File previewFile = new File(previewDir, node.getBase64Handle()+".jpg");
                        log("BASE64: " + node.getBase64Handle() + "name: " + node.getName());
                        boolean previewCreated = MegaUtilsAndroid.createPreview(destination, previewFile);

                        if (previewCreated){
                            preview = PreviewUtils.getBitmapForCache(previewFile, context);
                            destination.delete();
                            return 0;
                        }
                        else{
                            return 1;
                        }
                    }
                    else{
                        destination.delete();
                        return 1;
                    }
                }

                if (pendingPreviews.contains(node.getHandle())){
                    log("the image is already downloaded or added to the list");
                    return 1;
                }
                else{
                    return 2;
                }
            }
        }

        @Override
        protected void onPostExecute(Integer param){
            log("ChatLocalPreviewAsyncTask-onPostExecute");

            if (param == 0){
                int position = holder.getCurrentPosition();

                AndroidMegaChatMessage message = messages.get(position-1);

                long nodeMessageHandle = message.getMessage().getMegaNodeList().get(0).getHandle();

                if (nodeMessageHandle == node.getHandle()){
                    if(message.getMessage().getUserHandle()==megaChatApi.getMyUserHandle()){
                        setOwnPreview(holder, preview, node);
                        int status = message.getMessage().getStatus();
                        if((status==MegaChatMessage.STATUS_SERVER_REJECTED)||(status==MegaChatMessage.STATUS_SENDING_MANUAL)) {
                            setErrorStateOnPreview(holder, preview);
                        }
                    }
                    else{

                    }

                }
                else{
                    log("The nodeHandles are not equal!");
                }
            }
            else if(param == 2){
                log("No preview and no generated correctly");
            }
        }
    }

    private class ChatUploadingPreviewAsyncTask extends AsyncTask<String, Void, Bitmap> {

        MegaChatLollipopAdapter.ViewHolderMessageChat holder;
        String filePath;

        public ChatUploadingPreviewAsyncTask(MegaChatLollipopAdapter.ViewHolderMessageChat holder) {
            this.holder = holder;
        }

        @Override
        protected Bitmap doInBackground(String... params) {
            log("ChatUploadingPreviewAsyncTask-doInBackground");

            filePath = params[0];
            File currentFile = new File(filePath);
            if (MimeTypeList.typeForName(filePath).isImage()){
                log("Is image");

                BitmapFactory.Options options = new BitmapFactory.Options();
                options.inJustDecodeBounds = true;
                Bitmap preview;

                ExifInterface exif;
                int orientation = ExifInterface.ORIENTATION_NORMAL;
                try {
                    exif = new ExifInterface(currentFile.getAbsolutePath());
                    orientation = exif.getAttributeInt(ExifInterface.TAG_ORIENTATION, ExifInterface.ORIENTATION_UNDEFINED);
                } catch (IOException e) {}

                // Calculate inSampleSize
                options.inSampleSize = Util.calculateInSampleSize(options, 1000, 1000);

                // Decode bitmap with inSampleSize set
                options.inJustDecodeBounds = false;

                preview = BitmapFactory.decodeFile(currentFile.getAbsolutePath(), options);
                if (preview != null){
                    preview = Util.rotateBitmap(preview, orientation);

                    long fingerprintCache = MegaApiAndroid.base64ToHandle(megaApi.getFingerprint(filePath));
                    PreviewUtils.setPreviewCache(fingerprintCache, preview);
                    return preview;
                }
            }
            else if (MimeTypeList.typeForName(filePath).isPdf()){
                log("Is pdf");

                FileOutputStream out = null;
                int pageNumber = 0;
                try {

                    PdfiumCore pdfiumCore = new PdfiumCore(context);
                    File previewDir = PreviewUtils.getPreviewFolder(context);
                    File previewFile = new File(previewDir, currentFile.getName() + ".jpg");

                    PdfDocument pdfDocument = pdfiumCore.newDocument(ParcelFileDescriptor.open(currentFile, ParcelFileDescriptor.MODE_READ_ONLY));
                    pdfiumCore.openPage(pdfDocument, pageNumber);
                    int width = pdfiumCore.getPageWidthPoint(pdfDocument, pageNumber);
                    int height = pdfiumCore.getPageHeightPoint(pdfDocument, pageNumber);
                    Bitmap bmp = Bitmap.createBitmap(width, height, Bitmap.Config.ARGB_8888);
                    pdfiumCore.renderPageBitmap(pdfDocument, bmp, pageNumber, 0, 0, width, height);
                    Bitmap preview = PreviewUtils.resizeBitmapUpload(bmp, width, height);
                    out = new FileOutputStream(previewFile);
                    boolean result = preview.compress(Bitmap.CompressFormat.JPEG, 100, out); // bmp is your Bitmap instance
                    pdfiumCore.closeDocument(pdfDocument);

                    if (preview != null && result){
                        log("Compress OK");
                        long fingerprintCache = MegaApiAndroid.base64ToHandle(megaApi.getFingerprint(previewFile.getPath()));
                        PreviewUtils.setPreviewCache(fingerprintCache, preview);
                        return preview;
                    }
                    else if (!result) {
                        log("Not Compress");
                    }
                } catch(Exception e) {
                    log("Pdf thumbnail could not be created");
                } finally {
                    try {
                        if (out != null)
                            out.close();
                    } catch (Exception e) {
                    }
                }
            }
            else if (MimeTypeList.typeForName(filePath).isVideo()){
                log("Is video");
                File previewDir = PreviewUtils.getPreviewFolder(context);
                File previewFile = new File(previewDir, currentFile.getName() + ".jpg");

                Bitmap bmPreview = PreviewUtils.createVideoPreview(filePath, MediaStore.Video.Thumbnails.FULL_SCREEN_KIND);
                if(bmPreview==null){
                    log("Create video preview NULL");
//                    bmPreview= ThumbnailUtilsLollipop.loadVideoThumbnail(filePath, context);
                }
                else{
                    log("Create Video preview worked!");
                }

                if(bmPreview!=null){
					try {
                        previewFile.createNewFile();
                        FileOutputStream out = null;
                        try {
                            out = new FileOutputStream(previewFile);
//                            Bitmap resizedBitmap = ThumbnailUtilsLollipop.resizeBitmapUpload(bmPreview, bmPreview.getWidth(), bmPreview.getHeight());
                            boolean result = bmPreview.compress(Bitmap.CompressFormat.JPEG, 100, out); // bmp is your Bitmap instance
                            if (result){
                                log("Compress OK");
                                long fingerprintCache = MegaApiAndroid.base64ToHandle(megaApi.getFingerprint(previewFile.getPath()));
                                PreviewUtils.setPreviewCache(fingerprintCache, bmPreview);
                                return bmPreview;
                            }
                        } catch (Exception e) {
                            log("Error with FileOutputStream: "+e.getMessage());
                        } finally {
                            try {
                                if (out != null) {
                                    out.close();
                                }
                            } catch (IOException e) {
                                log("Error: "+e.getMessage());
                            }
                        }

                    } catch (IOException e1) {
                        log("Error creating new preview file: "+e1.getMessage());
                    }
                }
                else{
                    log("Create video preview NULL");
                }
            }

            return null;
        }

        @Override
        protected void onPostExecute(Bitmap preview){
            log("ChatUploadingPreviewAsyncTask-onPostExecute");
            if (preview != null){
                if (holder.filePathUploading.equals(filePath)){
                    setUploadingPreview(holder, preview);
                }
                else{
                    log("The filePaths are not equal!");
                }
            }
            else{
                log("The preview is NULL!");
            }
        }
    }

    public MegaChatLollipopAdapter(Context _context, MegaChatRoom chatRoom, ArrayList<AndroidMegaChatMessage> _messages, RecyclerView _listView) {
        log("new adapter");
        this.context = _context;
        this.messages = _messages;
        this.positionClicked = -1;
        this.chatRoom = chatRoom;

        if (megaApi == null){
            megaApi = ((MegaApplication) ((Activity)context).getApplication()).getMegaApi();
        }

        if (megaChatApi == null) {
            megaChatApi = ((MegaApplication) ((Activity)context).getApplication()).getMegaChatApi();
        }

        listFragment = _listView;

        megaChatAdapter = this;

        if(messages!=null)
        {
            log("Number of messages: "+messages.size());
        }
        else{
            log("Number of messages: NULL");
        }

        myUserHandle = megaChatApi.getMyUserHandle();
        log("MegaChatLollipopAdapter: MyUserHandle: "+myUserHandle);
    }

    public static class ViewHolderMessageChat extends RecyclerView.ViewHolder {
        public ViewHolderMessageChat(View view) {
            super(view);
        }

        int currentPosition;
        long userHandle;
        String fullNameTitle;
//        boolean nameRequested = false;
        boolean nameRequestedAction = false;

        RelativeLayout itemLayout;

        RelativeLayout previewFramePort;
        RelativeLayout previewFrameLand;

        RelativeLayout dateLayout;
        TextView dateText;
        RelativeLayout ownMessageLayout;
        RelativeLayout titleOwnMessage;
//        TextView meText;
        TextView timeOwnText;
        RelativeLayout contentOwnMessageLayout;
        WrapEmojiconTextView contentOwnMessageText;

        //Own rich links
        RelativeLayout urlOwnMessageLayout;
        RelativeLayout forwardOwnRichLinks;
        WrapEmojiconTextView urlOwnMessageText;
        LinearLayout urlOwnMessageWarningButtonsLayout;
        Button neverRichLinkButton;
        Button alwaysAllowRichLinkButton;
        Button notNowRichLinkButton;
        TextView urlOwnMessageTitle;
        TextView urlOwnMessageDescription;

        LinearLayout urlOwnMessageDisableButtonsLayout;
        Button noDisableButton;
        Button yesDisableButton;

        LinearLayout urlOwnMessageIconAndLinkLayout;
        ImageView urlOwnMessageIcon;
        TextView urlOwnMessageLink;

        ImageView urlOwnMessageImage;

        //Contact's rich links
        RelativeLayout urlContactMessageLayout;
        WrapEmojiconTextView urlContactMessageText;
        TextView urlContactMessageTitle;
        TextView urlContactMessageDescription;

        LinearLayout urlContactMessageIconAndLinkLayout;
        ImageView urlContactMessageIcon;
        TextView urlContactMessageLink;

        ImageView urlContactMessageImage;

        RoundedImageView contentOwnMessageThumbLand;
        RelativeLayout gradientOwnMessageThumbLand;
        ImageView videoIconOwnMessageThumbLand;
        TextView videoTimecontentOwnMessageThumbLand;

        RoundedImageView contentOwnMessageThumbPort;
        RelativeLayout gradientOwnMessageThumbPort;
        ImageView videoIconOwnMessageThumbPort;
        TextView videoTimecontentOwnMessageThumbPort;

        RelativeLayout contentOwnMessageFileLayout;
        ImageView contentOwnMessageFileThumb;
        TextView contentOwnMessageFileName;
        TextView contentOwnMessageFileSize;
        RelativeLayout ownTriangleIconFile;
        RelativeLayout ownTriangleIconContact;

        RelativeLayout contentOwnMessageContactLayout;
        RelativeLayout contentOwnMessageContactLayoutAvatar;
        RoundedImageView contentOwnMessageContactThumb;
        TextView contentOwnMessageContactName;
        public TextView contentOwnMessageContactEmail;
        TextView contentOwnMessageContactInitialLetter;
        RelativeLayout forwardOwnContact;

        ImageView iconOwnTypeDocLandPreview;
        ImageView iconOwnTypeDocPortraitPreview;

        RelativeLayout transparentCoatingLandscape;
        RelativeLayout transparentCoatingPortrait;
        RelativeLayout uploadingProgressBarPort;
        RelativeLayout uploadingProgressBarLand;

        RelativeLayout errorUploadingPortrait;
        RelativeLayout errorUploadingLandscape;

        RelativeLayout forwardOwnPortrait;
        RelativeLayout forwardOwnLandscape;
        RelativeLayout forwardOwnFile;

        LinearLayout newMessagesLayout;
        TextView newMessagesText;

        TextView retryAlert;
        ImageView triangleIcon;

        RelativeLayout contactMessageLayout;
        RelativeLayout titleContactMessage;

        TextView timeContactText;
        TextView nameContactText;

        RoundedImageView contactImageView;
        TextView contactInitialLetter;

        RelativeLayout contentContactMessageLayout;
        WrapEmojiconTextView contentContactMessageText;

        RoundedImageView contentContactMessageThumbLand;
        RelativeLayout gradientContactMessageThumbLand;
        ImageView videoIconContactMessageThumbLand;
        TextView videoTimecontentContactMessageThumbLand;

        RoundedImageView contentContactMessageThumbPort;
        RelativeLayout gradientContactMessageThumbPort;
        ImageView videoIconContactMessageThumbPort;
        TextView videoTimecontentContactMessageThumbPort;

        RelativeLayout contentContactMessageAttachLayout;

        RelativeLayout contentContactMessageFile;
        ImageView contentContactMessageFileThumb;
        TextView contentContactMessageFileName;
        TextView contentContactMessageFileSize;

        RelativeLayout layoutAvatarMessages;

        RelativeLayout contentContactMessageContactLayout;
        RelativeLayout contentContactMessageContactLayoutAvatar;
        RoundedImageView contentContactMessageContactThumb;
        TextView contentContactMessageContactName;
        public TextView contentContactMessageContactEmail;
        TextView contentContactMessageContactInitialLetter;

        ImageView iconContactTypeDocLandPreview;
        ImageView iconContactTypeDocPortraitPreview;

        RelativeLayout ownManagementMessageLayout;
        TextView ownManagementMessageText;

        TextView contactManagementMessageText;
        RelativeLayout contactManagementMessageLayout;

        public String filePathUploading;

        public long getUserHandle (){
            return userHandle;
        }

        public int getCurrentPosition (){
            return currentPosition;
        }

        public void setMyImageView(Bitmap bitmap){
            contentOwnMessageContactThumb.setImageBitmap(bitmap);
            contentOwnMessageContactInitialLetter.setVisibility(View.GONE);
        }
        public void setContactImageView(Bitmap bitmap){
            contentContactMessageContactThumb.setImageBitmap(bitmap);
            contentContactMessageContactInitialLetter.setVisibility(View.GONE);
        }
        public void setContactAvatar(Bitmap bitmap){
            contactImageView.setImageBitmap(bitmap);
            contactInitialLetter.setVisibility(View.GONE);
        }
    }

    public static class ViewHolderHeaderChat extends RecyclerView.ViewHolder {
        public ViewHolderHeaderChat(View view) {
            super(view);
        }
    }

    ViewHolderMessageChat holder;

    @Override
    public RecyclerView.ViewHolder onCreateViewHolder(ViewGroup parent, int viewType) {
        log("onCreateViewHolder");

        if(viewType == TYPE_HEADER)
        {
            log("Create header");
            View v = LayoutInflater.from(parent.getContext()).inflate(R.layout.header_item_chat, parent, false);
            return  new ViewHolderHeaderChat(v);
        }
        else
        {
            log("Create item message");
            Display display = ((Activity)context).getWindowManager().getDefaultDisplay();
            outMetrics = new DisplayMetrics ();
            display.getMetrics(outMetrics);
            float density  = context.getResources().getDisplayMetrics().density;

            dbH = DatabaseHandler.getDbHandler(context);

            cC = new ChatController(context);

            View v = LayoutInflater.from(parent.getContext()).inflate(R.layout.item_message_chat, parent, false);
            holder = new ViewHolderMessageChat(v);
            holder.itemLayout = (RelativeLayout) v.findViewById(R.id.message_chat_item_layout);
            holder.dateLayout = (RelativeLayout) v.findViewById(R.id.message_chat_date_layout);
            //Margins
            RelativeLayout.LayoutParams dateLayoutParams = (RelativeLayout.LayoutParams)holder.dateLayout.getLayoutParams();
            dateLayoutParams.setMargins(0, Util.scaleHeightPx(8, outMetrics), 0, Util.scaleHeightPx(8, outMetrics));
            holder.dateLayout.setLayoutParams(dateLayoutParams);

            holder.dateText = (TextView) v.findViewById(R.id.message_chat_date_text);

            holder.newMessagesLayout = (LinearLayout) v.findViewById(R.id.message_chat_new_relative_layout);
            holder.newMessagesText = (TextView) v.findViewById(R.id.message_chat_new_text);

            //Own messages
            holder.ownMessageLayout = (RelativeLayout) v.findViewById(R.id.message_chat_own_message_layout);
            holder.titleOwnMessage = (RelativeLayout) v.findViewById(R.id.title_own_message_layout);
            holder.timeOwnText = (TextView) v.findViewById(R.id.message_chat_time_text);

//        holder.meText = (TextView) v.findViewById(R.id.message_chat_me_text);

            holder.previewFramePort = (RelativeLayout) v.findViewById(R.id.preview_frame_portrait);
            holder.previewFrameLand = (RelativeLayout) v.findViewById(R.id.preview_frame_landscape);

            holder.contentOwnMessageLayout = (RelativeLayout) v.findViewById(R.id.content_own_message_layout);
            holder.contentOwnMessageText = (WrapEmojiconTextView) v.findViewById(R.id.content_own_message_text);

            //Own rich links message
            holder.urlOwnMessageLayout = (RelativeLayout) v.findViewById(R.id.url_own_message_layout);
            holder.urlOwnMessageLayout.setVisibility(View.GONE);
            holder.forwardOwnRichLinks = (RelativeLayout) v.findViewById(R.id.forward_own_rich_links);
            holder.forwardOwnRichLinks.setVisibility(View.GONE);

            holder.urlOwnMessageText = (WrapEmojiconTextView)  v.findViewById(R.id.url_own_message_text);
            holder.urlOwnMessageWarningButtonsLayout = (LinearLayout) v.findViewById(R.id.url_own_message_buttons_warning_layout);
            holder.neverRichLinkButton = (Button) v.findViewById(R.id.url_never_button);
            holder.alwaysAllowRichLinkButton = (Button) v.findViewById(R.id.url_always_allow_button);
            holder.notNowRichLinkButton = (Button) v.findViewById(R.id.url_not_now_button);

            holder.urlOwnMessageDisableButtonsLayout = (LinearLayout) v.findViewById(R.id.url_own_message_buttons_disable_layout);
            holder.yesDisableButton = (Button) v.findViewById(R.id.url_yes_disable_button);
            holder.noDisableButton = (Button) v.findViewById(R.id.url_no_disable_button);

            holder.urlOwnMessageTitle = (TextView)  v.findViewById(R.id.url_own_message_title);
            holder.urlOwnMessageDescription = (TextView)  v.findViewById(R.id.url_own_message_description);

            holder.urlOwnMessageIconAndLinkLayout = (LinearLayout) v.findViewById(R.id.url_own_message_icon_link_layout);
            holder.urlOwnMessageIcon = (ImageView)  v.findViewById(R.id.url_own_message_icon);
            holder.urlOwnMessageLink = (TextView)  v.findViewById(R.id.url_own_message_link);

            holder.urlOwnMessageImage = (ImageView)  v.findViewById(R.id.url_own_message_image);

            //Contact rich links message
            holder.urlContactMessageLayout = (RelativeLayout) v.findViewById(R.id.url_contact_message_layout);
            holder.urlContactMessageText = (WrapEmojiconTextView)  v.findViewById(R.id.url_contact_message_text);

            holder.urlContactMessageTitle = (TextView)  v.findViewById(R.id.url_contact_message_title);
            holder.urlContactMessageDescription = (TextView)  v.findViewById(R.id.url_contact_message_description);

            holder.urlContactMessageIconAndLinkLayout = (LinearLayout) v.findViewById(R.id.url_contact_message_icon_link_layout);
            holder.urlContactMessageIcon = (ImageView)  v.findViewById(R.id.url_contact_message_icon);
            holder.urlContactMessageLink = (TextView)  v.findViewById(R.id.url_contact_message_link);

            holder.urlContactMessageImage = (ImageView)  v.findViewById(R.id.url_contact_message_image);

            holder.contentOwnMessageThumbLand = (RoundedImageView)  v.findViewById(R.id.content_own_message_thumb_landscape);
            int radius = Util.scaleWidthPx(15, outMetrics);
            holder.contentOwnMessageThumbLand.setCornerRadius(radius);
            holder.contentOwnMessageThumbLand.setBorderWidth(0);
            holder.contentOwnMessageThumbLand.setOval(false);

            holder.gradientOwnMessageThumbLand = (RelativeLayout)  v.findViewById(R.id.gradient_own_message_thumb_landscape);
            holder.videoIconOwnMessageThumbLand = (ImageView)  v.findViewById(R.id.video_icon_own_message_thumb_landscape);
            holder.videoTimecontentOwnMessageThumbLand = (TextView)  v.findViewById(R.id.video_time_own_message_thumb_landscape);

            holder.gradientOwnMessageThumbLand.setVisibility(View.GONE);
            holder.videoIconOwnMessageThumbLand.setVisibility(View.GONE);
            holder.videoTimecontentOwnMessageThumbLand.setVisibility(View.GONE);

            holder.contentOwnMessageThumbPort = (RoundedImageView)  v.findViewById(R.id.content_own_message_thumb_portrait);
            holder.contentOwnMessageThumbPort.setCornerRadius(radius);
            holder.contentOwnMessageThumbPort.setBorderWidth(0);
            holder.contentOwnMessageThumbPort.setOval(false);

            holder.ownTriangleIconFile = (RelativeLayout) v.findViewById(R.id.own_triangle_icon_file);
            holder.ownTriangleIconContact = (RelativeLayout) v.findViewById(R.id.own_triangle_icon_contact);

            holder.gradientOwnMessageThumbPort = (RelativeLayout)  v.findViewById(R.id.gradient_own_message_thumb_portrait);
            holder.videoIconOwnMessageThumbPort = (ImageView)  v.findViewById(R.id.video_icon_own_message_thumb_portrait);
            holder.videoTimecontentOwnMessageThumbPort = (TextView)  v.findViewById(R.id.video_time_own_message_thumb_portrait);

            holder.gradientOwnMessageThumbPort.setVisibility(View.GONE);
            holder.videoIconOwnMessageThumbPort.setVisibility(View.GONE);
            holder.videoTimecontentOwnMessageThumbPort.setVisibility(View.GONE);

            holder.contentOwnMessageFileLayout = (RelativeLayout)  v.findViewById(R.id.content_own_message_file_layout);
            holder.forwardOwnFile = (RelativeLayout) v.findViewById(R.id.forward_own_file);
            holder.forwardOwnFile.setVisibility(View.GONE);

            holder.contentOwnMessageFileThumb = (ImageView)  v.findViewById(R.id.content_own_message_file_thumb);
            holder.contentOwnMessageFileName = (TextView)  v.findViewById(R.id.content_own_message_file_name);
            holder.contentOwnMessageFileSize = (TextView)  v.findViewById(R.id.content_own_message_file_size);

            holder.contentOwnMessageContactLayout = (RelativeLayout) v.findViewById(R.id.content_own_message_contact_layout);
            holder.contentOwnMessageContactLayoutAvatar = (RelativeLayout) v.findViewById(R.id.content_own_message_contact_layout_avatar);
            holder.contentOwnMessageContactThumb = (RoundedImageView) v.findViewById(R.id.content_own_message_contact_thumb);
            holder.contentOwnMessageContactName = (TextView)  v.findViewById(R.id.content_own_message_contact_name);
            holder.contentOwnMessageContactEmail = (TextView)  v.findViewById(R.id.content_own_message_contact_email);
            holder.contentOwnMessageContactInitialLetter = (TextView)  v.findViewById(R.id.content_own_message_contact_initial_letter);
            holder.forwardOwnContact = (RelativeLayout) v.findViewById(R.id.forward_own_contact);
            holder.forwardOwnContact.setVisibility(View.GONE);

            holder.iconOwnTypeDocLandPreview = (ImageView)  v.findViewById(R.id.own_attachment_type_icon_lands);
            holder.iconOwnTypeDocPortraitPreview = (ImageView)  v.findViewById(R.id.own_attachment_type_icon_portrait);

            holder.retryAlert = (TextView) v.findViewById(R.id.not_sent_own_message_text);
            holder.triangleIcon = (ImageView)  v.findViewById(R.id.own_triangle_icon);

            holder.transparentCoatingPortrait = (RelativeLayout) v.findViewById(R.id.transparent_coating_portrait);
            holder.transparentCoatingPortrait.setVisibility(View.GONE);

            holder.transparentCoatingLandscape = (RelativeLayout) v.findViewById(R.id.transparent_coating_landscape);
            holder.transparentCoatingLandscape.setVisibility(View.GONE);

            holder.uploadingProgressBarPort = (RelativeLayout) v.findViewById(R.id.uploadingProgressBarPort);
            holder.uploadingProgressBarPort.setVisibility(View.GONE);
            holder.uploadingProgressBarLand = (RelativeLayout) v.findViewById(R.id.uploadingProgressBarLand);
            holder.uploadingProgressBarLand.setVisibility(View.GONE);

            holder.errorUploadingPortrait = (RelativeLayout) v.findViewById(R.id.error_uploading_portrait);
            holder.errorUploadingPortrait.setVisibility(View.GONE);
            holder.errorUploadingLandscape = (RelativeLayout) v.findViewById(R.id.error_uploading_landscape);
            holder.errorUploadingLandscape.setVisibility(View.GONE);

            holder.forwardOwnPortrait = (RelativeLayout) v.findViewById(R.id.forward_own_preview_portrait);
            holder.forwardOwnPortrait.setVisibility(View.GONE);

            holder.forwardOwnLandscape = (RelativeLayout) v.findViewById(R.id.forward_own_preview_landscape);
            holder.forwardOwnLandscape.setVisibility(View.GONE);

            holder.ownManagementMessageLayout = (RelativeLayout) v.findViewById(R.id.own_management_message_layout);
            //Margins
            RelativeLayout.LayoutParams ownManagementParams = (RelativeLayout.LayoutParams)holder.ownManagementMessageLayout.getLayoutParams();
            ownManagementParams.addRule(RelativeLayout.ALIGN_LEFT);
            ownManagementParams.setMargins(0, 0, 0, Util.scaleHeightPx(4, outMetrics));
            holder.ownManagementMessageLayout.setLayoutParams(ownManagementParams);

            holder.ownManagementMessageText = (TextView) v.findViewById(R.id.own_management_message_text);

            if(context.getResources().getConfiguration().orientation == Configuration.ORIENTATION_LANDSCAPE) {
                holder.contentOwnMessageText.setMaxWidth(Util.scaleWidthPx(310, outMetrics));
                holder.ownManagementMessageText.setMaxWidth(Util.scaleWidthPx(310, outMetrics));
            }else{
                holder.contentOwnMessageText.setMaxWidth(Util.scaleWidthPx(275, outMetrics));
                holder.ownManagementMessageText.setMaxWidth(Util.scaleWidthPx(275, outMetrics));
            }

            //Contact messages////////////////////////////////////////
            holder.contactMessageLayout = (RelativeLayout) v.findViewById(R.id.message_chat_contact_message_layout);
            holder.titleContactMessage = (RelativeLayout) v.findViewById(R.id.title_contact_message_layout);

            holder.contactImageView = (RoundedImageView) v.findViewById(R.id.contact_thumbnail);
            holder.contactInitialLetter = (TextView) v.findViewById(R.id.contact_initial_letter);

            holder.timeContactText = (TextView) v.findViewById(R.id.contact_message_chat_time_text);
            holder.nameContactText = (TextView) v.findViewById(R.id.contact_message_chat_name_text);

            holder.contentContactMessageLayout = (RelativeLayout) v.findViewById(R.id.content_contact_message_layout);
            holder.contentContactMessageText = (WrapEmojiconTextView) v.findViewById(R.id.content_contact_message_text);

            holder.contentContactMessageThumbLand = (RoundedImageView)  v.findViewById(R.id.content_contact_message_thumb_landscape);
            holder.contentContactMessageThumbLand.setCornerRadius(radius);
            holder.contentContactMessageThumbLand.setBorderWidth(0);
            holder.contentContactMessageThumbLand.setOval(false);

            holder.contentContactMessageThumbPort = (RoundedImageView)  v.findViewById(R.id.content_contact_message_thumb_portrait);
            holder.contentContactMessageThumbPort.setCornerRadius(radius);
            holder.contentContactMessageThumbPort.setBorderWidth(0);
            holder.contentContactMessageThumbPort.setOval(false);

            holder.gradientContactMessageThumbLand = (RelativeLayout) v.findViewById(R.id.gradient_contact_message_thumb_landscape);
            holder.videoIconContactMessageThumbLand = (ImageView) v.findViewById(R.id.video_icon_contact_message_thumb_landscape);
            holder.videoTimecontentContactMessageThumbLand = (TextView) v.findViewById(R.id.video_time_contact_message_thumb_landscape);

            holder.gradientContactMessageThumbLand.setVisibility(View.GONE);
            holder.videoIconContactMessageThumbLand.setVisibility(View.GONE);
            holder.videoTimecontentContactMessageThumbLand.setVisibility(View.GONE);

            holder.gradientContactMessageThumbPort = (RelativeLayout) v.findViewById(R.id.gradient_contact_message_thumb_portrait);
            holder.videoIconContactMessageThumbPort = (ImageView) v.findViewById(R.id.video_icon_contact_message_thumb_portrait);
            holder.videoTimecontentContactMessageThumbPort = (TextView) v.findViewById(R.id.video_time_contact_message_thumb_portrait);

            holder.gradientContactMessageThumbPort.setVisibility(View.GONE);
            holder.videoIconContactMessageThumbPort.setVisibility(View.GONE);
            holder.videoTimecontentContactMessageThumbPort.setVisibility(View.GONE);

            holder.contentContactMessageAttachLayout = (RelativeLayout)  v.findViewById(R.id.content_contact_message_attach_layout);

            holder.contentContactMessageFile = (RelativeLayout)  v.findViewById(R.id.content_contact_message_file);
            holder.contentContactMessageFileThumb = (ImageView)  v.findViewById(R.id.content_contact_message_file_thumb);
            holder.contentContactMessageFileName = (TextView)  v.findViewById(R.id.content_contact_message_file_name);
            holder.contentContactMessageFileSize = (TextView)  v.findViewById(R.id.content_contact_message_file_size);

            holder.layoutAvatarMessages = (RelativeLayout)v.findViewById(R.id.layout_avatar);
            holder.contentContactMessageContactLayout = (RelativeLayout) v.findViewById(R.id.content_contact_message_contact_layout);
//            holder.contentContactMessageContactLayout.setVisibility(View.GONE);
            holder.contentContactMessageContactLayoutAvatar = (RelativeLayout) v.findViewById(R.id.content_contact_message_contact_layout_avatar);
            holder.contentContactMessageContactThumb = (RoundedImageView) v.findViewById(R.id.content_contact_message_contact_thumb);
            holder.contentContactMessageContactName = (TextView)  v.findViewById(R.id.content_contact_message_contact_name);
            holder.contentContactMessageContactEmail = (TextView)  v.findViewById(R.id.content_contact_message_contact_email);
            holder.contentContactMessageContactInitialLetter = (TextView)  v.findViewById(R.id.content_contact_message_contact_initial_letter);

            holder.iconContactTypeDocLandPreview = (ImageView)  v.findViewById(R.id.contact_attachment_type_icon_lands);
            holder.iconContactTypeDocPortraitPreview = (ImageView)  v.findViewById(R.id.contact_attachment_type_icon_portrait);

            holder.contactManagementMessageLayout = (RelativeLayout) v.findViewById(R.id.contact_management_message_layout);
            //Margins
            RelativeLayout.LayoutParams contactManagementParams = (RelativeLayout.LayoutParams)holder.contactManagementMessageLayout.getLayoutParams();
            contactManagementParams.addRule(RelativeLayout.ALIGN_LEFT);
            holder.contactManagementMessageLayout.setLayoutParams(contactManagementParams);

            holder.contactManagementMessageText = (TextView) v.findViewById(R.id.contact_management_message_text);

            if(context.getResources().getConfiguration().orientation == Configuration.ORIENTATION_LANDSCAPE) {
                holder.contentContactMessageText.setMaxWidth(Util.scaleWidthPx(310, outMetrics));
                holder.contentContactMessageFileName.setMaxWidth(Util.scaleWidthPx(310, outMetrics));
                holder.contentContactMessageFileSize.setMaxWidth(Util.scaleWidthPx(310, outMetrics));
                holder.contactManagementMessageText.setMaxWidth(Util.scaleWidthPx(310, outMetrics));
            }else{
                holder.contentContactMessageText.setMaxWidth(Util.scaleWidthPx(275, outMetrics));
                holder.contentContactMessageFileName.setMaxWidth(Util.scaleWidthPx(275, outMetrics));
                holder.contentContactMessageFileSize.setMaxWidth(Util.scaleWidthPx(275, outMetrics));
                holder.contactManagementMessageText.setMaxWidth(Util.scaleWidthPx(275, outMetrics));
            }

            if(context.getResources().getConfiguration().orientation == Configuration.ORIENTATION_LANDSCAPE) {

                holder.nameContactText.setMaxWidth(Util.scaleWidthPx(280, outMetrics));
            }else{

                holder.nameContactText.setMaxWidth(Util.scaleWidthPx(160, outMetrics));
            }

            v.setTag(holder);

            return holder;
        }
    }

    @Override
    public void onBindViewHolder(RecyclerView.ViewHolder holder, int position) {
        if(holder instanceof ViewHolderHeaderChat){
            log("onBindViewHolder ViewHolderHeaderChat: " + position);
        }
        else{
            log("onBindViewHolder ViewHolderMessageChat: " + position);
            AndroidMegaChatMessage androidMessage = messages.get(position-1);

            if(androidMessage.isUploading()){
                onBindViewHolderUploading(holder, position);
            }
            else{
                onBindViewHolderMessage(holder, position);
            }
        }
    }

    public void onBindViewHolderUploading(RecyclerView.ViewHolder holder, int position) {
        log("onBindViewHolderUploading: " + position);

        ((ViewHolderMessageChat) holder).currentPosition = position;

        ((ViewHolderMessageChat) holder).triangleIcon.setVisibility(View.GONE);
        ((ViewHolderMessageChat) holder).ownTriangleIconContact.setVisibility(View.GONE);
        ((ViewHolderMessageChat) holder).ownTriangleIconFile.setVisibility(View.GONE);

        ((ViewHolderMessageChat) holder).retryAlert.setVisibility(View.GONE);

        ((ViewHolderMessageChat) holder).ownManagementMessageLayout.setVisibility(View.GONE);
        ((ViewHolderMessageChat) holder).titleOwnMessage.setGravity(Gravity.RIGHT);
        ((ViewHolderMessageChat) holder).timeOwnText.setGravity(Gravity.RIGHT);
        RelativeLayout.LayoutParams params = (RelativeLayout.LayoutParams)  ((ViewHolderMessageChat) holder).timeOwnText.getLayoutParams();
        params.rightMargin = Util.scaleWidthPx(16, outMetrics);
        params.leftMargin = Util.scaleWidthPx(0, outMetrics);
        ((ViewHolderMessageChat) holder).timeOwnText.setLayoutParams(params);

        ((ViewHolderMessageChat)holder).contentOwnMessageText.setVisibility(View.VISIBLE);
        ((ViewHolderMessageChat)holder).iconOwnTypeDocLandPreview.setVisibility(View.GONE);
        ((ViewHolderMessageChat)holder).iconOwnTypeDocPortraitPreview.setVisibility(View.GONE);

        AndroidMegaChatMessage message = messages.get(position-1);

        if(message.isUploading()){
                if(message.getInfoToShow()!=-1){
                switch (message.getInfoToShow()){

                    case AndroidMegaChatMessage.CHAT_ADAPTER_SHOW_ALL:{
                        log("CHAT_ADAPTER_SHOW_ALL");
                        ((ViewHolderMessageChat)holder).dateLayout.setVisibility(View.VISIBLE);
                        ((ViewHolderMessageChat)holder).dateText.setText(TimeChatUtils.formatDate(message.getPendingMessage().getUploadTimestamp(), TimeChatUtils.DATE_SHORT_FORMAT));
                        ((ViewHolderMessageChat)holder).titleOwnMessage.setVisibility(View.VISIBLE);
                        ((ViewHolderMessageChat)holder).timeOwnText.setText(TimeChatUtils.formatTime(message.getPendingMessage().getUploadTimestamp()));
                        break;
                    }
                    case AndroidMegaChatMessage.CHAT_ADAPTER_SHOW_TIME:{
                        log("CHAT_ADAPTER_SHOW_TIME");
                        ((ViewHolderMessageChat)holder).dateLayout.setVisibility(View.GONE);
                        ((ViewHolderMessageChat)holder).titleOwnMessage.setVisibility(View.VISIBLE);
                        ((ViewHolderMessageChat)holder).timeOwnText.setText(TimeChatUtils.formatTime(message.getPendingMessage().getUploadTimestamp()));
                        break;
                    }
                    case AndroidMegaChatMessage.CHAT_ADAPTER_SHOW_NOTHING:{
                        log("CHAT_ADAPTER_SHOW_NOTHING");
                        ((ViewHolderMessageChat)holder).dateLayout.setVisibility(View.GONE);
                        ((ViewHolderMessageChat)holder).titleOwnMessage.setVisibility(View.GONE);
                        break;
                    }
                }
            }

            ((ViewHolderMessageChat)holder).ownMessageLayout.setVisibility(View.VISIBLE);
            ((ViewHolderMessageChat)holder).contactMessageLayout.setVisibility(View.GONE);

            ((ViewHolderMessageChat)holder).contentOwnMessageText.setVisibility(View.GONE);
            ((ViewHolderMessageChat)holder).previewFrameLand.setVisibility(View.GONE);
            ((ViewHolderMessageChat)holder).contentOwnMessageThumbLand.setVisibility(View.GONE);
            ((ViewHolderMessageChat)holder).previewFramePort.setVisibility(View.GONE);
            ((ViewHolderMessageChat)holder).contentOwnMessageThumbPort.setVisibility(View.GONE);
            ((ViewHolderMessageChat)holder).forwardOwnPortrait.setVisibility(View.GONE);
            ((ViewHolderMessageChat)holder).forwardOwnLandscape.setVisibility(View.GONE);

            ((ViewHolderMessageChat) holder).gradientOwnMessageThumbPort.setVisibility(View.GONE);
            ((ViewHolderMessageChat) holder).videoIconOwnMessageThumbPort.setVisibility(View.GONE);
            ((ViewHolderMessageChat) holder).videoTimecontentOwnMessageThumbPort.setVisibility(View.GONE);

            ((ViewHolderMessageChat) holder).gradientOwnMessageThumbLand.setVisibility(View.GONE);
            ((ViewHolderMessageChat) holder).videoIconOwnMessageThumbLand.setVisibility(View.GONE);
            ((ViewHolderMessageChat) holder).videoTimecontentOwnMessageThumbLand.setVisibility(View.GONE);

            ((ViewHolderMessageChat)holder).contentOwnMessageFileLayout.setVisibility(View.VISIBLE);

            ((ViewHolderMessageChat)holder).contentOwnMessageFileThumb.setVisibility(View.VISIBLE);
            ((ViewHolderMessageChat)holder).contentOwnMessageFileName.setVisibility(View.VISIBLE);
            ((ViewHolderMessageChat)holder).contentOwnMessageFileSize.setVisibility(View.VISIBLE);

            ((ViewHolderMessageChat)holder).contentOwnMessageContactLayout.setVisibility(View.GONE);
            ((ViewHolderMessageChat)holder).forwardOwnContact.setVisibility(View.GONE);
            ((ViewHolderMessageChat)holder).contentOwnMessageContactThumb.setVisibility(View.GONE);
            ((ViewHolderMessageChat)holder).contentOwnMessageContactName.setVisibility(View.GONE);
            ((ViewHolderMessageChat)holder).contentOwnMessageContactEmail.setVisibility(View.GONE);

            String path = message.getPendingMessage().getFilePath();
            String name = message.getPendingMessage().getName();
            if(path != null){

                Bitmap preview = null;
                ((ViewHolderMessageChat)holder).filePathUploading = path;
                log("Path of the file: "+path);
                long fingerprintCache = MegaApiAndroid.base64ToHandle(megaApi.getFingerprint(path));

                if (MimeTypeList.typeForName(path).isImage() || MimeTypeList.typeForName(path).isPdf() || MimeTypeList.typeForName(path).isVideo()){

                    ((ViewHolderMessageChat) holder).ownTriangleIconFile.setVisibility(View.GONE);

                    preview = PreviewUtils.getPreviewFromCache(fingerprintCache);
                    if (preview != null){
                        setUploadingPreview((ViewHolderMessageChat)holder, preview);
                        log("preview!");

                    }else{
                        log("No preview!");
                        if(message.getPendingMessage().getState()== PendingMessage.STATE_ERROR){
                            ((ViewHolderMessageChat)holder).ownTriangleIconFile.setVisibility(View.VISIBLE);
                            ((ViewHolderMessageChat)holder).retryAlert.setVisibility(View.VISIBLE);
                        }
                        try{
                            new ChatUploadingPreviewAsyncTask(((ViewHolderMessageChat)holder)).execute(path);

                        }
                        catch(Exception e){
                            //Too many AsyncTasks
                        }
                    }
                }else{

                    if(message.getPendingMessage().getState()== PendingMessage.STATE_ERROR){
                        ((ViewHolderMessageChat)holder).ownTriangleIconFile.setVisibility(View.VISIBLE);
                        ((ViewHolderMessageChat)holder).retryAlert.setVisibility(View.VISIBLE);
                    }

                }

                log("Node Name: " + name);

                if(context.getResources().getConfiguration().orientation == Configuration.ORIENTATION_LANDSCAPE){
                    log("Landscape configuration");
                    float width = TypedValue.applyDimension(TypedValue.COMPLEX_UNIT_DIP, MAX_WIDTH_FILENAME_LAND, context.getResources().getDisplayMetrics());
                    ((ViewHolderMessageChat)holder).contentOwnMessageFileName.setMaxWidth((int) width);
                    ((ViewHolderMessageChat)holder).contentOwnMessageFileSize.setMaxWidth((int) width);
                }
                else{
                    log("Portrait configuration");
                    float width = TypedValue.applyDimension(TypedValue.COMPLEX_UNIT_DIP, MAX_WIDTH_FILENAME_PORT, context.getResources().getDisplayMetrics());
                    ((ViewHolderMessageChat)holder).contentOwnMessageFileName.setMaxWidth((int) width);
                    ((ViewHolderMessageChat)holder).contentOwnMessageFileSize.setMaxWidth((int) width);
                }

                ((ViewHolderMessageChat) holder).contentOwnMessageFileName.setText(name);
                ((ViewHolderMessageChat) holder).contentOwnMessageFileThumb.setImageResource(MimeTypeList.typeForName(name).getIconResourceId());
                ((ViewHolderMessageChat)holder).contentOwnMessageFileLayout.setBackground(ContextCompat.getDrawable(context, R.drawable.light_rounded_chat_own_message));

                log("State of the message: "+message.getPendingMessage().getState());
                if(message.getPendingMessage().getState()== PendingMessage.STATE_ERROR){
                    ((ViewHolderMessageChat)holder).contentOwnMessageFileSize.setText(R.string.attachment_uploading_state_error);
                    ((ViewHolderMessageChat) holder).forwardOwnFile.setVisibility(View.GONE);
                }else{
                    ((ViewHolderMessageChat)holder).contentOwnMessageFileSize.setText(R.string.attachment_uploading_state_uploading);
                    ((ViewHolderMessageChat) holder).forwardOwnFile.setVisibility(View.GONE);

                }

            }
            else{
                log("Path is null");
            }
        }
        else{
            log("ERROR: The message is no UPLOADING");
        }
    }

    public void onBindViewHolderMessage(RecyclerView.ViewHolder holder, int position) {
        log("onBindViewHolderMessage: " + position);

        ((ViewHolderMessageChat) holder).currentPosition = position;
        ((ViewHolderMessageChat) holder).triangleIcon.setVisibility(View.GONE);
        ((ViewHolderMessageChat) holder).ownTriangleIconContact.setVisibility(View.GONE);

        ((ViewHolderMessageChat) holder).ownTriangleIconFile.setVisibility(View.GONE);
        ((ViewHolderMessageChat) holder).retryAlert.setVisibility(View.GONE);

        ((ViewHolderMessageChat) holder).transparentCoatingLandscape.setVisibility(View.GONE);
        ((ViewHolderMessageChat) holder).transparentCoatingPortrait.setVisibility(View.GONE);
        ((ViewHolderMessageChat) holder).uploadingProgressBarPort.setVisibility(View.GONE);
        ((ViewHolderMessageChat) holder).uploadingProgressBarLand.setVisibility(View.GONE);

        ((ViewHolderMessageChat) holder).errorUploadingPortrait.setVisibility(View.GONE);

        ((ViewHolderMessageChat) holder).errorUploadingLandscape.setVisibility(View.GONE);

        ((ViewHolderMessageChat)holder).iconOwnTypeDocLandPreview.setVisibility(View.GONE);
        ((ViewHolderMessageChat)holder).iconOwnTypeDocPortraitPreview.setVisibility(View.GONE);
        ((ViewHolderMessageChat)holder).iconContactTypeDocLandPreview.setVisibility(View.GONE);
        ((ViewHolderMessageChat)holder).iconContactTypeDocPortraitPreview.setVisibility(View.GONE);

        ((ViewHolderMessageChat)holder).urlOwnMessageLayout.setVisibility(View.GONE);
        ((ViewHolderMessageChat)holder).forwardOwnRichLinks.setVisibility(View.GONE);

        ((ViewHolderMessageChat)holder).urlContactMessageLayout.setVisibility(View.GONE);

        AndroidMegaChatMessage androidMessage = messages.get(position-1);
        MegaChatMessage message = messages.get(position-1).getMessage();
        ((ViewHolderMessageChat)holder).userHandle = message.getUserHandle();

        int messageType = message.getType();
        log("Message type: "+messageType);

        switch (messageType){

            case MegaChatMessage.TYPE_ALTER_PARTICIPANTS:{
                log("ALTER PARTICIPANT MESSAGE!!");
                bindAlterParticipantsMessage((ViewHolderMessageChat)holder, androidMessage, position);
                break;
            }
            case MegaChatMessage.TYPE_PRIV_CHANGE:{
                log("PRIVILEGE CHANGE message");
                bindPrivChangeMessage((ViewHolderMessageChat)holder, androidMessage, position);
                break;
            }
            case MegaChatMessage.TYPE_CONTAINS_META:{
                log("MegaChatMessage.TYPE_CONTAINS_META");
                bindContainsMetaMessage((ViewHolderMessageChat)holder, androidMessage, position);
                break;
            }
            case MegaChatMessage.TYPE_NORMAL:{
                log("MegaChatMessage.TYPE_NORMAL");
                if(androidMessage.getRichLinkMessage()!=null){
                    bindMegaLinkMessage((ViewHolderMessageChat)holder, androidMessage, position);
                }
                else{
                    bindNormalMessage((ViewHolderMessageChat)holder, androidMessage, position);
                }
                break;
            }
            case MegaChatMessage.TYPE_NODE_ATTACHMENT:{
                log("MegaChatMessage.TYPE_NODE_ATTACHMENT");
                bindNodeAttachmentMessage((ViewHolderMessageChat)holder, androidMessage, position);
                break;
            }
            case MegaChatMessage.TYPE_CONTACT_ATTACHMENT:{
                log("MegaChatMessage.TYPE_CONTACT_ATTACHMENT");
                bindContactAttachmentMessage((ViewHolderMessageChat)holder, androidMessage, position);
                break;
            }
            case MegaChatMessage.TYPE_CHAT_TITLE:{
                log("MegaChatMessage.TYPE_CHAT_TITLE");
                bindChangeTitleMessage((ViewHolderMessageChat)holder, androidMessage, position);
                break;
            }
            case MegaChatMessage.TYPE_TRUNCATE:{
                log("MegaChatMessage.TYPE_TRUNCATE");
                bindTruncateMessage((ViewHolderMessageChat)holder, androidMessage, position);
                break;
            }
            case MegaChatMessage.TYPE_REVOKE_NODE_ATTACHMENT:{
                log("MegaChatMessage.TYPE_REVOKE_NODE_ATTACHMENT");
                bindRevokeNodeMessage((ViewHolderMessageChat)holder, androidMessage, position);
                break;
            }
            default:{
                log("DEFAULT MegaChatMessage");
                bindNoTypeMessage((ViewHolderMessageChat)holder, androidMessage, position);
                break;
            }
        }

        //Check the next message to know the margin bottom the content message
        //        Message nextMessage = messages.get(position+1);
        //Margins
//        RelativeLayout.LayoutParams ownMessageParams = (RelativeLayout.LayoutParams)((ViewHolderMessageChat)holder).contentOwnMessageText.getLayoutParams();
//        ownMessageParams.setMargins(Util.scaleWidthPx(11, outMetrics), Util.scaleHeightPx(-14, outMetrics), Util.scaleWidthPx(62, outMetrics), Util.scaleHeightPx(16, outMetrics));
//        ((ViewHolderMessageChat)holder).contentOwnMessageText.setLayoutParams(ownMessageParams);

        if(((ChatActivityLollipop)context).lastIdMsgSeen !=-1){

            if(((ChatActivityLollipop)context).lastIdMsgSeen == message.getMsgId()){

                log("onBindViewHolder:Last message id match!");

                RelativeLayout.LayoutParams params = (RelativeLayout.LayoutParams) ((ViewHolderMessageChat)holder).newMessagesLayout.getLayoutParams();

                if((message.getType() == MegaChatMessage.TYPE_ALTER_PARTICIPANTS) || (message.getType()==MegaChatMessage.TYPE_PRIV_CHANGE)){
                    if(message.getHandleOfAction()==myUserHandle){
                        params.addRule(RelativeLayout.BELOW, R.id.message_chat_own_message_layout);
                        ((ViewHolderMessageChat)holder).newMessagesLayout.setLayoutParams(params);
                    }else{
                        params.addRule(RelativeLayout.BELOW, R.id.message_chat_contact_message_layout);
                        ((ViewHolderMessageChat)holder).newMessagesLayout.setLayoutParams(params);
                    }

                }else{
                    if(message.getUserHandle()==megaChatApi.getMyUserHandle()){
                        params.addRule(RelativeLayout.BELOW, R.id.message_chat_own_message_layout);
                        ((ViewHolderMessageChat)holder).newMessagesLayout.setLayoutParams(params);
                    }else{
                        params.addRule(RelativeLayout.BELOW, R.id.message_chat_contact_message_layout);
                        ((ViewHolderMessageChat)holder).newMessagesLayout.setLayoutParams(params);
                    }
                }

                String numberString;
                long unreadMessages = Math.abs(((ChatActivityLollipop)context).generalUnreadCount);
                if(((ChatActivityLollipop)context).generalUnreadCount<0){
                    numberString = "+"+unreadMessages;
                }
                else{
                    numberString = unreadMessages+"";
                }

                String contentUnreadText = context.getResources().getQuantityString(R.plurals.number_unread_messages, (int)unreadMessages, numberString);
                ((ViewHolderMessageChat)holder).newMessagesText.setText(contentUnreadText);

                ((ViewHolderMessageChat)holder).newMessagesLayout.setVisibility(View.VISIBLE);
//                ((ChatActivityLollipop)context).showJumpMessage();
                ((ChatActivityLollipop)context).setNewVisibility(true);

                ((ChatActivityLollipop)context).positionNewMessagesLayout = position;
            }
            else{
                ((ViewHolderMessageChat)holder).newMessagesLayout.setVisibility(View.GONE);
            }
        }
        else{
            ((ViewHolderMessageChat)holder).newMessagesLayout.setVisibility(View.GONE);
        }
    }

    public void bindAlterParticipantsMessage(ViewHolderMessageChat holder, AndroidMegaChatMessage androidMessage, int position){
        log("bindAlterParticipantsMessage");
        ((ViewHolderMessageChat)holder).layoutAvatarMessages.setVisibility(View.INVISIBLE);

        MegaChatMessage message = androidMessage.getMessage();

        if(message.getHandleOfAction()==myUserHandle){
            log("me alter participant");
            if(messages.get(position-1).getInfoToShow()!=-1){
                switch (messages.get(position-1).getInfoToShow()){
                    case AndroidMegaChatMessage.CHAT_ADAPTER_SHOW_ALL:{
                        ((ViewHolderMessageChat)holder).titleOwnMessage.setVisibility(View.VISIBLE);
                        ((ViewHolderMessageChat)holder).dateLayout.setVisibility(View.VISIBLE);
                        ((ViewHolderMessageChat)holder).dateText.setText(TimeChatUtils.formatDate(message.getTimestamp(), TimeChatUtils.DATE_SHORT_FORMAT));
                        ((ViewHolderMessageChat)holder).timeOwnText.setText(TimeChatUtils.formatTime(message));
                        break;
                    }
                    case AndroidMegaChatMessage.CHAT_ADAPTER_SHOW_TIME:{
                        log("CHAT_ADAPTER_SHOW_TIME");
                        ((ViewHolderMessageChat)holder).titleOwnMessage.setVisibility(View.VISIBLE);
                        ((ViewHolderMessageChat)holder).dateLayout.setVisibility(View.GONE);
                        ((ViewHolderMessageChat)holder).timeOwnText.setText(TimeChatUtils.formatTime(message));
                        break;
                    }
                    case AndroidMegaChatMessage.CHAT_ADAPTER_SHOW_NOTHING:{
                        log("CHAT_ADAPTER_SHOW_NOTHING");
                        ((ViewHolderMessageChat)holder).titleOwnMessage.setVisibility(View.GONE);
                        ((ViewHolderMessageChat)holder).dateLayout.setVisibility(View.GONE);
                        break;
                    }
                }
            }

            ((ViewHolderMessageChat)holder).ownMessageLayout.setVisibility(View.VISIBLE);
            ((ViewHolderMessageChat)holder).contactMessageLayout.setVisibility(View.GONE);

            int privilege = message.getPrivilege();
            log("Privilege of me: "+privilege);
            String textToShow = "";
            String fullNameAction = cC.getFullName(message.getUserHandle(), chatRoom);

            if(fullNameAction==null){
                fullNameAction = "";
            }

            if(fullNameAction.trim().length()<=0){

                log("NOT found in DB - ((ViewHolderMessageChat)holder).fullNameTitle");
                fullNameAction = "Unknown name";
                if(!(((ViewHolderMessageChat)holder).nameRequestedAction)){
                    log("3-Call for nonContactName: "+ message.getUserHandle());
                    ((ViewHolderMessageChat)holder).nameRequestedAction=true;
                    ChatNonContactNameListener listener = new ChatNonContactNameListener(context, ((ViewHolderMessageChat)holder), this, message.getUserHandle());
                    megaChatApi.getUserFirstname(message.getUserHandle(), listener);
                    megaChatApi.getUserLastname(message.getUserHandle(), listener);
                    megaChatApi.getUserEmail(message.getUserHandle(), listener);
                }
                else{
                    log("4-Name already asked and no name received: "+ message.getUserHandle());
                }
            }

            if(privilege!=MegaChatRoom.PRIV_RM){
                log("I was added");
                textToShow = String.format(context.getString(R.string.message_add_participant), megaChatApi.getMyFullname(), fullNameAction);
                try{
                    textToShow = textToShow.replace("[A]", "<font color=\'#060000\'>");
                    textToShow = textToShow.replace("[/A]", "</font>");
                    textToShow = textToShow.replace("[B]", "<font color=\'#868686\'>");
                    textToShow = textToShow.replace("[/B]", "</font>");
                    textToShow = textToShow.replace("[C]", "<font color=\'#060000\'>");
                    textToShow = textToShow.replace("[/C]", "</font>");
                }
                catch (Exception e){}
            }
            else{
                log("I was removed or left");
                if(message.getUserHandle()==message.getHandleOfAction()){
                    log("I left the chat");
                    textToShow = String.format(context.getString(R.string.message_participant_left_group_chat), megaChatApi.getMyFullname());
                    try{
                        textToShow = textToShow.replace("[A]", "<font color=\'#060000\'>");
                        textToShow = textToShow.replace("[/A]", "</font>");
                        textToShow = textToShow.replace("[B]", "<font color=\'#868686\'>");
                        textToShow = textToShow.replace("[/B]", "</font>");
                    }
                    catch (Exception e){}
                }
                else{
                    textToShow = String.format(context.getString(R.string.message_remove_participant), megaChatApi.getMyFullname(), fullNameAction);
                    try{
                        textToShow = textToShow.replace("[A]", "<font color=\'#060000\'>");
                        textToShow = textToShow.replace("[/A]", "</font>");
                        textToShow = textToShow.replace("[B]", "<font color=\'#868686\'>");
                        textToShow = textToShow.replace("[/B]", "</font>");
                        textToShow = textToShow.replace("[C]", "<font color=\'#060000\'>");
                        textToShow = textToShow.replace("[/C]", "</font>");
                    }
                    catch (Exception e){}
                }
            }

            Spanned result = null;
            if (android.os.Build.VERSION.SDK_INT >= android.os.Build.VERSION_CODES.N) {
                result = Html.fromHtml(textToShow,Html.FROM_HTML_MODE_LEGACY);
            } else {
                result = Html.fromHtml(textToShow);
            }
            ((ViewHolderMessageChat)holder).ownManagementMessageLayout.setVisibility(View.VISIBLE);
            ((ViewHolderMessageChat)holder).contentOwnMessageLayout.setVisibility(View.GONE);

            ((ViewHolderMessageChat)holder).ownManagementMessageText.setText(result);

            ((ViewHolderMessageChat)holder).titleOwnMessage.setGravity(Gravity.LEFT);
            ((ViewHolderMessageChat)holder).timeOwnText.setGravity(Gravity.LEFT);
            RelativeLayout.LayoutParams params = (RelativeLayout.LayoutParams)   ((ViewHolderMessageChat)holder).timeOwnText.getLayoutParams();
            params.rightMargin = Util.scaleWidthPx(0, outMetrics);
            params.leftMargin = Util.scaleWidthPx(48, outMetrics);
            ((ViewHolderMessageChat)holder).timeOwnText.setLayoutParams(params);

            if (!multipleSelect) {
                if (positionClicked != -1){
                    if (positionClicked == position){
                        holder.ownManagementMessageLayout.setBackgroundColor(ContextCompat.getColor(context, R.color.new_multiselect_color));
                        listFragment.smoothScrollToPosition(positionClicked);
                    }else{
                        holder.ownManagementMessageLayout.setBackgroundColor(ContextCompat.getColor(context, android.R.color.transparent));
                    }
                }else{
                    holder.ownManagementMessageLayout.setBackgroundColor(ContextCompat.getColor(context, android.R.color.transparent));
                }
            }else {
                log("Multiselect ON");
                if(this.isItemChecked(position)){
                    holder.ownManagementMessageLayout.setBackgroundColor(ContextCompat.getColor(context, R.color.new_multiselect_color));
                }else{
                    log("NOT selected");
                    holder.ownManagementMessageLayout.setBackgroundColor(ContextCompat.getColor(context, android.R.color.transparent));
                }
            }
        }else{
            log("CONTACT Message type ALTER PARTICIPANTS");
            int privilege = message.getPrivilege();
            log("Privilege of the user: "+privilege);

            if(messages.get(position-1).getInfoToShow()!=-1){
                switch (messages.get(position-1).getInfoToShow()){
                    case AndroidMegaChatMessage.CHAT_ADAPTER_SHOW_ALL:{
                        ((ViewHolderMessageChat)holder).dateLayout.setVisibility(View.VISIBLE);
                        ((ViewHolderMessageChat)holder).dateText.setText(TimeChatUtils.formatDate(message.getTimestamp(), TimeChatUtils.DATE_SHORT_FORMAT));
                        ((ViewHolderMessageChat)holder).titleContactMessage.setVisibility(View.VISIBLE);
                        ((ViewHolderMessageChat)holder).timeContactText.setText(TimeChatUtils.formatTime(message));
                        ((ViewHolderMessageChat)holder).timeContactText.setVisibility(View.VISIBLE);

                        break;
                    }
                    case AndroidMegaChatMessage.CHAT_ADAPTER_SHOW_TIME:{
                        log("CHAT_ADAPTER_SHOW_TIME");
                        ((ViewHolderMessageChat)holder).dateLayout.setVisibility(View.GONE);
                        ((ViewHolderMessageChat)holder).titleContactMessage.setVisibility(View.VISIBLE);
                        ((ViewHolderMessageChat)holder).timeContactText.setText(TimeChatUtils.formatTime(message));
                        ((ViewHolderMessageChat)holder).timeContactText.setVisibility(View.VISIBLE);
                        break;
                    }
                    case AndroidMegaChatMessage.CHAT_ADAPTER_SHOW_NOTHING:{
                        log("CHAT_ADAPTER_SHOW_NOTHING");
                        ((ViewHolderMessageChat)holder).dateLayout.setVisibility(View.GONE);
                        ((ViewHolderMessageChat)holder).titleContactMessage.setVisibility(View.GONE);
                        break;
                    }
                }
            }
            ((ViewHolderMessageChat)holder).ownMessageLayout.setVisibility(View.GONE);
            ((ViewHolderMessageChat)holder).contactMessageLayout.setVisibility(View.VISIBLE);
            ((ViewHolderMessageChat)holder).contactManagementMessageLayout.setVisibility(View.VISIBLE);
            ((ViewHolderMessageChat)holder).contentContactMessageLayout.setVisibility(View.GONE);

            ((ViewHolderMessageChat)holder).nameContactText.setVisibility(View.GONE);

            if (!multipleSelect) {
                if (positionClicked != -1){
                    if (positionClicked == position){
                       holder.contactManagementMessageLayout.setBackgroundColor(ContextCompat.getColor(context, R.color.new_multiselect_color));
                       listFragment.smoothScrollToPosition(positionClicked);
                    }else{
                        holder.contactManagementMessageLayout.setBackgroundColor(ContextCompat.getColor(context, android.R.color.transparent));
                    }
                }else{
                   holder.contactManagementMessageLayout.setBackgroundColor(ContextCompat.getColor(context, android.R.color.transparent));
                }
            } else {
                log("Multiselect ON");
                if (this.isItemChecked(position)) {
                   holder.contactManagementMessageLayout.setBackgroundColor(ContextCompat.getColor(context, R.color.new_multiselect_color));
                }else {
                   log("NOT selected");
                   holder.contactManagementMessageLayout.setBackgroundColor(ContextCompat.getColor(context, android.R.color.transparent));
                }
            }

            ((ViewHolderMessageChat)holder).fullNameTitle = cC.getFullName(message.getHandleOfAction(), chatRoom);


            if(((ViewHolderMessageChat)holder).fullNameTitle==null){
                ((ViewHolderMessageChat)holder).fullNameTitle = "";
            }

            if(((ViewHolderMessageChat)holder).fullNameTitle.trim().length()<=0){

                log("NOT found in DB - ((ViewHolderMessageChat)holder).fullNameTitle");
                ((ViewHolderMessageChat)holder).fullNameTitle = "Unknown name";
                if(!(((ViewHolderMessageChat)holder).nameRequestedAction)){
                    log("3-Call for nonContactName: "+ message.getUserHandle());

                    ((ViewHolderMessageChat)holder).nameRequestedAction=true;
                    ChatNonContactNameListener listener = new ChatNonContactNameListener(context, ((ViewHolderMessageChat)holder), this, message.getHandleOfAction());

                    megaChatApi.getUserFirstname(message.getHandleOfAction(), listener);
                    megaChatApi.getUserLastname(message.getHandleOfAction(), listener);
                    megaChatApi.getUserEmail(message.getHandleOfAction(), listener);
                }
                else{
                    log("4-Name already asked and no name received: "+ message.getUserHandle());
                }
            }

            String textToShow = "";
            if(privilege!=MegaChatRoom.PRIV_RM){
                log("Participant was added");
                if(message.getUserHandle()==myUserHandle){
                    log("By me");
                    textToShow = String.format(context.getString(R.string.message_add_participant), ((ViewHolderMessageChat)holder).fullNameTitle, megaChatApi.getMyFullname());
                    try{
                        textToShow = textToShow.replace("[A]", "<font color=\'#060000\'>");
                        textToShow = textToShow.replace("[/A]", "</font>");
                        textToShow = textToShow.replace("[B]", "<font color=\'#868686\'>");
                        textToShow = textToShow.replace("[/B]", "</font>");
                        textToShow = textToShow.replace("[C]", "<font color=\'#060000\'>");
                        textToShow = textToShow.replace("[/C]", "</font>");
                    }
                    catch (Exception e){}
                }
                else{
//                        textToShow = String.format(context.getString(R.string.message_add_participant), message.getHandleOfAction()+"");
                    log("By other");
                    String fullNameAction = cC.getFullName(message.getUserHandle(), chatRoom);

                    if(fullNameAction==null){
                        fullNameAction = "";
                    }

                    if(fullNameAction.trim().length()<=0){

                        log("NOT found in DB - ((ViewHolderMessageChat)holder).fullNameTitle");
                        fullNameAction = "Unknown name";
                        if(!(((ViewHolderMessageChat)holder).nameRequestedAction)){
                            log("3-Call for nonContactName: "+ message.getUserHandle());
                            ((ViewHolderMessageChat)holder).nameRequestedAction=true;
                            ChatNonContactNameListener listener = new ChatNonContactNameListener(context, ((ViewHolderMessageChat)holder), this, message.getUserHandle());
                            megaChatApi.getUserFirstname(message.getUserHandle(), listener);
                            megaChatApi.getUserLastname(message.getUserHandle(), listener);
                            megaChatApi.getUserEmail(message.getUserHandle(), listener);
                        }
                        else{
                            log("4-Name already asked and no name received: "+ message.getUserHandle());
                        }
                    }

                    textToShow = String.format(context.getString(R.string.message_add_participant), ((ViewHolderMessageChat)holder).fullNameTitle, fullNameAction);
                    try{
                        textToShow = textToShow.replace("[A]", "<font color=\'#060000\'>");
                        textToShow = textToShow.replace("[/A]", "</font>");
                        textToShow = textToShow.replace("[B]", "<font color=\'#868686\'>");
                        textToShow = textToShow.replace("[/B]", "</font>");
                        textToShow = textToShow.replace("[C]", "<font color=\'#060000\'>");
                        textToShow = textToShow.replace("[/C]", "</font>");
                    }
                    catch (Exception e){}

                }
            }//END participant was added
            else{
                log("Participant was removed or left");
                if(message.getUserHandle()==myUserHandle){
                    textToShow = String.format(context.getString(R.string.message_remove_participant), ((ViewHolderMessageChat)holder).fullNameTitle, megaChatApi.getMyFullname());
                    try{
                        textToShow = textToShow.replace("[A]", "<font color=\'#060000\'>");
                        textToShow = textToShow.replace("[/A]", "</font>");
                        textToShow = textToShow.replace("[B]", "<font color=\'#868686\'>");
                        textToShow = textToShow.replace("[/B]", "</font>");
                        textToShow = textToShow.replace("[C]", "<font color=\'#060000\'>");
                        textToShow = textToShow.replace("[/C]", "</font>");
                    }
                    catch (Exception e){}
                }
                else{

                    if(message.getUserHandle()==message.getHandleOfAction()){
                        log("The participant left the chat");

                        textToShow = String.format(context.getString(R.string.message_participant_left_group_chat), ((ViewHolderMessageChat)holder).fullNameTitle);
                        try{
                            textToShow = textToShow.replace("[A]", "<font color=\'#060000\'>");
                            textToShow = textToShow.replace("[/A]", "</font>");
                            textToShow = textToShow.replace("[B]", "<font color=\'#868686\'>");
                            textToShow = textToShow.replace("[/B]", "</font>");
                        }
                        catch (Exception e){}

                    }
                    else{
                        log("The participant was removed");
                        String fullNameAction = cC.getFullName(message.getUserHandle(), chatRoom);

                        if(fullNameAction==null){
                            fullNameAction = "";
                        }

                        if(fullNameAction.trim().length()<=0){

                            log("NOT found in DB - ((ViewHolderMessageChat)holder).fullNameTitle");
                            fullNameAction = "Unknown name";
                            if(!(((ViewHolderMessageChat)holder).nameRequestedAction)){
                                log("3-Call for nonContactName: "+ message.getUserHandle());
                                ((ViewHolderMessageChat)holder).nameRequestedAction=true;
                                ChatNonContactNameListener listener = new ChatNonContactNameListener(context, ((ViewHolderMessageChat)holder), this, message.getUserHandle());
                                megaChatApi.getUserFirstname(message.getUserHandle(), listener);
                                megaChatApi.getUserLastname(message.getUserHandle(), listener);
                                megaChatApi.getUserEmail(message.getUserHandle(), listener);
                            }
                            else{
                                log("4-Name already asked and no name received: "+ message.getUserHandle());
                            }
                        }

                        textToShow = String.format(context.getString(R.string.message_remove_participant), ((ViewHolderMessageChat)holder).fullNameTitle, fullNameAction);
                        try{
                            textToShow = textToShow.replace("[A]", "<font color=\'#060000\'>");
                            textToShow = textToShow.replace("[/A]", "</font>");
                            textToShow = textToShow.replace("[B]", "<font color=\'#868686\'>");
                            textToShow = textToShow.replace("[/B]", "</font>");
                            textToShow = textToShow.replace("[C]", "<font color=\'#060000\'>");
                            textToShow = textToShow.replace("[/C]", "</font>");
                        }
                        catch (Exception e){}
                    }
//                        textToShow = String.format(context.getString(R.string.message_remove_participant), message.getHandleOfAction()+"");
                }
            } //END participant removed

            Spanned result = null;
            if (android.os.Build.VERSION.SDK_INT >= android.os.Build.VERSION_CODES.N) {
                result = Html.fromHtml(textToShow,Html.FROM_HTML_MODE_LEGACY);
            } else {
                result = Html.fromHtml(textToShow);
            }
            ((ViewHolderMessageChat)holder).contactManagementMessageText.setText(result);

        }
    }

    public void bindPrivChangeMessage(ViewHolderMessageChat holder, AndroidMegaChatMessage androidMessage, int position) {
        log("bindPrivChangeMessage");
        ((ViewHolderMessageChat)holder).layoutAvatarMessages.setVisibility(View.INVISIBLE);

        MegaChatMessage message = androidMessage.getMessage();

        if(message.getHandleOfAction()==myUserHandle){
            log("a moderator change my privilege");
            int privilege = message.getPrivilege();
            log("Privilege of the user: "+privilege);

            if(messages.get(position-1).getInfoToShow()!=-1){
                switch (messages.get(position-1).getInfoToShow()){
                    case AndroidMegaChatMessage.CHAT_ADAPTER_SHOW_ALL:{
                        ((ViewHolderMessageChat)holder).dateLayout.setVisibility(View.VISIBLE);
                        ((ViewHolderMessageChat)holder).dateText.setText(TimeChatUtils.formatDate(message.getTimestamp(), TimeChatUtils.DATE_SHORT_FORMAT));
                        ((ViewHolderMessageChat)holder).titleOwnMessage.setVisibility(View.VISIBLE);
                        ((ViewHolderMessageChat)holder).timeOwnText.setText(TimeChatUtils.formatTime(message));
                        break;
                    }
                    case AndroidMegaChatMessage.CHAT_ADAPTER_SHOW_TIME:{
                        log("CHAT_ADAPTER_SHOW_TIME");
                        ((ViewHolderMessageChat)holder).dateLayout.setVisibility(View.GONE);
                        ((ViewHolderMessageChat)holder).titleOwnMessage.setVisibility(View.VISIBLE);
                        ((ViewHolderMessageChat)holder).timeOwnText.setText(TimeChatUtils.formatTime(message));
                        break;
                    }
                    case AndroidMegaChatMessage.CHAT_ADAPTER_SHOW_NOTHING:{
                        log("CHAT_ADAPTER_SHOW_NOTHING");
                        ((ViewHolderMessageChat)holder).dateLayout.setVisibility(View.GONE);
                        ((ViewHolderMessageChat)holder).titleOwnMessage.setVisibility(View.GONE);
                        break;
                    }
                }
            }

            ((ViewHolderMessageChat)holder).ownMessageLayout.setVisibility(View.VISIBLE);
            ((ViewHolderMessageChat)holder).contactMessageLayout.setVisibility(View.GONE);

            String privilegeString = "";
            if(privilege==MegaChatRoom.PRIV_MODERATOR){
                privilegeString = context.getString(R.string.administrator_permission_label_participants_panel);
            }
            else if(privilege==MegaChatRoom.PRIV_STANDARD){
                privilegeString = context.getString(R.string.standard_permission_label_participants_panel);
            }
            else if(privilege==MegaChatRoom.PRIV_RO){
                privilegeString = context.getString(R.string.observer_permission_label_participants_panel);
            }
            else {
                log("Change to other");
                privilegeString = "Unknow";
            }

            String textToShow = "";

            if(message.getUserHandle()==myUserHandle){
                log("I changed my Own permission");
                textToShow = String.format(context.getString(R.string.message_permissions_changed), megaChatApi.getMyFullname(), privilegeString, megaChatApi.getMyFullname());
                try{
                    textToShow = textToShow.replace("[A]", "<font color=\'#060000\'>");
                    textToShow = textToShow.replace("[/A]", "</font>");
                    textToShow = textToShow.replace("[B]", "<font color=\'#868686\'>");
                    textToShow = textToShow.replace("[/B]", "</font>");
                    textToShow = textToShow.replace("[C]", "<font color=\'#060000\'>");
                    textToShow = textToShow.replace("[/C]", "</font>");
                    textToShow = textToShow.replace("[D]", "<font color=\'#868686\'>");
                    textToShow = textToShow.replace("[/D]", "</font>");
                    textToShow = textToShow.replace("[E]", "<font color=\'#060000\'>");
                    textToShow = textToShow.replace("[/E]", "</font>");
                }
                catch (Exception e){}
            }
            else{
                log("I was change by someone");
                String fullNameAction = cC.getFullName(message.getUserHandle(), chatRoom);

                if(fullNameAction==null){
                    fullNameAction = "";
                }

                if(fullNameAction.trim().length()<=0){

                    log("NOT found in DB - ((ViewHolderMessageChat)holder).fullNameTitle");
                    fullNameAction = "Unknown name";
                    if(!(((ViewHolderMessageChat)holder).nameRequestedAction)){
                        log("3-Call for nonContactName: "+ message.getUserHandle());
                        ((ViewHolderMessageChat)holder).nameRequestedAction=true;
                        ChatNonContactNameListener listener = new ChatNonContactNameListener(context, ((ViewHolderMessageChat)holder), this, message.getUserHandle());
                        megaChatApi.getUserFirstname(message.getUserHandle(), listener);
                        megaChatApi.getUserLastname(message.getUserHandle(), listener);
                        megaChatApi.getUserEmail(message.getUserHandle(), listener);
                    }
                    else{
                        log("4-Name already asked and no name received: "+ message.getUserHandle());
                    }
                }
                textToShow = String.format(context.getString(R.string.message_permissions_changed), megaChatApi.getMyFullname(), privilegeString, fullNameAction);
                try{
                    textToShow = textToShow.replace("[A]", "<font color=\'#060000\'>");
                    textToShow = textToShow.replace("[/A]", "</font>");
                    textToShow = textToShow.replace("[B]", "<font color=\'#868686\'>");
                    textToShow = textToShow.replace("[/B]", "</font>");
                    textToShow = textToShow.replace("[C]", "<font color=\'#060000\'>");
                    textToShow = textToShow.replace("[/C]", "</font>");
                    textToShow = textToShow.replace("[D]", "<font color=\'#868686\'>");
                    textToShow = textToShow.replace("[/D]", "</font>");
                    textToShow = textToShow.replace("[E]", "<font color=\'#060000\'>");
                    textToShow = textToShow.replace("[/E]", "</font>");
                }
                catch (Exception e){}
            }

            Spanned result = null;
            if (android.os.Build.VERSION.SDK_INT >= android.os.Build.VERSION_CODES.N) {
                result = Html.fromHtml(textToShow,Html.FROM_HTML_MODE_LEGACY);
            } else {
                result = Html.fromHtml(textToShow);
            }
            ((ViewHolderMessageChat)holder).contentOwnMessageLayout.setVisibility(View.GONE);
            ((ViewHolderMessageChat)holder).ownManagementMessageLayout.setVisibility(View.VISIBLE);
            ((ViewHolderMessageChat)holder).ownManagementMessageText.setText(result);
            ((ViewHolderMessageChat)holder).titleOwnMessage.setGravity(Gravity.LEFT);
            ((ViewHolderMessageChat)holder).timeOwnText.setGravity(Gravity.LEFT);
            RelativeLayout.LayoutParams params = (RelativeLayout.LayoutParams)   ((ViewHolderMessageChat)holder).timeOwnText.getLayoutParams();
            params.rightMargin = Util.scaleWidthPx(0, outMetrics);
            params.leftMargin = Util.scaleWidthPx(48, outMetrics);
            ((ViewHolderMessageChat)holder).timeOwnText.setLayoutParams(params);


            log("Visible own management message!");

            if (!multipleSelect) {
                if (positionClicked != -1){
                    if (positionClicked == position){
                        holder.ownManagementMessageLayout.setBackgroundColor(ContextCompat.getColor(context, R.color.new_multiselect_color));
                        listFragment.smoothScrollToPosition(positionClicked);
                    }else{
                        holder.ownManagementMessageLayout.setBackgroundColor(ContextCompat.getColor(context, android.R.color.transparent));
                    }
                }else{
                    holder.ownManagementMessageLayout.setBackgroundColor(ContextCompat.getColor(context, android.R.color.transparent));
                }
            } else {
                log("Multiselect ON");
                if (this.isItemChecked(position)) {
                    holder.ownManagementMessageLayout.setBackgroundColor(ContextCompat.getColor(context, R.color.new_multiselect_color));

                }else {
                    log("NOT selected");
                    holder.ownManagementMessageLayout.setBackgroundColor(ContextCompat.getColor(context, android.R.color.transparent));
                }
            }
        }
        else{
            log("Participant privilege change!");
            if(messages.get(position-1).getInfoToShow()!=-1){
                switch (messages.get(position-1).getInfoToShow()){
                    case AndroidMegaChatMessage.CHAT_ADAPTER_SHOW_ALL:{
                        ((ViewHolderMessageChat)holder).dateLayout.setVisibility(View.VISIBLE);
                        ((ViewHolderMessageChat)holder).dateText.setText(TimeChatUtils.formatDate(message.getTimestamp(), TimeChatUtils.DATE_SHORT_FORMAT));
                        ((ViewHolderMessageChat)holder).titleContactMessage.setVisibility(View.VISIBLE);
                        ((ViewHolderMessageChat)holder).timeContactText.setText(TimeChatUtils.formatTime(message));
                        ((ViewHolderMessageChat)holder).timeContactText.setVisibility(View.VISIBLE);
                        break;
                    }
                    case AndroidMegaChatMessage.CHAT_ADAPTER_SHOW_TIME:{
                        log("CHAT_ADAPTER_SHOW_TIME");
                        ((ViewHolderMessageChat)holder).dateLayout.setVisibility(View.GONE);
                        ((ViewHolderMessageChat)holder).titleContactMessage.setVisibility(View.VISIBLE);
                        ((ViewHolderMessageChat)holder).timeContactText.setText(TimeChatUtils.formatTime(message));
                        ((ViewHolderMessageChat)holder).timeContactText.setVisibility(View.VISIBLE);
                        break;
                    }
                    case AndroidMegaChatMessage.CHAT_ADAPTER_SHOW_NOTHING:{
                        log("CHAT_ADAPTER_SHOW_NOTHING");
                        ((ViewHolderMessageChat)holder).dateLayout.setVisibility(View.GONE);
                        ((ViewHolderMessageChat)holder).titleContactMessage.setVisibility(View.GONE);
                        break;
                    }
                }
            }
            ((ViewHolderMessageChat)holder).ownMessageLayout.setVisibility(View.GONE);
            ((ViewHolderMessageChat)holder).contactMessageLayout.setVisibility(View.VISIBLE);

            ((ViewHolderMessageChat)holder).contentContactMessageLayout.setVisibility(View.GONE);
            ((ViewHolderMessageChat)holder).contactManagementMessageLayout.setVisibility(View.VISIBLE);
            ((ViewHolderMessageChat)holder).nameContactText.setVisibility(View.GONE);

            if (!multipleSelect) {
                if (positionClicked != -1){
                    if (positionClicked == position){
                        holder.contactManagementMessageLayout.setBackgroundColor(ContextCompat.getColor(context, R.color.new_multiselect_color));
                        listFragment.smoothScrollToPosition(positionClicked);
                    }else{
                        holder.contactManagementMessageLayout.setBackgroundColor(ContextCompat.getColor(context, android.R.color.transparent));
                    }
                }else{
                    holder.contactManagementMessageLayout.setBackgroundColor(ContextCompat.getColor(context, android.R.color.transparent));
                }
            }else {
                log("Multiselect ON");
                if (this.isItemChecked(position)) {
                    holder.contactManagementMessageLayout.setBackgroundColor(ContextCompat.getColor(context, R.color.new_multiselect_color));

                }else {
                    log("NOT selected");
                    holder.contactManagementMessageLayout.setBackgroundColor(ContextCompat.getColor(context, android.R.color.transparent));
                }
            }

            ((ViewHolderMessageChat)holder).fullNameTitle = cC.getFullName(message.getHandleOfAction(), chatRoom);


            if(((ViewHolderMessageChat)holder).fullNameTitle==null){
                ((ViewHolderMessageChat)holder).fullNameTitle = "";
            }

            if(((ViewHolderMessageChat)holder).fullNameTitle.trim().length()<=0){

                log("NOT found in DB - ((ViewHolderMessageChat)holder).fullNameTitle");
                ((ViewHolderMessageChat)holder).fullNameTitle = "Unknown name";
                if(!(((ViewHolderMessageChat)holder).nameRequestedAction)){
                    log("3-Call for nonContactName: "+ message.getUserHandle());

                    ((ViewHolderMessageChat)holder).nameRequestedAction=true;
                    ChatNonContactNameListener listener = new ChatNonContactNameListener(context, ((ViewHolderMessageChat)holder), this, message.getHandleOfAction());

                    megaChatApi.getUserFirstname(message.getHandleOfAction(), listener);
                    megaChatApi.getUserLastname(message.getHandleOfAction(), listener);
                    megaChatApi.getUserEmail(message.getHandleOfAction(), listener);
                }
                else{
                    log("4-Name already asked and no name received: "+ message.getUserHandle());
                }
            }

            int privilege = message.getPrivilege();
            String privilegeString = "";
            if(privilege==MegaChatRoom.PRIV_MODERATOR){
                privilegeString = context.getString(R.string.administrator_permission_label_participants_panel);
            }
            else if(privilege==MegaChatRoom.PRIV_STANDARD){
                privilegeString = context.getString(R.string.standard_permission_label_participants_panel);
            }
            else if(privilege==MegaChatRoom.PRIV_RO){
                privilegeString = context.getString(R.string.observer_permission_label_participants_panel);
            }
            else {
                log("Change to other");
                privilegeString = "Unknow";
            }

            String textToShow = "";
            if(message.getUserHandle()==myUserHandle){
                log("The privilege was change by me");
                textToShow = String.format(context.getString(R.string.message_permissions_changed), ((ViewHolderMessageChat)holder).fullNameTitle, privilegeString, megaChatApi.getMyFullname());
                try{
                    textToShow = textToShow.replace("[A]", "<font color=\'#060000\'>");
                    textToShow = textToShow.replace("[/A]", "</font>");
                    textToShow = textToShow.replace("[B]", "<font color=\'#868686\'>");
                    textToShow = textToShow.replace("[/B]", "</font>");
                    textToShow = textToShow.replace("[C]", "<font color=\'#060000\'>");
                    textToShow = textToShow.replace("[/C]", "</font>");
                    textToShow = textToShow.replace("[D]", "<font color=\'#868686\'>");
                    textToShow = textToShow.replace("[/D]", "</font>");
                    textToShow = textToShow.replace("[E]", "<font color=\'#060000\'>");
                    textToShow = textToShow.replace("[/E]", "</font>");
                }
                catch (Exception e){}

            }
            else{
                log("By other");
                String fullNameAction = cC.getFullName(message.getUserHandle(), chatRoom);

                if(fullNameAction==null){
                    fullNameAction = "";
                }

                if(fullNameAction.trim().length()<=0){

                    log("NOT found in DB - ((ViewHolderMessageChat)holder).fullNameTitle");
                    fullNameAction = "Unknown name";
                    if(!(((ViewHolderMessageChat)holder).nameRequestedAction)){
                        log("3-Call for nonContactName: "+ message.getUserHandle());
                        ((ViewHolderMessageChat)holder).nameRequestedAction=true;
                        ChatNonContactNameListener listener = new ChatNonContactNameListener(context, ((ViewHolderMessageChat)holder), this, message.getUserHandle());
                        megaChatApi.getUserFirstname(message.getUserHandle(), listener);
                        megaChatApi.getUserLastname(message.getUserHandle(), listener);
                        megaChatApi.getUserEmail(message.getUserHandle(), listener);
                    }
                    else{
                        log("4-Name already asked and no name received: "+ message.getUserHandle());
                    }
                }

                textToShow = String.format(context.getString(R.string.message_permissions_changed), ((ViewHolderMessageChat)holder).fullNameTitle, privilegeString, fullNameAction);
                try{
                    textToShow = textToShow.replace("[A]", "<font color=\'#060000\'>");
                    textToShow = textToShow.replace("[/A]", "</font>");
                    textToShow = textToShow.replace("[B]", "<font color=\'#868686\'>");
                    textToShow = textToShow.replace("[/B]", "</font>");
                    textToShow = textToShow.replace("[C]", "<font color=\'#060000\'>");
                    textToShow = textToShow.replace("[/C]", "</font>");
                    textToShow = textToShow.replace("[D]", "<font color=\'#868686\'>");
                    textToShow = textToShow.replace("[/D]", "</font>");
                    textToShow = textToShow.replace("[E]", "<font color=\'#060000\'>");
                    textToShow = textToShow.replace("[/E]", "</font>");
                }
                catch (Exception e){}
            }
            Spanned result = null;
            if (android.os.Build.VERSION.SDK_INT >= android.os.Build.VERSION_CODES.N) {
                result = Html.fromHtml(textToShow,Html.FROM_HTML_MODE_LEGACY);
            } else {
                result = Html.fromHtml(textToShow);
            }

            ((ViewHolderMessageChat)holder).contactManagementMessageText.setText(result);
        }
    }

    public void bindContainsMetaMessage(ViewHolderMessageChat holder, AndroidMegaChatMessage androidMessage, int position){
        log("bindContainsMetaMessage");

        MegaChatMessage message = androidMessage.getMessage();
        MegaChatContainsMeta meta = message.getContainsMeta();
        if(meta==null){
            bindNoTypeMessage(holder, androidMessage, position);
        }else if(meta!=null && meta.getType()==MegaChatContainsMeta.CONTAINS_META_RICH_PREVIEW){
            //            ((ViewHolderMessageChat)holder).layoutAvatarMessages.setVisibility(View.VISIBLE);

            String url = meta.getRichPreview().getUrl();

            String title = meta.getRichPreview().getTitle();
            String text = meta.getRichPreview().getText();
            String description = meta.getRichPreview().getDescription();
            String imageFormat = meta.getRichPreview().getImageFormat();
            String image = meta.getRichPreview().getImage();
            String icon = meta.getRichPreview().getIcon();

            Bitmap bitmapImage = null;
            Bitmap bitmapIcon = null;

            if(image!=null){
                byte[] decodedBytes = Base64.decode(image, 0);
                bitmapImage = BitmapFactory.decodeByteArray(decodedBytes, 0, decodedBytes.length);
            }

            if(icon!=null){
                byte[] decodedBytes2 = Base64.decode(icon, 0);
                bitmapIcon = BitmapFactory.decodeByteArray(decodedBytes2, 0, decodedBytes2.length);
            }

            if(message.getUserHandle()==myUserHandle) {
                ((ViewHolderMessageChat)holder).layoutAvatarMessages.setVisibility(View.INVISIBLE);

                log("MY message!!");
                log("MY message handle!!: " + message.getMsgId());
                if (messages.get(position - 1).getInfoToShow() != -1) {
                    switch (messages.get(position - 1).getInfoToShow()) {
                        case AndroidMegaChatMessage.CHAT_ADAPTER_SHOW_ALL: {
                            ((ViewHolderMessageChat) holder).dateLayout.setVisibility(View.VISIBLE);
                            ((ViewHolderMessageChat) holder).dateText.setText(TimeChatUtils.formatDate(message.getTimestamp(), TimeChatUtils.DATE_SHORT_FORMAT));
                            ((ViewHolderMessageChat) holder).titleOwnMessage.setVisibility(View.VISIBLE);
                            ((ViewHolderMessageChat) holder).timeOwnText.setText(TimeChatUtils.formatTime(message));
                            break;
                        }
                        case AndroidMegaChatMessage.CHAT_ADAPTER_SHOW_TIME: {
                            log("CHAT_ADAPTER_SHOW_TIME");
                            ((ViewHolderMessageChat) holder).dateLayout.setVisibility(View.GONE);
                            ((ViewHolderMessageChat) holder).titleOwnMessage.setVisibility(View.VISIBLE);
                            ((ViewHolderMessageChat) holder).timeOwnText.setText(TimeChatUtils.formatTime(message));
                            break;
                        }
                        case AndroidMegaChatMessage.CHAT_ADAPTER_SHOW_NOTHING: {
                            log("CHAT_ADAPTER_SHOW_NOTHING");
                            ((ViewHolderMessageChat) holder).dateLayout.setVisibility(View.GONE);
                            ((ViewHolderMessageChat) holder).titleOwnMessage.setVisibility(View.GONE);
                            break;
                        }
                    }
                }

                ((ViewHolderMessageChat)holder).contactMessageLayout.setVisibility(View.GONE);
                ((ViewHolderMessageChat)holder).ownMessageLayout.setVisibility(View.VISIBLE);

                ((ViewHolderMessageChat)holder).ownManagementMessageLayout.setVisibility(View.GONE);
                ((ViewHolderMessageChat)holder).contentOwnMessageLayout.setVisibility(View.VISIBLE);

                ((ViewHolderMessageChat)holder).contentOwnMessageText.setVisibility(View.GONE);
                ((ViewHolderMessageChat)holder).urlOwnMessageLayout.setVisibility(View.VISIBLE);
                ((ViewHolderMessageChat)holder).forwardOwnRichLinks.setVisibility(View.VISIBLE);

<<<<<<< HEAD
                ((ViewHolderMessageChat)holder).urlOwnMessageIconAndLinkLayout.setVisibility(View.GONE);
                ((ViewHolderMessageChat) holder).alwaysAllowRichLinkButton.setOnClickListener(this);
                ((ViewHolderMessageChat) holder).alwaysAllowRichLinkButton.setTag(position);
                ((ViewHolderMessageChat) holder).notNowRichLinkButton.setOnClickListener(this);
                ((ViewHolderMessageChat) holder).notNowRichLinkButton.setTag(position);

=======
//                ((ViewHolderMessageChat)holder).urlContactMessageLayout.setVisibility(View.GONE);
>>>>>>> 44182ee8

                ((ViewHolderMessageChat)holder).previewFrameLand.setVisibility(View.GONE);
//                ((ViewHolderMessageChat) holder).contentOwnMessageThumbLand.setVisibility(View.GONE);
                ((ViewHolderMessageChat)holder).previewFramePort.setVisibility(View.GONE);
//                ((ViewHolderMessageChat) holder).contentOwnMessageThumbPort.setVisibility(View.GONE);

//                ((ViewHolderMessageChat) holder).gradientOwnMessageThumbPort.setVisibility(View.GONE);
//                ((ViewHolderMessageChat) holder).videoIconOwnMessageThumbPort.setVisibility(View.GONE);
//                ((ViewHolderMessageChat) holder).videoTimecontentOwnMessageThumbPort.setVisibility(View.GONE);
//
//                ((ViewHolderMessageChat) holder).gradientOwnMessageThumbLand.setVisibility(View.GONE);
//                ((ViewHolderMessageChat) holder).videoIconOwnMessageThumbLand.setVisibility(View.GONE);
//                ((ViewHolderMessageChat) holder).videoTimecontentOwnMessageThumbLand.setVisibility(View.GONE);

                holder.contentOwnMessageFileLayout.setVisibility(View.GONE);
                holder.forwardOwnFile.setVisibility(View.GONE);

                ((ViewHolderMessageChat) holder).contentOwnMessageContactLayout.setVisibility(View.GONE);
                ((ViewHolderMessageChat)holder).forwardOwnContact.setVisibility(View.GONE);

                //Rick link

                ((ViewHolderMessageChat) holder).urlOwnMessageWarningButtonsLayout.setVisibility(View.GONE);
                ((ViewHolderMessageChat) holder).urlOwnMessageDisableButtonsLayout.setVisibility(View.GONE);

                ((ViewHolderMessageChat)holder).urlOwnMessageText.setText(text);
                ((ViewHolderMessageChat)holder).urlOwnMessageTitle.setVisibility(View.VISIBLE);
                ((ViewHolderMessageChat)holder).urlOwnMessageTitle.setText(title);
                ((ViewHolderMessageChat)holder).urlOwnMessageDescription.setText(description);
                ((ViewHolderMessageChat)holder).urlOwnMessageIconAndLinkLayout.setVisibility(View.VISIBLE);
                ((ViewHolderMessageChat)holder).urlOwnMessageLink.setText(url);

                if(bitmapImage!=null){
                    ((ViewHolderMessageChat)holder).urlOwnMessageImage.setImageBitmap(bitmapImage);
                    ((ViewHolderMessageChat)holder).urlOwnMessageImage.setVisibility(View.VISIBLE);
                }
                else{
                    ((ViewHolderMessageChat)holder).urlOwnMessageImage.setVisibility(View.GONE);
                }

                if(bitmapIcon!=null){
                    ((ViewHolderMessageChat)holder).urlOwnMessageIcon.setImageBitmap(bitmapIcon);
                    ((ViewHolderMessageChat)holder).urlOwnMessageIcon.setVisibility(View.VISIBLE);
                }
                else{
                    ((ViewHolderMessageChat)holder).urlOwnMessageIcon.setVisibility(View.GONE);
                }

                if (!multipleSelect) {
                    if (positionClicked != -1){
                        if (positionClicked == position){
                            holder.contentOwnMessageLayout.setBackgroundColor(ContextCompat.getColor(context, R.color.new_multiselect_color));
                            listFragment.smoothScrollToPosition(positionClicked);
                        }else{
                            holder.contentOwnMessageLayout.setBackgroundColor(ContextCompat.getColor(context, android.R.color.transparent));
                        }
                    }else{
                        holder.contentOwnMessageLayout.setBackgroundColor(ContextCompat.getColor(context, android.R.color.transparent));
                    }
                } else {
                    log("Multiselect ON");
                    if(this.isItemChecked(position)){
                        holder.contentOwnMessageLayout.setBackgroundColor(ContextCompat.getColor(context, R.color.new_multiselect_color));
                    }else{
                        log("NOT selected");
                        holder.contentOwnMessageLayout.setBackgroundColor(ContextCompat.getColor(context, android.R.color.transparent));
                    }
                }
            }
            else{
                long userHandle = message.getUserHandle();
                log("Contact message!!: "+userHandle);
                if(((ChatActivityLollipop) context).isGroup()){

                    ((ViewHolderMessageChat)holder).fullNameTitle = cC.getFullName(userHandle, chatRoom);

                    if(((ViewHolderMessageChat)holder).fullNameTitle==null){
                        ((ViewHolderMessageChat)holder).fullNameTitle = "";
                    }

                    if(((ViewHolderMessageChat)holder).fullNameTitle.trim().length()<=0){

                        log("NOT found in DB - ((ViewHolderMessageChat)holder).fullNameTitle");
                        ((ViewHolderMessageChat)holder).fullNameTitle = "Unknown name";
                        if(!(((ViewHolderMessageChat)holder).nameRequestedAction)){
                            log("3-Call for nonContactName: "+ message.getUserHandle());
                            ((ViewHolderMessageChat)holder).nameRequestedAction=true;
                            ChatNonContactNameListener listener = new ChatNonContactNameListener(context, ((ViewHolderMessageChat)holder), this, userHandle);
                            megaChatApi.getUserFirstname(userHandle, listener);
                            megaChatApi.getUserLastname(userHandle, listener);
                            megaChatApi.getUserEmail(userHandle, listener);
                        }
                        else{
                            log("4-Name already asked and no name received: "+ message.getUserHandle());
                        }
                    }

                    ((ViewHolderMessageChat)holder).nameContactText.setVisibility(View.VISIBLE);
                    ((ViewHolderMessageChat)holder).nameContactText.setText(((ViewHolderMessageChat)holder).fullNameTitle);
                }
                else{

                    ((ViewHolderMessageChat)holder).fullNameTitle = chatRoom.getTitle();
                    ((ViewHolderMessageChat)holder).nameContactText.setVisibility(View.GONE);
                }

                if(messages.get(position-1).getInfoToShow()!=-1){
                    switch (messages.get(position-1).getInfoToShow()){
                        case AndroidMegaChatMessage.CHAT_ADAPTER_SHOW_ALL:{
                            log("CHAT_ADAPTER_SHOW_ALL");
                            ((ViewHolderMessageChat)holder).dateLayout.setVisibility(View.VISIBLE);
                            ((ViewHolderMessageChat)holder).dateText.setText(TimeChatUtils.formatDate(message.getTimestamp(), TimeChatUtils.DATE_SHORT_FORMAT));
                            ((ViewHolderMessageChat)holder).titleContactMessage.setVisibility(View.VISIBLE);
                            ((ViewHolderMessageChat)holder).timeContactText.setText(TimeChatUtils.formatTime(message));
                            ((ViewHolderMessageChat)holder).timeContactText.setVisibility(View.VISIBLE);
                            break;
                        }
                        case AndroidMegaChatMessage.CHAT_ADAPTER_SHOW_TIME:{
                            log("CHAT_ADAPTER_SHOW_TIME--");
                            ((ViewHolderMessageChat)holder).dateLayout.setVisibility(View.GONE);
                            ((ViewHolderMessageChat)holder).titleContactMessage.setVisibility(View.VISIBLE);
                            ((ViewHolderMessageChat)holder).timeContactText.setText(TimeChatUtils.formatTime(message));
                            ((ViewHolderMessageChat)holder).timeContactText.setVisibility(View.VISIBLE);
                            break;
                        }
                        case AndroidMegaChatMessage.CHAT_ADAPTER_SHOW_NOTHING:{
                            log("CHAT_ADAPTER_SHOW_NOTHING");
                            ((ViewHolderMessageChat)holder).dateLayout.setVisibility(View.GONE);
                            ((ViewHolderMessageChat)holder).timeContactText.setVisibility(View.GONE);
                            ((ViewHolderMessageChat)holder).titleContactMessage.setVisibility(View.GONE);
                            break;
                        }
                    }
                }

                if (messages.get(position-1).isShowAvatar()){
                    ((ViewHolderMessageChat)holder).layoutAvatarMessages.setVisibility(View.VISIBLE);
                    setContactAvatar(((ViewHolderMessageChat)holder), userHandle,((ViewHolderMessageChat)holder).fullNameTitle);
                }
                else{
                    ((ViewHolderMessageChat)holder).layoutAvatarMessages.setVisibility(View.INVISIBLE);
                }

                ((ViewHolderMessageChat)holder).ownMessageLayout.setVisibility(View.GONE);
                ((ViewHolderMessageChat)holder).contactMessageLayout.setVisibility(View.VISIBLE);

                ((ViewHolderMessageChat)holder).contentContactMessageLayout.setVisibility(View.VISIBLE);
                ((ViewHolderMessageChat)holder).contactManagementMessageLayout.setVisibility(View.GONE);

                ((ViewHolderMessageChat)holder).contentContactMessageText.setVisibility(View.GONE);
                ((ViewHolderMessageChat)holder).urlContactMessageLayout.setVisibility(View.VISIBLE);

                ((ViewHolderMessageChat)holder).contentContactMessageAttachLayout.setVisibility(View.GONE);
                ((ViewHolderMessageChat) holder).contentContactMessageContactLayout.setVisibility(View.GONE);


//                ((ViewHolderMessageChat)holder).contentOwnMessageLayout.setVisibility(View.GONE);
//                ((ViewHolderMessageChat)holder).urlOwnMessageLayout.setVisibility(View.GONE);
//                ((ViewHolderMessageChat)holder).urlOwnMessageIconAndLinkLayout.setVisibility(View.GONE);

//                ((ViewHolderMessageChat)holder).contentOwnMessageText.setVisibility(View.GONE);
//                ((ViewHolderMessageChat)holder).previewFrameLand.setVisibility(View.GONE);
//                ((ViewHolderMessageChat) holder).contentOwnMessageThumbLand.setVisibility(View.GONE);
//                ((ViewHolderMessageChat)holder).previewFramePort.setVisibility(View.GONE);
//                ((ViewHolderMessageChat) holder).contentOwnMessageThumbPort.setVisibility(View.GONE);

//                ((ViewHolderMessageChat) holder).gradientOwnMessageThumbPort.setVisibility(View.GONE);
//                ((ViewHolderMessageChat) holder).videoIconOwnMessageThumbPort.setVisibility(View.GONE);
//                ((ViewHolderMessageChat) holder).videoTimecontentOwnMessageThumbPort.setVisibility(View.GONE);
//
//                ((ViewHolderMessageChat) holder).gradientOwnMessageThumbLand.setVisibility(View.GONE);
//                ((ViewHolderMessageChat) holder).videoIconOwnMessageThumbLand.setVisibility(View.GONE);
//                ((ViewHolderMessageChat) holder).videoTimecontentOwnMessageThumbLand.setVisibility(View.GONE);
//
//                ((ViewHolderMessageChat) holder).contentOwnMessageFileLayout.setVisibility(View.GONE);
//                ((ViewHolderMessageChat) holder).contentOwnMessageContactLayout.setVisibility(View.GONE);
//                ((ViewHolderMessageChat) holder).contentContactMessageContactLayout.setVisibility(View.GONE);
//                ((ViewHolderMessageChat) holder).contentContactMessageFile.setVisibility(View.GONE);

                //Rick link

                ((ViewHolderMessageChat) holder).urlOwnMessageWarningButtonsLayout.setVisibility(View.GONE);
                ((ViewHolderMessageChat) holder).urlOwnMessageDisableButtonsLayout.setVisibility(View.GONE);

                ((ViewHolderMessageChat)holder).urlContactMessageText.setText(text);
                ((ViewHolderMessageChat)holder).urlContactMessageTitle.setVisibility(View.VISIBLE);
                ((ViewHolderMessageChat)holder).urlContactMessageTitle.setText(title);
                ((ViewHolderMessageChat)holder).urlContactMessageDescription.setText(description);
                ((ViewHolderMessageChat)holder).urlContactMessageIconAndLinkLayout.setVisibility(View.VISIBLE);
                ((ViewHolderMessageChat)holder).urlContactMessageLink.setText(url);

                if(bitmapImage!=null){
                    ((ViewHolderMessageChat)holder).urlContactMessageImage.setImageBitmap(bitmapImage);
                    ((ViewHolderMessageChat)holder).urlContactMessageImage.setVisibility(View.VISIBLE);
                }
                else{
                    ((ViewHolderMessageChat)holder).urlContactMessageImage.setVisibility(View.GONE);
                }

                if(bitmapIcon!=null){
                    ((ViewHolderMessageChat)holder).urlContactMessageIcon.setImageBitmap(bitmapIcon);
                    ((ViewHolderMessageChat)holder).urlContactMessageIcon.setVisibility(View.VISIBLE);
                }
                else{
                    ((ViewHolderMessageChat)holder).urlContactMessageIcon.setVisibility(View.GONE);
                }

                if (!multipleSelect) {
                    if (positionClicked != -1){
                        if (positionClicked == position){
                            holder.contentContactMessageLayout.setBackgroundColor(ContextCompat.getColor(context, R.color.new_multiselect_color));
                            listFragment.smoothScrollToPosition(positionClicked);
                        }else{
                            holder.contentContactMessageLayout.setBackgroundColor(ContextCompat.getColor(context, android.R.color.transparent));
                        }
                    }else{
                        holder.contentContactMessageLayout.setBackgroundColor(ContextCompat.getColor(context, android.R.color.transparent));
                    }
                }else {
                    log("Multiselect ON");
                    if(this.isItemChecked(position)){
                        holder.contentContactMessageLayout.setBackgroundColor(ContextCompat.getColor(context, R.color.new_multiselect_color));
                    }else{
                        log("NOT selected");
                        holder.contentContactMessageLayout.setBackgroundColor(ContextCompat.getColor(context, android.R.color.transparent));
                    }
                }
            }
        }
        else{
            log("Link to bind as a no type message");
            bindNoTypeMessage(holder, androidMessage, position);
        }
    }


    public void bindMegaLinkMessage(ViewHolderMessageChat holder, AndroidMegaChatMessage androidMessage, int position){
        log("bindMegaLinkMessage");

        MegaChatMessage message = androidMessage.getMessage();
        MegaNode node = androidMessage.getRichLinkMessage().getNode();

        if(message.getUserHandle()==myUserHandle) {
            ((ViewHolderMessageChat)holder).layoutAvatarMessages.setVisibility(View.INVISIBLE);

            log("MY message!!");
            log("MY message handle!!: " + message.getMsgId());
            if (messages.get(position - 1).getInfoToShow() != -1) {
                switch (messages.get(position - 1).getInfoToShow()) {
                    case AndroidMegaChatMessage.CHAT_ADAPTER_SHOW_ALL: {
                        ((ViewHolderMessageChat) holder).dateLayout.setVisibility(View.VISIBLE);
                        ((ViewHolderMessageChat) holder).dateText.setText(TimeChatUtils.formatDate(message.getTimestamp(), TimeChatUtils.DATE_SHORT_FORMAT));
                        ((ViewHolderMessageChat) holder).titleOwnMessage.setVisibility(View.VISIBLE);
                        ((ViewHolderMessageChat) holder).timeOwnText.setText(TimeChatUtils.formatTime(message));
                        break;
                    }
                    case AndroidMegaChatMessage.CHAT_ADAPTER_SHOW_TIME: {
                        log("CHAT_ADAPTER_SHOW_TIME");
                        ((ViewHolderMessageChat) holder).dateLayout.setVisibility(View.GONE);
                        ((ViewHolderMessageChat) holder).titleOwnMessage.setVisibility(View.VISIBLE);
                        ((ViewHolderMessageChat) holder).timeOwnText.setText(TimeChatUtils.formatTime(message));
                        break;
                    }
                    case AndroidMegaChatMessage.CHAT_ADAPTER_SHOW_NOTHING: {
                        log("CHAT_ADAPTER_SHOW_NOTHING");
                        ((ViewHolderMessageChat) holder).dateLayout.setVisibility(View.GONE);
                        ((ViewHolderMessageChat) holder).titleOwnMessage.setVisibility(View.GONE);
                        break;
                    }
                }
            }

            ((ViewHolderMessageChat)holder).contactMessageLayout.setVisibility(View.GONE);
            ((ViewHolderMessageChat)holder).ownMessageLayout.setVisibility(View.VISIBLE);

            ((ViewHolderMessageChat)holder).ownManagementMessageLayout.setVisibility(View.GONE);
            ((ViewHolderMessageChat)holder).contentOwnMessageLayout.setVisibility(View.VISIBLE);

            ((ViewHolderMessageChat)holder).contentOwnMessageText.setVisibility(View.GONE);
            ((ViewHolderMessageChat)holder).urlOwnMessageLayout.setVisibility(View.VISIBLE);
            ((ViewHolderMessageChat)holder).forwardOwnRichLinks.setVisibility(View.VISIBLE);

            ((ViewHolderMessageChat)holder).urlOwnMessageIconAndLinkLayout.setVisibility(View.GONE);
            ((ViewHolderMessageChat) holder).alwaysAllowRichLinkButton.setOnClickListener(this);
            ((ViewHolderMessageChat) holder).alwaysAllowRichLinkButton.setTag(position);
            ((ViewHolderMessageChat) holder).notNowRichLinkButton.setOnClickListener(this);
            ((ViewHolderMessageChat) holder).notNowRichLinkButton.setTag(position);


            ((ViewHolderMessageChat)holder).previewFrameLand.setVisibility(View.GONE);
//                ((ViewHolderMessageChat) holder).contentOwnMessageThumbLand.setVisibility(View.GONE);
            ((ViewHolderMessageChat)holder).previewFramePort.setVisibility(View.GONE);
//                ((ViewHolderMessageChat) holder).contentOwnMessageThumbPort.setVisibility(View.GONE);

//                ((ViewHolderMessageChat) holder).gradientOwnMessageThumbPort.setVisibility(View.GONE);
//                ((ViewHolderMessageChat) holder).videoIconOwnMessageThumbPort.setVisibility(View.GONE);
//                ((ViewHolderMessageChat) holder).videoTimecontentOwnMessageThumbPort.setVisibility(View.GONE);
//
//                ((ViewHolderMessageChat) holder).gradientOwnMessageThumbLand.setVisibility(View.GONE);
//                ((ViewHolderMessageChat) holder).videoIconOwnMessageThumbLand.setVisibility(View.GONE);
//                ((ViewHolderMessageChat) holder).videoTimecontentOwnMessageThumbLand.setVisibility(View.GONE);

            holder.contentOwnMessageFileLayout.setVisibility(View.GONE);
            holder.forwardOwnFile.setVisibility(View.GONE);

            ((ViewHolderMessageChat) holder).contentOwnMessageContactLayout.setVisibility(View.GONE);
            ((ViewHolderMessageChat)holder).forwardOwnContact.setVisibility(View.GONE);

            //MEGA link

            ((ViewHolderMessageChat) holder).urlOwnMessageWarningButtonsLayout.setVisibility(View.GONE);
            ((ViewHolderMessageChat) holder).urlOwnMessageDisableButtonsLayout.setVisibility(View.GONE);

            if(message.isEdited()){
                Spannable content = new SpannableString(message.getContent());
                int status = message.getStatus();
                if((status==MegaChatMessage.STATUS_SERVER_REJECTED)||(status==MegaChatMessage.STATUS_SENDING_MANUAL)){
                    log("Show triangle retry!");
                    ((ViewHolderMessageChat)holder).urlOwnMessageText.setTextColor(ContextCompat.getColor(context, R.color.white));
                    content.setSpan(new ForegroundColorSpan(context.getResources().getColor(R.color.white)), 0, content.length(), Spannable.SPAN_EXCLUSIVE_EXCLUSIVE);
                    ((ViewHolderMessageChat)holder).urlOwnMessageText.setBackground(ContextCompat.getDrawable(context, R.drawable.light_rounded_chat_own_message));

                    ((ViewHolderMessageChat)holder).triangleIcon.setVisibility(View.VISIBLE);
                    ((ViewHolderMessageChat)holder).retryAlert.setVisibility(View.VISIBLE);

                }
                else if((status==MegaChatMessage.STATUS_SENDING)){
                    log("Status not received by server: "+message.getStatus());
                    ((ViewHolderMessageChat)holder).urlOwnMessageText.setTextColor(ContextCompat.getColor(context, R.color.white));
                    content.setSpan(new ForegroundColorSpan(context.getResources().getColor(R.color.white)), 0, content.length(), Spannable.SPAN_EXCLUSIVE_EXCLUSIVE);
                    ((ViewHolderMessageChat)holder).urlOwnMessageText.setBackground(ContextCompat.getDrawable(context, R.drawable.light_rounded_chat_own_message));

                    ((ViewHolderMessageChat)holder).triangleIcon.setVisibility(View.GONE);
                    ((ViewHolderMessageChat)holder).retryAlert.setVisibility(View.GONE);

                }
                else{
                    log("Status: "+message.getStatus());
                    ((ViewHolderMessageChat)holder).urlOwnMessageText.setTextColor(ContextCompat.getColor(context, R.color.white));
                    content.setSpan(new ForegroundColorSpan(context.getResources().getColor(R.color.white)), 0, content.length(), Spannable.SPAN_EXCLUSIVE_EXCLUSIVE);
                    ((ViewHolderMessageChat)holder).contentOwnMessageText.setBackground(ContextCompat.getDrawable(context, R.drawable.dark_rounded_chat_own_message));

                    ((ViewHolderMessageChat)holder).triangleIcon.setVisibility(View.GONE);
                    ((ViewHolderMessageChat)holder).retryAlert.setVisibility(View.GONE);

                }

                SimpleSpanBuilder ssb = null;

                try{
                    RTFFormatter formatter = new RTFFormatter(message.getContent(), context);
                    ssb = formatter.setRTFFormat();
                }
                catch (Exception e){
                    log("FORMATTER EXCEPTION!!!");
                    ssb = null;
                }

                if(ssb!=null){

                    ssb.append(" "+context.getString(R.string.edited_message_text), new RelativeSizeSpan(0.70f), new ForegroundColorSpan(context.getResources().getColor(R.color.white)), new StyleSpan(Typeface.ITALIC));
                    ((ViewHolderMessageChat)holder).urlOwnMessageText.setText(ssb.build(), TextView.BufferType.SPANNABLE);
                }
                else{
                    ((ViewHolderMessageChat)holder).urlOwnMessageText.setText(content+" ");

                    Spannable edited = new SpannableString(context.getString(R.string.edited_message_text));
                    edited.setSpan(new RelativeSizeSpan(0.70f), 0, edited.length(), Spannable.SPAN_EXCLUSIVE_EXCLUSIVE);
                    edited.setSpan(new ForegroundColorSpan(context.getResources().getColor(R.color.white)), 0, edited.length(), Spannable.SPAN_EXCLUSIVE_EXCLUSIVE);
                    edited.setSpan(new android.text.style.StyleSpan(Typeface.ITALIC), 0, edited.length(), Spannable.SPAN_EXCLUSIVE_EXCLUSIVE);

                    ((ViewHolderMessageChat)holder).urlOwnMessageText.append(edited);
                }

                if(EmojiManager.isOnlyEmojis(message.getContent())){
                    log("IS ONLY emoji!!!");
                    List<String> emojis = EmojiParser.extractEmojis(message.getContent());
                    int size = emojis.size();
                    log("size of emojis: "+size);
                    switch (size){
                        case 1:{
                            ((ViewHolderMessageChat)holder).contentOwnMessageText.setEmojiconSizeSp(35);
                            ((ViewHolderMessageChat)holder).contentOwnMessageText.setLineSpacing(1,1.2f);
                            break;
                        }
                        case 2:{
                            ((ViewHolderMessageChat)holder).contentOwnMessageText.setEmojiconSizeSp(30);
                            ((ViewHolderMessageChat)holder).contentOwnMessageText.setLineSpacing(1,1.2f);
                            break;
                        }
                        case 3:{
                            ((ViewHolderMessageChat)holder).contentOwnMessageText.setEmojiconSizeSp(25);
                            ((ViewHolderMessageChat)holder).contentOwnMessageText.setLineSpacing(1,1.2f);
                            break;
                        }
                        default:{
                            ((ViewHolderMessageChat)holder).contentOwnMessageText.setEmojiconSizeSp(20);
                            ((ViewHolderMessageChat)holder).contentOwnMessageText.setLineSpacing(1,1.2f);
                            break;
                        }
                    }
                }
                else{
                    log("IS NOT only emoji");
                    ((ViewHolderMessageChat)holder).contentOwnMessageText.setLineSpacing(1,1.0f);
                    ((ViewHolderMessageChat)holder).contentOwnMessageText.setEmojiconSizeSp(20);
                }
            }
            else{

                SimpleSpanBuilder ssb = null;

                try{
                    if(message.getContent()!=null){
                        RTFFormatter formatter = new RTFFormatter(message.getContent(), context);
                        ssb = formatter.setRTFFormat();
                    }
                }
                catch (Exception e){
                    log("FORMATTER EXCEPTION!!!");
                    ssb = null;
                }

                int status = message.getStatus();

                if((status==MegaChatMessage.STATUS_SERVER_REJECTED)||(status==MegaChatMessage.STATUS_SENDING_MANUAL)){
                    log("Show triangle retry!");
                    ((ViewHolderMessageChat)holder).urlOwnMessageText.setTextColor(ContextCompat.getColor(context, R.color.white));
                    ((ViewHolderMessageChat)holder).urlOwnMessageText.setBackground(ContextCompat.getDrawable(context, R.drawable.light_rounded_chat_own_message));

                    ((ViewHolderMessageChat)holder).triangleIcon.setVisibility(View.VISIBLE);
                    ((ViewHolderMessageChat)holder).retryAlert.setVisibility(View.VISIBLE);

                }
                else if((status==MegaChatMessage.STATUS_SENDING)){
                    ((ViewHolderMessageChat)holder).urlOwnMessageText.setTextColor(ContextCompat.getColor(context, R.color.white));
                    ((ViewHolderMessageChat)holder).urlOwnMessageText.setBackground(ContextCompat.getDrawable(context, R.drawable.light_rounded_chat_own_message));

                    ((ViewHolderMessageChat)holder).triangleIcon.setVisibility(View.GONE);
                    ((ViewHolderMessageChat)holder).retryAlert.setVisibility(View.GONE);

                }
                else{
                    log("Status: "+message.getStatus());
                    ((ViewHolderMessageChat)holder).urlOwnMessageText.setTextColor(ContextCompat.getColor(context, R.color.white));
                    ((ViewHolderMessageChat)holder).urlOwnMessageText.setBackground(ContextCompat.getDrawable(context, R.drawable.dark_rounded_chat_own_message));

                    ((ViewHolderMessageChat)holder).triangleIcon.setVisibility(View.GONE);
                    ((ViewHolderMessageChat)holder).retryAlert.setVisibility(View.GONE);

                }

                if(EmojiManager.isOnlyEmojis(message.getContent())){
                    log("IS ONLY emoji!!!");
                    List<String> emojis = EmojiParser.extractEmojis(message.getContent());
                    int size = emojis.size();
                    log("size of emojis: "+size);
                    switch (size){
                        case 1:{
                            ((ViewHolderMessageChat)holder).urlOwnMessageText.setEmojiconSizeSp(35);
                            ((ViewHolderMessageChat)holder).urlOwnMessageText.setLineSpacing(1,1.2f);
                            break;
                        }
                        case 2:{
                            ((ViewHolderMessageChat)holder).urlOwnMessageText.setEmojiconSizeSp(30);
                            ((ViewHolderMessageChat)holder).urlOwnMessageText.setLineSpacing(1,1.2f);
                            break;
                        }
                        case 3:{
                            ((ViewHolderMessageChat)holder).urlOwnMessageText.setEmojiconSizeSp(25);
                            ((ViewHolderMessageChat)holder).urlOwnMessageText.setLineSpacing(1,1.2f);
                            break;
                        }
                        default:{
                            ((ViewHolderMessageChat)holder).urlOwnMessageText.setEmojiconSizeSp(20);
                            ((ViewHolderMessageChat)holder).urlOwnMessageText.setLineSpacing(1,1.2f);
                            break;
                        }
                    }
                }
                else{
                    log("IS NOT only emoji");
                    ((ViewHolderMessageChat)holder).urlOwnMessageText.setLineSpacing(1,1.0f);
                    ((ViewHolderMessageChat)holder).urlOwnMessageText.setEmojiconSizeSp(20);
                }


//                            ((ViewHolderMessageChat)holder).contentOwnMessageText.setText(messageContent);
                if(ssb!=null){
                    ((ViewHolderMessageChat)holder).urlOwnMessageText.setText(ssb.build(), TextView.BufferType.SPANNABLE);
                }
                else{
                    ((ViewHolderMessageChat)holder).urlOwnMessageText.setText(message.getContent());
                }
            }

            ((ViewHolderMessageChat)holder).urlOwnMessageIconAndLinkLayout.setVisibility(View.VISIBLE);
            ((ViewHolderMessageChat)holder).urlOwnMessageLink.setText(androidMessage.getRichLinkMessage().getServer());

            ((ViewHolderMessageChat)holder).urlOwnMessageIcon.setImageDrawable(ContextCompat.getDrawable(context, R.drawable.ic_launcher));
            ((ViewHolderMessageChat)holder).urlOwnMessageIcon.setVisibility(View.VISIBLE);

            if(node!=null){
                ((ViewHolderMessageChat)holder).urlOwnMessageTitle.setVisibility(View.VISIBLE);
                ((ViewHolderMessageChat)holder).urlOwnMessageTitle.setText(node.getName());

                if(node.isFile()){
                    Bitmap thumb = null;
                    thumb = ThumbnailUtils.getThumbnailFromCache(node);
                    if (thumb != null){
                        PreviewUtils.previewCache.put(node.getHandle(), thumb);
                        ((ViewHolderMessageChat)holder).urlOwnMessageImage.setImageBitmap(thumb);
                    }
                    else{
                        thumb = ThumbnailUtils.getThumbnailFromFolder(node, context);
                        if (thumb != null){
                            PreviewUtils.previewCache.put(node.getHandle(), thumb);
                            ((ViewHolderMessageChat)holder).urlOwnMessageImage.setImageBitmap(thumb);
                        }
                        else{
                            ((ViewHolderMessageChat)holder).urlOwnMessageImage.setImageResource(MimeTypeList.typeForName(node.getName()).getIconResourceId());
                        }
                    }
                    ((ViewHolderMessageChat)holder).urlOwnMessageDescription.setText(Formatter.formatFileSize(context, node.getSize()));
                }
                else{
                    if(node.isInShare()){
                        ((ViewHolderMessageChat)holder).urlOwnMessageImage.setImageResource(R.drawable.ic_folder_incoming_list);
                    }
                    else{
                        ((ViewHolderMessageChat)holder).urlOwnMessageImage.setImageResource(R.drawable.ic_folder_list);
                    }
                    ((ViewHolderMessageChat)holder).urlOwnMessageDescription.setText(androidMessage.getRichLinkMessage().getFolderContent());
                }
            }
            else{
                ((ViewHolderMessageChat)holder).urlOwnMessageTitle.setVisibility(View.INVISIBLE);
                ((ViewHolderMessageChat)holder).urlOwnMessageDescription.setText(context.getString(R.string.subtitle_mega_rich_link_no_key));
                if(androidMessage.getRichLinkMessage().isFile()){
                    ((ViewHolderMessageChat)holder).urlOwnMessageImage.setImageResource(R.drawable.ic_generic_list);
                }
                else{
                    ((ViewHolderMessageChat)holder).urlOwnMessageImage.setImageResource(R.drawable.ic_folder_list);
                }
            }

            ((ViewHolderMessageChat)holder).urlOwnMessageImage.setVisibility(View.VISIBLE);

            if (!multipleSelect) {
                if (positionClicked != -1){
                    if (positionClicked == position){
                        holder.contentOwnMessageLayout.setBackgroundColor(ContextCompat.getColor(context, R.color.new_multiselect_color));
                        listFragment.smoothScrollToPosition(positionClicked);
                    }else{
                        holder.contentOwnMessageLayout.setBackgroundColor(ContextCompat.getColor(context, android.R.color.transparent));
                    }
                }else{
                    holder.contentOwnMessageLayout.setBackgroundColor(ContextCompat.getColor(context, android.R.color.transparent));
                }
            } else {
                log("Multiselect ON");
                if(this.isItemChecked(position)){
                    holder.contentOwnMessageLayout.setBackgroundColor(ContextCompat.getColor(context, R.color.new_multiselect_color));
                }else{
                    log("NOT selected");
                    holder.contentOwnMessageLayout.setBackgroundColor(ContextCompat.getColor(context, android.R.color.transparent));
                }
            }
        }
        else{
            long userHandle = message.getUserHandle();
            log("Contact message!!: "+userHandle);
            if(((ChatActivityLollipop) context).isGroup()){

                ((ViewHolderMessageChat)holder).fullNameTitle = cC.getFullName(userHandle, chatRoom);

                if(((ViewHolderMessageChat)holder).fullNameTitle==null){
                    ((ViewHolderMessageChat)holder).fullNameTitle = "";
                }

                if(((ViewHolderMessageChat)holder).fullNameTitle.trim().length()<=0){

                    log("NOT found in DB - ((ViewHolderMessageChat)holder).fullNameTitle");
                    ((ViewHolderMessageChat)holder).fullNameTitle = "Unknown name";
                    if(!(((ViewHolderMessageChat)holder).nameRequestedAction)){
                        log("3-Call for nonContactName: "+ message.getUserHandle());
                        ((ViewHolderMessageChat)holder).nameRequestedAction=true;
                        ChatNonContactNameListener listener = new ChatNonContactNameListener(context, ((ViewHolderMessageChat)holder), this, userHandle);
                        megaChatApi.getUserFirstname(userHandle, listener);
                        megaChatApi.getUserLastname(userHandle, listener);
                        megaChatApi.getUserEmail(userHandle, listener);
                    }
                    else{
                        log("4-Name already asked and no name received: "+ message.getUserHandle());
                    }
                }

                ((ViewHolderMessageChat)holder).nameContactText.setVisibility(View.VISIBLE);
                ((ViewHolderMessageChat)holder).nameContactText.setText(((ViewHolderMessageChat)holder).fullNameTitle);
            }
            else{

                ((ViewHolderMessageChat)holder).fullNameTitle = chatRoom.getTitle();
                ((ViewHolderMessageChat)holder).nameContactText.setVisibility(View.GONE);
            }

            if(messages.get(position-1).getInfoToShow()!=-1){
                switch (messages.get(position-1).getInfoToShow()){
                    case AndroidMegaChatMessage.CHAT_ADAPTER_SHOW_ALL:{
                        log("CHAT_ADAPTER_SHOW_ALL");
                        ((ViewHolderMessageChat)holder).dateLayout.setVisibility(View.VISIBLE);
                        ((ViewHolderMessageChat)holder).dateText.setText(TimeChatUtils.formatDate(message.getTimestamp(), TimeChatUtils.DATE_SHORT_FORMAT));
                        ((ViewHolderMessageChat)holder).titleContactMessage.setVisibility(View.VISIBLE);
                        ((ViewHolderMessageChat)holder).timeContactText.setText(TimeChatUtils.formatTime(message));
                        ((ViewHolderMessageChat)holder).timeContactText.setVisibility(View.VISIBLE);
                        break;
                    }
                    case AndroidMegaChatMessage.CHAT_ADAPTER_SHOW_TIME:{
                        log("CHAT_ADAPTER_SHOW_TIME--");
                        ((ViewHolderMessageChat)holder).dateLayout.setVisibility(View.GONE);
                        ((ViewHolderMessageChat)holder).titleContactMessage.setVisibility(View.VISIBLE);
                        ((ViewHolderMessageChat)holder).timeContactText.setText(TimeChatUtils.formatTime(message));
                        ((ViewHolderMessageChat)holder).timeContactText.setVisibility(View.VISIBLE);
                        break;
                    }
                    case AndroidMegaChatMessage.CHAT_ADAPTER_SHOW_NOTHING:{
                        log("CHAT_ADAPTER_SHOW_NOTHING");
                        ((ViewHolderMessageChat)holder).dateLayout.setVisibility(View.GONE);
                        ((ViewHolderMessageChat)holder).timeContactText.setVisibility(View.GONE);
                        ((ViewHolderMessageChat)holder).titleContactMessage.setVisibility(View.GONE);
                        break;
                    }
                }
            }

            if (messages.get(position-1).isShowAvatar()){
                ((ViewHolderMessageChat)holder).layoutAvatarMessages.setVisibility(View.VISIBLE);
                setContactAvatar(((ViewHolderMessageChat)holder), userHandle,((ViewHolderMessageChat)holder).fullNameTitle);
            }
            else{
                ((ViewHolderMessageChat)holder).layoutAvatarMessages.setVisibility(View.INVISIBLE);
            }

            String messageContent = "";
            if(message.isEdited()) {
                log("Message is edited");

                if (message.getContent() != null) {
                    messageContent = message.getContent();
                }

                SimpleSpanBuilder ssb = null;
                try{
                    if(message.getContent()!=null){
                        messageContent = message.getContent();
                        RTFFormatter formatter = new RTFFormatter(messageContent, context);
                        ssb = formatter.setRTFFormat();
                    }

                    if(ssb!=null){
                        ssb.append(" "+context.getString(R.string.edited_message_text), new RelativeSizeSpan(0.70f), new ForegroundColorSpan(context.getResources().getColor(R.color.name_my_account)), new StyleSpan(Typeface.ITALIC));
                        ((ViewHolderMessageChat)holder).urlContactMessageText.setText(ssb.build(), TextView.BufferType.SPANNABLE);
                    }
                    else{
                        messageContent = messageContent+" ";
                        Spannable content = new SpannableString(messageContent);
                        content.setSpan(new ForegroundColorSpan(ContextCompat.getColor(context, R.color.name_my_account)), 0, content.length(), Spannable.SPAN_EXCLUSIVE_EXCLUSIVE);

                        Spannable edited = new SpannableString(context.getString(R.string.edited_message_text));
                        edited.setSpan(new RelativeSizeSpan(0.70f), 0, edited.length(), Spannable.SPAN_EXCLUSIVE_EXCLUSIVE);
                        edited.setSpan(new ForegroundColorSpan(ContextCompat.getColor(context, R.color.name_my_account)), 0, edited.length(), Spannable.SPAN_EXCLUSIVE_EXCLUSIVE);
                        edited.setSpan(new android.text.style.StyleSpan(Typeface.ITALIC), 0, edited.length(), Spannable.SPAN_EXCLUSIVE_EXCLUSIVE);

                        CharSequence indexedText = TextUtils.concat(messageContent, edited);
                        ((ViewHolderMessageChat)holder).urlContactMessageText.setText(indexedText);
                    }
                }
                catch (Exception e){
                    ssb = null;
                    log("FORMATTER EXCEPTION!!!");
                    messageContent = messageContent+" ";
                    Spannable content = new SpannableString(messageContent);
                    content.setSpan(new ForegroundColorSpan(ContextCompat.getColor(context, R.color.name_my_account)), 0, content.length(), Spannable.SPAN_EXCLUSIVE_EXCLUSIVE);

                    Spannable edited = new SpannableString(context.getString(R.string.edited_message_text));
                    edited.setSpan(new RelativeSizeSpan(0.70f), 0, edited.length(), Spannable.SPAN_EXCLUSIVE_EXCLUSIVE);
                    edited.setSpan(new ForegroundColorSpan(ContextCompat.getColor(context, R.color.name_my_account)), 0, edited.length(), Spannable.SPAN_EXCLUSIVE_EXCLUSIVE);
                    edited.setSpan(new android.text.style.StyleSpan(Typeface.ITALIC), 0, edited.length(), Spannable.SPAN_EXCLUSIVE_EXCLUSIVE);

                    CharSequence indexedText = TextUtils.concat(messageContent, edited);
                    ((ViewHolderMessageChat)holder).urlContactMessageText.setText(indexedText);
                }

            }
            else{

                if (message.getContent() != null) {
                    messageContent = message.getContent();
                }

                //Color always status SENT
                ((ViewHolderMessageChat) holder).urlContactMessageText.setTextColor(ContextCompat.getColor(context, R.color.name_my_account));

                SimpleSpanBuilder ssb = null;

                try {
                    RTFFormatter formatter = new RTFFormatter(messageContent, context);
                    ssb = formatter.setRTFFormat();
                } catch (Exception e) {
                    log("FORMATTER EXCEPTION!!!");
                    ssb = null;
                }

                if (ssb != null) {
                    ((ViewHolderMessageChat) holder).urlContactMessageText.setText(ssb.build(), TextView.BufferType.SPANNABLE);
                } else {
                    ((ViewHolderMessageChat) holder).urlContactMessageText.setText(messageContent);
                }
            }

            if (EmojiManager.isOnlyEmojis(messageContent)) {
                log("IS ONLY emoji!!!");
                List<String> emojis = EmojiParser.extractEmojis(messageContent);
                int size = emojis.size();
                log("size of emojis: " + size);
                switch (size) {
                    case 1: {
                        ((ViewHolderMessageChat) holder).urlContactMessageText.setEmojiconSizeSp(35);
                        ((ViewHolderMessageChat) holder).urlContactMessageText.setLineSpacing(1, 1.2f);
                        break;
                    }
                    case 2: {
                        ((ViewHolderMessageChat) holder).urlContactMessageText.setEmojiconSizeSp(30);
                        ((ViewHolderMessageChat) holder).urlContactMessageText.setLineSpacing(1, 1.2f);
                        break;
                    }
                    case 3: {
                        ((ViewHolderMessageChat) holder).urlContactMessageText.setEmojiconSizeSp(25);
                        ((ViewHolderMessageChat) holder).urlContactMessageText.setLineSpacing(1, 1.2f);
                        break;
                    }
                    default: {
                        ((ViewHolderMessageChat) holder).urlContactMessageText.setEmojiconSizeSp(20);
                        ((ViewHolderMessageChat) holder).urlContactMessageText.setLineSpacing(1, 1.2f);
                        break;
                    }
                }

            } else {
                log("IS NOT only emoji!!!");
                ((ViewHolderMessageChat) holder).urlContactMessageText.setLineSpacing(1, 1.0f);
                ((ViewHolderMessageChat) holder).urlContactMessageText.setEmojiconSizeSp(20);
            }

            ((ViewHolderMessageChat)holder).ownMessageLayout.setVisibility(View.GONE);
            ((ViewHolderMessageChat)holder).contactMessageLayout.setVisibility(View.VISIBLE);

            ((ViewHolderMessageChat)holder).contentContactMessageLayout.setVisibility(View.VISIBLE);
            ((ViewHolderMessageChat)holder).contactManagementMessageLayout.setVisibility(View.GONE);

            ((ViewHolderMessageChat)holder).contentContactMessageText.setVisibility(View.GONE);
            ((ViewHolderMessageChat)holder).urlContactMessageLayout.setVisibility(View.VISIBLE);

            ((ViewHolderMessageChat)holder).contentContactMessageAttachLayout.setVisibility(View.GONE);
            ((ViewHolderMessageChat) holder).contentContactMessageContactLayout.setVisibility(View.GONE);


            //MEGA link

            ((ViewHolderMessageChat) holder).urlOwnMessageWarningButtonsLayout.setVisibility(View.GONE);
            ((ViewHolderMessageChat) holder).urlOwnMessageDisableButtonsLayout.setVisibility(View.GONE);

            ((ViewHolderMessageChat)holder).urlContactMessageIconAndLinkLayout.setVisibility(View.VISIBLE);
            ((ViewHolderMessageChat)holder).urlContactMessageLink.setText(androidMessage.getRichLinkMessage().getServer());

            ((ViewHolderMessageChat)holder).urlContactMessageIcon.setImageDrawable(ContextCompat.getDrawable(context, R.drawable.ic_launcher));
            ((ViewHolderMessageChat)holder).urlContactMessageIcon.setVisibility(View.VISIBLE);

            if(node!=null){
                ((ViewHolderMessageChat)holder).urlContactMessageTitle.setVisibility(View.VISIBLE);
                ((ViewHolderMessageChat)holder).urlContactMessageTitle.setText(node.getName());

                if(node.isFile()){
                    Bitmap thumb = null;
                    thumb = ThumbnailUtils.getThumbnailFromCache(node);

                    if (thumb != null){
                        PreviewUtils.previewCache.put(node.getHandle(), thumb);
                        ((ViewHolderMessageChat)holder).urlContactMessageImage.setImageBitmap(thumb);
                    }
                    else{
                        thumb = ThumbnailUtils.getThumbnailFromFolder(node, context);
                        if (thumb != null){
                            PreviewUtils.previewCache.put(node.getHandle(), thumb);
                            ((ViewHolderMessageChat)holder).urlContactMessageImage.setImageBitmap(thumb);
                        }
                        else{
                            ((ViewHolderMessageChat)holder).urlContactMessageImage.setImageResource(MimeTypeList.typeForName(node.getName()).getIconResourceId());

                        }
                    }
                    ((ViewHolderMessageChat)holder).urlContactMessageDescription.setText(Formatter.formatFileSize(context, node.getSize()));
                }
                else{
                    if(node.isInShare()){
                        ((ViewHolderMessageChat)holder).urlContactMessageImage.setImageResource(R.drawable.ic_folder_incoming_list);
                    }
                    else{
                        ((ViewHolderMessageChat)holder).urlContactMessageImage.setImageResource(R.drawable.ic_folder_list);
                    }
                    ((ViewHolderMessageChat)holder).urlContactMessageDescription.setText(androidMessage.getRichLinkMessage().getFolderContent());
                }
            }
            else{
                ((ViewHolderMessageChat)holder).urlContactMessageTitle.setVisibility(View.INVISIBLE);
                ((ViewHolderMessageChat)holder).urlContactMessageDescription.setText(context.getString(R.string.subtitle_mega_rich_link_no_key));
                if(androidMessage.getRichLinkMessage().isFile()){
                    ((ViewHolderMessageChat)holder).urlContactMessageImage.setImageResource(R.drawable.ic_generic_list);
                }
                else{
                    ((ViewHolderMessageChat)holder).urlContactMessageImage.setImageResource(R.drawable.ic_folder_list);
                }
            }

            ((ViewHolderMessageChat)holder).urlContactMessageImage.setVisibility(View.VISIBLE);

            if (!multipleSelect) {
                if (positionClicked != -1){
                    if (positionClicked == position){
                        holder.contentContactMessageLayout.setBackgroundColor(ContextCompat.getColor(context, R.color.new_multiselect_color));
                        listFragment.smoothScrollToPosition(positionClicked);
                    }else{
                        holder.contentContactMessageLayout.setBackgroundColor(ContextCompat.getColor(context, android.R.color.transparent));
                    }
                }else{
                    holder.contentContactMessageLayout.setBackgroundColor(ContextCompat.getColor(context, android.R.color.transparent));
                }
            }else {
                log("Multiselect ON");
                if(this.isItemChecked(position)){
                    holder.contentContactMessageLayout.setBackgroundColor(ContextCompat.getColor(context, R.color.new_multiselect_color));
                }else{
                    log("NOT selected");
                    holder.contentContactMessageLayout.setBackgroundColor(ContextCompat.getColor(context, android.R.color.transparent));
                }
            }
        }

    }


    public void bindNormalMessage(ViewHolderMessageChat holder, AndroidMegaChatMessage androidMessage, int position){
        log("bindNormalMessage");

        MegaChatMessage message = androidMessage.getMessage();
        if(message.getUserHandle()==myUserHandle) {
            log("MY message!!");
            log("MY message handle!!: "+message.getMsgId());
            ((ViewHolderMessageChat)holder).layoutAvatarMessages.setVisibility(View.INVISIBLE);

            if(messages.get(position-1).getInfoToShow()!=-1){
                switch (messages.get(position-1).getInfoToShow()){
                    case AndroidMegaChatMessage.CHAT_ADAPTER_SHOW_ALL:{
                        ((ViewHolderMessageChat)holder).dateLayout.setVisibility(View.VISIBLE);
                        ((ViewHolderMessageChat)holder).dateText.setText(TimeChatUtils.formatDate(message.getTimestamp(), TimeChatUtils.DATE_SHORT_FORMAT));
                        ((ViewHolderMessageChat)holder).titleOwnMessage.setVisibility(View.VISIBLE);
                        ((ViewHolderMessageChat)holder).timeOwnText.setText(TimeChatUtils.formatTime(message));
                        break;
                    }
                    case AndroidMegaChatMessage.CHAT_ADAPTER_SHOW_TIME:{
                        log("CHAT_ADAPTER_SHOW_TIME");
                        ((ViewHolderMessageChat)holder).dateLayout.setVisibility(View.GONE);
                        ((ViewHolderMessageChat)holder).titleOwnMessage.setVisibility(View.VISIBLE);
                        ((ViewHolderMessageChat)holder).timeOwnText.setText(TimeChatUtils.formatTime(message));
                        break;
                    }
                    case AndroidMegaChatMessage.CHAT_ADAPTER_SHOW_NOTHING:{
                        log("CHAT_ADAPTER_SHOW_NOTHING");
                        ((ViewHolderMessageChat)holder).dateLayout.setVisibility(View.GONE);
                        ((ViewHolderMessageChat)holder).titleOwnMessage.setVisibility(View.GONE);
                        break;
                    }
                }
            }

            ((ViewHolderMessageChat)holder).ownMessageLayout.setVisibility(View.VISIBLE);
            ((ViewHolderMessageChat)holder).contactMessageLayout.setVisibility(View.GONE);

            ((ViewHolderMessageChat)holder).ownManagementMessageLayout.setVisibility(View.GONE);
            ((ViewHolderMessageChat)holder).contentOwnMessageLayout.setVisibility(View.VISIBLE);


            String messageContent = "";

            if(message.getContent()!=null){
                messageContent = message.getContent();
            }

            int lastPosition = messages.size();

            if(lastPosition==position){

                if(MegaChatApi.hasUrl(messageContent)){

                    if(MegaApplication.isShowRichLinkWarning()){
                        log("SDK - show link rich warning");
                        if(((ChatActivityLollipop)context).showRichLinkWarning == Constants.RICH_WARNING_TRUE){
                            log("ANDROID - show link rich warning");

                            ((ViewHolderMessageChat)holder).urlOwnMessageLayout.setVisibility(View.VISIBLE);
                            ((ViewHolderMessageChat)holder).forwardOwnRichLinks.setVisibility(View.VISIBLE);
//***********************************
                            ((ViewHolderMessageChat)holder).urlOwnMessageText.setText(messageContent);
                            ((ViewHolderMessageChat)holder).urlOwnMessageTitle.setVisibility(View.VISIBLE);
                            ((ViewHolderMessageChat)holder).urlOwnMessageTitle.setText(context.getString(R.string.title_enable_rich_links));
                            ((ViewHolderMessageChat)holder).urlOwnMessageDescription.setText(context.getString(R.string.text_enable_rich_links));

                            ((ViewHolderMessageChat)holder).urlOwnMessageImage.setVisibility(View.VISIBLE);
                            ((ViewHolderMessageChat)holder).urlOwnMessageImage.setImageDrawable(ContextCompat.getDrawable(context, R.drawable.ic_install_mega));

                            ((ViewHolderMessageChat)holder).urlOwnMessageIcon.setVisibility(View.GONE);

                            ((ViewHolderMessageChat) holder).alwaysAllowRichLinkButton.setOnClickListener(this);
                            ((ViewHolderMessageChat) holder).alwaysAllowRichLinkButton.setTag(position);

                            ((ViewHolderMessageChat) holder).notNowRichLinkButton.setOnClickListener(this);
                            ((ViewHolderMessageChat) holder).notNowRichLinkButton.setTag(position);

                            ((ViewHolderMessageChat)holder).contentOwnMessageText.setVisibility(View.GONE);
                            ((ViewHolderMessageChat)holder).previewFrameLand.setVisibility(View.GONE);
//                            ((ViewHolderMessageChat) holder).contentOwnMessageThumbLand.setVisibility(View.GONE);
                            ((ViewHolderMessageChat)holder).previewFramePort.setVisibility(View.GONE);
//                            ((ViewHolderMessageChat) holder).contentOwnMessageThumbPort.setVisibility(View.GONE);

//                            ((ViewHolderMessageChat) holder).gradientOwnMessageThumbPort.setVisibility(View.GONE);
//                            ((ViewHolderMessageChat) holder).videoIconOwnMessageThumbPort.setVisibility(View.GONE);
//                            ((ViewHolderMessageChat) holder).videoTimecontentOwnMessageThumbPort.setVisibility(View.GONE);
//
//                            ((ViewHolderMessageChat) holder).gradientOwnMessageThumbLand.setVisibility(View.GONE);
//                            ((ViewHolderMessageChat) holder).videoIconOwnMessageThumbLand.setVisibility(View.GONE);
//                            ((ViewHolderMessageChat) holder).videoTimecontentOwnMessageThumbLand.setVisibility(View.GONE);

                            holder.contentOwnMessageFileLayout.setVisibility(View.GONE);
                            holder.forwardOwnFile.setVisibility(View.GONE);
                            ((ViewHolderMessageChat) holder).contentOwnMessageContactLayout.setVisibility(View.GONE);
                            ((ViewHolderMessageChat)holder).forwardOwnContact.setVisibility(View.GONE);

                            ((ViewHolderMessageChat) holder).urlOwnMessageWarningButtonsLayout.setVisibility(View.VISIBLE);
                            ((ViewHolderMessageChat) holder).urlOwnMessageDisableButtonsLayout.setVisibility(View.GONE);

                            int notNowCounter = MegaApplication.getCounterNotNowRichLinkWarning();
                            if(notNowCounter>3){
                                ((ViewHolderMessageChat) holder).neverRichLinkButton.setVisibility(View.VISIBLE);
                                ((ViewHolderMessageChat) holder).neverRichLinkButton.setOnClickListener(this);
                                ((ViewHolderMessageChat) holder).neverRichLinkButton.setTag(position);

                            }
                            else{
                                ((ViewHolderMessageChat) holder).neverRichLinkButton.setVisibility(View.GONE);
                                ((ViewHolderMessageChat) holder).neverRichLinkButton.setOnClickListener(null);
                            }

                            return;
                        }
                        else if(((ChatActivityLollipop)context).showRichLinkWarning == Constants.RICH_WARNING_CONFIRMATION){
                            log("ANDROID - show link disable rich link confirmation");

                            ((ViewHolderMessageChat)holder).urlOwnMessageLayout.setVisibility(View.VISIBLE);
                            ((ViewHolderMessageChat)holder).urlOwnMessageText.setText(messageContent);
                            ((ViewHolderMessageChat)holder).urlOwnMessageTitle.setVisibility(View.VISIBLE);
                            ((ViewHolderMessageChat)holder).urlOwnMessageTitle.setText(context.getString(R.string.title_confirmation_disable_rich_links));
                            ((ViewHolderMessageChat)holder).urlOwnMessageDescription.setText(context.getString(R.string.text_confirmation_disable_rich_links));

                            ((ViewHolderMessageChat)holder).urlOwnMessageImage.setVisibility(View.VISIBLE);
                            ((ViewHolderMessageChat)holder).urlOwnMessageImage.setImageDrawable(ContextCompat.getDrawable(context, R.drawable.ic_install_mega));

                            ((ViewHolderMessageChat)holder).urlOwnMessageIcon.setVisibility(View.GONE);

                            ((ViewHolderMessageChat) holder).noDisableButton.setOnClickListener(this);
                            ((ViewHolderMessageChat) holder).noDisableButton.setTag(position);

                            ((ViewHolderMessageChat) holder).yesDisableButton.setOnClickListener(this);
                            ((ViewHolderMessageChat) holder).yesDisableButton.setTag(position);

                            ((ViewHolderMessageChat)holder).contentOwnMessageText.setVisibility(View.GONE);
                            ((ViewHolderMessageChat)holder).previewFrameLand.setVisibility(View.GONE);
//                            ((ViewHolderMessageChat) holder).contentOwnMessageThumbLand.setVisibility(View.GONE);
                            ((ViewHolderMessageChat)holder).previewFramePort.setVisibility(View.GONE);
//                            ((ViewHolderMessageChat) holder).contentOwnMessageThumbPort.setVisibility(View.GONE);

//                            ((ViewHolderMessageChat) holder).gradientOwnMessageThumbPort.setVisibility(View.GONE);
//                            ((ViewHolderMessageChat) holder).videoIconOwnMessageThumbPort.setVisibility(View.GONE);
//                            ((ViewHolderMessageChat) holder).videoTimecontentOwnMessageThumbPort.setVisibility(View.GONE);
//
//                            ((ViewHolderMessageChat) holder).gradientOwnMessageThumbLand.setVisibility(View.GONE);
//                            ((ViewHolderMessageChat) holder).videoIconOwnMessageThumbLand.setVisibility(View.GONE);
//                            ((ViewHolderMessageChat) holder).videoTimecontentOwnMessageThumbLand.setVisibility(View.GONE);

                            ((ViewHolderMessageChat) holder).contentOwnMessageFileLayout.setVisibility(View.GONE);
                            ((ViewHolderMessageChat) holder).contentOwnMessageContactLayout.setVisibility(View.GONE);

                            ((ViewHolderMessageChat) holder).urlOwnMessageWarningButtonsLayout.setVisibility(View.GONE);
                            ((ViewHolderMessageChat) holder).urlOwnMessageDisableButtonsLayout.setVisibility(View.VISIBLE);
                        }
                    }
                }
            }

            if(message.isEdited()){

                log("MY Message is edited");
                ((ViewHolderMessageChat) holder).contentOwnMessageLayout.setVisibility(View.VISIBLE);
                ((ViewHolderMessageChat) holder).contentOwnMessageText.setVisibility(View.VISIBLE);
                ((ViewHolderMessageChat)holder).previewFrameLand.setVisibility(View.GONE);
//                ((ViewHolderMessageChat) holder).contentOwnMessageThumbLand.setVisibility(View.GONE);
                ((ViewHolderMessageChat)holder).previewFramePort.setVisibility(View.GONE);
//                ((ViewHolderMessageChat) holder).contentOwnMessageThumbPort.setVisibility(View.GONE);

//                ((ViewHolderMessageChat) holder).gradientOwnMessageThumbPort.setVisibility(View.GONE);
//                ((ViewHolderMessageChat) holder).videoIconOwnMessageThumbPort.setVisibility(View.GONE);
//                ((ViewHolderMessageChat) holder).videoTimecontentOwnMessageThumbPort.setVisibility(View.GONE);
//
//                ((ViewHolderMessageChat) holder).gradientOwnMessageThumbLand.setVisibility(View.GONE);
//                ((ViewHolderMessageChat) holder).videoIconOwnMessageThumbLand.setVisibility(View.GONE);
//                ((ViewHolderMessageChat) holder).videoTimecontentOwnMessageThumbLand.setVisibility(View.GONE);

               holder.contentOwnMessageFileLayout.setVisibility(View.GONE);
               holder.forwardOwnFile.setVisibility(View.GONE);

                ((ViewHolderMessageChat) holder).contentOwnMessageContactLayout.setVisibility(View.GONE);
                ((ViewHolderMessageChat)holder).forwardOwnContact.setVisibility(View.GONE);

                Spannable content = new SpannableString(messageContent);
                int status = message.getStatus();
                if((status==MegaChatMessage.STATUS_SERVER_REJECTED)||(status==MegaChatMessage.STATUS_SENDING_MANUAL)){
                    log("Show triangle retry!");
                    ((ViewHolderMessageChat)holder).contentOwnMessageText.setTextColor(ContextCompat.getColor(context, R.color.white));
                    content.setSpan(new ForegroundColorSpan(context.getResources().getColor(R.color.white)), 0, content.length(), Spannable.SPAN_EXCLUSIVE_EXCLUSIVE);
                    ((ViewHolderMessageChat)holder).contentOwnMessageText.setBackground(ContextCompat.getDrawable(context, R.drawable.light_rounded_chat_own_message));

                    ((ViewHolderMessageChat)holder).triangleIcon.setVisibility(View.VISIBLE);
                    ((ViewHolderMessageChat)holder).retryAlert.setVisibility(View.VISIBLE);

                }
                else if((status==MegaChatMessage.STATUS_SENDING)){
                    log("Status not received by server: "+message.getStatus());
                    ((ViewHolderMessageChat)holder).contentOwnMessageText.setTextColor(ContextCompat.getColor(context, R.color.white));
                    content.setSpan(new ForegroundColorSpan(context.getResources().getColor(R.color.white)), 0, content.length(), Spannable.SPAN_EXCLUSIVE_EXCLUSIVE);
                    ((ViewHolderMessageChat)holder).contentOwnMessageText.setBackground(ContextCompat.getDrawable(context, R.drawable.light_rounded_chat_own_message));

                    ((ViewHolderMessageChat)holder).triangleIcon.setVisibility(View.GONE);
                    ((ViewHolderMessageChat)holder).retryAlert.setVisibility(View.GONE);

                }
                else{
                    log("Status: "+message.getStatus());
                    ((ViewHolderMessageChat)holder).contentOwnMessageText.setTextColor(ContextCompat.getColor(context, R.color.white));
                    content.setSpan(new ForegroundColorSpan(context.getResources().getColor(R.color.white)), 0, content.length(), Spannable.SPAN_EXCLUSIVE_EXCLUSIVE);
                    ((ViewHolderMessageChat)holder).contentOwnMessageText.setBackground(ContextCompat.getDrawable(context, R.drawable.dark_rounded_chat_own_message));

                    ((ViewHolderMessageChat)holder).triangleIcon.setVisibility(View.GONE);
                    ((ViewHolderMessageChat)holder).retryAlert.setVisibility(View.GONE);

                }

                SimpleSpanBuilder ssb = null;

                try{
                    RTFFormatter formatter = new RTFFormatter(messageContent, context);
                    ssb = formatter.setRTFFormat();
                }
                catch (Exception e){
                    log("FORMATTER EXCEPTION!!!");
                    ssb = null;
                }

                if(ssb!=null){

                    ssb.append(" "+context.getString(R.string.edited_message_text), new RelativeSizeSpan(0.70f), new ForegroundColorSpan(context.getResources().getColor(R.color.white)), new StyleSpan(Typeface.ITALIC));
                    ((ViewHolderMessageChat)holder).contentOwnMessageText.setText(ssb.build(), TextView.BufferType.SPANNABLE);
                }
                else{
                    ((ViewHolderMessageChat)holder).contentOwnMessageText.setText(content+" ");

                    Spannable edited = new SpannableString(context.getString(R.string.edited_message_text));
                    edited.setSpan(new RelativeSizeSpan(0.70f), 0, edited.length(), Spannable.SPAN_EXCLUSIVE_EXCLUSIVE);
                    edited.setSpan(new ForegroundColorSpan(context.getResources().getColor(R.color.white)), 0, edited.length(), Spannable.SPAN_EXCLUSIVE_EXCLUSIVE);
                    edited.setSpan(new android.text.style.StyleSpan(Typeface.ITALIC), 0, edited.length(), Spannable.SPAN_EXCLUSIVE_EXCLUSIVE);

                    ((ViewHolderMessageChat)holder).contentOwnMessageText.append(edited);
                }

                if(EmojiManager.isOnlyEmojis(messageContent)){
                    log("IS ONLY emoji!!!");
                    List<String> emojis = EmojiParser.extractEmojis(messageContent);
                    int size = emojis.size();
                    log("size of emojis: "+size);
                    switch (size){
                        case 1:{
                            ((ViewHolderMessageChat)holder).contentOwnMessageText.setEmojiconSizeSp(35);
                            ((ViewHolderMessageChat)holder).contentOwnMessageText.setLineSpacing(1,1.2f);
                            break;
                        }
                        case 2:{
                            ((ViewHolderMessageChat)holder).contentOwnMessageText.setEmojiconSizeSp(30);
                            ((ViewHolderMessageChat)holder).contentOwnMessageText.setLineSpacing(1,1.2f);
                            break;
                        }
                        case 3:{
                            ((ViewHolderMessageChat)holder).contentOwnMessageText.setEmojiconSizeSp(25);
                            ((ViewHolderMessageChat)holder).contentOwnMessageText.setLineSpacing(1,1.2f);
                            break;
                        }
                        default:{
                            ((ViewHolderMessageChat)holder).contentOwnMessageText.setEmojiconSizeSp(20);
                            ((ViewHolderMessageChat)holder).contentOwnMessageText.setLineSpacing(1,1.2f);
                            break;
                        }
                    }
                }
                else{
                    log("IS NOT only emoji");
                    ((ViewHolderMessageChat)holder).contentOwnMessageText.setLineSpacing(1,1.0f);
                    ((ViewHolderMessageChat)holder).contentOwnMessageText.setEmojiconSizeSp(20);
                }

//                ((ViewHolderMessageChat)holder).contentOwnMessageLayout.setVisibility(View.VISIBLE);

                ((ViewHolderMessageChat) holder).titleOwnMessage.setGravity(Gravity.RIGHT);
                ((ViewHolderMessageChat) holder).timeOwnText.setGravity(Gravity.RIGHT);
                RelativeLayout.LayoutParams params = (RelativeLayout.LayoutParams)  ((ViewHolderMessageChat) holder).timeOwnText.getLayoutParams();
                params.rightMargin = Util.scaleWidthPx(16, outMetrics);
                params.leftMargin = Util.scaleWidthPx(0, outMetrics);
                ((ViewHolderMessageChat) holder).timeOwnText.setLayoutParams(params);

                if(!multipleSelect) {
                    if (positionClicked != -1){
                        if (positionClicked == position){
                            holder.contentOwnMessageLayout.setBackgroundColor(ContextCompat.getColor(context, R.color.new_multiselect_color));
                            listFragment.smoothScrollToPosition(positionClicked);
                        }else{
                            holder.contentOwnMessageLayout.setBackgroundColor(ContextCompat.getColor(context, android.R.color.transparent));
                        }
                    }else{
                        holder.contentOwnMessageLayout.setBackgroundColor(ContextCompat.getColor(context, android.R.color.transparent));
                    }
                }else {
                    log("Multiselect ON");
                    if(this.isItemChecked(position)){
                        holder.contentOwnMessageLayout.setBackgroundColor(ContextCompat.getColor(context, R.color.new_multiselect_color));
                    }else{
                        log("NOT selected");
                        holder.contentOwnMessageLayout.setBackgroundColor(ContextCompat.getColor(context, android.R.color.transparent));
                    }
                }

            }
            else if(message.isDeleted()){
                log("Message is deleted");
                holder.contentOwnMessageLayout.setVisibility(View.GONE);
                holder.ownManagementMessageText.setTextColor(ContextCompat.getColor(context, R.color.accentColor));
                holder.ownManagementMessageText.setText(context.getString(R.string.text_deleted_message));

                holder.ownManagementMessageLayout.setVisibility(View.GONE);
                holder.titleOwnMessage.setGravity(Gravity.LEFT);
                holder.timeOwnText.setGravity(Gravity.LEFT);
                RelativeLayout.LayoutParams params = (RelativeLayout.LayoutParams)holder.timeOwnText.getLayoutParams();
                params.rightMargin = Util.scaleWidthPx(0, outMetrics);
                params.leftMargin = Util.scaleWidthPx(48, outMetrics);
                holder.timeOwnText.setLayoutParams(params);

                holder.previewFrameLand.setVisibility(View.GONE);
                holder.contentOwnMessageThumbLand.setVisibility(View.GONE);
                holder.previewFramePort.setVisibility(View.GONE);
                holder.contentOwnMessageThumbPort.setVisibility(View.GONE);
                holder.forwardOwnPortrait.setVisibility(View.GONE);
                holder.forwardOwnLandscape.setVisibility(View.GONE);

                holder.gradientOwnMessageThumbPort.setVisibility(View.GONE);
                holder.videoIconOwnMessageThumbPort.setVisibility(View.GONE);
                holder.videoTimecontentOwnMessageThumbPort.setVisibility(View.GONE);

                holder.gradientOwnMessageThumbLand.setVisibility(View.GONE);
                holder.videoIconOwnMessageThumbLand.setVisibility(View.GONE);
                holder.videoTimecontentOwnMessageThumbLand.setVisibility(View.GONE);

                holder.contentOwnMessageFileLayout.setVisibility(View.GONE);
                holder.forwardOwnFile.setVisibility(View.GONE);

                holder.contentOwnMessageContactLayout.setVisibility(View.GONE);
                ((ViewHolderMessageChat)holder).forwardOwnContact.setVisibility(View.GONE);

            }
            else{
                log("Message not edited not deleted");

                ((ViewHolderMessageChat)holder).contentOwnMessageLayout.setVisibility(View.VISIBLE);
                ((ViewHolderMessageChat)holder).ownManagementMessageLayout.setVisibility(View.GONE);

                ((ViewHolderMessageChat)holder).contentOwnMessageText.setVisibility(View.VISIBLE);
                ((ViewHolderMessageChat)holder).previewFrameLand.setVisibility(View.GONE);
//                ((ViewHolderMessageChat)holder).contentOwnMessageThumbLand.setVisibility(View.GONE);
                ((ViewHolderMessageChat)holder).previewFramePort.setVisibility(View.GONE);
//                ((ViewHolderMessageChat)holder).contentOwnMessageThumbPort.setVisibility(View.GONE);

//                ((ViewHolderMessageChat) holder).gradientOwnMessageThumbPort.setVisibility(View.GONE);
//                ((ViewHolderMessageChat) holder).videoIconOwnMessageThumbPort.setVisibility(View.GONE);
//                ((ViewHolderMessageChat) holder).videoTimecontentOwnMessageThumbPort.setVisibility(View.GONE);
//
//                ((ViewHolderMessageChat) holder).gradientOwnMessageThumbLand.setVisibility(View.GONE);
//                ((ViewHolderMessageChat) holder).videoIconOwnMessageThumbLand.setVisibility(View.GONE);
//                ((ViewHolderMessageChat) holder).videoTimecontentOwnMessageThumbLand.setVisibility(View.GONE);

                holder.contentOwnMessageFileLayout.setVisibility(View.GONE);
                holder.forwardOwnFile.setVisibility(View.GONE);

                ((ViewHolderMessageChat)holder).contentOwnMessageContactLayout.setVisibility(View.GONE);
                ((ViewHolderMessageChat)holder).forwardOwnContact.setVisibility(View.GONE);

//                ((ViewHolderMessageChat)holder).contentOwnMessageContactThumb.setVisibility(View.GONE);
//                ((ViewHolderMessageChat)holder).contentOwnMessageContactName.setVisibility(View.GONE);
//                ((ViewHolderMessageChat)holder).contentOwnMessageContactEmail.setVisibility(View.GONE);

                SimpleSpanBuilder ssb = null;

                try{
                    if(message.getContent()!=null){
                        messageContent = message.getContent();
                        RTFFormatter formatter = new RTFFormatter(messageContent, context);
                        ssb = formatter.setRTFFormat();
                    }
                }
                catch (Exception e){
                    log("FORMATTER EXCEPTION!!!");
                    ssb = null;
                }

                int status = message.getStatus();

                if((status==MegaChatMessage.STATUS_SERVER_REJECTED)||(status==MegaChatMessage.STATUS_SENDING_MANUAL)){
                    log("Show triangle retry!");
                    ((ViewHolderMessageChat)holder).contentOwnMessageText.setTextColor(ContextCompat.getColor(context, R.color.white));
                    ((ViewHolderMessageChat)holder).contentOwnMessageText.setBackground(ContextCompat.getDrawable(context, R.drawable.light_rounded_chat_own_message));

                    ((ViewHolderMessageChat)holder).triangleIcon.setVisibility(View.VISIBLE);
                    ((ViewHolderMessageChat)holder).retryAlert.setVisibility(View.VISIBLE);

                }
                else if((status==MegaChatMessage.STATUS_SENDING)){
                    ((ViewHolderMessageChat)holder).contentOwnMessageText.setTextColor(ContextCompat.getColor(context, R.color.white));
                    ((ViewHolderMessageChat)holder).contentOwnMessageText.setBackground(ContextCompat.getDrawable(context, R.drawable.light_rounded_chat_own_message));

                    ((ViewHolderMessageChat)holder).triangleIcon.setVisibility(View.GONE);
                    ((ViewHolderMessageChat)holder).retryAlert.setVisibility(View.GONE);

                }
                else{
                    log("Status: "+message.getStatus());
                    ((ViewHolderMessageChat)holder).contentOwnMessageText.setTextColor(ContextCompat.getColor(context, R.color.white));
                    ((ViewHolderMessageChat)holder).contentOwnMessageText.setBackground(ContextCompat.getDrawable(context, R.drawable.dark_rounded_chat_own_message));

                    ((ViewHolderMessageChat)holder).triangleIcon.setVisibility(View.GONE);
                    ((ViewHolderMessageChat)holder).retryAlert.setVisibility(View.GONE);

                }

                if(EmojiManager.isOnlyEmojis(messageContent)){
                    log("IS ONLY emoji!!!");
                    List<String> emojis = EmojiParser.extractEmojis(messageContent);
                    int size = emojis.size();
                    log("size of emojis: "+size);
                    switch (size){
                        case 1:{
                            ((ViewHolderMessageChat)holder).contentOwnMessageText.setEmojiconSizeSp(35);
                            ((ViewHolderMessageChat)holder).contentOwnMessageText.setLineSpacing(1,1.2f);
                            break;
                        }
                        case 2:{
                            ((ViewHolderMessageChat)holder).contentOwnMessageText.setEmojiconSizeSp(30);
                            ((ViewHolderMessageChat)holder).contentOwnMessageText.setLineSpacing(1,1.2f);
                            break;
                        }
                        case 3:{
                            ((ViewHolderMessageChat)holder).contentOwnMessageText.setEmojiconSizeSp(25);
                            ((ViewHolderMessageChat)holder).contentOwnMessageText.setLineSpacing(1,1.2f);
                            break;
                        }
                        default:{
                            ((ViewHolderMessageChat)holder).contentOwnMessageText.setEmojiconSizeSp(20);
                            ((ViewHolderMessageChat)holder).contentOwnMessageText.setLineSpacing(1,1.2f);
                            break;
                        }
                    }
                }
                else{
                    log("IS NOT only emoji");
                    ((ViewHolderMessageChat)holder).contentOwnMessageText.setLineSpacing(1,1.0f);
                    ((ViewHolderMessageChat)holder).contentOwnMessageText.setEmojiconSizeSp(20);
                }


//                            ((ViewHolderMessageChat)holder).contentOwnMessageText.setText(messageContent);
                if(ssb!=null){
                    ((ViewHolderMessageChat)holder).contentOwnMessageText.setText(ssb.build(), TextView.BufferType.SPANNABLE);
                }
                else{
                    ((ViewHolderMessageChat)holder).contentOwnMessageText.setText(messageContent);
                }

                if(Util.isOnline(context)){
                    ((ViewHolderMessageChat)holder).contentOwnMessageText.setLinksClickable(true);
                    ((ViewHolderMessageChat)holder).contentOwnMessageText.setLinkTextColor(ContextCompat.getColor(context, R.color.white));
                    Linkify.addLinks(((ViewHolderMessageChat)holder).contentOwnMessageText, Linkify.WEB_URLS);
                }else{
                    ((ViewHolderMessageChat)holder).contentOwnMessageText.setLinksClickable(false);
                }

                if(!multipleSelect) {
                    if (positionClicked != -1){
                        if (positionClicked == position){
                            holder.contentOwnMessageLayout.setBackgroundColor(ContextCompat.getColor(context, R.color.new_multiselect_color));
                            listFragment.smoothScrollToPosition(positionClicked);
                        }else{
                            holder.contentOwnMessageLayout.setBackgroundColor(ContextCompat.getColor(context, android.R.color.transparent));
                        }
                    }else{
                        holder.contentOwnMessageLayout.setBackgroundColor(ContextCompat.getColor(context, android.R.color.transparent));
                    }
                }else {
                    log("Multiselect ON");
                    if(this.isItemChecked(position)){
                        holder.contentOwnMessageLayout.setBackgroundColor(ContextCompat.getColor(context, R.color.new_multiselect_color));
                    }else{
                        log("NOT selected");
                        holder.contentOwnMessageLayout.setBackgroundColor(ContextCompat.getColor(context, android.R.color.transparent));
                    }
                }
            }
        }else{
            long userHandle = message.getUserHandle();
            log("Contact message!!: "+userHandle);

            if(((ChatActivityLollipop) context).isGroup()){

                ((ViewHolderMessageChat)holder).fullNameTitle = cC.getFullName(userHandle, chatRoom);

                if(((ViewHolderMessageChat)holder).fullNameTitle==null){
                    ((ViewHolderMessageChat)holder).fullNameTitle = "";
                }

                if(((ViewHolderMessageChat)holder).fullNameTitle.trim().length()<=0){

                    log("NOT found in DB - ((ViewHolderMessageChat)holder).fullNameTitle");
                    ((ViewHolderMessageChat)holder).fullNameTitle = "Unknown name";
                    if(!(((ViewHolderMessageChat)holder).nameRequestedAction)){
                        log("3-Call for nonContactName: "+ message.getUserHandle());
                        ((ViewHolderMessageChat)holder).nameRequestedAction=true;
                        ChatNonContactNameListener listener = new ChatNonContactNameListener(context, ((ViewHolderMessageChat)holder), this, userHandle);
                        megaChatApi.getUserFirstname(userHandle, listener);
                        megaChatApi.getUserLastname(userHandle, listener);
                        megaChatApi.getUserEmail(userHandle, listener);
                    }
                    else{
                        log("4-Name already asked and no name received: "+ message.getUserHandle());
                    }
                }

                ((ViewHolderMessageChat)holder).nameContactText.setVisibility(View.VISIBLE);
                ((ViewHolderMessageChat)holder).nameContactText.setText(((ViewHolderMessageChat)holder).fullNameTitle);
            }
            else{

                ((ViewHolderMessageChat)holder).fullNameTitle = chatRoom.getTitle();
                ((ViewHolderMessageChat)holder).nameContactText.setVisibility(View.GONE);
            }

            if(messages.get(position-1).getInfoToShow()!=-1){
                switch (messages.get(position-1).getInfoToShow()){
                    case AndroidMegaChatMessage.CHAT_ADAPTER_SHOW_ALL:{
                        log("CHAT_ADAPTER_SHOW_ALL");
                        ((ViewHolderMessageChat)holder).dateLayout.setVisibility(View.VISIBLE);
                        ((ViewHolderMessageChat)holder).dateText.setText(TimeChatUtils.formatDate(message.getTimestamp(), TimeChatUtils.DATE_SHORT_FORMAT));
                        ((ViewHolderMessageChat)holder).titleContactMessage.setVisibility(View.VISIBLE);
                        ((ViewHolderMessageChat)holder).timeContactText.setText(TimeChatUtils.formatTime(message));
                        ((ViewHolderMessageChat)holder).timeContactText.setVisibility(View.VISIBLE);
                        break;
                    }
                    case AndroidMegaChatMessage.CHAT_ADAPTER_SHOW_TIME:{
                        log("CHAT_ADAPTER_SHOW_TIME--");
                        ((ViewHolderMessageChat)holder).dateLayout.setVisibility(View.GONE);
                        ((ViewHolderMessageChat)holder).titleContactMessage.setVisibility(View.VISIBLE);
                        ((ViewHolderMessageChat)holder).timeContactText.setText(TimeChatUtils.formatTime(message));
                        ((ViewHolderMessageChat)holder).timeContactText.setVisibility(View.VISIBLE);
                        break;
                    }
                    case AndroidMegaChatMessage.CHAT_ADAPTER_SHOW_NOTHING:{
                        log("CHAT_ADAPTER_SHOW_NOTHING");
                        ((ViewHolderMessageChat)holder).dateLayout.setVisibility(View.GONE);
                        ((ViewHolderMessageChat)holder).timeContactText.setVisibility(View.GONE);
                        ((ViewHolderMessageChat)holder).titleContactMessage.setVisibility(View.GONE);
                        break;
                    }
                }
            }

            ((ViewHolderMessageChat)holder).ownMessageLayout.setVisibility(View.GONE);
            ((ViewHolderMessageChat)holder).contactMessageLayout.setVisibility(View.VISIBLE);

            ((ViewHolderMessageChat)holder).contactManagementMessageLayout.setVisibility(View.GONE);
            ((ViewHolderMessageChat)holder).contentContactMessageLayout.setVisibility(View.VISIBLE);


            if (messages.get(position-1).isShowAvatar()){
                ((ViewHolderMessageChat)holder).layoutAvatarMessages.setVisibility(View.VISIBLE);
                setContactAvatar(((ViewHolderMessageChat)holder), userHandle,((ViewHolderMessageChat)holder).fullNameTitle);
            }
            else{
                ((ViewHolderMessageChat)holder).layoutAvatarMessages.setVisibility(View.INVISIBLE);
            }

            if(message.isEdited()){
                log("Message is edited");

                String messageContent = "";
                if(message.getContent()!=null){
                    messageContent = message.getContent();
                }
                ((ViewHolderMessageChat) holder).contentContactMessageText.setVisibility(View.VISIBLE);
                ((ViewHolderMessageChat) holder).urlContactMessageLayout.setVisibility(View.GONE);

                ((ViewHolderMessageChat) holder).contentContactMessageAttachLayout.setVisibility(View.GONE);
//                ((ViewHolderMessageChat) holder).contentContactMessageThumbLand.setVisibility(View.GONE);
//                ((ViewHolderMessageChat) holder).gradientContactMessageThumbLand.setVisibility(View.GONE);
//                ((ViewHolderMessageChat) holder).videoIconContactMessageThumbLand.setVisibility(View.GONE);
//                ((ViewHolderMessageChat) holder).videoTimecontentContactMessageThumbLand.setVisibility(View.GONE);
//
////                        ((ViewHolderMessageChat) holder).contentContactMessageThumbLandFramework.setVisibility(View.GONE);
//                ((ViewHolderMessageChat) holder).contentContactMessageThumbPort.setVisibility(View.GONE);
//                ((ViewHolderMessageChat) holder).gradientContactMessageThumbPort.setVisibility(View.GONE);
//                ((ViewHolderMessageChat) holder).videoIconContactMessageThumbPort.setVisibility(View.GONE);
//                ((ViewHolderMessageChat) holder).videoTimecontentContactMessageThumbPort.setVisibility(View.GONE);
                ((ViewHolderMessageChat) holder).contentContactMessageContactLayout.setVisibility(View.GONE);

                SimpleSpanBuilder ssb = null;
                try{
                    if(message.getContent()!=null){
                        messageContent = message.getContent();
                        RTFFormatter formatter = new RTFFormatter(messageContent, context);
                        ssb = formatter.setRTFFormat();
                    }

                    if(ssb!=null){
                        ssb.append(" "+context.getString(R.string.edited_message_text), new RelativeSizeSpan(0.70f), new ForegroundColorSpan(context.getResources().getColor(R.color.name_my_account)), new StyleSpan(Typeface.ITALIC));
                        ((ViewHolderMessageChat)holder).contentContactMessageText.setText(ssb.build(), TextView.BufferType.SPANNABLE);
                    }
                    else{
                        messageContent = messageContent+" ";
                        Spannable content = new SpannableString(messageContent);
                        content.setSpan(new ForegroundColorSpan(ContextCompat.getColor(context, R.color.name_my_account)), 0, content.length(), Spannable.SPAN_EXCLUSIVE_EXCLUSIVE);

                        Spannable edited = new SpannableString(context.getString(R.string.edited_message_text));
                        edited.setSpan(new RelativeSizeSpan(0.70f), 0, edited.length(), Spannable.SPAN_EXCLUSIVE_EXCLUSIVE);
                        edited.setSpan(new ForegroundColorSpan(ContextCompat.getColor(context, R.color.name_my_account)), 0, edited.length(), Spannable.SPAN_EXCLUSIVE_EXCLUSIVE);
                        edited.setSpan(new android.text.style.StyleSpan(Typeface.ITALIC), 0, edited.length(), Spannable.SPAN_EXCLUSIVE_EXCLUSIVE);

                        CharSequence indexedText = TextUtils.concat(messageContent, edited);
                        ((ViewHolderMessageChat)holder).contentContactMessageText.setText(indexedText);
                    }
                }
                catch (Exception e){
                    ssb = null;
                    log("FORMATTER EXCEPTION!!!");
                    messageContent = messageContent+" ";
                    Spannable content = new SpannableString(messageContent);
                    content.setSpan(new ForegroundColorSpan(ContextCompat.getColor(context, R.color.name_my_account)), 0, content.length(), Spannable.SPAN_EXCLUSIVE_EXCLUSIVE);

                    Spannable edited = new SpannableString(context.getString(R.string.edited_message_text));
                    edited.setSpan(new RelativeSizeSpan(0.70f), 0, edited.length(), Spannable.SPAN_EXCLUSIVE_EXCLUSIVE);
                    edited.setSpan(new ForegroundColorSpan(ContextCompat.getColor(context, R.color.name_my_account)), 0, edited.length(), Spannable.SPAN_EXCLUSIVE_EXCLUSIVE);
                    edited.setSpan(new android.text.style.StyleSpan(Typeface.ITALIC), 0, edited.length(), Spannable.SPAN_EXCLUSIVE_EXCLUSIVE);

                    CharSequence indexedText = TextUtils.concat(messageContent, edited);
                    ((ViewHolderMessageChat)holder).contentContactMessageText.setText(indexedText);
                }

                if (!multipleSelect) {
                    if (positionClicked != -1){
                        if (positionClicked == position){
                            holder.contentContactMessageLayout.setBackgroundColor(ContextCompat.getColor(context, R.color.new_multiselect_color));
                            listFragment.smoothScrollToPosition(positionClicked);
                        }
                        else{
                            holder.contentContactMessageLayout.setBackgroundColor(ContextCompat.getColor(context, android.R.color.transparent));
                        }
                    }
                    else{
                        holder.contentContactMessageLayout.setBackgroundColor(ContextCompat.getColor(context, android.R.color.transparent));
                    }
                } else {
                    log("Multiselect ON");

                    if (this.isItemChecked(position)) {
                        holder.contentContactMessageLayout.setBackgroundColor(ContextCompat.getColor(context, R.color.new_multiselect_color));

                    } else {
                        log("NOT selected");
                        holder.contentContactMessageLayout.setBackgroundColor(ContextCompat.getColor(context, android.R.color.transparent));
                    }
                }

            }
            else if(message.isDeleted()){
                log("Message is deleted");

                ((ViewHolderMessageChat)holder).contentContactMessageLayout.setVisibility(View.GONE);
                ((ViewHolderMessageChat)holder).contactMessageLayout.setVisibility(View.GONE);

                ((ViewHolderMessageChat)holder).contactManagementMessageLayout.setVisibility(View.GONE);
                ((ViewHolderMessageChat)holder).nameContactText.setVisibility(View.GONE);

                ((ViewHolderMessageChat) holder).contentContactMessageThumbLand.setVisibility(View.GONE);
                ((ViewHolderMessageChat) holder).gradientContactMessageThumbLand.setVisibility(View.GONE);
                ((ViewHolderMessageChat) holder).videoIconContactMessageThumbLand.setVisibility(View.GONE);
                ((ViewHolderMessageChat) holder).videoTimecontentContactMessageThumbLand.setVisibility(View.GONE);

//                        ((ViewHolderMessageChat) holder).contentContactMessageThumbLandFramework.setVisibility(View.GONE);
                // ((ViewHolderMessageChat) holder).previewFrameContactPort.setVisibility(View.GONE);
                ((ViewHolderMessageChat) holder).contentContactMessageThumbPort.setVisibility(View.GONE);
                ((ViewHolderMessageChat) holder).gradientContactMessageThumbPort.setVisibility(View.GONE);
                ((ViewHolderMessageChat) holder).videoIconContactMessageThumbPort.setVisibility(View.GONE);
                ((ViewHolderMessageChat) holder).videoTimecontentContactMessageThumbPort.setVisibility(View.GONE);
//                        ((ViewHolderMessageChat) holder).contentContactMessageThumbPortFramework.setVisibility(View.GONE);

                ((ViewHolderMessageChat) holder).contentContactMessageAttachLayout.setVisibility(View.GONE);
                ((ViewHolderMessageChat) holder).contentContactMessageContactLayout.setVisibility(View.GONE);

                if(((ChatActivityLollipop) context).isGroup()){
                    String textToShow = String.format(context.getString(R.string.text_deleted_message_by), ((ViewHolderMessageChat)holder).fullNameTitle);
                    try{
                        textToShow = textToShow.replace("[A]", "<font color=\'#00BFA5\'>");
                        textToShow = textToShow.replace("[/A]", "</font>");
                        textToShow = textToShow.replace("[B]", "<font color=\'#060000\'>");
                        textToShow = textToShow.replace("[/B]", "</font>");
                    }
                    catch (Exception e){}
                    Spanned result = null;
                    if (android.os.Build.VERSION.SDK_INT >= android.os.Build.VERSION_CODES.N) {
                        result = Html.fromHtml(textToShow,Html.FROM_HTML_MODE_LEGACY);
                    } else {
                        result = Html.fromHtml(textToShow);
                    }
                    ((ViewHolderMessageChat)holder).contactManagementMessageText.setText(result);
                }
                else{
                    ((ViewHolderMessageChat)holder).contactManagementMessageText.setTextColor(ContextCompat.getColor(context, R.color.accentColor));
                    ((ViewHolderMessageChat)holder).contactManagementMessageText.setText(context.getString(R.string.text_deleted_message));
                }
            }
            else {

                ((ViewHolderMessageChat)holder).ownMessageLayout.setVisibility(View.GONE);
                ((ViewHolderMessageChat)holder).contactMessageLayout.setVisibility(View.VISIBLE);

                ((ViewHolderMessageChat)holder).contactManagementMessageLayout.setVisibility(View.GONE);
                ((ViewHolderMessageChat)holder).contentContactMessageLayout.setVisibility(View.VISIBLE);

                String messageContent = "";

                ((ViewHolderMessageChat) holder).contentContactMessageText.setVisibility(View.VISIBLE);

                ((ViewHolderMessageChat) holder).contentContactMessageAttachLayout.setVisibility(View.GONE);
                ((ViewHolderMessageChat) holder).urlContactMessageLayout.setVisibility(View.GONE);

                ((ViewHolderMessageChat) holder).contentContactMessageContactLayout.setVisibility(View.GONE);

//                ((ViewHolderMessageChat) holder).contentContactMessageThumbLand.setVisibility(View.GONE);
//                ((ViewHolderMessageChat) holder).gradientContactMessageThumbLand.setVisibility(View.GONE);
//                ((ViewHolderMessageChat) holder).videoIconContactMessageThumbLand.setVisibility(View.GONE);
//                ((ViewHolderMessageChat) holder).videoTimecontentContactMessageThumbLand.setVisibility(View.GONE);
//
////                            ((ViewHolderMessageChat) holder).contentContactMessageThumbLandFramework.setVisibility(View.GONE);
//                ((ViewHolderMessageChat) holder).contentContactMessageThumbPort.setVisibility(View.GONE);
//                ((ViewHolderMessageChat) holder).gradientContactMessageThumbPort.setVisibility(View.GONE);
//                ((ViewHolderMessageChat) holder).videoIconContactMessageThumbPort.setVisibility(View.GONE);
//                ((ViewHolderMessageChat) holder).videoTimecontentContactMessageThumbPort.setVisibility(View.GONE);
////                            ((ViewHolderMessageChat) holder).contentContactMessageThumbPortFramework.setVisibility(View.GONE);
//
//
//                ((ViewHolderMessageChat) holder).contentContactMessageContactThumb.setVisibility(View.GONE);
//                ((ViewHolderMessageChat) holder).contentContactMessageContactName.setVisibility(View.GONE);
//                ((ViewHolderMessageChat) holder).contentContactMessageContactEmail.setVisibility(View.GONE);

                if (message.getContent() != null) {
                    messageContent = message.getContent();
                }

                if (EmojiManager.isOnlyEmojis(messageContent)) {
                    log("IS ONLY emoji!!!");
                    List<String> emojis = EmojiParser.extractEmojis(messageContent);
                    int size = emojis.size();
                    log("size of emojis: " + size);
                    switch (size) {
                        case 1: {
                            ((ViewHolderMessageChat) holder).contentContactMessageText.setEmojiconSizeSp(35);
                            ((ViewHolderMessageChat) holder).contentContactMessageText.setLineSpacing(1, 1.2f);
                            break;
                        }
                        case 2: {
                            ((ViewHolderMessageChat) holder).contentContactMessageText.setEmojiconSizeSp(30);
                            ((ViewHolderMessageChat) holder).contentContactMessageText.setLineSpacing(1, 1.2f);
                            break;
                        }
                        case 3: {
                            ((ViewHolderMessageChat) holder).contentContactMessageText.setEmojiconSizeSp(25);
                            ((ViewHolderMessageChat) holder).contentContactMessageText.setLineSpacing(1, 1.2f);
                            break;
                        }
                        default: {
                            ((ViewHolderMessageChat) holder).contentContactMessageText.setEmojiconSizeSp(20);
                            ((ViewHolderMessageChat) holder).contentContactMessageText.setLineSpacing(1, 1.2f);
                            break;
                        }
                    }

                } else {
                    log("IS NOT only emoji!!!");
                    ((ViewHolderMessageChat) holder).contentContactMessageText.setLineSpacing(1, 1.0f);
                    ((ViewHolderMessageChat) holder).contentContactMessageText.setEmojiconSizeSp(20);
                }

                //Color always status SENT
                ((ViewHolderMessageChat) holder).contentContactMessageText.setTextColor(ContextCompat.getColor(context, R.color.name_my_account));

                SimpleSpanBuilder ssb = null;

                try {
                    RTFFormatter formatter = new RTFFormatter(messageContent, context);
                    ssb = formatter.setRTFFormat();
                } catch (Exception e) {
                    log("FORMATTER EXCEPTION!!!");
                    ssb = null;
                }

                if (ssb != null) {
                    ((ViewHolderMessageChat) holder).contentContactMessageText.setText(ssb.build(), TextView.BufferType.SPANNABLE);
                } else {
                    ((ViewHolderMessageChat) holder).contentContactMessageText.setText(messageContent);
                }

                if(Util.isOnline(context)){
                    ((ViewHolderMessageChat) holder).contentContactMessageText.setLinksClickable(true);
                    Linkify.addLinks(((ViewHolderMessageChat) holder).contentContactMessageText, Linkify.WEB_URLS);
                }else{
                    ((ViewHolderMessageChat) holder).contentContactMessageText.setLinksClickable(false);
                }

                if (!multipleSelect) {
                    if (positionClicked != -1){
                        if (positionClicked == position){
                            holder.contentContactMessageLayout.setBackgroundColor(ContextCompat.getColor(context, R.color.new_multiselect_color));
                            listFragment.smoothScrollToPosition(positionClicked);
                        }
                        else{
                            holder.contentContactMessageLayout.setBackgroundColor(ContextCompat.getColor(context, android.R.color.transparent));
                        }
                    }
                    else{
                        holder.contentContactMessageLayout.setBackgroundColor(ContextCompat.getColor(context, android.R.color.transparent));
                    }
                } else {
                    log("Multiselect ON");

                    if (this.isItemChecked(position)) {
                        holder.contentContactMessageLayout.setBackgroundColor(ContextCompat.getColor(context, R.color.new_multiselect_color));

                    } else {
                        log("NOT selected");
                        holder.contentContactMessageLayout.setBackgroundColor(ContextCompat.getColor(context, android.R.color.transparent));
                    }
                }
            }
        }
    }

    public void bindNodeAttachmentMessage(ViewHolderMessageChat holder, AndroidMegaChatMessage androidMessage, int position){
        log("bindNodeAttachmentMessage");
//        ((ViewHolderMessageChat)holder).layoutAvatarMessages.setVisibility(View.VISIBLE);
        MegaChatMessage message = androidMessage.getMessage();
        if(message.getUserHandle()==myUserHandle) {
            log("MY message!!");
            ((ViewHolderMessageChat)holder).layoutAvatarMessages.setVisibility(View.INVISIBLE);

            log("MY message handle!!: "+message.getMsgId());
            if(messages.get(position-1).getInfoToShow()!=-1){
                switch (messages.get(position-1).getInfoToShow()){
                    case AndroidMegaChatMessage.CHAT_ADAPTER_SHOW_ALL:{
                        ((ViewHolderMessageChat)holder).dateLayout.setVisibility(View.VISIBLE);
                        ((ViewHolderMessageChat)holder).dateText.setText(TimeChatUtils.formatDate(message.getTimestamp(), TimeChatUtils.DATE_SHORT_FORMAT));
                        ((ViewHolderMessageChat)holder).titleOwnMessage.setVisibility(View.VISIBLE);
                        ((ViewHolderMessageChat)holder).timeOwnText.setText(TimeChatUtils.formatTime(message));
                        break;
                    }
                    case AndroidMegaChatMessage.CHAT_ADAPTER_SHOW_TIME:{
                        log("CHAT_ADAPTER_SHOW_TIME");
                        ((ViewHolderMessageChat)holder).dateLayout.setVisibility(View.GONE);
                        ((ViewHolderMessageChat)holder).titleOwnMessage.setVisibility(View.VISIBLE);
                        ((ViewHolderMessageChat)holder).timeOwnText.setText(TimeChatUtils.formatTime(message));
                        break;
                    }
                    case AndroidMegaChatMessage.CHAT_ADAPTER_SHOW_NOTHING:{
                        log("CHAT_ADAPTER_SHOW_NOTHING");
                        ((ViewHolderMessageChat)holder).dateLayout.setVisibility(View.GONE);
                        ((ViewHolderMessageChat)holder).titleOwnMessage.setVisibility(View.GONE);
                        break;
                    }
                }
            }

            ((ViewHolderMessageChat)holder).ownMessageLayout.setVisibility(View.VISIBLE);
            ((ViewHolderMessageChat)holder).contactMessageLayout.setVisibility(View.GONE);

            String messageContent = "";

            if(message.getContent()!=null){
                messageContent = message.getContent();
            }

            AndroidMegaChatMessage androidMsg = messages.get(position-1);

            ((ViewHolderMessageChat)holder).contentOwnMessageLayout.setVisibility(View.VISIBLE);
            ((ViewHolderMessageChat)holder).ownManagementMessageLayout.setVisibility(View.GONE);

            ((ViewHolderMessageChat)holder).contentOwnMessageText.setVisibility(View.GONE);
            ((ViewHolderMessageChat)holder).urlOwnMessageLayout.setVisibility(View.GONE);
            ((ViewHolderMessageChat)holder).forwardOwnRichLinks.setVisibility(View.GONE);

            ((ViewHolderMessageChat)holder).previewFrameLand.setVisibility(View.GONE);
            ((ViewHolderMessageChat)holder).previewFramePort.setVisibility(View.GONE);
//            ((ViewHolderMessageChat)holder).contentOwnMessageThumbPort.setVisibility(View.GONE);
////            ((ViewHolderMessageChat)holder).contentOwnMessageThumbLand.setVisibility(View.GONE);
//            ((ViewHolderMessageChat) holder).gradientOwnMessageThumbPort.setVisibility(View.GONE);
//            ((ViewHolderMessageChat) holder).videoIconOwnMessageThumbPort.setVisibility(View.GONE);
//            ((ViewHolderMessageChat) holder).videoTimecontentOwnMessageThumbPort.setVisibility(View.GONE);
//
//            ((ViewHolderMessageChat) holder).gradientOwnMessageThumbLand.setVisibility(View.GONE);
//            ((ViewHolderMessageChat) holder).videoIconOwnMessageThumbLand.setVisibility(View.GONE);
//            ((ViewHolderMessageChat) holder).videoTimecontentOwnMessageThumbLand.setVisibility(View.GONE);

            holder.contentOwnMessageFileLayout.setVisibility(View.VISIBLE);
            holder.forwardOwnFile.setVisibility(View.VISIBLE);

            ((ViewHolderMessageChat)holder).contentOwnMessageContactLayout.setVisibility(View.GONE);
            ((ViewHolderMessageChat)holder).forwardOwnContact.setVisibility(View.GONE);



            int status = message.getStatus();
            log("Status: "+message.getStatus());
            if((status==MegaChatMessage.STATUS_SERVER_REJECTED)||(status==MegaChatMessage.STATUS_SENDING_MANUAL)){

                ((ViewHolderMessageChat)holder).contentOwnMessageFileLayout.setBackground(ContextCompat.getDrawable(context, R.drawable.light_rounded_chat_own_message));
            }else if(status==MegaChatMessage.STATUS_SENDING){

                ((ViewHolderMessageChat)holder).contentOwnMessageFileLayout.setBackground(ContextCompat.getDrawable(context, R.drawable.light_rounded_chat_own_message));
            }else{

                ((ViewHolderMessageChat)holder).contentOwnMessageFileLayout.setBackground(ContextCompat.getDrawable(context, R.drawable.dark_rounded_chat_own_message));
            }

            ((ViewHolderMessageChat)holder).contentOwnMessageFileThumb.setVisibility(View.VISIBLE);
            ((ViewHolderMessageChat)holder).contentOwnMessageFileName.setVisibility(View.VISIBLE);
            ((ViewHolderMessageChat)holder).contentOwnMessageFileSize.setVisibility(View.VISIBLE);
//            ((ViewHolderMessageChat)holder).contentOwnMessageContactLayout.setVisibility(View.GONE);
//            ((ViewHolderMessageChat)holder).contentOwnMessageContactThumb.setVisibility(View.GONE);
//            ((ViewHolderMessageChat)holder).contentOwnMessageContactName.setVisibility(View.GONE);
//            ((ViewHolderMessageChat)holder).contentOwnMessageContactEmail.setVisibility(View.GONE);

            if (!multipleSelect) {
                if (positionClicked != -1){
                    if (positionClicked == position){
                        holder.contentOwnMessageLayout.setBackgroundColor(ContextCompat.getColor(context, R.color.new_multiselect_color));
                        listFragment.smoothScrollToPosition(positionClicked);
                    }
                    else{
                        holder.contentOwnMessageLayout.setBackgroundColor(ContextCompat.getColor(context, android.R.color.transparent));
                    }
                }
                else{
                    holder.contentOwnMessageLayout.setBackgroundColor(ContextCompat.getColor(context, android.R.color.transparent));
                }
            } else {
                log("Multiselect ON");

                if (this.isItemChecked(position)) {
                    holder.contentOwnMessageLayout.setBackgroundColor(ContextCompat.getColor(context, R.color.new_multiselect_color));

                } else {
                    log("NOT selected");
                    holder.contentOwnMessageLayout.setBackgroundColor(ContextCompat.getColor(context, android.R.color.transparent));
                }
            }

            MegaNodeList nodeList = message.getMegaNodeList();
            if(nodeList != null){

                if(nodeList.size()==1) {
                    MegaNode node = nodeList.get(0);
                    log("Node Name: " + node.getName());

                    if (context.getResources().getConfiguration().orientation == Configuration.ORIENTATION_LANDSCAPE) {
                        log("Landscape configuration");
                        float width = TypedValue.applyDimension(TypedValue.COMPLEX_UNIT_DIP, MAX_WIDTH_FILENAME_LAND, context.getResources().getDisplayMetrics());
                        ((ViewHolderMessageChat) holder).contentOwnMessageFileName.setMaxWidth((int) width);
                        ((ViewHolderMessageChat) holder).contentOwnMessageFileSize.setMaxWidth((int) width);
                    } else {
                        log("Portrait configuration");
                        float width = TypedValue.applyDimension(TypedValue.COMPLEX_UNIT_DIP, MAX_WIDTH_FILENAME_PORT, context.getResources().getDisplayMetrics());
                        ((ViewHolderMessageChat) holder).contentOwnMessageFileName.setMaxWidth((int) width);
                        ((ViewHolderMessageChat) holder).contentOwnMessageFileSize.setMaxWidth((int) width);
                    }

                    ((ViewHolderMessageChat) holder).contentOwnMessageFileName.setText(node.getName());

                    long nodeSize = node.getSize();
                    ((ViewHolderMessageChat) holder).contentOwnMessageFileSize.setText(Util.getSizeString(nodeSize));


                    ((ViewHolderMessageChat) holder).contentOwnMessageFileThumb.setImageResource(MimeTypeList.typeForName(node.getName()).getIconResourceId());


                    Bitmap preview = null;
                    if (node.hasPreview()){

                        preview = PreviewUtils.getPreviewFromCache(node);
                        if (preview != null) {
                            PreviewUtils.previewCache.put(node.getHandle(), preview);
                            setOwnPreview((ViewHolderMessageChat) holder, preview, node);
                            if((status==MegaChatMessage.STATUS_SERVER_REJECTED)||(status==MegaChatMessage.STATUS_SENDING_MANUAL)) {
                                setErrorStateOnPreview((ViewHolderMessageChat) holder, preview);
                            }

                        } else {
                            if((status==MegaChatMessage.STATUS_SERVER_REJECTED)||(status==MegaChatMessage.STATUS_SENDING_MANUAL)) {
                                ((ViewHolderMessageChat)holder).ownTriangleIconFile.setVisibility(View.VISIBLE);
                                ((ViewHolderMessageChat)holder).retryAlert.setVisibility(View.VISIBLE);
                                holder.forwardOwnFile.setVisibility(View.GONE);

                            }
                            try{
                                new MegaChatLollipopAdapter.ChatPreviewAsyncTask(((ViewHolderMessageChat)holder)).execute(node);

                            }
                            catch(Exception ex){
                                //Too many AsyncTasks
                                log("Too many AsyncTasks");
                            }
                        }
                    }
                    else{

                        log("Node has no preview on servers");

                        preview = PreviewUtils.getPreviewFromCache(node);
                        if (preview != null){
                            PreviewUtils.previewCache.put(node.getHandle(), preview);
                            if (preview.getWidth() < preview.getHeight()) {
                                log("Portrait");

                                ((ViewHolderMessageChat) holder).contentOwnMessageThumbPort.setImageBitmap(preview);
                                ((ViewHolderMessageChat) holder).contentOwnMessageThumbPort.setScaleType(ImageView.ScaleType.CENTER_CROP);

                                if (MimeTypeList.typeForName(node.getName()).isPdf()){
                                    log("Is pfd preview");
                                    ((ViewHolderMessageChat) holder).iconOwnTypeDocPortraitPreview.setVisibility(View.VISIBLE);

                                    ((ViewHolderMessageChat) holder).gradientOwnMessageThumbPort.setVisibility(View.GONE);
                                    ((ViewHolderMessageChat) holder).videoIconOwnMessageThumbPort.setVisibility(View.GONE);
                                    ((ViewHolderMessageChat) holder).videoTimecontentOwnMessageThumbPort.setVisibility(View.GONE);

                                }else if (MimeTypeList.typeForName(node.getName()).isVideo()){
                                    log("Is video preview");

                                    ((ViewHolderMessageChat) holder).gradientOwnMessageThumbPort.setVisibility(View.VISIBLE);
                                    ((ViewHolderMessageChat) holder).videoIconOwnMessageThumbPort.setVisibility(View.VISIBLE);
                                    ((ViewHolderMessageChat) holder).videoTimecontentOwnMessageThumbPort.setText(timeVideo(node));
                                    ((ViewHolderMessageChat) holder).videoTimecontentOwnMessageThumbPort.setVisibility(View.VISIBLE);

                                    ((ViewHolderMessageChat) holder).iconOwnTypeDocPortraitPreview.setVisibility(View.GONE);

                                }else{
                                    ((ViewHolderMessageChat) holder).iconOwnTypeDocPortraitPreview.setVisibility(View.GONE);
                                    ((ViewHolderMessageChat) holder).gradientOwnMessageThumbPort.setVisibility(View.GONE);
                                    ((ViewHolderMessageChat) holder).videoIconOwnMessageThumbPort.setVisibility(View.GONE);
                                    ((ViewHolderMessageChat) holder).videoTimecontentOwnMessageThumbPort.setVisibility(View.GONE);
                                }

                                ((ViewHolderMessageChat) holder).previewFramePort.setVisibility(View.VISIBLE);
                                ((ViewHolderMessageChat) holder).contentOwnMessageThumbPort.setVisibility(View.VISIBLE);

                                holder.contentOwnMessageFileLayout.setVisibility(View.GONE);
                                holder.forwardOwnFile.setVisibility(View.GONE);

                                ((ViewHolderMessageChat)holder).previewFrameLand.setVisibility(View.GONE);
                                ((ViewHolderMessageChat) holder).contentOwnMessageThumbLand.setVisibility(View.GONE);

                                ((ViewHolderMessageChat)holder).errorUploadingLandscape.setVisibility(View.GONE);
                                ((ViewHolderMessageChat)holder).transparentCoatingLandscape.setVisibility(View.GONE);

                                if((status==MegaChatMessage.STATUS_SERVER_REJECTED)||(status==MegaChatMessage.STATUS_SENDING_MANUAL)) {
                                    holder.errorUploadingPortrait.setVisibility(View.VISIBLE);
                                    holder.transparentCoatingPortrait.setVisibility(View.VISIBLE);
                                    holder.retryAlert.setVisibility(View.VISIBLE);
                                    holder.forwardOwnPortrait.setVisibility(View.GONE);
                                }else{
                                    holder.errorUploadingPortrait.setVisibility(View.GONE);
                                    holder.transparentCoatingPortrait.setVisibility(View.GONE);
                                    holder.retryAlert.setVisibility(View.GONE);
                                    holder.forwardOwnPortrait.setVisibility(View.VISIBLE);

                                }

                                ((ViewHolderMessageChat)holder).forwardOwnLandscape.setVisibility(View.GONE);
                                ((ViewHolderMessageChat)holder).ownTriangleIconFile.setVisibility(View.GONE);

                                ((ViewHolderMessageChat) holder).gradientOwnMessageThumbLand.setVisibility(View.GONE);
                                ((ViewHolderMessageChat) holder).videoIconOwnMessageThumbLand.setVisibility(View.GONE);
                                ((ViewHolderMessageChat) holder).videoTimecontentOwnMessageThumbLand.setVisibility(View.GONE);

                            } else {
                                log("Landscape");

                                ((ViewHolderMessageChat) holder).contentOwnMessageThumbLand.setImageBitmap(preview);
                                ((ViewHolderMessageChat) holder).contentOwnMessageThumbLand.setScaleType(ImageView.ScaleType.CENTER_CROP);

                                if (MimeTypeList.typeForName(node.getName()).isPdf()){
                                    log("Is pfd preview");
                                    ((ViewHolderMessageChat) holder).iconOwnTypeDocLandPreview.setVisibility(View.VISIBLE);

                                    ((ViewHolderMessageChat) holder).gradientOwnMessageThumbLand.setVisibility(View.GONE);
                                    ((ViewHolderMessageChat) holder).videoIconOwnMessageThumbLand.setVisibility(View.GONE);
                                    ((ViewHolderMessageChat) holder).videoTimecontentOwnMessageThumbLand.setVisibility(View.GONE);

                                }else if (MimeTypeList.typeForName(node.getName()).isVideo()){
                                    log("Is video preview");
                                    ((ViewHolderMessageChat) holder).gradientOwnMessageThumbLand.setVisibility(View.VISIBLE);
                                    ((ViewHolderMessageChat) holder).videoIconOwnMessageThumbLand.setVisibility(View.VISIBLE);
                                    ((ViewHolderMessageChat) holder).videoTimecontentOwnMessageThumbLand.setText(timeVideo(node));
                                    ((ViewHolderMessageChat) holder).videoTimecontentOwnMessageThumbLand.setVisibility(View.VISIBLE);

                                    ((ViewHolderMessageChat) holder).iconOwnTypeDocLandPreview.setVisibility(View.GONE);

                                }else{
                                    ((ViewHolderMessageChat) holder).iconOwnTypeDocLandPreview.setVisibility(View.GONE);
                                    ((ViewHolderMessageChat) holder).gradientOwnMessageThumbLand.setVisibility(View.GONE);
                                    ((ViewHolderMessageChat) holder).videoIconOwnMessageThumbLand.setVisibility(View.GONE);
                                    ((ViewHolderMessageChat) holder).videoTimecontentOwnMessageThumbLand.setVisibility(View.GONE);
                                }

                                ((ViewHolderMessageChat)holder).previewFrameLand.setVisibility(View.VISIBLE);
                                ((ViewHolderMessageChat) holder).contentOwnMessageThumbLand.setVisibility(View.VISIBLE);
                                ((ViewHolderMessageChat) holder).contentOwnMessageFileLayout.setVisibility(View.GONE);
                                holder.forwardOwnFile.setVisibility(View.GONE);

                                ((ViewHolderMessageChat) holder).previewFramePort.setVisibility(View.GONE);
                                ((ViewHolderMessageChat) holder).contentOwnMessageThumbPort.setVisibility(View.GONE);
                                ((ViewHolderMessageChat)holder).forwardOwnPortrait.setVisibility(View.GONE);

                                ((ViewHolderMessageChat) holder).errorUploadingPortrait.setVisibility(View.GONE);
                                ((ViewHolderMessageChat) holder).transparentCoatingPortrait.setVisibility(View.GONE);

                                if((status==MegaChatMessage.STATUS_SERVER_REJECTED)||(status==MegaChatMessage.STATUS_SENDING_MANUAL)) {
                                    ((ViewHolderMessageChat) holder).errorUploadingLandscape.setVisibility(View.VISIBLE);
                                    ((ViewHolderMessageChat) holder).transparentCoatingLandscape.setVisibility(View.VISIBLE);
                                    ((ViewHolderMessageChat) holder).retryAlert.setVisibility(View.VISIBLE);
                                     holder.forwardOwnLandscape.setVisibility(View.GONE);
                                }
                                else{
                                    ((ViewHolderMessageChat) holder).errorUploadingLandscape.setVisibility(View.GONE);
                                    ((ViewHolderMessageChat) holder).transparentCoatingLandscape.setVisibility(View.GONE);
                                    ((ViewHolderMessageChat) holder).retryAlert.setVisibility(View.GONE);
                                    holder.forwardOwnLandscape.setVisibility(View.VISIBLE);
                                }

                                ((ViewHolderMessageChat) holder).ownTriangleIconFile.setVisibility(View.GONE);

                                ((ViewHolderMessageChat) holder).gradientOwnMessageThumbPort.setVisibility(View.GONE);
                                ((ViewHolderMessageChat) holder).videoIconOwnMessageThumbPort.setVisibility(View.GONE);
                                ((ViewHolderMessageChat) holder).videoTimecontentOwnMessageThumbPort.setVisibility(View.GONE);
                            }
                        }
                        else{
                            if((status==MegaChatMessage.STATUS_SERVER_REJECTED)||(status==MegaChatMessage.STATUS_SENDING_MANUAL)) {
                                ((ViewHolderMessageChat)holder).ownTriangleIconFile.setVisibility(View.VISIBLE);
                                ((ViewHolderMessageChat)holder).retryAlert.setVisibility(View.VISIBLE);
                                holder.forwardOwnFile.setVisibility(View.GONE);

                            }
                            try{
                                new MegaChatLollipopAdapter.ChatLocalPreviewAsyncTask(((ViewHolderMessageChat)holder)).execute(node);

                            }
                            catch(Exception ex){
                                //Too many AsyncTasks
                                log("Too many AsyncTasks");
                            }
                        }
                    }
                }
                else{
                    long totalSize = 0;
                    int count = 0;
                    for(int i=0; i<nodeList.size(); i++){
                        MegaNode temp = nodeList.get(i);
                        if(!(megaChatApi.isRevoked(chatRoom.getChatId(), temp.getHandle()))){
                            count++;
                            log("Node Name: "+temp.getName());
                            totalSize = totalSize + temp.getSize();
                        }
                    }

                    ((ViewHolderMessageChat)holder).contentOwnMessageFileSize.setText(Util.getSizeString(totalSize));


                    MegaNode node = nodeList.get(0);
                    ((ViewHolderMessageChat)holder).contentOwnMessageFileThumb.setImageResource(MimeTypeList.typeForName(node.getName()).getIconResourceId());
                    if(count==1){
                        ((ViewHolderMessageChat)holder).contentOwnMessageFileName.setText(node.getName());
                    }
                    else{
                        ((ViewHolderMessageChat)holder).contentOwnMessageFileName.setText(context.getResources().getQuantityString(R.plurals.new_general_num_files, count, count));
                    }
                }
            }
        }
        else{
            long userHandle = message.getUserHandle();
            log("Contact message!!: "+userHandle);

            if(((ChatActivityLollipop) context).isGroup()){

                ((ViewHolderMessageChat)holder).fullNameTitle = cC.getFullName(userHandle, chatRoom);

                if(((ViewHolderMessageChat)holder).fullNameTitle==null){
                    ((ViewHolderMessageChat)holder).fullNameTitle = "";
                }

                if(((ViewHolderMessageChat)holder).fullNameTitle.trim().length()<=0){

                    log("NOT found in DB - ((ViewHolderMessageChat)holder).fullNameTitle");
                    ((ViewHolderMessageChat)holder).fullNameTitle = "Unknown name";
                    if(!(((ViewHolderMessageChat)holder).nameRequestedAction)){
                        log("3-Call for nonContactName: "+ message.getUserHandle());
                        ((ViewHolderMessageChat)holder).nameRequestedAction=true;
                        ChatNonContactNameListener listener = new ChatNonContactNameListener(context, ((ViewHolderMessageChat)holder), this, userHandle);
                        megaChatApi.getUserFirstname(userHandle, listener);
                        megaChatApi.getUserLastname(userHandle, listener);
                        megaChatApi.getUserEmail(userHandle, listener);
                    }
                    else{
                        log("4-Name already asked and no name received: "+ message.getUserHandle());
                    }
                }

                ((ViewHolderMessageChat)holder).nameContactText.setVisibility(View.VISIBLE);
                ((ViewHolderMessageChat)holder).nameContactText.setText(((ViewHolderMessageChat)holder).fullNameTitle);
            }
            else{

                ((ViewHolderMessageChat)holder).fullNameTitle = chatRoom.getTitle();
                ((ViewHolderMessageChat)holder).nameContactText.setVisibility(View.GONE);
            }

            if(messages.get(position-1).getInfoToShow()!=-1){
                switch (messages.get(position-1).getInfoToShow()){
                    case AndroidMegaChatMessage.CHAT_ADAPTER_SHOW_ALL:{
                        log("CHAT_ADAPTER_SHOW_ALL");
                        ((ViewHolderMessageChat)holder).dateLayout.setVisibility(View.VISIBLE);
                        ((ViewHolderMessageChat)holder).dateText.setText(TimeChatUtils.formatDate(message.getTimestamp(), TimeChatUtils.DATE_SHORT_FORMAT));
                        ((ViewHolderMessageChat)holder).titleContactMessage.setVisibility(View.VISIBLE);
                        ((ViewHolderMessageChat)holder).timeContactText.setText(TimeChatUtils.formatTime(message));
                        ((ViewHolderMessageChat)holder).timeContactText.setVisibility(View.VISIBLE);
                        break;
                    }
                    case AndroidMegaChatMessage.CHAT_ADAPTER_SHOW_TIME:{
                        log("CHAT_ADAPTER_SHOW_TIME--");
                        ((ViewHolderMessageChat)holder).dateLayout.setVisibility(View.GONE);
                        ((ViewHolderMessageChat)holder).titleContactMessage.setVisibility(View.VISIBLE);
                        ((ViewHolderMessageChat)holder).timeContactText.setText(TimeChatUtils.formatTime(message));
                        ((ViewHolderMessageChat)holder).timeContactText.setVisibility(View.VISIBLE);
                        break;
                    }
                    case AndroidMegaChatMessage.CHAT_ADAPTER_SHOW_NOTHING:{
                        log("CHAT_ADAPTER_SHOW_NOTHING");
                        ((ViewHolderMessageChat)holder).dateLayout.setVisibility(View.GONE);
                        ((ViewHolderMessageChat)holder).timeContactText.setVisibility(View.GONE);
                        ((ViewHolderMessageChat)holder).titleContactMessage.setVisibility(View.GONE);
                        break;
                    }
                }
            }

            ((ViewHolderMessageChat)holder).ownMessageLayout.setVisibility(View.GONE);
            ((ViewHolderMessageChat)holder).contactMessageLayout.setVisibility(View.VISIBLE);

            ((ViewHolderMessageChat)holder).contentContactMessageLayout.setVisibility(View.VISIBLE);
            ((ViewHolderMessageChat)holder).contactManagementMessageLayout.setVisibility(View.GONE);

            if (messages.get(position-1).isShowAvatar()){
                ((ViewHolderMessageChat)holder).layoutAvatarMessages.setVisibility(View.VISIBLE);
                setContactAvatar(((ViewHolderMessageChat)holder), userHandle,((ViewHolderMessageChat)holder).fullNameTitle);
            }
            else{
                ((ViewHolderMessageChat)holder).layoutAvatarMessages.setVisibility(View.INVISIBLE);
            }

            ((ViewHolderMessageChat)holder).contentContactMessageText.setVisibility(View.GONE);
            ((ViewHolderMessageChat)holder).urlContactMessageLayout.setVisibility(View.GONE);

            ((ViewHolderMessageChat)holder).contentContactMessageThumbLand.setVisibility(View.GONE);
            ((ViewHolderMessageChat) holder).gradientContactMessageThumbLand.setVisibility(View.GONE);
            ((ViewHolderMessageChat) holder).videoIconContactMessageThumbLand.setVisibility(View.GONE);
            ((ViewHolderMessageChat) holder).videoTimecontentContactMessageThumbLand.setVisibility(View.GONE);

//                            ((ViewHolderMessageChat) holder).contentContactMessageThumbLandFramework.setVisibility(View.GONE);
            ((ViewHolderMessageChat)holder).contentContactMessageThumbPort.setVisibility(View.GONE);
            ((ViewHolderMessageChat) holder).gradientContactMessageThumbPort.setVisibility(View.GONE);
            ((ViewHolderMessageChat) holder).videoIconContactMessageThumbPort.setVisibility(View.GONE);
            ((ViewHolderMessageChat) holder).videoTimecontentContactMessageThumbPort.setVisibility(View.GONE);
//                            ((ViewHolderMessageChat) holder).contentContactMessageThumbPortFramework.setVisibility(View.GONE);

            ((ViewHolderMessageChat)holder).contentContactMessageAttachLayout.setVisibility(View.VISIBLE);
            ((ViewHolderMessageChat)holder).contentContactMessageFile.setVisibility(View.VISIBLE);
            ((ViewHolderMessageChat)holder).contentContactMessageFileThumb.setVisibility(View.VISIBLE);
            ((ViewHolderMessageChat)holder).contentContactMessageFileName.setVisibility(View.VISIBLE);
            ((ViewHolderMessageChat)holder).contentContactMessageFileSize.setVisibility(View.VISIBLE);

            ((ViewHolderMessageChat)holder).contentContactMessageContactLayout.setVisibility(View.GONE);
//            ((ViewHolderMessageChat)holder).contentContactMessageContactThumb.setVisibility(View.GONE);
//            ((ViewHolderMessageChat)holder).contentContactMessageContactName.setVisibility(View.GONE);
//            ((ViewHolderMessageChat)holder).contentContactMessageContactEmail.setVisibility(View.GONE);

            if (!multipleSelect) {
                if (positionClicked != -1){
                    if (positionClicked == position){
                        holder.contentContactMessageLayout.setBackgroundColor(ContextCompat.getColor(context, R.color.new_multiselect_color));
                        listFragment.smoothScrollToPosition(positionClicked);
                    }
                    else{
                        holder.contentContactMessageLayout.setBackgroundColor(ContextCompat.getColor(context, android.R.color.transparent));
                    }
                }
                else{
                    holder.contentContactMessageLayout.setBackgroundColor(ContextCompat.getColor(context, android.R.color.transparent));
                }
            } else {
                log("Multiselect ON");

                if (this.isItemChecked(position)) {
                    holder.contentContactMessageLayout.setBackgroundColor(ContextCompat.getColor(context, R.color.new_multiselect_color));

                } else {
                    log("NOT selected");
                    holder.contentContactMessageLayout.setBackgroundColor(ContextCompat.getColor(context, android.R.color.transparent));
                }
            }


            MegaNodeList nodeList = message.getMegaNodeList();
            if(nodeList != null){
                if(nodeList.size()==1){
                    MegaNode node = nodeList.get(0);
                    log("Node Name: "+node.getName());

                    if(context.getResources().getConfiguration().orientation == Configuration.ORIENTATION_LANDSCAPE){
                        log("Landscape configuration");
                        float width = TypedValue.applyDimension(TypedValue.COMPLEX_UNIT_DIP, MAX_WIDTH_FILENAME_LAND, context.getResources().getDisplayMetrics());
                        ((ViewHolderMessageChat)holder).contentContactMessageFileName.setMaxWidth((int) width);
                        ((ViewHolderMessageChat)holder).contentContactMessageFileSize.setMaxWidth((int) width);
                    }
                    else{
                        log("Portrait configuration");
                        float width = TypedValue.applyDimension(TypedValue.COMPLEX_UNIT_DIP, MAX_WIDTH_FILENAME_PORT, context.getResources().getDisplayMetrics());
                        ((ViewHolderMessageChat)holder).contentContactMessageFileName.setMaxWidth((int) width);
                        ((ViewHolderMessageChat)holder).contentContactMessageFileSize.setMaxWidth((int) width);
                    }

                    ((ViewHolderMessageChat)holder).contentContactMessageFileName.setText(node.getName());
                    long nodeSize = node.getSize();
                    ((ViewHolderMessageChat)holder).contentContactMessageFileSize.setText(Util.getSizeString(nodeSize));

                    ((ViewHolderMessageChat)holder).contentContactMessageFileThumb.setImageResource(MimeTypeList.typeForName(node.getName()).getIconResourceId());

                    log("Get preview of node");

                    Bitmap preview = null;
                    if (node.hasPreview()) {
                        log("Get preview of node");
                        preview = PreviewUtils.getPreviewFromCache(node);
                        if (preview != null){
                            PreviewUtils.previewCache.put(node.getHandle(), preview);

                            if (preview.getWidth() < preview.getHeight()) {
                                log("Portrait");

                                ((ViewHolderMessageChat) holder).contentContactMessageThumbPort.setImageBitmap(preview);
                                ((ViewHolderMessageChat) holder).contentContactMessageThumbPort.setScaleType(ImageView.ScaleType.CENTER_CROP);

                                if (MimeTypeList.typeForName(node.getName()).isPdf()){
                                    log("Contact message - Is pfd preview");
                                    ((ViewHolderMessageChat) holder).iconContactTypeDocPortraitPreview.setVisibility(View.VISIBLE);

                                    ((ViewHolderMessageChat) holder).gradientContactMessageThumbPort.setVisibility(View.GONE);
                                    ((ViewHolderMessageChat) holder).videoIconContactMessageThumbPort.setVisibility(View.GONE);
                                    ((ViewHolderMessageChat) holder).videoTimecontentContactMessageThumbPort.setVisibility(View.GONE);

                                }else if(MimeTypeList.typeForName(node.getName()).isVideo()){
                                    log("Contact message - Is video preview");

                                    ((ViewHolderMessageChat) holder).gradientContactMessageThumbPort.setVisibility(View.VISIBLE);
                                    ((ViewHolderMessageChat) holder).videoIconContactMessageThumbPort.setVisibility(View.VISIBLE);
                                    ((ViewHolderMessageChat) holder).videoTimecontentContactMessageThumbPort.setText(timeVideo(node));
                                    ((ViewHolderMessageChat) holder).videoTimecontentContactMessageThumbPort.setVisibility(View.VISIBLE);

                                    ((ViewHolderMessageChat) holder).iconContactTypeDocPortraitPreview.setVisibility(View.GONE);

                                }else{
                                    ((ViewHolderMessageChat) holder).iconContactTypeDocPortraitPreview.setVisibility(View.GONE);
                                    ((ViewHolderMessageChat) holder).gradientContactMessageThumbPort.setVisibility(View.GONE);
                                    ((ViewHolderMessageChat) holder).videoIconContactMessageThumbPort.setVisibility(View.GONE);
                                    ((ViewHolderMessageChat) holder).videoTimecontentContactMessageThumbPort.setVisibility(View.GONE);
                                }

                                ((ViewHolderMessageChat) holder).contentContactMessageThumbPort.setVisibility(View.VISIBLE);
//                                            ((ViewHolderMessageChat) holder).contentContactMessageThumbPortFramework.setVisibility(View.VISIBLE);

                                ((ViewHolderMessageChat) holder).contentContactMessageThumbLand.setVisibility(View.GONE);
                                ((ViewHolderMessageChat) holder).gradientContactMessageThumbLand.setVisibility(View.GONE);
                                ((ViewHolderMessageChat) holder).videoIconContactMessageThumbLand.setVisibility(View.GONE);
                                ((ViewHolderMessageChat) holder).videoTimecontentContactMessageThumbLand.setVisibility(View.GONE);

//                                            ((ViewHolderMessageChat) holder).contentContactMessageThumbLandFramework.setVisibility(View.GONE);
                                ((ViewHolderMessageChat)holder).contentContactMessageFile.setVisibility(View.GONE);
                                ((ViewHolderMessageChat)holder).contentContactMessageFileThumb.setVisibility(View.GONE);
                                ((ViewHolderMessageChat)holder).contentContactMessageFileName.setVisibility(View.GONE);
                                ((ViewHolderMessageChat)holder).contentContactMessageFileSize.setVisibility(View.GONE);

//                                            if(chatRoom.isGroup()){
//                                                RelativeLayout.LayoutParams contactThumbParams = (RelativeLayout.LayoutParams)((ViewHolderMessageChat)holder).contentContactMessageThumbPort.getLayoutParams();
//                                                contactThumbParams.setMargins(0, Util.scaleHeightPx(10, outMetrics) ,0, 0);
//                                                ((ViewHolderMessageChat)holder).contentContactMessageThumbPort.setLayoutParams(contactThumbParams);
////                                                ((ViewHolderMessageChat)holder).contentContactMessageThumbPortFramework.setLayoutParams(contactThumbParams);
//                                            }
//                                            else{
//                                                RelativeLayout.LayoutParams contactThumbParams = (RelativeLayout.LayoutParams)((ViewHolderMessageChat)holder).contentContactMessageThumbPort.getLayoutParams();
//                                                contactThumbParams.setMargins(0, 0 ,0, 0);
//                                                ((ViewHolderMessageChat)holder).contentContactMessageThumbPort.setLayoutParams(contactThumbParams);
////                                                ((ViewHolderMessageChat)holder).contentContactMessageThumbPortFramework.setLayoutParams(contactThumbParams);
//                                            }
                                RelativeLayout.LayoutParams contactThumbParams = (RelativeLayout.LayoutParams)((ViewHolderMessageChat)holder).contentContactMessageThumbPort.getLayoutParams();
                                contactThumbParams.setMargins(0, 0 ,0, 0);
                                ((ViewHolderMessageChat)holder).contentContactMessageThumbPort.setLayoutParams(contactThumbParams);

                            }
                            else {
                                log("Landscape");

                                ((ViewHolderMessageChat) holder).contentContactMessageThumbLand.setImageBitmap(preview);
                                ((ViewHolderMessageChat) holder).contentContactMessageThumbLand.setScaleType(ImageView.ScaleType.CENTER_CROP);

                                if (MimeTypeList.typeForName(node.getName()).isPdf()){
                                    log("Contact message - Is pfd preview");
                                    ((ViewHolderMessageChat) holder).iconContactTypeDocLandPreview.setVisibility(View.VISIBLE);

                                    ((ViewHolderMessageChat) holder).gradientContactMessageThumbLand.setVisibility(View.GONE);
                                    ((ViewHolderMessageChat) holder).videoIconContactMessageThumbLand.setVisibility(View.GONE);
                                    ((ViewHolderMessageChat) holder).videoTimecontentContactMessageThumbLand.setVisibility(View.GONE);

                                }else if(MimeTypeList.typeForName(node.getName()).isVideo()){
                                    log("Contact message - Is video preview");
                                    ((ViewHolderMessageChat) holder).gradientContactMessageThumbLand.setVisibility(View.VISIBLE);
                                    ((ViewHolderMessageChat) holder).videoIconContactMessageThumbLand.setVisibility(View.VISIBLE);
                                    ((ViewHolderMessageChat) holder).videoTimecontentContactMessageThumbLand.setText(timeVideo(node));
                                    ((ViewHolderMessageChat) holder).videoTimecontentContactMessageThumbLand.setVisibility(View.VISIBLE);

                                    ((ViewHolderMessageChat) holder).iconContactTypeDocLandPreview.setVisibility(View.GONE);

                                }else{
                                    ((ViewHolderMessageChat) holder).iconContactTypeDocLandPreview.setVisibility(View.GONE);
                                    ((ViewHolderMessageChat) holder).gradientContactMessageThumbLand.setVisibility(View.GONE);
                                    ((ViewHolderMessageChat) holder).videoIconContactMessageThumbLand.setVisibility(View.GONE);
                                    ((ViewHolderMessageChat) holder).videoTimecontentContactMessageThumbLand.setVisibility(View.GONE);
                                }

                                ((ViewHolderMessageChat) holder).contentContactMessageThumbLand.setVisibility(View.VISIBLE);
//                                            ((ViewHolderMessageChat) holder).contentContactMessageThumbLandFramework.setVisibility(View.VISIBLE);

                                ((ViewHolderMessageChat) holder).contentContactMessageThumbPort.setVisibility(View.GONE);
                                ((ViewHolderMessageChat) holder).gradientContactMessageThumbPort.setVisibility(View.GONE);
                                ((ViewHolderMessageChat) holder).videoIconContactMessageThumbPort.setVisibility(View.GONE);
                                ((ViewHolderMessageChat) holder).videoTimecontentContactMessageThumbPort.setVisibility(View.GONE);
//                                            ((ViewHolderMessageChat) holder).contentContactMessageThumbPortFramework.setVisibility(View.GONE);
                                ((ViewHolderMessageChat)holder).contentContactMessageFile.setVisibility(View.GONE);

                                ((ViewHolderMessageChat)holder).contentContactMessageFileThumb.setVisibility(View.GONE);
                                ((ViewHolderMessageChat)holder).contentContactMessageFileName.setVisibility(View.GONE);
                                ((ViewHolderMessageChat)holder).contentContactMessageFileSize.setVisibility(View.GONE);

                                RelativeLayout.LayoutParams contactThumbParams = (RelativeLayout.LayoutParams)((ViewHolderMessageChat)holder).contentContactMessageThumbLand.getLayoutParams();
                                contactThumbParams.setMargins(0, 0 ,0, 0);
                                ((ViewHolderMessageChat)holder).contentContactMessageThumbLand.setLayoutParams(contactThumbParams);

//                                            if(chatRoom.isGroup()){
//                                                RelativeLayout.LayoutParams contactThumbParams = (RelativeLayout.LayoutParams)((ViewHolderMessageChat)holder).contentContactMessageThumbLand.getLayoutParams();
//                                                contactThumbParams.setMargins(0, Util.scaleHeightPx(10, outMetrics) ,0, 0);
//                                                ((ViewHolderMessageChat)holder).contentContactMessageThumbLand.setLayoutParams(contactThumbParams);
////                                                ((ViewHolderMessageChat)holder).contentContactMessageThumbLandFramework.setLayoutParams(contactThumbParams);
//                                            }
//                                            else{
//                                                RelativeLayout.LayoutParams contactThumbParams = (RelativeLayout.LayoutParams)((ViewHolderMessageChat)holder).contentContactMessageThumbLand.getLayoutParams();
//                                                contactThumbParams.setMargins(0, 0 ,0, 0);
//                                                ((ViewHolderMessageChat)holder).contentContactMessageThumbLand.setLayoutParams(contactThumbParams);
////                                                ((ViewHolderMessageChat)holder).contentContactMessageThumbLandFramework.setLayoutParams(contactThumbParams);
//                                            }
                            }

                        }
                        else{
                            try{
                                new MegaChatLollipopAdapter.ChatPreviewAsyncTask(((ViewHolderMessageChat)holder)).execute(node);

                            }
                            catch(Exception ex){
                                //Too many AsyncTasks
                                log("Too many AsyncTasks");
                            }
                        }

                    }
                    else {
                        log("Node has no preview on servers");

                        preview = PreviewUtils.getPreviewFromCache(node);
                        if (preview != null){
                            PreviewUtils.previewCache.put(node.getHandle(), preview);

                            setContactPreview(((ViewHolderMessageChat) holder), preview, node);

                        } else {

                            try{
                                new MegaChatLollipopAdapter.ChatLocalPreviewAsyncTask(((ViewHolderMessageChat)holder)).execute(node);

                            }
                            catch(Exception ex){
                                //Too many AsyncTasks
                                log("Too many AsyncTasks");
                            }
                        }
                    }
                }
                else{
                    long totalSize = 0;
                    int count = 0;
                    for(int i=0; i<nodeList.size(); i++){
                        MegaNode temp = nodeList.get(i);
                        if(!(megaChatApi.isRevoked(chatRoom.getChatId(), temp.getHandle()))){
                            count++;
                            log("Node Name: "+temp.getName());
                            totalSize = totalSize + temp.getSize();
                        }
                    }
                    ((ViewHolderMessageChat)holder).contentContactMessageFileSize.setText(Util.getSizeString(totalSize));
                    MegaNode node = nodeList.get(0);
                    ((ViewHolderMessageChat)holder).contentContactMessageFileThumb.setImageResource(MimeTypeList.typeForName(node.getName()).getIconResourceId());
                    if(count==1){
                        ((ViewHolderMessageChat)holder).contentContactMessageFileName.setText(node.getName());
                    }
                    else{
                        ((ViewHolderMessageChat)holder).contentContactMessageFileName.setText(context.getResources().getQuantityString(R.plurals.new_general_num_files, count, count));
                    }
                }
            }
        }
    }

    public void bindContactAttachmentMessage(ViewHolderMessageChat holder, AndroidMegaChatMessage androidMessage, int position){
        log("bindContactAttachmentMessage");
//        ((ViewHolderMessageChat)holder).layoutAvatarMessages.setVisibility(View.VISIBLE);
        MegaChatMessage message = androidMessage.getMessage();
        if(message.getUserHandle()==myUserHandle) {
            ((ViewHolderMessageChat)holder).layoutAvatarMessages.setVisibility(View.INVISIBLE);

            log("MY message!!");
            log("MY message handle!!: "+message.getMsgId());

            if(messages.get(position-1).getInfoToShow()!=-1){
                switch (messages.get(position-1).getInfoToShow()){
                    case AndroidMegaChatMessage.CHAT_ADAPTER_SHOW_ALL:{
                        ((ViewHolderMessageChat)holder).dateLayout.setVisibility(View.VISIBLE);
                        ((ViewHolderMessageChat)holder).dateText.setText(TimeChatUtils.formatDate(message.getTimestamp(), TimeChatUtils.DATE_SHORT_FORMAT));
                        ((ViewHolderMessageChat)holder).titleOwnMessage.setVisibility(View.VISIBLE);
                        ((ViewHolderMessageChat)holder).timeOwnText.setText(TimeChatUtils.formatTime(message));
                        break;
                    }
                    case AndroidMegaChatMessage.CHAT_ADAPTER_SHOW_TIME:{
                        log("CHAT_ADAPTER_SHOW_TIME");
                        ((ViewHolderMessageChat)holder).dateLayout.setVisibility(View.GONE);
                        ((ViewHolderMessageChat)holder).titleOwnMessage.setVisibility(View.VISIBLE);
                        ((ViewHolderMessageChat)holder).timeOwnText.setText(TimeChatUtils.formatTime(message));
                        break;
                    }
                    case AndroidMegaChatMessage.CHAT_ADAPTER_SHOW_NOTHING:{
                        log("CHAT_ADAPTER_SHOW_NOTHING");
                        ((ViewHolderMessageChat)holder).dateLayout.setVisibility(View.GONE);
                        ((ViewHolderMessageChat)holder).titleOwnMessage.setVisibility(View.GONE);
                        break;
                    }
                }
            }



            ((ViewHolderMessageChat)holder).ownMessageLayout.setVisibility(View.VISIBLE);
            ((ViewHolderMessageChat)holder).contactMessageLayout.setVisibility(View.GONE);

            ((ViewHolderMessageChat)holder).contentOwnMessageLayout.setVisibility(View.VISIBLE);
            ((ViewHolderMessageChat)holder).ownManagementMessageLayout.setVisibility(View.GONE);

            ((ViewHolderMessageChat)holder).contentOwnMessageText.setVisibility(View.GONE);
            ((ViewHolderMessageChat)holder).previewFrameLand.setVisibility(View.GONE);
//            ((ViewHolderMessageChat)holder).contentOwnMessageThumbLand.setVisibility(View.GONE);
            ((ViewHolderMessageChat)holder).previewFramePort.setVisibility(View.GONE);
//            ((ViewHolderMessageChat)holder).contentOwnMessageThumbPort.setVisibility(View.GONE);

//            ((ViewHolderMessageChat) holder).gradientOwnMessageThumbPort.setVisibility(View.GONE);
//            ((ViewHolderMessageChat) holder).videoIconOwnMessageThumbPort.setVisibility(View.GONE);
//            ((ViewHolderMessageChat) holder).videoTimecontentOwnMessageThumbPort.setVisibility(View.GONE);
//
//            ((ViewHolderMessageChat) holder).gradientOwnMessageThumbLand.setVisibility(View.GONE);
//            ((ViewHolderMessageChat) holder).videoIconOwnMessageThumbLand.setVisibility(View.GONE);
//            ((ViewHolderMessageChat) holder).videoTimecontentOwnMessageThumbLand.setVisibility(View.GONE);

            ((ViewHolderMessageChat)holder).contentOwnMessageFileLayout.setVisibility(View.GONE);
            holder.forwardOwnFile.setVisibility(View.GONE);
            ((ViewHolderMessageChat)holder).contentOwnMessageContactLayout.setVisibility(View.VISIBLE);
            ((ViewHolderMessageChat)holder).contentOwnMessageContactThumb.setVisibility(View.VISIBLE);
            ((ViewHolderMessageChat)holder).contentOwnMessageContactName.setVisibility(View.VISIBLE);
            ((ViewHolderMessageChat)holder).contentOwnMessageContactEmail.setVisibility(View.VISIBLE);

            int status = message.getStatus();
            log("Status: "+message.getStatus());
            if((status==MegaChatMessage.STATUS_SERVER_REJECTED)||(status==MegaChatMessage.STATUS_SENDING_MANUAL)){
                ((ViewHolderMessageChat)holder).contentOwnMessageContactLayout.setBackground(ContextCompat.getDrawable(context, R.drawable.light_rounded_chat_own_message));
                ((ViewHolderMessageChat)holder).ownTriangleIconContact.setVisibility(View.VISIBLE);
                ((ViewHolderMessageChat)holder).retryAlert.setVisibility(View.VISIBLE);
                ((ViewHolderMessageChat)holder).forwardOwnContact.setVisibility(View.GONE);



            }else if(status==MegaChatMessage.STATUS_SENDING){
                ((ViewHolderMessageChat)holder).contentOwnMessageContactLayout.setBackground(ContextCompat.getDrawable(context, R.drawable.light_rounded_chat_own_message));
                ((ViewHolderMessageChat)holder).retryAlert.setVisibility(View.GONE);
                ((ViewHolderMessageChat)holder).ownTriangleIconContact.setVisibility(View.GONE);
                ((ViewHolderMessageChat)holder).forwardOwnContact.setVisibility(View.GONE);

            }else{
                ((ViewHolderMessageChat)holder).contentOwnMessageContactLayout.setBackground(ContextCompat.getDrawable(context, R.drawable.dark_rounded_chat_own_message));
                ((ViewHolderMessageChat)holder).retryAlert.setVisibility(View.GONE);
                ((ViewHolderMessageChat)holder).ownTriangleIconContact.setVisibility(View.GONE);
                ((ViewHolderMessageChat)holder).forwardOwnContact.setVisibility(View.VISIBLE);

            }

            if(context.getResources().getConfiguration().orientation == Configuration.ORIENTATION_LANDSCAPE){
                log("Landscape configuration");
                float width = TypedValue.applyDimension(TypedValue.COMPLEX_UNIT_DIP, MAX_WIDTH_FILENAME_LAND, context.getResources().getDisplayMetrics());
                ((ViewHolderMessageChat)holder).contentOwnMessageContactName.setMaxWidth((int) width);
                ((ViewHolderMessageChat)holder).contentOwnMessageContactEmail.setMaxWidth((int) width);
            }
            else{
                log("Portrait configuration");
                float width = TypedValue.applyDimension(TypedValue.COMPLEX_UNIT_DIP, MAX_WIDTH_FILENAME_PORT, context.getResources().getDisplayMetrics());
                ((ViewHolderMessageChat)holder).contentOwnMessageContactName.setMaxWidth((int) width);
                ((ViewHolderMessageChat)holder).contentOwnMessageContactEmail.setMaxWidth((int) width);
            }

            long userCount  = message.getUsersCount();

            if(userCount==1){
                String name = "";
                name = message.getUserName(0);
                if(name.trim().isEmpty()){
                    name = message.getUserEmail(0);
                }
                String email = message.getUserEmail(0);
                log("Contact Name: "+name);

                ((ViewHolderMessageChat)holder).contentOwnMessageContactName.setText(name);
                ((ViewHolderMessageChat)holder).contentOwnMessageContactEmail.setText(email);

                setUserAvatar(((ViewHolderMessageChat)holder), message);
            }
            else{
                //Show default avatar with userCount
                StringBuilder name = new StringBuilder("");
                name.append(message.getUserName(0));
                for(int i=1; i<userCount;i++){
                    name.append(", "+message.getUserName(i));
                }
                log("Names of attached contacts: "+name);
                ((ViewHolderMessageChat)holder).contentOwnMessageContactEmail.setText(name);

                String email = context.getResources().getQuantityString(R.plurals.general_selection_num_contacts, (int)userCount, userCount);
                ((ViewHolderMessageChat)holder).contentOwnMessageContactName.setText(email);

                createDefaultAvatar(((ViewHolderMessageChat)holder), null, email, true);
            }


            ((ViewHolderMessageChat) holder).titleOwnMessage.setGravity(Gravity.RIGHT);
            ((ViewHolderMessageChat) holder).timeOwnText.setGravity(Gravity.RIGHT);
            RelativeLayout.LayoutParams params = (RelativeLayout.LayoutParams)  ((ViewHolderMessageChat) holder).timeOwnText.getLayoutParams();
            params.rightMargin = Util.scaleWidthPx(16, outMetrics);
            params.leftMargin = Util.scaleWidthPx(0, outMetrics);
            ((ViewHolderMessageChat) holder).timeOwnText.setLayoutParams(params);

            if(!multipleSelect) {
                if (positionClicked != -1){
                    if (positionClicked == position){
                        holder.contentOwnMessageLayout.setBackgroundColor(ContextCompat.getColor(context, R.color.new_multiselect_color));
                        listFragment.smoothScrollToPosition(positionClicked);
                    }else{
                        holder.contentOwnMessageLayout.setBackgroundColor(ContextCompat.getColor(context, android.R.color.transparent));
                    }
                }else{
                    holder.contentOwnMessageLayout.setBackgroundColor(ContextCompat.getColor(context, android.R.color.transparent));
                }
            }else {
                log("Multiselect ON");
                if(this.isItemChecked(position)){
                    holder.contentOwnMessageLayout.setBackgroundColor(ContextCompat.getColor(context, R.color.new_multiselect_color));
                }else{
                    log("NOT selected");
                    holder.contentOwnMessageLayout.setBackgroundColor(ContextCompat.getColor(context, android.R.color.transparent));
                }
            }
        }
        else{
            long userHandle = message.getUserHandle();
            log("Contact message!!: "+userHandle);

            if(((ChatActivityLollipop) context).isGroup()){

                ((ViewHolderMessageChat)holder).fullNameTitle = cC.getFullName(userHandle, chatRoom);

                if(((ViewHolderMessageChat)holder).fullNameTitle==null){
                    ((ViewHolderMessageChat)holder).fullNameTitle = "";
                }

                if(((ViewHolderMessageChat)holder).fullNameTitle.trim().length()<=0){

                    log("NOT found in DB - ((ViewHolderMessageChat)holder).fullNameTitle");
                    ((ViewHolderMessageChat)holder).fullNameTitle = "Unknown name";
                    if(!(((ViewHolderMessageChat)holder).nameRequestedAction)){
                        log("3-Call for nonContactName: "+ message.getUserHandle());
                        ((ViewHolderMessageChat)holder).nameRequestedAction=true;
                        ChatNonContactNameListener listener = new ChatNonContactNameListener(context, ((ViewHolderMessageChat)holder), this, userHandle);
                        megaChatApi.getUserFirstname(userHandle, listener);
                        megaChatApi.getUserLastname(userHandle, listener);
                        megaChatApi.getUserEmail(userHandle, listener);
                    }
                    else{
                        log("4-Name already asked and no name received: "+ message.getUserHandle());
                    }
                }

                ((ViewHolderMessageChat)holder).nameContactText.setVisibility(View.VISIBLE);
                ((ViewHolderMessageChat)holder).nameContactText.setText(((ViewHolderMessageChat)holder).fullNameTitle);
            }
            else{

                ((ViewHolderMessageChat)holder).fullNameTitle = chatRoom.getTitle();
                ((ViewHolderMessageChat)holder).nameContactText.setVisibility(View.GONE);
            }

            if(messages.get(position-1).getInfoToShow()!=-1){
                switch (messages.get(position-1).getInfoToShow()){
                    case AndroidMegaChatMessage.CHAT_ADAPTER_SHOW_ALL:{
                        log("CHAT_ADAPTER_SHOW_ALL");
                        ((ViewHolderMessageChat)holder).dateLayout.setVisibility(View.VISIBLE);
                        ((ViewHolderMessageChat)holder).dateText.setText(TimeChatUtils.formatDate(message.getTimestamp(), TimeChatUtils.DATE_SHORT_FORMAT));
                        ((ViewHolderMessageChat)holder).titleContactMessage.setVisibility(View.VISIBLE);
                        ((ViewHolderMessageChat)holder).timeContactText.setText(TimeChatUtils.formatTime(message));
                        ((ViewHolderMessageChat)holder).timeContactText.setVisibility(View.VISIBLE);
                        break;
                    }
                    case AndroidMegaChatMessage.CHAT_ADAPTER_SHOW_TIME:{
                        log("CHAT_ADAPTER_SHOW_TIME--");
                        ((ViewHolderMessageChat)holder).dateLayout.setVisibility(View.GONE);
                        ((ViewHolderMessageChat)holder).titleContactMessage.setVisibility(View.VISIBLE);
                        ((ViewHolderMessageChat)holder).timeContactText.setText(TimeChatUtils.formatTime(message));
                        ((ViewHolderMessageChat)holder).timeContactText.setVisibility(View.VISIBLE);
                        break;
                    }
                    case AndroidMegaChatMessage.CHAT_ADAPTER_SHOW_NOTHING:{
                        log("CHAT_ADAPTER_SHOW_NOTHING");
                        ((ViewHolderMessageChat)holder).dateLayout.setVisibility(View.GONE);
                        ((ViewHolderMessageChat)holder).timeContactText.setVisibility(View.GONE);
                        ((ViewHolderMessageChat)holder).titleContactMessage.setVisibility(View.GONE);
                        break;
                    }
                }
            }

            ((ViewHolderMessageChat)holder).ownMessageLayout.setVisibility(View.GONE);
            ((ViewHolderMessageChat)holder).contactMessageLayout.setVisibility(View.VISIBLE);
            ((ViewHolderMessageChat)holder).contentContactMessageLayout.setVisibility(View.VISIBLE);
            ((ViewHolderMessageChat)holder).contactManagementMessageLayout.setVisibility(View.GONE);

            if (messages.get(position-1).isShowAvatar()){
                ((ViewHolderMessageChat)holder).layoutAvatarMessages.setVisibility(View.VISIBLE);
                setContactAvatar(((ViewHolderMessageChat)holder), userHandle,((ViewHolderMessageChat)holder).fullNameTitle);
            }
            else{
                ((ViewHolderMessageChat)holder).layoutAvatarMessages.setVisibility(View.INVISIBLE);
            }

            ((ViewHolderMessageChat)holder).contentContactMessageText.setVisibility(View.GONE);
            ((ViewHolderMessageChat)holder).contentContactMessageAttachLayout.setVisibility(View.GONE);
            ((ViewHolderMessageChat)holder).urlContactMessageLayout.setVisibility(View.GONE);

//            ((ViewHolderMessageChat)holder).contentContactMessageThumbLand.setVisibility(View.GONE);
//            ((ViewHolderMessageChat) holder).gradientContactMessageThumbLand.setVisibility(View.GONE);
//            ((ViewHolderMessageChat) holder).videoIconContactMessageThumbLand.setVisibility(View.GONE);
//            ((ViewHolderMessageChat) holder).videoTimecontentContactMessageThumbLand.setVisibility(View.GONE);
////                            ((ViewHolderMessageChat)holder).contentContactMessageThumbLandFramework.setVisibility(View.GONE);
//
//            ((ViewHolderMessageChat)holder).contentContactMessageThumbPort.setVisibility(View.GONE);
//            ((ViewHolderMessageChat) holder).gradientContactMessageThumbPort.setVisibility(View.GONE);
//            ((ViewHolderMessageChat) holder).videoIconContactMessageThumbPort.setVisibility(View.GONE);
//            ((ViewHolderMessageChat) holder).videoTimecontentContactMessageThumbPort.setVisibility(View.GONE);
//                            ((ViewHolderMessageChat)holder).contentContactMessageThumbPortFramework.setVisibility(View.GONE);

//            ((ViewHolderMessageChat)holder).contentContactMessageFile.setVisibility(View.GONE);
//
//            ((ViewHolderMessageChat)holder).contentContactMessageFileThumb.setVisibility(View.GONE);
//            ((ViewHolderMessageChat)holder).contentContactMessageFileName.setVisibility(View.GONE);
//            ((ViewHolderMessageChat)holder).contentContactMessageFileSize.setVisibility(View.GONE);

            ((ViewHolderMessageChat)holder).contentContactMessageContactLayout.setVisibility(View.VISIBLE);
            ((ViewHolderMessageChat)holder).contentContactMessageContactThumb.setVisibility(View.VISIBLE);
            ((ViewHolderMessageChat)holder).contentContactMessageContactName.setVisibility(View.VISIBLE);
            ((ViewHolderMessageChat)holder).contentContactMessageContactEmail.setVisibility(View.VISIBLE);

            if(context.getResources().getConfiguration().orientation == Configuration.ORIENTATION_LANDSCAPE){
                log("Landscape configuration");
                float width = TypedValue.applyDimension(TypedValue.COMPLEX_UNIT_DIP, MAX_WIDTH_FILENAME_LAND, context.getResources().getDisplayMetrics());
                ((ViewHolderMessageChat)holder).contentContactMessageContactName.setMaxWidth((int) width);
                ((ViewHolderMessageChat)holder).contentContactMessageContactEmail.setMaxWidth((int) width);
            }
            else{
                log("Portrait configuration");
                float width = TypedValue.applyDimension(TypedValue.COMPLEX_UNIT_DIP, MAX_WIDTH_FILENAME_PORT, context.getResources().getDisplayMetrics());
                ((ViewHolderMessageChat)holder).contentContactMessageContactName.setMaxWidth((int) width);
                ((ViewHolderMessageChat)holder).contentContactMessageContactEmail.setMaxWidth((int) width);
            }

            long userCount  = message.getUsersCount();

            if(userCount==1){
                String name = "";
                name = message.getUserName(0);
                if(name.trim().isEmpty()){
                    name = message.getUserEmail(0);
                }
                String email = message.getUserEmail(0);
                log("Contact Name: "+name);

                ((ViewHolderMessageChat)holder).contentContactMessageContactName.setText(name);
                ((ViewHolderMessageChat)holder).contentContactMessageContactEmail.setText(email);

                setUserAvatar(((ViewHolderMessageChat)holder), message);
            }
            else{
                //Show default avatar with userCount
                StringBuilder name = new StringBuilder("");
                name.append(message.getUserName(0));
                for(int i=1; i<userCount;i++){
                    name.append(", "+message.getUserName(i));
                }
                log("Names of attached contacts: "+name);
                ((ViewHolderMessageChat)holder).contentContactMessageContactName.setText(name);

                String email = context.getResources().getQuantityString(R.plurals.general_selection_num_contacts, (int)userCount, userCount);
                ((ViewHolderMessageChat)holder).contentContactMessageContactEmail.setText(email);

                createDefaultAvatar(((ViewHolderMessageChat)holder), null, email, false);
            }

            if(!multipleSelect) {
                if (positionClicked != -1){
                    if (positionClicked == position){
                        holder.contentContactMessageLayout.setBackgroundColor(ContextCompat.getColor(context, R.color.new_multiselect_color));
                        listFragment.smoothScrollToPosition(positionClicked);
                    }else{
                        holder.contentContactMessageLayout.setBackgroundColor(ContextCompat.getColor(context, android.R.color.transparent));
                    }
                }else{
                    holder.contentContactMessageLayout.setBackgroundColor(ContextCompat.getColor(context, android.R.color.transparent));
                }
            }else {
                log("Multiselect ON");
                if(this.isItemChecked(position)){
                    holder.contentContactMessageLayout.setBackgroundColor(ContextCompat.getColor(context, R.color.new_multiselect_color));
                }else{
                    log("NOT selected");
                    holder.contentContactMessageLayout.setBackgroundColor(ContextCompat.getColor(context, android.R.color.transparent));
                }
            }
        }
    }

    public void bindChangeTitleMessage(ViewHolderMessageChat holder, AndroidMegaChatMessage androidMessage, int position){
        log("bindChangeTitleMessage");
        ((ViewHolderMessageChat)holder).layoutAvatarMessages.setVisibility(View.INVISIBLE);
        MegaChatMessage message = androidMessage.getMessage();

        if(message.getUserHandle()==myUserHandle) {
            log("MY message!!");
            log("MY message handle!!: "+message.getMsgId());
            if(messages.get(position-1).getInfoToShow()!=-1){
                switch (messages.get(position-1).getInfoToShow()){
                    case AndroidMegaChatMessage.CHAT_ADAPTER_SHOW_ALL:{
                        ((ViewHolderMessageChat)holder).dateLayout.setVisibility(View.VISIBLE);
                        ((ViewHolderMessageChat)holder).dateText.setText(TimeChatUtils.formatDate(message.getTimestamp(), TimeChatUtils.DATE_SHORT_FORMAT));
                        ((ViewHolderMessageChat)holder).titleOwnMessage.setVisibility(View.VISIBLE);
                        ((ViewHolderMessageChat)holder).timeOwnText.setText(TimeChatUtils.formatTime(message));
                        break;
                    }
                    case AndroidMegaChatMessage.CHAT_ADAPTER_SHOW_TIME:{
                        log("CHAT_ADAPTER_SHOW_TIME");
                        ((ViewHolderMessageChat)holder).dateLayout.setVisibility(View.GONE);
                        ((ViewHolderMessageChat)holder).titleOwnMessage.setVisibility(View.VISIBLE);
                        ((ViewHolderMessageChat)holder).timeOwnText.setText(TimeChatUtils.formatTime(message));
                        break;
                    }
                    case AndroidMegaChatMessage.CHAT_ADAPTER_SHOW_NOTHING:{
                        log("CHAT_ADAPTER_SHOW_NOTHING");
                        ((ViewHolderMessageChat)holder).dateLayout.setVisibility(View.GONE);
                        ((ViewHolderMessageChat)holder).titleOwnMessage.setVisibility(View.GONE);
                        break;
                    }
                }
            }

            ((ViewHolderMessageChat)holder).ownMessageLayout.setVisibility(View.VISIBLE);
            ((ViewHolderMessageChat)holder).contactMessageLayout.setVisibility(View.GONE);

            String messageContent = message.getContent();

            String textToShow = String.format(context.getString(R.string.change_title_messages), megaChatApi.getMyFullname(), messageContent);
            try{
                textToShow = textToShow.replace("[A]", "<font color=\'#060000\'>");
                textToShow = textToShow.replace("[/A]", "</font>");
                textToShow = textToShow.replace("[B]", "<font color=\'#868686\'>");
                textToShow = textToShow.replace("[/B]", "</font>");
                textToShow = textToShow.replace("[C]", "<font color=\'#060000\'>");
                textToShow = textToShow.replace("[/C]", "</font>");
            }
            catch (Exception e){}

            Spanned result = null;
            if (android.os.Build.VERSION.SDK_INT >= android.os.Build.VERSION_CODES.N) {
                result = Html.fromHtml(textToShow,Html.FROM_HTML_MODE_LEGACY);
            } else {
                result = Html.fromHtml(textToShow);
            }

            ((ViewHolderMessageChat)holder).contentOwnMessageLayout.setVisibility(View.GONE);
            ((ViewHolderMessageChat)holder).ownManagementMessageLayout.setVisibility(View.VISIBLE);

            ((ViewHolderMessageChat)holder).ownManagementMessageText.setText(result);

            ((ViewHolderMessageChat)holder).titleOwnMessage.setGravity(Gravity.LEFT);
            ((ViewHolderMessageChat)holder).timeOwnText.setGravity(Gravity.LEFT);
            RelativeLayout.LayoutParams params = (RelativeLayout.LayoutParams)   ((ViewHolderMessageChat)holder).timeOwnText.getLayoutParams();
            params.rightMargin = Util.scaleWidthPx(0, outMetrics);
            params.leftMargin = Util.scaleWidthPx(48, outMetrics);
            ((ViewHolderMessageChat)holder).timeOwnText.setLayoutParams(params);

            if(!multipleSelect) {
                if (positionClicked != -1){
                    if (positionClicked == position){
                        holder.ownManagementMessageLayout.setBackgroundColor(ContextCompat.getColor(context, R.color.new_multiselect_color));
                        listFragment.smoothScrollToPosition(positionClicked);
                    }else{
                        holder.ownManagementMessageLayout.setBackgroundColor(ContextCompat.getColor(context, android.R.color.transparent));
                    }
                }else{
                    holder.ownManagementMessageLayout.setBackgroundColor(ContextCompat.getColor(context, android.R.color.transparent));
                }
            }else {
                log("Multiselect ON");
                if(this.isItemChecked(position)){
                    holder.ownManagementMessageLayout.setBackgroundColor(ContextCompat.getColor(context, R.color.new_multiselect_color));
                }else{
                    log("NOT selected");
                    holder.ownManagementMessageLayout.setBackgroundColor(ContextCompat.getColor(context, android.R.color.transparent));
                }
            }
        }
        else{
            long userHandle = message.getUserHandle();
            log("Contact message!!: "+userHandle);
            if(((ChatActivityLollipop) context).isGroup()){

                ((ViewHolderMessageChat)holder).fullNameTitle = cC.getFullName(userHandle, chatRoom);

                if(((ViewHolderMessageChat)holder).fullNameTitle==null){
                    ((ViewHolderMessageChat)holder).fullNameTitle = "";
                }

                if(((ViewHolderMessageChat)holder).fullNameTitle.trim().length()<=0){

                    log("NOT found in DB - ((ViewHolderMessageChat)holder).fullNameTitle");
                    ((ViewHolderMessageChat)holder).fullNameTitle = "Unknown name";
                    if(!(((ViewHolderMessageChat)holder).nameRequestedAction)){
                        log("3-Call for nonContactName: "+ message.getUserHandle());
                        ((ViewHolderMessageChat)holder).nameRequestedAction=true;
                        ChatNonContactNameListener listener = new ChatNonContactNameListener(context, ((ViewHolderMessageChat)holder), this, userHandle);
                        megaChatApi.getUserFirstname(userHandle, listener);
                        megaChatApi.getUserLastname(userHandle, listener);
                        megaChatApi.getUserEmail(userHandle, listener);
                    }
                    else{
                        log("4-Name already asked and no name received: "+ message.getUserHandle());
                    }
                }

                ((ViewHolderMessageChat)holder).nameContactText.setVisibility(View.VISIBLE);
                ((ViewHolderMessageChat)holder).nameContactText.setText(((ViewHolderMessageChat)holder).fullNameTitle);
            }
            else{

                ((ViewHolderMessageChat)holder).fullNameTitle = chatRoom.getTitle();
                ((ViewHolderMessageChat)holder).nameContactText.setVisibility(View.GONE);
            }

            if(messages.get(position-1).getInfoToShow()!=-1){
                switch (messages.get(position-1).getInfoToShow()){
                    case AndroidMegaChatMessage.CHAT_ADAPTER_SHOW_ALL:{
                        log("CHAT_ADAPTER_SHOW_ALL");
                        ((ViewHolderMessageChat)holder).dateLayout.setVisibility(View.VISIBLE);
                        ((ViewHolderMessageChat)holder).dateText.setText(TimeChatUtils.formatDate(message.getTimestamp(), TimeChatUtils.DATE_SHORT_FORMAT));
                        ((ViewHolderMessageChat)holder).titleContactMessage.setVisibility(View.VISIBLE);
                        ((ViewHolderMessageChat)holder).timeContactText.setText(TimeChatUtils.formatTime(message));
                        ((ViewHolderMessageChat)holder).timeContactText.setVisibility(View.VISIBLE);
                        break;
                    }
                    case AndroidMegaChatMessage.CHAT_ADAPTER_SHOW_TIME:{
                        log("CHAT_ADAPTER_SHOW_TIME--");
                        ((ViewHolderMessageChat)holder).dateLayout.setVisibility(View.GONE);
                        ((ViewHolderMessageChat)holder).titleContactMessage.setVisibility(View.VISIBLE);
                        ((ViewHolderMessageChat)holder).timeContactText.setText(TimeChatUtils.formatTime(message));
                        ((ViewHolderMessageChat)holder).timeContactText.setVisibility(View.VISIBLE);
                        break;
                    }
                    case AndroidMegaChatMessage.CHAT_ADAPTER_SHOW_NOTHING:{
                        log("CHAT_ADAPTER_SHOW_NOTHING");
                        ((ViewHolderMessageChat)holder).dateLayout.setVisibility(View.GONE);
                        ((ViewHolderMessageChat)holder).timeContactText.setVisibility(View.GONE);
                        ((ViewHolderMessageChat)holder).titleContactMessage.setVisibility(View.GONE);
                        break;
                    }
                }
            }

            ((ViewHolderMessageChat)holder).ownMessageLayout.setVisibility(View.GONE);
            ((ViewHolderMessageChat)holder).contactMessageLayout.setVisibility(View.VISIBLE);

            ((ViewHolderMessageChat)holder).contentContactMessageLayout.setVisibility(View.GONE);

            ((ViewHolderMessageChat)holder).contactManagementMessageLayout.setVisibility(View.VISIBLE);
            ((ViewHolderMessageChat)holder).nameContactText.setVisibility(View.GONE);

            if(!multipleSelect) {
                if (positionClicked != -1){
                    if (positionClicked == position){
                        holder.contactManagementMessageLayout.setBackgroundColor(ContextCompat.getColor(context, R.color.new_multiselect_color));
                        listFragment.smoothScrollToPosition(positionClicked);
                    }else{
                        holder.contactManagementMessageLayout.setBackgroundColor(ContextCompat.getColor(context, android.R.color.transparent));
                    }
                }else{
                    holder.contactManagementMessageLayout.setBackgroundColor(ContextCompat.getColor(context, android.R.color.transparent));
                }
            }else {
                log("Multiselect ON");
                if(this.isItemChecked(position)){
                    holder.contactManagementMessageLayout.setBackgroundColor(ContextCompat.getColor(context, R.color.new_multiselect_color));
                }else{
                    log("NOT selected");
                    holder.contactManagementMessageLayout.setBackgroundColor(ContextCompat.getColor(context, android.R.color.transparent));
                }
            }

            String messageContent = message.getContent();

            String textToShow = String.format(context.getString(R.string.change_title_messages), ((ViewHolderMessageChat)holder).fullNameTitle, messageContent);
            try{
                textToShow = textToShow.replace("[A]", "<font color=\'#060000\'>");
                textToShow = textToShow.replace("[/A]", "</font>");
                textToShow = textToShow.replace("[B]", "<font color=\'#868686\'>");
                textToShow = textToShow.replace("[/B]", "</font>");
                textToShow = textToShow.replace("[C]", "<font color=\'#060000\'>");
                textToShow = textToShow.replace("[/C]", "</font>");
            }
            catch (Exception e){}

            Spanned result = null;
            if (android.os.Build.VERSION.SDK_INT >= android.os.Build.VERSION_CODES.N) {
                result = Html.fromHtml(textToShow,Html.FROM_HTML_MODE_LEGACY);
            } else {
                result = Html.fromHtml(textToShow);
            }

            ((ViewHolderMessageChat)holder).contactManagementMessageText.setText(result);
        }
    }

    public void bindTruncateMessage(ViewHolderMessageChat holder, AndroidMegaChatMessage androidMessage, int position){
        log("bindTruncateMessage");
        ((ViewHolderMessageChat)holder).layoutAvatarMessages.setVisibility(View.VISIBLE);
        MegaChatMessage message = androidMessage.getMessage();
        if(message.getUserHandle()==myUserHandle) {
            log("MY message!!");
            log("MY message handle!!: "+message.getMsgId());

            if(messages.get(position-1).getInfoToShow()!=-1){
                switch (messages.get(position-1).getInfoToShow()){
                    case AndroidMegaChatMessage.CHAT_ADAPTER_SHOW_ALL:{
                        ((ViewHolderMessageChat)holder).dateLayout.setVisibility(View.VISIBLE);
                        ((ViewHolderMessageChat)holder).dateText.setText(TimeChatUtils.formatDate(message.getTimestamp(), TimeChatUtils.DATE_SHORT_FORMAT));
                        ((ViewHolderMessageChat)holder).titleOwnMessage.setVisibility(View.VISIBLE);
                        ((ViewHolderMessageChat)holder).timeOwnText.setText(TimeChatUtils.formatTime(message));
                        break;
                    }
                    case AndroidMegaChatMessage.CHAT_ADAPTER_SHOW_TIME:{
                        log("CHAT_ADAPTER_SHOW_TIME");
                        ((ViewHolderMessageChat)holder).dateLayout.setVisibility(View.GONE);
                        ((ViewHolderMessageChat)holder).titleOwnMessage.setVisibility(View.VISIBLE);
                        ((ViewHolderMessageChat)holder).timeOwnText.setText(TimeChatUtils.formatTime(message));
                        break;
                    }
                    case AndroidMegaChatMessage.CHAT_ADAPTER_SHOW_NOTHING:{
                        log("CHAT_ADAPTER_SHOW_NOTHING");
                        ((ViewHolderMessageChat)holder).dateLayout.setVisibility(View.GONE);
                        ((ViewHolderMessageChat)holder).titleOwnMessage.setVisibility(View.GONE);
                        break;
                    }
                }
            }

            ((ViewHolderMessageChat)holder).ownMessageLayout.setVisibility(View.VISIBLE);
            ((ViewHolderMessageChat)holder).contactMessageLayout.setVisibility(View.GONE);

            ((ViewHolderMessageChat)holder).contentOwnMessageLayout.setVisibility(View.GONE);
            ((ViewHolderMessageChat)holder).ownManagementMessageText.setTextColor(ContextCompat.getColor(context, R.color.accentColor));
            String textToShow = String.format(context.getString(R.string.history_cleared_by), megaChatApi.getMyFullname());
            try{
                textToShow = textToShow.replace("[A]", "<font color=\'#060000\'>");
                textToShow = textToShow.replace("[/A]", "</font>");
                textToShow = textToShow.replace("[B]", "<font color=\'#00BFA5\'>");
                textToShow = textToShow.replace("[/B]", "</font>");
            }
            catch (Exception e){}
            Spanned result = null;
            if (android.os.Build.VERSION.SDK_INT >= android.os.Build.VERSION_CODES.N) {
                result = Html.fromHtml(textToShow,Html.FROM_HTML_MODE_LEGACY);
            } else {
                result = Html.fromHtml(textToShow);
            }
            ((ViewHolderMessageChat)holder).ownManagementMessageText.setText(result);

            ((ViewHolderMessageChat)holder).ownManagementMessageLayout.setVisibility(View.VISIBLE);
            ((ViewHolderMessageChat)holder).titleOwnMessage.setGravity(Gravity.LEFT);
            ((ViewHolderMessageChat)holder).timeOwnText.setGravity(Gravity.LEFT);
            RelativeLayout.LayoutParams params = (RelativeLayout.LayoutParams)   ((ViewHolderMessageChat)holder).timeOwnText.getLayoutParams();
            params.rightMargin = Util.scaleWidthPx(0, outMetrics);
            params.leftMargin = Util.scaleWidthPx(48, outMetrics);
            ((ViewHolderMessageChat)holder).timeOwnText.setLayoutParams(params);

            if(!multipleSelect) {
                if (positionClicked != -1){
                    if (positionClicked == position){
                        holder.ownManagementMessageLayout.setBackgroundColor(ContextCompat.getColor(context, R.color.new_multiselect_color));
                        listFragment.smoothScrollToPosition(positionClicked);
                    }else{
                        holder.ownManagementMessageLayout.setBackgroundColor(ContextCompat.getColor(context, android.R.color.transparent));
                    }
                }else{
                    holder.ownManagementMessageLayout.setBackgroundColor(ContextCompat.getColor(context, android.R.color.transparent));
                }
            }else {
                log("Multiselect ON");
                if(this.isItemChecked(position)){
                    holder.ownManagementMessageLayout.setBackgroundColor(ContextCompat.getColor(context, R.color.new_multiselect_color));
                }else{
                    log("NOT selected");
                    holder.ownManagementMessageLayout.setBackgroundColor(ContextCompat.getColor(context, android.R.color.transparent));
                }
            }
        }
        else{
            long userHandle = message.getUserHandle();
            log("Contact message!!: "+userHandle);

            if(((ChatActivityLollipop) context).isGroup()){

                ((ViewHolderMessageChat)holder).fullNameTitle = cC.getFullName(userHandle, chatRoom);

                if(((ViewHolderMessageChat)holder).fullNameTitle==null){
                    ((ViewHolderMessageChat)holder).fullNameTitle = "";
                }

                if(((ViewHolderMessageChat)holder).fullNameTitle.trim().length()<=0){

                    log("NOT found in DB - ((ViewHolderMessageChat)holder).fullNameTitle");
                    ((ViewHolderMessageChat)holder).fullNameTitle = "Unknown name";
                    if(!(((ViewHolderMessageChat)holder).nameRequestedAction)){
                        log("3-Call for nonContactName: "+ message.getUserHandle());
                        ((ViewHolderMessageChat)holder).nameRequestedAction=true;
                        ChatNonContactNameListener listener = new ChatNonContactNameListener(context, ((ViewHolderMessageChat)holder), this, userHandle);
                        megaChatApi.getUserFirstname(userHandle, listener);
                        megaChatApi.getUserLastname(userHandle, listener);
                        megaChatApi.getUserEmail(userHandle, listener);
                    }
                    else{
                        log("4-Name already asked and no name received: "+ message.getUserHandle());
                    }
                }

                ((ViewHolderMessageChat)holder).nameContactText.setVisibility(View.VISIBLE);
                ((ViewHolderMessageChat)holder).nameContactText.setText(((ViewHolderMessageChat)holder).fullNameTitle);
            }
            else{

                ((ViewHolderMessageChat)holder).fullNameTitle = chatRoom.getTitle();
                ((ViewHolderMessageChat)holder).nameContactText.setVisibility(View.GONE);
            }

            if(messages.get(position-1).getInfoToShow()!=-1){
                switch (messages.get(position-1).getInfoToShow()){
                    case AndroidMegaChatMessage.CHAT_ADAPTER_SHOW_ALL:{
                        log("CHAT_ADAPTER_SHOW_ALL");
                        ((ViewHolderMessageChat)holder).dateLayout.setVisibility(View.VISIBLE);
                        ((ViewHolderMessageChat)holder).dateText.setText(TimeChatUtils.formatDate(message.getTimestamp(), TimeChatUtils.DATE_SHORT_FORMAT));
                        ((ViewHolderMessageChat)holder).titleContactMessage.setVisibility(View.VISIBLE);
                        ((ViewHolderMessageChat)holder).timeContactText.setText(TimeChatUtils.formatTime(message));
                        ((ViewHolderMessageChat)holder).timeContactText.setVisibility(View.VISIBLE);
                        break;
                    }
                    case AndroidMegaChatMessage.CHAT_ADAPTER_SHOW_TIME:{
                        log("CHAT_ADAPTER_SHOW_TIME--");
                        ((ViewHolderMessageChat)holder).dateLayout.setVisibility(View.GONE);
                        ((ViewHolderMessageChat)holder).titleContactMessage.setVisibility(View.VISIBLE);
                        ((ViewHolderMessageChat)holder).timeContactText.setText(TimeChatUtils.formatTime(message));
                        ((ViewHolderMessageChat)holder).timeContactText.setVisibility(View.VISIBLE);
                        break;
                    }
                    case AndroidMegaChatMessage.CHAT_ADAPTER_SHOW_NOTHING:{
                        log("CHAT_ADAPTER_SHOW_NOTHING");
                        ((ViewHolderMessageChat)holder).dateLayout.setVisibility(View.GONE);
                        ((ViewHolderMessageChat)holder).timeContactText.setVisibility(View.GONE);
                        ((ViewHolderMessageChat)holder).titleContactMessage.setVisibility(View.GONE);
                        break;
                    }
                }
            }

            ((ViewHolderMessageChat)holder).ownMessageLayout.setVisibility(View.GONE);
            ((ViewHolderMessageChat)holder).contactMessageLayout.setVisibility(View.VISIBLE);

            ((ViewHolderMessageChat)holder).contentContactMessageLayout.setVisibility(View.GONE);
            ((ViewHolderMessageChat)holder).contactManagementMessageLayout.setVisibility(View.VISIBLE);
            ((ViewHolderMessageChat)holder).nameContactText.setVisibility(View.GONE);

            if(!multipleSelect) {
                if (positionClicked != -1){
                    if (positionClicked == position){
                        holder.contactManagementMessageLayout.setBackgroundColor(ContextCompat.getColor(context, R.color.new_multiselect_color));
                        listFragment.smoothScrollToPosition(positionClicked);
                    }else{
                        holder.contactManagementMessageLayout.setBackgroundColor(ContextCompat.getColor(context, android.R.color.transparent));
                    }
                }else{
                    holder.contactManagementMessageLayout.setBackgroundColor(ContextCompat.getColor(context, android.R.color.transparent));
                }
            }else {
                log("Multiselect ON");
                if(this.isItemChecked(position)){
                    holder.contactManagementMessageLayout.setBackgroundColor(ContextCompat.getColor(context, R.color.new_multiselect_color));
                }else{
                    log("NOT selected");
                    holder.contactManagementMessageLayout.setBackgroundColor(ContextCompat.getColor(context, android.R.color.transparent));
                }
            }

            String textToShow = String.format(context.getString(R.string.history_cleared_by), ((ViewHolderMessageChat)holder).fullNameTitle);
            try{
                textToShow = textToShow.replace("[A]", "<font color=\'#060000\'>");
                textToShow = textToShow.replace("[/A]", "</font>");
                textToShow = textToShow.replace("[B]", "<font color=\'#00BFA5\'>");
                textToShow = textToShow.replace("[/B]", "</font>");
            }
            catch (Exception e){}
            Spanned result = null;
            if (android.os.Build.VERSION.SDK_INT >= android.os.Build.VERSION_CODES.N) {
                result = Html.fromHtml(textToShow,Html.FROM_HTML_MODE_LEGACY);
            } else {
                result = Html.fromHtml(textToShow);
            }

            ((ViewHolderMessageChat)holder).contactManagementMessageText.setText(result);
        }
    }

    public void bindRevokeNodeMessage(ViewHolderMessageChat holder, AndroidMegaChatMessage androidMessage, int position){
        log("bindRevokeNodeMessage");
        ((ViewHolderMessageChat)holder).layoutAvatarMessages.setVisibility(View.VISIBLE);
        MegaChatMessage message = androidMessage.getMessage();

        if(message.getUserHandle()==myUserHandle) {
            log("MY message!!");
            log("MY message handle!!: "+message.getMsgId());

            if(messages.get(position-1).getInfoToShow()!=-1){
                switch (messages.get(position-1).getInfoToShow()){
                    case AndroidMegaChatMessage.CHAT_ADAPTER_SHOW_ALL:{
                        ((ViewHolderMessageChat)holder).dateLayout.setVisibility(View.VISIBLE);
                        ((ViewHolderMessageChat)holder).dateText.setText(TimeChatUtils.formatDate(message.getTimestamp(), TimeChatUtils.DATE_SHORT_FORMAT));
                        ((ViewHolderMessageChat)holder).titleOwnMessage.setVisibility(View.VISIBLE);
                        ((ViewHolderMessageChat)holder).timeOwnText.setText(TimeChatUtils.formatTime(message));
                        break;
                    }
                    case AndroidMegaChatMessage.CHAT_ADAPTER_SHOW_TIME:{
                        log("CHAT_ADAPTER_SHOW_TIME");
                        ((ViewHolderMessageChat)holder).dateLayout.setVisibility(View.GONE);
                        ((ViewHolderMessageChat)holder).titleOwnMessage.setVisibility(View.VISIBLE);
                        ((ViewHolderMessageChat)holder).timeOwnText.setText(TimeChatUtils.formatTime(message));
                        break;
                    }
                    case AndroidMegaChatMessage.CHAT_ADAPTER_SHOW_NOTHING:{
                        log("CHAT_ADAPTER_SHOW_NOTHING");
                        ((ViewHolderMessageChat)holder).dateLayout.setVisibility(View.GONE);
                        ((ViewHolderMessageChat)holder).titleOwnMessage.setVisibility(View.GONE);
                        break;
                    }
                }
            }

            ((ViewHolderMessageChat)holder).ownMessageLayout.setVisibility(View.VISIBLE);
            ((ViewHolderMessageChat)holder).contactMessageLayout.setVisibility(View.GONE);

            String messageContent = "";

            if(message.getContent()!=null){
                messageContent = message.getContent();
            }

            AndroidMegaChatMessage androidMsg = messages.get(position-1);
//            ((ViewHolderMessageChat)holder).contentOwnMessageLayout.setVisibility(View.VISIBLE);

            ((ViewHolderMessageChat)holder).contentOwnMessageText.setVisibility(View.VISIBLE);
            ((ViewHolderMessageChat)holder).previewFrameLand.setVisibility(View.GONE);
            ((ViewHolderMessageChat)holder).contentOwnMessageThumbLand.setVisibility(View.GONE);
            ((ViewHolderMessageChat)holder).previewFramePort.setVisibility(View.GONE);
            ((ViewHolderMessageChat)holder).contentOwnMessageThumbPort.setVisibility(View.GONE);
            ((ViewHolderMessageChat)holder).forwardOwnPortrait.setVisibility(View.GONE);
            ((ViewHolderMessageChat)holder).forwardOwnLandscape.setVisibility(View.GONE);

            ((ViewHolderMessageChat) holder).gradientOwnMessageThumbPort.setVisibility(View.GONE);
            ((ViewHolderMessageChat) holder).videoIconOwnMessageThumbPort.setVisibility(View.GONE);
            ((ViewHolderMessageChat) holder).videoTimecontentOwnMessageThumbPort.setVisibility(View.GONE);

            ((ViewHolderMessageChat) holder).gradientOwnMessageThumbLand.setVisibility(View.GONE);
            ((ViewHolderMessageChat) holder).videoIconOwnMessageThumbLand.setVisibility(View.GONE);
            ((ViewHolderMessageChat) holder).videoTimecontentOwnMessageThumbLand.setVisibility(View.GONE);

            ((ViewHolderMessageChat)holder).contentOwnMessageFileLayout.setVisibility(View.GONE);
            holder.forwardOwnFile.setVisibility(View.GONE);
            ((ViewHolderMessageChat)holder).contentOwnMessageFileThumb.setVisibility(View.GONE);
            ((ViewHolderMessageChat)holder).contentOwnMessageFileName.setVisibility(View.GONE);
            ((ViewHolderMessageChat)holder).contentOwnMessageFileSize.setVisibility(View.GONE);

            ((ViewHolderMessageChat)holder).contentOwnMessageContactLayout.setVisibility(View.GONE);
            ((ViewHolderMessageChat)holder).forwardOwnContact.setVisibility(View.GONE);

            ((ViewHolderMessageChat)holder).contentOwnMessageContactThumb.setVisibility(View.GONE);
            ((ViewHolderMessageChat)holder).contentOwnMessageContactName.setVisibility(View.GONE);
            ((ViewHolderMessageChat)holder).contentOwnMessageContactEmail.setVisibility(View.GONE);
            ((ViewHolderMessageChat)holder).contentOwnMessageText.setTextColor(ContextCompat.getColor(context, R.color.white));
            messageContent = "Attachment revoked";
            ((ViewHolderMessageChat)holder).contentOwnMessageText.setText(messageContent);


        }else{
            long userHandle = message.getUserHandle();
            log("Contact message!!: "+userHandle);
            if(((ChatActivityLollipop) context).isGroup()){

                ((ViewHolderMessageChat)holder).fullNameTitle = cC.getFullName(userHandle, chatRoom);

                if(((ViewHolderMessageChat)holder).fullNameTitle==null){
                    ((ViewHolderMessageChat)holder).fullNameTitle = "";
                }

                if(((ViewHolderMessageChat)holder).fullNameTitle.trim().length()<=0){

                    log("NOT found in DB - ((ViewHolderMessageChat)holder).fullNameTitle");
                    ((ViewHolderMessageChat)holder).fullNameTitle = "Unknown name";
                    if(!(((ViewHolderMessageChat)holder).nameRequestedAction)){
                        log("3-Call for nonContactName: "+ message.getUserHandle());
                        ((ViewHolderMessageChat)holder).nameRequestedAction=true;
                        ChatNonContactNameListener listener = new ChatNonContactNameListener(context, ((ViewHolderMessageChat)holder), this, userHandle);
                        megaChatApi.getUserFirstname(userHandle, listener);
                        megaChatApi.getUserLastname(userHandle, listener);
                        megaChatApi.getUserEmail(userHandle, listener);
                    }
                    else{
                        log("4-Name already asked and no name received: "+ message.getUserHandle());
                    }
                }

                ((ViewHolderMessageChat)holder).nameContactText.setVisibility(View.VISIBLE);
                ((ViewHolderMessageChat)holder).nameContactText.setText(((ViewHolderMessageChat)holder).fullNameTitle);
            }
            else{

                ((ViewHolderMessageChat)holder).fullNameTitle = chatRoom.getTitle();
                ((ViewHolderMessageChat)holder).nameContactText.setVisibility(View.GONE);
            }

            if(messages.get(position-1).getInfoToShow()!=-1){
                switch (messages.get(position-1).getInfoToShow()){
                    case AndroidMegaChatMessage.CHAT_ADAPTER_SHOW_ALL:{
                        log("CHAT_ADAPTER_SHOW_ALL");
                        ((ViewHolderMessageChat)holder).dateLayout.setVisibility(View.VISIBLE);
                        ((ViewHolderMessageChat)holder).dateText.setText(TimeChatUtils.formatDate(message.getTimestamp(), TimeChatUtils.DATE_SHORT_FORMAT));
                        ((ViewHolderMessageChat)holder).titleContactMessage.setVisibility(View.VISIBLE);
                        ((ViewHolderMessageChat)holder).timeContactText.setText(TimeChatUtils.formatTime(message));
                        ((ViewHolderMessageChat)holder).timeContactText.setVisibility(View.VISIBLE);
                        break;
                    }
                    case AndroidMegaChatMessage.CHAT_ADAPTER_SHOW_TIME:{
                        log("CHAT_ADAPTER_SHOW_TIME--");
                        ((ViewHolderMessageChat)holder).dateLayout.setVisibility(View.GONE);
                        ((ViewHolderMessageChat)holder).titleContactMessage.setVisibility(View.VISIBLE);
                        ((ViewHolderMessageChat)holder).timeContactText.setText(TimeChatUtils.formatTime(message));
                        ((ViewHolderMessageChat)holder).timeContactText.setVisibility(View.VISIBLE);
                        break;
                    }
                    case AndroidMegaChatMessage.CHAT_ADAPTER_SHOW_NOTHING:{
                        log("CHAT_ADAPTER_SHOW_NOTHING");
                        ((ViewHolderMessageChat)holder).dateLayout.setVisibility(View.GONE);
                        ((ViewHolderMessageChat)holder).timeContactText.setVisibility(View.GONE);
                        ((ViewHolderMessageChat)holder).titleContactMessage.setVisibility(View.GONE);
                        break;
                    }
                }
            }

            ((ViewHolderMessageChat)holder).ownMessageLayout.setVisibility(View.GONE);
            ((ViewHolderMessageChat)holder).contactMessageLayout.setVisibility(View.VISIBLE);

            if (messages.get(position-1).isShowAvatar()){
                ((ViewHolderMessageChat)holder).layoutAvatarMessages.setVisibility(View.VISIBLE);
                setContactAvatar(((ViewHolderMessageChat)holder), userHandle,((ViewHolderMessageChat)holder).fullNameTitle);
            }
            else{
                ((ViewHolderMessageChat)holder).layoutAvatarMessages.setVisibility(View.INVISIBLE);
            }

            ((ViewHolderMessageChat)holder).contentContactMessageLayout.setVisibility(View.VISIBLE);
            ((ViewHolderMessageChat)holder).contactManagementMessageLayout.setVisibility(View.GONE);

            String messageContent = "";

            ((ViewHolderMessageChat)holder).contentContactMessageText.setVisibility(View.VISIBLE);
            ((ViewHolderMessageChat)holder).contentContactMessageThumbLand.setVisibility(View.GONE);
            ((ViewHolderMessageChat) holder).gradientContactMessageThumbLand.setVisibility(View.GONE);
            ((ViewHolderMessageChat) holder).videoIconContactMessageThumbLand.setVisibility(View.GONE);
            ((ViewHolderMessageChat) holder).videoTimecontentContactMessageThumbLand.setVisibility(View.GONE);
//                            ((ViewHolderMessageChat)holder).contentContactMessageThumbLandFramework.setVisibility(View.GONE);


            ((ViewHolderMessageChat)holder).contentContactMessageThumbPort.setVisibility(View.GONE);
            ((ViewHolderMessageChat) holder).gradientContactMessageThumbPort.setVisibility(View.GONE);
            ((ViewHolderMessageChat) holder).videoIconContactMessageThumbPort.setVisibility(View.GONE);
            ((ViewHolderMessageChat) holder).videoTimecontentContactMessageThumbPort.setVisibility(View.GONE);
//                            ((ViewHolderMessageChat)holder).contentContactMessageThumbPortFramework.setVisibility(View.GONE);

            ((ViewHolderMessageChat)holder).contentContactMessageAttachLayout.setVisibility(View.GONE);
            ((ViewHolderMessageChat)holder).contentContactMessageFile.setVisibility(View.GONE);

            ((ViewHolderMessageChat)holder).contentContactMessageFileThumb.setVisibility(View.GONE);
            ((ViewHolderMessageChat)holder).contentContactMessageFileName.setVisibility(View.GONE);
            ((ViewHolderMessageChat)holder).contentContactMessageFileSize.setVisibility(View.GONE);

            ((ViewHolderMessageChat)holder).contentContactMessageContactLayout.setVisibility(View.GONE);
            ((ViewHolderMessageChat)holder).contentContactMessageContactThumb.setVisibility(View.GONE);
            ((ViewHolderMessageChat)holder).contentContactMessageContactName.setVisibility(View.GONE);
            ((ViewHolderMessageChat)holder).contentContactMessageContactEmail.setVisibility(View.GONE);

            ((ViewHolderMessageChat)holder).contentContactMessageText.setTextColor(ContextCompat.getColor(context, R.color.accentColor));
            messageContent = "Attachment revoked";
            ((ViewHolderMessageChat)holder).contentContactMessageText.setText(messageContent);
        }
    }

    public void bindNoTypeMessage(ViewHolderMessageChat holder, AndroidMegaChatMessage androidMessage, int position){
        log("bindNoTypeMessage");

        ((ViewHolderMessageChat)holder).layoutAvatarMessages.setVisibility(View.VISIBLE);
        MegaChatMessage message = androidMessage.getMessage();
        if(message.getUserHandle()==myUserHandle) {
            log("MY message!!");
            log("MY message handle!!: "+message.getMsgId());

            if(messages.get(position-1).getInfoToShow()!=-1){
                switch (messages.get(position-1).getInfoToShow()){
                    case AndroidMegaChatMessage.CHAT_ADAPTER_SHOW_ALL:{
                        ((ViewHolderMessageChat)holder).dateLayout.setVisibility(View.VISIBLE);
                        ((ViewHolderMessageChat)holder).dateText.setText(TimeChatUtils.formatDate(message.getTimestamp(), TimeChatUtils.DATE_SHORT_FORMAT));
                        ((ViewHolderMessageChat)holder).titleOwnMessage.setVisibility(View.VISIBLE);
                        ((ViewHolderMessageChat)holder).timeOwnText.setText(TimeChatUtils.formatTime(message));
                        break;
                    }
                    case AndroidMegaChatMessage.CHAT_ADAPTER_SHOW_TIME:{
                        log("CHAT_ADAPTER_SHOW_TIME");
                        ((ViewHolderMessageChat)holder).dateLayout.setVisibility(View.GONE);
                        ((ViewHolderMessageChat)holder).titleOwnMessage.setVisibility(View.VISIBLE);
                        ((ViewHolderMessageChat)holder).timeOwnText.setText(TimeChatUtils.formatTime(message));
                        break;
                    }
                    case AndroidMegaChatMessage.CHAT_ADAPTER_SHOW_NOTHING:{
                        log("CHAT_ADAPTER_SHOW_NOTHING");
                        ((ViewHolderMessageChat)holder).dateLayout.setVisibility(View.GONE);
                        ((ViewHolderMessageChat)holder).titleOwnMessage.setVisibility(View.GONE);
                        break;
                    }
                }
            }

            ((ViewHolderMessageChat)holder).ownMessageLayout.setVisibility(View.VISIBLE);
            ((ViewHolderMessageChat)holder).contactMessageLayout.setVisibility(View.GONE);

            ((ViewHolderMessageChat)holder).contentOwnMessageText.setTextColor(ContextCompat.getColor(context, R.color.tour_bar_red));
            ((ViewHolderMessageChat)holder).contentOwnMessageText.setText(context.getString(R.string.error_message_unrecognizable));

            ((ViewHolderMessageChat)holder).contentOwnMessageLayout.setVisibility(View.VISIBLE);

            ((ViewHolderMessageChat)holder).ownManagementMessageLayout.setVisibility(View.GONE);
            ((ViewHolderMessageChat) holder).titleOwnMessage.setGravity(Gravity.RIGHT);
            ((ViewHolderMessageChat) holder).timeOwnText.setGravity(Gravity.RIGHT);
            RelativeLayout.LayoutParams params = (RelativeLayout.LayoutParams)  ((ViewHolderMessageChat) holder).timeOwnText.getLayoutParams();
            params.rightMargin = Util.scaleWidthPx(16, outMetrics);
            params.leftMargin = Util.scaleWidthPx(0, outMetrics);
            ((ViewHolderMessageChat) holder).timeOwnText.setLayoutParams(params);


            ((ViewHolderMessageChat)holder).contentOwnMessageLayout.setBackgroundColor(ContextCompat.getColor(context, android.R.color.transparent));

            ((ViewHolderMessageChat)holder).previewFrameLand.setVisibility(View.GONE);
            ((ViewHolderMessageChat)holder).contentOwnMessageThumbLand.setVisibility(View.GONE);
            ((ViewHolderMessageChat)holder).previewFramePort.setVisibility(View.GONE);
            ((ViewHolderMessageChat)holder).contentOwnMessageThumbPort.setVisibility(View.GONE);
            ((ViewHolderMessageChat)holder).forwardOwnPortrait.setVisibility(View.GONE);
            ((ViewHolderMessageChat)holder).forwardOwnLandscape.setVisibility(View.GONE);
            ((ViewHolderMessageChat) holder).gradientOwnMessageThumbPort.setVisibility(View.GONE);
            ((ViewHolderMessageChat) holder).videoIconOwnMessageThumbPort.setVisibility(View.GONE);
            ((ViewHolderMessageChat) holder).videoTimecontentOwnMessageThumbPort.setVisibility(View.GONE);

            ((ViewHolderMessageChat) holder).gradientOwnMessageThumbLand.setVisibility(View.GONE);
            ((ViewHolderMessageChat) holder).videoIconOwnMessageThumbLand.setVisibility(View.GONE);
            ((ViewHolderMessageChat) holder).videoTimecontentOwnMessageThumbLand.setVisibility(View.GONE);

            ((ViewHolderMessageChat)holder).contentOwnMessageFileLayout.setVisibility(View.GONE);
            holder.forwardOwnFile.setVisibility(View.GONE);
            ((ViewHolderMessageChat)holder).contentOwnMessageFileThumb.setVisibility(View.GONE);
            ((ViewHolderMessageChat)holder).contentOwnMessageFileName.setVisibility(View.GONE);
            ((ViewHolderMessageChat)holder).contentOwnMessageFileSize.setVisibility(View.GONE);

            ((ViewHolderMessageChat)holder).contentOwnMessageContactLayout.setVisibility(View.GONE);
            ((ViewHolderMessageChat)holder).forwardOwnContact.setVisibility(View.GONE);

            ((ViewHolderMessageChat)holder).contentOwnMessageContactThumb.setVisibility(View.GONE);
            ((ViewHolderMessageChat)holder).contentOwnMessageContactName.setVisibility(View.GONE);
            ((ViewHolderMessageChat)holder).contentOwnMessageContactEmail.setVisibility(View.GONE);

        }else{
            long userHandle = message.getUserHandle();
            log("Contact message!!: "+userHandle);

            if(((ChatActivityLollipop) context).isGroup()){

                ((ViewHolderMessageChat)holder).fullNameTitle = cC.getFullName(userHandle, chatRoom);

                if(((ViewHolderMessageChat)holder).fullNameTitle==null){
                    ((ViewHolderMessageChat)holder).fullNameTitle = "";
                }

                if(((ViewHolderMessageChat)holder).fullNameTitle.trim().length()<=0){

                    log("NOT found in DB - ((ViewHolderMessageChat)holder).fullNameTitle");
                    ((ViewHolderMessageChat)holder).fullNameTitle = "Unknown name";
                    if(!(((ViewHolderMessageChat)holder).nameRequestedAction)){
                        log("3-Call for nonContactName: "+ message.getUserHandle());
                        ((ViewHolderMessageChat)holder).nameRequestedAction=true;
                        ChatNonContactNameListener listener = new ChatNonContactNameListener(context, ((ViewHolderMessageChat)holder), this, userHandle);
                        megaChatApi.getUserFirstname(userHandle, listener);
                        megaChatApi.getUserLastname(userHandle, listener);
                        megaChatApi.getUserEmail(userHandle, listener);
                    }
                    else{
                        log("4-Name already asked and no name received: "+ message.getUserHandle());
                    }
                }

                ((ViewHolderMessageChat)holder).nameContactText.setVisibility(View.VISIBLE);
                ((ViewHolderMessageChat)holder).nameContactText.setText(((ViewHolderMessageChat)holder).fullNameTitle);
            }
            else{

                ((ViewHolderMessageChat)holder).fullNameTitle = chatRoom.getTitle();
                ((ViewHolderMessageChat)holder).nameContactText.setVisibility(View.GONE);
            }

            if(messages.get(position-1).getInfoToShow()!=-1){
                switch (messages.get(position-1).getInfoToShow()){
                    case AndroidMegaChatMessage.CHAT_ADAPTER_SHOW_ALL:{
                        log("CHAT_ADAPTER_SHOW_ALL");
                        ((ViewHolderMessageChat)holder).dateLayout.setVisibility(View.VISIBLE);
                        ((ViewHolderMessageChat)holder).dateText.setText(TimeChatUtils.formatDate(message.getTimestamp(), TimeChatUtils.DATE_SHORT_FORMAT));
                        ((ViewHolderMessageChat)holder).titleContactMessage.setVisibility(View.VISIBLE);
                        ((ViewHolderMessageChat)holder).timeContactText.setText(TimeChatUtils.formatTime(message));
                        ((ViewHolderMessageChat)holder).timeContactText.setVisibility(View.VISIBLE);
                        break;
                    }
                    case AndroidMegaChatMessage.CHAT_ADAPTER_SHOW_TIME:{
                        log("CHAT_ADAPTER_SHOW_TIME--");
                        ((ViewHolderMessageChat)holder).dateLayout.setVisibility(View.GONE);
                        ((ViewHolderMessageChat)holder).titleContactMessage.setVisibility(View.VISIBLE);
                        ((ViewHolderMessageChat)holder).timeContactText.setText(TimeChatUtils.formatTime(message));
                        ((ViewHolderMessageChat)holder).timeContactText.setVisibility(View.VISIBLE);
                        break;
                    }
                    case AndroidMegaChatMessage.CHAT_ADAPTER_SHOW_NOTHING:{
                        log("CHAT_ADAPTER_SHOW_NOTHING");
                        ((ViewHolderMessageChat)holder).dateLayout.setVisibility(View.GONE);
                        ((ViewHolderMessageChat)holder).timeContactText.setVisibility(View.GONE);
                        ((ViewHolderMessageChat)holder).titleContactMessage.setVisibility(View.GONE);
                        break;
                    }
                }
            }

            ((ViewHolderMessageChat)holder).ownMessageLayout.setVisibility(View.GONE);
            ((ViewHolderMessageChat)holder).contactMessageLayout.setVisibility(View.VISIBLE);

            ((ViewHolderMessageChat)holder).contentContactMessageLayout.setVisibility(View.VISIBLE);
            ((ViewHolderMessageChat)holder).contactManagementMessageLayout.setVisibility(View.GONE);
            ((ViewHolderMessageChat)holder).contentContactMessageText.setTextColor(ContextCompat.getColor(context, R.color.tour_bar_red));
            ((ViewHolderMessageChat)holder).contentContactMessageText.setText(context.getString(R.string.error_message_unrecognizable));

            ((ViewHolderMessageChat)holder).contentContactMessageLayout.setBackgroundColor(ContextCompat.getColor(context, android.R.color.transparent));
            ((ViewHolderMessageChat)holder).contentContactMessageText.setVisibility(View.VISIBLE);
            ((ViewHolderMessageChat)holder).contentContactMessageThumbLand.setVisibility(View.GONE);
            ((ViewHolderMessageChat) holder).gradientContactMessageThumbLand.setVisibility(View.GONE);
            ((ViewHolderMessageChat) holder).videoIconContactMessageThumbLand.setVisibility(View.GONE);
            ((ViewHolderMessageChat) holder).videoTimecontentContactMessageThumbLand.setVisibility(View.GONE);

            ((ViewHolderMessageChat)holder).contentContactMessageThumbPort.setVisibility(View.GONE);
            ((ViewHolderMessageChat) holder).gradientContactMessageThumbPort.setVisibility(View.GONE);
            ((ViewHolderMessageChat) holder).videoIconContactMessageThumbPort.setVisibility(View.GONE);
            ((ViewHolderMessageChat) holder).videoTimecontentContactMessageThumbPort.setVisibility(View.GONE);

            ((ViewHolderMessageChat)holder).contentContactMessageAttachLayout.setVisibility(View.GONE);
            ((ViewHolderMessageChat)holder).contentContactMessageFile.setVisibility(View.GONE);

            ((ViewHolderMessageChat)holder).contentContactMessageFileThumb.setVisibility(View.GONE);
            ((ViewHolderMessageChat)holder).contentContactMessageFileName.setVisibility(View.GONE);
            ((ViewHolderMessageChat)holder).contentContactMessageFileSize.setVisibility(View.GONE);

            ((ViewHolderMessageChat)holder).contentContactMessageContactLayout.setVisibility(View.GONE);
            ((ViewHolderMessageChat)holder).contentContactMessageContactThumb.setVisibility(View.GONE);
            ((ViewHolderMessageChat)holder).contentContactMessageContactName.setVisibility(View.GONE);
            ((ViewHolderMessageChat)holder).contentContactMessageContactEmail.setVisibility(View.GONE);
        }
    }

    public void setUserAvatar(ViewHolderMessageChat holder, MegaChatMessage message){
        log("setUserAvatar");

        String name = "";
        name = message.getUserName(0);
        if(name.trim().isEmpty()){
            name = message.getUserEmail(0);
        }
        String email = message.getUserEmail(0);
        log("Contact Name: "+name);
        String userHandleEncoded = MegaApiAndroid.userHandleToBase64(message.getUserHandle(0));

        ChatAttachmentAvatarListener listener;
        if(myUserHandle==message.getUserHandle()){
            createDefaultAvatar(holder, userHandleEncoded, name, true);
            listener = new ChatAttachmentAvatarListener(context, holder, this, true);
        }
        else{
            createDefaultAvatar(holder, userHandleEncoded, name, false);
            listener = new ChatAttachmentAvatarListener(context, holder, this, false);
        }

        File avatar = null;
        if (context.getExternalCacheDir() != null){
            avatar = new File(context.getExternalCacheDir().getAbsolutePath(), email + ".jpg");
        }
        else{
            avatar = new File(context.getCacheDir().getAbsolutePath(), email + ".jpg");
        }
        Bitmap bitmap = null;
        if (avatar.exists()){
            if (avatar.length() > 0){
                BitmapFactory.Options bOpts = new BitmapFactory.Options();
                bOpts.inPurgeable = true;
                bOpts.inInputShareable = true;
                bitmap = BitmapFactory.decodeFile(avatar.getAbsolutePath(), bOpts);
                if (bitmap == null) {
                    avatar.delete();

                    if(megaApi==null){
                        log("setUserAvatar: megaApi is Null in Offline mode");
                        return;
                    }

                    if (context.getExternalCacheDir() != null){
                        megaApi.getUserAvatar(email, context.getExternalCacheDir().getAbsolutePath() + "/" + email + ".jpg", listener);
                    }
                    else{
                        megaApi.getUserAvatar(email, context.getCacheDir().getAbsolutePath() + "/" + email + ".jpg", listener);
                    }
                }
                else{
                    if(myUserHandle==message.getUserHandle()){
                        holder.contentOwnMessageContactInitialLetter.setVisibility(View.GONE);
                        holder.contentOwnMessageContactThumb.setImageBitmap(bitmap);
                    }
                    else{
                        holder.contentContactMessageContactInitialLetter.setVisibility(View.GONE);
                        holder.contentContactMessageContactThumb.setImageBitmap(bitmap);
                    }
                }
            }
            else{
                if(megaApi==null){
                    log("setUserAvatar: megaApi is Null in Offline mode");
                    return;
                }

                if (context.getExternalCacheDir() != null){
                    megaApi.getUserAvatar(email, context.getExternalCacheDir().getAbsolutePath() + "/" + email + ".jpg", listener);
                }
                else{
                    megaApi.getUserAvatar(email, context.getCacheDir().getAbsolutePath() + "/" + email + ".jpg", listener);
                }
            }
        }
        else{
            if(megaApi==null){
                log("setUserAvatar: megaApi is Null in Offline mode");
                return;
            }

            if (context.getExternalCacheDir() != null){
                megaApi.getUserAvatar(email, context.getExternalCacheDir().getAbsolutePath() + "/" + email + ".jpg", listener);
            }
            else{
                megaApi.getUserAvatar(email, context.getCacheDir().getAbsolutePath() + "/" + email + ".jpg", listener);
            }
        }
    }

    public void setContactAvatar(ViewHolderMessageChat holder, long userHandle, String name){
        log("setContactAvatar");

        String userHandleEncoded = MegaApiAndroid.userHandleToBase64(userHandle);
        createDefaultAvatarContact(holder, userHandleEncoded, name);
        ChatAttachmentAvatarListener listener = new ChatAttachmentAvatarListener(context, holder, this, false);

        File avatar = null;
        if (context.getExternalCacheDir() != null){
            avatar = new File(context.getExternalCacheDir().getAbsolutePath(), userHandleEncoded + ".jpg");
        }else{
            avatar = new File(context.getCacheDir().getAbsolutePath(), userHandleEncoded + ".jpg");
        }

        Bitmap bitmap = null;
        if (avatar.exists()){
            if (avatar.length() > 0){
                BitmapFactory.Options bOpts = new BitmapFactory.Options();
                bOpts.inPurgeable = true;
                bOpts.inInputShareable = true;
                bitmap = BitmapFactory.decodeFile(avatar.getAbsolutePath(), bOpts);
                if (bitmap == null) {
                    avatar.delete();

                    if(megaApi==null){
                        log("setUserAvatar: megaApi is Null in Offline mode");
                        return;
                    }

                    if (context.getExternalCacheDir() != null){
                        megaApi.getUserAvatar(userHandleEncoded, context.getExternalCacheDir().getAbsolutePath() + "/" + userHandleEncoded + ".jpg", listener);
                    }else{
                        megaApi.getUserAvatar(userHandleEncoded, context.getCacheDir().getAbsolutePath() + "/" + userHandleEncoded + ".jpg", listener);
                    }
                }
                else{
                    holder.contactInitialLetter.setVisibility(View.GONE);
                    holder.contactImageView.setImageBitmap(bitmap);
                }
            }
            else{
                if(megaApi==null){
                    log("setUserAvatar: megaApi is Null in Offline mode");
                    return;
                }

                if (context.getExternalCacheDir() != null){
                    megaApi.getUserAvatar(userHandleEncoded, context.getExternalCacheDir().getAbsolutePath() + "/" + userHandleEncoded + ".jpg", listener);
                }
                else{
                    megaApi.getUserAvatar(userHandleEncoded, context.getCacheDir().getAbsolutePath() + "/" + userHandleEncoded + ".jpg", listener);
                }
            }
        }
        else{

            if(megaApi==null){
                log("setUserAvatar: megaApi is Null in Offline mode");
                return;
            }

            if (context.getExternalCacheDir() != null){
                megaApi.getUserAvatar(userHandleEncoded, context.getExternalCacheDir().getAbsolutePath() + "/" + userHandleEncoded + ".jpg", listener);
            }
            else{
                megaApi.getUserAvatar(userHandleEncoded, context.getCacheDir().getAbsolutePath() + "/" + userHandleEncoded + ".jpg", listener);
            }
        }
    }

    public void createDefaultAvatarContact(ViewHolderMessageChat holder, String userHandle, String name){
        log("createDefaultAvatarContact");
        Bitmap defaultAvatar = Bitmap.createBitmap(Constants.DEFAULT_AVATAR_WIDTH_HEIGHT,Constants.DEFAULT_AVATAR_WIDTH_HEIGHT, Bitmap.Config.ARGB_8888);
        Canvas c = new Canvas(defaultAvatar);
        Paint p = new Paint();
        p.setAntiAlias(true);

        String color = megaApi.getUserAvatarColor(userHandle);
        if(userHandle!=null){
            if(color!=null){
                log("The color to set the avatar is "+color);
                p.setColor(Color.parseColor(color));
            }
            else{
                log("Default color to the avatar");
                p.setColor(context.getResources().getColor(R.color.lollipop_primary_color));
            }
        }
        else{
            p.setColor(context.getResources().getColor(R.color.lollipop_primary_color));
        }

        int radius;
        if (defaultAvatar.getWidth() < defaultAvatar.getHeight())
            radius = defaultAvatar.getWidth()/2;
        else
            radius = defaultAvatar.getHeight()/2;

        c.drawCircle(defaultAvatar.getWidth()/2, defaultAvatar.getHeight()/2, radius, p);

        Display display = ((Activity)context).getWindowManager().getDefaultDisplay();
        outMetrics = new DisplayMetrics ();
        display.getMetrics(outMetrics);

        holder.contactImageView.setImageBitmap(defaultAvatar);

        if (name != null){
            if (name.trim().length() > 0){
                String firstLetter = name.charAt(0) + "";
                firstLetter = firstLetter.toUpperCase(Locale.getDefault());
                holder.contactInitialLetter.setText(firstLetter);
                holder.contactInitialLetter.setTextColor(Color.WHITE);
                holder.contactInitialLetter.setVisibility(View.VISIBLE);
            }
        }
    }

    public void createDefaultAvatar(ViewHolderMessageChat holder, String userHandle, String name, boolean isMyMsg){
        log("createDefaultAvatar()");

        Bitmap defaultAvatar = Bitmap.createBitmap(Constants.DEFAULT_AVATAR_WIDTH_HEIGHT,Constants.DEFAULT_AVATAR_WIDTH_HEIGHT, Bitmap.Config.ARGB_8888);
        Canvas c = new Canvas(defaultAvatar);
        Paint p = new Paint();
        p.setAntiAlias(true);

        String color = megaApi.getUserAvatarColor(userHandle);
        if(userHandle!=null){
            if(color!=null){
                log("The color to set the avatar is "+color);
                p.setColor(Color.parseColor(color));
            }
            else{
                log("Default color to the avatar");
                p.setColor(context.getResources().getColor(R.color.lollipop_primary_color));
            }
        }
        else{
            p.setColor(context.getResources().getColor(R.color.lollipop_primary_color));
        }


        int radius;
        if (defaultAvatar.getWidth() < defaultAvatar.getHeight())
            radius = defaultAvatar.getWidth()/2;
        else
            radius = defaultAvatar.getHeight()/2;

        c.drawCircle(defaultAvatar.getWidth()/2, defaultAvatar.getHeight()/2, radius, p);

        Display display = ((Activity)context).getWindowManager().getDefaultDisplay();
        outMetrics = new DisplayMetrics ();
        display.getMetrics(outMetrics);

        if(isMyMsg){
            holder.contentOwnMessageContactThumb.setImageBitmap(defaultAvatar);

            if (name != null){
                if (name.trim().length() > 0){
                    String firstLetter = name.charAt(0) + "";
                    firstLetter = firstLetter.toUpperCase(Locale.getDefault());
                    holder.contentOwnMessageContactInitialLetter.setText(firstLetter);
                    holder.contentOwnMessageContactInitialLetter.setTextColor(Color.WHITE);
                    holder.contentOwnMessageContactInitialLetter.setVisibility(View.VISIBLE);
                }
            }
            holder.contentOwnMessageContactInitialLetter.setTextSize(24);
        }
        else{
            holder.contentContactMessageContactThumb.setImageBitmap(defaultAvatar);
            if (name != null){
                if (name.trim().length() > 0){
                    String firstLetter = name.charAt(0) + "";
                    firstLetter = firstLetter.toUpperCase(Locale.getDefault());
                    holder.contentContactMessageContactInitialLetter.setText(firstLetter);
                    holder.contentContactMessageContactInitialLetter.setTextColor(Color.WHITE);
                    holder.contentContactMessageContactInitialLetter.setVisibility(View.VISIBLE);
                }
            }
            holder.contentContactMessageContactInitialLetter.setTextSize(24);
        }
    }

    @Override
    public int getItemCount() {
        return messages.size()+1;
    }

    @Override
    public int getItemViewType(int position) {
        if(position==0)
            return TYPE_HEADER;
        return TYPE_ITEM;
    }

    public boolean isMultipleSelect() {
        log("isMultipleSelect");
        return multipleSelect;
    }

    public void setMultipleSelect(boolean multipleSelect) {
        log("setMultipleSelect");
        if (this.multipleSelect != multipleSelect) {
            this.multipleSelect = multipleSelect;
            notifyDataSetChanged();
        }
        if(this.multipleSelect)
        {
            selectedItems = new SparseBooleanArray();
        }
    }

    public void toggleSelection(int pos) {
        log("toggleSelection");

        if (selectedItems.get(pos, false)) {
            log("delete pos: "+pos);
            selectedItems.delete(pos);
        }
        else {
            log("PUT pos: "+pos);
            selectedItems.put(pos, true);
        }
        notifyItemChanged(pos);
    }

    public void selectAll(){
        for (int i= 0; i<this.getItemCount();i++){
            if(!isItemChecked(i)){
                toggleSelection(i);
            }
        }
    }

    public void updateSelectionOnScroll(){
        log("updateSelectionOnScroll");

        List<Integer> selected = getSelectedItems();
        selectedItems.clear();

        for(int i=0;i<selected.size();i++){
            int pos = selected.get(i);
            selectedItems.put(pos+1, true);
            notifyItemChanged(pos);
            notifyItemChanged(pos+1);
        }
    }

    public void clearSelections() {
        log("clearSelection");
        if(selectedItems!=null){
            selectedItems.clear();
        }
//        notifyDataSetChanged();
    }

    private boolean isItemChecked(int position) {
        return selectedItems.get(position);
    }

    public int getSelectedItemCount() {
        return selectedItems.size();
    }

    public List<Integer> getSelectedItems() {
        List<Integer> items = new ArrayList<Integer>(selectedItems.size());
        for (int i = 0; i < selectedItems.size(); i++) {
            items.add(selectedItems.keyAt(i));
        }
        return items;
    }

    /*
     * Get request at specified position
     */
    public AndroidMegaChatMessage getMessageAt(int position) {
        try {
            if (messages != null) {
                return messages.get(position-1);
            }
        } catch (IndexOutOfBoundsException e) {
        }
        return null;
    }

    /*
     * Get list of all selected chats
     */
    public ArrayList<AndroidMegaChatMessage> getSelectedMessages() {
        ArrayList<AndroidMegaChatMessage> messages = new ArrayList<AndroidMegaChatMessage>();

        for (int i = 0; i < selectedItems.size(); i++) {
            if (selectedItems.valueAt(i) == true) {

                AndroidMegaChatMessage m = getMessageAt(selectedItems.keyAt(i));
                if (m != null){
                    messages.add(m);
                }
            }
        }
        return messages;
    }

    public Object getItem(int position) {
        return messages.get(position-1);
    }

    @Override
    public long getItemId(int position) {
        return position;
    }

    public void setMessages (ArrayList<AndroidMegaChatMessage> messages){
        this.messages = messages;
        notifyDataSetChanged();
    }

    public void modifyMessage(ArrayList<AndroidMegaChatMessage> messages, int position){
        this.messages = messages;
        notifyItemChanged(position);
    }

    public void appendMessage(ArrayList<AndroidMegaChatMessage> messages){
        this.messages = messages;
        notifyItemInserted(messages.size() - 1);
    }

    public void addMessage(ArrayList<AndroidMegaChatMessage> messages, int position){
        log("addMessage: "+position);
        this.messages = messages;
        notifyItemInserted(position);
        if(position==messages.size()){
            log("No need to update more");
        }
        else{
            log("Update until end");
            int itemCount = messages.size()-position;
            log("itemCount: "+itemCount);
            notifyItemRangeChanged(position, itemCount+1);
        }
    }

    public void removeMessage(int position, ArrayList<AndroidMegaChatMessage> messages){
        log("removeMessage: size: "+messages.size());
        this.messages = messages;
        notifyItemRemoved(position);

        if(position==messages.size()-1){
            log("No need to update more");
        }
        else{
            log("Update until end");
            int itemCount = messages.size()-position;
            log("itemCount: "+itemCount);
            notifyItemRangeChanged(position, itemCount);
        }
    }

    public void loadPreviousMessage(ArrayList<AndroidMegaChatMessage> messages){
        this.messages = messages;
        notifyItemInserted(0);
    }

    public void loadPreviousMessages(ArrayList<AndroidMegaChatMessage> messages, int counter){
        log("loadPreviousMessages: "+counter);
        this.messages = messages;
        notifyItemRangeInserted(0, counter);
    }

    private void setErrorStateOnPreview(MegaChatLollipopAdapter.ViewHolderMessageChat holder, Bitmap bitmap){
        log("setErrorStateOnPreview");
        //Error
        holder.uploadingProgressBarPort.setVisibility(View.GONE);
        holder.uploadingProgressBarLand.setVisibility(View.GONE);

        String name = holder.contentOwnMessageFileName.getText().toString();

        if (bitmap.getWidth() < bitmap.getHeight()) {
            log("Portrait");

            holder.errorUploadingLandscape.setVisibility(View.GONE);
            holder.transparentCoatingLandscape.setVisibility(View.GONE);
            holder.ownTriangleIconFile.setVisibility(View.GONE);
            holder.videoTimecontentOwnMessageThumbPort.setVisibility(View.GONE);

            if(MimeTypeList.typeForName(name).isVideo()){
                holder.gradientOwnMessageThumbPort.setVisibility(View.VISIBLE);
                holder.videoIconOwnMessageThumbPort.setVisibility(View.VISIBLE);
            }else{
               holder.gradientOwnMessageThumbPort.setVisibility(View.GONE);
               holder.videoIconOwnMessageThumbPort.setVisibility(View.GONE);
            }

            holder.errorUploadingPortrait.setVisibility(View.VISIBLE);
            holder.transparentCoatingPortrait.setVisibility(View.VISIBLE);
            holder.retryAlert.setVisibility(View.VISIBLE);


        }else{
            log("Landscape");
            holder.errorUploadingPortrait.setVisibility(View.GONE);
            holder.transparentCoatingPortrait.setVisibility(View.GONE);
            holder.ownTriangleIconFile.setVisibility(View.GONE);

            holder.videoTimecontentOwnMessageThumbLand.setVisibility(View.GONE);

            if(MimeTypeList.typeForName(name).isVideo()){
                holder.gradientOwnMessageThumbLand.setVisibility(View.VISIBLE);
                holder.videoIconOwnMessageThumbLand.setVisibility(View.VISIBLE);
            }else{
                holder.gradientOwnMessageThumbLand.setVisibility(View.GONE);
                holder.videoIconOwnMessageThumbLand.setVisibility(View.GONE);
            }
            holder.errorUploadingLandscape.setVisibility(View.VISIBLE);
            holder.transparentCoatingLandscape.setVisibility(View.VISIBLE);

            holder.retryAlert.setVisibility(View.VISIBLE);
        }
    }

    private void setOwnPreview(MegaChatLollipopAdapter.ViewHolderMessageChat holder, Bitmap bitmap, MegaNode node){
        log("setOwnPreview");

        if(holder!=null) {
            if (bitmap.getWidth() < bitmap.getHeight()) {
                log("Portrait");

                holder.contentOwnMessageThumbPort.setImageBitmap(bitmap);
                holder.contentOwnMessageThumbPort.setScaleType(ImageView.ScaleType.CENTER_CROP);

                if (MimeTypeList.typeForName(node.getName()).isPdf()){
                    log("Is pfd preview");
                    holder.iconOwnTypeDocPortraitPreview.setVisibility(View.VISIBLE);

                    holder.gradientOwnMessageThumbPort.setVisibility(View.GONE);
                    holder.videoIconOwnMessageThumbPort.setVisibility(View.GONE);
                    holder.videoTimecontentOwnMessageThumbPort.setVisibility(View.GONE);

                }else if (MimeTypeList.typeForName(node.getName()).isVideo()){
                    log("Is video preview");
                    holder.gradientOwnMessageThumbPort.setVisibility(View.VISIBLE);
                    holder.videoIconOwnMessageThumbPort.setVisibility(View.VISIBLE);
                    holder.videoTimecontentOwnMessageThumbPort.setText(timeVideo(node));
                    holder.videoTimecontentOwnMessageThumbPort.setVisibility(View.VISIBLE);

                    holder.iconOwnTypeDocPortraitPreview.setVisibility(View.GONE);

                }else{
                    holder.iconOwnTypeDocPortraitPreview.setVisibility(View.GONE);
                    holder.gradientOwnMessageThumbPort.setVisibility(View.GONE);
                    holder.videoIconOwnMessageThumbPort.setVisibility(View.GONE);
                    holder.videoTimecontentOwnMessageThumbPort.setVisibility(View.GONE);
                }

                holder.previewFramePort.setVisibility(View.VISIBLE);
                holder.contentOwnMessageThumbPort.setVisibility(View.VISIBLE);
                holder.forwardOwnPortrait.setVisibility(View.VISIBLE);
                holder.contentOwnMessageFileLayout.setVisibility(View.GONE);
                holder.forwardOwnFile.setVisibility(View.GONE);
                holder.previewFrameLand.setVisibility(View.GONE);
                holder.contentOwnMessageThumbLand.setVisibility(View.GONE);
                holder.forwardOwnLandscape.setVisibility(View.GONE);
                holder.gradientOwnMessageThumbLand.setVisibility(View.GONE);
                holder.videoIconOwnMessageThumbLand.setVisibility(View.GONE);
                holder.videoTimecontentOwnMessageThumbLand.setVisibility(View.GONE);


            } else {
                log("Landscape");

                holder.contentOwnMessageThumbLand.setImageBitmap(bitmap);
                holder.contentOwnMessageThumbLand.setScaleType(ImageView.ScaleType.CENTER_CROP);

                if (MimeTypeList.typeForName(node.getName()).isPdf()){
                    log("Is pfd preview");
                    holder.iconOwnTypeDocLandPreview.setVisibility(View.VISIBLE);

                    holder.gradientOwnMessageThumbLand.setVisibility(View.GONE);
                    holder.videoIconOwnMessageThumbLand.setVisibility(View.GONE);
                    holder.videoTimecontentOwnMessageThumbLand.setVisibility(View.GONE);

                }else if (MimeTypeList.typeForName(node.getName()).isVideo()){
                    log("Is video preview");
                    holder.gradientOwnMessageThumbLand.setVisibility(View.VISIBLE);
                    holder.videoIconOwnMessageThumbLand.setVisibility(View.VISIBLE);
                    holder.videoTimecontentOwnMessageThumbLand.setText(timeVideo(node));
                    holder.videoTimecontentOwnMessageThumbLand.setVisibility(View.VISIBLE);

                    holder.iconOwnTypeDocLandPreview.setVisibility(View.GONE);

                }else{
                    holder.iconOwnTypeDocLandPreview.setVisibility(View.GONE);
                    holder.gradientOwnMessageThumbLand.setVisibility(View.GONE);
                    holder.videoIconOwnMessageThumbLand.setVisibility(View.GONE);
                    holder.videoTimecontentOwnMessageThumbLand.setVisibility(View.GONE);
                }

                holder.previewFrameLand.setVisibility(View.VISIBLE);
                holder.contentOwnMessageThumbLand.setVisibility(View.VISIBLE);
                holder.contentOwnMessageFileLayout.setVisibility(View.GONE);
                holder.forwardOwnFile.setVisibility(View.GONE);
                holder.previewFramePort.setVisibility(View.GONE);
                holder.contentOwnMessageThumbPort.setVisibility(View.GONE);
                holder.forwardOwnLandscape.setVisibility(View.VISIBLE);
                holder.forwardOwnPortrait.setVisibility(View.GONE);
                holder.gradientOwnMessageThumbPort.setVisibility(View.GONE);
                holder.videoIconOwnMessageThumbPort.setVisibility(View.GONE);
                holder.videoTimecontentOwnMessageThumbPort.setVisibility(View.GONE);
            }
        }
    }

    private void setContactPreview(MegaChatLollipopAdapter.ViewHolderMessageChat holder, Bitmap bitmap, MegaNode node) {
        log("setContactPreview");
        if (bitmap.getWidth() < bitmap.getHeight()) {
            log("Portrait");
            holder.contentContactMessageThumbPort.setImageBitmap(bitmap);
            holder.contentContactMessageThumbPort.setScaleType(ImageView.ScaleType.CENTER_CROP);

            if (MimeTypeList.typeForName(node.getName()).isPdf()){
                log("Contact message - Is pfd preview");
                holder.iconContactTypeDocPortraitPreview.setVisibility(View.VISIBLE);

                holder.gradientContactMessageThumbPort.setVisibility(View.GONE);
                holder.videoIconContactMessageThumbPort.setVisibility(View.GONE);
                holder.videoTimecontentContactMessageThumbPort.setVisibility(View.GONE);

            }else if(MimeTypeList.typeForName(node.getName()).isVideo()){
                log("Contact message - Is video preview");
                holder.gradientContactMessageThumbPort.setVisibility(View.VISIBLE);
                holder.videoIconContactMessageThumbPort.setVisibility(View.VISIBLE);
                holder.videoTimecontentContactMessageThumbPort.setText(timeVideo(node));
                holder.videoTimecontentContactMessageThumbPort.setVisibility(View.VISIBLE);

                holder.iconContactTypeDocPortraitPreview.setVisibility(View.GONE);

            }else{
                holder.iconContactTypeDocPortraitPreview.setVisibility(View.GONE);
                holder.gradientContactMessageThumbPort.setVisibility(View.GONE);
                holder.videoIconContactMessageThumbPort.setVisibility(View.GONE);
                holder.videoTimecontentContactMessageThumbPort.setVisibility(View.GONE);
            }

            holder.contentContactMessageThumbPort.setVisibility(View.VISIBLE);
//                                                ((ViewHolderMessageChat) holder).contentContactMessageThumbPortFramework.setVisibility(View.VISIBLE);

            holder.contentContactMessageThumbLand.setVisibility(View.GONE);
            holder.gradientContactMessageThumbLand.setVisibility(View.GONE);
            holder.videoIconContactMessageThumbLand.setVisibility(View.GONE);
            holder.videoTimecontentContactMessageThumbLand.setVisibility(View.GONE);
//                                                ((ViewHolderMessageChat) holder).contentContactMessageThumbLandFramework.setVisibility(View.GONE);

            holder.contentContactMessageFile.setVisibility(View.GONE);

            holder.contentContactMessageFileThumb.setVisibility(View.GONE);
            holder.contentContactMessageFileName.setVisibility(View.GONE);
            holder.contentContactMessageFileSize.setVisibility(View.GONE);

            RelativeLayout.LayoutParams contactThumbParams = (RelativeLayout.LayoutParams)((ViewHolderMessageChat)holder).contentContactMessageThumbPort.getLayoutParams();
            contactThumbParams.setMargins(0, 0 ,0, 0);
            holder.contentContactMessageThumbPort.setLayoutParams(contactThumbParams);

//                                                if(chatRoom.isGroup()){
//                                                    RelativeLayout.LayoutParams contactThumbParams = (RelativeLayout.LayoutParams)((ViewHolderMessageChat)holder).contentContactMessageThumbPort.getLayoutParams();
//                                                    contactThumbParams.setMargins(0, Util.scaleHeightPx(10, outMetrics) ,0, 0);
//                                                    ((ViewHolderMessageChat)holder).contentContactMessageThumbPort.setLayoutParams(contactThumbParams);
////                                                    ((ViewHolderMessageChat)holder).contentContactMessageThumbPortFramework.setLayoutParams(contactThumbParams);
//                                                }
//                                                else{
//                                                    RelativeLayout.LayoutParams contactThumbParams = (RelativeLayout.LayoutParams)((ViewHolderMessageChat)holder).contentContactMessageThumbPort.getLayoutParams();
//                                                    contactThumbParams.setMargins(0, 0 ,0, 0);
//                                                    ((ViewHolderMessageChat)holder).contentContactMessageThumbPort.setLayoutParams(contactThumbParams);
////                                                    ((ViewHolderMessageChat)holder).contentContactMessageThumbPortFramework.setLayoutParams(contactThumbParams);
//                                                }

        } else {
            log("Landscape");

            holder.contentContactMessageThumbLand.setImageBitmap(bitmap);
            holder.contentContactMessageThumbLand.setScaleType(ImageView.ScaleType.CENTER_CROP);

            if (MimeTypeList.typeForName(node.getName()).isPdf()){
                log("Contact message - Is pfd preview");
                holder.iconContactTypeDocLandPreview.setVisibility(View.VISIBLE);

                holder.gradientContactMessageThumbLand.setVisibility(View.GONE);
                holder.videoIconContactMessageThumbLand.setVisibility(View.GONE);
                holder.videoTimecontentContactMessageThumbLand.setVisibility(View.GONE);

            }else if(MimeTypeList.typeForName(node.getName()).isVideo()){
                log("Contact message - Is video preview");
                holder.gradientContactMessageThumbLand.setVisibility(View.VISIBLE);
                holder.videoIconContactMessageThumbLand.setVisibility(View.VISIBLE);
                holder.videoTimecontentContactMessageThumbLand.setText(timeVideo(node));
                holder.videoTimecontentContactMessageThumbLand.setVisibility(View.VISIBLE);

                holder.iconContactTypeDocLandPreview.setVisibility(View.GONE);

            }else{
                holder.iconContactTypeDocLandPreview.setVisibility(View.GONE);
                holder.gradientContactMessageThumbLand.setVisibility(View.GONE);
                holder.videoIconContactMessageThumbLand.setVisibility(View.GONE);
                holder.videoTimecontentContactMessageThumbLand.setVisibility(View.GONE);
            }

            holder.contentContactMessageThumbLand.setVisibility(View.VISIBLE);
//                                                ((ViewHolderMessageChat) holder).contentContactMessageThumbLandFramework.setVisibility(View.VISIBLE);
            holder.contentContactMessageThumbPort.setVisibility(View.GONE);
            holder.gradientContactMessageThumbPort.setVisibility(View.GONE);
            holder.videoIconContactMessageThumbPort.setVisibility(View.GONE);
            holder.videoTimecontentContactMessageThumbPort.setVisibility(View.GONE);
//                                                ((ViewHolderMessageChat) holder).contentContactMessageThumbPortFramework.setVisibility(View.GONE);
            holder.contentContactMessageFile.setVisibility(View.GONE);
            holder.contentContactMessageFileThumb.setVisibility(View.GONE);
            holder.contentContactMessageFileName.setVisibility(View.GONE);
            holder.contentContactMessageFileSize.setVisibility(View.GONE);

            RelativeLayout.LayoutParams contactThumbParams = (RelativeLayout.LayoutParams)((ViewHolderMessageChat)holder).contentContactMessageThumbLand.getLayoutParams();
            contactThumbParams.setMargins(0, 0 ,0, 0);
            holder.contentContactMessageThumbLand.setLayoutParams(contactThumbParams);

//                                                if(chatRoom.isGroup()){
//                                                    RelativeLayout.LayoutParams contactThumbParams = (RelativeLayout.LayoutParams)((ViewHolderMessageChat)holder).contentContactMessageThumbLand.getLayoutParams();
//                                                    contactThumbParams.setMargins(0, Util.scaleHeightPx(10, outMetrics),0, 0);
//                                                    ((ViewHolderMessageChat)holder).contentContactMessageThumbLand.setLayoutParams(contactThumbParams);
////                                                    ((ViewHolderMessageChat)holder).contentContactMessageThumbLandFramework.setLayoutParams(contactThumbParams);
//                                                }
//                                                else{
//                                                    RelativeLayout.LayoutParams contactThumbParams = (RelativeLayout.LayoutParams)((ViewHolderMessageChat)holder).contentContactMessageThumbLand.getLayoutParams();
//                                                    contactThumbParams.setMargins(0, 0 ,0, 0);
//                                                    ((ViewHolderMessageChat)holder).contentContactMessageThumbLand.setLayoutParams(contactThumbParams);
////                                                    ((ViewHolderMessageChat)holder).contentContactMessageThumbLandFramework.setLayoutParams(contactThumbParams);
//                                                }
        }
    }

    private void setPreview(long handle, MegaChatLollipopAdapter.ViewHolderMessageChat holder){
        log("setPreview: "+handle);

        if(holder!=null){
            File previewDir = PreviewUtils.getPreviewFolder(context);
            String base64 = MegaApiJava.handleToBase64(handle);
            File preview = new File(previewDir, base64+".jpg");
            if (preview.exists()) {

                if (preview.length() > 0) {
                    Bitmap bitmap = PreviewUtils.getBitmapForCache(preview, context);

                    if(bitmap!=null){

                        PreviewUtils.previewCache.put(handle, bitmap);

                        if(holder.userHandle == megaChatApi.getMyUserHandle()){

                            String name = holder.contentOwnMessageFileName.getText().toString();
                            MegaNode node = megaApi.getNodeByHandle(handle);

                            log("Update my preview: "+name);
                            if (bitmap.getWidth() < bitmap.getHeight()) {
                                log("Portrait");

                                holder.contentOwnMessageThumbPort.setImageBitmap(bitmap);
                                holder.contentOwnMessageThumbPort.setScaleType(ImageView.ScaleType.CENTER_CROP);

                                if (MimeTypeList.typeForName(name).isPdf()){
                                    log("Is pfd preview");
                                    holder.iconOwnTypeDocPortraitPreview.setVisibility(View.VISIBLE);

                                    holder.gradientOwnMessageThumbPort.setVisibility(View.GONE);
                                    holder.videoIconOwnMessageThumbPort.setVisibility(View.GONE);
                                    holder.videoTimecontentOwnMessageThumbPort.setVisibility(View.GONE);

                                }else if (MimeTypeList.typeForName(name).isVideo()){
                                    log("Is video preview");

                                    holder.gradientOwnMessageThumbPort.setVisibility(View.VISIBLE);
                                    holder.videoIconOwnMessageThumbPort.setVisibility(View.VISIBLE);

                                    if(node!=null){
                                       holder.videoTimecontentOwnMessageThumbPort.setText(timeVideo(node));
                                       holder.videoTimecontentOwnMessageThumbPort.setVisibility(View.VISIBLE);
                                    }else{
                                       holder.videoTimecontentOwnMessageThumbPort.setVisibility(View.GONE);
                                    }

                                    holder.iconOwnTypeDocPortraitPreview.setVisibility(View.GONE);

                                }else{
                                    holder.iconOwnTypeDocPortraitPreview.setVisibility(View.GONE);
                                    holder.gradientOwnMessageThumbPort.setVisibility(View.GONE);
                                    holder.videoIconOwnMessageThumbPort.setVisibility(View.GONE);
                                    holder.videoTimecontentOwnMessageThumbPort.setVisibility(View.GONE);
                                }

                                holder.previewFramePort.setVisibility(View.VISIBLE);
                                holder.contentOwnMessageThumbPort.setVisibility(View.VISIBLE);
                                holder.forwardOwnPortrait.setVisibility(View.VISIBLE);
                                holder.forwardOwnLandscape.setVisibility(View.GONE);
                                holder.contentOwnMessageFileLayout.setVisibility(View.GONE);
                                holder.forwardOwnFile.setVisibility(View.GONE);
                                holder.previewFrameLand.setVisibility(View.GONE);
                                holder.contentOwnMessageThumbLand.setVisibility(View.GONE);

                                holder.gradientOwnMessageThumbLand.setVisibility(View.GONE);
                                holder.videoIconOwnMessageThumbLand.setVisibility(View.GONE);
                                holder.videoTimecontentOwnMessageThumbLand.setVisibility(View.GONE);
                            }
                            else {
                                log("Landscape");
                                holder.contentOwnMessageThumbLand.setImageBitmap(bitmap);
                                holder.contentOwnMessageThumbLand.setScaleType(ImageView.ScaleType.CENTER_CROP);

                                if (MimeTypeList.typeForName(name).isPdf()){
                                    log("Is pfd preview");
                                    holder.iconOwnTypeDocLandPreview.setVisibility(View.VISIBLE);

                                    holder.videoTimecontentOwnMessageThumbLand.setVisibility(View.GONE);
                                    holder.gradientOwnMessageThumbLand.setVisibility(View.GONE);
                                    holder.videoIconOwnMessageThumbLand.setVisibility(View.GONE);

                                }else if (MimeTypeList.typeForName(name).isVideo()){
                                    log("Is video preview");
                                    holder.gradientOwnMessageThumbLand.setVisibility(View.VISIBLE);
                                    holder.videoIconOwnMessageThumbLand.setVisibility(View.VISIBLE);

                                    if(node!=null){
                                        holder.videoTimecontentOwnMessageThumbLand.setText(timeVideo(node));
                                        holder.videoTimecontentOwnMessageThumbLand.setVisibility(View.VISIBLE);
                                    }else{
                                        holder.videoTimecontentOwnMessageThumbLand.setVisibility(View.GONE);
                                    }

                                    holder.iconOwnTypeDocLandPreview.setVisibility(View.GONE);

                                }else{
                                    holder.iconOwnTypeDocLandPreview.setVisibility(View.GONE);
                                    holder.videoTimecontentOwnMessageThumbLand.setVisibility(View.GONE);
                                    holder.gradientOwnMessageThumbLand.setVisibility(View.GONE);
                                    holder.videoIconOwnMessageThumbLand.setVisibility(View.GONE);
                                }

                                holder.previewFrameLand.setVisibility(View.VISIBLE);
                                holder.contentOwnMessageThumbLand.setVisibility(View.VISIBLE);
                                holder.contentOwnMessageFileLayout.setVisibility(View.GONE);
                                holder.forwardOwnFile.setVisibility(View.GONE);
                                holder.previewFramePort.setVisibility(View.GONE);
                                holder.contentOwnMessageThumbPort.setVisibility(View.GONE);

                                holder.forwardOwnLandscape.setVisibility(View.VISIBLE);
                                holder.forwardOwnPortrait.setVisibility(View.GONE);
                                holder.gradientOwnMessageThumbPort.setVisibility(View.GONE);
                                holder.videoIconOwnMessageThumbPort.setVisibility(View.GONE);
                                holder.videoTimecontentOwnMessageThumbPort.setVisibility(View.GONE);
                            }
                        }
                        else{
                            log("Update my contacts preview");
                            String name = holder.contentContactMessageFileName.getText().toString();
                            MegaNode node = megaApi.getNodeByHandle(handle);

                            if (bitmap.getWidth() < bitmap.getHeight()) {

                                log("Portrait");
                                holder.contentContactMessageThumbPort.setImageBitmap(bitmap);
                                holder.contentContactMessageThumbPort.setScaleType(ImageView.ScaleType.CENTER_CROP);

                                if (MimeTypeList.typeForName(name).isPdf()){
                                    log("Contact message - Is pfd preview");
                                    holder.iconContactTypeDocPortraitPreview.setVisibility(View.VISIBLE);

                                    holder.gradientContactMessageThumbPort.setVisibility(View.GONE);
                                    holder.videoIconContactMessageThumbPort.setVisibility(View.GONE);
                                    holder.videoTimecontentContactMessageThumbPort.setVisibility(View.GONE);

                                }else if(MimeTypeList.typeForName(name).isVideo()){
                                    log("Contact message - Is video preview");

                                    holder.gradientContactMessageThumbPort.setVisibility(View.VISIBLE);
                                    holder.videoIconContactMessageThumbPort.setVisibility(View.VISIBLE);

                                    if(node!=null){
                                        holder.videoTimecontentContactMessageThumbPort.setText(timeVideo(node));
                                        holder.videoTimecontentContactMessageThumbPort.setVisibility(View.VISIBLE);
                                    }else{
                                        holder.videoTimecontentContactMessageThumbPort.setVisibility(View.GONE);
                                    }

                                    holder.iconContactTypeDocPortraitPreview.setVisibility(View.GONE);

                                }else{
                                    holder.iconContactTypeDocPortraitPreview.setVisibility(View.GONE);
                                    holder.gradientContactMessageThumbPort.setVisibility(View.GONE);
                                    holder.videoIconContactMessageThumbPort.setVisibility(View.GONE);
                                    holder.videoTimecontentContactMessageThumbPort.setVisibility(View.GONE);
                                }

                                holder.contentContactMessageThumbPort.setVisibility(View.VISIBLE);
//                                holder.contentContactMessageThumbPortFramework.setVisibility(View.VISIBLE);

                                holder.contentContactMessageThumbLand.setVisibility(View.GONE);
                                holder.gradientContactMessageThumbLand.setVisibility(View.GONE);
                                holder.videoIconContactMessageThumbLand.setVisibility(View.GONE);
                                holder.videoTimecontentContactMessageThumbLand.setVisibility(View.GONE);

//                                holder.contentContactMessageThumbLandFramework.setVisibility(View.GONE);
                                holder.contentContactMessageFile.setVisibility(View.GONE);
                                holder.contentContactMessageFileThumb.setVisibility(View.GONE);
                                holder.contentContactMessageFileName.setVisibility(View.GONE);
                                holder.contentContactMessageFileSize.setVisibility(View.GONE);

                                RelativeLayout.LayoutParams contactThumbParams = (RelativeLayout.LayoutParams)holder.contentContactMessageThumbPort.getLayoutParams();
                                contactThumbParams.setMargins(0, 0 ,0, 0);
                                holder.contentContactMessageThumbPort.setLayoutParams(contactThumbParams);

//                                if(chatRoom.isGroup()){
//                                    RelativeLayout.LayoutParams contactThumbParams = (RelativeLayout.LayoutParams)holder.contentContactMessageThumbPort.getLayoutParams();
//                                    contactThumbParams.setMargins(0, Util.scaleHeightPx(10, outMetrics) ,0, 0);
//                                    holder.contentContactMessageThumbPort.setLayoutParams(contactThumbParams);
////                                    holder.contentContactMessageThumbPortFramework.setLayoutParams(contactThumbParams);
//                                }
//                                else{
//                                    RelativeLayout.LayoutParams contactThumbParams = (RelativeLayout.LayoutParams)holder.contentContactMessageThumbPort.getLayoutParams();
//                                    contactThumbParams.setMargins(0, 0 ,0, 0);
//                                    holder.contentContactMessageThumbPort.setLayoutParams(contactThumbParams);
////                                    holder.contentContactMessageThumbPortFramework.setLayoutParams(contactThumbParams);
//                                }

                            } else {

                                log("Landscape");
                                holder.contentContactMessageThumbLand.setImageBitmap(bitmap);
                                holder.contentContactMessageThumbLand.setScaleType(ImageView.ScaleType.CENTER_CROP);

                                if (MimeTypeList.typeForName(name).isPdf()){
                                    log("Contact message - Is pfd preview");
                                    holder.iconContactTypeDocLandPreview.setVisibility(View.VISIBLE);

                                    holder.gradientContactMessageThumbLand.setVisibility(View.GONE);
                                    holder.videoIconContactMessageThumbLand.setVisibility(View.GONE);
                                    holder.videoTimecontentContactMessageThumbLand.setVisibility(View.GONE);

                                }else if(MimeTypeList.typeForName(name).isVideo()){
                                    log("Contact message - Is video preview");
                                    holder.gradientContactMessageThumbLand.setVisibility(View.VISIBLE);
                                    holder.videoIconContactMessageThumbLand.setVisibility(View.VISIBLE);

                                    if(node!=null){
                                        holder.videoTimecontentContactMessageThumbLand.setText(timeVideo(node));
                                        holder.videoTimecontentContactMessageThumbLand.setVisibility(View.VISIBLE);
                                    }else{
                                        holder.videoTimecontentContactMessageThumbLand.setVisibility(View.GONE);
                                    }

                                    holder.iconContactTypeDocLandPreview.setVisibility(View.GONE);

                                }else{
                                    holder.iconContactTypeDocLandPreview.setVisibility(View.GONE);
                                    holder.gradientContactMessageThumbLand.setVisibility(View.GONE);
                                    holder.videoIconContactMessageThumbLand.setVisibility(View.GONE);
                                    holder.videoTimecontentContactMessageThumbLand.setVisibility(View.GONE);
                                }

                                holder.contentContactMessageThumbLand.setVisibility(View.VISIBLE);
//                                holder.contentContactMessageThumbLandFramework.setVisibility(View.VISIBLE);

                                holder.contentContactMessageThumbPort.setVisibility(View.GONE);
                                holder.gradientContactMessageThumbPort.setVisibility(View.GONE);
                                holder.videoIconContactMessageThumbPort.setVisibility(View.GONE);
                                holder.videoTimecontentContactMessageThumbPort.setVisibility(View.GONE);
//                                holder.contentContactMessageThumbPortFramework.setVisibility(View.GONE);
                                holder.contentContactMessageFile.setVisibility(View.GONE);
                                holder.contentContactMessageFileThumb.setVisibility(View.GONE);
                                holder.contentContactMessageFileName.setVisibility(View.GONE);
                                holder.contentContactMessageFileSize.setVisibility(View.GONE);

                                RelativeLayout.LayoutParams contactThumbParams = (RelativeLayout.LayoutParams)holder.contentContactMessageThumbLand.getLayoutParams();
                                contactThumbParams.setMargins(0, 0 ,0, 0);
                                holder.contentContactMessageThumbLand.setLayoutParams(contactThumbParams);

//                                if(chatRoom.isGroup()){
//                                    RelativeLayout.LayoutParams contactThumbParams = (RelativeLayout.LayoutParams)holder.contentContactMessageThumbLand.getLayoutParams();
//                                    contactThumbParams.setMargins(0, Util.scaleHeightPx(10, outMetrics),0, 0);
//                                    holder.contentContactMessageThumbLand.setLayoutParams(contactThumbParams);
////                                    holder.contentContactMessageThumbLandFramework.setLayoutParams(contactThumbParams);
//                                }
//                                else{
//                                    RelativeLayout.LayoutParams contactThumbParams = (RelativeLayout.LayoutParams)holder.contentContactMessageThumbLand.getLayoutParams();
//                                    contactThumbParams.setMargins(0, 0 ,0, 0);
//                                    holder.contentContactMessageThumbLand.setLayoutParams(contactThumbParams);
////                                    holder.contentContactMessageThumbLandFramework.setLayoutParams(contactThumbParams);
//
//                                }

                            }
                        }
                    }
                }
            }
            else{
                log("Preview not exists");
            }
        }
    }

    private void setUploadingPreview(MegaChatLollipopAdapter.ViewHolderMessageChat holder, Bitmap bitmap){
        log("setUploadingPreview: "+holder.filePathUploading);

        if(holder!=null){

            holder.contentOwnMessageLayout.setVisibility(View.VISIBLE);
            holder.urlOwnMessageLayout.setVisibility(View.GONE);
            ((ViewHolderMessageChat)holder).forwardOwnRichLinks.setVisibility(View.GONE);

            holder.ownManagementMessageLayout.setVisibility(View.GONE);
            holder.titleOwnMessage.setGravity(Gravity.RIGHT);
            holder.timeOwnText.setGravity(Gravity.RIGHT);
            RelativeLayout.LayoutParams params = (RelativeLayout.LayoutParams) holder.timeOwnText.getLayoutParams();
            params.rightMargin = Util.scaleWidthPx(16, outMetrics);
            params.leftMargin = Util.scaleWidthPx(0, outMetrics);
            holder.timeOwnText.setLayoutParams(params);
            holder.forwardOwnPortrait.setVisibility(View.GONE);
            holder.forwardOwnLandscape.setVisibility(View.GONE);

            if(bitmap!=null){
                log("Bitmap not null - Update uploading my preview");

                int currentPosition = holder.getLayoutPosition();
                log("currentPosition holder: "+currentPosition);

                if(currentPosition==-1){
                    log("The position cannot be recovered - had changed");
                    for(int i=messages.size()-1;i>=0;i--){
                        AndroidMegaChatMessage message = messages.get(i);
                        if(message.isUploading()){
                            String path = message.getPendingMessage().getFilePath();
                            if(path.equals(holder.filePathUploading)){
                                currentPosition = i+1;
                                log("Found current position: "+currentPosition);
                                break;
                            }
                        }
                    }
                }
                log("Messages size: "+messages.size());
                if(currentPosition>messages.size()){
                    log("Position not valid");
                    return;
                }

                AndroidMegaChatMessage message = messages.get(currentPosition-1);
                if(message.getPendingMessage()!=null) {
                    log("State of the message: " + message.getPendingMessage().getState());
                    log("Attachment: "+message.getPendingMessage().getFilePath());

                    if (bitmap.getWidth() < bitmap.getHeight()) {
                        log("Portrait show preview");
                        holder.contentOwnMessageThumbPort.setImageBitmap(bitmap);
                        holder.contentOwnMessageThumbPort.setScaleType(ImageView.ScaleType.CENTER_CROP);
                        holder.previewFramePort.setVisibility(View.VISIBLE);
                        holder.contentOwnMessageThumbPort.setVisibility(View.VISIBLE);

                        holder.contentOwnMessageFileLayout.setVisibility(View.GONE);
                        holder.forwardOwnFile.setVisibility(View.GONE);
                        holder.previewFrameLand.setVisibility(View.GONE);
                        holder.contentOwnMessageThumbLand.setVisibility(View.GONE);

                        holder.gradientOwnMessageThumbPort.setVisibility(View.GONE);
                        holder.videoIconOwnMessageThumbPort.setVisibility(View.GONE);
                        holder.videoTimecontentOwnMessageThumbPort.setVisibility(View.GONE);

                        holder.gradientOwnMessageThumbLand.setVisibility(View.GONE);
                        holder.videoIconOwnMessageThumbLand.setVisibility(View.GONE);
                        holder.videoTimecontentOwnMessageThumbLand.setVisibility(View.GONE);

                    } else {
                        log("Landscape show preview");
                        holder.contentOwnMessageThumbLand.setImageBitmap(bitmap);
                        holder.contentOwnMessageThumbLand.setScaleType(ImageView.ScaleType.CENTER_CROP);
                        holder.previewFrameLand.setVisibility(View.VISIBLE);
                        holder.contentOwnMessageThumbLand.setVisibility(View.VISIBLE);

                        holder.contentOwnMessageFileLayout.setVisibility(View.GONE);
                        holder.forwardOwnFile.setVisibility(View.GONE);
                        holder.previewFramePort.setVisibility(View.GONE);
                        holder.contentOwnMessageThumbPort.setVisibility(View.GONE);
                        holder.gradientOwnMessageThumbPort.setVisibility(View.GONE);
                        holder.videoIconOwnMessageThumbPort.setVisibility(View.GONE);
                        holder.videoTimecontentOwnMessageThumbPort.setVisibility(View.GONE);

                        holder.gradientOwnMessageThumbLand.setVisibility(View.GONE);
                        holder.videoIconOwnMessageThumbLand.setVisibility(View.GONE);
                        holder.videoTimecontentOwnMessageThumbLand.setVisibility(View.GONE);
                    }

                    if (message.getPendingMessage().getState() == PendingMessage.STATE_ERROR) {
                        log("Message is on ERROR state");
                        holder.urlOwnMessageLayout.setVisibility(View.GONE);
                        holder.forwardOwnRichLinks.setVisibility(View.GONE);

                        String name = holder.contentOwnMessageFileName.getText().toString();

                        //Error
                        holder.uploadingProgressBarPort.setVisibility(View.GONE);
                        holder.uploadingProgressBarLand.setVisibility(View.GONE);
                        holder.ownTriangleIconFile.setVisibility(View.GONE);

                        holder.retryAlert.setVisibility(View.VISIBLE);

                        if (bitmap.getWidth() < bitmap.getHeight()) {
                            log("Portrait");
                            holder.errorUploadingLandscape.setVisibility(View.GONE);
                            holder.transparentCoatingLandscape.setVisibility(View.GONE);
                            holder.videoTimecontentOwnMessageThumbPort.setVisibility(View.GONE);

                            if (MimeTypeList.typeForName(name).isVideo()){
                                holder.gradientOwnMessageThumbPort.setVisibility(View.VISIBLE);
                                holder.videoIconOwnMessageThumbPort.setVisibility(View.VISIBLE);

                            }else{
                                holder.gradientOwnMessageThumbPort.setVisibility(View.GONE);
                                holder.videoIconOwnMessageThumbPort.setVisibility(View.GONE);
                            }

                            holder.errorUploadingPortrait.setVisibility(View.VISIBLE);
                            holder.transparentCoatingPortrait.setVisibility(View.VISIBLE);

                        }else{
                            log("Landscape");
                            holder.transparentCoatingPortrait.setVisibility(View.GONE);
                            holder.errorUploadingPortrait.setVisibility(View.GONE);
                            holder.videoTimecontentOwnMessageThumbLand.setVisibility(View.GONE);

                            if (MimeTypeList.typeForName(name).isVideo()){
                                holder.gradientOwnMessageThumbLand.setVisibility(View.VISIBLE);
                                holder.videoIconOwnMessageThumbLand.setVisibility(View.VISIBLE);

                            }else{
                                holder.gradientOwnMessageThumbLand.setVisibility(View.GONE);
                                holder.videoIconOwnMessageThumbLand.setVisibility(View.GONE);
                            }

                            holder.errorUploadingLandscape.setVisibility(View.VISIBLE);
                            holder.transparentCoatingLandscape.setVisibility(View.VISIBLE);


                        }

                    } else {
                        log("Message is in progress state");
                        holder.urlOwnMessageLayout.setVisibility(View.GONE);
                        holder.forwardOwnRichLinks.setVisibility(View.GONE);

                        //In progress
                        holder.retryAlert.setVisibility(View.GONE);
                        holder.ownTriangleIconFile.setVisibility(View.GONE);
                        holder.errorUploadingPortrait.setVisibility(View.GONE);
                        holder.errorUploadingLandscape.setVisibility(View.GONE);

                        if (bitmap.getWidth() < bitmap.getHeight()) {
                            log("Portrait");
                            holder.transparentCoatingLandscape.setVisibility(View.GONE);
                            holder.transparentCoatingPortrait.setVisibility(View.VISIBLE);
                            holder.uploadingProgressBarPort.setVisibility(View.VISIBLE);
                            holder.uploadingProgressBarLand.setVisibility(View.GONE);
                        }else{
                            log("Landscape");
                            holder.transparentCoatingPortrait.setVisibility(View.GONE);
                            holder.transparentCoatingLandscape.setVisibility(View.VISIBLE);
                            holder.uploadingProgressBarLand.setVisibility(View.VISIBLE);
                            holder.uploadingProgressBarPort.setVisibility(View.GONE);
                        }
                    }
                }else{

                    log("The pending message is NULL-- cannot set preview");
                }
            }else{
                log("Bitmap is NULL");
            }
        }else{
            log("Holder is NULL");
        }
    }

    private static void log(String log) {
        Util.log("MegaChatLollipopAdapter", log);
    }

    private class PreviewDownloadListener implements MegaRequestListenerInterface {
        Context context;
        MegaChatLollipopAdapter.ViewHolderMessageChat holder;
        MegaChatLollipopAdapter adapter;

        PreviewDownloadListener(Context context, MegaChatLollipopAdapter.ViewHolderMessageChat holder, MegaChatLollipopAdapter adapter) {
            this.context = context;
            this.holder = holder;
            this.adapter = adapter;
        }

        @Override
        public void onRequestStart(MegaApiJava api, MegaRequest request) {

        }

        @Override
        public void onRequestFinish(MegaApiJava api, MegaRequest request, MegaError e) {

            log("onRequestFinish: "+request.getType() + "__" + request.getRequestString());
            log("onRequestFinish: Node: " + request.getNodeHandle() + "_" + request.getName());

            if (request.getType() == MegaRequest.TYPE_GET_ATTR_FILE){
                if (e.getErrorCode() == MegaError.API_OK){

                    long handle = request.getNodeHandle();
                    pendingPreviews.remove(handle);

                    setPreview(handle, holder);
                }
                else {
                    log("ERROR: " + e.getErrorCode() + "___" + e.getErrorString());
                }
            }
        }

        @Override
        public void onRequestTemporaryError (MegaApiJava api, MegaRequest request, MegaError e){

        }

        @Override
        public void onRequestUpdate (MegaApiJava api, MegaRequest request){

        }
    }

    public String timeVideo(MegaNode n){
        int duration = n.getDuration();
        String timeString = "";

        if(duration>0){
            int hours = duration / 3600;
            int minutes = (duration % 3600) / 60;
            int seconds = duration % 60;

            if(hours>0){
                timeString = String.format("%d:%d:%02d", hours, minutes, seconds);
            }
            else{
                timeString = String.format("%d:%02d", minutes, seconds);
            }

            log("The duration is: "+hours+" "+minutes+" "+seconds);
        }
        return timeString;
    }

    @Override
    public void onClick(View v) {
        log("onClick");

        int position = (Integer) v.getTag();



        switch(v.getId()) {

            case R.id.url_always_allow_button:{
                ((ChatActivityLollipop)context).showRichLinkWarning = Constants.RICH_WARNING_FALSE;
                megaApi.enableRichPreviews(true);
                break;
            }
            case R.id.url_no_disable_button:
            case R.id.url_not_now_button:{
                ((ChatActivityLollipop)context).showRichLinkWarning = Constants.RICH_WARNING_FALSE;
                int counter = MegaApplication.getCounterNotNowRichLinkWarning();
                if(counter<1){
                    counter = 1;
                }
                else{
                    counter++;
                }
                megaApi.setRichLinkWarningCounterValue(counter);
                break;
            }
            case R.id.url_never_button:{
                ((ChatActivityLollipop)context).showRichLinkWarning = Constants.RICH_WARNING_CONFIRMATION;
                break;
            }
            case R.id.url_yes_disable_button:{
                ((ChatActivityLollipop)context).showRichLinkWarning = Constants.RICH_WARNING_FALSE;
                megaApi.enableRichPreviews(false);
                break;
            }
        }

        this.notifyItemChanged(position);
    }

}<|MERGE_RESOLUTION|>--- conflicted
+++ resolved
@@ -2028,16 +2028,7 @@
                 ((ViewHolderMessageChat)holder).urlOwnMessageLayout.setVisibility(View.VISIBLE);
                 ((ViewHolderMessageChat)holder).forwardOwnRichLinks.setVisibility(View.VISIBLE);
 
-<<<<<<< HEAD
-                ((ViewHolderMessageChat)holder).urlOwnMessageIconAndLinkLayout.setVisibility(View.GONE);
-                ((ViewHolderMessageChat) holder).alwaysAllowRichLinkButton.setOnClickListener(this);
-                ((ViewHolderMessageChat) holder).alwaysAllowRichLinkButton.setTag(position);
-                ((ViewHolderMessageChat) holder).notNowRichLinkButton.setOnClickListener(this);
-                ((ViewHolderMessageChat) holder).notNowRichLinkButton.setTag(position);
-
-=======
 //                ((ViewHolderMessageChat)holder).urlContactMessageLayout.setVisibility(View.GONE);
->>>>>>> 44182ee8
 
                 ((ViewHolderMessageChat)holder).previewFrameLand.setVisibility(View.GONE);
 //                ((ViewHolderMessageChat) holder).contentOwnMessageThumbLand.setVisibility(View.GONE);
