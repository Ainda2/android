package mega.privacy.android.app.lollipop.megachat.chatAdapters;

import android.app.Activity;
import android.content.Context;
import android.content.res.Configuration;
import android.graphics.Bitmap;
import android.graphics.BitmapFactory;
import android.graphics.Canvas;
import android.graphics.Color;
import android.graphics.Paint;
import android.graphics.Typeface;
import android.media.ExifInterface;
import android.os.AsyncTask;
import android.os.ParcelFileDescriptor;
import android.provider.MediaStore;
import android.support.v4.content.ContextCompat;
import android.support.v7.widget.RecyclerView;
import android.text.Html;
import android.text.Spannable;
import android.text.SpannableString;
import android.text.Spanned;
import android.text.TextUtils;
import android.text.format.Formatter;
import android.text.style.ForegroundColorSpan;
import android.text.style.RelativeSizeSpan;
import android.text.style.StyleSpan;
import android.text.util.Linkify;
import android.util.Base64;
import android.util.DisplayMetrics;
import android.util.SparseBooleanArray;
import android.util.TypedValue;
import android.view.Display;
import android.view.Gravity;
import android.view.LayoutInflater;
import android.view.View;
import android.view.ViewGroup;
import android.widget.Button;
import android.widget.ImageView;
import android.widget.LinearLayout;
import android.widget.RelativeLayout;
import android.widget.TextView;

import com.shockwave.pdfium.PdfDocument;
import com.shockwave.pdfium.PdfiumCore;
import com.vdurmont.emoji.EmojiManager;
import com.vdurmont.emoji.EmojiParser;

import java.io.File;
import java.io.FileOutputStream;
import java.io.IOException;
import java.net.MalformedURLException;
import java.net.URL;
import java.util.ArrayList;
import java.util.List;
import java.util.Locale;

import mega.privacy.android.app.DatabaseHandler;
import mega.privacy.android.app.MegaApplication;
import mega.privacy.android.app.MimeTypeList;
import mega.privacy.android.app.R;
import mega.privacy.android.app.components.RoundedImageView;
import mega.privacy.android.app.components.SimpleSpanBuilder;
import mega.privacy.android.app.components.WrapEmojiconTextView;
import mega.privacy.android.app.lollipop.controllers.ChatController;
import mega.privacy.android.app.lollipop.listeners.ChatAttachmentAvatarListener;
import mega.privacy.android.app.lollipop.listeners.ChatNonContactNameListener;
import mega.privacy.android.app.lollipop.megachat.AndroidMegaChatMessage;
import mega.privacy.android.app.lollipop.megachat.ChatActivityLollipop;
import mega.privacy.android.app.lollipop.megachat.PendingMessage;
import mega.privacy.android.app.utils.Constants;
import mega.privacy.android.app.utils.PreviewUtils;
import mega.privacy.android.app.utils.RTFFormatter;
import mega.privacy.android.app.utils.ThumbnailUtils;
import mega.privacy.android.app.utils.TimeChatUtils;
import mega.privacy.android.app.utils.Util;
import nz.mega.sdk.MegaApiAndroid;
import nz.mega.sdk.MegaApiJava;
import nz.mega.sdk.MegaChatApi;
import nz.mega.sdk.MegaChatApiAndroid;
import nz.mega.sdk.MegaChatContainsMeta;
import nz.mega.sdk.MegaChatMessage;
import nz.mega.sdk.MegaChatRoom;
import nz.mega.sdk.MegaError;
import nz.mega.sdk.MegaNode;
import nz.mega.sdk.MegaNodeList;
import nz.mega.sdk.MegaRequest;
import nz.mega.sdk.MegaRequestListenerInterface;
import nz.mega.sdk.MegaUtilsAndroid;

public class MegaChatLollipopAdapter extends RecyclerView.Adapter<RecyclerView.ViewHolder> implements View.OnClickListener, View.OnLongClickListener {

    public static int MAX_WIDTH_NAME_SENDER_GROUP_THUMB_LAND_PICTURE = 194;
    public static int MAX_WIDTH_NAME_SENDER_GROUP_THUMB_PORTRAIT_PICTURE = 136;

    public static int MAX_WIDTH_FILENAME_LAND = 455;
    public static int MAX_WIDTH_FILENAME_PORT = 180;

    //margins of management message and hour
    public static int MANAGEMENT_MESSAGE_LAND = 28;
    public static int MANAGEMENT_MESSAGE_PORT = 48;

    //margins of management message and hour in a CALL
    public static int MANAGEMENT_MESSAGE_CALL_LAND = 40;
    public static int MANAGEMENT_MESSAGE_CALL_PORT = 60;

    //paddings of hours (right and left)
    public static int PADDING_RIGHT_HOUR_OF_OWN_MESSAGE_LAND = 9;
    public static int PADDING_RIGHT_HOUR_OF_OWN_MESSAGE_PORT = 16;

    //margins of normal/attachment contacts messages and hour
    public static int CONTACT_MESSAGE_LAND = 28;
    public static int CONTACT_MESSAGE_PORT = 48;

    private static final int TYPE_HEADER = 0;
    private static final int TYPE_ITEM = 1;

    Context context;
    int positionClicked;
    ArrayList<AndroidMegaChatMessage> messages;
    RecyclerView listFragment;
    MegaApiAndroid megaApi;
    MegaChatApiAndroid megaChatApi;
    boolean multipleSelect;
    private SparseBooleanArray selectedItems;

    private MegaChatLollipopAdapter megaChatAdapter;

    ChatController cC;

    long myUserHandle = -1;

    DisplayMetrics outMetrics;
    DatabaseHandler dbH = null;
    MegaChatRoom chatRoom;

    private ArrayList<Long> pendingPreviews = new ArrayList<Long>();

    private class ChatPreviewAsyncTask extends AsyncTask<MegaNode, Void, Integer> {

        MegaChatLollipopAdapter.ViewHolderMessageChat holder;
        MegaNode node;
        Bitmap preview;

        public ChatPreviewAsyncTask(MegaChatLollipopAdapter.ViewHolderMessageChat holder) {
            this.holder = holder;
        }

        @Override
        protected Integer doInBackground(MegaNode... params) {
            log("ChatPreviewAsyncTask-doInBackground");
            node = params[0];
            preview = PreviewUtils.getPreviewFromFolder(node, context);

            if (preview != null) {
                PreviewUtils.previewCache.put(node.getHandle(), preview);
                return 0;
            } else {
                if (pendingPreviews.contains(node.getHandle())) {
                    log("the preview is already downloaded or added to the list");
                    return 1;
                } else {
                    return 2;
                }
            }
        }

        @Override
        protected void onPostExecute(Integer param) {
            log("ChatPreviewAsyncTask-onPostExecute");

            if (param == 0) {
                log("Preview recovered from folder");
                int position = holder.getCurrentPosition();
                if(position<=messages.size()){
                    AndroidMegaChatMessage message = messages.get(position - 1);
                    if (message.getMessage() != null) {
                        if (message.getMessage().getMegaNodeList() != null) {
                            if (message.getMessage().getMegaNodeList().get(0) != null) {
                                long nodeMessageHandle = message.getMessage().getMegaNodeList().get(0).getHandle();

                                if (nodeMessageHandle == node.getHandle()) {
                                    if (message.getMessage().getUserHandle() == megaChatApi.getMyUserHandle()) {
                                        setOwnPreview(holder, preview, node);
                                        int status = message.getMessage().getStatus();
                                        if ((status == MegaChatMessage.STATUS_SERVER_REJECTED) || (status == MegaChatMessage.STATUS_SENDING_MANUAL)) {
                                            setErrorStateOnPreview(holder, preview);
                                        }
                                    } else {
                                        setContactPreview(holder, preview, node);
                                    }

                                } else {
                                    log("The nodeHandles are not equal!");
                                }
                            }
                        }
                    }
                }else{
                    log("messages removed");
                }


            } else if (param == 2) {
                File previewFile = new File(PreviewUtils.getPreviewFolder(context), node.getBase64Handle() + ".jpg");
                log("GET PREVIEW OF HANDLE: " + node.getHandle() + " to download here: " + previewFile.getAbsolutePath());
                pendingPreviews.add(node.getHandle());
                PreviewDownloadListener listener = new PreviewDownloadListener(context, (ViewHolderMessageChat) holder, megaChatAdapter);
                megaApi.getPreview(node, previewFile.getAbsolutePath(), listener);
            }
        }
    }

    private class ChatLocalPreviewAsyncTask extends AsyncTask<MegaNode, Void, Integer> {

        MegaNode node;
        Bitmap preview;
        File cacheDir;
        File destination;
        MegaChatLollipopAdapter.ViewHolderMessageChat holder;

        public ChatLocalPreviewAsyncTask(MegaChatLollipopAdapter.ViewHolderMessageChat holder) {
            this.holder = holder;
        }

        @Override
        protected Integer doInBackground(MegaNode... params) {
            log("ChatLocalPreviewAsyncTask-doInBackground");

            node = params[0];

            if (node == null) {
                return 3;
            }
            preview = PreviewUtils.getPreviewFromFolder(node, context);

            if (preview != null) {
                PreviewUtils.previewCache.put(node.getHandle(), preview);
                return 0;
            } else {
                if (context.getExternalCacheDir() != null) {
                    cacheDir = context.getExternalCacheDir();
                } else {
                    cacheDir = context.getCacheDir();
                }
                destination = new File(cacheDir, node.getName());

                if (destination.exists()) {
                    if (destination.length() == node.getSize()) {
                        File previewDir = PreviewUtils.getPreviewFolder(context);
                        File previewFile = new File(previewDir, node.getBase64Handle() + ".jpg");
                        log("BASE64: " + node.getBase64Handle() + "name: " + node.getName());
                        boolean previewCreated = MegaUtilsAndroid.createPreview(destination, previewFile);

                        if (previewCreated) {
                            preview = PreviewUtils.getBitmapForCache(previewFile, context);
                            destination.delete();
                            return 0;
                        } else {
                            return 1;
                        }
                    } else {
                        destination.delete();
                        return 1;
                    }
                }

                if (pendingPreviews.contains(node.getHandle())) {
                    log("the image is already downloaded or added to the list");
                    return 1;
                } else {
                    return 2;
                }
            }
        }

        @Override
        protected void onPostExecute(Integer param) {
            log("ChatLocalPreviewAsyncTask-onPostExecute");

            if (param == 0) {
                int position = holder.getCurrentPosition();

                AndroidMegaChatMessage message = messages.get(position - 1);

                long nodeMessageHandle = message.getMessage().getMegaNodeList().get(0).getHandle();

                if (nodeMessageHandle == node.getHandle()) {
                    if (message.getMessage().getUserHandle() == megaChatApi.getMyUserHandle()) {
                        setOwnPreview(holder, preview, node);
                        int status = message.getMessage().getStatus();
                        if ((status == MegaChatMessage.STATUS_SERVER_REJECTED) || (status == MegaChatMessage.STATUS_SENDING_MANUAL)) {
                            setErrorStateOnPreview(holder, preview);
                        }
                    } else {

                    }

                } else {
                    log("The nodeHandles are not equal!");
                }
            } else if (param == 2) {
                log("No preview and no generated correctly");
            }
        }
    }

    private class ChatUploadingPreviewAsyncTask extends AsyncTask<String, Void, Bitmap> {

        MegaChatLollipopAdapter.ViewHolderMessageChat holder;
        String filePath;

        public ChatUploadingPreviewAsyncTask(MegaChatLollipopAdapter.ViewHolderMessageChat holder) {
            this.holder = holder;
        }

        @Override
        protected Bitmap doInBackground(String... params) {

            filePath = params[0];
            File currentFile = new File(filePath);
            if (MimeTypeList.typeForName(filePath).isImage()) {
                log("Is image");

                BitmapFactory.Options options = new BitmapFactory.Options();
                options.inJustDecodeBounds = true;
                Bitmap preview;

                ExifInterface exif;
                int orientation = ExifInterface.ORIENTATION_NORMAL;
                try {
                    exif = new ExifInterface(currentFile.getAbsolutePath());
                    orientation = exif.getAttributeInt(ExifInterface.TAG_ORIENTATION, ExifInterface.ORIENTATION_UNDEFINED);
                } catch (IOException e) {
                }

                // Calculate inSampleSize
                options.inSampleSize = Util.calculateInSampleSize(options, 1000, 1000);

                // Decode bitmap with inSampleSize set
                options.inJustDecodeBounds = false;

                preview = BitmapFactory.decodeFile(currentFile.getAbsolutePath(), options);
                if (preview != null) {
                    preview = Util.rotateBitmap(preview, orientation);

                    long fingerprintCache = MegaApiAndroid.base64ToHandle(megaApi.getFingerprint(filePath));
                    PreviewUtils.setPreviewCache(fingerprintCache, preview);
                    return preview;
                }
            } else if (MimeTypeList.typeForName(filePath).isPdf()) {
                log("Is pdf");

                FileOutputStream out = null;
                int pageNumber = 0;
                try {

                    PdfiumCore pdfiumCore = new PdfiumCore(context);
                    File previewDir = PreviewUtils.getPreviewFolder(context);
                    File previewFile = new File(previewDir, currentFile.getName() + ".jpg");

                    PdfDocument pdfDocument = pdfiumCore.newDocument(ParcelFileDescriptor.open(currentFile, ParcelFileDescriptor.MODE_READ_ONLY));
                    pdfiumCore.openPage(pdfDocument, pageNumber);
                    int width = pdfiumCore.getPageWidthPoint(pdfDocument, pageNumber);
                    int height = pdfiumCore.getPageHeightPoint(pdfDocument, pageNumber);
                    Bitmap bmp = Bitmap.createBitmap(width, height, Bitmap.Config.ARGB_8888);
                    pdfiumCore.renderPageBitmap(pdfDocument, bmp, pageNumber, 0, 0, width, height);
                    Bitmap preview = PreviewUtils.resizeBitmapUpload(bmp, width, height);
                    out = new FileOutputStream(previewFile);
                    boolean result = preview.compress(Bitmap.CompressFormat.JPEG, 100, out); // bmp is your Bitmap instance
                    pdfiumCore.closeDocument(pdfDocument);

                    if (preview != null && result) {
                        log("Compress OK");
                        long fingerprintCache = MegaApiAndroid.base64ToHandle(megaApi.getFingerprint(previewFile.getPath()));
                        PreviewUtils.setPreviewCache(fingerprintCache, preview);
                        return preview;
                    } else if (!result) {
                        log("Not Compress");
                    }
                } catch (Exception e) {
                    log("Pdf thumbnail could not be created");
                } finally {
                    try {
                        if (out != null)
                            out.close();
                    } catch (Exception e) {
                    }
                }
            } else if (MimeTypeList.typeForName(filePath).isVideo()) {
                log("Is video");
                File previewDir = PreviewUtils.getPreviewFolder(context);
                File previewFile = new File(previewDir, currentFile.getName() + ".jpg");

                Bitmap bmPreview = PreviewUtils.createVideoPreview(filePath, MediaStore.Video.Thumbnails.FULL_SCREEN_KIND);
                if (bmPreview == null) {
                    log("Create video preview NULL");
//                    bmPreview= ThumbnailUtilsLollipop.loadVideoThumbnail(filePath, context);
                } else {
                    log("Create Video preview worked!");
                }

                if (bmPreview != null) {
                    try {
                        previewFile.createNewFile();
                        FileOutputStream out = null;
                        try {
                            out = new FileOutputStream(previewFile);
//                            Bitmap resizedBitmap = ThumbnailUtilsLollipop.resizeBitmapUpload(bmPreview, bmPreview.getWidth(), bmPreview.getHeight());
                            boolean result = bmPreview.compress(Bitmap.CompressFormat.JPEG, 100, out); // bmp is your Bitmap instance
                            if (result) {
                                log("Compress OK");
                                long fingerprintCache = MegaApiAndroid.base64ToHandle(megaApi.getFingerprint(previewFile.getPath()));
                                PreviewUtils.setPreviewCache(fingerprintCache, bmPreview);
                                return bmPreview;
                            }
                        } catch (Exception e) {
                            log("Error with FileOutputStream: " + e.getMessage());
                        } finally {
                            try {
                                if (out != null) {
                                    out.close();
                                }
                            } catch (IOException e) {
                                log("Error: " + e.getMessage());
                            }
                        }

                    } catch (IOException e1) {
                        log("Error creating new preview file: " + e1.getMessage());
                    }
                } else {
                    log("Create video preview NULL");
                }
            }

            return null;
        }

        @Override
        protected void onPostExecute(Bitmap preview) {
            log("ChatUploadingPreviewAsyncTask-onPostExecute");
            if (preview != null) {
                if (holder.filePathUploading.equals(filePath)) {
                    setUploadingPreview(holder, preview);
                } else {
                    log("The filePaths are not equal!");
                }
            } else {
                log("The preview is NULL!");
            }
        }
    }

    public MegaChatLollipopAdapter(Context _context, MegaChatRoom chatRoom, ArrayList<AndroidMegaChatMessage> _messages, RecyclerView _listView) {
        log("new adapter");
        this.context = _context;
        this.messages = _messages;
        this.positionClicked = -1;
        this.chatRoom = chatRoom;

        if (megaApi == null) {
            megaApi = ((MegaApplication) ((Activity) context).getApplication()).getMegaApi();
        }

        if (megaChatApi == null) {
            megaChatApi = ((MegaApplication) ((Activity) context).getApplication()).getMegaChatApi();
        }

        listFragment = _listView;

        megaChatAdapter = this;

        if (messages != null) {
            log("Number of messages: " + messages.size());
        } else {
            log("Number of messages: NULL");
        }

        myUserHandle = megaChatApi.getMyUserHandle();
        log("MegaChatLollipopAdapter: MyUserHandle: " + myUserHandle);
    }

    public static class ViewHolderMessageChat extends RecyclerView.ViewHolder {
        public ViewHolderMessageChat(View view) {
            super(view);
        }

        int currentPosition;
        long userHandle;
        String fullNameTitle;
        //        boolean nameRequested = false;
        boolean nameRequestedAction = false;

        RelativeLayout itemLayout;

        RelativeLayout previewFramePort;
        RelativeLayout previewFrameLand;

        RelativeLayout dateLayout;
        TextView dateText;
        RelativeLayout ownMessageLayout;
        RelativeLayout titleOwnMessage;
        //        TextView meText;
        TextView timeOwnText;
        RelativeLayout contentOwnMessageLayout;
        WrapEmojiconTextView contentOwnMessageText;

        //Own rich links
        RelativeLayout urlOwnMessageLayout;
        RelativeLayout forwardOwnRichLinks;

        WrapEmojiconTextView urlOwnMessageText;
        LinearLayout urlOwnMessageWarningButtonsLayout;
        Button neverRichLinkButton;
        Button alwaysAllowRichLinkButton;
        Button notNowRichLinkButton;
        TextView urlOwnMessageTitle;
        TextView urlOwnMessageDescription;

        LinearLayout urlOwnMessageDisableButtonsLayout;
        Button noDisableButton;
        Button yesDisableButton;

        LinearLayout urlOwnMessageIconAndLinkLayout;
        ImageView urlOwnMessageIcon;
        TextView urlOwnMessageLink;

        RoundedImageView urlOwnMessageImage;

        RelativeLayout urlOwnMessageGroupAvatarLayout;
        RoundedImageView urlOwnMessageGroupAvatar;
        TextView urlOwnMessageGroupAvatarText;

        RelativeLayout urlContactMessageGroupAvatarLayout;
        RoundedImageView urlContactMessageGroupAvatar;
        TextView urlContactMessageGroupAvatarText;

        //Contact's rich links
        RelativeLayout urlContactMessageLayout;
        WrapEmojiconTextView urlContactMessageText;
        TextView urlContactMessageTitle;
        TextView urlContactMessageDescription;
        RelativeLayout forwardContactRichLinks;

        LinearLayout urlContactMessageIconAndLinkLayout;
        ImageView urlContactMessageIcon;
        TextView urlContactMessageLink;

        RoundedImageView urlContactMessageImage;

        RoundedImageView contentOwnMessageThumbLand;
        RelativeLayout gradientOwnMessageThumbLand;
        ImageView videoIconOwnMessageThumbLand;
        TextView videoTimecontentOwnMessageThumbLand;

        RoundedImageView contentOwnMessageThumbPort;
        RelativeLayout gradientOwnMessageThumbPort;
        ImageView videoIconOwnMessageThumbPort;
        TextView videoTimecontentOwnMessageThumbPort;

        RelativeLayout contentOwnMessageFileLayout;
        ImageView contentOwnMessageFileThumb;
        TextView contentOwnMessageFileName;
        TextView contentOwnMessageFileSize;
        RelativeLayout ownTriangleIconFile;
        RelativeLayout ownTriangleIconContact;

        RelativeLayout contentOwnMessageContactLayout;
        RelativeLayout contentOwnMessageContactLayoutAvatar;
        RoundedImageView contentOwnMessageContactThumb;
        TextView contentOwnMessageContactName;
        public TextView contentOwnMessageContactEmail;
        TextView contentOwnMessageContactInitialLetter;
        RelativeLayout forwardOwnContact;

        ImageView iconOwnTypeDocLandPreview;
        ImageView iconOwnTypeDocPortraitPreview;

        RelativeLayout transparentCoatingLandscape;
        RelativeLayout transparentCoatingPortrait;
        RelativeLayout uploadingProgressBarPort;
        RelativeLayout uploadingProgressBarLand;

        RelativeLayout errorUploadingPortrait;
        RelativeLayout errorUploadingLandscape;

        RelativeLayout forwardOwnPortrait;
        RelativeLayout forwardOwnLandscape;
        RelativeLayout forwardOwnFile;

        LinearLayout newMessagesLayout;
        TextView newMessagesText;

        TextView retryAlert;
        ImageView triangleIcon;

        RelativeLayout contactMessageLayout;
        RelativeLayout titleContactMessage;

        TextView timeContactText;
        TextView nameContactText;

        RoundedImageView contactImageView;
        TextView contactInitialLetter;

        RelativeLayout contentContactMessageLayout;
        WrapEmojiconTextView contentContactMessageText;

        RoundedImageView contentContactMessageThumbLand;
        RelativeLayout gradientContactMessageThumbLand;
        ImageView videoIconContactMessageThumbLand;
        TextView videoTimecontentContactMessageThumbLand;
        RelativeLayout forwardContactPreviewLandscape;

        RoundedImageView contentContactMessageThumbPort;
        RelativeLayout gradientContactMessageThumbPort;
        ImageView videoIconContactMessageThumbPort;
        TextView videoTimecontentContactMessageThumbPort;
        RelativeLayout forwardContactPreviewPortrait;

        RelativeLayout contentContactMessageAttachLayout;

        RelativeLayout contentContactMessageFile;
        RelativeLayout forwardContactFile;
        ImageView contentContactMessageFileThumb;
        TextView contentContactMessageFileName;
        TextView contentContactMessageFileSize;

        RelativeLayout layoutAvatarMessages;

        RelativeLayout contentContactMessageContactLayout;
        RelativeLayout forwardContactContact;
        RelativeLayout contentContactMessageContactLayoutAvatar;
        RoundedImageView contentContactMessageContactThumb;
        TextView contentContactMessageContactName;
        public TextView contentContactMessageContactEmail;
        TextView contentContactMessageContactInitialLetter;

        ImageView iconContactTypeDocLandPreview;
        ImageView iconContactTypeDocPortraitPreview;

        RelativeLayout ownManagementMessageLayout;
        TextView ownManagementMessageText;
        ImageView ownManagementMessageIcon;

        TextView contactManagementMessageText;
        ImageView contactManagementMessageIcon;
        RelativeLayout contactManagementMessageLayout;

        //Management messages with avatar
        RelativeLayout contactManagementAvatarMainLayout;
        RoundedImageView contactManagementAvatarImage;
        TextView contactManagementAvatarInitialLetter;
        TextView contactManagementAvatarMessageText;
        RelativeLayout contactManagementAvatarSubTextLayout;

        public String filePathUploading;

        public long getUserHandle() {
            return userHandle;
        }

        public int getCurrentPosition() {
            return currentPosition;
        }

        public void setMyImageView(Bitmap bitmap) {
            contentOwnMessageContactThumb.setImageBitmap(bitmap);
            contentOwnMessageContactInitialLetter.setVisibility(View.GONE);
        }

        public void setContactImageView(Bitmap bitmap) {
            contentContactMessageContactThumb.setImageBitmap(bitmap);
            contentContactMessageContactInitialLetter.setVisibility(View.GONE);
        }

        public void setContactAvatar(Bitmap bitmap) {
            contactImageView.setImageBitmap(bitmap);
            contactInitialLetter.setVisibility(View.GONE);
        }
    }

    public static class ViewHolderHeaderChat extends RecyclerView.ViewHolder {
        public ViewHolderHeaderChat(View view) {
            super(view);
        }
    }

    ViewHolderMessageChat holder;

    @Override
    public RecyclerView.ViewHolder onCreateViewHolder(ViewGroup parent, int viewType) {
        log("onCreateViewHolder");

        if (viewType == TYPE_HEADER) {
            log("Create header");
            View v = LayoutInflater.from(parent.getContext()).inflate(R.layout.header_item_chat, parent, false);
            return new ViewHolderHeaderChat(v);
        } else {
            log("Create item message");
            Display display = ((Activity) context).getWindowManager().getDefaultDisplay();
            outMetrics = new DisplayMetrics();
            display.getMetrics(outMetrics);
            float density = context.getResources().getDisplayMetrics().density;

            dbH = DatabaseHandler.getDbHandler(context);

            cC = new ChatController(context);

            View v = LayoutInflater.from(parent.getContext()).inflate(R.layout.item_message_chat, parent, false);
            holder = new ViewHolderMessageChat(v);
            holder.itemLayout = (RelativeLayout) v.findViewById(R.id.message_chat_item_layout);
            holder.dateLayout = (RelativeLayout) v.findViewById(R.id.message_chat_date_layout);
            //Margins
            RelativeLayout.LayoutParams dateLayoutParams = (RelativeLayout.LayoutParams) holder.dateLayout.getLayoutParams();
            dateLayoutParams.setMargins(0, Util.scaleHeightPx(8, outMetrics), 0, Util.scaleHeightPx(8, outMetrics));
            holder.dateLayout.setLayoutParams(dateLayoutParams);

            holder.dateText = (TextView) v.findViewById(R.id.message_chat_date_text);

            holder.newMessagesLayout = (LinearLayout) v.findViewById(R.id.message_chat_new_relative_layout);
            holder.newMessagesText = (TextView) v.findViewById(R.id.message_chat_new_text);

            if(((ChatActivityLollipop) context).getDeviceDensity() == 1){

                MANAGEMENT_MESSAGE_CALL_LAND= 45;
                MANAGEMENT_MESSAGE_CALL_PORT= 65;

                CONTACT_MESSAGE_LAND = 31;
                CONTACT_MESSAGE_PORT = 55;

                PADDING_RIGHT_HOUR_OF_OWN_MESSAGE_LAND = 10;
                PADDING_RIGHT_HOUR_OF_OWN_MESSAGE_PORT = 18;
            }

            //Own messages
            holder.ownMessageLayout = (RelativeLayout) v.findViewById(R.id.message_chat_own_message_layout);
            holder.titleOwnMessage = (RelativeLayout) v.findViewById(R.id.title_own_message_layout);
            holder.timeOwnText = (TextView) v.findViewById(R.id.message_chat_time_text);

            holder.titleOwnMessage.setGravity(Gravity.RIGHT);
            if(context.getResources().getConfiguration().orientation == Configuration.ORIENTATION_LANDSCAPE){
                holder.titleOwnMessage.setPadding(0,0,Util.scaleWidthPx(PADDING_RIGHT_HOUR_OF_OWN_MESSAGE_LAND, outMetrics),0);
            }else{
                holder.titleOwnMessage.setPadding(0,0,Util.scaleWidthPx(PADDING_RIGHT_HOUR_OF_OWN_MESSAGE_PORT, outMetrics),0);
            }

//        holder.meText = (TextView) v.findViewById(R.id.message_chat_me_text);

            holder.previewFramePort = (RelativeLayout) v.findViewById(R.id.preview_frame_portrait);
            holder.previewFrameLand = (RelativeLayout) v.findViewById(R.id.preview_frame_landscape);

            holder.contentOwnMessageLayout = (RelativeLayout) v.findViewById(R.id.content_own_message_layout);
            holder.contentOwnMessageText = (WrapEmojiconTextView) v.findViewById(R.id.content_own_message_text);

            //Own rich links message
            holder.urlOwnMessageLayout = (RelativeLayout) v.findViewById(R.id.url_own_message_layout);
            holder.urlOwnMessageLayout.setVisibility(View.GONE);

            if(((ChatActivityLollipop) context).getDeviceDensity() == 1){
                ViewGroup.LayoutParams params=holder.urlOwnMessageLayout.getLayoutParams();
                if(context.getResources().getConfiguration().orientation == Configuration.ORIENTATION_LANDSCAPE){
                    params.width=450;
                }else{
                    params.width=330;
                }
                holder.urlOwnMessageLayout.setLayoutParams(params);
            }
            holder.forwardOwnRichLinks = (RelativeLayout) v.findViewById(R.id.forward_own_rich_links);
            holder.forwardOwnRichLinks.setTag(holder);
            holder.forwardOwnRichLinks.setVisibility(View.GONE);

            holder.urlOwnMessageText = (WrapEmojiconTextView) v.findViewById(R.id.url_own_message_text);
            holder.urlOwnMessageText.setTag(holder);

            holder.urlOwnMessageWarningButtonsLayout = (LinearLayout) v.findViewById(R.id.url_own_message_buttons_warning_layout);
            holder.neverRichLinkButton = (Button) v.findViewById(R.id.url_never_button);
            holder.alwaysAllowRichLinkButton = (Button) v.findViewById(R.id.url_always_allow_button);
            holder.notNowRichLinkButton = (Button) v.findViewById(R.id.url_not_now_button);

            holder.urlOwnMessageDisableButtonsLayout = (LinearLayout) v.findViewById(R.id.url_own_message_buttons_disable_layout);
            holder.yesDisableButton = (Button) v.findViewById(R.id.url_yes_disable_button);
            holder.noDisableButton = (Button) v.findViewById(R.id.url_no_disable_button);

            holder.urlOwnMessageTitle = (TextView) v.findViewById(R.id.url_own_message_title);
            holder.urlOwnMessageDescription = (TextView) v.findViewById(R.id.url_own_message_description);

            holder.urlOwnMessageIconAndLinkLayout = (LinearLayout) v.findViewById(R.id.url_own_message_icon_link_layout);
            holder.urlOwnMessageIcon = (ImageView) v.findViewById(R.id.url_own_message_icon);
            holder.urlOwnMessageLink = (TextView) v.findViewById(R.id.url_own_message_link);

            holder.urlOwnMessageImage = (RoundedImageView) v.findViewById(R.id.url_own_message_image);
            int radiusImageRL = Util.scaleWidthPx(10, outMetrics);
            holder.urlOwnMessageImage.setCornerRadius(radiusImageRL);
            holder.urlOwnMessageImage.setBorderWidth(0);
            holder.urlOwnMessageImage.setOval(false);

            //Group avatar of chat links
            holder.urlOwnMessageGroupAvatarLayout = (RelativeLayout) v.findViewById(R.id.url_chat_own_message_image);
            holder.urlOwnMessageGroupAvatar = (RoundedImageView) v.findViewById(R.id.content_url_chat_own_message_contact_thumb);
            holder.urlOwnMessageGroupAvatarText = (TextView) v.findViewById(R.id.content_url_chat_own_message_contact_initial_letter);

            //Group avatar of chat links
            holder.urlContactMessageGroupAvatarLayout = (RelativeLayout) v.findViewById(R.id.url_chat_contact_message_image);
            holder.urlContactMessageGroupAvatar = (RoundedImageView) v.findViewById(R.id.content_url_chat_contact_message_contact_thumb);
            holder.urlContactMessageGroupAvatarText = (TextView) v.findViewById(R.id.content_url_chat_contact_message_contact_initial_letter);

            holder.contentOwnMessageThumbLand = (RoundedImageView) v.findViewById(R.id.content_own_message_thumb_landscape);
            int radius = Util.scaleWidthPx(15, outMetrics);
            holder.contentOwnMessageThumbLand.setCornerRadius(radius);
            holder.contentOwnMessageThumbLand.setBorderWidth(1);
            holder.contentOwnMessageThumbLand.setBorderColor(ContextCompat.getColor(context, R.color.mail_my_account));
            holder.contentOwnMessageThumbLand.setOval(false);

            holder.gradientOwnMessageThumbLand = (RelativeLayout) v.findViewById(R.id.gradient_own_message_thumb_landscape);
            holder.videoIconOwnMessageThumbLand = (ImageView) v.findViewById(R.id.video_icon_own_message_thumb_landscape);
            holder.videoTimecontentOwnMessageThumbLand = (TextView) v.findViewById(R.id.video_time_own_message_thumb_landscape);

            holder.gradientOwnMessageThumbLand.setVisibility(View.GONE);
            holder.videoIconOwnMessageThumbLand.setVisibility(View.GONE);
            holder.videoTimecontentOwnMessageThumbLand.setVisibility(View.GONE);

            holder.contentOwnMessageThumbPort = (RoundedImageView) v.findViewById(R.id.content_own_message_thumb_portrait);
            holder.contentOwnMessageThumbPort.setCornerRadius(radius);
            holder.contentOwnMessageThumbPort.setBorderWidth(1);
            holder.contentOwnMessageThumbPort.setBorderColor(ContextCompat.getColor(context, R.color.mail_my_account));
            holder.contentOwnMessageThumbPort.setOval(false);

            holder.ownTriangleIconFile = (RelativeLayout) v.findViewById(R.id.own_triangle_icon_file);
            holder.ownTriangleIconContact = (RelativeLayout) v.findViewById(R.id.own_triangle_icon_contact);

            holder.gradientOwnMessageThumbPort = (RelativeLayout) v.findViewById(R.id.gradient_own_message_thumb_portrait);
            holder.videoIconOwnMessageThumbPort = (ImageView) v.findViewById(R.id.video_icon_own_message_thumb_portrait);
            holder.videoTimecontentOwnMessageThumbPort = (TextView) v.findViewById(R.id.video_time_own_message_thumb_portrait);

            holder.gradientOwnMessageThumbPort.setVisibility(View.GONE);
            holder.videoIconOwnMessageThumbPort.setVisibility(View.GONE);
            holder.videoTimecontentOwnMessageThumbPort.setVisibility(View.GONE);

            holder.contentOwnMessageFileLayout = (RelativeLayout) v.findViewById(R.id.content_own_message_file_layout);
            holder.forwardOwnFile = (RelativeLayout) v.findViewById(R.id.forward_own_file);
            holder.forwardOwnFile.setTag(holder);
            holder.forwardOwnFile.setVisibility(View.GONE);

            holder.contentOwnMessageFileThumb = (ImageView) v.findViewById(R.id.content_own_message_file_thumb);
            holder.contentOwnMessageFileName = (TextView) v.findViewById(R.id.content_own_message_file_name);
            holder.contentOwnMessageFileSize = (TextView) v.findViewById(R.id.content_own_message_file_size);

            holder.contentOwnMessageContactLayout = (RelativeLayout) v.findViewById(R.id.content_own_message_contact_layout);
            holder.contentOwnMessageContactLayoutAvatar = (RelativeLayout) v.findViewById(R.id.content_own_message_contact_layout_avatar);
            holder.contentOwnMessageContactThumb = (RoundedImageView) v.findViewById(R.id.content_own_message_contact_thumb);
            holder.contentOwnMessageContactName = (TextView) v.findViewById(R.id.content_own_message_contact_name);
            holder.contentOwnMessageContactEmail = (TextView) v.findViewById(R.id.content_own_message_contact_email);

            holder.contentOwnMessageContactInitialLetter = (TextView) v.findViewById(R.id.content_own_message_contact_initial_letter);
            holder.forwardOwnContact = (RelativeLayout) v.findViewById(R.id.forward_own_contact);
            holder.forwardOwnContact.setTag(holder);
            holder.forwardOwnContact.setVisibility(View.GONE);

            holder.iconOwnTypeDocLandPreview = (ImageView) v.findViewById(R.id.own_attachment_type_icon_lands);
            holder.iconOwnTypeDocPortraitPreview = (ImageView) v.findViewById(R.id.own_attachment_type_icon_portrait);

            holder.retryAlert = (TextView) v.findViewById(R.id.not_sent_own_message_text);
            holder.triangleIcon = (ImageView) v.findViewById(R.id.own_triangle_icon);

            holder.transparentCoatingPortrait = (RelativeLayout) v.findViewById(R.id.transparent_coating_portrait);
            holder.transparentCoatingPortrait.setVisibility(View.GONE);

            holder.transparentCoatingLandscape = (RelativeLayout) v.findViewById(R.id.transparent_coating_landscape);
            holder.transparentCoatingLandscape.setVisibility(View.GONE);

            holder.uploadingProgressBarPort = (RelativeLayout) v.findViewById(R.id.uploadingProgressBarPort);
            holder.uploadingProgressBarPort.setVisibility(View.GONE);
            holder.uploadingProgressBarLand = (RelativeLayout) v.findViewById(R.id.uploadingProgressBarLand);
            holder.uploadingProgressBarLand.setVisibility(View.GONE);

            holder.errorUploadingPortrait = (RelativeLayout) v.findViewById(R.id.error_uploading_portrait);
            holder.errorUploadingPortrait.setVisibility(View.GONE);
            holder.errorUploadingLandscape = (RelativeLayout) v.findViewById(R.id.error_uploading_landscape);
            holder.errorUploadingLandscape.setVisibility(View.GONE);

            holder.forwardOwnPortrait = (RelativeLayout) v.findViewById(R.id.forward_own_preview_portrait);
            holder.forwardOwnPortrait.setTag(holder);
            holder.forwardOwnPortrait.setVisibility(View.GONE);

            holder.forwardOwnLandscape = (RelativeLayout) v.findViewById(R.id.forward_own_preview_landscape);
            holder.forwardOwnLandscape.setTag(holder);
            holder.forwardOwnLandscape.setVisibility(View.GONE);

            holder.ownManagementMessageLayout = (RelativeLayout) v.findViewById(R.id.own_management_message_layout);

            holder.ownManagementMessageText = (TextView) v.findViewById(R.id.own_management_message_text);
            RelativeLayout.LayoutParams paramsOwnManagement = (RelativeLayout.LayoutParams) holder.ownManagementMessageText.getLayoutParams();
            if(context.getResources().getConfiguration().orientation == Configuration.ORIENTATION_LANDSCAPE){
                paramsOwnManagement.leftMargin = Util.scaleWidthPx(MANAGEMENT_MESSAGE_LAND, outMetrics);
            }else{
                paramsOwnManagement.leftMargin = Util.scaleWidthPx(MANAGEMENT_MESSAGE_PORT, outMetrics);
            }
            holder.ownManagementMessageText.setLayoutParams(paramsOwnManagement);

            holder.ownManagementMessageIcon = (ImageView) v.findViewById(R.id.own_management_message_icon);
            if (context.getResources().getConfiguration().orientation == Configuration.ORIENTATION_LANDSCAPE) {
                holder.contentOwnMessageText.setMaxWidth(Util.scaleWidthPx(310, outMetrics));
                holder.ownManagementMessageText.setMaxWidth(Util.scaleWidthPx(310, outMetrics));
            } else {
                holder.contentOwnMessageText.setMaxWidth(Util.scaleWidthPx(275, outMetrics));
                holder.ownManagementMessageText.setMaxWidth(Util.scaleWidthPx(275, outMetrics));
            }

            //Contact messages////////////////////////////////////////
            holder.contactMessageLayout = (RelativeLayout) v.findViewById(R.id.message_chat_contact_message_layout);
            holder.titleContactMessage = (RelativeLayout) v.findViewById(R.id.title_contact_message_layout);

            if(context.getResources().getConfiguration().orientation == Configuration.ORIENTATION_LANDSCAPE){
                holder.titleContactMessage.setPadding(Util.scaleWidthPx(CONTACT_MESSAGE_LAND,outMetrics),0,0,0);
            }else{
                holder.titleContactMessage.setPadding(Util.scaleWidthPx(CONTACT_MESSAGE_PORT, outMetrics),0,0,0);
            }

            holder.contactImageView = (RoundedImageView) v.findViewById(R.id.contact_thumbnail);
            holder.contactInitialLetter = (TextView) v.findViewById(R.id.contact_initial_letter);

            holder.timeContactText = (TextView) v.findViewById(R.id.contact_message_chat_time_text);
            holder.nameContactText = (TextView) v.findViewById(R.id.contact_message_chat_name_text);

            holder.contentContactMessageLayout = (RelativeLayout) v.findViewById(R.id.content_contact_message_layout);
            holder.contentContactMessageText = (WrapEmojiconTextView) v.findViewById(R.id.content_contact_message_text);

            RelativeLayout.LayoutParams paramsContactMessage = (RelativeLayout.LayoutParams) holder.contentContactMessageText.getLayoutParams();
            if(context.getResources().getConfiguration().orientation == Configuration.ORIENTATION_LANDSCAPE){
                paramsContactMessage.leftMargin = Util.scaleWidthPx(CONTACT_MESSAGE_LAND, outMetrics);
            }else{
                paramsContactMessage.leftMargin = Util.scaleWidthPx(CONTACT_MESSAGE_PORT, outMetrics);
            }
            holder.contentContactMessageText.setLayoutParams(paramsContactMessage);

            holder.contentContactMessageThumbLand = (RoundedImageView) v.findViewById(R.id.content_contact_message_thumb_landscape);
            holder.contentContactMessageThumbLand.setCornerRadius(radius);
            holder.contentContactMessageThumbLand.setBorderWidth(1);
            holder.contentContactMessageThumbLand.setBorderColor(ContextCompat.getColor(context, R.color.mail_my_account));
            holder.contentContactMessageThumbLand.setOval(false);
            holder.forwardContactPreviewLandscape = (RelativeLayout) v.findViewById(R.id.forward_contact_preview_landscape);
            holder.forwardContactPreviewLandscape.setTag(holder);
            holder.forwardContactPreviewLandscape.setVisibility(View.GONE);

            //Contact rich links message
            holder.urlContactMessageLayout = (RelativeLayout) v.findViewById(R.id.url_contact_message_layout);
            if(((ChatActivityLollipop) context).getDeviceDensity() == 1){
                ViewGroup.LayoutParams params=holder.urlContactMessageLayout.getLayoutParams();
                if(context.getResources().getConfiguration().orientation == Configuration.ORIENTATION_LANDSCAPE){
                    params.width=450;
                }else{
                    params.width=330;
                }
                holder.urlContactMessageLayout.setLayoutParams(params);
            }

            RelativeLayout.LayoutParams paramsContactRichLink = (RelativeLayout.LayoutParams) holder.urlContactMessageLayout.getLayoutParams();
            if(context.getResources().getConfiguration().orientation == Configuration.ORIENTATION_LANDSCAPE){
                paramsContactRichLink.leftMargin = Util.scaleWidthPx(CONTACT_MESSAGE_LAND, outMetrics);
            }else{
                paramsContactRichLink.leftMargin = Util.scaleWidthPx(CONTACT_MESSAGE_PORT, outMetrics);
            }
            holder.urlContactMessageLayout.setLayoutParams(paramsContactRichLink);

            holder.forwardContactRichLinks = (RelativeLayout) v.findViewById(R.id.forward_contact_rich_links);
            holder.forwardContactRichLinks.setTag(holder);
            holder.forwardContactRichLinks.setVisibility(View.GONE);
            holder.urlContactMessageText = (WrapEmojiconTextView) v.findViewById(R.id.url_contact_message_text);
            holder.urlContactMessageText.setTag(holder);

            holder.urlContactMessageTitle = (TextView) v.findViewById(R.id.url_contact_message_title);
            holder.urlContactMessageDescription = (TextView) v.findViewById(R.id.url_contact_message_description);

            holder.urlContactMessageIconAndLinkLayout = (LinearLayout) v.findViewById(R.id.url_contact_message_icon_link_layout);
            holder.urlContactMessageIcon = (ImageView) v.findViewById(R.id.url_contact_message_icon);
            holder.urlContactMessageLink = (TextView) v.findViewById(R.id.url_contact_message_link);

            holder.urlContactMessageImage = (RoundedImageView) v.findViewById(R.id.url_contact_message_image);
            holder.urlContactMessageImage.setCornerRadius(radiusImageRL);
            holder.urlContactMessageImage.setBorderWidth(0);
            holder.urlContactMessageImage.setOval(false);

            holder.contentContactMessageThumbPort = (RoundedImageView) v.findViewById(R.id.content_contact_message_thumb_portrait);
            holder.contentContactMessageThumbPort.setCornerRadius(radius);
            holder.contentContactMessageThumbPort.setBorderWidth(1);
            holder.contentContactMessageThumbPort.setBorderColor(ContextCompat.getColor(context, R.color.mail_my_account));
            holder.contentContactMessageThumbPort.setOval(false);
            holder.forwardContactPreviewPortrait = (RelativeLayout) v.findViewById(R.id.forward_contact_preview_portrait);
            holder.forwardContactPreviewPortrait.setTag(holder);
            holder.forwardContactPreviewPortrait.setVisibility(View.GONE);
            holder.gradientContactMessageThumbLand = (RelativeLayout) v.findViewById(R.id.gradient_contact_message_thumb_landscape);
            holder.videoIconContactMessageThumbLand = (ImageView) v.findViewById(R.id.video_icon_contact_message_thumb_landscape);
            holder.videoTimecontentContactMessageThumbLand = (TextView) v.findViewById(R.id.video_time_contact_message_thumb_landscape);

            holder.gradientContactMessageThumbLand.setVisibility(View.GONE);
            holder.videoIconContactMessageThumbLand.setVisibility(View.GONE);
            holder.videoTimecontentContactMessageThumbLand.setVisibility(View.GONE);

            holder.gradientContactMessageThumbPort = (RelativeLayout) v.findViewById(R.id.gradient_contact_message_thumb_portrait);
            holder.videoIconContactMessageThumbPort = (ImageView) v.findViewById(R.id.video_icon_contact_message_thumb_portrait);
            holder.videoTimecontentContactMessageThumbPort = (TextView) v.findViewById(R.id.video_time_contact_message_thumb_portrait);

            holder.gradientContactMessageThumbPort.setVisibility(View.GONE);
            holder.videoIconContactMessageThumbPort.setVisibility(View.GONE);
            holder.videoTimecontentContactMessageThumbPort.setVisibility(View.GONE);

            holder.contentContactMessageAttachLayout = (RelativeLayout) v.findViewById(R.id.content_contact_message_attach_layout);
            RelativeLayout.LayoutParams paramsContactAttach = (RelativeLayout.LayoutParams) holder.contentContactMessageAttachLayout.getLayoutParams();
            if(context.getResources().getConfiguration().orientation == Configuration.ORIENTATION_LANDSCAPE){
                paramsContactAttach.leftMargin = Util.scaleWidthPx(CONTACT_MESSAGE_LAND, outMetrics);
            }else{
                paramsContactAttach.leftMargin = Util.scaleWidthPx(CONTACT_MESSAGE_PORT, outMetrics);
            }
            holder.contentContactMessageAttachLayout.setLayoutParams(paramsContactAttach);

            holder.contentContactMessageFile = (RelativeLayout) v.findViewById(R.id.content_contact_message_file);
            holder.forwardContactFile = (RelativeLayout) v.findViewById(R.id.forward_contact_file);
            holder.forwardContactFile.setTag(holder);
            holder.forwardContactFile.setVisibility(View.GONE);
            holder.contentContactMessageFileThumb = (ImageView) v.findViewById(R.id.content_contact_message_file_thumb);
            holder.contentContactMessageFileName = (TextView) v.findViewById(R.id.content_contact_message_file_name);
            holder.contentContactMessageFileSize = (TextView) v.findViewById(R.id.content_contact_message_file_size);

            holder.layoutAvatarMessages = (RelativeLayout) v.findViewById(R.id.layout_avatar);
            holder.contentContactMessageContactLayout = (RelativeLayout) v.findViewById(R.id.content_contact_message_contact_layout);
            RelativeLayout.LayoutParams paramsContactContact = (RelativeLayout.LayoutParams) holder.contentContactMessageContactLayout.getLayoutParams();
            if(context.getResources().getConfiguration().orientation == Configuration.ORIENTATION_LANDSCAPE){
                paramsContactContact.leftMargin = Util.scaleWidthPx(CONTACT_MESSAGE_LAND, outMetrics);
            }else{
                paramsContactContact.leftMargin = Util.scaleWidthPx(CONTACT_MESSAGE_PORT, outMetrics);
            }
            holder.contentContactMessageContactLayout.setLayoutParams(paramsContactContact);

            holder.forwardContactContact = (RelativeLayout) v.findViewById(R.id.forward_contact_contact);
            holder.forwardContactContact.setTag(holder);
            holder.forwardContactContact.setVisibility(View.GONE);

//            holder.contentContactMessageContactLayout.setVisibility(View.GONE);
            holder.contentContactMessageContactLayoutAvatar = (RelativeLayout) v.findViewById(R.id.content_contact_message_contact_layout_avatar);
            holder.contentContactMessageContactThumb = (RoundedImageView) v.findViewById(R.id.content_contact_message_contact_thumb);
            holder.contentContactMessageContactName = (TextView) v.findViewById(R.id.content_contact_message_contact_name);
            holder.contentContactMessageContactEmail = (TextView) v.findViewById(R.id.content_contact_message_contact_email);
            holder.contentContactMessageContactInitialLetter = (TextView) v.findViewById(R.id.content_contact_message_contact_initial_letter);

            holder.iconContactTypeDocLandPreview = (ImageView) v.findViewById(R.id.contact_attachment_type_icon_lands);
            holder.iconContactTypeDocPortraitPreview = (ImageView) v.findViewById(R.id.contact_attachment_type_icon_portrait);

            holder.contactManagementMessageLayout = (RelativeLayout) v.findViewById(R.id.contact_management_message_layout);

            holder.contactManagementMessageText = (TextView) v.findViewById(R.id.contact_management_message_text);
            RelativeLayout.LayoutParams paramsContactManagement = (RelativeLayout.LayoutParams) holder.contactManagementMessageText.getLayoutParams();
            if(context.getResources().getConfiguration().orientation == Configuration.ORIENTATION_LANDSCAPE){
                paramsContactManagement.leftMargin = Util.scaleWidthPx(MANAGEMENT_MESSAGE_LAND, outMetrics);
            }else{
                paramsContactManagement.leftMargin = Util.scaleWidthPx(MANAGEMENT_MESSAGE_PORT, outMetrics);
            }
            holder.contactManagementMessageText.setLayoutParams(paramsContactManagement);
            holder.contactManagementMessageIcon = (ImageView) v.findViewById(R.id.contact_management_message_icon);

            if(((ChatActivityLollipop) context).getDeviceDensity() == 1){
                MAX_WIDTH_FILENAME_LAND = 290;
                MAX_WIDTH_FILENAME_PORT = 140;
            }

            holder.contactManagementAvatarMainLayout = (RelativeLayout) v.findViewById(R.id.contact_management_message_layout_with_avatar);
            holder.contactManagementAvatarImage = (RoundedImageView) v.findViewById(R.id.management_contact_thumbnail);
            holder.contactManagementAvatarInitialLetter = (TextView) v.findViewById(R.id.management_contact_initial_letter);
            holder.contactManagementAvatarMessageText = (TextView) v.findViewById(R.id.contact_management_message_text_with_avatar);
            holder.contactManagementAvatarSubTextLayout = (RelativeLayout) v.findViewById(R.id.contact_subtext_layout_with_avatar);

            if (context.getResources().getConfiguration().orientation == Configuration.ORIENTATION_LANDSCAPE) {
                holder.contentContactMessageText.setMaxWidth(Util.scaleWidthPx(310, outMetrics));

                holder.contactManagementMessageText.setMaxWidth(Util.scaleWidthPx(310, outMetrics));
            } else {
                holder.contentContactMessageText.setMaxWidth(Util.scaleWidthPx(275, outMetrics));

                holder.contactManagementMessageText.setMaxWidth(Util.scaleWidthPx(275, outMetrics));
            }

            if (context.getResources().getConfiguration().orientation == Configuration.ORIENTATION_LANDSCAPE) {

                holder.nameContactText.setMaxWidth(Util.scaleWidthPx(280, outMetrics));
            } else {

                holder.nameContactText.setMaxWidth(Util.scaleWidthPx(160, outMetrics));
            }

            v.setTag(holder);

            return holder;
        }
    }

    @Override
    public void onBindViewHolder(RecyclerView.ViewHolder holder, int position) {
        if (holder instanceof ViewHolderHeaderChat) {
            log("onBindViewHolder ViewHolderHeaderChat: " + position);
        } else {
            log("onBindViewHolder ViewHolderMessageChat: " + position);
            AndroidMegaChatMessage androidMessage = messages.get(position - 1);

            if (androidMessage.isUploading()) {
                onBindViewHolderUploading(holder, position);
            } else {
                onBindViewHolderMessage(holder, position);
            }
        }
    }

    public void onBindViewHolderUploading(RecyclerView.ViewHolder holder, int position) {
        log("onBindViewHolderUploading(): " + position);

        ((ViewHolderMessageChat) holder).itemLayout.setVisibility(View.VISIBLE);
        RelativeLayout.LayoutParams params = new RelativeLayout.LayoutParams(ViewGroup.LayoutParams.MATCH_PARENT, ViewGroup.LayoutParams.WRAP_CONTENT);
        ((ViewHolderMessageChat) holder).itemLayout.setLayoutParams(params);

        ((ViewHolderMessageChat) holder).forwardOwnRichLinks.setVisibility(View.GONE);
        ((ViewHolderMessageChat) holder).forwardOwnPortrait.setVisibility(View.GONE);
        ((ViewHolderMessageChat) holder).forwardOwnLandscape.setVisibility(View.GONE);
        ((ViewHolderMessageChat) holder).forwardOwnFile.setVisibility(View.GONE);
        ((ViewHolderMessageChat) holder).forwardOwnContact.setVisibility(View.GONE);
        ((ViewHolderMessageChat) holder).forwardContactRichLinks.setVisibility(View.GONE);
        ((ViewHolderMessageChat) holder).forwardContactPreviewPortrait.setVisibility(View.GONE);
        ((ViewHolderMessageChat) holder).forwardContactPreviewLandscape.setVisibility(View.GONE);
        ((ViewHolderMessageChat) holder).forwardContactFile.setVisibility(View.GONE);
        ((ViewHolderMessageChat) holder).forwardContactContact.setVisibility(View.GONE);

        ((ViewHolderMessageChat) holder).currentPosition = position;

        ((ViewHolderMessageChat) holder).triangleIcon.setVisibility(View.GONE);
        ((ViewHolderMessageChat) holder).ownTriangleIconContact.setVisibility(View.GONE);
        ((ViewHolderMessageChat) holder).ownTriangleIconFile.setVisibility(View.GONE);

        ((ViewHolderMessageChat) holder).retryAlert.setVisibility(View.GONE);

        ((ViewHolderMessageChat) holder).ownManagementMessageLayout.setVisibility(View.GONE);

        ((ViewHolderMessageChat) holder).titleOwnMessage.setGravity(Gravity.RIGHT);
        if(context.getResources().getConfiguration().orientation == Configuration.ORIENTATION_LANDSCAPE){
            ((ViewHolderMessageChat) holder).titleOwnMessage.setPadding(0,0,Util.scaleWidthPx(PADDING_RIGHT_HOUR_OF_OWN_MESSAGE_LAND, outMetrics),0);
        }else{
            ((ViewHolderMessageChat) holder).titleOwnMessage.setPadding(0,0,Util.scaleWidthPx(PADDING_RIGHT_HOUR_OF_OWN_MESSAGE_PORT, outMetrics),0);
        }

        ((ViewHolderMessageChat) holder).contentOwnMessageText.setVisibility(View.VISIBLE);
        ((ViewHolderMessageChat) holder).iconOwnTypeDocLandPreview.setVisibility(View.GONE);
        ((ViewHolderMessageChat) holder).iconOwnTypeDocPortraitPreview.setVisibility(View.GONE);

        AndroidMegaChatMessage message = messages.get(position - 1);
        if (message.getPendingMessage().getState() == PendingMessage.STATE_ERROR) {
            ((ViewHolderMessageChat) holder).itemLayout.setTag(holder);
            ((ViewHolderMessageChat) holder).itemLayout.setOnClickListener(this);
            ((ViewHolderMessageChat) holder).itemLayout.setOnLongClickListener(this);
        }else{
            ((ViewHolderMessageChat) holder).itemLayout.setTag(holder);
            ((ViewHolderMessageChat) holder).itemLayout.setOnClickListener(null);
            ((ViewHolderMessageChat) holder).itemLayout.setOnLongClickListener(null);
        }

        if (message.isUploading()) {
            if (message.getInfoToShow() != -1) {
                switch (message.getInfoToShow()) {
                    case AndroidMegaChatMessage.CHAT_ADAPTER_SHOW_ALL: {
                        log("CHAT_ADAPTER_SHOW_ALL");
                        ((ViewHolderMessageChat) holder).dateLayout.setVisibility(View.VISIBLE);
                        ((ViewHolderMessageChat) holder).dateText.setText(TimeChatUtils.formatDate(message.getPendingMessage().getUploadTimestamp(), TimeChatUtils.DATE_SHORT_FORMAT));
                        ((ViewHolderMessageChat) holder).titleOwnMessage.setVisibility(View.VISIBLE);
                        ((ViewHolderMessageChat) holder).timeOwnText.setText(TimeChatUtils.formatTime(message.getPendingMessage().getUploadTimestamp()));
                        break;
                    }
                    case AndroidMegaChatMessage.CHAT_ADAPTER_SHOW_TIME: {
                        log("CHAT_ADAPTER_SHOW_TIME");
                        ((ViewHolderMessageChat) holder).dateLayout.setVisibility(View.GONE);
                        ((ViewHolderMessageChat) holder).titleOwnMessage.setVisibility(View.VISIBLE);
                        ((ViewHolderMessageChat) holder).timeOwnText.setText(TimeChatUtils.formatTime(message.getPendingMessage().getUploadTimestamp()));
                        break;
                    }
                    case AndroidMegaChatMessage.CHAT_ADAPTER_SHOW_NOTHING: {
                        log("CHAT_ADAPTER_SHOW_NOTHING");
                        ((ViewHolderMessageChat) holder).dateLayout.setVisibility(View.GONE);
                        ((ViewHolderMessageChat) holder).titleOwnMessage.setVisibility(View.GONE);
                        break;
                    }
                }
            }

            ((ViewHolderMessageChat) holder).ownMessageLayout.setVisibility(View.VISIBLE);
            ((ViewHolderMessageChat) holder).contactMessageLayout.setVisibility(View.GONE);

            ((ViewHolderMessageChat) holder).contentOwnMessageText.setVisibility(View.GONE);
            ((ViewHolderMessageChat) holder).previewFrameLand.setVisibility(View.GONE);
            ((ViewHolderMessageChat) holder).contentOwnMessageThumbLand.setVisibility(View.GONE);
            ((ViewHolderMessageChat) holder).previewFramePort.setVisibility(View.GONE);
            ((ViewHolderMessageChat) holder).contentOwnMessageThumbPort.setVisibility(View.GONE);

            ((ViewHolderMessageChat) holder).gradientOwnMessageThumbPort.setVisibility(View.GONE);
            ((ViewHolderMessageChat) holder).videoIconOwnMessageThumbPort.setVisibility(View.GONE);
            ((ViewHolderMessageChat) holder).videoTimecontentOwnMessageThumbPort.setVisibility(View.GONE);

            ((ViewHolderMessageChat) holder).gradientOwnMessageThumbLand.setVisibility(View.GONE);
            ((ViewHolderMessageChat) holder).videoIconOwnMessageThumbLand.setVisibility(View.GONE);
            ((ViewHolderMessageChat) holder).videoTimecontentOwnMessageThumbLand.setVisibility(View.GONE);

            ((ViewHolderMessageChat) holder).contentOwnMessageFileLayout.setVisibility(View.VISIBLE);

            ((ViewHolderMessageChat) holder).contentOwnMessageFileThumb.setVisibility(View.VISIBLE);
            ((ViewHolderMessageChat) holder).contentOwnMessageFileName.setVisibility(View.VISIBLE);
            ((ViewHolderMessageChat) holder).contentOwnMessageFileSize.setVisibility(View.VISIBLE);

            ((ViewHolderMessageChat) holder).contentOwnMessageContactLayout.setVisibility(View.GONE);
            ((ViewHolderMessageChat) holder).contentOwnMessageContactThumb.setVisibility(View.GONE);
            ((ViewHolderMessageChat) holder).contentOwnMessageContactName.setVisibility(View.GONE);
            ((ViewHolderMessageChat) holder).contentOwnMessageContactEmail.setVisibility(View.GONE);

            String path = message.getPendingMessage().getFilePath();
            String name = message.getPendingMessage().getName();
            if (path != null) {

                Bitmap preview = null;
                ((ViewHolderMessageChat) holder).filePathUploading = path;
                log("Path of the file: " + path);
                long fingerprintCache = MegaApiAndroid.base64ToHandle(megaApi.getFingerprint(path));

                if (MimeTypeList.typeForName(path).isImage() || MimeTypeList.typeForName(path).isPdf() || MimeTypeList.typeForName(path).isVideo()) {

                    ((ViewHolderMessageChat) holder).ownTriangleIconFile.setVisibility(View.GONE);

                    preview = PreviewUtils.getPreviewFromCache(fingerprintCache);
                    if (preview != null) {
                        setUploadingPreview((ViewHolderMessageChat) holder, preview);
                        log("preview!");

                    } else {
                        log("No preview!");
                        if (message.getPendingMessage().getState() == PendingMessage.STATE_ERROR) {
                            ((ViewHolderMessageChat) holder).ownTriangleIconFile.setVisibility(View.VISIBLE);
                            ((ViewHolderMessageChat) holder).retryAlert.setVisibility(View.VISIBLE);
                        }
                        try {
                            new ChatUploadingPreviewAsyncTask(((ViewHolderMessageChat) holder)).execute(path);

                        } catch (Exception e) {
                            //Too many AsyncTasks
                        }
                    }
                } else {

                    if (message.getPendingMessage().getState() == PendingMessage.STATE_ERROR) {
                        ((ViewHolderMessageChat) holder).ownTriangleIconFile.setVisibility(View.VISIBLE);
                        ((ViewHolderMessageChat) holder).retryAlert.setVisibility(View.VISIBLE);
                    }
                }
                log("Node Name: " + name);

                if (context.getResources().getConfiguration().orientation == Configuration.ORIENTATION_LANDSCAPE) {
                    log("Landscape configuration");
                    float width = TypedValue.applyDimension(TypedValue.COMPLEX_UNIT_DIP, MAX_WIDTH_FILENAME_LAND, context.getResources().getDisplayMetrics());
                    ((ViewHolderMessageChat) holder).contentOwnMessageFileName.setMaxWidth((int) width);
                    ((ViewHolderMessageChat) holder).contentOwnMessageFileSize.setMaxWidth((int) width);
                } else {
                    log("Portrait configuration");
                    float width = TypedValue.applyDimension(TypedValue.COMPLEX_UNIT_DIP, MAX_WIDTH_FILENAME_PORT, context.getResources().getDisplayMetrics());
                    ((ViewHolderMessageChat) holder).contentOwnMessageFileName.setMaxWidth((int) width);
                    ((ViewHolderMessageChat) holder).contentOwnMessageFileSize.setMaxWidth((int) width);
                }

                ((ViewHolderMessageChat) holder).contentOwnMessageFileName.setText(name);
                ((ViewHolderMessageChat) holder).contentOwnMessageFileThumb.setImageResource(MimeTypeList.typeForName(name).getIconResourceId());
                ((ViewHolderMessageChat) holder).contentOwnMessageFileLayout.setBackground(ContextCompat.getDrawable(context, R.drawable.light_rounded_chat_own_message));

                log("State of the message: " + message.getPendingMessage().getState());
                if (message.getPendingMessage().getState() == PendingMessage.STATE_ERROR) {
                    ((ViewHolderMessageChat) holder).contentOwnMessageFileSize.setText(R.string.attachment_uploading_state_error);
                } else {
                    ((ViewHolderMessageChat) holder).contentOwnMessageFileSize.setText(R.string.attachment_uploading_state_uploading);
                }

            } else {
                log("Path is null");
            }
        } else {
            log("ERROR: The message is no UPLOADING");
        }
    }

    public void onBindViewHolderMessage(RecyclerView.ViewHolder holder, int position) {
        log("onBindViewHolderMessage(): " + position);

        ((ViewHolderMessageChat) holder).itemLayout.setVisibility(View.VISIBLE);
        RelativeLayout.LayoutParams paramsDefault = new RelativeLayout.LayoutParams(ViewGroup.LayoutParams.MATCH_PARENT, ViewGroup.LayoutParams.WRAP_CONTENT);
        ((ViewHolderMessageChat) holder).itemLayout.setLayoutParams(paramsDefault);
        ((ViewHolderMessageChat) holder).currentPosition = position;
        ((ViewHolderMessageChat) holder).triangleIcon.setVisibility(View.GONE);
        ((ViewHolderMessageChat) holder).ownTriangleIconContact.setVisibility(View.GONE);

        ((ViewHolderMessageChat) holder).ownTriangleIconFile.setVisibility(View.GONE);
        ((ViewHolderMessageChat) holder).retryAlert.setVisibility(View.GONE);

        ((ViewHolderMessageChat) holder).transparentCoatingLandscape.setVisibility(View.GONE);
        ((ViewHolderMessageChat) holder).transparentCoatingPortrait.setVisibility(View.GONE);
        ((ViewHolderMessageChat) holder).uploadingProgressBarPort.setVisibility(View.GONE);
        ((ViewHolderMessageChat) holder).uploadingProgressBarLand.setVisibility(View.GONE);

        ((ViewHolderMessageChat) holder).errorUploadingPortrait.setVisibility(View.GONE);

        ((ViewHolderMessageChat) holder).errorUploadingLandscape.setVisibility(View.GONE);

        ((ViewHolderMessageChat) holder).iconOwnTypeDocLandPreview.setVisibility(View.GONE);
        ((ViewHolderMessageChat) holder).iconOwnTypeDocPortraitPreview.setVisibility(View.GONE);
        ((ViewHolderMessageChat) holder).iconContactTypeDocLandPreview.setVisibility(View.GONE);
        ((ViewHolderMessageChat) holder).iconContactTypeDocPortraitPreview.setVisibility(View.GONE);

        ((ViewHolderMessageChat) holder).urlOwnMessageLayout.setVisibility(View.GONE);
        ((ViewHolderMessageChat) holder).forwardOwnRichLinks.setVisibility(View.GONE);

        ((ViewHolderMessageChat) holder).urlContactMessageLayout.setVisibility(View.GONE);
        ((ViewHolderMessageChat) holder).forwardContactRichLinks.setVisibility(View.GONE);

        ((ViewHolderMessageChat) holder).contactManagementAvatarMainLayout.setVisibility(View.GONE);
        ((ViewHolderMessageChat) holder).contactManagementAvatarSubTextLayout.setVisibility(View.GONE);

        AndroidMegaChatMessage androidMessage = messages.get(position - 1);
        MegaChatMessage message = messages.get(position - 1).getMessage();
        ((ViewHolderMessageChat) holder).userHandle = message.getUserHandle();

        int messageType = message.getType();
        log("Message type: " + messageType);

        if(isKnownMessage(messageType)){
            ((ViewHolderMessageChat) holder).itemLayout.setTag(holder);
            ((ViewHolderMessageChat) holder).itemLayout.setOnClickListener(this);
            ((ViewHolderMessageChat) holder).itemLayout.setOnLongClickListener(this);

            ((ViewHolderMessageChat) holder).contentContactMessageText.setTag(holder);
            ((ViewHolderMessageChat) holder).contentContactMessageText.setOnClickListener(this);
            ((ViewHolderMessageChat) holder).contentContactMessageText.setOnLongClickListener(this);

            ((ViewHolderMessageChat) holder).contentOwnMessageText.setTag(holder);
            ((ViewHolderMessageChat) holder).contentOwnMessageText.setOnClickListener(this);
            ((ViewHolderMessageChat) holder).contentOwnMessageText.setOnLongClickListener(this);

        }
        else{
            log("Not known message: disable click - position: "+position);
            ((ViewHolderMessageChat) holder).itemLayout.setOnClickListener(null);
            ((ViewHolderMessageChat) holder).itemLayout.setOnLongClickListener(null);

            ((ViewHolderMessageChat) holder).contentContactMessageText.setOnClickListener(null);
            ((ViewHolderMessageChat) holder).contentContactMessageText.setOnLongClickListener(null);

            ((ViewHolderMessageChat) holder).contentOwnMessageText.setOnClickListener(null);
            ((ViewHolderMessageChat) holder).contentOwnMessageText.setOnLongClickListener(null);
        }

        switch (messageType) {

            case MegaChatMessage.TYPE_ALTER_PARTICIPANTS: {
                log("ALTER PARTICIPANT MESSAGE!!");
                bindAlterParticipantsMessage((ViewHolderMessageChat) holder, androidMessage, position);
                break;
            }
            case MegaChatMessage.TYPE_PRIV_CHANGE: {
                log("PRIVILEGE CHANGE message");
                bindPrivChangeMessage((ViewHolderMessageChat) holder, androidMessage, position);
                break;
            }
            case MegaChatMessage.TYPE_CONTAINS_META: {
                log("MegaChatMessage.TYPE_CONTAINS_META");
                bindContainsMetaMessage((ViewHolderMessageChat) holder, androidMessage, position);
                break;
            }
            case MegaChatMessage.TYPE_NORMAL: {
                log("MegaChatMessage.TYPE_NORMAL");
                if (androidMessage.getRichLinkMessage() != null) {
                    bindMegaLinkMessage((ViewHolderMessageChat) holder, androidMessage, position);
                } else {
                    bindNormalMessage((ViewHolderMessageChat) holder, androidMessage, position);
                }
                break;
            }
            case MegaChatMessage.TYPE_NODE_ATTACHMENT: {
                log("MegaChatMessage.TYPE_NODE_ATTACHMENT");
                bindNodeAttachmentMessage((ViewHolderMessageChat) holder, androidMessage, position);
                break;
            }
            case MegaChatMessage.TYPE_CONTACT_ATTACHMENT: {
                log("MegaChatMessage.TYPE_CONTACT_ATTACHMENT");
                bindContactAttachmentMessage((ViewHolderMessageChat) holder, androidMessage, position);
                break;
            }
            case MegaChatMessage.TYPE_CHAT_TITLE: {
                log("MegaChatMessage.TYPE_CHAT_TITLE");
                bindChangeTitleMessage((ViewHolderMessageChat) holder, androidMessage, position);
                break;
            }
            case MegaChatMessage.TYPE_TRUNCATE: {
                log("MegaChatMessage.TYPE_TRUNCATE");
                bindTruncateMessage((ViewHolderMessageChat) holder, androidMessage, position);
                break;
            }
            case MegaChatMessage.TYPE_REVOKE_NODE_ATTACHMENT: {
                log("MegaChatMessage.TYPE_REVOKE_NODE_ATTACHMENT");
                bindRevokeNodeMessage((ViewHolderMessageChat) holder, androidMessage, position);
                break;
            }
            case MegaChatMessage.TYPE_CALL_ENDED: {
                log("MegaChatMessage.TYPE_CALL_ENDED");
                bindCallEndedMessage((ViewHolderMessageChat) holder, androidMessage, position);
                break;
            }
            case MegaChatMessage.TYPE_PUBLIC_HANDLE_CREATE:
            case MegaChatMessage.TYPE_PUBLIC_HANDLE_DELETE:
            case MegaChatMessage.TYPE_SET_PRIVATE_MODE:{
                bindChatLinkMessage((ViewHolderMessageChat) holder, androidMessage, position);
                break;
            }
            case MegaChatMessage.TYPE_INVALID: {
                log("MegaChatMessage.TYPE_INVALID");
                bindNoTypeMessage((ViewHolderMessageChat) holder, androidMessage, position);
                break;
            }
            case MegaChatMessage.TYPE_UNKNOWN: {
                log("MegaChatMessage.TYPE_UNKNOWN");
                hideMessage((ViewHolderMessageChat) holder, androidMessage, position);
                break;
            }
            default: {
                log("DEFAULT MegaChatMessage");
                hideMessage((ViewHolderMessageChat) holder, androidMessage, position);
                break;
            }
        }

        //Check the next message to know the margin bottom the content message
        //        Message nextMessage = messages.get(position+1);
        //Margins
//        RelativeLayout.LayoutParams ownMessageParams = (RelativeLayout.LayoutParams)((ViewHolderMessageChat)holder).contentOwnMessageText.getLayoutParams();
//        ownMessageParams.setMargins(Util.scaleWidthPx(11, outMetrics), Util.scaleHeightPx(-14, outMetrics), Util.scaleWidthPx(62, outMetrics), Util.scaleHeightPx(16, outMetrics));
//        ((ViewHolderMessageChat)holder).contentOwnMessageText.setLayoutParams(ownMessageParams);

        if (((ChatActivityLollipop) context).lastIdMsgSeen != -1) {

            if (((ChatActivityLollipop) context).lastIdMsgSeen == message.getMsgId()) {

                log("onBindViewHolder:Last message id match!");

                RelativeLayout.LayoutParams params = (RelativeLayout.LayoutParams) ((ViewHolderMessageChat) holder).newMessagesLayout.getLayoutParams();

                if ((message.getType() == MegaChatMessage.TYPE_ALTER_PARTICIPANTS) || (message.getType() == MegaChatMessage.TYPE_PRIV_CHANGE)) {
                    if (message.getHandleOfAction() == myUserHandle) {
                        params.addRule(RelativeLayout.BELOW, R.id.message_chat_own_message_layout);
                        ((ViewHolderMessageChat) holder).newMessagesLayout.setLayoutParams(params);
                    } else {
                        params.addRule(RelativeLayout.BELOW, R.id.message_chat_contact_message_layout);
                        ((ViewHolderMessageChat) holder).newMessagesLayout.setLayoutParams(params);
                    }

                } else {
                    if (message.getUserHandle() == megaChatApi.getMyUserHandle()) {
                        params.addRule(RelativeLayout.BELOW, R.id.message_chat_own_message_layout);
                        ((ViewHolderMessageChat) holder).newMessagesLayout.setLayoutParams(params);
                    } else {
                        params.addRule(RelativeLayout.BELOW, R.id.message_chat_contact_message_layout);
                        ((ViewHolderMessageChat) holder).newMessagesLayout.setLayoutParams(params);
                    }
                }

                String numberString;
                long unreadMessages = Math.abs(((ChatActivityLollipop) context).generalUnreadCount);
                if (((ChatActivityLollipop) context).generalUnreadCount < 0) {
                    numberString = "+" + unreadMessages;
                } else {
                    numberString = unreadMessages + "";
                }

                String contentUnreadText = context.getResources().getQuantityString(R.plurals.number_unread_messages, (int) unreadMessages, numberString);
                ((ViewHolderMessageChat) holder).newMessagesText.setText(contentUnreadText);

                ((ViewHolderMessageChat) holder).newMessagesLayout.setVisibility(View.VISIBLE);
//                ((ChatActivityLollipop)context).showJumpMessage();
                ((ChatActivityLollipop) context).setNewVisibility(true);

                log("Set positionNewMessagesLayout: "+position);
                ((ChatActivityLollipop) context).positionNewMessagesLayout = position;
            } else {
                ((ViewHolderMessageChat) holder).newMessagesLayout.setVisibility(View.GONE);
            }
        } else {
            ((ViewHolderMessageChat) holder).newMessagesLayout.setVisibility(View.GONE);
        }
    }

    public boolean isKnownMessage(int messageType){
        switch (messageType) {

            case MegaChatMessage.TYPE_ALTER_PARTICIPANTS:
            case MegaChatMessage.TYPE_PRIV_CHANGE:
            case MegaChatMessage.TYPE_CONTAINS_META:
            case MegaChatMessage.TYPE_NORMAL:
            case MegaChatMessage.TYPE_NODE_ATTACHMENT:
            case MegaChatMessage.TYPE_CONTACT_ATTACHMENT:
            case MegaChatMessage.TYPE_CHAT_TITLE:
            case MegaChatMessage.TYPE_TRUNCATE:
            case MegaChatMessage.TYPE_REVOKE_NODE_ATTACHMENT:
            case MegaChatMessage.TYPE_CALL_ENDED:{
                return true;
            }
            case MegaChatMessage.TYPE_UNKNOWN:
            case MegaChatMessage.TYPE_INVALID:
            default: {
                return false;
            }
        }
    }

    public void bindCallEndedMessage(ViewHolderMessageChat holder, AndroidMegaChatMessage androidMessage, int position) {
        log("bindCallEndedMessage");

        ((ViewHolderMessageChat) holder).layoutAvatarMessages.setVisibility(View.GONE);
        MegaChatMessage message = androidMessage.getMessage();

        if (message.getUserHandle() == myUserHandle) {
            log("MY message!!");
            log("MY message handle!!: " + message.getMsgId());

            ((ViewHolderMessageChat) holder).titleOwnMessage.setGravity(Gravity.LEFT);
            if(context.getResources().getConfiguration().orientation == Configuration.ORIENTATION_LANDSCAPE){
                ((ViewHolderMessageChat) holder).titleOwnMessage.setPadding(Util.scaleWidthPx(MANAGEMENT_MESSAGE_CALL_LAND, outMetrics),0,0,0);
            }else{
                ((ViewHolderMessageChat) holder).titleOwnMessage.setPadding(Util.scaleWidthPx(MANAGEMENT_MESSAGE_CALL_PORT, outMetrics),0,0,0);
            }


            if (messages.get(position - 1).getInfoToShow() != -1) {
                switch (messages.get(position - 1).getInfoToShow()) {
                    case AndroidMegaChatMessage.CHAT_ADAPTER_SHOW_ALL: {
                        ((ViewHolderMessageChat) holder).dateLayout.setVisibility(View.VISIBLE);
                        ((ViewHolderMessageChat) holder).dateText.setText(TimeChatUtils.formatDate(message.getTimestamp(), TimeChatUtils.DATE_SHORT_FORMAT));
                        ((ViewHolderMessageChat) holder).titleOwnMessage.setVisibility(View.VISIBLE);
                        ((ViewHolderMessageChat) holder).timeOwnText.setText(TimeChatUtils.formatTime(message));
                        break;
                    }
                    case AndroidMegaChatMessage.CHAT_ADAPTER_SHOW_TIME: {
                        log("CHAT_ADAPTER_SHOW_TIME");
                        ((ViewHolderMessageChat) holder).dateLayout.setVisibility(View.GONE);
                        ((ViewHolderMessageChat) holder).titleOwnMessage.setVisibility(View.VISIBLE);
                        ((ViewHolderMessageChat) holder).timeOwnText.setText(TimeChatUtils.formatTime(message));
                        break;
                    }
                    case AndroidMegaChatMessage.CHAT_ADAPTER_SHOW_NOTHING: {
                        log("CHAT_ADAPTER_SHOW_NOTHING");
                        ((ViewHolderMessageChat) holder).dateLayout.setVisibility(View.GONE);
                        ((ViewHolderMessageChat) holder).titleOwnMessage.setVisibility(View.GONE);
                        break;
                    }
                }
            }

            ((ViewHolderMessageChat) holder).ownMessageLayout.setVisibility(View.VISIBLE);
            ((ViewHolderMessageChat) holder).contactMessageLayout.setVisibility(View.GONE);

            String textToShow = "";

            switch(message.getTermCode()){
                case MegaChatMessage.END_CALL_REASON_ENDED:{

                    ((ViewHolderMessageChat) holder).ownManagementMessageIcon.setImageDrawable(ContextCompat.getDrawable(context, R.drawable.ic_calling));

                    int minutes = (message.getDuration() % 3600) / 60;
                    int seconds = message.getDuration() % 60;

                    if(minutes == 0){
                            textToShow = context.getResources().getQuantityString(R.plurals.plural_call_ended_messages_just_seconds, seconds, seconds);
                    }
                    else{
                        if(seconds == 0){
                            textToShow = context.getResources().getQuantityString(R.plurals.plural_call_ended_messages_with_minutes, minutes, minutes);
                        }
                        else if (seconds == 1){
                            textToShow = context.getResources().getQuantityString(R.plurals.plural_call_ended_messages_with_one_second, minutes, minutes, seconds);
                        }
                        else{
                            textToShow = context.getResources().getQuantityString(R.plurals.plural_call_ended_messages_with_more_seconds, minutes, minutes, seconds);
                        }
                    }

                    try {
                        textToShow = textToShow.replace("[A]", "<font color=\'#868686\'>");
                        textToShow = textToShow.replace("[/A]", "</font>");
                        textToShow = textToShow.replace("[B]", "<font color=\'#060000\'>");
                        textToShow = textToShow.replace("[/B]", "</font>");
                        textToShow = textToShow.replace("[C]", "<font color=\'#868686\'>");
                        textToShow = textToShow.replace("[/C]", "</font>");
                    } catch (Exception e) {
                    }

                    break;
                }
                case MegaChatMessage.END_CALL_REASON_REJECTED:{

                    ((ViewHolderMessageChat) holder).ownManagementMessageIcon.setImageDrawable(ContextCompat.getDrawable(context, R.drawable.ic_call_rejected));

                    textToShow = String.format(context.getString(R.string.call_rejected_messages));
                    try {
                        textToShow = textToShow.replace("[A]", "<font color=\'#DE000000\'>");
                        textToShow = textToShow.replace("[/A]", "</font>");

                    } catch (Exception e) {
                    }

                    break;
                }
                case MegaChatMessage.END_CALL_REASON_NO_ANSWER:{

                    ((ViewHolderMessageChat) holder).ownManagementMessageIcon.setImageDrawable(ContextCompat.getDrawable(context, R.drawable.ic_call_failed));

                    textToShow = String.format(context.getString(R.string.call_not_answered_messages));
                    try {
                        textToShow = textToShow.replace("[A]", "<font color=\'#DE000000\'>");
                        textToShow = textToShow.replace("[/A]", "</font>");
                    } catch (Exception e) {
                    }

                    break;
                }
                case MegaChatMessage.END_CALL_REASON_FAILED:{

                    ((ViewHolderMessageChat) holder).ownManagementMessageIcon.setImageDrawable(ContextCompat.getDrawable(context, R.drawable.ic_call_failed));

                    textToShow = String.format(context.getString(R.string.call_failed_messages));
                    try {
                        textToShow = textToShow.replace("[A]", "<font color=\'#DE000000\'>");
                        textToShow = textToShow.replace("[/A]", "</font>");
                    } catch (Exception e) {
                    }

                    break;
                }
                case MegaChatMessage.END_CALL_REASON_CANCELLED:{

                    ((ViewHolderMessageChat) holder).ownManagementMessageIcon.setImageDrawable(ContextCompat.getDrawable(context, R.drawable.ic_call_cancelled));

                    textToShow = String.format(context.getString(R.string.call_cancelled_messages));
                    try {
                        textToShow = textToShow.replace("[A]", "<font color=\'#DE000000\'>");
                        textToShow = textToShow.replace("[/A]", "</font>");
                    } catch (Exception e) {
                    }

                    break;
                }
            }

            Spanned result = null;
            if (android.os.Build.VERSION.SDK_INT >= android.os.Build.VERSION_CODES.N) {
                result = Html.fromHtml(textToShow, Html.FROM_HTML_MODE_LEGACY);
            } else {
                result = Html.fromHtml(textToShow);
            }

            ((ViewHolderMessageChat) holder).contentOwnMessageLayout.setVisibility(View.GONE);
            ((ViewHolderMessageChat) holder).ownManagementMessageLayout.setVisibility(View.VISIBLE);
            ((ViewHolderMessageChat) holder).ownManagementMessageIcon.setVisibility(View.VISIBLE);

            RelativeLayout.LayoutParams paramsOwnManagement = (RelativeLayout.LayoutParams) holder.ownManagementMessageText.getLayoutParams();
            if(context.getResources().getConfiguration().orientation == Configuration.ORIENTATION_LANDSCAPE){
                paramsOwnManagement.leftMargin = Util.scaleWidthPx(MANAGEMENT_MESSAGE_CALL_LAND, outMetrics);
            }else{
                paramsOwnManagement.leftMargin = Util.scaleWidthPx(MANAGEMENT_MESSAGE_CALL_PORT, outMetrics);
            }
            holder.ownManagementMessageText.setLayoutParams(paramsOwnManagement);
            ((ViewHolderMessageChat) holder).ownManagementMessageText.setText(result);

            if (!multipleSelect) {
                if (positionClicked != -1) {
                    if (positionClicked == position) {
                        holder.ownManagementMessageLayout.setBackgroundColor(ContextCompat.getColor(context, R.color.new_multiselect_color));
                        listFragment.smoothScrollToPosition(positionClicked);
                    } else {
                        holder.ownManagementMessageLayout.setBackgroundColor(ContextCompat.getColor(context, android.R.color.transparent));
                    }
                } else {
                    holder.ownManagementMessageLayout.setBackgroundColor(ContextCompat.getColor(context, android.R.color.transparent));
                }
            } else {
                log("Multiselect ON");
                if (this.isItemChecked(position)) {
                    holder.ownManagementMessageLayout.setBackgroundColor(ContextCompat.getColor(context, R.color.new_multiselect_color));
                } else {
                    log("NOT selected");
                    holder.ownManagementMessageLayout.setBackgroundColor(ContextCompat.getColor(context, android.R.color.transparent));
                }
            }
        } else {
            long userHandle = message.getUserHandle();
            log("Contact message!!: " + userHandle);
            if (((ChatActivityLollipop) context).isGroup()) {

                ((ViewHolderMessageChat) holder).fullNameTitle = cC.getFullName(userHandle, chatRoom);

                if (((ViewHolderMessageChat) holder).fullNameTitle == null) {
                    ((ViewHolderMessageChat) holder).fullNameTitle = "";
                }

                if (((ViewHolderMessageChat) holder).fullNameTitle.trim().length() <= 0) {

                    log("NOT found in DB - ((ViewHolderMessageChat)holder).fullNameTitle");
                    ((ViewHolderMessageChat) holder).fullNameTitle = "Unknown name";
                    if (!(((ViewHolderMessageChat) holder).nameRequestedAction)) {
                        log("3-Call for nonContactName: " + message.getUserHandle());
                        ((ViewHolderMessageChat) holder).nameRequestedAction = true;
                        ChatNonContactNameListener listener = new ChatNonContactNameListener(context, ((ViewHolderMessageChat) holder), this, userHandle);
                        megaChatApi.getUserFirstname(userHandle, listener);
                        megaChatApi.getUserLastname(userHandle, listener);
                        megaChatApi.getUserEmail(userHandle, listener);
                    } else {
                        log("4-Name already asked and no name received: " + message.getUserHandle());
                    }
                }

                ((ViewHolderMessageChat) holder).nameContactText.setVisibility(View.VISIBLE);
                ((ViewHolderMessageChat) holder).nameContactText.setText(((ViewHolderMessageChat) holder).fullNameTitle);
            } else {

                ((ViewHolderMessageChat) holder).fullNameTitle = chatRoom.getTitle();
                ((ViewHolderMessageChat) holder).nameContactText.setVisibility(View.GONE);
            }

            if(context.getResources().getConfiguration().orientation == Configuration.ORIENTATION_LANDSCAPE){
                holder.titleContactMessage.setPadding(Util.scaleWidthPx(MANAGEMENT_MESSAGE_CALL_LAND,outMetrics),0,0,0);
            }else{
                holder.titleContactMessage.setPadding(Util.scaleWidthPx(MANAGEMENT_MESSAGE_CALL_PORT, outMetrics),0,0,0);
            }

            if (messages.get(position - 1).getInfoToShow() != -1) {
                switch (messages.get(position - 1).getInfoToShow()) {
                    case AndroidMegaChatMessage.CHAT_ADAPTER_SHOW_ALL: {
                        log("CHAT_ADAPTER_SHOW_ALL");
                        ((ViewHolderMessageChat) holder).dateLayout.setVisibility(View.VISIBLE);
                        ((ViewHolderMessageChat) holder).dateText.setText(TimeChatUtils.formatDate(message.getTimestamp(), TimeChatUtils.DATE_SHORT_FORMAT));
                        ((ViewHolderMessageChat) holder).titleContactMessage.setVisibility(View.VISIBLE);
                        ((ViewHolderMessageChat) holder).timeContactText.setText(TimeChatUtils.formatTime(message));
                        ((ViewHolderMessageChat) holder).timeContactText.setVisibility(View.VISIBLE);
                        break;
                    }
                    case AndroidMegaChatMessage.CHAT_ADAPTER_SHOW_TIME: {
                        log("CHAT_ADAPTER_SHOW_TIME--");
                        ((ViewHolderMessageChat) holder).dateLayout.setVisibility(View.GONE);
                        ((ViewHolderMessageChat) holder).titleContactMessage.setVisibility(View.VISIBLE);
                        ((ViewHolderMessageChat) holder).timeContactText.setText(TimeChatUtils.formatTime(message));
                        ((ViewHolderMessageChat) holder).timeContactText.setVisibility(View.VISIBLE);
                        break;
                    }
                    case AndroidMegaChatMessage.CHAT_ADAPTER_SHOW_NOTHING: {
                        log("CHAT_ADAPTER_SHOW_NOTHING");
                        ((ViewHolderMessageChat) holder).dateLayout.setVisibility(View.GONE);
                        ((ViewHolderMessageChat) holder).timeContactText.setVisibility(View.GONE);
                        ((ViewHolderMessageChat) holder).titleContactMessage.setVisibility(View.GONE);
                        break;
                    }
                }
            }

            ((ViewHolderMessageChat) holder).ownMessageLayout.setVisibility(View.GONE);
            ((ViewHolderMessageChat) holder).contactMessageLayout.setVisibility(View.VISIBLE);

            ((ViewHolderMessageChat) holder).contentContactMessageLayout.setVisibility(View.GONE);

            ((ViewHolderMessageChat) holder).contactManagementMessageLayout.setVisibility(View.VISIBLE);
            ((ViewHolderMessageChat) holder).contactManagementMessageIcon.setVisibility(View.VISIBLE);

            RelativeLayout.LayoutParams paramsContactManagement = (RelativeLayout.LayoutParams) holder.contactManagementMessageText.getLayoutParams();
            if(context.getResources().getConfiguration().orientation == Configuration.ORIENTATION_LANDSCAPE){
                paramsContactManagement.leftMargin = Util.scaleWidthPx(MANAGEMENT_MESSAGE_CALL_LAND, outMetrics);
            }else{
                paramsContactManagement.leftMargin = Util.scaleWidthPx(MANAGEMENT_MESSAGE_CALL_PORT, outMetrics);
            }
            holder.contactManagementMessageText.setLayoutParams(paramsContactManagement);
            ((ViewHolderMessageChat) holder).nameContactText.setVisibility(View.GONE);

            if (!multipleSelect) {
                if (positionClicked != -1) {
                    if (positionClicked == position) {
                        holder.contactManagementMessageLayout.setBackgroundColor(ContextCompat.getColor(context, R.color.new_multiselect_color));
                        listFragment.smoothScrollToPosition(positionClicked);
                    } else {
                        holder.contactManagementMessageLayout.setBackgroundColor(ContextCompat.getColor(context, android.R.color.transparent));
                    }
                } else {
                    holder.contactManagementMessageLayout.setBackgroundColor(ContextCompat.getColor(context, android.R.color.transparent));
                }
            } else {
                log("Multiselect ON");
                if (this.isItemChecked(position)) {
                    holder.contactManagementMessageLayout.setBackgroundColor(ContextCompat.getColor(context, R.color.new_multiselect_color));
                } else {
                    log("NOT selected");
                    holder.contactManagementMessageLayout.setBackgroundColor(ContextCompat.getColor(context, android.R.color.transparent));
                }
            }

            String textToShow = "";

            switch(message.getTermCode()){
                case MegaChatMessage.END_CALL_REASON_ENDED:{

                    ((ViewHolderMessageChat) holder).contactManagementMessageIcon.setImageDrawable(ContextCompat.getDrawable(context, R.drawable.ic_call_started));

                    int minutes = (message.getDuration() % 3600) / 60;
                    int seconds = message.getDuration() % 60;

                    if(minutes == 0){
                        textToShow = context.getResources().getQuantityString(R.plurals.plural_call_ended_messages_just_seconds, seconds, seconds);
                    }
                    else{
                        if(seconds == 0){
                            textToShow = context.getResources().getQuantityString(R.plurals.plural_call_ended_messages_with_minutes, minutes, minutes);
                        }
                        else if (seconds == 1){
                            textToShow = context.getResources().getQuantityString(R.plurals.plural_call_ended_messages_with_one_second, minutes, minutes, seconds);
                        }
                        else{
                            textToShow = context.getResources().getQuantityString(R.plurals.plural_call_ended_messages_with_more_seconds, minutes, minutes, seconds);
                        }
                    }

                    try {
                        textToShow = textToShow.replace("[A]", "<font color=\'#868686\'>");
                        textToShow = textToShow.replace("[/A]", "</font>");
                        textToShow = textToShow.replace("[B]", "<font color=\'#060000\'>");
                        textToShow = textToShow.replace("[/B]", "</font>");
                        textToShow = textToShow.replace("[C]", "<font color=\'#868686\'>");
                        textToShow = textToShow.replace("[/C]", "</font>");
                    } catch (Exception e) {
                    }

                    break;
                }
                case MegaChatMessage.END_CALL_REASON_REJECTED:{

                    ((ViewHolderMessageChat) holder).contactManagementMessageIcon.setImageDrawable(ContextCompat.getDrawable(context, R.drawable.ic_call_rejected));

                    textToShow = String.format(context.getString(R.string.call_rejected_messages));
                    try {
                        textToShow = textToShow.replace("[A]", "<font color=\'#DE000000\'>");
                        textToShow = textToShow.replace("[/A]", "</font>");
                    } catch (Exception e) {
                    }

                    break;
                }
                case MegaChatMessage.END_CALL_REASON_NO_ANSWER:{

                    ((ViewHolderMessageChat) holder).contactManagementMessageIcon.setImageDrawable(ContextCompat.getDrawable(context, R.drawable.ic_call_missed));

                    textToShow = String.format(context.getString(R.string.call_missed_messages));
                    try {
                        textToShow = textToShow.replace("[A]", "<font color=\'#DE000000\'>");
                        textToShow = textToShow.replace("[/A]", "</font>");
                    } catch (Exception e) {
                    }

                    break;
                }
                case MegaChatMessage.END_CALL_REASON_FAILED:{

                    ((ViewHolderMessageChat) holder).contactManagementMessageIcon.setImageDrawable(ContextCompat.getDrawable(context, R.drawable.ic_call_failed));

                    textToShow = String.format(context.getString(R.string.call_failed_messages));
                    try {
                        textToShow = textToShow.replace("[A]", "<font color=\'#DE000000\'>");
                        textToShow = textToShow.replace("[/A]", "</font>");
                    } catch (Exception e) {
                    }

                    break;
                }
                case MegaChatMessage.END_CALL_REASON_CANCELLED:{

                    ((ViewHolderMessageChat) holder).contactManagementMessageIcon.setImageDrawable(ContextCompat.getDrawable(context, R.drawable.ic_call_missed));

                    textToShow = String.format(context.getString(R.string.call_missed_messages));
                    try {
                        textToShow = textToShow.replace("[A]", "<font color=\'#DE000000\'>");
                        textToShow = textToShow.replace("[/A]", "</font>");
                    } catch (Exception e) {
                    }

                    break;
                }
            }

            Spanned result = null;
            if (android.os.Build.VERSION.SDK_INT >= android.os.Build.VERSION_CODES.N) {
                result = Html.fromHtml(textToShow, Html.FROM_HTML_MODE_LEGACY);
            } else {
                result = Html.fromHtml(textToShow);
            }

            ((ViewHolderMessageChat) holder).contactManagementMessageText.setText(result);
        }
    }


    public void bindAlterParticipantsMessage(ViewHolderMessageChat holder, AndroidMegaChatMessage androidMessage, int position) {
        log("bindAlterParticipantsMessage");
        ((ViewHolderMessageChat) holder).layoutAvatarMessages.setVisibility(View.GONE);

        MegaChatMessage message = androidMessage.getMessage();

        if (message.getHandleOfAction() == myUserHandle) {

            ((ViewHolderMessageChat) holder).titleOwnMessage.setGravity(Gravity.LEFT);
            if(context.getResources().getConfiguration().orientation == Configuration.ORIENTATION_LANDSCAPE){
                ((ViewHolderMessageChat) holder).titleOwnMessage.setPadding(Util.scaleWidthPx(MANAGEMENT_MESSAGE_LAND, outMetrics),0,0,0);
            }else{
                ((ViewHolderMessageChat) holder).titleOwnMessage.setPadding(Util.scaleWidthPx(MANAGEMENT_MESSAGE_PORT, outMetrics),0,0,0);
            }

            log("me alter participant");
            if (messages.get(position - 1).getInfoToShow() != -1) {
                switch (messages.get(position - 1).getInfoToShow()) {
                    case AndroidMegaChatMessage.CHAT_ADAPTER_SHOW_ALL: {
                        ((ViewHolderMessageChat) holder).titleOwnMessage.setVisibility(View.VISIBLE);
                        ((ViewHolderMessageChat) holder).dateLayout.setVisibility(View.VISIBLE);
                        ((ViewHolderMessageChat) holder).dateText.setText(TimeChatUtils.formatDate(message.getTimestamp(), TimeChatUtils.DATE_SHORT_FORMAT));
                        ((ViewHolderMessageChat) holder).timeOwnText.setText(TimeChatUtils.formatTime(message));
                        break;
                    }
                    case AndroidMegaChatMessage.CHAT_ADAPTER_SHOW_TIME: {
                        log("CHAT_ADAPTER_SHOW_TIME");
                        ((ViewHolderMessageChat) holder).titleOwnMessage.setVisibility(View.VISIBLE);
                        ((ViewHolderMessageChat) holder).dateLayout.setVisibility(View.GONE);
                        ((ViewHolderMessageChat) holder).timeOwnText.setText(TimeChatUtils.formatTime(message));
                        break;
                    }
                    case AndroidMegaChatMessage.CHAT_ADAPTER_SHOW_NOTHING: {
                        log("CHAT_ADAPTER_SHOW_NOTHING");
                        ((ViewHolderMessageChat) holder).titleOwnMessage.setVisibility(View.GONE);
                        ((ViewHolderMessageChat) holder).dateLayout.setVisibility(View.GONE);
                        break;
                    }
                }
            }

            ((ViewHolderMessageChat) holder).ownMessageLayout.setVisibility(View.VISIBLE);
            ((ViewHolderMessageChat) holder).contactMessageLayout.setVisibility(View.GONE);

            int privilege = message.getPrivilege();
            log("Privilege of me: " + privilege);
            String textToShow = "";
            String fullNameAction = cC.getFullName(message.getUserHandle(), chatRoom);

            if (fullNameAction == null) {
                fullNameAction = "";
            }

            if (fullNameAction.trim().length() <= 0) {

                log("NOT found in DB - ((ViewHolderMessageChat)holder).fullNameTitle");
                fullNameAction = "Unknown name";
                if (!(((ViewHolderMessageChat) holder).nameRequestedAction)) {
                    log("3-Call for nonContactName: " + message.getUserHandle());
                    ((ViewHolderMessageChat) holder).nameRequestedAction = true;
                    ChatNonContactNameListener listener = new ChatNonContactNameListener(context, ((ViewHolderMessageChat) holder), this, message.getUserHandle());
                    megaChatApi.getUserFirstname(message.getUserHandle(), listener);
                    megaChatApi.getUserLastname(message.getUserHandle(), listener);
                    megaChatApi.getUserEmail(message.getUserHandle(), listener);
                } else {
                    log("4-Name already asked and no name received: " + message.getUserHandle());
                }
            }

            if (privilege != MegaChatRoom.PRIV_RM) {
                log("I was added");
                textToShow = String.format(context.getString(R.string.message_add_participant), megaChatApi.getMyFullname(), fullNameAction);
                try {
                    textToShow = textToShow.replace("[A]", "<font color=\'#060000\'>");
                    textToShow = textToShow.replace("[/A]", "</font>");
                    textToShow = textToShow.replace("[B]", "<font color=\'#868686\'>");
                    textToShow = textToShow.replace("[/B]", "</font>");
                    textToShow = textToShow.replace("[C]", "<font color=\'#060000\'>");
                    textToShow = textToShow.replace("[/C]", "</font>");
                } catch (Exception e) {
                }
            } else {
                log("I was removed or left");
                if (message.getUserHandle() == message.getHandleOfAction()) {
                    log("I left the chat");
                    textToShow = String.format(context.getString(R.string.message_participant_left_group_chat), megaChatApi.getMyFullname());
                    try {
                        textToShow = textToShow.replace("[A]", "<font color=\'#060000\'>");
                        textToShow = textToShow.replace("[/A]", "</font>");
                        textToShow = textToShow.replace("[B]", "<font color=\'#868686\'>");
                        textToShow = textToShow.replace("[/B]", "</font>");
                    } catch (Exception e) {
                    }
                } else {
                    textToShow = String.format(context.getString(R.string.message_remove_participant), megaChatApi.getMyFullname(), fullNameAction);
                    try {
                        textToShow = textToShow.replace("[A]", "<font color=\'#060000\'>");
                        textToShow = textToShow.replace("[/A]", "</font>");
                        textToShow = textToShow.replace("[B]", "<font color=\'#868686\'>");
                        textToShow = textToShow.replace("[/B]", "</font>");
                        textToShow = textToShow.replace("[C]", "<font color=\'#060000\'>");
                        textToShow = textToShow.replace("[/C]", "</font>");
                    } catch (Exception e) {
                    }
                }
            }

            Spanned result = null;
            if (android.os.Build.VERSION.SDK_INT >= android.os.Build.VERSION_CODES.N) {
                result = Html.fromHtml(textToShow, Html.FROM_HTML_MODE_LEGACY);
            } else {
                result = Html.fromHtml(textToShow);
            }
            ((ViewHolderMessageChat) holder).ownManagementMessageLayout.setVisibility(View.VISIBLE);
            ((ViewHolderMessageChat) holder).ownManagementMessageIcon.setVisibility(View.GONE);
            ((ViewHolderMessageChat) holder).contentOwnMessageLayout.setVisibility(View.GONE);
            RelativeLayout.LayoutParams paramsOwnManagement = (RelativeLayout.LayoutParams) holder.ownManagementMessageText.getLayoutParams();
            if(context.getResources().getConfiguration().orientation == Configuration.ORIENTATION_LANDSCAPE){
                paramsOwnManagement.leftMargin = Util.scaleWidthPx(MANAGEMENT_MESSAGE_LAND, outMetrics);
            }else{
                paramsOwnManagement.leftMargin = Util.scaleWidthPx(MANAGEMENT_MESSAGE_PORT, outMetrics);
            }            holder.ownManagementMessageText.setLayoutParams(paramsOwnManagement);
            ((ViewHolderMessageChat) holder).ownManagementMessageText.setText(result);

            if (!multipleSelect) {
                if (positionClicked != -1) {
                    if (positionClicked == position) {
                        holder.ownManagementMessageLayout.setBackgroundColor(ContextCompat.getColor(context, R.color.new_multiselect_color));
                        listFragment.smoothScrollToPosition(positionClicked);
                    } else {
                        holder.ownManagementMessageLayout.setBackgroundColor(ContextCompat.getColor(context, android.R.color.transparent));
                    }
                } else {
                    holder.ownManagementMessageLayout.setBackgroundColor(ContextCompat.getColor(context, android.R.color.transparent));
                }
            } else {
                log("Multiselect ON");
                if (this.isItemChecked(position)) {
                    holder.ownManagementMessageLayout.setBackgroundColor(ContextCompat.getColor(context, R.color.new_multiselect_color));
                } else {
                    log("NOT selected");
                    holder.ownManagementMessageLayout.setBackgroundColor(ContextCompat.getColor(context, android.R.color.transparent));
                }
            }
        } else {
            log("CONTACT Message type ALTER PARTICIPANTS");
            int privilege = message.getPrivilege();
            log("Privilege of the user: " + privilege);

            if(context.getResources().getConfiguration().orientation == Configuration.ORIENTATION_LANDSCAPE){
                holder.titleContactMessage.setPadding(Util.scaleWidthPx(MANAGEMENT_MESSAGE_LAND,outMetrics),0,0,0);
            }else{
                holder.titleContactMessage.setPadding(Util.scaleWidthPx(MANAGEMENT_MESSAGE_PORT, outMetrics),0,0,0);
            }

            if (messages.get(position - 1).getInfoToShow() != -1) {
                switch (messages.get(position - 1).getInfoToShow()) {
                    case AndroidMegaChatMessage.CHAT_ADAPTER_SHOW_ALL: {
                        ((ViewHolderMessageChat) holder).dateLayout.setVisibility(View.VISIBLE);
                        ((ViewHolderMessageChat) holder).dateText.setText(TimeChatUtils.formatDate(message.getTimestamp(), TimeChatUtils.DATE_SHORT_FORMAT));
                        ((ViewHolderMessageChat) holder).titleContactMessage.setVisibility(View.VISIBLE);
                        ((ViewHolderMessageChat) holder).timeContactText.setText(TimeChatUtils.formatTime(message));
                        ((ViewHolderMessageChat) holder).timeContactText.setVisibility(View.VISIBLE);

                        break;
                    }
                    case AndroidMegaChatMessage.CHAT_ADAPTER_SHOW_TIME: {
                        log("CHAT_ADAPTER_SHOW_TIME");
                        ((ViewHolderMessageChat) holder).dateLayout.setVisibility(View.GONE);
                        ((ViewHolderMessageChat) holder).titleContactMessage.setVisibility(View.VISIBLE);
                        ((ViewHolderMessageChat) holder).timeContactText.setText(TimeChatUtils.formatTime(message));
                        ((ViewHolderMessageChat) holder).timeContactText.setVisibility(View.VISIBLE);
                        break;
                    }
                    case AndroidMegaChatMessage.CHAT_ADAPTER_SHOW_NOTHING: {
                        log("CHAT_ADAPTER_SHOW_NOTHING");
                        ((ViewHolderMessageChat) holder).dateLayout.setVisibility(View.GONE);
                        ((ViewHolderMessageChat) holder).titleContactMessage.setVisibility(View.GONE);
                        break;
                    }
                }
            }
            ((ViewHolderMessageChat) holder).ownMessageLayout.setVisibility(View.GONE);
            ((ViewHolderMessageChat) holder).contactMessageLayout.setVisibility(View.VISIBLE);
            ((ViewHolderMessageChat) holder).contactManagementMessageLayout.setVisibility(View.VISIBLE);
            ((ViewHolderMessageChat) holder).contactManagementMessageIcon.setVisibility(View.GONE);

            RelativeLayout.LayoutParams paramsContactManagement = (RelativeLayout.LayoutParams) holder.contactManagementMessageText.getLayoutParams();
            if(context.getResources().getConfiguration().orientation == Configuration.ORIENTATION_LANDSCAPE){
                paramsContactManagement.leftMargin = Util.scaleWidthPx(MANAGEMENT_MESSAGE_LAND, outMetrics);
            }else{
                paramsContactManagement.leftMargin = Util.scaleWidthPx(MANAGEMENT_MESSAGE_PORT, outMetrics);
            }
            holder.contactManagementMessageText.setLayoutParams(paramsContactManagement);
            ((ViewHolderMessageChat) holder).contentContactMessageLayout.setVisibility(View.GONE);

            ((ViewHolderMessageChat) holder).nameContactText.setVisibility(View.GONE);

            if (!multipleSelect) {
                if (positionClicked != -1) {
                    if (positionClicked == position) {
                        holder.contactManagementMessageLayout.setBackgroundColor(ContextCompat.getColor(context, R.color.new_multiselect_color));
                        listFragment.smoothScrollToPosition(positionClicked);
                    } else {
                        holder.contactManagementMessageLayout.setBackgroundColor(ContextCompat.getColor(context, android.R.color.transparent));
                    }
                } else {
                    holder.contactManagementMessageLayout.setBackgroundColor(ContextCompat.getColor(context, android.R.color.transparent));
                }
            } else {
                log("Multiselect ON");
                if (this.isItemChecked(position)) {
                    holder.contactManagementMessageLayout.setBackgroundColor(ContextCompat.getColor(context, R.color.new_multiselect_color));
                } else {
                    log("NOT selected");
                    holder.contactManagementMessageLayout.setBackgroundColor(ContextCompat.getColor(context, android.R.color.transparent));
                }
            }

            ((ViewHolderMessageChat) holder).fullNameTitle = cC.getFullName(message.getHandleOfAction(), chatRoom);


            if (((ViewHolderMessageChat) holder).fullNameTitle == null) {
                ((ViewHolderMessageChat) holder).fullNameTitle = "";
            }

            if (((ViewHolderMessageChat) holder).fullNameTitle.trim().length() <= 0) {

                log("NOT found in DB - ((ViewHolderMessageChat)holder).fullNameTitle");
                ((ViewHolderMessageChat) holder).fullNameTitle = "Unknown name";
                if (!(((ViewHolderMessageChat) holder).nameRequestedAction)) {
                    log("3-Call for nonContactName: " + message.getUserHandle());

                    ((ViewHolderMessageChat) holder).nameRequestedAction = true;
                    ChatNonContactNameListener listener = new ChatNonContactNameListener(context, ((ViewHolderMessageChat) holder), this, message.getHandleOfAction());

                    megaChatApi.getUserFirstname(message.getHandleOfAction(), listener);
                    megaChatApi.getUserLastname(message.getHandleOfAction(), listener);
                    megaChatApi.getUserEmail(message.getHandleOfAction(), listener);
                } else {
                    log("4-Name already asked and no name received: " + message.getUserHandle());
                }
            }

            String textToShow = "";
            if (privilege != MegaChatRoom.PRIV_RM) {
                log("Participant was added");
                if (message.getUserHandle() == myUserHandle) {
                    log("By me");
                    textToShow = String.format(context.getString(R.string.message_add_participant), ((ViewHolderMessageChat) holder).fullNameTitle, megaChatApi.getMyFullname());
                    try {
                        textToShow = textToShow.replace("[A]", "<font color=\'#060000\'>");
                        textToShow = textToShow.replace("[/A]", "</font>");
                        textToShow = textToShow.replace("[B]", "<font color=\'#868686\'>");
                        textToShow = textToShow.replace("[/B]", "</font>");
                        textToShow = textToShow.replace("[C]", "<font color=\'#060000\'>");
                        textToShow = textToShow.replace("[/C]", "</font>");
                    } catch (Exception e) {
                    }
                } else {
//                        textToShow = String.format(context.getString(R.string.message_add_participant), message.getHandleOfAction()+"");
                    log("By other");
                    String fullNameAction = cC.getFullName(message.getUserHandle(), chatRoom);

                    if (fullNameAction == null) {
                        fullNameAction = "";
                    }

                    if (fullNameAction.trim().length() <= 0) {

                        log("NOT found in DB - ((ViewHolderMessageChat)holder).fullNameTitle");
                        fullNameAction = "Unknown name";
                        if (!(((ViewHolderMessageChat) holder).nameRequestedAction)) {
                            log("3-Call for nonContactName: " + message.getUserHandle());
                            ((ViewHolderMessageChat) holder).nameRequestedAction = true;
                            ChatNonContactNameListener listener = new ChatNonContactNameListener(context, ((ViewHolderMessageChat) holder), this, message.getUserHandle());
                            megaChatApi.getUserFirstname(message.getUserHandle(), listener);
                            megaChatApi.getUserLastname(message.getUserHandle(), listener);
                            megaChatApi.getUserEmail(message.getUserHandle(), listener);
                        } else {
                            log("4-Name already asked and no name received: " + message.getUserHandle());
                        }
                    }

                    textToShow = String.format(context.getString(R.string.message_add_participant), ((ViewHolderMessageChat) holder).fullNameTitle, fullNameAction);
                    try {
                        textToShow = textToShow.replace("[A]", "<font color=\'#060000\'>");
                        textToShow = textToShow.replace("[/A]", "</font>");
                        textToShow = textToShow.replace("[B]", "<font color=\'#868686\'>");
                        textToShow = textToShow.replace("[/B]", "</font>");
                        textToShow = textToShow.replace("[C]", "<font color=\'#060000\'>");
                        textToShow = textToShow.replace("[/C]", "</font>");
                    } catch (Exception e) {
                    }

                }
            }//END participant was added
            else {
                log("Participant was removed or left");
                if (message.getUserHandle() == myUserHandle) {
                    textToShow = String.format(context.getString(R.string.message_remove_participant), ((ViewHolderMessageChat) holder).fullNameTitle, megaChatApi.getMyFullname());
                    try {
                        textToShow = textToShow.replace("[A]", "<font color=\'#060000\'>");
                        textToShow = textToShow.replace("[/A]", "</font>");
                        textToShow = textToShow.replace("[B]", "<font color=\'#868686\'>");
                        textToShow = textToShow.replace("[/B]", "</font>");
                        textToShow = textToShow.replace("[C]", "<font color=\'#060000\'>");
                        textToShow = textToShow.replace("[/C]", "</font>");
                    } catch (Exception e) {
                    }
                } else {

                    if (message.getUserHandle() == message.getHandleOfAction()) {
                        log("The participant left the chat");

                        textToShow = String.format(context.getString(R.string.message_participant_left_group_chat), ((ViewHolderMessageChat) holder).fullNameTitle);
                        try {
                            textToShow = textToShow.replace("[A]", "<font color=\'#060000\'>");
                            textToShow = textToShow.replace("[/A]", "</font>");
                            textToShow = textToShow.replace("[B]", "<font color=\'#868686\'>");
                            textToShow = textToShow.replace("[/B]", "</font>");
                        } catch (Exception e) {
                        }

                    } else {
                        log("The participant was removed");
                        String fullNameAction = cC.getFullName(message.getUserHandle(), chatRoom);

                        if (fullNameAction == null) {
                            fullNameAction = "";
                        }

                        if (fullNameAction.trim().length() <= 0) {

                            log("NOT found in DB - ((ViewHolderMessageChat)holder).fullNameTitle");
                            fullNameAction = "Unknown name";
                            if (!(((ViewHolderMessageChat) holder).nameRequestedAction)) {
                                log("3-Call for nonContactName: " + message.getUserHandle());
                                ((ViewHolderMessageChat) holder).nameRequestedAction = true;
                                ChatNonContactNameListener listener = new ChatNonContactNameListener(context, ((ViewHolderMessageChat) holder), this, message.getUserHandle());
                                megaChatApi.getUserFirstname(message.getUserHandle(), listener);
                                megaChatApi.getUserLastname(message.getUserHandle(), listener);
                                megaChatApi.getUserEmail(message.getUserHandle(), listener);
                            } else {
                                log("4-Name already asked and no name received: " + message.getUserHandle());
                            }
                        }

                        textToShow = String.format(context.getString(R.string.message_remove_participant), ((ViewHolderMessageChat) holder).fullNameTitle, fullNameAction);
                        try {
                            textToShow = textToShow.replace("[A]", "<font color=\'#060000\'>");
                            textToShow = textToShow.replace("[/A]", "</font>");
                            textToShow = textToShow.replace("[B]", "<font color=\'#868686\'>");
                            textToShow = textToShow.replace("[/B]", "</font>");
                            textToShow = textToShow.replace("[C]", "<font color=\'#060000\'>");
                            textToShow = textToShow.replace("[/C]", "</font>");
                        } catch (Exception e) {
                        }
                    }
//                        textToShow = String.format(context.getString(R.string.message_remove_participant), message.getHandleOfAction()+"");
                }
            } //END participant removed

            Spanned result = null;
            if (android.os.Build.VERSION.SDK_INT >= android.os.Build.VERSION_CODES.N) {
                result = Html.fromHtml(textToShow, Html.FROM_HTML_MODE_LEGACY);
            } else {
                result = Html.fromHtml(textToShow);
            }
            ((ViewHolderMessageChat) holder).contactManagementMessageText.setText(result);

        }
    }

    public void bindPrivChangeMessage(ViewHolderMessageChat holder, AndroidMegaChatMessage androidMessage, int position) {
        log("bindPrivChangeMessage");
        ((ViewHolderMessageChat) holder).layoutAvatarMessages.setVisibility(View.GONE);


        MegaChatMessage message = androidMessage.getMessage();

        if (message.getHandleOfAction() == myUserHandle) {

            ((ViewHolderMessageChat) holder).titleOwnMessage.setGravity(Gravity.LEFT);
            if(context.getResources().getConfiguration().orientation == Configuration.ORIENTATION_LANDSCAPE){
                ((ViewHolderMessageChat) holder).titleOwnMessage.setPadding(Util.scaleWidthPx(MANAGEMENT_MESSAGE_LAND, outMetrics),0,0,0);
            }else{
                ((ViewHolderMessageChat) holder).titleOwnMessage.setPadding(Util.scaleWidthPx(MANAGEMENT_MESSAGE_PORT, outMetrics),0,0,0);
            }

            log("a moderator change my privilege");
            int privilege = message.getPrivilege();
            log("Privilege of the user: " + privilege);

            if (messages.get(position - 1).getInfoToShow() != -1) {
                switch (messages.get(position - 1).getInfoToShow()) {
                    case AndroidMegaChatMessage.CHAT_ADAPTER_SHOW_ALL: {
                        ((ViewHolderMessageChat) holder).dateLayout.setVisibility(View.VISIBLE);
                        ((ViewHolderMessageChat) holder).dateText.setText(TimeChatUtils.formatDate(message.getTimestamp(), TimeChatUtils.DATE_SHORT_FORMAT));
                        ((ViewHolderMessageChat) holder).titleOwnMessage.setVisibility(View.VISIBLE);
                        ((ViewHolderMessageChat) holder).timeOwnText.setText(TimeChatUtils.formatTime(message));
                        break;
                    }
                    case AndroidMegaChatMessage.CHAT_ADAPTER_SHOW_TIME: {
                        log("CHAT_ADAPTER_SHOW_TIME");
                        ((ViewHolderMessageChat) holder).dateLayout.setVisibility(View.GONE);
                        ((ViewHolderMessageChat) holder).titleOwnMessage.setVisibility(View.VISIBLE);
                        ((ViewHolderMessageChat) holder).timeOwnText.setText(TimeChatUtils.formatTime(message));
                        break;
                    }
                    case AndroidMegaChatMessage.CHAT_ADAPTER_SHOW_NOTHING: {
                        log("CHAT_ADAPTER_SHOW_NOTHING");
                        ((ViewHolderMessageChat) holder).dateLayout.setVisibility(View.GONE);
                        ((ViewHolderMessageChat) holder).titleOwnMessage.setVisibility(View.GONE);
                        break;
                    }
                }
            }

            ((ViewHolderMessageChat) holder).ownMessageLayout.setVisibility(View.VISIBLE);
            ((ViewHolderMessageChat) holder).contactMessageLayout.setVisibility(View.GONE);

            String privilegeString = "";
            if (privilege == MegaChatRoom.PRIV_MODERATOR) {
                privilegeString = context.getString(R.string.administrator_permission_label_participants_panel);
            } else if (privilege == MegaChatRoom.PRIV_STANDARD) {
                privilegeString = context.getString(R.string.standard_permission_label_participants_panel);
            } else if (privilege == MegaChatRoom.PRIV_RO) {
                privilegeString = context.getString(R.string.observer_permission_label_participants_panel);
            } else {
                log("Change to other");
                privilegeString = "Unknow";
            }

            String textToShow = "";

            if (message.getUserHandle() == myUserHandle) {
                log("I changed my Own permission");
                textToShow = String.format(context.getString(R.string.message_permissions_changed), megaChatApi.getMyFullname(), privilegeString, megaChatApi.getMyFullname());
                try {
                    textToShow = textToShow.replace("[A]", "<font color=\'#060000\'>");
                    textToShow = textToShow.replace("[/A]", "</font>");
                    textToShow = textToShow.replace("[B]", "<font color=\'#868686\'>");
                    textToShow = textToShow.replace("[/B]", "</font>");
                    textToShow = textToShow.replace("[C]", "<font color=\'#060000\'>");
                    textToShow = textToShow.replace("[/C]", "</font>");
                    textToShow = textToShow.replace("[D]", "<font color=\'#868686\'>");
                    textToShow = textToShow.replace("[/D]", "</font>");
                    textToShow = textToShow.replace("[E]", "<font color=\'#060000\'>");
                    textToShow = textToShow.replace("[/E]", "</font>");
                } catch (Exception e) {
                }
            } else {
                log("I was change by someone");
                String fullNameAction = cC.getFullName(message.getUserHandle(), chatRoom);

                if (fullNameAction == null) {
                    fullNameAction = "";
                }

                if (fullNameAction.trim().length() <= 0) {

                    log("NOT found in DB - ((ViewHolderMessageChat)holder).fullNameTitle");
                    fullNameAction = "Unknown name";
                    if (!(((ViewHolderMessageChat) holder).nameRequestedAction)) {
                        log("3-Call for nonContactName: " + message.getUserHandle());
                        ((ViewHolderMessageChat) holder).nameRequestedAction = true;
                        ChatNonContactNameListener listener = new ChatNonContactNameListener(context, ((ViewHolderMessageChat) holder), this, message.getUserHandle());
                        megaChatApi.getUserFirstname(message.getUserHandle(), listener);
                        megaChatApi.getUserLastname(message.getUserHandle(), listener);
                        megaChatApi.getUserEmail(message.getUserHandle(), listener);
                    } else {
                        log("4-Name already asked and no name received: " + message.getUserHandle());
                    }
                }
                textToShow = String.format(context.getString(R.string.message_permissions_changed), megaChatApi.getMyFullname(), privilegeString, fullNameAction);
                try {
                    textToShow = textToShow.replace("[A]", "<font color=\'#060000\'>");
                    textToShow = textToShow.replace("[/A]", "</font>");
                    textToShow = textToShow.replace("[B]", "<font color=\'#868686\'>");
                    textToShow = textToShow.replace("[/B]", "</font>");
                    textToShow = textToShow.replace("[C]", "<font color=\'#060000\'>");
                    textToShow = textToShow.replace("[/C]", "</font>");
                    textToShow = textToShow.replace("[D]", "<font color=\'#868686\'>");
                    textToShow = textToShow.replace("[/D]", "</font>");
                    textToShow = textToShow.replace("[E]", "<font color=\'#060000\'>");
                    textToShow = textToShow.replace("[/E]", "</font>");
                } catch (Exception e) {
                }
            }

            Spanned result = null;
            if (android.os.Build.VERSION.SDK_INT >= android.os.Build.VERSION_CODES.N) {
                result = Html.fromHtml(textToShow, Html.FROM_HTML_MODE_LEGACY);
            } else {
                result = Html.fromHtml(textToShow);
            }
            ((ViewHolderMessageChat) holder).contentOwnMessageLayout.setVisibility(View.GONE);
            ((ViewHolderMessageChat) holder).ownManagementMessageLayout.setVisibility(View.VISIBLE);
            ((ViewHolderMessageChat) holder).ownManagementMessageIcon.setVisibility(View.GONE);
            RelativeLayout.LayoutParams paramsOwnManagement = (RelativeLayout.LayoutParams) holder.ownManagementMessageText.getLayoutParams();
            if(context.getResources().getConfiguration().orientation == Configuration.ORIENTATION_LANDSCAPE){
                paramsOwnManagement.leftMargin = Util.scaleWidthPx(MANAGEMENT_MESSAGE_LAND, outMetrics);
            }else{
                paramsOwnManagement.leftMargin = Util.scaleWidthPx(MANAGEMENT_MESSAGE_PORT, outMetrics);
            }            holder.ownManagementMessageText.setLayoutParams(paramsOwnManagement);
            ((ViewHolderMessageChat) holder).ownManagementMessageText.setText(result);


            log("Visible own management message!");

            if (!multipleSelect) {
                if (positionClicked != -1) {
                    if (positionClicked == position) {
                        holder.ownManagementMessageLayout.setBackgroundColor(ContextCompat.getColor(context, R.color.new_multiselect_color));
                        listFragment.smoothScrollToPosition(positionClicked);
                    } else {
                        holder.ownManagementMessageLayout.setBackgroundColor(ContextCompat.getColor(context, android.R.color.transparent));
                    }
                } else {
                    holder.ownManagementMessageLayout.setBackgroundColor(ContextCompat.getColor(context, android.R.color.transparent));
                }
            } else {
                log("Multiselect ON");
                if (this.isItemChecked(position)) {
                    holder.ownManagementMessageLayout.setBackgroundColor(ContextCompat.getColor(context, R.color.new_multiselect_color));

                } else {
                    log("NOT selected");
                    holder.ownManagementMessageLayout.setBackgroundColor(ContextCompat.getColor(context, android.R.color.transparent));
                }
            }
        } else {
            log("Participant privilege change!");

            if(context.getResources().getConfiguration().orientation == Configuration.ORIENTATION_LANDSCAPE){
                holder.titleContactMessage.setPadding(Util.scaleWidthPx(MANAGEMENT_MESSAGE_LAND,outMetrics),0,0,0);
            }else{
                holder.titleContactMessage.setPadding(Util.scaleWidthPx(MANAGEMENT_MESSAGE_PORT, outMetrics),0,0,0);
            }

            if (messages.get(position - 1).getInfoToShow() != -1) {
                switch (messages.get(position - 1).getInfoToShow()) {
                    case AndroidMegaChatMessage.CHAT_ADAPTER_SHOW_ALL: {
                        ((ViewHolderMessageChat) holder).dateLayout.setVisibility(View.VISIBLE);
                        ((ViewHolderMessageChat) holder).dateText.setText(TimeChatUtils.formatDate(message.getTimestamp(), TimeChatUtils.DATE_SHORT_FORMAT));
                        ((ViewHolderMessageChat) holder).titleContactMessage.setVisibility(View.VISIBLE);
                        ((ViewHolderMessageChat) holder).timeContactText.setText(TimeChatUtils.formatTime(message));
                        ((ViewHolderMessageChat) holder).timeContactText.setVisibility(View.VISIBLE);
                        break;
                    }
                    case AndroidMegaChatMessage.CHAT_ADAPTER_SHOW_TIME: {
                        log("CHAT_ADAPTER_SHOW_TIME");
                        ((ViewHolderMessageChat) holder).dateLayout.setVisibility(View.GONE);
                        ((ViewHolderMessageChat) holder).titleContactMessage.setVisibility(View.VISIBLE);
                        ((ViewHolderMessageChat) holder).timeContactText.setText(TimeChatUtils.formatTime(message));
                        ((ViewHolderMessageChat) holder).timeContactText.setVisibility(View.VISIBLE);
                        break;
                    }
                    case AndroidMegaChatMessage.CHAT_ADAPTER_SHOW_NOTHING: {
                        log("CHAT_ADAPTER_SHOW_NOTHING");
                        ((ViewHolderMessageChat) holder).dateLayout.setVisibility(View.GONE);
                        ((ViewHolderMessageChat) holder).titleContactMessage.setVisibility(View.GONE);
                        break;
                    }
                }
            }
            ((ViewHolderMessageChat) holder).ownMessageLayout.setVisibility(View.GONE);
            ((ViewHolderMessageChat) holder).contactMessageLayout.setVisibility(View.VISIBLE);

            ((ViewHolderMessageChat) holder).contentContactMessageLayout.setVisibility(View.GONE);
            ((ViewHolderMessageChat) holder).contactManagementMessageLayout.setVisibility(View.VISIBLE);
            ((ViewHolderMessageChat) holder).contactManagementMessageIcon.setVisibility(View.GONE);

            RelativeLayout.LayoutParams paramsContactManagement = (RelativeLayout.LayoutParams) holder.contactManagementMessageText.getLayoutParams();
            if(context.getResources().getConfiguration().orientation == Configuration.ORIENTATION_LANDSCAPE){
                paramsContactManagement.leftMargin = Util.scaleWidthPx(MANAGEMENT_MESSAGE_LAND, outMetrics);
            }else{
                paramsContactManagement.leftMargin = Util.scaleWidthPx(MANAGEMENT_MESSAGE_PORT, outMetrics);
            }
            holder.contactManagementMessageText.setLayoutParams(paramsContactManagement);
            ((ViewHolderMessageChat) holder).nameContactText.setVisibility(View.GONE);

            if (!multipleSelect) {
                if (positionClicked != -1) {
                    if (positionClicked == position) {
                        holder.contactManagementMessageLayout.setBackgroundColor(ContextCompat.getColor(context, R.color.new_multiselect_color));
                        listFragment.smoothScrollToPosition(positionClicked);
                    } else {
                        holder.contactManagementMessageLayout.setBackgroundColor(ContextCompat.getColor(context, android.R.color.transparent));
                    }
                } else {
                    holder.contactManagementMessageLayout.setBackgroundColor(ContextCompat.getColor(context, android.R.color.transparent));
                }
            } else {
                log("Multiselect ON");
                if (this.isItemChecked(position)) {
                    holder.contactManagementMessageLayout.setBackgroundColor(ContextCompat.getColor(context, R.color.new_multiselect_color));

                } else {
                    log("NOT selected");
                    holder.contactManagementMessageLayout.setBackgroundColor(ContextCompat.getColor(context, android.R.color.transparent));
                }
            }

            ((ViewHolderMessageChat) holder).fullNameTitle = cC.getFullName(message.getHandleOfAction(), chatRoom);


            if (((ViewHolderMessageChat) holder).fullNameTitle == null) {
                ((ViewHolderMessageChat) holder).fullNameTitle = "";
            }

            if (((ViewHolderMessageChat) holder).fullNameTitle.trim().length() <= 0) {

                log("NOT found in DB - ((ViewHolderMessageChat)holder).fullNameTitle");
                ((ViewHolderMessageChat) holder).fullNameTitle = "Unknown name";
                if (!(((ViewHolderMessageChat) holder).nameRequestedAction)) {
                    log("3-Call for nonContactName: " + message.getUserHandle());

                    ((ViewHolderMessageChat) holder).nameRequestedAction = true;
                    ChatNonContactNameListener listener = new ChatNonContactNameListener(context, ((ViewHolderMessageChat) holder), this, message.getHandleOfAction());

                    megaChatApi.getUserFirstname(message.getHandleOfAction(), listener);
                    megaChatApi.getUserLastname(message.getHandleOfAction(), listener);
                    megaChatApi.getUserEmail(message.getHandleOfAction(), listener);
                } else {
                    log("4-Name already asked and no name received: " + message.getUserHandle());
                }
            }

            int privilege = message.getPrivilege();
            String privilegeString = "";
            if (privilege == MegaChatRoom.PRIV_MODERATOR) {
                privilegeString = context.getString(R.string.administrator_permission_label_participants_panel);
            } else if (privilege == MegaChatRoom.PRIV_STANDARD) {
                privilegeString = context.getString(R.string.standard_permission_label_participants_panel);
            } else if (privilege == MegaChatRoom.PRIV_RO) {
                privilegeString = context.getString(R.string.observer_permission_label_participants_panel);
            } else {
                log("Change to other");
                privilegeString = "Unknow";
            }

            String textToShow = "";
            if (message.getUserHandle() == myUserHandle) {
                log("The privilege was change by me");
                textToShow = String.format(context.getString(R.string.message_permissions_changed), ((ViewHolderMessageChat) holder).fullNameTitle, privilegeString, megaChatApi.getMyFullname());
                try {
                    textToShow = textToShow.replace("[A]", "<font color=\'#060000\'>");
                    textToShow = textToShow.replace("[/A]", "</font>");
                    textToShow = textToShow.replace("[B]", "<font color=\'#868686\'>");
                    textToShow = textToShow.replace("[/B]", "</font>");
                    textToShow = textToShow.replace("[C]", "<font color=\'#060000\'>");
                    textToShow = textToShow.replace("[/C]", "</font>");
                    textToShow = textToShow.replace("[D]", "<font color=\'#868686\'>");
                    textToShow = textToShow.replace("[/D]", "</font>");
                    textToShow = textToShow.replace("[E]", "<font color=\'#060000\'>");
                    textToShow = textToShow.replace("[/E]", "</font>");
                } catch (Exception e) {
                }

            } else {
                log("By other");
                String fullNameAction = cC.getFullName(message.getUserHandle(), chatRoom);

                if (fullNameAction == null) {
                    fullNameAction = "";
                }

                if (fullNameAction.trim().length() <= 0) {

                    log("NOT found in DB - ((ViewHolderMessageChat)holder).fullNameTitle");
                    fullNameAction = "Unknown name";
                    if (!(((ViewHolderMessageChat) holder).nameRequestedAction)) {
                        log("3-Call for nonContactName: " + message.getUserHandle());
                        ((ViewHolderMessageChat) holder).nameRequestedAction = true;
                        ChatNonContactNameListener listener = new ChatNonContactNameListener(context, ((ViewHolderMessageChat) holder), this, message.getUserHandle());
                        megaChatApi.getUserFirstname(message.getUserHandle(), listener);
                        megaChatApi.getUserLastname(message.getUserHandle(), listener);
                        megaChatApi.getUserEmail(message.getUserHandle(), listener);
                    } else {
                        log("4-Name already asked and no name received: " + message.getUserHandle());
                    }
                }

                textToShow = String.format(context.getString(R.string.message_permissions_changed), ((ViewHolderMessageChat) holder).fullNameTitle, privilegeString, fullNameAction);
                try {
                    textToShow = textToShow.replace("[A]", "<font color=\'#060000\'>");
                    textToShow = textToShow.replace("[/A]", "</font>");
                    textToShow = textToShow.replace("[B]", "<font color=\'#868686\'>");
                    textToShow = textToShow.replace("[/B]", "</font>");
                    textToShow = textToShow.replace("[C]", "<font color=\'#060000\'>");
                    textToShow = textToShow.replace("[/C]", "</font>");
                    textToShow = textToShow.replace("[D]", "<font color=\'#868686\'>");
                    textToShow = textToShow.replace("[/D]", "</font>");
                    textToShow = textToShow.replace("[E]", "<font color=\'#060000\'>");
                    textToShow = textToShow.replace("[/E]", "</font>");
                } catch (Exception e) {
                }
            }
            Spanned result = null;
            if (android.os.Build.VERSION.SDK_INT >= android.os.Build.VERSION_CODES.N) {
                result = Html.fromHtml(textToShow, Html.FROM_HTML_MODE_LEGACY);
            } else {
                result = Html.fromHtml(textToShow);
            }

            ((ViewHolderMessageChat) holder).contactManagementMessageText.setText(result);
        }
    }

    public void bindContainsMetaMessage(ViewHolderMessageChat holder, AndroidMegaChatMessage androidMessage, int position) {
        log("bindContainsMetaMessage()");

        MegaChatMessage message = androidMessage.getMessage();
        MegaChatContainsMeta meta = message.getContainsMeta();
        if (meta == null) {
            bindNoTypeMessage(holder, androidMessage, position);
        } else if (meta != null && meta.getType() == MegaChatContainsMeta.CONTAINS_META_RICH_PREVIEW) {
            String urlString = meta.getRichPreview().getUrl();
            try {
                URL url = new URL(urlString);
                urlString = url.getHost();

            } catch (MalformedURLException e) {
                log("EXCEPTION: "+e.getMessage());
            }

            String title = meta.getRichPreview().getTitle();
            String text = meta.getRichPreview().getText();
            String description = meta.getRichPreview().getDescription();
            String imageFormat = meta.getRichPreview().getImageFormat();
            String image = meta.getRichPreview().getImage();
            String icon = meta.getRichPreview().getIcon();

            Bitmap bitmapImage = null;
            Bitmap bitmapIcon = null;

            if (image != null) {
                byte[] decodedBytes = Base64.decode(image, 0);
                bitmapImage = BitmapFactory.decodeByteArray(decodedBytes, 0, decodedBytes.length);
            }

            if (icon != null) {
                byte[] decodedBytes2 = Base64.decode(icon, 0);
                bitmapIcon = BitmapFactory.decodeByteArray(decodedBytes2, 0, decodedBytes2.length);
            }

            if (message.getUserHandle() == myUserHandle) {
                holder.layoutAvatarMessages.setVisibility(View.GONE);
                holder.titleOwnMessage.setGravity(Gravity.RIGHT);

                if(context.getResources().getConfiguration().orientation == Configuration.ORIENTATION_LANDSCAPE){
                    holder.titleOwnMessage.setPadding(0,0,Util.scaleWidthPx(PADDING_RIGHT_HOUR_OF_OWN_MESSAGE_LAND, outMetrics),0);
                }else{
                    holder.titleOwnMessage.setPadding(0,0,Util.scaleWidthPx(PADDING_RIGHT_HOUR_OF_OWN_MESSAGE_PORT, outMetrics),0);
                }

                log("MY message handle!!: " + message.getMsgId());
                if (messages.get(position - 1).getInfoToShow() != -1) {
                    switch (messages.get(position - 1).getInfoToShow()) {
                        case AndroidMegaChatMessage.CHAT_ADAPTER_SHOW_ALL: {
                            ((ViewHolderMessageChat) holder).dateLayout.setVisibility(View.VISIBLE);
                            ((ViewHolderMessageChat) holder).dateText.setText(TimeChatUtils.formatDate(message.getTimestamp(), TimeChatUtils.DATE_SHORT_FORMAT));
                            ((ViewHolderMessageChat) holder).titleOwnMessage.setVisibility(View.VISIBLE);
                            ((ViewHolderMessageChat) holder).timeOwnText.setText(TimeChatUtils.formatTime(message));
                            break;
                        }
                        case AndroidMegaChatMessage.CHAT_ADAPTER_SHOW_TIME: {
                            log("CHAT_ADAPTER_SHOW_TIME");
                            ((ViewHolderMessageChat) holder).dateLayout.setVisibility(View.GONE);
                            ((ViewHolderMessageChat) holder).titleOwnMessage.setVisibility(View.VISIBLE);
                            ((ViewHolderMessageChat) holder).timeOwnText.setText(TimeChatUtils.formatTime(message));
                            break;
                        }
                        case AndroidMegaChatMessage.CHAT_ADAPTER_SHOW_NOTHING: {
                            log("CHAT_ADAPTER_SHOW_NOTHING");
                            ((ViewHolderMessageChat) holder).dateLayout.setVisibility(View.GONE);
                            ((ViewHolderMessageChat) holder).titleOwnMessage.setVisibility(View.GONE);
                            break;
                        }
                    }
                }

                int status = message.getStatus();

                if((status==MegaChatMessage.STATUS_SERVER_REJECTED)||(status==MegaChatMessage.STATUS_SENDING_MANUAL)){
                    log("Show triangle retry!");
                    ((ViewHolderMessageChat)holder).urlOwnMessageText.setBackground(ContextCompat.getDrawable(context, R.drawable.light_rounded_chat_own_message));
                    ((ViewHolderMessageChat)holder).triangleIcon.setVisibility(View.VISIBLE);
                    ((ViewHolderMessageChat)holder).retryAlert.setVisibility(View.VISIBLE);

                }else if((status==MegaChatMessage.STATUS_SENDING)){
                    ((ViewHolderMessageChat)holder).urlOwnMessageText.setBackground(ContextCompat.getDrawable(context, R.drawable.light_rounded_chat_own_message));
                    ((ViewHolderMessageChat)holder).triangleIcon.setVisibility(View.GONE);
                    ((ViewHolderMessageChat)holder).retryAlert.setVisibility(View.GONE);

                }else{
                    log("Status: "+message.getStatus());
                    ((ViewHolderMessageChat)holder).urlOwnMessageText.setBackground(ContextCompat.getDrawable(context, R.drawable.dark_rounded_chat_own_message));
                    ((ViewHolderMessageChat)holder).triangleIcon.setVisibility(View.GONE);
                    ((ViewHolderMessageChat)holder).retryAlert.setVisibility(View.GONE);
                }

                holder.contactMessageLayout.setVisibility(View.GONE);
                holder.ownMessageLayout.setVisibility(View.VISIBLE);

                holder.ownManagementMessageLayout.setVisibility(View.GONE);
                holder.contentOwnMessageLayout.setVisibility(View.VISIBLE);

                holder.contentOwnMessageText.setVisibility(View.GONE);
                holder.urlOwnMessageLayout.setVisibility(View.VISIBLE);

                //Forwards element (own messages):
                holder.forwardOwnRichLinks.setVisibility(View.VISIBLE);
                if(isMultipleSelect()){
                    holder.forwardOwnRichLinks.setOnClickListener(null);
                }else{
                    holder.forwardOwnRichLinks.setOnClickListener(this);
                }
                holder.forwardOwnPortrait.setVisibility(View.GONE);
                holder.forwardOwnLandscape.setVisibility(View.GONE);
                holder.forwardOwnFile.setVisibility(View.GONE);
                holder.forwardOwnContact.setVisibility(View.GONE);

                holder.previewFrameLand.setVisibility(View.GONE);
                holder.previewFramePort.setVisibility(View.GONE);

                holder.contentOwnMessageFileLayout.setVisibility(View.GONE);
                holder.contentOwnMessageContactLayout.setVisibility(View.GONE);
                holder.urlOwnMessageWarningButtonsLayout.setVisibility(View.GONE);
                holder.urlOwnMessageDisableButtonsLayout.setVisibility(View.GONE);

                SimpleSpanBuilder ssb = null;

                try{

                    RTFFormatter formatter = new RTFFormatter(text, context);
                    ssb = formatter.setRTFFormat();
                }
                catch (Exception e){
                    log("FORMATTER EXCEPTION!!!");
                    ssb = null;
                }

                if(EmojiManager.isOnlyEmojis(text)){
                    log("IS ONLY emoji!!!");
                    List<String> emojis = EmojiParser.extractEmojis(text);
                    int size = emojis.size();
                    log("size of emojis: "+size);
                    switch (size){
                        case 1:{
                            ((ViewHolderMessageChat)holder).urlOwnMessageText.setEmojiconSizeSp(35);
                            ((ViewHolderMessageChat)holder).urlOwnMessageText.setLineSpacing(1,1.2f);
                            break;
                        }
                        case 2:{
                            ((ViewHolderMessageChat)holder).urlOwnMessageText.setEmojiconSizeSp(30);
                            ((ViewHolderMessageChat)holder).urlOwnMessageText.setLineSpacing(1,1.2f);
                            break;
                        }
                        case 3:{
                            ((ViewHolderMessageChat)holder).urlOwnMessageText.setEmojiconSizeSp(25);
                            ((ViewHolderMessageChat)holder).urlOwnMessageText.setLineSpacing(1,1.2f);
                            break;
                        }
                        default:{
                            ((ViewHolderMessageChat)holder).urlOwnMessageText.setEmojiconSizeSp(20);
                            ((ViewHolderMessageChat)holder).urlOwnMessageText.setLineSpacing(1,1.2f);
                            break;
                        }
                    }
                }
                else{
                    log("IS NOT only emoji");
                    ((ViewHolderMessageChat)holder).urlOwnMessageText.setLineSpacing(1,1.0f);
                    ((ViewHolderMessageChat)holder).urlOwnMessageText.setEmojiconSizeSp(20);
                }
//                            ((ViewHolderMessageChat)holder).contentOwnMessageText.setText(messageContent);
                if(ssb!=null){
                    ((ViewHolderMessageChat)holder).urlOwnMessageText.setText(ssb.build(), TextView.BufferType.SPANNABLE);
                }
                else{
                    ((ViewHolderMessageChat)holder).urlOwnMessageText.setText(text);
                }

                holder.urlOwnMessageTitle.setVisibility(View.VISIBLE);
                holder.urlOwnMessageTitle.setText(title);
                holder.urlOwnMessageTitle.setMaxLines(1);
                holder.urlOwnMessageDescription.setText(description);
                holder.urlOwnMessageDescription.setMaxLines(2);
                holder.urlOwnMessageIconAndLinkLayout.setVisibility(View.VISIBLE);
                holder.urlOwnMessageLink.setText(urlString);

                if (bitmapImage != null) {
<<<<<<< HEAD
                    ((ViewHolderMessageChat) holder).urlOwnMessageImage.setImageBitmap(bitmapImage);
                    ((ViewHolderMessageChat) holder).urlOwnMessageImage.setVisibility(View.VISIBLE);
                    ((ViewHolderMessageChat) holder).urlOwnMessageGroupAvatarLayout.setVisibility(View.GONE);
=======
                    holder.urlOwnMessageImage.setImageBitmap(bitmapImage);
                    holder.urlOwnMessageImage.setVisibility(View.VISIBLE);
>>>>>>> c2ae1858
                } else {
                    holder.urlOwnMessageImage.setVisibility(View.GONE);
                }

                if (bitmapIcon != null) {
                    holder.urlOwnMessageIcon.setImageBitmap(bitmapIcon);
                    holder.urlOwnMessageIcon.setVisibility(View.VISIBLE);
                } else {
                    holder.urlOwnMessageIcon.setVisibility(View.GONE);
                }

                if (Util.isOnline(context)) {
                    if(isMultipleSelect()){
                        holder.urlOwnMessageText.setLinksClickable(false);
                    }else{
                        holder.urlOwnMessageText.setLinksClickable(true);
                        Linkify.addLinks(holder.urlOwnMessageText, Linkify.WEB_URLS);
                        holder.urlOwnMessageText.setLinkTextColor(ContextCompat.getColor(context, R.color.white));
                    }
                }else{
                    holder.urlOwnMessageText.setLinksClickable(false);
                }

                if (!multipleSelect) {
                    if (positionClicked != -1) {
                        if (positionClicked == position) {
                            holder.contentOwnMessageLayout.setBackgroundColor(ContextCompat.getColor(context, R.color.new_multiselect_color));
                            listFragment.smoothScrollToPosition(positionClicked);
                            holder.forwardOwnRichLinks.setEnabled(false);
                        } else {
                            holder.contentOwnMessageLayout.setBackgroundColor(ContextCompat.getColor(context, android.R.color.transparent));
                            holder.forwardOwnRichLinks.setEnabled(true);
                        }
                    } else {
                        holder.contentOwnMessageLayout.setBackgroundColor(ContextCompat.getColor(context, android.R.color.transparent));
                        holder.forwardOwnRichLinks.setEnabled(true);
                    }
                } else {
                    if (this.isItemChecked(position)) {
                        holder.contentOwnMessageLayout.setBackgroundColor(ContextCompat.getColor(context, R.color.new_multiselect_color));
                        holder.forwardOwnRichLinks.setEnabled(false);
                    } else {
                        log("NOT selected");
                        holder.contentOwnMessageLayout.setBackgroundColor(ContextCompat.getColor(context, android.R.color.transparent));
                        holder.forwardOwnRichLinks.setEnabled(true);
                    }
                }
            } else {
                long userHandle = message.getUserHandle();
                log("Contact message!!: " + userHandle);
                if (((ChatActivityLollipop) context).isGroup()) {

                    holder.fullNameTitle = cC.getFullName(userHandle, chatRoom);
                    if (holder.fullNameTitle == null) {
                        holder.fullNameTitle = "";
                    }

                    if (holder.fullNameTitle.trim().length() <= 0) {
                        log("NOT found in DB - ((ViewHolderMessageChat)holder).fullNameTitle");
                        holder.fullNameTitle = "Unknown name";
                        if (!(holder.nameRequestedAction)) {
                            log("3-Call for nonContactName: " + message.getUserHandle());
                            holder.nameRequestedAction = true;
                            ChatNonContactNameListener listener = new ChatNonContactNameListener(context, ((ViewHolderMessageChat) holder), this, userHandle);
                            megaChatApi.getUserFirstname(userHandle, listener);
                            megaChatApi.getUserLastname(userHandle, listener);
                            megaChatApi.getUserEmail(userHandle, listener);
                        } else {
                            log("4-Name already asked and no name received: " + message.getUserHandle());
                        }
                    }
                    holder.nameContactText.setVisibility(View.VISIBLE);
                    holder.nameContactText.setText(holder.fullNameTitle);

                }else{
                    holder.fullNameTitle = chatRoom.getTitle();
                    holder.nameContactText.setVisibility(View.GONE);
                }

                if(context.getResources().getConfiguration().orientation == Configuration.ORIENTATION_LANDSCAPE){
                    holder.titleContactMessage.setPadding(Util.scaleWidthPx(CONTACT_MESSAGE_LAND,outMetrics),0,0,0);
                }else{
                    holder.titleContactMessage.setPadding(Util.scaleWidthPx(CONTACT_MESSAGE_PORT, outMetrics),0,0,0);
                }

                if (messages.get(position - 1).getInfoToShow() != -1) {
                    switch (messages.get(position - 1).getInfoToShow()) {
                        case AndroidMegaChatMessage.CHAT_ADAPTER_SHOW_ALL: {
                            log("CHAT_ADAPTER_SHOW_ALL");
                            ((ViewHolderMessageChat) holder).dateLayout.setVisibility(View.VISIBLE);
                            ((ViewHolderMessageChat) holder).dateText.setText(TimeChatUtils.formatDate(message.getTimestamp(), TimeChatUtils.DATE_SHORT_FORMAT));
                            ((ViewHolderMessageChat) holder).titleContactMessage.setVisibility(View.VISIBLE);
                            ((ViewHolderMessageChat) holder).timeContactText.setText(TimeChatUtils.formatTime(message));
                            ((ViewHolderMessageChat) holder).timeContactText.setVisibility(View.VISIBLE);
                            break;
                        }
                        case AndroidMegaChatMessage.CHAT_ADAPTER_SHOW_TIME: {
                            log("CHAT_ADAPTER_SHOW_TIME--");
                            ((ViewHolderMessageChat) holder).dateLayout.setVisibility(View.GONE);
                            ((ViewHolderMessageChat) holder).titleContactMessage.setVisibility(View.VISIBLE);
                            ((ViewHolderMessageChat) holder).timeContactText.setText(TimeChatUtils.formatTime(message));
                            ((ViewHolderMessageChat) holder).timeContactText.setVisibility(View.VISIBLE);
                            break;
                        }
                        case AndroidMegaChatMessage.CHAT_ADAPTER_SHOW_NOTHING: {
                            log("CHAT_ADAPTER_SHOW_NOTHING");
                            ((ViewHolderMessageChat) holder).dateLayout.setVisibility(View.GONE);
                            ((ViewHolderMessageChat) holder).timeContactText.setVisibility(View.GONE);
                            ((ViewHolderMessageChat) holder).titleContactMessage.setVisibility(View.GONE);
                            break;
                        }
                    }
                }

                if (messages.get(position - 1).isShowAvatar()) {
<<<<<<< HEAD
                    ((ViewHolderMessageChat) holder).layoutAvatarMessages.setVisibility(View.VISIBLE);
                    setContactAvatar(((ViewHolderMessageChat) holder), userHandle, ((ViewHolderMessageChat) holder).fullNameTitle, false);
=======
                    holder.layoutAvatarMessages.setVisibility(View.VISIBLE);
                    setContactAvatar(holder, userHandle, holder.fullNameTitle);
>>>>>>> c2ae1858
                } else {
                    holder.layoutAvatarMessages.setVisibility(View.GONE);
                }

                holder.ownMessageLayout.setVisibility(View.GONE);
                holder.contactMessageLayout.setVisibility(View.VISIBLE);

                holder.contentContactMessageLayout.setVisibility(View.VISIBLE);
                holder.contactManagementMessageLayout.setVisibility(View.GONE);

                holder.contentContactMessageText.setVisibility(View.GONE);
                holder.urlContactMessageLayout.setVisibility(View.VISIBLE);

                //Forwards element (contact messages):
                holder.forwardContactRichLinks.setVisibility(View.VISIBLE);
                if(isMultipleSelect()){
                    holder.forwardContactRichLinks.setOnClickListener(null);
                }else{
                    holder.forwardContactRichLinks.setOnClickListener(this);
                }
                holder.forwardContactPreviewPortrait.setVisibility(View.GONE);
                holder.forwardContactPreviewLandscape.setVisibility(View.GONE);
                holder.forwardContactFile.setVisibility(View.GONE);
                holder.forwardContactContact.setVisibility(View.GONE);

                holder.contentContactMessageAttachLayout.setVisibility(View.GONE);
                holder.contentContactMessageContactLayout.setVisibility(View.GONE);


//                ((ViewHolderMessageChat)holder).contentOwnMessageLayout.setVisibility(View.GONE);
//                ((ViewHolderMessageChat)holder).urlOwnMessageLayout.setVisibility(View.GONE);
//                ((ViewHolderMessageChat)holder).urlOwnMessageIconAndLinkLayout.setVisibility(View.GONE);

//                ((ViewHolderMessageChat)holder).contentOwnMessageText.setVisibility(View.GONE);
//                ((ViewHolderMessageChat)holder).previewFrameLand.setVisibility(View.GONE);
//                ((ViewHolderMessageChat) holder).contentOwnMessageThumbLand.setVisibility(View.GONE);
//                ((ViewHolderMessageChat)holder).previewFramePort.setVisibility(View.GONE);
//                ((ViewHolderMessageChat) holder).contentOwnMessageThumbPort.setVisibility(View.GONE);

//                ((ViewHolderMessageChat) holder).gradientOwnMessageThumbPort.setVisibility(View.GONE);
//                ((ViewHolderMessageChat) holder).videoIconOwnMessageThumbPort.setVisibility(View.GONE);
//                ((ViewHolderMessageChat) holder).videoTimecontentOwnMessageThumbPort.setVisibility(View.GONE);
//
//                ((ViewHolderMessageChat) holder).gradientOwnMessageThumbLand.setVisibility(View.GONE);
//                ((ViewHolderMessageChat) holder).videoIconOwnMessageThumbLand.setVisibility(View.GONE);
//                ((ViewHolderMessageChat) holder).videoTimecontentOwnMessageThumbLand.setVisibility(View.GONE);
//
//                ((ViewHolderMessageChat) holder).contentOwnMessageFileLayout.setVisibility(View.GONE);
//                ((ViewHolderMessageChat) holder).contentOwnMessageContactLayout.setVisibility(View.GONE);
//                ((ViewHolderMessageChat) holder).contentContactMessageContactLayout.setVisibility(View.GONE);
//                ((ViewHolderMessageChat) holder).contentContactMessageFile.setVisibility(View.GONE);

                //Rick link
                holder.urlOwnMessageWarningButtonsLayout.setVisibility(View.GONE);
                holder.urlOwnMessageDisableButtonsLayout.setVisibility(View.GONE);

                holder.urlContactMessageTitle.setVisibility(View.VISIBLE);
                holder.urlContactMessageTitle.setText(title);
                holder.urlContactMessageDescription.setText(description);
                holder.urlContactMessageIconAndLinkLayout.setVisibility(View.VISIBLE);
                holder.urlContactMessageLink.setText(urlString);

                if (EmojiManager.isOnlyEmojis(text)) {
                    log("IS ONLY emoji!!!");
                    List<String> emojis = EmojiParser.extractEmojis(text);
                    int size = emojis.size();
                    log("size of emojis: " + size);
                    switch (size) {
                        case 1: {
                            ((ViewHolderMessageChat) holder).urlContactMessageText.setEmojiconSizeSp(35);
                            ((ViewHolderMessageChat) holder).urlContactMessageText.setLineSpacing(1, 1.2f);
                            break;
                        }
                        case 2: {
                            ((ViewHolderMessageChat) holder).urlContactMessageText.setEmojiconSizeSp(30);
                            ((ViewHolderMessageChat) holder).urlContactMessageText.setLineSpacing(1, 1.2f);
                            break;
                        }
                        case 3: {
                            ((ViewHolderMessageChat) holder).urlContactMessageText.setEmojiconSizeSp(25);
                            ((ViewHolderMessageChat) holder).urlContactMessageText.setLineSpacing(1, 1.2f);
                            break;
                        }
                        default: {
                            ((ViewHolderMessageChat) holder).urlContactMessageText.setEmojiconSizeSp(20);
                            ((ViewHolderMessageChat) holder).urlContactMessageText.setLineSpacing(1, 1.2f);
                            break;
                        }
                    }

                } else {
                    log("IS NOT only emoji!!!");
                    ((ViewHolderMessageChat) holder).urlContactMessageText.setLineSpacing(1, 1.0f);
                    ((ViewHolderMessageChat) holder).urlContactMessageText.setEmojiconSizeSp(20);
                }

                //Color always status SENT
                ((ViewHolderMessageChat) holder).urlContactMessageText.setTextColor(ContextCompat.getColor(context, R.color.name_my_account));

                SimpleSpanBuilder ssb = null;

                try {
                    RTFFormatter formatter = new RTFFormatter(text, context);
                    ssb = formatter.setRTFFormat();
                } catch (Exception e) {
                    log("FORMATTER EXCEPTION!!!");
                    ssb = null;
                }

                if (ssb != null) {
                    ((ViewHolderMessageChat) holder).urlContactMessageText.setText(ssb.build(), TextView.BufferType.SPANNABLE);
                } else {
                    ((ViewHolderMessageChat) holder).urlContactMessageText.setText(text);
                }

                if(bitmapImage!=null){
                    ((ViewHolderMessageChat)holder).urlContactMessageImage.setImageBitmap(bitmapImage);
                    ((ViewHolderMessageChat)holder).urlContactMessageImage.setVisibility(View.VISIBLE);
                    ((ViewHolderMessageChat) holder).urlContactMessageGroupAvatarLayout.setVisibility(View.GONE);
                }
                else{
                    ((ViewHolderMessageChat)holder).urlContactMessageImage.setVisibility(View.GONE);
                }

                if (bitmapIcon != null) {
                    ((ViewHolderMessageChat) holder).urlContactMessageIcon.setImageBitmap(bitmapIcon);
                    ((ViewHolderMessageChat) holder).urlContactMessageIcon.setVisibility(View.VISIBLE);
                } else {
                    ((ViewHolderMessageChat) holder).urlContactMessageIcon.setVisibility(View.GONE);
                }

                if (Util.isOnline(context)) {
                    if(isMultipleSelect()){
                        ((ViewHolderMessageChat) holder).urlContactMessageText.setLinksClickable(false);
                    }else{
                        ((ViewHolderMessageChat) holder).urlContactMessageText.setLinksClickable(true);
                        Linkify.addLinks(((ViewHolderMessageChat) holder).urlContactMessageText, Linkify.WEB_URLS);
                        ((ViewHolderMessageChat) holder).urlContactMessageText.setLinkTextColor(ContextCompat.getColor(context, R.color.accentColor));
                    }
                }else{
                    ((ViewHolderMessageChat) holder).urlContactMessageText.setLinksClickable(false);
                }

                if (!multipleSelect) {
                    if (positionClicked != -1) {
                        if (positionClicked == position) {
                            holder.contentContactMessageLayout.setBackgroundColor(ContextCompat.getColor(context, R.color.new_multiselect_color));
                            holder.forwardContactRichLinks.setEnabled(false);
                            listFragment.smoothScrollToPosition(positionClicked);
                        } else {
                            holder.contentContactMessageLayout.setBackgroundColor(ContextCompat.getColor(context, android.R.color.transparent));
                            holder.forwardContactRichLinks.setEnabled(true);

                        }
                    } else {
                        holder.contentContactMessageLayout.setBackgroundColor(ContextCompat.getColor(context, android.R.color.transparent));
                        holder.forwardContactRichLinks.setEnabled(true);

                    }
                } else {
                    log("Multiselect ON");
                    if (this.isItemChecked(position)) {
                        holder.contentContactMessageLayout.setBackgroundColor(ContextCompat.getColor(context, R.color.new_multiselect_color));
                        holder.forwardContactRichLinks.setEnabled(false);

                    } else {
                        log("NOT selected");
                        holder.contentContactMessageLayout.setBackgroundColor(ContextCompat.getColor(context, android.R.color.transparent));
                        holder.forwardContactRichLinks.setEnabled(true);

                    }
                }
            }
        } else {
            log("Link to bind as a no type message");
            bindNoTypeMessage(holder, androidMessage, position);
        }
    }


    public void bindMegaLinkMessage(ViewHolderMessageChat holder, AndroidMegaChatMessage androidMessage, int position) {
        log("bindMegaLinkMessage()");

        MegaChatMessage message = androidMessage.getMessage();
        MegaNode node = androidMessage.getRichLinkMessage().getNode();

        if (message.getUserHandle() == myUserHandle) {
            log("MY message handle!!: " + message.getMsgId());

            holder.layoutAvatarMessages.setVisibility(View.GONE);
            holder.titleOwnMessage.setGravity(Gravity.RIGHT);
            if(context.getResources().getConfiguration().orientation == Configuration.ORIENTATION_LANDSCAPE){
                holder.titleOwnMessage.setPadding(0,0,Util.scaleWidthPx(PADDING_RIGHT_HOUR_OF_OWN_MESSAGE_LAND, outMetrics),0);
            }else{
                holder.titleOwnMessage.setPadding(0,0,Util.scaleWidthPx(PADDING_RIGHT_HOUR_OF_OWN_MESSAGE_PORT, outMetrics),0);
            }

            if (messages.get(position - 1).getInfoToShow() != -1) {
                switch (messages.get(position - 1).getInfoToShow()) {
                    case AndroidMegaChatMessage.CHAT_ADAPTER_SHOW_ALL: {
                        holder.dateLayout.setVisibility(View.VISIBLE);
                        holder.dateText.setText(TimeChatUtils.formatDate(message.getTimestamp(), TimeChatUtils.DATE_SHORT_FORMAT));
                        holder.titleOwnMessage.setVisibility(View.VISIBLE);
                        holder.timeOwnText.setText(TimeChatUtils.formatTime(message));
                        break;
                    }
                    case AndroidMegaChatMessage.CHAT_ADAPTER_SHOW_TIME: {
                        log("CHAT_ADAPTER_SHOW_TIME");
                        holder.dateLayout.setVisibility(View.GONE);
                        holder.titleOwnMessage.setVisibility(View.VISIBLE);
                        holder.timeOwnText.setText(TimeChatUtils.formatTime(message));
                        break;
                    }
                    case AndroidMegaChatMessage.CHAT_ADAPTER_SHOW_NOTHING: {
                        log("CHAT_ADAPTER_SHOW_NOTHING");
                        holder.dateLayout.setVisibility(View.GONE);
                        holder.titleOwnMessage.setVisibility(View.GONE);
                        break;
                    }
                }
            }

            holder.contactMessageLayout.setVisibility(View.GONE);
            holder.ownMessageLayout.setVisibility(View.VISIBLE);

            holder.ownManagementMessageLayout.setVisibility(View.GONE);
            holder.contentOwnMessageLayout.setVisibility(View.VISIBLE);

            holder.contentOwnMessageText.setVisibility(View.GONE);
            holder.urlOwnMessageLayout.setVisibility(View.VISIBLE);

            //Forward element (own messages):
            holder.forwardOwnRichLinks.setVisibility(View.VISIBLE);
            if(isMultipleSelect()){
                holder.forwardOwnRichLinks.setOnClickListener(null);
            }else{
                holder.forwardOwnRichLinks.setOnClickListener(this);
            }
            holder.forwardOwnPortrait.setVisibility(View.GONE);
            holder.forwardOwnLandscape.setVisibility(View.GONE);
            holder.forwardOwnFile.setVisibility(View.GONE);
            holder.forwardOwnContact.setVisibility(View.GONE);

            holder.urlOwnMessageIconAndLinkLayout.setVisibility(View.GONE);
            holder.previewFrameLand.setVisibility(View.GONE);
            holder.previewFramePort.setVisibility(View.GONE);
            holder.contentOwnMessageFileLayout.setVisibility(View.GONE);
            holder.contentOwnMessageContactLayout.setVisibility(View.GONE);

            //MEGA link
            holder.urlOwnMessageWarningButtonsLayout.setVisibility(View.GONE);
            holder.urlOwnMessageDisableButtonsLayout.setVisibility(View.GONE);

            if (message.isEdited()) {
                Spannable content = new SpannableString(message.getContent());
                int status = message.getStatus();
                if ((status == MegaChatMessage.STATUS_SERVER_REJECTED) || (status == MegaChatMessage.STATUS_SENDING_MANUAL)) {
                    log("Show triangle retry!");
                    holder.urlOwnMessageText.setTextColor(ContextCompat.getColor(context, R.color.white));
                    content.setSpan(new ForegroundColorSpan(ContextCompat.getColor(context, R.color.white)), 0, content.length(), Spannable.SPAN_EXCLUSIVE_EXCLUSIVE);
                    holder.urlOwnMessageText.setBackground(ContextCompat.getDrawable(context, R.drawable.light_rounded_chat_own_message));
                    holder.triangleIcon.setVisibility(View.VISIBLE);
                    holder.retryAlert.setVisibility(View.VISIBLE);

                } else if ((status == MegaChatMessage.STATUS_SENDING)) {
                    log("Status not received by server: " + message.getStatus());
                    holder.urlOwnMessageText.setTextColor(ContextCompat.getColor(context, R.color.white));
                    content.setSpan(new ForegroundColorSpan(ContextCompat.getColor(context, R.color.white)), 0, content.length(), Spannable.SPAN_EXCLUSIVE_EXCLUSIVE);
                    holder.urlOwnMessageText.setBackground(ContextCompat.getDrawable(context, R.drawable.light_rounded_chat_own_message));
                    holder.triangleIcon.setVisibility(View.GONE);
                    holder.retryAlert.setVisibility(View.GONE);

                } else {
                    log("Status: " + message.getStatus());
                    holder.urlOwnMessageText.setTextColor(ContextCompat.getColor(context, R.color.white));
                    content.setSpan(new ForegroundColorSpan(ContextCompat.getColor(context, R.color.white)), 0, content.length(), Spannable.SPAN_EXCLUSIVE_EXCLUSIVE);
                    holder.contentOwnMessageText.setBackground(ContextCompat.getDrawable(context, R.drawable.dark_rounded_chat_own_message));
                    holder.triangleIcon.setVisibility(View.GONE);
                    holder.retryAlert.setVisibility(View.GONE);
                }

                SimpleSpanBuilder ssb = null;

                try {
                    RTFFormatter formatter = new RTFFormatter(message.getContent(), context);
                    ssb = formatter.setRTFFormat();
                } catch (Exception e) {
                    log("FORMATTER EXCEPTION!!!");
                    ssb = null;
                }

                if (ssb != null) {

                    ssb.append(" " + context.getString(R.string.edited_message_text), new RelativeSizeSpan(0.70f), new ForegroundColorSpan(ContextCompat.getColor(context, R.color.white)), new StyleSpan(Typeface.ITALIC));
                    holder.urlOwnMessageText.setText(ssb.build(), TextView.BufferType.SPANNABLE);
                } else {
                    holder.urlOwnMessageText.setText(content + " ");

                    Spannable edited = new SpannableString(context.getString(R.string.edited_message_text));
                    edited.setSpan(new RelativeSizeSpan(0.70f), 0, edited.length(), Spannable.SPAN_EXCLUSIVE_EXCLUSIVE);
                    edited.setSpan(new ForegroundColorSpan(ContextCompat.getColor(context, R.color.white)), 0, edited.length(), Spannable.SPAN_EXCLUSIVE_EXCLUSIVE);
                    edited.setSpan(new android.text.style.StyleSpan(Typeface.ITALIC), 0, edited.length(), Spannable.SPAN_EXCLUSIVE_EXCLUSIVE);

                    ((ViewHolderMessageChat) holder).urlOwnMessageText.append(edited);
                }

                if (EmojiManager.isOnlyEmojis(message.getContent())) {
                    log("IS ONLY emoji!!!");
                    List<String> emojis = EmojiParser.extractEmojis(message.getContent());
                    int size = emojis.size();
                    log("size of emojis: " + size);
                    switch (size) {
                        case 1: {
                            holder.contentOwnMessageText.setEmojiconSizeSp(35);
                            holder.contentOwnMessageText.setLineSpacing(1, 1.2f);
                            break;
                        }
                        case 2: {
                            holder.contentOwnMessageText.setEmojiconSizeSp(30);
                            holder.contentOwnMessageText.setLineSpacing(1, 1.2f);
                            break;
                        }
                        case 3: {
                            holder.contentOwnMessageText.setEmojiconSizeSp(25);
                            holder.contentOwnMessageText.setLineSpacing(1, 1.2f);
                            break;
                        }
                        default: {
                            holder.contentOwnMessageText.setEmojiconSizeSp(20);
                            holder.contentOwnMessageText.setLineSpacing(1, 1.2f);
                            break;
                        }
                    }
                } else {
                    log("IS NOT only emoji");
                    holder.contentOwnMessageText.setLineSpacing(1, 1.0f);
                    holder.contentOwnMessageText.setEmojiconSizeSp(20);
                }
            } else {

                SimpleSpanBuilder ssb = null;

                try {
                    if (message.getContent() != null) {
                        RTFFormatter formatter = new RTFFormatter(message.getContent(), context);
                        ssb = formatter.setRTFFormat();
                    }
                } catch (Exception e) {
                    log("FORMATTER EXCEPTION!!!");
                    ssb = null;
                }

                int status = message.getStatus();

                if ((status == MegaChatMessage.STATUS_SERVER_REJECTED) || (status == MegaChatMessage.STATUS_SENDING_MANUAL)) {
                    log("Show triangle retry!");
                    ((ViewHolderMessageChat) holder).urlOwnMessageText.setTextColor(ContextCompat.getColor(context, R.color.white));
                    ((ViewHolderMessageChat) holder).urlOwnMessageText.setBackground(ContextCompat.getDrawable(context, R.drawable.light_rounded_chat_own_message));

                    ((ViewHolderMessageChat) holder).triangleIcon.setVisibility(View.VISIBLE);
                    ((ViewHolderMessageChat) holder).retryAlert.setVisibility(View.VISIBLE);

                } else if ((status == MegaChatMessage.STATUS_SENDING)) {
                    ((ViewHolderMessageChat) holder).urlOwnMessageText.setTextColor(ContextCompat.getColor(context, R.color.white));
                    ((ViewHolderMessageChat) holder).urlOwnMessageText.setBackground(ContextCompat.getDrawable(context, R.drawable.light_rounded_chat_own_message));

                    ((ViewHolderMessageChat) holder).triangleIcon.setVisibility(View.GONE);
                    ((ViewHolderMessageChat) holder).retryAlert.setVisibility(View.GONE);

                } else {
                    log("Status: " + message.getStatus());
                    ((ViewHolderMessageChat) holder).urlOwnMessageText.setTextColor(ContextCompat.getColor(context, R.color.white));
                    ((ViewHolderMessageChat) holder).urlOwnMessageText.setBackground(ContextCompat.getDrawable(context, R.drawable.dark_rounded_chat_own_message));

                    ((ViewHolderMessageChat) holder).triangleIcon.setVisibility(View.GONE);
                    ((ViewHolderMessageChat) holder).retryAlert.setVisibility(View.GONE);
                }

                if (EmojiManager.isOnlyEmojis(message.getContent())) {
                    log("IS ONLY emoji!!!");
                    List<String> emojis = EmojiParser.extractEmojis(message.getContent());
                    int size = emojis.size();
                    log("size of emojis: " + size);
                    switch (size) {
                        case 1: {
                            holder.urlOwnMessageText.setEmojiconSizeSp(35);
                            holder.urlOwnMessageText.setLineSpacing(1, 1.2f);
                            break;
                        }
                        case 2: {
                            holder.urlOwnMessageText.setEmojiconSizeSp(30);
                            holder.urlOwnMessageText.setLineSpacing(1, 1.2f);
                            break;
                        }
                        case 3: {
                            holder.urlOwnMessageText.setEmojiconSizeSp(25);
                            holder.urlOwnMessageText.setLineSpacing(1, 1.2f);
                            break;
                        }
                        default: {
                            holder.urlOwnMessageText.setEmojiconSizeSp(20);
                            holder.urlOwnMessageText.setLineSpacing(1, 1.2f);
                            break;
                        }
                    }
                } else {
                    log("IS NOT only emoji");
                    holder.urlOwnMessageText.setLineSpacing(1, 1.0f);
                    holder.urlOwnMessageText.setEmojiconSizeSp(20);
                }

<<<<<<< HEAD
//                            ((ViewHolderMessageChat)holder).contentOwnMessageText.setText(messageContent);
=======
>>>>>>> c2ae1858
                if (ssb != null) {
                    holder.urlOwnMessageText.setText(ssb.build(), TextView.BufferType.SPANNABLE);
                } else {
                    holder.urlOwnMessageText.setText(message.getContent());
                }
            }

<<<<<<< HEAD
            ((ViewHolderMessageChat) holder).urlOwnMessageIconAndLinkLayout.setVisibility(View.VISIBLE);
            String link = androidMessage.getRichLinkMessage().getServer();
            ((ViewHolderMessageChat) holder).urlOwnMessageLink.setText(androidMessage.getRichLinkMessage().getServer());
=======
            holder.urlOwnMessageIconAndLinkLayout.setVisibility(View.VISIBLE);
            holder.urlOwnMessageLink.setText(androidMessage.getRichLinkMessage().getServer());
>>>>>>> c2ae1858

            holder.urlOwnMessageIcon.setImageDrawable(ContextCompat.getDrawable(context, R.drawable.ic_launcher));
            holder.urlOwnMessageIcon.setVisibility(View.VISIBLE);

            holder.urlOwnMessageText.setOnClickListener(this);
            holder.urlOwnMessageText.setOnLongClickListener(this);

            if (node != null) {
                ((ViewHolderMessageChat) holder).urlOwnMessageTitle.setVisibility(View.VISIBLE);
                ((ViewHolderMessageChat) holder).urlOwnMessageTitle.setText(node.getName());

<<<<<<< HEAD
                ((ViewHolderMessageChat) holder).urlOwnMessageImage.setVisibility(View.VISIBLE);
                ((ViewHolderMessageChat) holder).urlOwnMessageGroupAvatarLayout.setVisibility(View.GONE);

                ((ViewHolderMessageChat) holder).urlOwnMessageTitle.setMaxLines(1);
                ((ViewHolderMessageChat) holder).urlOwnMessageDescription.setMaxLines(2);

=======
>>>>>>> c2ae1858
                if (node.isFile()) {
                    Bitmap thumb = null;
                    thumb = ThumbnailUtils.getThumbnailFromCache(node);
                    if (thumb != null) {
                        PreviewUtils.previewCache.put(node.getHandle(), thumb);
                        ((ViewHolderMessageChat) holder).urlOwnMessageImage.setImageBitmap(thumb);
                    } else {
                        thumb = ThumbnailUtils.getThumbnailFromFolder(node, context);
                        if (thumb != null) {
                            PreviewUtils.previewCache.put(node.getHandle(), thumb);
                            ((ViewHolderMessageChat) holder).urlOwnMessageImage.setImageBitmap(thumb);
                        } else {
                            ((ViewHolderMessageChat) holder).urlOwnMessageImage.setImageResource(MimeTypeList.typeForName(node.getName()).getIconResourceId());
                        }
                    }
                    ((ViewHolderMessageChat) holder).urlOwnMessageDescription.setText(Formatter.formatFileSize(context, node.getSize()));
                } else {
                    if (node.isInShare()) {
                        ((ViewHolderMessageChat) holder).urlOwnMessageImage.setImageResource(R.drawable.ic_folder_incoming_list);
                    } else {
                        ((ViewHolderMessageChat) holder).urlOwnMessageImage.setImageResource(R.drawable.ic_folder_list);
                    }
                    ((ViewHolderMessageChat) holder).urlOwnMessageDescription.setText(androidMessage.getRichLinkMessage().getFolderContent());
                }
            } else {
                if(androidMessage.getRichLinkMessage()!=null && androidMessage.getRichLinkMessage().isChat()){
                    long numParticipants = androidMessage.getRichLinkMessage().getNumParticipants();

                    if(numParticipants!=-1){
                        holder.urlOwnMessageText.setOnClickListener(this);
                        holder.urlOwnMessageText.setOnLongClickListener(this);

                        ((ViewHolderMessageChat) holder).urlOwnMessageTitle.setVisibility(View.VISIBLE);
                        ((ViewHolderMessageChat) holder).urlOwnMessageTitle.setText(androidMessage.getRichLinkMessage().getTitle());
                        ((ViewHolderMessageChat) holder).urlOwnMessageTitle.setMaxLines(1);
                        ((ViewHolderMessageChat) holder).urlOwnMessageDescription.setVisibility(View.VISIBLE);

                        ((ViewHolderMessageChat) holder).urlOwnMessageDescription.setText(context.getString(R.string.number_of_participants, numParticipants));

                        ((ViewHolderMessageChat) holder).urlOwnMessageImage.setVisibility(View.GONE);
                        ((ViewHolderMessageChat) holder).urlOwnMessageGroupAvatarLayout.setVisibility(View.VISIBLE);

                        createGroupChatAvatar(holder, androidMessage.getRichLinkMessage().getTitle(), true);
                    }
                    else{
                        if (Util.isOnline(context)) {
                            if(isMultipleSelect()){
                                ((ViewHolderMessageChat) holder).itemLayout.setOnClickListener(this);
                                ((ViewHolderMessageChat) holder).urlOwnMessageText.setOnClickListener(this);
                            }else{
                                ((ViewHolderMessageChat) holder).itemLayout.setOnClickListener(null);
                                ((ViewHolderMessageChat) holder).urlOwnMessageText.setOnClickListener(null);
                            }
                        }else{
                            ((ViewHolderMessageChat) holder).itemLayout.setOnClickListener(null);
                            ((ViewHolderMessageChat) holder).urlOwnMessageText.setOnClickListener(null);
                        }

                        ((ViewHolderMessageChat) holder).urlOwnMessageTitle.setVisibility(View.VISIBLE);
                        ((ViewHolderMessageChat) holder).urlOwnMessageTitle.setText(context.getString(R.string.invalid_chat_link));
                        ((ViewHolderMessageChat) holder).urlOwnMessageTitle.setMaxLines(2);
                        ((ViewHolderMessageChat) holder).urlOwnMessageDescription.setVisibility(View.INVISIBLE);

                        ((ViewHolderMessageChat) holder).urlOwnMessageImage.setVisibility(View.GONE);
                        ((ViewHolderMessageChat) holder).urlOwnMessageGroupAvatarLayout.setVisibility(View.GONE);
                    }
                }
                else{
                    log("Chat-link error: null");
                }
            }

            if (!multipleSelect) {
                if (positionClicked != -1) {
                    if (positionClicked == position) {
                        holder.contentOwnMessageLayout.setBackgroundColor(ContextCompat.getColor(context, R.color.new_multiselect_color));
                        holder.forwardOwnRichLinks.setEnabled(false);
                        listFragment.smoothScrollToPosition(positionClicked);
                    } else {
                        holder.contentOwnMessageLayout.setBackgroundColor(ContextCompat.getColor(context, android.R.color.transparent));
                        holder.forwardOwnRichLinks.setEnabled(true);

                    }
                } else {
                    holder.contentOwnMessageLayout.setBackgroundColor(ContextCompat.getColor(context, android.R.color.transparent));
                    holder.forwardOwnRichLinks.setEnabled(true);

                }
            } else {
                log("Multiselect ON");
                if (this.isItemChecked(position)) {
                    holder.contentOwnMessageLayout.setBackgroundColor(ContextCompat.getColor(context, R.color.new_multiselect_color));
                    holder.forwardOwnRichLinks.setEnabled(false);

                } else {
                    log("NOT selected");
                    holder.contentOwnMessageLayout.setBackgroundColor(ContextCompat.getColor(context, android.R.color.transparent));
                    holder.forwardOwnRichLinks.setEnabled(true);

                }
            }
        } else {
            long userHandle = message.getUserHandle();
            log("Contact message!!: " + userHandle);
            if (((ChatActivityLollipop) context).isGroup()) {

                ((ViewHolderMessageChat) holder).fullNameTitle = cC.getFullName(userHandle, chatRoom);

                if (((ViewHolderMessageChat) holder).fullNameTitle == null) {
                    ((ViewHolderMessageChat) holder).fullNameTitle = "";
                }

                if (((ViewHolderMessageChat) holder).fullNameTitle.trim().length() <= 0) {

                    log("NOT found in DB - ((ViewHolderMessageChat)holder).fullNameTitle");
                    ((ViewHolderMessageChat) holder).fullNameTitle = "Unknown name";
                    if (!(((ViewHolderMessageChat) holder).nameRequestedAction)) {
                        log("3-Call for nonContactName: " + message.getUserHandle());
                        ((ViewHolderMessageChat) holder).nameRequestedAction = true;
                        ChatNonContactNameListener listener = new ChatNonContactNameListener(context, ((ViewHolderMessageChat) holder), this, userHandle);
                        megaChatApi.getUserFirstname(userHandle, listener);
                        megaChatApi.getUserLastname(userHandle, listener);
                        megaChatApi.getUserEmail(userHandle, listener);
                    } else {
                        log("4-Name already asked and no name received: " + message.getUserHandle());
                    }
                }

                ((ViewHolderMessageChat) holder).nameContactText.setVisibility(View.VISIBLE);
                ((ViewHolderMessageChat) holder).nameContactText.setText(((ViewHolderMessageChat) holder).fullNameTitle);

            } else {
                holder.fullNameTitle = chatRoom.getTitle();
                holder.nameContactText.setVisibility(View.GONE);
            }

            if(context.getResources().getConfiguration().orientation == Configuration.ORIENTATION_LANDSCAPE){
                holder.titleContactMessage.setPadding(Util.scaleWidthPx(CONTACT_MESSAGE_LAND,outMetrics),0,0,0);
            }else{
                holder.titleContactMessage.setPadding(Util.scaleWidthPx(CONTACT_MESSAGE_PORT, outMetrics),0,0,0);
            }

            if (messages.get(position - 1).getInfoToShow() != -1) {
                switch (messages.get(position - 1).getInfoToShow()) {
                    case AndroidMegaChatMessage.CHAT_ADAPTER_SHOW_ALL: {
                        log("CHAT_ADAPTER_SHOW_ALL");
                        ((ViewHolderMessageChat) holder).dateLayout.setVisibility(View.VISIBLE);
                        ((ViewHolderMessageChat) holder).dateText.setText(TimeChatUtils.formatDate(message.getTimestamp(), TimeChatUtils.DATE_SHORT_FORMAT));
                        ((ViewHolderMessageChat) holder).titleContactMessage.setVisibility(View.VISIBLE);
                        ((ViewHolderMessageChat) holder).timeContactText.setText(TimeChatUtils.formatTime(message));
                        ((ViewHolderMessageChat) holder).timeContactText.setVisibility(View.VISIBLE);
                        break;
                    }
                    case AndroidMegaChatMessage.CHAT_ADAPTER_SHOW_TIME: {
                        log("CHAT_ADAPTER_SHOW_TIME--");
                        ((ViewHolderMessageChat) holder).dateLayout.setVisibility(View.GONE);
                        ((ViewHolderMessageChat) holder).titleContactMessage.setVisibility(View.VISIBLE);
                        ((ViewHolderMessageChat) holder).timeContactText.setText(TimeChatUtils.formatTime(message));
                        ((ViewHolderMessageChat) holder).timeContactText.setVisibility(View.VISIBLE);
                        break;
                    }
                    case AndroidMegaChatMessage.CHAT_ADAPTER_SHOW_NOTHING: {
                        log("CHAT_ADAPTER_SHOW_NOTHING");
                        ((ViewHolderMessageChat) holder).dateLayout.setVisibility(View.GONE);
                        ((ViewHolderMessageChat) holder).timeContactText.setVisibility(View.GONE);
                        ((ViewHolderMessageChat) holder).titleContactMessage.setVisibility(View.GONE);
                        break;
                    }
                }
            }

            if (messages.get(position - 1).isShowAvatar()) {
                ((ViewHolderMessageChat) holder).layoutAvatarMessages.setVisibility(View.VISIBLE);
                setContactAvatar(((ViewHolderMessageChat) holder), userHandle, ((ViewHolderMessageChat) holder).fullNameTitle, false);
            } else {
                ((ViewHolderMessageChat) holder).layoutAvatarMessages.setVisibility(View.GONE);
            }

            String messageContent = "";
            if (message.isEdited()) {
                log("Message is edited");

                if (message.getContent() != null) {
                    messageContent = message.getContent();
                }

                SimpleSpanBuilder ssb = null;
                try {
                    if (message.getContent() != null) {
                        messageContent = message.getContent();
                        RTFFormatter formatter = new RTFFormatter(messageContent, context);
                        ssb = formatter.setRTFFormat();
                    }

                    if (ssb != null) {
                        ssb.append(" " + context.getString(R.string.edited_message_text), new RelativeSizeSpan(0.70f), new ForegroundColorSpan(ContextCompat.getColor(context, R.color.name_my_account)), new StyleSpan(Typeface.ITALIC));
                        ((ViewHolderMessageChat) holder).urlContactMessageText.setText(ssb.build(), TextView.BufferType.SPANNABLE);
                    } else {
                        messageContent = messageContent + " ";
                        Spannable content = new SpannableString(messageContent);
                        content.setSpan(new ForegroundColorSpan(ContextCompat.getColor(context, R.color.name_my_account)), 0, content.length(), Spannable.SPAN_EXCLUSIVE_EXCLUSIVE);

                        Spannable edited = new SpannableString(context.getString(R.string.edited_message_text));
                        edited.setSpan(new RelativeSizeSpan(0.70f), 0, edited.length(), Spannable.SPAN_EXCLUSIVE_EXCLUSIVE);
                        edited.setSpan(new ForegroundColorSpan(ContextCompat.getColor(context, R.color.name_my_account)), 0, edited.length(), Spannable.SPAN_EXCLUSIVE_EXCLUSIVE);
                        edited.setSpan(new android.text.style.StyleSpan(Typeface.ITALIC), 0, edited.length(), Spannable.SPAN_EXCLUSIVE_EXCLUSIVE);

                        CharSequence indexedText = TextUtils.concat(messageContent, edited);
                        ((ViewHolderMessageChat) holder).urlContactMessageText.setText(indexedText);
                    }
                } catch (Exception e) {
                    ssb = null;
                    log("FORMATTER EXCEPTION!!!");
                    messageContent = messageContent + " ";
                    Spannable content = new SpannableString(messageContent);
                    content.setSpan(new ForegroundColorSpan(ContextCompat.getColor(context, R.color.name_my_account)), 0, content.length(), Spannable.SPAN_EXCLUSIVE_EXCLUSIVE);

                    Spannable edited = new SpannableString(context.getString(R.string.edited_message_text));
                    edited.setSpan(new RelativeSizeSpan(0.70f), 0, edited.length(), Spannable.SPAN_EXCLUSIVE_EXCLUSIVE);
                    edited.setSpan(new ForegroundColorSpan(ContextCompat.getColor(context, R.color.name_my_account)), 0, edited.length(), Spannable.SPAN_EXCLUSIVE_EXCLUSIVE);
                    edited.setSpan(new android.text.style.StyleSpan(Typeface.ITALIC), 0, edited.length(), Spannable.SPAN_EXCLUSIVE_EXCLUSIVE);

                    CharSequence indexedText = TextUtils.concat(messageContent, edited);
                    ((ViewHolderMessageChat) holder).urlContactMessageText.setText(indexedText);
                }

            } else {

                if (message.getContent() != null) {
                    messageContent = message.getContent();
                }

                //Color always status SENT
                ((ViewHolderMessageChat) holder).urlContactMessageText.setTextColor(ContextCompat.getColor(context, R.color.name_my_account));

                SimpleSpanBuilder ssb = null;

                try {
                    RTFFormatter formatter = new RTFFormatter(messageContent, context);
                    ssb = formatter.setRTFFormat();
                } catch (Exception e) {
                    log("FORMATTER EXCEPTION!!!");
                    ssb = null;
                }

                if (ssb != null) {
                    ((ViewHolderMessageChat) holder).urlContactMessageText.setText(ssb.build(), TextView.BufferType.SPANNABLE);
                } else {
                    ((ViewHolderMessageChat) holder).urlContactMessageText.setText(messageContent);
                }
            }

            if (EmojiManager.isOnlyEmojis(messageContent)) {
                log("IS ONLY emoji!!!");
                List<String> emojis = EmojiParser.extractEmojis(messageContent);
                int size = emojis.size();
                log("size of emojis: " + size);
                switch (size) {
                    case 1: {
                        ((ViewHolderMessageChat) holder).urlContactMessageText.setEmojiconSizeSp(35);
                        ((ViewHolderMessageChat) holder).urlContactMessageText.setLineSpacing(1, 1.2f);
                        break;
                    }
                    case 2: {
                        ((ViewHolderMessageChat) holder).urlContactMessageText.setEmojiconSizeSp(30);
                        ((ViewHolderMessageChat) holder).urlContactMessageText.setLineSpacing(1, 1.2f);
                        break;
                    }
                    case 3: {
                        ((ViewHolderMessageChat) holder).urlContactMessageText.setEmojiconSizeSp(25);
                        ((ViewHolderMessageChat) holder).urlContactMessageText.setLineSpacing(1, 1.2f);
                        break;
                    }
                    default: {
                        ((ViewHolderMessageChat) holder).urlContactMessageText.setEmojiconSizeSp(20);
                        ((ViewHolderMessageChat) holder).urlContactMessageText.setLineSpacing(1, 1.2f);
                        break;
                    }
                }

            } else {
                log("IS NOT only emoji!!!");
                ((ViewHolderMessageChat) holder).urlContactMessageText.setLineSpacing(1, 1.0f);
                ((ViewHolderMessageChat) holder).urlContactMessageText.setEmojiconSizeSp(20);
            }

            holder.ownMessageLayout.setVisibility(View.GONE);
            holder.contactMessageLayout.setVisibility(View.VISIBLE);

            holder.contentContactMessageLayout.setVisibility(View.VISIBLE);
            holder.contactManagementMessageLayout.setVisibility(View.GONE);

            holder.contentContactMessageText.setVisibility(View.GONE);
            holder.urlContactMessageLayout.setVisibility(View.VISIBLE);

            //Forward element (contact messages):
            holder.forwardContactRichLinks.setVisibility(View.VISIBLE);
            if(isMultipleSelect()){
                holder.forwardContactRichLinks.setOnClickListener(null);
            }else{
                holder.forwardContactRichLinks.setOnClickListener(this);
            }
<<<<<<< HEAD

            ((ViewHolderMessageChat) holder).contentContactMessageAttachLayout.setVisibility(View.GONE);
            ((ViewHolderMessageChat) holder).contentContactMessageContactLayout.setVisibility(View.GONE);
            holder.forwardContactContact.setVisibility(View.GONE);

            //MEGA link
=======
            holder.forwardContactPreviewPortrait.setVisibility(View.GONE);
            holder.forwardContactPreviewLandscape.setVisibility(View.GONE);
            holder.forwardContactFile.setVisibility(View.GONE);
            holder.forwardContactContact.setVisibility(View.GONE);

            holder.contentContactMessageAttachLayout.setVisibility(View.GONE);
            holder.contentContactMessageContactLayout.setVisibility(View.GONE);

>>>>>>> c2ae1858

            //MEGA link
            holder.urlOwnMessageWarningButtonsLayout.setVisibility(View.GONE);
            holder.urlOwnMessageDisableButtonsLayout.setVisibility(View.GONE);

            holder.urlContactMessageIconAndLinkLayout.setVisibility(View.VISIBLE);
            holder.urlContactMessageLink.setText(androidMessage.getRichLinkMessage().getServer());

            holder.urlContactMessageIcon.setImageDrawable(ContextCompat.getDrawable(context, R.drawable.ic_launcher));
            holder.urlContactMessageIcon.setVisibility(View.VISIBLE);

            holder.urlContactMessageText.setOnClickListener(this);
            holder.urlContactMessageText.setOnLongClickListener(this);

            if (node != null) {
                ((ViewHolderMessageChat) holder).urlContactMessageTitle.setVisibility(View.VISIBLE);
                ((ViewHolderMessageChat) holder).urlContactMessageTitle.setText(node.getName());
                ((ViewHolderMessageChat) holder).urlContactMessageTitle.setMaxLines(1);

                ((ViewHolderMessageChat) holder).urlContactMessageImage.setVisibility(View.VISIBLE);
                ((ViewHolderMessageChat) holder).urlContactMessageGroupAvatarLayout.setVisibility(View.GONE);

                if (node.isFile()) {
                    Bitmap thumb = null;
                    thumb = ThumbnailUtils.getThumbnailFromCache(node);

                    if (thumb != null) {
                        PreviewUtils.previewCache.put(node.getHandle(), thumb);
                        ((ViewHolderMessageChat) holder).urlContactMessageImage.setImageBitmap(thumb);
                    } else {
                        thumb = ThumbnailUtils.getThumbnailFromFolder(node, context);
                        if (thumb != null) {
                            PreviewUtils.previewCache.put(node.getHandle(), thumb);
                            ((ViewHolderMessageChat) holder).urlContactMessageImage.setImageBitmap(thumb);
                        } else {
                            ((ViewHolderMessageChat) holder).urlContactMessageImage.setImageResource(MimeTypeList.typeForName(node.getName()).getIconResourceId());

                        }
                    }
                    ((ViewHolderMessageChat) holder).urlContactMessageDescription.setText(Formatter.formatFileSize(context, node.getSize()));
                } else {
                    if (node.isInShare()) {
                        ((ViewHolderMessageChat) holder).urlContactMessageImage.setImageResource(R.drawable.ic_folder_incoming_list);
                    } else {
                        ((ViewHolderMessageChat) holder).urlContactMessageImage.setImageResource(R.drawable.ic_folder_list);
                    }
                    ((ViewHolderMessageChat) holder).urlContactMessageDescription.setText(androidMessage.getRichLinkMessage().getFolderContent());
                }
            } else {
                if(androidMessage.getRichLinkMessage()!=null && androidMessage.getRichLinkMessage().isChat()){

                    ((ViewHolderMessageChat) holder).urlContactMessageImage.setVisibility(View.GONE);
                    ((ViewHolderMessageChat) holder).urlContactMessageGroupAvatarLayout.setVisibility(View.VISIBLE);

                    long numParticipants = androidMessage.getRichLinkMessage().getNumParticipants();
                    if(numParticipants!=-1){
                        holder.urlContactMessageText.setOnClickListener(this);
                        holder.urlContactMessageText.setOnLongClickListener(this);

                        ((ViewHolderMessageChat) holder).urlContactMessageTitle.setVisibility(View.VISIBLE);

                        ((ViewHolderMessageChat) holder).urlContactMessageTitle.setText(androidMessage.getRichLinkMessage().getTitle());
                        ((ViewHolderMessageChat) holder).urlContactMessageTitle.setMaxLines(1);
                        ((ViewHolderMessageChat) holder).urlContactMessageDescription.setVisibility(View.VISIBLE);

                        ((ViewHolderMessageChat) holder).urlContactMessageDescription.setText(context.getString(R.string.number_of_participants, numParticipants));

                        createGroupChatAvatar(holder, androidMessage.getRichLinkMessage().getTitle(), false);
                    }
                    else{
                        if (Util.isOnline(context)) {
                            if(isMultipleSelect()){
                                ((ViewHolderMessageChat) holder).itemLayout.setOnClickListener(this);
                                ((ViewHolderMessageChat) holder).urlContactMessageText.setOnClickListener(this);
                            }else{
                                ((ViewHolderMessageChat) holder).itemLayout.setOnClickListener(null);
                                ((ViewHolderMessageChat) holder).urlContactMessageText.setOnClickListener(null);
                            }
                        }else{
                            ((ViewHolderMessageChat) holder).itemLayout.setOnClickListener(null);
                            ((ViewHolderMessageChat) holder).urlContactMessageText.setOnClickListener(null);
                        }

                        ((ViewHolderMessageChat) holder).urlContactMessageTitle.setVisibility(View.VISIBLE);

                        ((ViewHolderMessageChat) holder).urlContactMessageTitle.setText(context.getString(R.string.invalid_chat_link));
                        ((ViewHolderMessageChat) holder).urlContactMessageTitle.setMaxLines(2);
                        ((ViewHolderMessageChat) holder).urlContactMessageDescription.setVisibility(View.INVISIBLE);

                        holder.urlContactMessageGroupAvatarLayout.setVisibility(View.GONE);
                    }
                }
                else{
                    log("Chat-link error: richLinkMessage is NULL");
                }
            }

            if (!multipleSelect) {
                if (positionClicked != -1) {
                    if (positionClicked == position) {
                        holder.contentContactMessageLayout.setBackgroundColor(ContextCompat.getColor(context, R.color.new_multiselect_color));
                        holder.forwardContactRichLinks.setEnabled(false);

                        listFragment.smoothScrollToPosition(positionClicked);
                    } else {
                        holder.contentContactMessageLayout.setBackgroundColor(ContextCompat.getColor(context, android.R.color.transparent));
                        holder.forwardContactRichLinks.setEnabled(true);

                    }
                } else {
                    holder.contentContactMessageLayout.setBackgroundColor(ContextCompat.getColor(context, android.R.color.transparent));
                    holder.forwardContactRichLinks.setEnabled(true);

                }
            } else {
                log("Multiselect ON");
                if (this.isItemChecked(position)) {
                    holder.contentContactMessageLayout.setBackgroundColor(ContextCompat.getColor(context, R.color.new_multiselect_color));
                    holder.forwardContactRichLinks.setEnabled(false);

                } else {
                    log("NOT selected");
                    holder.contentContactMessageLayout.setBackgroundColor(ContextCompat.getColor(context, android.R.color.transparent));
                    holder.forwardContactRichLinks.setEnabled(true);

                }
            }
        }

    }


    public void bindNormalMessage(ViewHolderMessageChat holder, AndroidMegaChatMessage androidMessage, int position) {
        log("bindNormalMessage()");

        MegaChatMessage message = androidMessage.getMessage();
        if (message.getUserHandle() == myUserHandle) {
            log("MY message handle!!: " + message.getMsgId());
            holder.layoutAvatarMessages.setVisibility(View.GONE);
             holder.titleOwnMessage.setGravity(Gravity.RIGHT);
            if(context.getResources().getConfiguration().orientation == Configuration.ORIENTATION_LANDSCAPE){
                 holder.titleOwnMessage.setPadding(0,0,Util.scaleWidthPx(PADDING_RIGHT_HOUR_OF_OWN_MESSAGE_LAND, outMetrics),0);
            }else{
                holder.titleOwnMessage.setPadding(0,0,Util.scaleWidthPx(PADDING_RIGHT_HOUR_OF_OWN_MESSAGE_PORT, outMetrics),0);
            }

            if (messages.get(position - 1).getInfoToShow() != -1) {
                switch (messages.get(position - 1).getInfoToShow()) {
                    case AndroidMegaChatMessage.CHAT_ADAPTER_SHOW_ALL: {
                        holder.dateLayout.setVisibility(View.VISIBLE);
                        holder.dateText.setText(TimeChatUtils.formatDate(message.getTimestamp(), TimeChatUtils.DATE_SHORT_FORMAT));
                        holder.titleOwnMessage.setVisibility(View.VISIBLE);
                        holder.timeOwnText.setText(TimeChatUtils.formatTime(message));
                        break;
                    }
                    case AndroidMegaChatMessage.CHAT_ADAPTER_SHOW_TIME: {
                        log("CHAT_ADAPTER_SHOW_TIME");
                        holder.dateLayout.setVisibility(View.GONE);
                        holder.titleOwnMessage.setVisibility(View.VISIBLE);
                        holder.timeOwnText.setText(TimeChatUtils.formatTime(message));
                        break;
                    }
                    case AndroidMegaChatMessage.CHAT_ADAPTER_SHOW_NOTHING: {
                        log("CHAT_ADAPTER_SHOW_NOTHING");
                        holder.dateLayout.setVisibility(View.GONE);
                        holder.titleOwnMessage.setVisibility(View.GONE);
                        break;
                    }
                }
            }

            holder.ownMessageLayout.setVisibility(View.VISIBLE);
            holder.contactMessageLayout.setVisibility(View.GONE);
            holder.ownManagementMessageLayout.setVisibility(View.GONE);
            holder.contentOwnMessageLayout.setVisibility(View.VISIBLE);

            //Forward element (own message)
            holder.forwardOwnRichLinks.setVisibility(View.GONE);
            holder.forwardOwnPortrait.setVisibility(View.GONE);
            holder.forwardOwnLandscape.setVisibility(View.GONE);
            holder.forwardOwnFile.setVisibility(View.GONE);
            holder.forwardOwnContact.setVisibility(View.GONE);

            String messageContent = "";

            if (message.getContent() != null) {
                messageContent = message.getContent();
            }

            int lastPosition = messages.size();

            if (lastPosition == position) {

                if (MegaChatApi.hasUrl(messageContent)) {

                    if(((ChatActivityLollipop)context).checkMegaLink(message)==-1) {
                        log("Is a link - not from MEGA");

<<<<<<< HEAD
                        if (MegaApplication.isShowRichLinkWarning()) {
                            log("SDK - show link rich warning");
                            if (((ChatActivityLollipop) context).showRichLinkWarning == Constants.RICH_WARNING_TRUE) {
                                log("ANDROID - show link rich warning");

                                ((ViewHolderMessageChat) holder).urlOwnMessageLayout.setVisibility(View.VISIBLE);
                                ((ViewHolderMessageChat) holder).forwardOwnRichLinks.setVisibility(View.VISIBLE);
                                if(isMultipleSelect()){
                                    holder.forwardOwnRichLinks.setOnClickListener(null);
                                }else{
                                    holder.forwardOwnRichLinks.setOnClickListener(this);
                                }


                                ((ViewHolderMessageChat) holder).urlOwnMessageText.setText(messageContent);
                                ((ViewHolderMessageChat) holder).urlOwnMessageTitle.setVisibility(View.VISIBLE);
                                ((ViewHolderMessageChat) holder).urlOwnMessageTitle.setText(context.getString(R.string.title_enable_rich_links));
                                ((ViewHolderMessageChat) holder).urlOwnMessageTitle.setMaxLines(10);
                                ((ViewHolderMessageChat) holder).urlOwnMessageDescription.setText(context.getString(R.string.text_enable_rich_links));
                                ((ViewHolderMessageChat) holder).urlOwnMessageDescription.setMaxLines(30);

                                ((ViewHolderMessageChat) holder).urlOwnMessageImage.setVisibility(View.VISIBLE);
                                ((ViewHolderMessageChat) holder).urlOwnMessageGroupAvatarLayout.setVisibility(View.GONE);
                                ((ViewHolderMessageChat) holder).urlOwnMessageImage.setImageDrawable(ContextCompat.getDrawable(context, R.drawable.ic_rich_link));

                                ((ViewHolderMessageChat) holder).urlOwnMessageIcon.setVisibility(View.GONE);

                                ((ViewHolderMessageChat) holder).alwaysAllowRichLinkButton.setOnClickListener(this);
                                ((ViewHolderMessageChat) holder).alwaysAllowRichLinkButton.setTag(holder);

                                ((ViewHolderMessageChat) holder).notNowRichLinkButton.setOnClickListener(this);
                                ((ViewHolderMessageChat) holder).notNowRichLinkButton.setTag(holder);

                                ((ViewHolderMessageChat) holder).contentOwnMessageText.setVisibility(View.GONE);
                                ((ViewHolderMessageChat) holder).previewFrameLand.setVisibility(View.GONE);
//                            ((ViewHolderMessageChat) holder).contentOwnMessageThumbLand.setVisibility(View.GONE);
                                ((ViewHolderMessageChat) holder).previewFramePort.setVisibility(View.GONE);
//                            ((ViewHolderMessageChat) holder).contentOwnMessageThumbPort.setVisibility(View.GONE);

//                            ((ViewHolderMessageChat) holder).gradientOwnMessageThumbPort.setVisibility(View.GONE);
//                            ((ViewHolderMessageChat) holder).videoIconOwnMessageThumbPort.setVisibility(View.GONE);
//                            ((ViewHolderMessageChat) holder).videoTimecontentOwnMessageThumbPort.setVisibility(View.GONE);
//
//                            ((ViewHolderMessageChat) holder).gradientOwnMessageThumbLand.setVisibility(View.GONE);
//                            ((ViewHolderMessageChat) holder).videoIconOwnMessageThumbLand.setVisibility(View.GONE);
//                            ((ViewHolderMessageChat) holder).videoTimecontentOwnMessageThumbLand.setVisibility(View.GONE);

                                holder.contentOwnMessageFileLayout.setVisibility(View.GONE);
                                holder.forwardOwnFile.setVisibility(View.GONE);
                                ((ViewHolderMessageChat) holder).contentOwnMessageContactLayout.setVisibility(View.GONE);
                                ((ViewHolderMessageChat) holder).forwardOwnContact.setVisibility(View.GONE);
=======
                            holder.urlOwnMessageLayout.setVisibility(View.VISIBLE);

                            holder.urlOwnMessageText.setText(messageContent);
                            holder.urlOwnMessageTitle.setVisibility(View.VISIBLE);
                            holder.urlOwnMessageTitle.setText(context.getString(R.string.title_enable_rich_links));
                            holder.urlOwnMessageTitle.setMaxLines(10);

                            holder.urlOwnMessageDescription.setText(context.getString(R.string.text_enable_rich_links));
                            holder.urlOwnMessageDescription.setMaxLines(30);

                            holder.urlOwnMessageImage.setVisibility(View.VISIBLE);
                            holder.urlOwnMessageImage.setImageDrawable(ContextCompat.getDrawable(context, R.drawable.ic_rich_link));

                            holder.urlOwnMessageIcon.setVisibility(View.GONE);

                            holder.alwaysAllowRichLinkButton.setOnClickListener(this);
                            holder.alwaysAllowRichLinkButton.setTag(holder);

                            holder.notNowRichLinkButton.setOnClickListener(this);
                            holder.notNowRichLinkButton.setTag(holder);

                            holder.contentOwnMessageText.setVisibility(View.GONE);
                            holder.previewFrameLand.setVisibility(View.GONE);
                            holder.previewFramePort.setVisibility(View.GONE);

                            holder.contentOwnMessageFileLayout.setVisibility(View.GONE);
                            holder.contentOwnMessageContactLayout.setVisibility(View.GONE);

                            holder.urlOwnMessageWarningButtonsLayout.setVisibility(View.VISIBLE);
                            ((ChatActivityLollipop) context).hideKeyboard();
                            holder.urlOwnMessageDisableButtonsLayout.setVisibility(View.GONE);
>>>>>>> c2ae1858

                                ((ViewHolderMessageChat) holder).urlOwnMessageWarningButtonsLayout.setVisibility(View.VISIBLE);
                                ((ChatActivityLollipop) context).hideKeyboard();
                                ((ViewHolderMessageChat) holder).urlOwnMessageDisableButtonsLayout.setVisibility(View.GONE);

<<<<<<< HEAD
                                int notNowCounter = MegaApplication.getCounterNotNowRichLinkWarning();

                                if(notNowCounter>=3){
                                    ((ViewHolderMessageChat) holder).neverRichLinkButton.setVisibility(View.VISIBLE);
                                    ((ViewHolderMessageChat) holder).neverRichLinkButton.setOnClickListener(this);
                                    ((ViewHolderMessageChat) holder).neverRichLinkButton.setTag(holder);
=======
                            if(notNowCounter>=3){
                                holder.neverRichLinkButton.setVisibility(View.VISIBLE);
                                holder.neverRichLinkButton.setOnClickListener(this);
                                holder.neverRichLinkButton.setTag(holder);
                            } else {
                                holder.neverRichLinkButton.setVisibility(View.GONE);
                                holder.neverRichLinkButton.setOnClickListener(null);
                            }
>>>>>>> c2ae1858

                                } else {
                                    ((ViewHolderMessageChat) holder).neverRichLinkButton.setVisibility(View.GONE);
                                    ((ViewHolderMessageChat) holder).neverRichLinkButton.setOnClickListener(null);
                                }

<<<<<<< HEAD
                                return;
                            } else if (((ChatActivityLollipop) context).showRichLinkWarning == Constants.RICH_WARNING_CONFIRMATION) {
                                log("ANDROID - show link disable rich link confirmation");

                                ((ViewHolderMessageChat) holder).urlOwnMessageLayout.setVisibility(View.VISIBLE);
                                ((ViewHolderMessageChat) holder).urlOwnMessageText.setText(messageContent);
                                ((ViewHolderMessageChat) holder).urlOwnMessageTitle.setVisibility(View.VISIBLE);
                                ((ViewHolderMessageChat) holder).urlOwnMessageTitle.setText(context.getString(R.string.title_confirmation_disable_rich_links));
                                ((ViewHolderMessageChat) holder).urlOwnMessageTitle.setMaxLines(10);
                                ((ViewHolderMessageChat) holder).urlOwnMessageDescription.setText(context.getString(R.string.text_confirmation_disable_rich_links));
                                ((ViewHolderMessageChat) holder).urlOwnMessageDescription.setMaxLines(30);

                                ((ViewHolderMessageChat) holder).urlOwnMessageImage.setVisibility(View.VISIBLE);
                                ((ViewHolderMessageChat) holder).urlOwnMessageGroupAvatarLayout.setVisibility(View.GONE);
                                ((ViewHolderMessageChat) holder).urlOwnMessageImage.setImageDrawable(ContextCompat.getDrawable(context, R.drawable.ic_rich_link));

                                ((ViewHolderMessageChat) holder).urlOwnMessageIcon.setVisibility(View.GONE);

                                ((ViewHolderMessageChat) holder).noDisableButton.setOnClickListener(this);
                                ((ViewHolderMessageChat) holder).noDisableButton.setTag(holder);

                                ((ViewHolderMessageChat) holder).yesDisableButton.setOnClickListener(this);
                                ((ViewHolderMessageChat) holder).yesDisableButton.setTag(holder);

                                ((ViewHolderMessageChat) holder).contentOwnMessageText.setVisibility(View.GONE);
                                ((ViewHolderMessageChat) holder).previewFrameLand.setVisibility(View.GONE);
//                            ((ViewHolderMessageChat) holder).contentOwnMessageThumbLand.setVisibility(View.GONE);
                                ((ViewHolderMessageChat) holder).previewFramePort.setVisibility(View.GONE);
//                            ((ViewHolderMessageChat) holder).contentOwnMessageThumbPort.setVisibility(View.GONE);
=======
                            holder.urlOwnMessageLayout.setVisibility(View.VISIBLE);
                            holder.urlOwnMessageText.setText(messageContent);
                            holder.urlOwnMessageTitle.setVisibility(View.VISIBLE);
                            holder.urlOwnMessageTitle.setText(context.getString(R.string.title_confirmation_disable_rich_links));
                            holder.urlOwnMessageTitle.setMaxLines(10);

                            holder.urlOwnMessageDescription.setText(context.getString(R.string.text_confirmation_disable_rich_links));
                            holder.urlOwnMessageDescription.setMaxLines(30);

                            holder.urlOwnMessageImage.setVisibility(View.VISIBLE);
                            holder.urlOwnMessageImage.setImageDrawable(ContextCompat.getDrawable(context, R.drawable.ic_rich_link));

                            holder.urlOwnMessageIcon.setVisibility(View.GONE);

                            holder.noDisableButton.setOnClickListener(this);
                            holder.noDisableButton.setTag(holder);

                            holder.yesDisableButton.setOnClickListener(this);
                            holder.yesDisableButton.setTag(holder);
>>>>>>> c2ae1858

                            holder.contentOwnMessageText.setVisibility(View.GONE);
                            holder.previewFrameLand.setVisibility(View.GONE);
                            holder.previewFramePort.setVisibility(View.GONE);

<<<<<<< HEAD
                                ((ViewHolderMessageChat) holder).contentOwnMessageFileLayout.setVisibility(View.GONE);
                                ((ViewHolderMessageChat) holder).contentOwnMessageContactLayout.setVisibility(View.GONE);

                                ((ViewHolderMessageChat) holder).urlOwnMessageWarningButtonsLayout.setVisibility(View.GONE);
                                ((ViewHolderMessageChat) holder).urlOwnMessageDisableButtonsLayout.setVisibility(View.VISIBLE);
                            }
=======
                            holder.contentOwnMessageFileLayout.setVisibility(View.GONE);
                            holder.contentOwnMessageContactLayout.setVisibility(View.GONE);

                            holder.urlOwnMessageWarningButtonsLayout.setVisibility(View.GONE);
                            holder.urlOwnMessageDisableButtonsLayout.setVisibility(View.VISIBLE);
>>>>>>> c2ae1858
                        }
                    }
                    else{
                        log("It a MEGA link: wait for info update");
                    }
                }
            }

            if (message.isEdited()) {
                log("MY Message is edited");

                holder.contentOwnMessageLayout.setVisibility(View.VISIBLE);
                holder.contentOwnMessageText.setVisibility(View.VISIBLE);

                holder.previewFrameLand.setVisibility(View.GONE);
                holder.previewFramePort.setVisibility(View.GONE);

                holder.contentOwnMessageFileLayout.setVisibility(View.GONE);
                holder.contentOwnMessageContactLayout.setVisibility(View.GONE);

                int status = message.getStatus();
                if ((status == MegaChatMessage.STATUS_SERVER_REJECTED) || (status == MegaChatMessage.STATUS_SENDING_MANUAL)) {
                    log("Show triangle retry!");
                    holder.contentOwnMessageText.setBackground(ContextCompat.getDrawable(context, R.drawable.light_rounded_chat_own_message));
                    holder.triangleIcon.setVisibility(View.VISIBLE);
                    holder.retryAlert.setVisibility(View.VISIBLE);
                }else if((status==MegaChatMessage.STATUS_SENDING)){
                    log("Status not received by server: "+message.getStatus());
                    holder.contentOwnMessageText.setBackground(ContextCompat.getDrawable(context, R.drawable.light_rounded_chat_own_message));
                    holder.triangleIcon.setVisibility(View.GONE);
                    holder.retryAlert.setVisibility(View.GONE);
                }else{
                    log("Status: "+message.getStatus());
                    holder.contentOwnMessageText.setBackground(ContextCompat.getDrawable(context, R.drawable.dark_rounded_chat_own_message));
                    holder.triangleIcon.setVisibility(View.GONE);
                    holder.retryAlert.setVisibility(View.GONE);
                }

                SimpleSpanBuilder ssb = null;

                try {
                    RTFFormatter formatter = new RTFFormatter(messageContent, context);
                    ssb = formatter.setRTFFormat();
                } catch (Exception e) {
                    log("FORMATTER EXCEPTION!!!");
                    ssb = null;
                }

                if(ssb!=null){
                    ssb.append(" "+context.getString(R.string.edited_message_text), new RelativeSizeSpan(0.70f), new ForegroundColorSpan(ContextCompat.getColor(context, R.color.white)), new StyleSpan(Typeface.ITALIC));
                    ((ViewHolderMessageChat)holder).contentOwnMessageText.setText(ssb.build(), TextView.BufferType.SPANNABLE);
                }
                else{
                    Spannable content = new SpannableString(messageContent);
                    content.setSpan(new ForegroundColorSpan(ContextCompat.getColor(context, R.color.white)), 0, content.length(), Spannable.SPAN_EXCLUSIVE_EXCLUSIVE);
                    ((ViewHolderMessageChat)holder).contentOwnMessageText.setText(content+" ");

                    Spannable edited = new SpannableString(context.getString(R.string.edited_message_text));
                    edited.setSpan(new RelativeSizeSpan(0.70f), 0, edited.length(), Spannable.SPAN_EXCLUSIVE_EXCLUSIVE);
                    edited.setSpan(new ForegroundColorSpan(ContextCompat.getColor(context, R.color.white)), 0, edited.length(), Spannable.SPAN_EXCLUSIVE_EXCLUSIVE);
                    edited.setSpan(new android.text.style.StyleSpan(Typeface.ITALIC), 0, edited.length(), Spannable.SPAN_EXCLUSIVE_EXCLUSIVE);

                    ((ViewHolderMessageChat) holder).contentOwnMessageText.append(edited);
                }

                if (EmojiManager.isOnlyEmojis(messageContent)) {
                    log("IS ONLY emoji!!!");
                    List<String> emojis = EmojiParser.extractEmojis(messageContent);
                    int size = emojis.size();
                    log("size of emojis: " + size);
                    switch (size) {
                        case 1: {
                            ((ViewHolderMessageChat) holder).contentOwnMessageText.setEmojiconSizeSp(35);
                            ((ViewHolderMessageChat) holder).contentOwnMessageText.setLineSpacing(1, 1.2f);
                            break;
                        }
                        case 2: {
                            ((ViewHolderMessageChat) holder).contentOwnMessageText.setEmojiconSizeSp(30);
                            ((ViewHolderMessageChat) holder).contentOwnMessageText.setLineSpacing(1, 1.2f);
                            break;
                        }
                        case 3: {
                            ((ViewHolderMessageChat) holder).contentOwnMessageText.setEmojiconSizeSp(25);
                            ((ViewHolderMessageChat) holder).contentOwnMessageText.setLineSpacing(1, 1.2f);
                            break;
                        }
                        default: {
                            ((ViewHolderMessageChat) holder).contentOwnMessageText.setEmojiconSizeSp(20);
                            ((ViewHolderMessageChat) holder).contentOwnMessageText.setLineSpacing(1, 1.2f);
                            break;
                        }
                    }
                } else {
                    log("IS NOT only emoji");
                    holder.contentOwnMessageText.setLineSpacing(1, 1.0f);
                    holder.contentOwnMessageText.setEmojiconSizeSp(20);
                }

                if (Util.isOnline(context)) {
                    if(isMultipleSelect()){
                        holder.contentOwnMessageText.setLinksClickable(false);
                    }else{
                        holder.contentOwnMessageText.setLinksClickable(true);
                        Linkify.addLinks(holder.contentOwnMessageText, Linkify.WEB_URLS);
                        holder.contentOwnMessageText.setLinkTextColor(ContextCompat.getColor(context, R.color.white));
                    }
                }else{
                    holder.contentOwnMessageText.setLinksClickable(false);
                }

                if (!multipleSelect) {
                    if (positionClicked != -1) {
                        if (positionClicked == position) {
                            holder.contentOwnMessageLayout.setBackgroundColor(ContextCompat.getColor(context, R.color.new_multiselect_color));
                            listFragment.smoothScrollToPosition(positionClicked);
                        } else {
                            holder.contentOwnMessageLayout.setBackgroundColor(ContextCompat.getColor(context, android.R.color.transparent));
                        }
                    } else {
                        holder.contentOwnMessageLayout.setBackgroundColor(ContextCompat.getColor(context, android.R.color.transparent));
                    }
                } else {
                    log("Multiselect ON");
                    if (this.isItemChecked(position)) {
                        holder.contentOwnMessageLayout.setBackgroundColor(ContextCompat.getColor(context, R.color.new_multiselect_color));
                    } else {
                        log("NOT selected");
                        holder.contentOwnMessageLayout.setBackgroundColor(ContextCompat.getColor(context, android.R.color.transparent));
                    }
                }

            }else if (message.isDeleted()) {
                log("Message is deleted");
                holder.contentOwnMessageLayout.setVisibility(View.GONE);
                holder.ownManagementMessageText.setTextColor(ContextCompat.getColor(context, R.color.accentColor));
                holder.ownManagementMessageText.setText(context.getString(R.string.text_deleted_message));

                holder.ownManagementMessageLayout.setVisibility(View.GONE);

                holder.previewFrameLand.setVisibility(View.GONE);
                holder.contentOwnMessageThumbLand.setVisibility(View.GONE);
                holder.previewFramePort.setVisibility(View.GONE);
                holder.contentOwnMessageThumbPort.setVisibility(View.GONE);

                holder.gradientOwnMessageThumbPort.setVisibility(View.GONE);
                holder.videoIconOwnMessageThumbPort.setVisibility(View.GONE);
                holder.videoTimecontentOwnMessageThumbPort.setVisibility(View.GONE);

                holder.gradientOwnMessageThumbLand.setVisibility(View.GONE);
                holder.videoIconOwnMessageThumbLand.setVisibility(View.GONE);
                holder.videoTimecontentOwnMessageThumbLand.setVisibility(View.GONE);

                holder.contentOwnMessageFileLayout.setVisibility(View.GONE);

                holder.contentOwnMessageContactLayout.setVisibility(View.GONE);

            } else {
                log("Message not edited not deleted");

                holder.contentOwnMessageLayout.setVisibility(View.VISIBLE);
                holder.ownManagementMessageLayout.setVisibility(View.GONE);
                holder.contentOwnMessageText.setVisibility(View.VISIBLE);

                holder.previewFrameLand.setVisibility(View.GONE);
                holder.previewFramePort.setVisibility(View.GONE);

                holder.contentOwnMessageFileLayout.setVisibility(View.GONE);
                holder.contentOwnMessageContactLayout.setVisibility(View.GONE);

                SimpleSpanBuilder ssb = null;

                try {
                    if (message.getContent() != null) {
                        messageContent = message.getContent();
                        RTFFormatter formatter = new RTFFormatter(messageContent, context);
                        ssb = formatter.setRTFFormat();
                    }
                } catch (Exception e) {
                    log("FORMATTER EXCEPTION!!!");
                    ssb = null;
                }

                int status = message.getStatus();

                if ((status == MegaChatMessage.STATUS_SERVER_REJECTED) || (status == MegaChatMessage.STATUS_SENDING_MANUAL)) {
                    log("Show triangle retry!");
                    holder.contentOwnMessageText.setTextColor(ContextCompat.getColor(context, R.color.white));
                    holder.contentOwnMessageText.setBackground(ContextCompat.getDrawable(context, R.drawable.light_rounded_chat_own_message));
                    holder.triangleIcon.setVisibility(View.VISIBLE);
                    holder.retryAlert.setVisibility(View.VISIBLE);

                } else if ((status == MegaChatMessage.STATUS_SENDING)) {
                    holder.contentOwnMessageText.setTextColor(ContextCompat.getColor(context, R.color.white));
                    holder.contentOwnMessageText.setBackground(ContextCompat.getDrawable(context, R.drawable.light_rounded_chat_own_message));
                    holder.triangleIcon.setVisibility(View.GONE);
                    holder.retryAlert.setVisibility(View.GONE);

                } else {
                    log("Status: " + message.getStatus());
                    holder.contentOwnMessageText.setTextColor(ContextCompat.getColor(context, R.color.white));
                    holder.contentOwnMessageText.setBackground(ContextCompat.getDrawable(context, R.drawable.dark_rounded_chat_own_message));
                    holder.triangleIcon.setVisibility(View.GONE);
                    holder.retryAlert.setVisibility(View.GONE);
                }

                if (EmojiManager.isOnlyEmojis(messageContent)) {
                    log("IS ONLY emoji!!!");
                    List<String> emojis = EmojiParser.extractEmojis(messageContent);
                    int size = emojis.size();
                    log("size of emojis: " + size);
                    switch (size) {
                        case 1: {
                            ((ViewHolderMessageChat) holder).contentOwnMessageText.setEmojiconSizeSp(35);
                            ((ViewHolderMessageChat) holder).contentOwnMessageText.setLineSpacing(1, 1.2f);
                            break;
                        }
                        case 2: {
                            ((ViewHolderMessageChat) holder).contentOwnMessageText.setEmojiconSizeSp(30);
                            ((ViewHolderMessageChat) holder).contentOwnMessageText.setLineSpacing(1, 1.2f);
                            break;
                        }
                        case 3: {
                            ((ViewHolderMessageChat) holder).contentOwnMessageText.setEmojiconSizeSp(25);
                            ((ViewHolderMessageChat) holder).contentOwnMessageText.setLineSpacing(1, 1.2f);
                            break;
                        }
                        default: {
                            ((ViewHolderMessageChat) holder).contentOwnMessageText.setEmojiconSizeSp(20);
                            ((ViewHolderMessageChat) holder).contentOwnMessageText.setLineSpacing(1, 1.2f);
                            break;
                        }
                    }
                } else {
                    log("IS NOT only emoji");
                    ((ViewHolderMessageChat) holder).contentOwnMessageText.setLineSpacing(1, 1.0f);
                    ((ViewHolderMessageChat) holder).contentOwnMessageText.setEmojiconSizeSp(20);
                }

                if (ssb != null) {
                    holder.contentOwnMessageText.setText(ssb.build(), TextView.BufferType.SPANNABLE);
                } else {
                    holder.contentOwnMessageText.setText(messageContent);
                }

                if (Util.isOnline(context)) {
                    if(isMultipleSelect()){
                        holder.contentOwnMessageText.setLinksClickable(false);
                    }else{
                        holder.contentOwnMessageText.setLinksClickable(true);
                        Linkify.addLinks(holder.contentOwnMessageText, Linkify.WEB_URLS);
                        holder.contentOwnMessageText.setLinkTextColor(ContextCompat.getColor(context, R.color.white));
                    }
                }else {
                    holder.contentOwnMessageText.setLinksClickable(false);
                }

                if (!multipleSelect) {
                    if (positionClicked != -1) {
                        if (positionClicked == position) {
                            holder.contentOwnMessageLayout.setBackgroundColor(ContextCompat.getColor(context, R.color.new_multiselect_color));
                            listFragment.smoothScrollToPosition(positionClicked);
                        } else {
                            holder.contentOwnMessageLayout.setBackgroundColor(ContextCompat.getColor(context, android.R.color.transparent));
                        }
                    } else {
                        holder.contentOwnMessageLayout.setBackgroundColor(ContextCompat.getColor(context, android.R.color.transparent));
                    }
                } else {
                    log("Multiselect ON");
                    if (this.isItemChecked(position)) {
                        holder.contentOwnMessageLayout.setBackgroundColor(ContextCompat.getColor(context, R.color.new_multiselect_color));
                    } else {
                        log("NOT selected");
                        holder.contentOwnMessageLayout.setBackgroundColor(ContextCompat.getColor(context, android.R.color.transparent));
                    }
                }
            }
        } else {
            long userHandle = message.getUserHandle();
            log("Contact message!!: " + userHandle);

            if (((ChatActivityLollipop) context).isGroup()) {

                holder.fullNameTitle = cC.getFullName(userHandle, chatRoom);

                if (holder.fullNameTitle == null) {
                    holder.fullNameTitle = "";
                }

                if (holder.fullNameTitle.trim().length() <= 0) {

                    log("NOT found in DB - ((ViewHolderMessageChat)holder).fullNameTitle");
                    holder.fullNameTitle = "Unknown name";
                    if (!(holder.nameRequestedAction)) {
                        log("3-Call for nonContactName: " + message.getUserHandle());
                        holder.nameRequestedAction = true;
                        ChatNonContactNameListener listener = new ChatNonContactNameListener(context, holder, this, userHandle);
                        megaChatApi.getUserFirstname(userHandle, listener);
                        megaChatApi.getUserLastname(userHandle, listener);
                        megaChatApi.getUserEmail(userHandle, listener);
                    } else {
                        log("4-Name already asked and no name received: " + message.getUserHandle());
                    }
                }

                holder.nameContactText.setVisibility(View.VISIBLE);
                holder.nameContactText.setText(((ViewHolderMessageChat) holder).fullNameTitle);
            } else {
                holder.fullNameTitle = chatRoom.getTitle();
                holder.nameContactText.setVisibility(View.GONE);
            }

            if(context.getResources().getConfiguration().orientation == Configuration.ORIENTATION_LANDSCAPE){
                holder.titleContactMessage.setPadding(Util.scaleWidthPx(CONTACT_MESSAGE_LAND,outMetrics),0,0,0);
            }else{
                holder.titleContactMessage.setPadding(Util.scaleWidthPx(CONTACT_MESSAGE_PORT, outMetrics),0,0,0);
            }

            //forward element (contact message)
            holder.forwardContactRichLinks.setVisibility(View.GONE);
            holder.forwardContactContact.setVisibility(View.GONE);
            holder.forwardContactPreviewLandscape.setVisibility(View.GONE);
            holder.forwardContactPreviewPortrait.setVisibility(View.GONE);
            holder.forwardContactFile.setVisibility(View.GONE);

            if (messages.get(position - 1).getInfoToShow() != -1) {
                switch (messages.get(position - 1).getInfoToShow()) {
                    case AndroidMegaChatMessage.CHAT_ADAPTER_SHOW_ALL: {
                        log("CHAT_ADAPTER_SHOW_ALL");
                        ((ViewHolderMessageChat) holder).dateLayout.setVisibility(View.VISIBLE);
                        ((ViewHolderMessageChat) holder).dateText.setText(TimeChatUtils.formatDate(message.getTimestamp(), TimeChatUtils.DATE_SHORT_FORMAT));
                        ((ViewHolderMessageChat) holder).titleContactMessage.setVisibility(View.VISIBLE);
                        ((ViewHolderMessageChat) holder).timeContactText.setText(TimeChatUtils.formatTime(message));
                        ((ViewHolderMessageChat) holder).timeContactText.setVisibility(View.VISIBLE);
                        break;
                    }
                    case AndroidMegaChatMessage.CHAT_ADAPTER_SHOW_TIME: {
                        log("CHAT_ADAPTER_SHOW_TIME--");
                        ((ViewHolderMessageChat) holder).dateLayout.setVisibility(View.GONE);
                        ((ViewHolderMessageChat) holder).titleContactMessage.setVisibility(View.VISIBLE);
                        ((ViewHolderMessageChat) holder).timeContactText.setText(TimeChatUtils.formatTime(message));
                        ((ViewHolderMessageChat) holder).timeContactText.setVisibility(View.VISIBLE);
                        break;
                    }
                    case AndroidMegaChatMessage.CHAT_ADAPTER_SHOW_NOTHING: {
                        log("CHAT_ADAPTER_SHOW_NOTHING");
                        ((ViewHolderMessageChat) holder).dateLayout.setVisibility(View.GONE);
                        ((ViewHolderMessageChat) holder).timeContactText.setVisibility(View.GONE);
                        ((ViewHolderMessageChat) holder).titleContactMessage.setVisibility(View.GONE);
                        break;
                    }
                }
            }

            holder.ownMessageLayout.setVisibility(View.GONE);
            holder.contactMessageLayout.setVisibility(View.VISIBLE);

            holder.contactManagementMessageLayout.setVisibility(View.GONE);
            holder.contentContactMessageLayout.setVisibility(View.VISIBLE);


            if (messages.get(position - 1).isShowAvatar()) {
                ((ViewHolderMessageChat) holder).layoutAvatarMessages.setVisibility(View.VISIBLE);
                setContactAvatar(((ViewHolderMessageChat) holder), userHandle, ((ViewHolderMessageChat) holder).fullNameTitle, false);
            } else {
                ((ViewHolderMessageChat) holder).layoutAvatarMessages.setVisibility(View.GONE);
            }

            if (message.isEdited()) {
                log("Message is edited");

                String messageContent = "";
                if (message.getContent() != null) {
                    messageContent = message.getContent();
                }
                ((ViewHolderMessageChat) holder).contentContactMessageText.setVisibility(View.VISIBLE);
                ((ViewHolderMessageChat) holder).urlContactMessageLayout.setVisibility(View.GONE);

                ((ViewHolderMessageChat) holder).contentContactMessageAttachLayout.setVisibility(View.GONE);
                ((ViewHolderMessageChat) holder).contentContactMessageContactLayout.setVisibility(View.GONE);

                SimpleSpanBuilder ssb = null;
                try {
                    if (message.getContent() != null) {
                        messageContent = message.getContent();
                        RTFFormatter formatter = new RTFFormatter(messageContent, context);
                        ssb = formatter.setRTFFormat();
                    }

                    if (ssb != null) {
                        ssb.append(" " + context.getString(R.string.edited_message_text), new RelativeSizeSpan(0.70f), new ForegroundColorSpan(ContextCompat.getColor(context, R.color.name_my_account)), new StyleSpan(Typeface.ITALIC));
                        ((ViewHolderMessageChat) holder).contentContactMessageText.setText(ssb.build(), TextView.BufferType.SPANNABLE);
                    } else {
                        messageContent = messageContent + " ";
                        Spannable content = new SpannableString(messageContent);
                        content.setSpan(new ForegroundColorSpan(ContextCompat.getColor(context, R.color.name_my_account)), 0, content.length(), Spannable.SPAN_EXCLUSIVE_EXCLUSIVE);

                        Spannable edited = new SpannableString(context.getString(R.string.edited_message_text));
                        edited.setSpan(new RelativeSizeSpan(0.70f), 0, edited.length(), Spannable.SPAN_EXCLUSIVE_EXCLUSIVE);
                        edited.setSpan(new ForegroundColorSpan(ContextCompat.getColor(context, R.color.name_my_account)), 0, edited.length(), Spannable.SPAN_EXCLUSIVE_EXCLUSIVE);
                        edited.setSpan(new android.text.style.StyleSpan(Typeface.ITALIC), 0, edited.length(), Spannable.SPAN_EXCLUSIVE_EXCLUSIVE);

                        CharSequence indexedText = TextUtils.concat(messageContent, edited);
                        ((ViewHolderMessageChat) holder).contentContactMessageText.setText(indexedText);
                    }
                } catch (Exception e) {
                    ssb = null;
                    log("FORMATTER EXCEPTION!!!");
                    messageContent = messageContent + " ";
                    Spannable content = new SpannableString(messageContent);
                    content.setSpan(new ForegroundColorSpan(ContextCompat.getColor(context, R.color.name_my_account)), 0, content.length(), Spannable.SPAN_EXCLUSIVE_EXCLUSIVE);

                    Spannable edited = new SpannableString(context.getString(R.string.edited_message_text));
                    edited.setSpan(new RelativeSizeSpan(0.70f), 0, edited.length(), Spannable.SPAN_EXCLUSIVE_EXCLUSIVE);
                    edited.setSpan(new ForegroundColorSpan(ContextCompat.getColor(context, R.color.name_my_account)), 0, edited.length(), Spannable.SPAN_EXCLUSIVE_EXCLUSIVE);
                    edited.setSpan(new android.text.style.StyleSpan(Typeface.ITALIC), 0, edited.length(), Spannable.SPAN_EXCLUSIVE_EXCLUSIVE);

                    CharSequence indexedText = TextUtils.concat(messageContent, edited);
                    ((ViewHolderMessageChat) holder).contentContactMessageText.setText(indexedText);
                }

                if (Util.isOnline(context)) {
                    if(isMultipleSelect()){
                        ((ViewHolderMessageChat) holder).contentContactMessageText.setLinksClickable(false);
                    }else {
                        Linkify.addLinks(((ViewHolderMessageChat) holder).contentContactMessageText, Linkify.WEB_URLS);
                        ((ViewHolderMessageChat) holder).contentContactMessageText.setLinksClickable(true);
                    }
                } else {
                    ((ViewHolderMessageChat) holder).contentContactMessageText.setLinksClickable(false);
                }

                if (!multipleSelect) {
                    if (positionClicked != -1) {
                        if (positionClicked == position) {
                            holder.contentContactMessageLayout.setBackgroundColor(ContextCompat.getColor(context, R.color.new_multiselect_color));
                            listFragment.smoothScrollToPosition(positionClicked);
                        } else {
                            holder.contentContactMessageLayout.setBackgroundColor(ContextCompat.getColor(context, android.R.color.transparent));
                        }
                    } else {
                        holder.contentContactMessageLayout.setBackgroundColor(ContextCompat.getColor(context, android.R.color.transparent));
                    }
                } else {
                    log("Multiselect ON");

                    if (this.isItemChecked(position)) {
                        holder.contentContactMessageLayout.setBackgroundColor(ContextCompat.getColor(context, R.color.new_multiselect_color));

                    } else {
                        log("NOT selected");
                        holder.contentContactMessageLayout.setBackgroundColor(ContextCompat.getColor(context, android.R.color.transparent));
                    }
                }

            }else if (message.isDeleted()) {
                log("Message is deleted");

                ((ViewHolderMessageChat) holder).contentContactMessageLayout.setVisibility(View.GONE);
                ((ViewHolderMessageChat) holder).contactMessageLayout.setVisibility(View.GONE);

                ((ViewHolderMessageChat) holder).contactManagementMessageLayout.setVisibility(View.GONE);
                ((ViewHolderMessageChat) holder).nameContactText.setVisibility(View.GONE);
                ((ViewHolderMessageChat) holder).contentContactMessageThumbLand.setVisibility(View.GONE);


                ((ViewHolderMessageChat) holder).gradientContactMessageThumbLand.setVisibility(View.GONE);
                ((ViewHolderMessageChat) holder).videoIconContactMessageThumbLand.setVisibility(View.GONE);
                ((ViewHolderMessageChat) holder).videoTimecontentContactMessageThumbLand.setVisibility(View.GONE);

                ((ViewHolderMessageChat) holder).contentContactMessageThumbPort.setVisibility(View.GONE);

                ((ViewHolderMessageChat) holder).gradientContactMessageThumbPort.setVisibility(View.GONE);
                ((ViewHolderMessageChat) holder).videoIconContactMessageThumbPort.setVisibility(View.GONE);
                ((ViewHolderMessageChat) holder).videoTimecontentContactMessageThumbPort.setVisibility(View.GONE);

                ((ViewHolderMessageChat) holder).contentContactMessageAttachLayout.setVisibility(View.GONE);
                ((ViewHolderMessageChat) holder).contentContactMessageContactLayout.setVisibility(View.GONE);

                if (((ChatActivityLollipop) context).isGroup()) {
                    String textToShow = String.format(context.getString(R.string.text_deleted_message_by), ((ViewHolderMessageChat) holder).fullNameTitle);
                    try {
                        textToShow = textToShow.replace("[A]", "<font color=\'#00BFA5\'>");
                        textToShow = textToShow.replace("[/A]", "</font>");
                        textToShow = textToShow.replace("[B]", "<font color=\'#060000\'>");
                        textToShow = textToShow.replace("[/B]", "</font>");
                    } catch (Exception e) {
                    }
                    Spanned result = null;
                    if (android.os.Build.VERSION.SDK_INT >= android.os.Build.VERSION_CODES.N) {
                        result = Html.fromHtml(textToShow, Html.FROM_HTML_MODE_LEGACY);
                    } else {
                        result = Html.fromHtml(textToShow);
                    }
                    ((ViewHolderMessageChat) holder).contactManagementMessageText.setText(result);
                } else {
                    ((ViewHolderMessageChat) holder).contactManagementMessageText.setTextColor(ContextCompat.getColor(context, R.color.accentColor));
                    ((ViewHolderMessageChat) holder).contactManagementMessageText.setText(context.getString(R.string.text_deleted_message));
                }
            } else {

                ((ViewHolderMessageChat) holder).ownMessageLayout.setVisibility(View.GONE);
                ((ViewHolderMessageChat) holder).contactMessageLayout.setVisibility(View.VISIBLE);

                ((ViewHolderMessageChat) holder).contactManagementMessageLayout.setVisibility(View.GONE);
                ((ViewHolderMessageChat) holder).contentContactMessageLayout.setVisibility(View.VISIBLE);

                String messageContent = "";

                ((ViewHolderMessageChat) holder).contentContactMessageText.setVisibility(View.VISIBLE);

                ((ViewHolderMessageChat) holder).contentContactMessageAttachLayout.setVisibility(View.GONE);
                ((ViewHolderMessageChat) holder).urlContactMessageLayout.setVisibility(View.GONE);

                ((ViewHolderMessageChat) holder).contentContactMessageContactLayout.setVisibility(View.GONE);


                if (message.getContent() != null) {
                    messageContent = message.getContent();
                }

                if (EmojiManager.isOnlyEmojis(messageContent)) {
                    log("IS ONLY emoji!!!");
                    List<String> emojis = EmojiParser.extractEmojis(messageContent);
                    int size = emojis.size();
                    log("size of emojis: " + size);
                    switch (size) {
                        case 1: {
                            ((ViewHolderMessageChat) holder).contentContactMessageText.setEmojiconSizeSp(35);
                            ((ViewHolderMessageChat) holder).contentContactMessageText.setLineSpacing(1, 1.2f);
                            break;
                        }
                        case 2: {
                            ((ViewHolderMessageChat) holder).contentContactMessageText.setEmojiconSizeSp(30);
                            ((ViewHolderMessageChat) holder).contentContactMessageText.setLineSpacing(1, 1.2f);
                            break;
                        }
                        case 3: {
                            ((ViewHolderMessageChat) holder).contentContactMessageText.setEmojiconSizeSp(25);
                            ((ViewHolderMessageChat) holder).contentContactMessageText.setLineSpacing(1, 1.2f);
                            break;
                        }
                        default: {
                            ((ViewHolderMessageChat) holder).contentContactMessageText.setEmojiconSizeSp(20);
                            ((ViewHolderMessageChat) holder).contentContactMessageText.setLineSpacing(1, 1.2f);
                            break;
                        }
                    }

                } else {
                    log("IS NOT only emoji!!!");
                    ((ViewHolderMessageChat) holder).contentContactMessageText.setLineSpacing(1, 1.0f);
                    ((ViewHolderMessageChat) holder).contentContactMessageText.setEmojiconSizeSp(20);
                }

                //Color always status SENT
                ((ViewHolderMessageChat) holder).contentContactMessageText.setTextColor(ContextCompat.getColor(context, R.color.name_my_account));

                SimpleSpanBuilder ssb = null;

                try {
                    RTFFormatter formatter = new RTFFormatter(messageContent, context);
                    ssb = formatter.setRTFFormat();
                } catch (Exception e) {
                    log("FORMATTER EXCEPTION!!!");
                    ssb = null;
                }

                if (ssb != null) {
                    ((ViewHolderMessageChat) holder).contentContactMessageText.setText(ssb.build(), TextView.BufferType.SPANNABLE);
                } else {
                    ((ViewHolderMessageChat) holder).contentContactMessageText.setText(messageContent);
                }

                if (Util.isOnline(context)) {
                    if(isMultipleSelect()){
                        ((ViewHolderMessageChat) holder).contentContactMessageText.setLinksClickable(false);
                    }else{
                        Linkify.addLinks(((ViewHolderMessageChat) holder).contentContactMessageText, Linkify.WEB_URLS);
                        ((ViewHolderMessageChat) holder).contentContactMessageText.setLinksClickable(true);
                    }
                } else {
                    ((ViewHolderMessageChat) holder).contentContactMessageText.setLinksClickable(false);
                }

                if (!multipleSelect) {
                    if (positionClicked != -1) {
                        if (positionClicked == position) {
                            holder.contentContactMessageLayout.setBackgroundColor(ContextCompat.getColor(context, R.color.new_multiselect_color));
                            listFragment.smoothScrollToPosition(positionClicked);
                        } else {
                            holder.contentContactMessageLayout.setBackgroundColor(ContextCompat.getColor(context, android.R.color.transparent));
                        }
                    } else {
                        holder.contentContactMessageLayout.setBackgroundColor(ContextCompat.getColor(context, android.R.color.transparent));
                    }
                } else {
                    log("Multiselect ON");

                    if (this.isItemChecked(position)) {
                        holder.contentContactMessageLayout.setBackgroundColor(ContextCompat.getColor(context, R.color.new_multiselect_color));

                    } else {
                        log("NOT selected");
                        holder.contentContactMessageLayout.setBackgroundColor(ContextCompat.getColor(context, android.R.color.transparent));
                    }
                }
            }
        }
    }

    public void bindNodeAttachmentMessage(ViewHolderMessageChat holder, AndroidMegaChatMessage androidMessage, int position) {
        log("bindNodeAttachmentMessage()--> position: "+position);

        MegaChatMessage message = androidMessage.getMessage();
        if (message.getUserHandle() == myUserHandle) {
            log("MY message!!");
            holder.layoutAvatarMessages.setVisibility(View.GONE);

            holder.titleOwnMessage.setGravity(Gravity.RIGHT);
            if(context.getResources().getConfiguration().orientation == Configuration.ORIENTATION_LANDSCAPE){
                holder.titleOwnMessage.setPadding(0,0,Util.scaleWidthPx(PADDING_RIGHT_HOUR_OF_OWN_MESSAGE_LAND, outMetrics),0);
            }else{
                holder.titleOwnMessage.setPadding(0,0,Util.scaleWidthPx(PADDING_RIGHT_HOUR_OF_OWN_MESSAGE_PORT, outMetrics),0);
            }
            log("MY message handle!!: " + message.getMsgId());
            if (messages.get(position - 1).getInfoToShow() != -1) {
                switch (messages.get(position - 1).getInfoToShow()) {
                    case AndroidMegaChatMessage.CHAT_ADAPTER_SHOW_ALL: {
                        holder.dateLayout.setVisibility(View.VISIBLE);
                        holder.dateText.setText(TimeChatUtils.formatDate(message.getTimestamp(), TimeChatUtils.DATE_SHORT_FORMAT));
                        holder.titleOwnMessage.setVisibility(View.VISIBLE);
                        holder.timeOwnText.setText(TimeChatUtils.formatTime(message));
                        break;
                    }
                    case AndroidMegaChatMessage.CHAT_ADAPTER_SHOW_TIME: {
                        log("CHAT_ADAPTER_SHOW_TIME");
                        holder.dateLayout.setVisibility(View.GONE);
                        holder.titleOwnMessage.setVisibility(View.VISIBLE);
                        holder.timeOwnText.setText(TimeChatUtils.formatTime(message));
                        break;
                    }
                    case AndroidMegaChatMessage.CHAT_ADAPTER_SHOW_NOTHING: {
                        log("CHAT_ADAPTER_SHOW_NOTHING");
                        holder.dateLayout.setVisibility(View.GONE);
                        holder.titleOwnMessage.setVisibility(View.GONE);
                        break;
                    }
                }
            }

            holder.ownMessageLayout.setVisibility(View.VISIBLE);
            holder.contactMessageLayout.setVisibility(View.GONE);

            String messageContent = "";

            if (message.getContent() != null) {
                messageContent = message.getContent();
            }

            AndroidMegaChatMessage androidMsg = messages.get(position - 1);

            holder.contentOwnMessageLayout.setVisibility(View.VISIBLE);
            holder.ownManagementMessageLayout.setVisibility(View.GONE);
            holder.contentOwnMessageText.setVisibility(View.GONE);
            holder.urlOwnMessageLayout.setVisibility(View.GONE);

            //Forward element(own message):
            holder.forwardOwnFile.setVisibility(View.VISIBLE);
            if(isMultipleSelect()){
                holder.forwardOwnFile.setOnClickListener(null);
            }else{
                holder.forwardOwnFile.setOnClickListener(this);
            }
            holder.forwardOwnPortrait.setVisibility(View.GONE);
            holder.forwardOwnLandscape.setVisibility(View.GONE);
            holder.forwardOwnRichLinks.setVisibility(View.GONE);
            holder.forwardOwnContact.setVisibility(View.GONE);

            holder.previewFrameLand.setVisibility(View.GONE);
            holder.previewFramePort.setVisibility(View.GONE);

            holder.contentOwnMessageFileLayout.setVisibility(View.VISIBLE);
            holder.contentOwnMessageContactLayout.setVisibility(View.GONE);

            int status = message.getStatus();
            log("Status: " + message.getStatus());
            if ((status == MegaChatMessage.STATUS_SERVER_REJECTED) || (status == MegaChatMessage.STATUS_SENDING_MANUAL)) {

                holder.contentOwnMessageFileLayout.setBackground(ContextCompat.getDrawable(context, R.drawable.light_rounded_chat_own_message));
            }else if (status == MegaChatMessage.STATUS_SENDING) {

                holder.contentOwnMessageFileLayout.setBackground(ContextCompat.getDrawable(context, R.drawable.light_rounded_chat_own_message));
            }else {
                holder.contentOwnMessageFileLayout.setBackground(ContextCompat.getDrawable(context, R.drawable.dark_rounded_chat_own_message));
            }

            holder.contentOwnMessageFileThumb.setVisibility(View.VISIBLE);
            holder.contentOwnMessageFileName.setVisibility(View.VISIBLE);
            holder.contentOwnMessageFileSize.setVisibility(View.VISIBLE);

            if (!multipleSelect) {
                if (positionClicked != -1) {
                    if (positionClicked == position) {
                        holder.contentOwnMessageLayout.setBackgroundColor(ContextCompat.getColor(context, R.color.new_multiselect_color));
                        holder.forwardOwnFile.setEnabled(false);
                        holder.forwardOwnPortrait.setEnabled(false);
                        holder.forwardOwnLandscape.setEnabled(false);
                        listFragment.smoothScrollToPosition(positionClicked);
                    } else {
                        holder.contentOwnMessageLayout.setBackgroundColor(ContextCompat.getColor(context, android.R.color.transparent));
                        holder.forwardOwnFile.setEnabled(true);
                        holder.forwardOwnPortrait.setEnabled(true);
                        holder.forwardOwnLandscape.setEnabled(true);
                    }
                } else {
                    holder.contentOwnMessageLayout.setBackgroundColor(ContextCompat.getColor(context, android.R.color.transparent));
                    holder.forwardOwnFile.setEnabled(true);
                    holder.forwardOwnPortrait.setEnabled(true);
                    holder.forwardOwnLandscape.setEnabled(true);

                }
            } else {
                log("Multiselect ON");

                if (this.isItemChecked(position)) {
                    holder.contentOwnMessageLayout.setBackgroundColor(ContextCompat.getColor(context, R.color.new_multiselect_color));
                    holder.forwardOwnFile.setEnabled(false);
                    holder.forwardOwnPortrait.setEnabled(false);
                    holder.forwardOwnLandscape.setEnabled(false);
                } else {
                    log("NOT selected");
                    holder.contentOwnMessageLayout.setBackgroundColor(ContextCompat.getColor(context, android.R.color.transparent));
                    holder.forwardOwnFile.setEnabled(true);
                    holder.forwardOwnPortrait.setEnabled(true);
                    holder.forwardOwnLandscape.setEnabled(true);
                }
            }

            MegaNodeList nodeList = message.getMegaNodeList();
            if (nodeList != null) {

                if (nodeList.size() == 1) {
                    MegaNode node = nodeList.get(0);
                    log("Node Name: " + node.getName());

                    if (context.getResources().getConfiguration().orientation == Configuration.ORIENTATION_LANDSCAPE) {
                        log("Landscape configuration");
                        float width = TypedValue.applyDimension(TypedValue.COMPLEX_UNIT_DIP, MAX_WIDTH_FILENAME_LAND, context.getResources().getDisplayMetrics());
                        holder.contentOwnMessageFileName.setMaxWidth((int) width);
                        holder.contentOwnMessageFileSize.setMaxWidth((int) width);
                    } else {
                        log("Portrait configuration");
                        float width = TypedValue.applyDimension(TypedValue.COMPLEX_UNIT_DIP, MAX_WIDTH_FILENAME_PORT, context.getResources().getDisplayMetrics());
                        holder.contentOwnMessageFileName.setMaxWidth((int) width);
                        holder.contentOwnMessageFileSize.setMaxWidth((int) width);
                    }
                    holder.contentOwnMessageFileName.setText(node.getName());

                    long nodeSize = node.getSize();
                    holder.contentOwnMessageFileSize.setText(Util.getSizeString(nodeSize));
                    holder.contentOwnMessageFileThumb.setImageResource(MimeTypeList.typeForName(node.getName()).getIconResourceId());

                    Bitmap preview = null;
                    if (node.hasPreview()) {

                        preview = PreviewUtils.getPreviewFromCache(node);
                        if (preview != null) {
                            PreviewUtils.previewCache.put(node.getHandle(), preview);
                            setOwnPreview(holder, preview, node);
                            if ((status == MegaChatMessage.STATUS_SERVER_REJECTED) || (status == MegaChatMessage.STATUS_SENDING_MANUAL)) {
                                setErrorStateOnPreview(holder, preview);
                            }

                        } else {
                            if ((status == MegaChatMessage.STATUS_SERVER_REJECTED) || (status == MegaChatMessage.STATUS_SENDING_MANUAL)) {
                                holder.ownTriangleIconFile.setVisibility(View.VISIBLE);
                                holder.retryAlert.setVisibility(View.VISIBLE);
                                holder.forwardOwnFile.setVisibility(View.GONE);
                                holder.forwardOwnPortrait.setVisibility(View.GONE);
                                holder.forwardOwnLandscape.setVisibility(View.GONE);
                            }
                            try {
                                new MegaChatLollipopAdapter.ChatPreviewAsyncTask(holder).execute(node);
                            } catch (Exception ex) {
                                //Too many AsyncTasks
                                log("Too many AsyncTasks");
                            }


                        }
                    } else {
                        log("Node has no preview on servers");

                        preview = PreviewUtils.getPreviewFromCache(node);
                        if (preview != null) {

                            PreviewUtils.previewCache.put(node.getHandle(), preview);
                            if (preview.getWidth() < preview.getHeight()) {

                                log("Portrait");
                                holder.contentOwnMessageThumbPort.setImageBitmap(preview);
                                holder.contentOwnMessageThumbPort.setScaleType(ImageView.ScaleType.CENTER_CROP);

                                if (MimeTypeList.typeForName(node.getName()).isPdf()) {
                                    log("Is pfd preview");
                                    holder.iconOwnTypeDocPortraitPreview.setVisibility(View.VISIBLE);
                                    holder.gradientOwnMessageThumbPort.setVisibility(View.GONE);
                                    holder.videoIconOwnMessageThumbPort.setVisibility(View.GONE);
                                    holder.videoTimecontentOwnMessageThumbPort.setVisibility(View.GONE);

                                } else if (MimeTypeList.typeForName(node.getName()).isVideo()) {
                                    log("Is video preview");
                                    holder.gradientOwnMessageThumbPort.setVisibility(View.VISIBLE);
                                    holder.videoIconOwnMessageThumbPort.setVisibility(View.VISIBLE);
                                    holder.videoTimecontentOwnMessageThumbPort.setText(timeVideo(node));
                                    holder.videoTimecontentOwnMessageThumbPort.setVisibility(View.VISIBLE);
                                    holder.iconOwnTypeDocPortraitPreview.setVisibility(View.GONE);

                                } else {
                                    holder.iconOwnTypeDocPortraitPreview.setVisibility(View.GONE);
                                    holder.gradientOwnMessageThumbPort.setVisibility(View.GONE);
                                    holder.videoIconOwnMessageThumbPort.setVisibility(View.GONE);
                                    holder.videoTimecontentOwnMessageThumbPort.setVisibility(View.GONE);
                                }

                                holder.previewFramePort.setVisibility(View.VISIBLE);
                                holder.contentOwnMessageThumbPort.setVisibility(View.VISIBLE);
                                holder.contentOwnMessageFileLayout.setVisibility(View.GONE);
                                holder.previewFrameLand.setVisibility(View.GONE);
                                holder.contentOwnMessageThumbLand.setVisibility(View.GONE);
                                holder.errorUploadingLandscape.setVisibility(View.GONE);
                                holder.transparentCoatingLandscape.setVisibility(View.GONE);

                                if ((status == MegaChatMessage.STATUS_SERVER_REJECTED) || (status == MegaChatMessage.STATUS_SENDING_MANUAL)) {
                                    holder.errorUploadingPortrait.setVisibility(View.VISIBLE);
                                    holder.transparentCoatingPortrait.setVisibility(View.VISIBLE);
                                    holder.retryAlert.setVisibility(View.VISIBLE);

                                    holder.forwardOwnFile.setVisibility(View.GONE);
                                    holder.forwardOwnPortrait.setVisibility(View.GONE);
                                    holder.forwardOwnLandscape.setVisibility(View.GONE);

                                } else {
                                    holder.errorUploadingPortrait.setVisibility(View.GONE);
                                    holder.transparentCoatingPortrait.setVisibility(View.GONE);
                                    holder.retryAlert.setVisibility(View.GONE);

                                    holder.forwardOwnPortrait.setVisibility(View.VISIBLE);
                                    if(isMultipleSelect()){
                                        holder.forwardOwnPortrait.setOnClickListener(null);
                                    }else{
                                        holder.forwardOwnPortrait.setOnClickListener(this);
                                    }
                                    holder.forwardOwnFile.setVisibility(View.GONE);
                                    holder.forwardOwnLandscape.setVisibility(View.GONE);
                                }

                                holder.ownTriangleIconFile.setVisibility(View.GONE);

                                holder.gradientOwnMessageThumbLand.setVisibility(View.GONE);
                                holder.videoIconOwnMessageThumbLand.setVisibility(View.GONE);
                                holder.videoTimecontentOwnMessageThumbLand.setVisibility(View.GONE);

                            } else {
                                log("Landscape");
                                holder.contentOwnMessageThumbLand.setImageBitmap(preview);
                                holder.contentOwnMessageThumbLand.setScaleType(ImageView.ScaleType.CENTER_CROP);

                                if (MimeTypeList.typeForName(node.getName()).isPdf()) {
                                    log("Is pfd preview");
                                    holder.iconOwnTypeDocLandPreview.setVisibility(View.VISIBLE);
                                    holder.gradientOwnMessageThumbLand.setVisibility(View.GONE);
                                    holder.videoIconOwnMessageThumbLand.setVisibility(View.GONE);
                                    holder.videoTimecontentOwnMessageThumbLand.setVisibility(View.GONE);

                                } else if (MimeTypeList.typeForName(node.getName()).isVideo()) {
                                    log("Is video preview");
                                    holder.gradientOwnMessageThumbLand.setVisibility(View.VISIBLE);
                                    holder.videoIconOwnMessageThumbLand.setVisibility(View.VISIBLE);
                                    holder.videoTimecontentOwnMessageThumbLand.setText(timeVideo(node));
                                    holder.videoTimecontentOwnMessageThumbLand.setVisibility(View.VISIBLE);
                                    holder.iconOwnTypeDocLandPreview.setVisibility(View.GONE);

                                } else {
                                    holder.iconOwnTypeDocLandPreview.setVisibility(View.GONE);
                                    holder.gradientOwnMessageThumbLand.setVisibility(View.GONE);
                                    holder.videoIconOwnMessageThumbLand.setVisibility(View.GONE);
                                    holder.videoTimecontentOwnMessageThumbLand.setVisibility(View.GONE);
                                }

                                holder.previewFrameLand.setVisibility(View.VISIBLE);
                                holder.contentOwnMessageThumbLand.setVisibility(View.VISIBLE);
                                holder.contentOwnMessageFileLayout.setVisibility(View.GONE);
                                holder.previewFramePort.setVisibility(View.GONE);
                                holder.contentOwnMessageThumbPort.setVisibility(View.GONE);
                                holder.errorUploadingPortrait.setVisibility(View.GONE);
                                holder.transparentCoatingPortrait.setVisibility(View.GONE);

                                if ((status == MegaChatMessage.STATUS_SERVER_REJECTED) || (status == MegaChatMessage.STATUS_SENDING_MANUAL)) {
                                    holder.errorUploadingLandscape.setVisibility(View.VISIBLE);
                                    holder.transparentCoatingLandscape.setVisibility(View.VISIBLE);
                                    holder.retryAlert.setVisibility(View.VISIBLE);

                                    holder.forwardOwnFile.setVisibility(View.GONE);
                                    holder.forwardOwnPortrait.setVisibility(View.GONE);
                                    holder.forwardOwnLandscape.setVisibility(View.GONE);

                                } else {
                                    holder.errorUploadingLandscape.setVisibility(View.GONE);
                                    holder.transparentCoatingLandscape.setVisibility(View.GONE);
                                    holder.retryAlert.setVisibility(View.GONE);

                                    holder.forwardOwnLandscape.setVisibility(View.VISIBLE);
                                    if(isMultipleSelect()){
                                        holder.forwardOwnLandscape.setOnClickListener(null);
                                    }else{
                                        holder.forwardOwnLandscape.setOnClickListener(this);
                                    }

                                    holder.forwardOwnFile.setVisibility(View.GONE);
                                    holder.forwardOwnPortrait.setVisibility(View.GONE);
                                }

                                holder.ownTriangleIconFile.setVisibility(View.GONE);
                                holder.gradientOwnMessageThumbPort.setVisibility(View.GONE);
                                holder.videoIconOwnMessageThumbPort.setVisibility(View.GONE);
                                holder.videoTimecontentOwnMessageThumbPort.setVisibility(View.GONE);
                            }
                        }else {
                            if ((status == MegaChatMessage.STATUS_SERVER_REJECTED) || (status == MegaChatMessage.STATUS_SENDING_MANUAL)) {
                                holder.ownTriangleIconFile.setVisibility(View.VISIBLE);
                                holder.retryAlert.setVisibility(View.VISIBLE);
                                holder.forwardOwnFile.setVisibility(View.GONE);
                                holder.forwardOwnPortrait.setVisibility(View.GONE);
                                holder.forwardOwnLandscape.setVisibility(View.GONE);
                            }
                            try {
                                new MegaChatLollipopAdapter.ChatLocalPreviewAsyncTask(((ViewHolderMessageChat) holder)).execute(node);

                            } catch (Exception ex) {
                                //Too many AsyncTasks
                                log("Too many AsyncTasks");
                            }
                        }
                    }
                } else {
                    long totalSize = 0;
                    int count = 0;
                    for (int i = 0; i < nodeList.size(); i++) {
                        MegaNode temp = nodeList.get(i);
                        if (!(megaChatApi.isRevoked(chatRoom.getChatId(), temp.getHandle()))) {
                            count++;
                            log("Node Name: " + temp.getName());
                            totalSize = totalSize + temp.getSize();
                        }
                    }

                    holder.contentOwnMessageFileSize.setText(Util.getSizeString(totalSize));


                    MegaNode node = nodeList.get(0);
                    holder.contentOwnMessageFileThumb.setImageResource(MimeTypeList.typeForName(node.getName()).getIconResourceId());
                    if (count == 1) {
                        holder.contentOwnMessageFileName.setText(node.getName());
                    } else {
                        holder.contentOwnMessageFileName.setText(context.getResources().getQuantityString(R.plurals.new_general_num_files, count, count));
                    }
                }
            }
        } else {
            long userHandle = message.getUserHandle();
            log("Contact message!!: " + userHandle);

            if (((ChatActivityLollipop) context).isGroup()) {

                holder.fullNameTitle = cC.getFullName(userHandle, chatRoom);

                if (holder.fullNameTitle == null) {
                    holder.fullNameTitle = "";
                }

                if (holder.fullNameTitle.trim().length() <= 0) {

                    log("NOT found in DB - ((ViewHolderMessageChat)holder).fullNameTitle");
                    ((ViewHolderMessageChat) holder).fullNameTitle = "Unknown name";
                    if (!(((ViewHolderMessageChat) holder).nameRequestedAction)) {
                        log("3-Call for nonContactName: " + message.getUserHandle());
                        ((ViewHolderMessageChat) holder).nameRequestedAction = true;
                        ChatNonContactNameListener listener = new ChatNonContactNameListener(context, ((ViewHolderMessageChat) holder), this, userHandle);
                        megaChatApi.getUserFirstname(userHandle, listener);
                        megaChatApi.getUserLastname(userHandle, listener);
                        megaChatApi.getUserEmail(userHandle, listener);
                    } else {
                        log("4-Name already asked and no name received: " + message.getUserHandle());
                    }
                }

                holder.nameContactText.setVisibility(View.VISIBLE);
                holder.nameContactText.setText(((ViewHolderMessageChat) holder).fullNameTitle);
            } else {
                holder.fullNameTitle = chatRoom.getTitle();
                holder.nameContactText.setVisibility(View.GONE);
            }

            if(context.getResources().getConfiguration().orientation == Configuration.ORIENTATION_LANDSCAPE){
                holder.titleContactMessage.setPadding(Util.scaleWidthPx(CONTACT_MESSAGE_LAND,outMetrics),0,0,0);
            }else{
                holder.titleContactMessage.setPadding(Util.scaleWidthPx(CONTACT_MESSAGE_PORT, outMetrics),0,0,0);
            }

            if (messages.get(position - 1).getInfoToShow() != -1) {
                switch (messages.get(position - 1).getInfoToShow()) {
                    case AndroidMegaChatMessage.CHAT_ADAPTER_SHOW_ALL: {
                        log("CHAT_ADAPTER_SHOW_ALL");
                        holder.dateLayout.setVisibility(View.VISIBLE);
                        holder.dateText.setText(TimeChatUtils.formatDate(message.getTimestamp(), TimeChatUtils.DATE_SHORT_FORMAT));
                        holder.titleContactMessage.setVisibility(View.VISIBLE);
                        holder.timeContactText.setText(TimeChatUtils.formatTime(message));
                        holder.timeContactText.setVisibility(View.VISIBLE);
                        break;
                    }
                    case AndroidMegaChatMessage.CHAT_ADAPTER_SHOW_TIME: {
                        log("CHAT_ADAPTER_SHOW_TIME--");
                        holder.dateLayout.setVisibility(View.GONE);
                        holder.titleContactMessage.setVisibility(View.VISIBLE);
                        holder.timeContactText.setText(TimeChatUtils.formatTime(message));
                        holder.timeContactText.setVisibility(View.VISIBLE);
                        break;
                    }
                    case AndroidMegaChatMessage.CHAT_ADAPTER_SHOW_NOTHING: {
                        log("CHAT_ADAPTER_SHOW_NOTHING");
                        holder.dateLayout.setVisibility(View.GONE);
                        holder.timeContactText.setVisibility(View.GONE);
                        holder.titleContactMessage.setVisibility(View.GONE);
                        break;
                    }
                }
            }

            holder.ownMessageLayout.setVisibility(View.GONE);
            holder.contactMessageLayout.setVisibility(View.VISIBLE);
            holder.contentContactMessageLayout.setVisibility(View.VISIBLE);
            holder.contactManagementMessageLayout.setVisibility(View.GONE);

            if (messages.get(position - 1).isShowAvatar()) {
<<<<<<< HEAD
                ((ViewHolderMessageChat) holder).layoutAvatarMessages.setVisibility(View.VISIBLE);
                setContactAvatar(((ViewHolderMessageChat) holder), userHandle, ((ViewHolderMessageChat) holder).fullNameTitle, false);
=======
                holder.layoutAvatarMessages.setVisibility(View.VISIBLE);
                setContactAvatar(holder, userHandle, ((ViewHolderMessageChat) holder).fullNameTitle);
>>>>>>> c2ae1858
            } else {
                holder.layoutAvatarMessages.setVisibility(View.GONE);
            }

            holder.contentContactMessageText.setVisibility(View.GONE);
            holder.urlContactMessageLayout.setVisibility(View.GONE);

            holder.contentContactMessageThumbLand.setVisibility(View.GONE);

            holder.gradientContactMessageThumbLand.setVisibility(View.GONE);
            holder.videoIconContactMessageThumbLand.setVisibility(View.GONE);
            holder.videoTimecontentContactMessageThumbLand.setVisibility(View.GONE);

            holder.contentContactMessageThumbPort.setVisibility(View.GONE);

            holder.gradientContactMessageThumbPort.setVisibility(View.GONE);
            holder.videoIconContactMessageThumbPort.setVisibility(View.GONE);
            holder.videoTimecontentContactMessageThumbPort.setVisibility(View.GONE);

            holder.contentContactMessageAttachLayout.setVisibility(View.VISIBLE);
            holder.contentContactMessageFile.setVisibility(View.VISIBLE);

            //Forward element (contact messages):
            holder.forwardContactFile.setVisibility(View.VISIBLE);
            if(isMultipleSelect()){
                holder.forwardContactFile.setOnClickListener(null);
            }else{
                holder.forwardContactFile.setOnClickListener(this);
            }
            holder.forwardContactPreviewPortrait.setVisibility(View.GONE);
            holder.forwardContactPreviewLandscape.setVisibility(View.GONE);
            holder.forwardContactRichLinks.setVisibility(View.GONE);
            holder.forwardContactContact.setVisibility(View.GONE);

            holder.contentContactMessageFileThumb.setVisibility(View.VISIBLE);
            holder.contentContactMessageFileName.setVisibility(View.VISIBLE);
            holder.contentContactMessageFileSize.setVisibility(View.VISIBLE);
            holder.contentContactMessageContactLayout.setVisibility(View.GONE);

            if (!multipleSelect) {
                if (positionClicked != -1) {
                    if (positionClicked == position) {
                        holder.contentContactMessageLayout.setBackgroundColor(ContextCompat.getColor(context, R.color.new_multiselect_color));
                        listFragment.smoothScrollToPosition(positionClicked);
                        holder.forwardContactFile.setEnabled(false);
                        holder.forwardContactPreviewPortrait.setEnabled(false);
                        holder.forwardContactPreviewLandscape.setEnabled(false);

                    } else {
                        holder.contentContactMessageLayout.setBackgroundColor(ContextCompat.getColor(context, android.R.color.transparent));
                        holder.forwardContactFile.setEnabled(true);
                        holder.forwardContactPreviewPortrait.setEnabled(true);
                        holder.forwardContactPreviewLandscape.setEnabled(true);
                    }
                } else {
                    holder.contentContactMessageLayout.setBackgroundColor(ContextCompat.getColor(context, android.R.color.transparent));
                    holder.forwardContactFile.setEnabled(true);
                    holder.forwardContactPreviewPortrait.setEnabled(true);
                    holder.forwardContactPreviewLandscape.setEnabled(true);

                }
            } else {
                log("Multiselect ON");

                if (this.isItemChecked(position)) {
                    holder.contentContactMessageLayout.setBackgroundColor(ContextCompat.getColor(context, R.color.new_multiselect_color));
                    holder.forwardContactFile.setEnabled(false);
                    holder.forwardContactPreviewPortrait.setEnabled(false);
                    holder.forwardContactPreviewLandscape.setEnabled(false);

                } else {
                    log("NOT selected");
                    holder.contentContactMessageLayout.setBackgroundColor(ContextCompat.getColor(context, android.R.color.transparent));
                    holder.forwardContactFile.setEnabled(true);
                    holder.forwardContactPreviewPortrait.setEnabled(true);
                    holder.forwardContactPreviewLandscape.setEnabled(true);
                }
            }

            MegaNodeList nodeList = message.getMegaNodeList();
            if (nodeList != null) {
                if (nodeList.size() == 1) {
                    MegaNode node = nodeList.get(0);
                    log("Node Name: " + node.getName());

                    if (context.getResources().getConfiguration().orientation == Configuration.ORIENTATION_LANDSCAPE) {
                        log("Landscape configuration");
                        float width = TypedValue.applyDimension(TypedValue.COMPLEX_UNIT_DIP, MAX_WIDTH_FILENAME_LAND, context.getResources().getDisplayMetrics());
                        holder.contentContactMessageFileName.setMaxWidth((int) width);
                        holder.contentContactMessageFileSize.setMaxWidth((int) width);
                    } else {
                        log("Portrait configuration");
                        float width = TypedValue.applyDimension(TypedValue.COMPLEX_UNIT_DIP, MAX_WIDTH_FILENAME_PORT, context.getResources().getDisplayMetrics());
                        holder.contentContactMessageFileName.setMaxWidth((int) width);
                        holder.contentContactMessageFileSize.setMaxWidth((int) width);
                    }
                    holder.contentContactMessageFileName.setText(node.getName());
                    long nodeSize = node.getSize();
                    holder.contentContactMessageFileSize.setText(Util.getSizeString(nodeSize));
                    holder.contentContactMessageFileThumb.setImageResource(MimeTypeList.typeForName(node.getName()).getIconResourceId());

                    log("Get preview of node");
                    Bitmap preview = null;
                    if (node.hasPreview()) {
                        log("Get preview of node");
                        preview = PreviewUtils.getPreviewFromCache(node);
                        if (preview != null) {
                            PreviewUtils.previewCache.put(node.getHandle(), preview);

                            if (preview.getWidth() < preview.getHeight()) {
                                log("Portrait");

                                holder.contentContactMessageThumbPort.setImageBitmap(preview);
                                holder.contentContactMessageThumbPort.setScaleType(ImageView.ScaleType.CENTER_CROP);

                                if (MimeTypeList.typeForName(node.getName()).isPdf()) {
                                    log("Contact message - Is pfd preview");
                                    holder.iconContactTypeDocPortraitPreview.setVisibility(View.VISIBLE);
                                    holder.gradientContactMessageThumbPort.setVisibility(View.GONE);
                                    holder.videoIconContactMessageThumbPort.setVisibility(View.GONE);
                                    holder.videoTimecontentContactMessageThumbPort.setVisibility(View.GONE);

                                } else if (MimeTypeList.typeForName(node.getName()).isVideo()) {
                                    log("Contact message - Is video preview");
                                    holder.gradientContactMessageThumbPort.setVisibility(View.VISIBLE);
                                    holder.videoIconContactMessageThumbPort.setVisibility(View.VISIBLE);
                                    holder.videoTimecontentContactMessageThumbPort.setText(timeVideo(node));
                                    holder.videoTimecontentContactMessageThumbPort.setVisibility(View.VISIBLE);
                                    holder.iconContactTypeDocPortraitPreview.setVisibility(View.GONE);

                                } else {
                                    holder.iconContactTypeDocPortraitPreview.setVisibility(View.GONE);
                                    holder.gradientContactMessageThumbPort.setVisibility(View.GONE);
                                    holder.videoIconContactMessageThumbPort.setVisibility(View.GONE);
                                    holder.videoTimecontentContactMessageThumbPort.setVisibility(View.GONE);
                                }

                                holder.contentContactMessageThumbPort.setVisibility(View.VISIBLE);

                                holder.forwardContactPreviewPortrait.setVisibility(View.VISIBLE);
                                if(isMultipleSelect()){
                                    holder.forwardContactPreviewPortrait.setOnClickListener(null);
                                }else{
                                    holder.forwardContactPreviewPortrait.setOnClickListener(this);
                                }
                                holder.forwardContactPreviewLandscape.setVisibility(View.GONE);
                                holder.forwardContactFile.setVisibility(View.GONE);

                                holder.contentContactMessageThumbLand.setVisibility(View.GONE);
                                holder.gradientContactMessageThumbLand.setVisibility(View.GONE);
                                holder.videoIconContactMessageThumbLand.setVisibility(View.GONE);
                                holder.videoTimecontentContactMessageThumbLand.setVisibility(View.GONE);
                                holder.contentContactMessageFile.setVisibility(View.GONE);

                                holder.contentContactMessageFileThumb.setVisibility(View.GONE);
                                holder.contentContactMessageFileName.setVisibility(View.GONE);
                                holder.contentContactMessageFileSize.setVisibility(View.GONE);

//                                            if(chatRoom.isGroup()){
//                                                RelativeLayout.LayoutParams contactThumbParams = (RelativeLayout.LayoutParams)((ViewHolderMessageChat)holder).contentContactMessageThumbPort.getLayoutParams();
//                                                contactThumbParams.setMargins(0, Util.scaleHeightPx(10, outMetrics) ,0, 0);
//                                                ((ViewHolderMessageChat)holder).contentContactMessageThumbPort.setLayoutParams(contactThumbParams);
////                                                ((ViewHolderMessageChat)holder).contentContactMessageThumbPortFramework.setLayoutParams(contactThumbParams);
//                                            }
//                                            else{
//                                                RelativeLayout.LayoutParams contactThumbParams = (RelativeLayout.LayoutParams)((ViewHolderMessageChat)holder).contentContactMessageThumbPort.getLayoutParams();
//                                                contactThumbParams.setMargins(0, 0 ,0, 0);
//                                                ((ViewHolderMessageChat)holder).contentContactMessageThumbPort.setLayoutParams(contactThumbParams);
////                                                ((ViewHolderMessageChat)holder).contentContactMessageThumbPortFramework.setLayoutParams(contactThumbParams);
//                                            }
                                RelativeLayout.LayoutParams contactThumbParams = (RelativeLayout.LayoutParams) ((ViewHolderMessageChat) holder).contentContactMessageThumbPort.getLayoutParams();
                                contactThumbParams.setMargins(0, 0, 0, 0);
                                holder.contentContactMessageThumbPort.setLayoutParams(contactThumbParams);
                            } else {
                                log("Landscape");

                                holder.contentContactMessageThumbLand.setImageBitmap(preview);
                                holder.contentContactMessageThumbLand.setScaleType(ImageView.ScaleType.CENTER_CROP);

                                if (MimeTypeList.typeForName(node.getName()).isPdf()) {
                                    log("Contact message - Is pfd preview");
                                    holder.iconContactTypeDocLandPreview.setVisibility(View.VISIBLE);
                                    holder.gradientContactMessageThumbLand.setVisibility(View.GONE);
                                    holder.videoIconContactMessageThumbLand.setVisibility(View.GONE);
                                    holder.videoTimecontentContactMessageThumbLand.setVisibility(View.GONE);

                                } else if (MimeTypeList.typeForName(node.getName()).isVideo()) {
                                    log("Contact message - Is video preview");
                                    holder.gradientContactMessageThumbLand.setVisibility(View.VISIBLE);
                                    holder.videoIconContactMessageThumbLand.setVisibility(View.VISIBLE);
                                    holder.videoTimecontentContactMessageThumbLand.setText(timeVideo(node));
                                    holder.videoTimecontentContactMessageThumbLand.setVisibility(View.VISIBLE);
                                    holder.iconContactTypeDocLandPreview.setVisibility(View.GONE);

                                } else {
                                    holder.iconContactTypeDocLandPreview.setVisibility(View.GONE);
                                    holder.gradientContactMessageThumbLand.setVisibility(View.GONE);
                                    holder.videoIconContactMessageThumbLand.setVisibility(View.GONE);
                                    holder.videoTimecontentContactMessageThumbLand.setVisibility(View.GONE);
                                }

                                holder.contentContactMessageThumbLand.setVisibility(View.VISIBLE);

                                holder.forwardContactPreviewLandscape.setVisibility(View.VISIBLE);
                                if(isMultipleSelect()){
                                    holder.forwardContactPreviewLandscape.setOnClickListener(null);
                                }else{
                                    holder.forwardContactPreviewLandscape.setOnClickListener(this);
                                }
                                holder.forwardContactPreviewPortrait.setVisibility(View.GONE);
                                holder.forwardContactFile.setVisibility(View.GONE);

                                holder.contentContactMessageThumbPort.setVisibility(View.GONE);
                                holder.gradientContactMessageThumbPort.setVisibility(View.GONE);
                                holder.videoIconContactMessageThumbPort.setVisibility(View.GONE);
                                holder.videoTimecontentContactMessageThumbPort.setVisibility(View.GONE);
                                holder.contentContactMessageFile.setVisibility(View.GONE);

                                holder.contentContactMessageFileThumb.setVisibility(View.GONE);
                                holder.contentContactMessageFileName.setVisibility(View.GONE);
                                holder.contentContactMessageFileSize.setVisibility(View.GONE);

                                RelativeLayout.LayoutParams contactThumbParams = (RelativeLayout.LayoutParams) holder.contentContactMessageThumbLand.getLayoutParams();
                                contactThumbParams.setMargins(0, 0, 0, 0);
                                holder.contentContactMessageThumbLand.setLayoutParams(contactThumbParams);

//                                            if(chatRoom.isGroup()){
//                                                RelativeLayout.LayoutParams contactThumbParams = (RelativeLayout.LayoutParams)((ViewHolderMessageChat)holder).contentContactMessageThumbLand.getLayoutParams();
//                                                contactThumbParams.setMargins(0, Util.scaleHeightPx(10, outMetrics) ,0, 0);
//                                                ((ViewHolderMessageChat)holder).contentContactMessageThumbLand.setLayoutParams(contactThumbParams);
////                                                ((ViewHolderMessageChat)holder).contentContactMessageThumbLandFramework.setLayoutParams(contactThumbParams);
//                                            }
//                                            else{
//                                                RelativeLayout.LayoutParams contactThumbParams = (RelativeLayout.LayoutParams)((ViewHolderMessageChat)holder).contentContactMessageThumbLand.getLayoutParams();
//                                                contactThumbParams.setMargins(0, 0 ,0, 0);
//                                                ((ViewHolderMessageChat)holder).contentContactMessageThumbLand.setLayoutParams(contactThumbParams);
////                                                ((ViewHolderMessageChat)holder).contentContactMessageThumbLandFramework.setLayoutParams(contactThumbParams);
//                                            }
                            }

                        } else {
                            try {
                                new MegaChatLollipopAdapter.ChatPreviewAsyncTask(((ViewHolderMessageChat) holder)).execute(node);

                            } catch (Exception ex) {
                                //Too many AsyncTasks
                                log("Too many AsyncTasks");
                            }
                        }

                    } else {
                        log("Node has no preview on servers");

                        preview = PreviewUtils.getPreviewFromCache(node);
                        if (preview != null) {
                            PreviewUtils.previewCache.put(node.getHandle(), preview);
                            setContactPreview(holder, preview, node);
                        } else {

                            try {
                                new MegaChatLollipopAdapter.ChatLocalPreviewAsyncTask(((ViewHolderMessageChat) holder)).execute(node);

                            } catch (Exception ex) {
                                //Too many AsyncTasks
                                log("Too many AsyncTasks");
                            }
                        }
                    }
                } else {
                    long totalSize = 0;
                    int count = 0;
                    for (int i = 0; i < nodeList.size(); i++) {
                        MegaNode temp = nodeList.get(i);
                        if (!(megaChatApi.isRevoked(chatRoom.getChatId(), temp.getHandle()))) {
                            count++;
                            log("Node Name: " + temp.getName());
                            totalSize = totalSize + temp.getSize();
                        }
                    }
                    ((ViewHolderMessageChat) holder).contentContactMessageFileSize.setText(Util.getSizeString(totalSize));
                    MegaNode node = nodeList.get(0);
                    ((ViewHolderMessageChat) holder).contentContactMessageFileThumb.setImageResource(MimeTypeList.typeForName(node.getName()).getIconResourceId());
                    if (count == 1) {
                        ((ViewHolderMessageChat) holder).contentContactMessageFileName.setText(node.getName());
                    } else {
                        ((ViewHolderMessageChat) holder).contentContactMessageFileName.setText(context.getResources().getQuantityString(R.plurals.new_general_num_files, count, count));
                    }
                }
            }
        }
    }

    public void bindContactAttachmentMessage(ViewHolderMessageChat holder, AndroidMegaChatMessage androidMessage, int position) {
        log("bindContactAttachmentMessage");

        MegaChatMessage message = androidMessage.getMessage();
        if (message.getUserHandle() == myUserHandle) {
            holder.layoutAvatarMessages.setVisibility(View.GONE);
            holder.titleOwnMessage.setGravity(Gravity.RIGHT);
            if(context.getResources().getConfiguration().orientation == Configuration.ORIENTATION_LANDSCAPE){
                holder.titleOwnMessage.setPadding(0,0,Util.scaleWidthPx(PADDING_RIGHT_HOUR_OF_OWN_MESSAGE_LAND, outMetrics),0);
            }else{
                holder.titleOwnMessage.setPadding(0,0,Util.scaleWidthPx(PADDING_RIGHT_HOUR_OF_OWN_MESSAGE_PORT, outMetrics),0);
            }

            log("MY message!!");
            log("MY message handle!!: " + message.getMsgId());

            if (messages.get(position - 1).getInfoToShow() != -1) {
                switch (messages.get(position - 1).getInfoToShow()) {
                    case AndroidMegaChatMessage.CHAT_ADAPTER_SHOW_ALL: {
                        holder.dateLayout.setVisibility(View.VISIBLE);
                        holder.dateText.setText(TimeChatUtils.formatDate(message.getTimestamp(), TimeChatUtils.DATE_SHORT_FORMAT));
                        holder.titleOwnMessage.setVisibility(View.VISIBLE);
                        holder.timeOwnText.setText(TimeChatUtils.formatTime(message));
                        break;
                    }
                    case AndroidMegaChatMessage.CHAT_ADAPTER_SHOW_TIME: {
                        log("CHAT_ADAPTER_SHOW_TIME");
                        holder.dateLayout.setVisibility(View.GONE);
                        holder.titleOwnMessage.setVisibility(View.VISIBLE);
                        holder.timeOwnText.setText(TimeChatUtils.formatTime(message));
                        break;
                    }
                    case AndroidMegaChatMessage.CHAT_ADAPTER_SHOW_NOTHING: {
                        log("CHAT_ADAPTER_SHOW_NOTHING");
                        holder.dateLayout.setVisibility(View.GONE);
                        holder.titleOwnMessage.setVisibility(View.GONE);
                        break;
                    }
                }
            }

            holder.ownMessageLayout.setVisibility(View.VISIBLE);
            holder.contactMessageLayout.setVisibility(View.GONE);
            holder.contentOwnMessageLayout.setVisibility(View.VISIBLE);
            holder.ownManagementMessageLayout.setVisibility(View.GONE);
            holder.contentOwnMessageText.setVisibility(View.GONE);
            holder.previewFrameLand.setVisibility(View.GONE);
            holder.previewFramePort.setVisibility(View.GONE);
            holder.contentOwnMessageFileLayout.setVisibility(View.GONE);

            holder.forwardOwnFile.setVisibility(View.GONE);
            holder.forwardOwnPortrait.setVisibility(View.GONE);
            holder.forwardOwnLandscape.setVisibility(View.GONE);
            holder.forwardOwnRichLinks.setVisibility(View.GONE);

            holder.contentOwnMessageContactLayout.setVisibility(View.VISIBLE);
            holder.contentOwnMessageContactThumb.setVisibility(View.VISIBLE);
            holder.contentOwnMessageContactName.setVisibility(View.VISIBLE);
            holder.contentOwnMessageContactEmail.setVisibility(View.VISIBLE);

            int status = message.getStatus();
            log("Status: " + message.getStatus());
            if ((status == MegaChatMessage.STATUS_SERVER_REJECTED) || (status == MegaChatMessage.STATUS_SENDING_MANUAL)) {
                holder.contentOwnMessageContactLayout.setBackground(ContextCompat.getDrawable(context, R.drawable.light_rounded_chat_own_message));
                holder.ownTriangleIconContact.setVisibility(View.VISIBLE);
                holder.retryAlert.setVisibility(View.VISIBLE);
                holder.forwardOwnContact.setVisibility(View.GONE);

            } else if (status == MegaChatMessage.STATUS_SENDING) {
                holder.contentOwnMessageContactLayout.setBackground(ContextCompat.getDrawable(context, R.drawable.light_rounded_chat_own_message));
                holder.retryAlert.setVisibility(View.GONE);
                holder.ownTriangleIconContact.setVisibility(View.GONE);
                holder.forwardOwnContact.setVisibility(View.GONE);

            } else {
                holder.contentOwnMessageContactLayout.setBackground(ContextCompat.getDrawable(context, R.drawable.dark_rounded_chat_own_message));
                holder.retryAlert.setVisibility(View.GONE);
                holder.ownTriangleIconContact.setVisibility(View.GONE);

                holder.forwardOwnContact.setVisibility(View.VISIBLE);
                if(isMultipleSelect()){
                    holder.forwardOwnContact.setOnClickListener(null);
                }else{
                    holder.forwardOwnContact.setOnClickListener(this);
                }
            }

            if (context.getResources().getConfiguration().orientation == Configuration.ORIENTATION_LANDSCAPE) {
                log("Landscape configuration");
                float width = TypedValue.applyDimension(TypedValue.COMPLEX_UNIT_DIP, MAX_WIDTH_FILENAME_LAND, context.getResources().getDisplayMetrics());
                holder.contentOwnMessageContactName.setMaxWidth((int) width);
                holder.contentOwnMessageContactEmail.setMaxWidth((int) width);
            } else {
                log("Portrait configuration");
                float width = TypedValue.applyDimension(TypedValue.COMPLEX_UNIT_DIP, MAX_WIDTH_FILENAME_PORT, context.getResources().getDisplayMetrics());
                holder.contentOwnMessageContactName.setMaxWidth((int) width);
                holder.contentOwnMessageContactEmail.setMaxWidth((int) width);
            }

            long userCount = message.getUsersCount();

            if (userCount == 1) {
                String name = "";
                name = message.getUserName(0);
                if (name.trim().isEmpty()) {
                    name = message.getUserEmail(0);
                }
                String email = message.getUserEmail(0);
                holder.contentOwnMessageContactName.setText(name);
                holder.contentOwnMessageContactEmail.setText(email);
                setUserAvatar(holder, message);
            } else {
                //Show default avatar with userCount
                StringBuilder name = new StringBuilder("");
                name.append(message.getUserName(0));
                for (int i = 1; i < userCount; i++) {
                    name.append(", " + message.getUserName(i));
                }
                holder.contentOwnMessageContactEmail.setText(name);
                String email = context.getResources().getQuantityString(R.plurals.general_selection_num_contacts, (int) userCount, userCount);
                holder.contentOwnMessageContactName.setText(email);
                createDefaultAvatar(holder, null, email, true, userCount);
            }

            if (!multipleSelect) {
                if (positionClicked != -1) {
                    if (positionClicked == position) {
                        holder.contentOwnMessageLayout.setBackgroundColor(ContextCompat.getColor(context, R.color.new_multiselect_color));
                        listFragment.smoothScrollToPosition(positionClicked);
                        holder.forwardOwnContact.setEnabled(false);
                    } else {
                        holder.contentOwnMessageLayout.setBackgroundColor(ContextCompat.getColor(context, android.R.color.transparent));
                        holder.forwardOwnContact.setEnabled(true);
                    }
                } else {
                    holder.contentOwnMessageLayout.setBackgroundColor(ContextCompat.getColor(context, android.R.color.transparent));
                    holder.forwardOwnContact.setEnabled(true);
                }
            } else {
                log("Multiselect ON");
                if (this.isItemChecked(position)) {
                    holder.contentOwnMessageLayout.setBackgroundColor(ContextCompat.getColor(context, R.color.new_multiselect_color));
                    holder.forwardOwnContact.setEnabled(false);
                } else {
                    log("NOT selected");
                    holder.contentOwnMessageLayout.setBackgroundColor(ContextCompat.getColor(context, android.R.color.transparent));
                    holder.forwardOwnContact.setEnabled(true);
                }
            }
        } else {
            long userHandle = message.getUserHandle();
            log("Contact message!!: " + userHandle);

            if (((ChatActivityLollipop) context).isGroup()) {

                holder.fullNameTitle = cC.getFullName(userHandle, chatRoom);

                if (holder.fullNameTitle == null) {
                    holder.fullNameTitle = "";
                }

                if (holder.fullNameTitle.trim().length() <= 0) {
                    log("NOT found in DB - ((ViewHolderMessageChat)holder).fullNameTitle");
                    holder.fullNameTitle = "Unknown name";
                    if (!(holder.nameRequestedAction)) {
                        log("3-Call for nonContactName: " + message.getUserHandle());
                        holder.nameRequestedAction = true;
                        ChatNonContactNameListener listener = new ChatNonContactNameListener(context, holder, this, userHandle);
                        megaChatApi.getUserFirstname(userHandle, listener);
                        megaChatApi.getUserLastname(userHandle, listener);
                        megaChatApi.getUserEmail(userHandle, listener);
                    } else {
                        log("4-Name already asked and no name received: " + message.getUserHandle());
                    }
                }
                holder.nameContactText.setVisibility(View.VISIBLE);
                holder.nameContactText.setText(((ViewHolderMessageChat) holder).fullNameTitle);
            } else {
                holder.fullNameTitle = chatRoom.getTitle();
                holder.nameContactText.setVisibility(View.GONE);
            }

            if(context.getResources().getConfiguration().orientation == Configuration.ORIENTATION_LANDSCAPE){
                holder.titleContactMessage.setPadding(Util.scaleWidthPx(CONTACT_MESSAGE_LAND,outMetrics),0,0,0);
            }else{
                holder.titleContactMessage.setPadding(Util.scaleWidthPx(CONTACT_MESSAGE_PORT, outMetrics),0,0,0);
            }
            if (messages.get(position - 1).getInfoToShow() != -1) {
                switch (messages.get(position - 1).getInfoToShow()) {
                    case AndroidMegaChatMessage.CHAT_ADAPTER_SHOW_ALL: {
                        log("CHAT_ADAPTER_SHOW_ALL");
                        holder.dateLayout.setVisibility(View.VISIBLE);
                        holder.dateText.setText(TimeChatUtils.formatDate(message.getTimestamp(), TimeChatUtils.DATE_SHORT_FORMAT));
                        holder.titleContactMessage.setVisibility(View.VISIBLE);
                        holder.timeContactText.setText(TimeChatUtils.formatTime(message));
                        holder.timeContactText.setVisibility(View.VISIBLE);
                        break;
                    }
                    case AndroidMegaChatMessage.CHAT_ADAPTER_SHOW_TIME: {
                        log("CHAT_ADAPTER_SHOW_TIME--");
                        holder.dateLayout.setVisibility(View.GONE);
                        holder.titleContactMessage.setVisibility(View.VISIBLE);
                        holder.timeContactText.setText(TimeChatUtils.formatTime(message));
                        holder.timeContactText.setVisibility(View.VISIBLE);
                        break;
                    }
                    case AndroidMegaChatMessage.CHAT_ADAPTER_SHOW_NOTHING: {
                        log("CHAT_ADAPTER_SHOW_NOTHING");
                        holder.dateLayout.setVisibility(View.GONE);
                        holder.timeContactText.setVisibility(View.GONE);
                        holder.titleContactMessage.setVisibility(View.GONE);
                        break;
                    }
                }
            }

            holder.ownMessageLayout.setVisibility(View.GONE);
            holder.contactMessageLayout.setVisibility(View.VISIBLE);
            holder.contentContactMessageLayout.setVisibility(View.VISIBLE);
            holder.contactManagementMessageLayout.setVisibility(View.GONE);

            if (messages.get(position - 1).isShowAvatar()) {
<<<<<<< HEAD
                ((ViewHolderMessageChat) holder).layoutAvatarMessages.setVisibility(View.VISIBLE);
                setContactAvatar(((ViewHolderMessageChat) holder), userHandle, ((ViewHolderMessageChat) holder).fullNameTitle, false);
=======
                holder.layoutAvatarMessages.setVisibility(View.VISIBLE);
                setContactAvatar(holder, userHandle, holder.fullNameTitle);
>>>>>>> c2ae1858
            } else {
                holder.layoutAvatarMessages.setVisibility(View.GONE);
            }

            holder.contentContactMessageText.setVisibility(View.GONE);
            holder.contentContactMessageAttachLayout.setVisibility(View.GONE);
            holder.urlContactMessageLayout.setVisibility(View.GONE);
            holder.contentContactMessageContactLayout.setVisibility(View.VISIBLE);

            holder.forwardContactRichLinks.setVisibility(View.GONE);
            holder.forwardContactFile.setVisibility(View.GONE);
            holder.forwardContactPreviewPortrait.setVisibility(View.GONE);
            holder.forwardContactPreviewLandscape.setVisibility(View.GONE);

            holder.forwardContactContact.setVisibility(View.VISIBLE);
            if(isMultipleSelect()){
                holder.forwardContactContact.setOnClickListener(null);
            }else{
                holder.forwardContactContact.setOnClickListener(this);
            }
            holder.contentContactMessageContactThumb.setVisibility(View.VISIBLE);
            holder.contentContactMessageContactName.setVisibility(View.VISIBLE);
            holder.contentContactMessageContactEmail.setVisibility(View.VISIBLE);

            if (context.getResources().getConfiguration().orientation == Configuration.ORIENTATION_LANDSCAPE) {
                log("Landscape configuration");
                float width = TypedValue.applyDimension(TypedValue.COMPLEX_UNIT_DIP, MAX_WIDTH_FILENAME_LAND, context.getResources().getDisplayMetrics());
                holder.contentContactMessageContactName.setMaxWidth((int) width);
                holder.contentContactMessageContactEmail.setMaxWidth((int) width);
            } else {
                log("Portrait configuration");
                float width = TypedValue.applyDimension(TypedValue.COMPLEX_UNIT_DIP, MAX_WIDTH_FILENAME_PORT, context.getResources().getDisplayMetrics());
                holder.contentContactMessageContactName.setMaxWidth((int) width);
                holder.contentContactMessageContactEmail.setMaxWidth((int) width);
            }

            long userCount = message.getUsersCount();

            if (userCount == 1) {
                String name = "";
                name = message.getUserName(0);
                if (name.trim().isEmpty()) {
                    name = message.getUserEmail(0);
                }
                String email = message.getUserEmail(0);
                log("Contact Name: " + name);
                holder.contentContactMessageContactName.setText(name);
                holder.contentContactMessageContactEmail.setText(email);
                setUserAvatar(holder, message);

            } else {
                //Show default avatar with userCount
                StringBuilder name = new StringBuilder("");
                name.append(message.getUserName(0));
                for (int i = 1; i < userCount; i++) {
                    name.append(", " + message.getUserName(i));
                }
                log("Names of attached contacts: " + name);
                holder.contentContactMessageContactName.setText(name);
                String email = context.getResources().getQuantityString(R.plurals.general_selection_num_contacts, (int) userCount, userCount);
                holder.contentContactMessageContactEmail.setText(email);
                createDefaultAvatar(holder, null, email, false, userCount);
            }

            if (!multipleSelect) {
                if (positionClicked != -1) {
                    if (positionClicked == position) {
                        holder.contentContactMessageLayout.setBackgroundColor(ContextCompat.getColor(context, R.color.new_multiselect_color));
                        listFragment.smoothScrollToPosition(positionClicked);
                        holder.forwardContactContact.setEnabled(false);

                    } else {
                        holder.contentContactMessageLayout.setBackgroundColor(ContextCompat.getColor(context, android.R.color.transparent));
                        holder.forwardContactContact.setEnabled(true);
                    }
                }else {
                    holder.contentContactMessageLayout.setBackgroundColor(ContextCompat.getColor(context, android.R.color.transparent));
                    holder.forwardContactContact.setEnabled(true);

                }
            } else {
                log("Multiselect ON");
                if (this.isItemChecked(position)) {
                    holder.contentContactMessageLayout.setBackgroundColor(ContextCompat.getColor(context, R.color.new_multiselect_color));
                    holder.forwardContactContact.setEnabled(false);

                } else {
                    log("NOT selected");
                    holder.contentContactMessageLayout.setBackgroundColor(ContextCompat.getColor(context, android.R.color.transparent));
                    holder.forwardContactContact.setEnabled(true);

                }
            }
        }
    }

    public void bindChangeTitleMessage(ViewHolderMessageChat holder, AndroidMegaChatMessage androidMessage, int position) {
        log("bindChangeTitleMessage");
        ((ViewHolderMessageChat) holder).layoutAvatarMessages.setVisibility(View.GONE);

        MegaChatMessage message = androidMessage.getMessage();

        if (message.getUserHandle() == myUserHandle) {

            ((ViewHolderMessageChat) holder).titleOwnMessage.setGravity(Gravity.LEFT);
            if(context.getResources().getConfiguration().orientation == Configuration.ORIENTATION_LANDSCAPE){
                ((ViewHolderMessageChat) holder).titleOwnMessage.setPadding(Util.scaleWidthPx(MANAGEMENT_MESSAGE_LAND, outMetrics),0,0,0);
            }else{
                ((ViewHolderMessageChat) holder).titleOwnMessage.setPadding(Util.scaleWidthPx(MANAGEMENT_MESSAGE_PORT, outMetrics),0,0,0);
            }

            log("MY message!!");
            log("MY message handle!!: " + message.getMsgId());
            if (messages.get(position - 1).getInfoToShow() != -1) {
                switch (messages.get(position - 1).getInfoToShow()) {
                    case AndroidMegaChatMessage.CHAT_ADAPTER_SHOW_ALL: {
                        ((ViewHolderMessageChat) holder).dateLayout.setVisibility(View.VISIBLE);
                        ((ViewHolderMessageChat) holder).dateText.setText(TimeChatUtils.formatDate(message.getTimestamp(), TimeChatUtils.DATE_SHORT_FORMAT));
                        ((ViewHolderMessageChat) holder).titleOwnMessage.setVisibility(View.VISIBLE);
                        ((ViewHolderMessageChat) holder).timeOwnText.setText(TimeChatUtils.formatTime(message));
                        break;
                    }
                    case AndroidMegaChatMessage.CHAT_ADAPTER_SHOW_TIME: {
                        log("CHAT_ADAPTER_SHOW_TIME");
                        ((ViewHolderMessageChat) holder).dateLayout.setVisibility(View.GONE);
                        ((ViewHolderMessageChat) holder).titleOwnMessage.setVisibility(View.VISIBLE);
                        ((ViewHolderMessageChat) holder).timeOwnText.setText(TimeChatUtils.formatTime(message));
                        break;
                    }
                    case AndroidMegaChatMessage.CHAT_ADAPTER_SHOW_NOTHING: {
                        log("CHAT_ADAPTER_SHOW_NOTHING");
                        ((ViewHolderMessageChat) holder).dateLayout.setVisibility(View.GONE);
                        ((ViewHolderMessageChat) holder).titleOwnMessage.setVisibility(View.GONE);
                        break;
                    }
                }
            }

            ((ViewHolderMessageChat) holder).ownMessageLayout.setVisibility(View.VISIBLE);
            ((ViewHolderMessageChat) holder).contactMessageLayout.setVisibility(View.GONE);

            String messageContent = message.getContent();

            String textToShow = String.format(context.getString(R.string.change_title_messages), megaChatApi.getMyFullname(), messageContent);
            try {
                textToShow = textToShow.replace("[A]", "<font color=\'#060000\'>");
                textToShow = textToShow.replace("[/A]", "</font>");
                textToShow = textToShow.replace("[B]", "<font color=\'#868686\'>");
                textToShow = textToShow.replace("[/B]", "</font>");
                textToShow = textToShow.replace("[C]", "<font color=\'#060000\'>");
                textToShow = textToShow.replace("[/C]", "</font>");
            } catch (Exception e) {
            }

            Spanned result = null;
            if (android.os.Build.VERSION.SDK_INT >= android.os.Build.VERSION_CODES.N) {
                result = Html.fromHtml(textToShow, Html.FROM_HTML_MODE_LEGACY);
            } else {
                result = Html.fromHtml(textToShow);
            }

            ((ViewHolderMessageChat) holder).contentOwnMessageLayout.setVisibility(View.GONE);
            ((ViewHolderMessageChat) holder).ownManagementMessageLayout.setVisibility(View.VISIBLE);
            ((ViewHolderMessageChat) holder).ownManagementMessageIcon.setVisibility(View.GONE);

            RelativeLayout.LayoutParams paramsOwnManagement = (RelativeLayout.LayoutParams) holder.ownManagementMessageText.getLayoutParams();
            if(context.getResources().getConfiguration().orientation == Configuration.ORIENTATION_LANDSCAPE){
                paramsOwnManagement.leftMargin = Util.scaleWidthPx(MANAGEMENT_MESSAGE_LAND, outMetrics);
            }else{
                paramsOwnManagement.leftMargin = Util.scaleWidthPx(MANAGEMENT_MESSAGE_PORT, outMetrics);
            }            holder.ownManagementMessageText.setLayoutParams(paramsOwnManagement);

            ((ViewHolderMessageChat) holder).ownManagementMessageText.setText(result);

            if (!multipleSelect) {
                if (positionClicked != -1) {
                    if (positionClicked == position) {
                        holder.ownManagementMessageLayout.setBackgroundColor(ContextCompat.getColor(context, R.color.new_multiselect_color));
                        listFragment.smoothScrollToPosition(positionClicked);
                    } else {
                        holder.ownManagementMessageLayout.setBackgroundColor(ContextCompat.getColor(context, android.R.color.transparent));
                    }
                } else {
                    holder.ownManagementMessageLayout.setBackgroundColor(ContextCompat.getColor(context, android.R.color.transparent));
                }
            } else {
                log("Multiselect ON");
                if (this.isItemChecked(position)) {
                    holder.ownManagementMessageLayout.setBackgroundColor(ContextCompat.getColor(context, R.color.new_multiselect_color));
                } else {
                    log("NOT selected");
                    holder.ownManagementMessageLayout.setBackgroundColor(ContextCompat.getColor(context, android.R.color.transparent));
                }
            }
        } else {
            long userHandle = message.getUserHandle();
            log("Contact message!!: " + userHandle);
            if (((ChatActivityLollipop) context).isGroup()) {

                ((ViewHolderMessageChat) holder).fullNameTitle = cC.getFullName(userHandle, chatRoom);

                if (((ViewHolderMessageChat) holder).fullNameTitle == null) {
                    ((ViewHolderMessageChat) holder).fullNameTitle = "";
                }

                if (((ViewHolderMessageChat) holder).fullNameTitle.trim().length() <= 0) {

                    log("NOT found in DB - ((ViewHolderMessageChat)holder).fullNameTitle");
                    ((ViewHolderMessageChat) holder).fullNameTitle = "Unknown name";
                    if (!(((ViewHolderMessageChat) holder).nameRequestedAction)) {
                        log("3-Call for nonContactName: " + message.getUserHandle());
                        ((ViewHolderMessageChat) holder).nameRequestedAction = true;
                        ChatNonContactNameListener listener = new ChatNonContactNameListener(context, ((ViewHolderMessageChat) holder), this, userHandle);
                        megaChatApi.getUserFirstname(userHandle, listener);
                        megaChatApi.getUserLastname(userHandle, listener);
                        megaChatApi.getUserEmail(userHandle, listener);
                    } else {
                        log("4-Name already asked and no name received: " + message.getUserHandle());
                    }
                }

                ((ViewHolderMessageChat) holder).nameContactText.setVisibility(View.VISIBLE);
                ((ViewHolderMessageChat) holder).nameContactText.setText(((ViewHolderMessageChat) holder).fullNameTitle);
            } else {

                ((ViewHolderMessageChat) holder).fullNameTitle = chatRoom.getTitle();
                ((ViewHolderMessageChat) holder).nameContactText.setVisibility(View.GONE);
            }

            if(context.getResources().getConfiguration().orientation == Configuration.ORIENTATION_LANDSCAPE){
                holder.titleContactMessage.setPadding(Util.scaleWidthPx(MANAGEMENT_MESSAGE_LAND,outMetrics),0,0,0);
            }else{
                holder.titleContactMessage.setPadding(Util.scaleWidthPx(MANAGEMENT_MESSAGE_PORT, outMetrics),0,0,0);
            }

            if (messages.get(position - 1).getInfoToShow() != -1) {
                switch (messages.get(position - 1).getInfoToShow()) {
                    case AndroidMegaChatMessage.CHAT_ADAPTER_SHOW_ALL: {
                        log("CHAT_ADAPTER_SHOW_ALL");
                        ((ViewHolderMessageChat) holder).dateLayout.setVisibility(View.VISIBLE);
                        ((ViewHolderMessageChat) holder).dateText.setText(TimeChatUtils.formatDate(message.getTimestamp(), TimeChatUtils.DATE_SHORT_FORMAT));
                        ((ViewHolderMessageChat) holder).titleContactMessage.setVisibility(View.VISIBLE);
                        ((ViewHolderMessageChat) holder).timeContactText.setText(TimeChatUtils.formatTime(message));
                        ((ViewHolderMessageChat) holder).timeContactText.setVisibility(View.VISIBLE);
                        break;
                    }
                    case AndroidMegaChatMessage.CHAT_ADAPTER_SHOW_TIME: {
                        log("CHAT_ADAPTER_SHOW_TIME--");
                        ((ViewHolderMessageChat) holder).dateLayout.setVisibility(View.GONE);
                        ((ViewHolderMessageChat) holder).titleContactMessage.setVisibility(View.VISIBLE);
                        ((ViewHolderMessageChat) holder).timeContactText.setText(TimeChatUtils.formatTime(message));
                        ((ViewHolderMessageChat) holder).timeContactText.setVisibility(View.VISIBLE);
                        break;
                    }
                    case AndroidMegaChatMessage.CHAT_ADAPTER_SHOW_NOTHING: {
                        log("CHAT_ADAPTER_SHOW_NOTHING");
                        ((ViewHolderMessageChat) holder).dateLayout.setVisibility(View.GONE);
                        ((ViewHolderMessageChat) holder).timeContactText.setVisibility(View.GONE);
                        ((ViewHolderMessageChat) holder).titleContactMessage.setVisibility(View.GONE);
                        break;
                    }
                }
            }

            ((ViewHolderMessageChat) holder).ownMessageLayout.setVisibility(View.GONE);
            ((ViewHolderMessageChat) holder).contactMessageLayout.setVisibility(View.VISIBLE);

            ((ViewHolderMessageChat) holder).contentContactMessageLayout.setVisibility(View.GONE);

            ((ViewHolderMessageChat) holder).contactManagementMessageLayout.setVisibility(View.VISIBLE);
            ((ViewHolderMessageChat) holder).contactManagementMessageIcon.setVisibility(View.GONE);

            RelativeLayout.LayoutParams paramsContactManagement = (RelativeLayout.LayoutParams) holder.contactManagementMessageText.getLayoutParams();
            if(context.getResources().getConfiguration().orientation == Configuration.ORIENTATION_LANDSCAPE){
                paramsContactManagement.leftMargin = Util.scaleWidthPx(MANAGEMENT_MESSAGE_LAND, outMetrics);
            }else{
                paramsContactManagement.leftMargin = Util.scaleWidthPx(MANAGEMENT_MESSAGE_PORT, outMetrics);
            }
            holder.contactManagementMessageText.setLayoutParams(paramsContactManagement);

            ((ViewHolderMessageChat) holder).nameContactText.setVisibility(View.GONE);

            if (!multipleSelect) {
                if (positionClicked != -1) {
                    if (positionClicked == position) {
                        holder.contactManagementMessageLayout.setBackgroundColor(ContextCompat.getColor(context, R.color.new_multiselect_color));
                        listFragment.smoothScrollToPosition(positionClicked);
                    } else {
                        holder.contactManagementMessageLayout.setBackgroundColor(ContextCompat.getColor(context, android.R.color.transparent));
                    }
                } else {
                    holder.contactManagementMessageLayout.setBackgroundColor(ContextCompat.getColor(context, android.R.color.transparent));
                }
            } else {
                log("Multiselect ON");
                if (this.isItemChecked(position)) {
                    holder.contactManagementMessageLayout.setBackgroundColor(ContextCompat.getColor(context, R.color.new_multiselect_color));
                } else {
                    log("NOT selected");
                    holder.contactManagementMessageLayout.setBackgroundColor(ContextCompat.getColor(context, android.R.color.transparent));
                }
            }

            String messageContent = message.getContent();

            String textToShow = String.format(context.getString(R.string.change_title_messages), ((ViewHolderMessageChat) holder).fullNameTitle, messageContent);
            try {
                textToShow = textToShow.replace("[A]", "<font color=\'#060000\'>");
                textToShow = textToShow.replace("[/A]", "</font>");
                textToShow = textToShow.replace("[B]", "<font color=\'#868686\'>");
                textToShow = textToShow.replace("[/B]", "</font>");
                textToShow = textToShow.replace("[C]", "<font color=\'#060000\'>");
                textToShow = textToShow.replace("[/C]", "</font>");
            } catch (Exception e) {
            }

            Spanned result = null;
            if (android.os.Build.VERSION.SDK_INT >= android.os.Build.VERSION_CODES.N) {
                result = Html.fromHtml(textToShow, Html.FROM_HTML_MODE_LEGACY);
            } else {
                result = Html.fromHtml(textToShow);
            }

            ((ViewHolderMessageChat) holder).contactManagementMessageText.setText(result);
        }
    }

    public void bindChatLinkMessage(ViewHolderMessageChat holder, AndroidMegaChatMessage androidMessage, int position) {
        log("bindChatLinkMessage");

        MegaChatMessage message = androidMessage.getMessage();
        long userHandle = message.getUserHandle();
        log("Contact message!!: " + userHandle);

        if(userHandle==megaChatApi.getMyUserHandle()){
            ((ViewHolderMessageChat) holder).fullNameTitle = megaChatApi.getMyFullname();
        }
        else{
            ((ViewHolderMessageChat) holder).fullNameTitle = cC.getFullName(userHandle, chatRoom);

            if (((ViewHolderMessageChat) holder).fullNameTitle == null) {
                ((ViewHolderMessageChat) holder).fullNameTitle = "";
            }

            if (((ViewHolderMessageChat) holder).fullNameTitle.trim().length() <= 0) {

                log("NOT found in DB - ((ViewHolderMessageChat)holder).fullNameTitle");
                ((ViewHolderMessageChat) holder).fullNameTitle = "Unknown name";
                if (!(((ViewHolderMessageChat) holder).nameRequestedAction)) {
                    log("3-Call for nonContactName: " + message.getUserHandle());
                    ((ViewHolderMessageChat) holder).nameRequestedAction = true;
                    ChatNonContactNameListener listener = new ChatNonContactNameListener(context, ((ViewHolderMessageChat) holder), this, userHandle);
                    megaChatApi.getUserFirstname(userHandle, listener);
                    megaChatApi.getUserLastname(userHandle, listener);
                    megaChatApi.getUserEmail(userHandle, listener);
                } else {
                    log("4-Name already asked and no name received: " + message.getUserHandle());
                }
            }
        }

        ((ViewHolderMessageChat) holder).nameContactText.setVisibility(View.GONE);

        if(context.getResources().getConfiguration().orientation == Configuration.ORIENTATION_LANDSCAPE){
            holder.titleContactMessage.setPadding(Util.scaleWidthPx(MANAGEMENT_MESSAGE_LAND,outMetrics),0,0,0);
        }else{
            holder.titleContactMessage.setPadding(Util.scaleWidthPx(MANAGEMENT_MESSAGE_PORT, outMetrics),0,0,0);
        }

        if (messages.get(position - 1).getInfoToShow() != -1) {
            switch (messages.get(position - 1).getInfoToShow()) {
                case AndroidMegaChatMessage.CHAT_ADAPTER_SHOW_ALL: {
                    log("CHAT_ADAPTER_SHOW_ALL");
                    ((ViewHolderMessageChat) holder).dateLayout.setVisibility(View.VISIBLE);
                    ((ViewHolderMessageChat) holder).dateText.setText(TimeChatUtils.formatDate(message.getTimestamp(), TimeChatUtils.DATE_SHORT_FORMAT));
                    ((ViewHolderMessageChat) holder).titleContactMessage.setVisibility(View.VISIBLE);
                    ((ViewHolderMessageChat) holder).timeContactText.setText(TimeChatUtils.formatTime(message));
                    ((ViewHolderMessageChat) holder).timeContactText.setVisibility(View.VISIBLE);
                    break;
                }
                case AndroidMegaChatMessage.CHAT_ADAPTER_SHOW_TIME: {
                    log("CHAT_ADAPTER_SHOW_TIME--");
                    ((ViewHolderMessageChat) holder).dateLayout.setVisibility(View.GONE);
                    ((ViewHolderMessageChat) holder).titleContactMessage.setVisibility(View.VISIBLE);
                    ((ViewHolderMessageChat) holder).timeContactText.setText(TimeChatUtils.formatTime(message));
                    ((ViewHolderMessageChat) holder).timeContactText.setVisibility(View.VISIBLE);
                    break;
                }
                case AndroidMegaChatMessage.CHAT_ADAPTER_SHOW_NOTHING: {
                    log("CHAT_ADAPTER_SHOW_NOTHING");
                    ((ViewHolderMessageChat) holder).dateLayout.setVisibility(View.GONE);
                    ((ViewHolderMessageChat) holder).timeContactText.setVisibility(View.GONE);
                    ((ViewHolderMessageChat) holder).titleContactMessage.setVisibility(View.GONE);
                    break;
                }
            }
        }

        ((ViewHolderMessageChat) holder).ownMessageLayout.setVisibility(View.GONE);
        ((ViewHolderMessageChat) holder).contactMessageLayout.setVisibility(View.VISIBLE);

        ((ViewHolderMessageChat) holder).contentContactMessageLayout.setVisibility(View.GONE);
        ((ViewHolderMessageChat) holder).contactManagementMessageLayout.setVisibility(View.GONE);
        ((ViewHolderMessageChat) holder).contactManagementMessageIcon.setVisibility(View.GONE);

        if (!multipleSelect) {
            if (positionClicked != -1) {
                if (positionClicked == position) {
                    holder.contactManagementMessageLayout.setBackgroundColor(ContextCompat.getColor(context, R.color.new_multiselect_color));
                    listFragment.smoothScrollToPosition(positionClicked);
                } else {
                    holder.contactManagementMessageLayout.setBackgroundColor(ContextCompat.getColor(context, android.R.color.transparent));
                }
            } else {
                holder.contactManagementMessageLayout.setBackgroundColor(ContextCompat.getColor(context, android.R.color.transparent));
            }
        } else {
            log("Multiselect ON");
            if (this.isItemChecked(position)) {
                holder.contactManagementMessageLayout.setBackgroundColor(ContextCompat.getColor(context, R.color.new_multiselect_color));
            } else {
                log("NOT selected");
                holder.contactManagementMessageLayout.setBackgroundColor(ContextCompat.getColor(context, android.R.color.transparent));
            }
        }

        ((ViewHolderMessageChat) holder).contactManagementAvatarMainLayout.setVisibility(View.VISIBLE);

        setContactAvatar(((ViewHolderMessageChat) holder), userHandle, ((ViewHolderMessageChat) holder).fullNameTitle, true);

        String textToShow = "";
        int messageType = message.getType();
        if(messageType == MegaChatMessage.TYPE_PUBLIC_HANDLE_CREATE){
            textToShow = String.format(context.getString(R.string.message_created_chat_link), ((ViewHolderMessageChat) holder).fullNameTitle);
            try {
                textToShow = textToShow.replace("[A]", "<font color=\'#060000\'>");
                textToShow = textToShow.replace("[/A]", "</font>");
                textToShow = textToShow.replace("[B]", "<font color=\'#868686\'>");
                textToShow = textToShow.replace("[/B]", "</font>");
            } catch (Exception e) {
            }
            ((ViewHolderMessageChat) holder).contactManagementAvatarSubTextLayout.setVisibility(View.GONE);
        }
        else if(messageType == MegaChatMessage.TYPE_PUBLIC_HANDLE_DELETE){
            textToShow = String.format(context.getString(R.string.message_deleted_chat_link), ((ViewHolderMessageChat) holder).fullNameTitle);
            try {
                textToShow = textToShow.replace("[A]", "<font color=\'#060000\'>");
                textToShow = textToShow.replace("[/A]", "</font>");
                textToShow = textToShow.replace("[B]", "<font color=\'#868686\'>");
                textToShow = textToShow.replace("[/B]", "</font>");
            } catch (Exception e) {
            }
            ((ViewHolderMessageChat) holder).contactManagementAvatarSubTextLayout.setVisibility(View.GONE);
        }
        else{
            textToShow = String.format(context.getString(R.string.message_set_chat_private), ((ViewHolderMessageChat) holder).fullNameTitle);
            try {
                textToShow = textToShow.replace("[A]", "<font color=\'#060000\'>");
                textToShow = textToShow.replace("[/A]", "</font>");
                textToShow = textToShow.replace("[B]", "<b>");
                textToShow = textToShow.replace("[/B]", "</b>");
            } catch (Exception e) {
            }
            ((ViewHolderMessageChat) holder).contactManagementAvatarSubTextLayout.setVisibility(View.VISIBLE);
        }

        Spanned result = null;
        if (android.os.Build.VERSION.SDK_INT >= android.os.Build.VERSION_CODES.N) {
            result = Html.fromHtml(textToShow, Html.FROM_HTML_MODE_LEGACY);
        } else {
            result = Html.fromHtml(textToShow);
        }

        ((ViewHolderMessageChat) holder).contactManagementAvatarMessageText.setText(result);
    }

    public void bindTruncateMessage(ViewHolderMessageChat holder, AndroidMegaChatMessage androidMessage, int position) {
        log("bindTruncateMessage");
        ((ViewHolderMessageChat) holder).layoutAvatarMessages.setVisibility(View.VISIBLE);
        MegaChatMessage message = androidMessage.getMessage();
        if (message.getUserHandle() == myUserHandle) {

            ((ViewHolderMessageChat) holder).titleOwnMessage.setGravity(Gravity.LEFT);
            if(context.getResources().getConfiguration().orientation == Configuration.ORIENTATION_LANDSCAPE){
                ((ViewHolderMessageChat) holder).titleOwnMessage.setPadding(Util.scaleWidthPx(MANAGEMENT_MESSAGE_LAND, outMetrics),0,0,0);
            }else{
                ((ViewHolderMessageChat) holder).titleOwnMessage.setPadding(Util.scaleWidthPx(MANAGEMENT_MESSAGE_PORT, outMetrics),0,0,0);
            }
            log("MY message!!");
            log("MY message handle!!: " + message.getMsgId());

            if (messages.get(position - 1).getInfoToShow() != -1) {
                switch (messages.get(position - 1).getInfoToShow()) {
                    case AndroidMegaChatMessage.CHAT_ADAPTER_SHOW_ALL: {
                        ((ViewHolderMessageChat) holder).dateLayout.setVisibility(View.VISIBLE);
                        ((ViewHolderMessageChat) holder).dateText.setText(TimeChatUtils.formatDate(message.getTimestamp(), TimeChatUtils.DATE_SHORT_FORMAT));
                        ((ViewHolderMessageChat) holder).titleOwnMessage.setVisibility(View.VISIBLE);
                        ((ViewHolderMessageChat) holder).timeOwnText.setText(TimeChatUtils.formatTime(message));
                        break;
                    }
                    case AndroidMegaChatMessage.CHAT_ADAPTER_SHOW_TIME: {
                        log("CHAT_ADAPTER_SHOW_TIME");
                        ((ViewHolderMessageChat) holder).dateLayout.setVisibility(View.GONE);
                        ((ViewHolderMessageChat) holder).titleOwnMessage.setVisibility(View.VISIBLE);
                        ((ViewHolderMessageChat) holder).timeOwnText.setText(TimeChatUtils.formatTime(message));
                        break;
                    }
                    case AndroidMegaChatMessage.CHAT_ADAPTER_SHOW_NOTHING: {
                        log("CHAT_ADAPTER_SHOW_NOTHING");
                        ((ViewHolderMessageChat) holder).dateLayout.setVisibility(View.GONE);
                        ((ViewHolderMessageChat) holder).titleOwnMessage.setVisibility(View.GONE);
                        break;
                    }
                }
            }

            ((ViewHolderMessageChat) holder).ownMessageLayout.setVisibility(View.VISIBLE);
            ((ViewHolderMessageChat) holder).contactMessageLayout.setVisibility(View.GONE);

            ((ViewHolderMessageChat) holder).contentOwnMessageLayout.setVisibility(View.GONE);
            ((ViewHolderMessageChat) holder).ownManagementMessageText.setTextColor(ContextCompat.getColor(context, R.color.accentColor));
            String textToShow = String.format(context.getString(R.string.history_cleared_by), megaChatApi.getMyFullname());
            try {
                textToShow = textToShow.replace("[A]", "<font color=\'#060000\'>");
                textToShow = textToShow.replace("[/A]", "</font>");
                textToShow = textToShow.replace("[B]", "<font color=\'#00BFA5\'>");
                textToShow = textToShow.replace("[/B]", "</font>");
            } catch (Exception e) {
            }
            Spanned result = null;
            if (android.os.Build.VERSION.SDK_INT >= android.os.Build.VERSION_CODES.N) {
                result = Html.fromHtml(textToShow, Html.FROM_HTML_MODE_LEGACY);
            } else {
                result = Html.fromHtml(textToShow);
            }
            ((ViewHolderMessageChat) holder).ownManagementMessageText.setText(result);

            ((ViewHolderMessageChat) holder).ownManagementMessageLayout.setVisibility(View.VISIBLE);
            ((ViewHolderMessageChat) holder).ownManagementMessageIcon.setVisibility(View.GONE);
            RelativeLayout.LayoutParams paramsOwnManagement = (RelativeLayout.LayoutParams) holder.ownManagementMessageText.getLayoutParams();
            if(context.getResources().getConfiguration().orientation == Configuration.ORIENTATION_LANDSCAPE){
                paramsOwnManagement.leftMargin = Util.scaleWidthPx(MANAGEMENT_MESSAGE_LAND, outMetrics);
            }else{
                paramsOwnManagement.leftMargin = Util.scaleWidthPx(MANAGEMENT_MESSAGE_PORT, outMetrics);
            }
            holder.ownManagementMessageText.setLayoutParams(paramsOwnManagement);

            if (!multipleSelect) {
                if (positionClicked != -1) {
                    if (positionClicked == position) {
                        holder.ownManagementMessageLayout.setBackgroundColor(ContextCompat.getColor(context, R.color.new_multiselect_color));
                        listFragment.smoothScrollToPosition(positionClicked);
                    } else {
                        holder.ownManagementMessageLayout.setBackgroundColor(ContextCompat.getColor(context, android.R.color.transparent));
                    }
                } else {
                    holder.ownManagementMessageLayout.setBackgroundColor(ContextCompat.getColor(context, android.R.color.transparent));
                }
            } else {
                log("Multiselect ON");
                if (this.isItemChecked(position)) {
                    holder.ownManagementMessageLayout.setBackgroundColor(ContextCompat.getColor(context, R.color.new_multiselect_color));
                } else {
                    log("NOT selected");
                    holder.ownManagementMessageLayout.setBackgroundColor(ContextCompat.getColor(context, android.R.color.transparent));
                }
            }
        } else {
            long userHandle = message.getUserHandle();
            log("Contact message!!: " + userHandle);

            if (((ChatActivityLollipop) context).isGroup()) {

                ((ViewHolderMessageChat) holder).fullNameTitle = cC.getFullName(userHandle, chatRoom);

                if (((ViewHolderMessageChat) holder).fullNameTitle == null) {
                    ((ViewHolderMessageChat) holder).fullNameTitle = "";
                }

                if (((ViewHolderMessageChat) holder).fullNameTitle.trim().length() <= 0) {

                    log("NOT found in DB - ((ViewHolderMessageChat)holder).fullNameTitle");
                    ((ViewHolderMessageChat) holder).fullNameTitle = "Unknown name";
                    if (!(((ViewHolderMessageChat) holder).nameRequestedAction)) {
                        log("3-Call for nonContactName: " + message.getUserHandle());
                        ((ViewHolderMessageChat) holder).nameRequestedAction = true;
                        ChatNonContactNameListener listener = new ChatNonContactNameListener(context, ((ViewHolderMessageChat) holder), this, userHandle);
                        megaChatApi.getUserFirstname(userHandle, listener);
                        megaChatApi.getUserLastname(userHandle, listener);
                        megaChatApi.getUserEmail(userHandle, listener);
                    } else {
                        log("4-Name already asked and no name received: " + message.getUserHandle());
                    }
                }

                ((ViewHolderMessageChat) holder).nameContactText.setVisibility(View.VISIBLE);
                ((ViewHolderMessageChat) holder).nameContactText.setText(((ViewHolderMessageChat) holder).fullNameTitle);
            } else {

                ((ViewHolderMessageChat) holder).fullNameTitle = chatRoom.getTitle();
                ((ViewHolderMessageChat) holder).nameContactText.setVisibility(View.GONE);
            }

            if(context.getResources().getConfiguration().orientation == Configuration.ORIENTATION_LANDSCAPE){
                holder.titleContactMessage.setPadding(Util.scaleWidthPx(MANAGEMENT_MESSAGE_LAND,outMetrics),0,0,0);
            }else{
                holder.titleContactMessage.setPadding(Util.scaleWidthPx(MANAGEMENT_MESSAGE_PORT, outMetrics),0,0,0);
            }

            if (messages.get(position - 1).getInfoToShow() != -1) {
                switch (messages.get(position - 1).getInfoToShow()) {
                    case AndroidMegaChatMessage.CHAT_ADAPTER_SHOW_ALL: {
                        log("CHAT_ADAPTER_SHOW_ALL");
                        ((ViewHolderMessageChat) holder).dateLayout.setVisibility(View.VISIBLE);
                        ((ViewHolderMessageChat) holder).dateText.setText(TimeChatUtils.formatDate(message.getTimestamp(), TimeChatUtils.DATE_SHORT_FORMAT));
                        ((ViewHolderMessageChat) holder).titleContactMessage.setVisibility(View.VISIBLE);
                        ((ViewHolderMessageChat) holder).timeContactText.setText(TimeChatUtils.formatTime(message));
                        ((ViewHolderMessageChat) holder).timeContactText.setVisibility(View.VISIBLE);
                        break;
                    }
                    case AndroidMegaChatMessage.CHAT_ADAPTER_SHOW_TIME: {
                        log("CHAT_ADAPTER_SHOW_TIME--");
                        ((ViewHolderMessageChat) holder).dateLayout.setVisibility(View.GONE);
                        ((ViewHolderMessageChat) holder).titleContactMessage.setVisibility(View.VISIBLE);
                        ((ViewHolderMessageChat) holder).timeContactText.setText(TimeChatUtils.formatTime(message));
                        ((ViewHolderMessageChat) holder).timeContactText.setVisibility(View.VISIBLE);
                        break;
                    }
                    case AndroidMegaChatMessage.CHAT_ADAPTER_SHOW_NOTHING: {
                        log("CHAT_ADAPTER_SHOW_NOTHING");
                        ((ViewHolderMessageChat) holder).dateLayout.setVisibility(View.GONE);
                        ((ViewHolderMessageChat) holder).timeContactText.setVisibility(View.GONE);
                        ((ViewHolderMessageChat) holder).titleContactMessage.setVisibility(View.GONE);
                        break;
                    }
                }
            }

            ((ViewHolderMessageChat) holder).ownMessageLayout.setVisibility(View.GONE);
            ((ViewHolderMessageChat) holder).contactMessageLayout.setVisibility(View.VISIBLE);

            ((ViewHolderMessageChat) holder).contentContactMessageLayout.setVisibility(View.GONE);
            ((ViewHolderMessageChat) holder).contactManagementMessageLayout.setVisibility(View.VISIBLE);
            ((ViewHolderMessageChat) holder).contactManagementMessageIcon.setVisibility(View.GONE);

            RelativeLayout.LayoutParams paramsContactManagement = (RelativeLayout.LayoutParams) holder.contactManagementMessageText.getLayoutParams();
            if(context.getResources().getConfiguration().orientation == Configuration.ORIENTATION_LANDSCAPE){
                paramsContactManagement.leftMargin = Util.scaleWidthPx(MANAGEMENT_MESSAGE_LAND, outMetrics);
            }else{
                paramsContactManagement.leftMargin = Util.scaleWidthPx(MANAGEMENT_MESSAGE_PORT, outMetrics);
            }
            holder.contactManagementMessageText.setLayoutParams(paramsContactManagement);

            ((ViewHolderMessageChat) holder).nameContactText.setVisibility(View.GONE);

            if (!multipleSelect) {
                if (positionClicked != -1) {
                    if (positionClicked == position) {
                        holder.contactManagementMessageLayout.setBackgroundColor(ContextCompat.getColor(context, R.color.new_multiselect_color));
                        listFragment.smoothScrollToPosition(positionClicked);
                    } else {
                        holder.contactManagementMessageLayout.setBackgroundColor(ContextCompat.getColor(context, android.R.color.transparent));
                    }
                } else {
                    holder.contactManagementMessageLayout.setBackgroundColor(ContextCompat.getColor(context, android.R.color.transparent));
                }
            } else {
                log("Multiselect ON");
                if (this.isItemChecked(position)) {
                    holder.contactManagementMessageLayout.setBackgroundColor(ContextCompat.getColor(context, R.color.new_multiselect_color));
                } else {
                    log("NOT selected");
                    holder.contactManagementMessageLayout.setBackgroundColor(ContextCompat.getColor(context, android.R.color.transparent));
                }
            }

            String textToShow = String.format(context.getString(R.string.history_cleared_by), ((ViewHolderMessageChat) holder).fullNameTitle);
            try {
                textToShow = textToShow.replace("[A]", "<font color=\'#060000\'>");
                textToShow = textToShow.replace("[/A]", "</font>");
                textToShow = textToShow.replace("[B]", "<font color=\'#00BFA5\'>");
                textToShow = textToShow.replace("[/B]", "</font>");
            } catch (Exception e) {
            }
            Spanned result = null;
            if (android.os.Build.VERSION.SDK_INT >= android.os.Build.VERSION_CODES.N) {
                result = Html.fromHtml(textToShow, Html.FROM_HTML_MODE_LEGACY);
            } else {
                result = Html.fromHtml(textToShow);
            }

            ((ViewHolderMessageChat) holder).contactManagementMessageText.setText(result);
        }
    }

    public void bindRevokeNodeMessage(ViewHolderMessageChat holder, AndroidMegaChatMessage androidMessage, int position) {
        log("bindRevokeNodeMessage()");
        ((ViewHolderMessageChat) holder).layoutAvatarMessages.setVisibility(View.VISIBLE);
        MegaChatMessage message = androidMessage.getMessage();

        if (message.getUserHandle() == myUserHandle) {
            log("MY message!!");
            log("MY message handle!!: " + message.getMsgId());

            ((ViewHolderMessageChat) holder).titleOwnMessage.setGravity(Gravity.LEFT);
            if(context.getResources().getConfiguration().orientation == Configuration.ORIENTATION_LANDSCAPE){
                ((ViewHolderMessageChat) holder).titleOwnMessage.setPadding(Util.scaleWidthPx(MANAGEMENT_MESSAGE_LAND, outMetrics),0,0,0);
            }else{
                ((ViewHolderMessageChat) holder).titleOwnMessage.setPadding(Util.scaleWidthPx(MANAGEMENT_MESSAGE_PORT, outMetrics),0,0,0);
            }

            if (messages.get(position - 1).getInfoToShow() != -1) {
                switch (messages.get(position - 1).getInfoToShow()) {
                    case AndroidMegaChatMessage.CHAT_ADAPTER_SHOW_ALL: {
                        ((ViewHolderMessageChat) holder).dateLayout.setVisibility(View.VISIBLE);
                        ((ViewHolderMessageChat) holder).dateText.setText(TimeChatUtils.formatDate(message.getTimestamp(), TimeChatUtils.DATE_SHORT_FORMAT));
                        ((ViewHolderMessageChat) holder).titleOwnMessage.setVisibility(View.VISIBLE);
                        ((ViewHolderMessageChat) holder).timeOwnText.setText(TimeChatUtils.formatTime(message));
                        break;
                    }
                    case AndroidMegaChatMessage.CHAT_ADAPTER_SHOW_TIME: {
                        log("CHAT_ADAPTER_SHOW_TIME");
                        ((ViewHolderMessageChat) holder).dateLayout.setVisibility(View.GONE);
                        ((ViewHolderMessageChat) holder).titleOwnMessage.setVisibility(View.VISIBLE);
                        ((ViewHolderMessageChat) holder).timeOwnText.setText(TimeChatUtils.formatTime(message));
                        break;
                    }
                    case AndroidMegaChatMessage.CHAT_ADAPTER_SHOW_NOTHING: {
                        log("CHAT_ADAPTER_SHOW_NOTHING");
                        ((ViewHolderMessageChat) holder).dateLayout.setVisibility(View.GONE);
                        ((ViewHolderMessageChat) holder).titleOwnMessage.setVisibility(View.GONE);
                        break;
                    }
                }
            }

            ((ViewHolderMessageChat) holder).ownMessageLayout.setVisibility(View.VISIBLE);
            ((ViewHolderMessageChat) holder).contactMessageLayout.setVisibility(View.GONE);

            String messageContent = "";

            if (message.getContent() != null) {
                messageContent = message.getContent();
            }

            AndroidMegaChatMessage androidMsg = messages.get(position - 1);
//            ((ViewHolderMessageChat)holder).contentOwnMessageLayout.setVisibility(View.VISIBLE);

            ((ViewHolderMessageChat) holder).contentOwnMessageText.setVisibility(View.VISIBLE);
            ((ViewHolderMessageChat) holder).previewFrameLand.setVisibility(View.GONE);
            ((ViewHolderMessageChat) holder).contentOwnMessageThumbLand.setVisibility(View.GONE);
            ((ViewHolderMessageChat) holder).previewFramePort.setVisibility(View.GONE);
            ((ViewHolderMessageChat) holder).contentOwnMessageThumbPort.setVisibility(View.GONE);

            holder.forwardOwnPortrait.setVisibility(View.GONE);
            holder.forwardOwnLandscape.setVisibility(View.GONE);
            holder.forwardOwnFile.setVisibility(View.GONE);
            holder.forwardOwnContact.setVisibility(View.GONE);
            holder.forwardOwnRichLinks.setVisibility(View.GONE);

            ((ViewHolderMessageChat) holder).gradientOwnMessageThumbPort.setVisibility(View.GONE);
            ((ViewHolderMessageChat) holder).videoIconOwnMessageThumbPort.setVisibility(View.GONE);
            ((ViewHolderMessageChat) holder).videoTimecontentOwnMessageThumbPort.setVisibility(View.GONE);

            ((ViewHolderMessageChat) holder).gradientOwnMessageThumbLand.setVisibility(View.GONE);
            ((ViewHolderMessageChat) holder).videoIconOwnMessageThumbLand.setVisibility(View.GONE);
            ((ViewHolderMessageChat) holder).videoTimecontentOwnMessageThumbLand.setVisibility(View.GONE);

            ((ViewHolderMessageChat) holder).contentOwnMessageFileLayout.setVisibility(View.GONE);
            ((ViewHolderMessageChat) holder).contentOwnMessageFileThumb.setVisibility(View.GONE);
            ((ViewHolderMessageChat) holder).contentOwnMessageFileName.setVisibility(View.GONE);
            ((ViewHolderMessageChat) holder).contentOwnMessageFileSize.setVisibility(View.GONE);

            ((ViewHolderMessageChat) holder).contentOwnMessageContactLayout.setVisibility(View.GONE);

            ((ViewHolderMessageChat) holder).contentOwnMessageContactThumb.setVisibility(View.GONE);
            ((ViewHolderMessageChat) holder).contentOwnMessageContactName.setVisibility(View.GONE);
            ((ViewHolderMessageChat) holder).contentOwnMessageContactEmail.setVisibility(View.GONE);
            ((ViewHolderMessageChat) holder).contentOwnMessageText.setTextColor(ContextCompat.getColor(context, R.color.white));
            messageContent = "Attachment revoked";
            ((ViewHolderMessageChat) holder).contentOwnMessageText.setText(messageContent);


        } else {
            long userHandle = message.getUserHandle();
            log("Contact message!!: " + userHandle);
            if (((ChatActivityLollipop) context).isGroup()) {

                ((ViewHolderMessageChat) holder).fullNameTitle = cC.getFullName(userHandle, chatRoom);

                if (((ViewHolderMessageChat) holder).fullNameTitle == null) {
                    ((ViewHolderMessageChat) holder).fullNameTitle = "";
                }

                if (((ViewHolderMessageChat) holder).fullNameTitle.trim().length() <= 0) {

                    log("NOT found in DB - ((ViewHolderMessageChat)holder).fullNameTitle");
                    ((ViewHolderMessageChat) holder).fullNameTitle = "Unknown name";
                    if (!(((ViewHolderMessageChat) holder).nameRequestedAction)) {
                        log("3-Call for nonContactName: " + message.getUserHandle());
                        ((ViewHolderMessageChat) holder).nameRequestedAction = true;
                        ChatNonContactNameListener listener = new ChatNonContactNameListener(context, ((ViewHolderMessageChat) holder), this, userHandle);
                        megaChatApi.getUserFirstname(userHandle, listener);
                        megaChatApi.getUserLastname(userHandle, listener);
                        megaChatApi.getUserEmail(userHandle, listener);
                    } else {
                        log("4-Name already asked and no name received: " + message.getUserHandle());
                    }
                }

                ((ViewHolderMessageChat) holder).nameContactText.setVisibility(View.VISIBLE);
                ((ViewHolderMessageChat) holder).nameContactText.setText(((ViewHolderMessageChat) holder).fullNameTitle);
            } else {

                ((ViewHolderMessageChat) holder).fullNameTitle = chatRoom.getTitle();
                ((ViewHolderMessageChat) holder).nameContactText.setVisibility(View.GONE);
            }

            if(context.getResources().getConfiguration().orientation == Configuration.ORIENTATION_LANDSCAPE){
                holder.titleContactMessage.setPadding(Util.scaleWidthPx(MANAGEMENT_MESSAGE_LAND,outMetrics),0,0,0);
            }else{
                holder.titleContactMessage.setPadding(Util.scaleWidthPx(MANAGEMENT_MESSAGE_PORT, outMetrics),0,0,0);
            }

            if (messages.get(position - 1).getInfoToShow() != -1) {
                switch (messages.get(position - 1).getInfoToShow()) {
                    case AndroidMegaChatMessage.CHAT_ADAPTER_SHOW_ALL: {
                        log("CHAT_ADAPTER_SHOW_ALL");
                        ((ViewHolderMessageChat) holder).dateLayout.setVisibility(View.VISIBLE);
                        ((ViewHolderMessageChat) holder).dateText.setText(TimeChatUtils.formatDate(message.getTimestamp(), TimeChatUtils.DATE_SHORT_FORMAT));
                        ((ViewHolderMessageChat) holder).titleContactMessage.setVisibility(View.VISIBLE);
                        ((ViewHolderMessageChat) holder).timeContactText.setText(TimeChatUtils.formatTime(message));
                        ((ViewHolderMessageChat) holder).timeContactText.setVisibility(View.VISIBLE);
                        break;
                    }
                    case AndroidMegaChatMessage.CHAT_ADAPTER_SHOW_TIME: {
                        log("CHAT_ADAPTER_SHOW_TIME--");
                        ((ViewHolderMessageChat) holder).dateLayout.setVisibility(View.GONE);
                        ((ViewHolderMessageChat) holder).titleContactMessage.setVisibility(View.VISIBLE);
                        ((ViewHolderMessageChat) holder).timeContactText.setText(TimeChatUtils.formatTime(message));
                        ((ViewHolderMessageChat) holder).timeContactText.setVisibility(View.VISIBLE);
                        break;
                    }
                    case AndroidMegaChatMessage.CHAT_ADAPTER_SHOW_NOTHING: {
                        log("CHAT_ADAPTER_SHOW_NOTHING");
                        ((ViewHolderMessageChat) holder).dateLayout.setVisibility(View.GONE);
                        ((ViewHolderMessageChat) holder).timeContactText.setVisibility(View.GONE);
                        ((ViewHolderMessageChat) holder).titleContactMessage.setVisibility(View.GONE);
                        break;
                    }
                }
            }

            ((ViewHolderMessageChat) holder).ownMessageLayout.setVisibility(View.GONE);
            ((ViewHolderMessageChat) holder).contactMessageLayout.setVisibility(View.VISIBLE);

            if (messages.get(position - 1).isShowAvatar()) {
                ((ViewHolderMessageChat) holder).layoutAvatarMessages.setVisibility(View.VISIBLE);
                setContactAvatar(((ViewHolderMessageChat) holder), userHandle, ((ViewHolderMessageChat) holder).fullNameTitle, false);
            } else {
                ((ViewHolderMessageChat) holder).layoutAvatarMessages.setVisibility(View.GONE);
            }

            ((ViewHolderMessageChat) holder).contentContactMessageLayout.setVisibility(View.VISIBLE);
            ((ViewHolderMessageChat) holder).contactManagementMessageLayout.setVisibility(View.GONE);

            String messageContent = "";

            ((ViewHolderMessageChat) holder).contentContactMessageText.setVisibility(View.VISIBLE);
            ((ViewHolderMessageChat) holder).contentContactMessageThumbLand.setVisibility(View.GONE);

            holder.forwardContactPreviewLandscape.setVisibility(View.GONE);
            holder.forwardContactPreviewPortrait.setVisibility(View.GONE);
            holder.forwardContactFile.setVisibility(View.GONE);
            holder.forwardContactContact.setVisibility(View.GONE);
            holder.forwardContactRichLinks.setVisibility(View.GONE);

            ((ViewHolderMessageChat) holder).gradientContactMessageThumbLand.setVisibility(View.GONE);
            ((ViewHolderMessageChat) holder).videoIconContactMessageThumbLand.setVisibility(View.GONE);
            ((ViewHolderMessageChat) holder).videoTimecontentContactMessageThumbLand.setVisibility(View.GONE);

            ((ViewHolderMessageChat) holder).contentContactMessageThumbPort.setVisibility(View.GONE);

            ((ViewHolderMessageChat) holder).gradientContactMessageThumbPort.setVisibility(View.GONE);
            ((ViewHolderMessageChat) holder).videoIconContactMessageThumbPort.setVisibility(View.GONE);
            ((ViewHolderMessageChat) holder).videoTimecontentContactMessageThumbPort.setVisibility(View.GONE);
//                            ((ViewHolderMessageChat)holder).contentContactMessageThumbPortFramework.setVisibility(View.GONE);

            ((ViewHolderMessageChat) holder).contentContactMessageAttachLayout.setVisibility(View.GONE);
            ((ViewHolderMessageChat) holder).contentContactMessageFile.setVisibility(View.GONE);

            ((ViewHolderMessageChat) holder).contentContactMessageFileThumb.setVisibility(View.GONE);
            ((ViewHolderMessageChat) holder).contentContactMessageFileName.setVisibility(View.GONE);
            ((ViewHolderMessageChat) holder).contentContactMessageFileSize.setVisibility(View.GONE);

            ((ViewHolderMessageChat) holder).contentContactMessageContactLayout.setVisibility(View.GONE);

            ((ViewHolderMessageChat) holder).contentContactMessageContactThumb.setVisibility(View.GONE);
            ((ViewHolderMessageChat) holder).contentContactMessageContactName.setVisibility(View.GONE);
            ((ViewHolderMessageChat) holder).contentContactMessageContactEmail.setVisibility(View.GONE);

            ((ViewHolderMessageChat) holder).contentContactMessageText.setTextColor(ContextCompat.getColor(context, R.color.accentColor));
            messageContent = "Attachment revoked";
            ((ViewHolderMessageChat) holder).contentContactMessageText.setText(messageContent);
        }
    }

    public void hideMessage(ViewHolderMessageChat holder, AndroidMegaChatMessage androidMessage, int position) {
        log("hideMessage");
        ((ViewHolderMessageChat) holder).itemLayout.setVisibility(View.GONE);
        RelativeLayout.LayoutParams params = new RelativeLayout.LayoutParams(0, 0);
        params.height = 0;
        ((ViewHolderMessageChat) holder).itemLayout.setLayoutParams(params);
    }

    public void bindNoTypeMessage(ViewHolderMessageChat holder, AndroidMegaChatMessage androidMessage, int position) {
        log("bindNoTypeMessage()");

        ((ViewHolderMessageChat) holder).layoutAvatarMessages.setVisibility(View.VISIBLE);
        MegaChatMessage message = androidMessage.getMessage();
        if (message.getUserHandle() == myUserHandle) {
            log("MY message handle!!: " + message.getMsgId());

            ((ViewHolderMessageChat) holder).titleOwnMessage.setGravity(Gravity.RIGHT);
            if(context.getResources().getConfiguration().orientation == Configuration.ORIENTATION_LANDSCAPE){
                ((ViewHolderMessageChat) holder).titleOwnMessage.setPadding(0,0,Util.scaleWidthPx(PADDING_RIGHT_HOUR_OF_OWN_MESSAGE_LAND, outMetrics),0);
            }else{
                ((ViewHolderMessageChat) holder).titleOwnMessage.setPadding(0,0,Util.scaleWidthPx(PADDING_RIGHT_HOUR_OF_OWN_MESSAGE_PORT, outMetrics),0);
            }

            if (messages.get(position - 1).getInfoToShow() != -1) {
                switch (messages.get(position - 1).getInfoToShow()) {
                    case AndroidMegaChatMessage.CHAT_ADAPTER_SHOW_ALL: {
                        ((ViewHolderMessageChat) holder).dateLayout.setVisibility(View.VISIBLE);
                        ((ViewHolderMessageChat) holder).dateText.setText(TimeChatUtils.formatDate(message.getTimestamp(), TimeChatUtils.DATE_SHORT_FORMAT));
                        ((ViewHolderMessageChat) holder).titleOwnMessage.setVisibility(View.VISIBLE);
                        ((ViewHolderMessageChat) holder).timeOwnText.setText(TimeChatUtils.formatTime(message));
                        break;
                    }
                    case AndroidMegaChatMessage.CHAT_ADAPTER_SHOW_TIME: {
                        log("CHAT_ADAPTER_SHOW_TIME");
                        ((ViewHolderMessageChat) holder).dateLayout.setVisibility(View.GONE);
                        ((ViewHolderMessageChat) holder).titleOwnMessage.setVisibility(View.VISIBLE);
                        ((ViewHolderMessageChat) holder).timeOwnText.setText(TimeChatUtils.formatTime(message));
                        break;
                    }
                    case AndroidMegaChatMessage.CHAT_ADAPTER_SHOW_NOTHING: {
                        log("CHAT_ADAPTER_SHOW_NOTHING");
                        ((ViewHolderMessageChat) holder).dateLayout.setVisibility(View.GONE);
                        ((ViewHolderMessageChat) holder).titleOwnMessage.setVisibility(View.GONE);
                        break;
                    }
                }
            }

            ((ViewHolderMessageChat) holder).ownMessageLayout.setVisibility(View.VISIBLE);
            ((ViewHolderMessageChat) holder).contactMessageLayout.setVisibility(View.GONE);

            ((ViewHolderMessageChat) holder).contentOwnMessageText.setTextColor(ContextCompat.getColor(context, R.color.tour_bar_red));

            if(message.getType()==MegaChatMessage.TYPE_INVALID){
                if(message.getCode()==MegaChatMessage.INVALID_FORMAT){
                    ((ViewHolderMessageChat) holder).contentOwnMessageText.setText(context.getString(R.string.error_message_invalid_format));
                }
                else if(message.getCode()==MegaChatMessage.INVALID_SIGNATURE){
                    ((ViewHolderMessageChat) holder).contentOwnMessageText.setText(context.getString(R.string.error_message_invalid_signature));
                }
                else{
                    ((ViewHolderMessageChat) holder).contentOwnMessageText.setText(context.getString(R.string.error_message_unrecognizable));
                }
            }
            else{
                ((ViewHolderMessageChat) holder).contentOwnMessageText.setText(context.getString(R.string.error_message_unrecognizable));
            }

            ((ViewHolderMessageChat) holder).contentOwnMessageLayout.setVisibility(View.VISIBLE);

            ((ViewHolderMessageChat) holder).ownManagementMessageLayout.setVisibility(View.GONE);

            ((ViewHolderMessageChat) holder).contentOwnMessageLayout.setBackgroundColor(ContextCompat.getColor(context, android.R.color.transparent));

            ((ViewHolderMessageChat) holder).previewFrameLand.setVisibility(View.GONE);
            ((ViewHolderMessageChat) holder).contentOwnMessageThumbLand.setVisibility(View.GONE);
            ((ViewHolderMessageChat) holder).previewFramePort.setVisibility(View.GONE);
            ((ViewHolderMessageChat) holder).contentOwnMessageThumbPort.setVisibility(View.GONE);

            holder.forwardOwnPortrait.setVisibility(View.GONE);
            holder.forwardOwnLandscape.setVisibility(View.GONE);
            holder.forwardOwnFile.setVisibility(View.GONE);
            holder.forwardOwnContact.setVisibility(View.GONE);
            holder.forwardOwnRichLinks.setVisibility(View.GONE);

            ((ViewHolderMessageChat) holder).gradientOwnMessageThumbPort.setVisibility(View.GONE);
            ((ViewHolderMessageChat) holder).videoIconOwnMessageThumbPort.setVisibility(View.GONE);
            ((ViewHolderMessageChat) holder).videoTimecontentOwnMessageThumbPort.setVisibility(View.GONE);

            ((ViewHolderMessageChat) holder).gradientOwnMessageThumbLand.setVisibility(View.GONE);
            ((ViewHolderMessageChat) holder).videoIconOwnMessageThumbLand.setVisibility(View.GONE);
            ((ViewHolderMessageChat) holder).videoTimecontentOwnMessageThumbLand.setVisibility(View.GONE);

            ((ViewHolderMessageChat) holder).contentOwnMessageFileLayout.setVisibility(View.GONE);
            ((ViewHolderMessageChat) holder).contentOwnMessageFileThumb.setVisibility(View.GONE);
            ((ViewHolderMessageChat) holder).contentOwnMessageFileName.setVisibility(View.GONE);
            ((ViewHolderMessageChat) holder).contentOwnMessageFileSize.setVisibility(View.GONE);

            ((ViewHolderMessageChat) holder).contentOwnMessageContactLayout.setVisibility(View.GONE);

            ((ViewHolderMessageChat) holder).contentOwnMessageContactThumb.setVisibility(View.GONE);
            ((ViewHolderMessageChat) holder).contentOwnMessageContactName.setVisibility(View.GONE);
            ((ViewHolderMessageChat) holder).contentOwnMessageContactEmail.setVisibility(View.GONE);

        } else {
            long userHandle = message.getUserHandle();
            log("Contact message!!: " + userHandle);

            if (((ChatActivityLollipop) context).isGroup()) {

                ((ViewHolderMessageChat) holder).fullNameTitle = cC.getFullName(userHandle, chatRoom);

                if (((ViewHolderMessageChat) holder).fullNameTitle == null) {
                    ((ViewHolderMessageChat) holder).fullNameTitle = "";
                }

                if (((ViewHolderMessageChat) holder).fullNameTitle.trim().length() <= 0) {

                    log("NOT found in DB - ((ViewHolderMessageChat)holder).fullNameTitle");
                    ((ViewHolderMessageChat) holder).fullNameTitle = "Unknown name";
                    if (!(((ViewHolderMessageChat) holder).nameRequestedAction)) {
                        log("3-Call for nonContactName: " + message.getUserHandle());
                        ((ViewHolderMessageChat) holder).nameRequestedAction = true;
                        ChatNonContactNameListener listener = new ChatNonContactNameListener(context, ((ViewHolderMessageChat) holder), this, userHandle);
                        megaChatApi.getUserFirstname(userHandle, listener);
                        megaChatApi.getUserLastname(userHandle, listener);
                        megaChatApi.getUserEmail(userHandle, listener);
                    } else {
                        log("4-Name already asked and no name received: " + message.getUserHandle());
                    }
                }

                ((ViewHolderMessageChat) holder).nameContactText.setVisibility(View.VISIBLE);
                ((ViewHolderMessageChat) holder).nameContactText.setText(((ViewHolderMessageChat) holder).fullNameTitle);
            } else {

                ((ViewHolderMessageChat) holder).fullNameTitle = chatRoom.getTitle();
                ((ViewHolderMessageChat) holder).nameContactText.setVisibility(View.GONE);
            }

            if(context.getResources().getConfiguration().orientation == Configuration.ORIENTATION_LANDSCAPE){
                holder.titleContactMessage.setPadding(Util.scaleWidthPx(CONTACT_MESSAGE_LAND,outMetrics),0,0,0);
            }else{
                holder.titleContactMessage.setPadding(Util.scaleWidthPx(CONTACT_MESSAGE_PORT, outMetrics),0,0,0);
            }

            if (messages.get(position - 1).getInfoToShow() != -1) {
                switch (messages.get(position - 1).getInfoToShow()) {
                    case AndroidMegaChatMessage.CHAT_ADAPTER_SHOW_ALL: {
                        log("CHAT_ADAPTER_SHOW_ALL");
                        ((ViewHolderMessageChat) holder).dateLayout.setVisibility(View.VISIBLE);
                        ((ViewHolderMessageChat) holder).dateText.setText(TimeChatUtils.formatDate(message.getTimestamp(), TimeChatUtils.DATE_SHORT_FORMAT));
                        ((ViewHolderMessageChat) holder).titleContactMessage.setVisibility(View.VISIBLE);
                        ((ViewHolderMessageChat) holder).timeContactText.setText(TimeChatUtils.formatTime(message));
                        ((ViewHolderMessageChat) holder).timeContactText.setVisibility(View.VISIBLE);
                        break;
                    }
                    case AndroidMegaChatMessage.CHAT_ADAPTER_SHOW_TIME: {
                        log("CHAT_ADAPTER_SHOW_TIME--");
                        ((ViewHolderMessageChat) holder).dateLayout.setVisibility(View.GONE);
                        ((ViewHolderMessageChat) holder).titleContactMessage.setVisibility(View.VISIBLE);
                        ((ViewHolderMessageChat) holder).timeContactText.setText(TimeChatUtils.formatTime(message));
                        ((ViewHolderMessageChat) holder).timeContactText.setVisibility(View.VISIBLE);
                        break;
                    }
                    case AndroidMegaChatMessage.CHAT_ADAPTER_SHOW_NOTHING: {
                        log("CHAT_ADAPTER_SHOW_NOTHING");
                        ((ViewHolderMessageChat) holder).dateLayout.setVisibility(View.GONE);
                        ((ViewHolderMessageChat) holder).timeContactText.setVisibility(View.GONE);
                        ((ViewHolderMessageChat) holder).titleContactMessage.setVisibility(View.GONE);
                        break;
                    }
                }
            }

            ((ViewHolderMessageChat) holder).ownMessageLayout.setVisibility(View.GONE);
            ((ViewHolderMessageChat) holder).contactMessageLayout.setVisibility(View.VISIBLE);

            ((ViewHolderMessageChat) holder).contentContactMessageLayout.setVisibility(View.VISIBLE);
            ((ViewHolderMessageChat) holder).contactManagementMessageLayout.setVisibility(View.GONE);
            ((ViewHolderMessageChat) holder).contentContactMessageText.setTextColor(ContextCompat.getColor(context, R.color.tour_bar_red));

            if(message.getType()==MegaChatMessage.TYPE_INVALID){
                if(message.getCode()==MegaChatMessage.INVALID_FORMAT){
                    ((ViewHolderMessageChat) holder).contentContactMessageText.setText(context.getString(R.string.error_message_invalid_format));
                }
                else if(message.getCode()==MegaChatMessage.INVALID_SIGNATURE){
                    ((ViewHolderMessageChat) holder).contentContactMessageText.setText(context.getString(R.string.error_message_invalid_signature));
                }
                else{
                    ((ViewHolderMessageChat) holder).contentContactMessageText.setText(context.getString(R.string.error_message_unrecognizable));
                }
            }
            else{
                ((ViewHolderMessageChat) holder).contentContactMessageText.setText(context.getString(R.string.error_message_unrecognizable));
            }

            ((ViewHolderMessageChat) holder).contentContactMessageLayout.setBackgroundColor(ContextCompat.getColor(context, android.R.color.transparent));
            ((ViewHolderMessageChat) holder).contentContactMessageText.setVisibility(View.VISIBLE);
            ((ViewHolderMessageChat) holder).contentContactMessageThumbLand.setVisibility(View.GONE);

            holder.forwardContactPreviewLandscape.setVisibility(View.GONE);
            holder.forwardContactPreviewPortrait.setVisibility(View.GONE);
            holder.forwardContactFile.setVisibility(View.GONE);
            holder.forwardContactContact.setVisibility(View.GONE);
            holder.forwardContactRichLinks.setVisibility(View.GONE);

            ((ViewHolderMessageChat) holder).gradientContactMessageThumbLand.setVisibility(View.GONE);
            ((ViewHolderMessageChat) holder).videoIconContactMessageThumbLand.setVisibility(View.GONE);
            ((ViewHolderMessageChat) holder).videoTimecontentContactMessageThumbLand.setVisibility(View.GONE);

            ((ViewHolderMessageChat) holder).contentContactMessageThumbPort.setVisibility(View.GONE);

            ((ViewHolderMessageChat) holder).gradientContactMessageThumbPort.setVisibility(View.GONE);
            ((ViewHolderMessageChat) holder).videoIconContactMessageThumbPort.setVisibility(View.GONE);
            ((ViewHolderMessageChat) holder).videoTimecontentContactMessageThumbPort.setVisibility(View.GONE);

            ((ViewHolderMessageChat) holder).contentContactMessageAttachLayout.setVisibility(View.GONE);
            ((ViewHolderMessageChat) holder).contentContactMessageFile.setVisibility(View.GONE);

            ((ViewHolderMessageChat) holder).contentContactMessageFileThumb.setVisibility(View.GONE);
            ((ViewHolderMessageChat) holder).contentContactMessageFileName.setVisibility(View.GONE);
            ((ViewHolderMessageChat) holder).contentContactMessageFileSize.setVisibility(View.GONE);

            ((ViewHolderMessageChat) holder).contentContactMessageContactLayout.setVisibility(View.GONE);

            ((ViewHolderMessageChat) holder).contentContactMessageContactThumb.setVisibility(View.GONE);
            ((ViewHolderMessageChat) holder).contentContactMessageContactName.setVisibility(View.GONE);
            ((ViewHolderMessageChat) holder).contentContactMessageContactEmail.setVisibility(View.GONE);
        }
    }

    public void setUserAvatar(ViewHolderMessageChat holder, MegaChatMessage message) {
        log("setUserAvatar");

        String name = "";
        name = message.getUserName(0);
        if (name.trim().isEmpty()) {
            name = message.getUserEmail(0);
        }
        String email = message.getUserEmail(0);
        log("Contact Name: " + name);
        String userHandleEncoded = MegaApiAndroid.userHandleToBase64(message.getUserHandle(0));

        ChatAttachmentAvatarListener listener;
        if (myUserHandle == message.getUserHandle()) {
            createDefaultAvatar(holder, userHandleEncoded, name, true,0);
            listener = new ChatAttachmentAvatarListener(context, holder, this, true);
        } else {
            createDefaultAvatar(holder, userHandleEncoded, name, false, 0);
            listener = new ChatAttachmentAvatarListener(context, holder, this, false);
        }

        File avatar = null;
        if (context.getExternalCacheDir() != null) {
            avatar = new File(context.getExternalCacheDir().getAbsolutePath(), email + ".jpg");
        } else {
            avatar = new File(context.getCacheDir().getAbsolutePath(), email + ".jpg");
        }
        Bitmap bitmap = null;
        if (avatar.exists()) {
            if (avatar.length() > 0) {
                BitmapFactory.Options bOpts = new BitmapFactory.Options();
                bOpts.inPurgeable = true;
                bOpts.inInputShareable = true;
                bitmap = BitmapFactory.decodeFile(avatar.getAbsolutePath(), bOpts);
                if (bitmap == null) {
                    avatar.delete();

                    if (megaApi == null) {
                        log("setUserAvatar: megaApi is Null in Offline mode");
                        return;
                    }

                    if (context.getExternalCacheDir() != null) {
                        megaApi.getUserAvatar(email, context.getExternalCacheDir().getAbsolutePath() + "/" + email + ".jpg", listener);
                    } else {
                        megaApi.getUserAvatar(email, context.getCacheDir().getAbsolutePath() + "/" + email + ".jpg", listener);
                    }
                } else {
                    if (myUserHandle == message.getUserHandle()) {
                        holder.contentOwnMessageContactInitialLetter.setVisibility(View.GONE);
                        holder.contentOwnMessageContactThumb.setImageBitmap(bitmap);
                    } else {
                        holder.contentContactMessageContactInitialLetter.setVisibility(View.GONE);
                        holder.contentContactMessageContactThumb.setImageBitmap(bitmap);
                    }
                }
            } else {
                if (megaApi == null) {
                    log("setUserAvatar: megaApi is Null in Offline mode");
                    return;
                }

                if (context.getExternalCacheDir() != null) {
                    megaApi.getUserAvatar(email, context.getExternalCacheDir().getAbsolutePath() + "/" + email + ".jpg", listener);
                } else {
                    megaApi.getUserAvatar(email, context.getCacheDir().getAbsolutePath() + "/" + email + ".jpg", listener);
                }
            }
        } else {
            if (megaApi == null) {
                log("setUserAvatar: megaApi is Null in Offline mode");
                return;
            }

            if (context.getExternalCacheDir() != null) {
                megaApi.getUserAvatar(email, context.getExternalCacheDir().getAbsolutePath() + "/" + email + ".jpg", listener);
            } else {
                megaApi.getUserAvatar(email, context.getCacheDir().getAbsolutePath() + "/" + email + ".jpg", listener);
            }
        }
    }

    public void setContactAvatar(ViewHolderMessageChat holder, long userHandle, String name, boolean isManagement) {
        log("setContactAvatar");

        String userHandleEncoded = MegaApiAndroid.userHandleToBase64(userHandle);
        createDefaultAvatarContact(holder, userHandleEncoded, name, isManagement);
        ChatAttachmentAvatarListener listener = new ChatAttachmentAvatarListener(context, holder, this, false);

        File avatar = null;
        if (context.getExternalCacheDir() != null) {
            avatar = new File(context.getExternalCacheDir().getAbsolutePath(), userHandleEncoded + ".jpg");
        } else {
            avatar = new File(context.getCacheDir().getAbsolutePath(), userHandleEncoded + ".jpg");
        }

        Bitmap bitmap = null;
        if (avatar.exists()) {
            if (avatar.length() > 0) {
                BitmapFactory.Options bOpts = new BitmapFactory.Options();
                bOpts.inPurgeable = true;
                bOpts.inInputShareable = true;
                bitmap = BitmapFactory.decodeFile(avatar.getAbsolutePath(), bOpts);
                if (bitmap == null) {
                    avatar.delete();

                    if (megaApi == null) {
                        log("setUserAvatar: megaApi is Null in Offline mode");
                        return;
                    }

                    if (context.getExternalCacheDir() != null) {
                        megaApi.getUserAvatar(userHandleEncoded, context.getExternalCacheDir().getAbsolutePath() + "/" + userHandleEncoded + ".jpg", listener);
                    } else {
                        megaApi.getUserAvatar(userHandleEncoded, context.getCacheDir().getAbsolutePath() + "/" + userHandleEncoded + ".jpg", listener);
                    }
                } else {
                    if(isManagement){
                        holder.contactManagementAvatarInitialLetter.setVisibility(View.GONE);
                        holder.contactManagementAvatarImage.setImageBitmap(bitmap);
                    }
                    else{
                        holder.contactInitialLetter.setVisibility(View.GONE);
                        holder.contactImageView.setImageBitmap(bitmap);
                    }
                }
            } else {
                if (megaApi == null) {
                    log("setUserAvatar: megaApi is Null in Offline mode");
                    return;
                }

                if (context.getExternalCacheDir() != null) {
                    megaApi.getUserAvatar(userHandleEncoded, context.getExternalCacheDir().getAbsolutePath() + "/" + userHandleEncoded + ".jpg", listener);
                } else {
                    megaApi.getUserAvatar(userHandleEncoded, context.getCacheDir().getAbsolutePath() + "/" + userHandleEncoded + ".jpg", listener);
                }
            }
        } else {

            if (megaApi == null) {
                log("setUserAvatar: megaApi is Null in Offline mode");
                return;
            }

            if (context.getExternalCacheDir() != null) {
                megaApi.getUserAvatar(userHandleEncoded, context.getExternalCacheDir().getAbsolutePath() + "/" + userHandleEncoded + ".jpg", listener);
            } else {
                megaApi.getUserAvatar(userHandleEncoded, context.getCacheDir().getAbsolutePath() + "/" + userHandleEncoded + ".jpg", listener);
            }
        }
    }

    public void createDefaultAvatarContact(ViewHolderMessageChat holder, String userHandle, String name, boolean isManagement) {
        log("createDefaultAvatarContact");
        Bitmap defaultAvatar = Bitmap.createBitmap(Constants.DEFAULT_AVATAR_WIDTH_HEIGHT, Constants.DEFAULT_AVATAR_WIDTH_HEIGHT, Bitmap.Config.ARGB_8888);
        Canvas c = new Canvas(defaultAvatar);
        Paint p = new Paint();
        p.setAntiAlias(true);

        String color = megaApi.getUserAvatarColor(userHandle);
        if (userHandle != null) {
            if (color != null) {
                log("The color to set the avatar is " + color);
                p.setColor(Color.parseColor(color));
            } else {
                log("Default color to the avatar");
                p.setColor(ContextCompat.getColor(context, R.color.lollipop_primary_color));
            }
        } else {
            p.setColor(ContextCompat.getColor(context, R.color.lollipop_primary_color));
        }

        int radius;
        if (defaultAvatar.getWidth() < defaultAvatar.getHeight())
            radius = defaultAvatar.getWidth() / 2;
        else
            radius = defaultAvatar.getHeight() / 2;

        c.drawCircle(defaultAvatar.getWidth() / 2, defaultAvatar.getHeight() / 2, radius, p);

        Display display = ((Activity) context).getWindowManager().getDefaultDisplay();
        outMetrics = new DisplayMetrics();
        display.getMetrics(outMetrics);

        if(isManagement){
            holder.contactManagementAvatarImage.setImageBitmap(defaultAvatar);

            if (name != null) {
                if (name.trim().length() > 0) {
                    String firstLetter = name.charAt(0) + "";
                    firstLetter = firstLetter.toUpperCase(Locale.getDefault());
                    holder.contactManagementAvatarInitialLetter.setText(firstLetter);
                    holder.contactManagementAvatarInitialLetter.setTextColor(Color.WHITE);
                    holder.contactManagementAvatarInitialLetter.setVisibility(View.VISIBLE);
                }
            }
        }
        else{
            holder.contactImageView.setImageBitmap(defaultAvatar);

            if (name != null) {
                if (name.trim().length() > 0) {
                    String firstLetter = name.charAt(0) + "";
                    firstLetter = firstLetter.toUpperCase(Locale.getDefault());
                    holder.contactInitialLetter.setText(firstLetter);
                    holder.contactInitialLetter.setTextColor(Color.WHITE);
                    holder.contactInitialLetter.setVisibility(View.VISIBLE);
                }
            }
        }
    }

    public void createGroupChatAvatar(ViewHolderMessageChat holder, String title, boolean isMyMsg){
        log("createGroupChatAvatar()");

        Bitmap defaultAvatar = Bitmap.createBitmap(Constants.DEFAULT_AVATAR_WIDTH_HEIGHT,Constants.DEFAULT_AVATAR_WIDTH_HEIGHT, Bitmap.Config.ARGB_8888);
        Canvas c = new Canvas(defaultAvatar);
        Paint p = new Paint();
        p.setAntiAlias(true);
        p.setColor(ContextCompat.getColor(context,R.color.divider_upgrade_account));

        int radius;
        if (defaultAvatar.getWidth() < defaultAvatar.getHeight())
            radius = defaultAvatar.getWidth()/2;
        else
            radius = defaultAvatar.getHeight()/2;

        c.drawCircle(defaultAvatar.getWidth()/2, defaultAvatar.getHeight()/2, radius, p);

        if(isMyMsg){
            holder.urlOwnMessageGroupAvatar.setImageBitmap(defaultAvatar);
        }
        else{
            holder.urlContactMessageGroupAvatar.setImageBitmap(defaultAvatar);
        }

        Display display = ((Activity)context).getWindowManager().getDefaultDisplay();
        outMetrics = new DisplayMetrics ();
        display.getMetrics(outMetrics);
        float density  = context.getResources().getDisplayMetrics().density;

        if (title.length() > 0){
            String chatTitle = title.trim();
            String firstLetter = chatTitle.charAt(0) + "";
            firstLetter = firstLetter.toUpperCase(Locale.getDefault());
            if(firstLetter.trim().isEmpty()){
                if(isMyMsg){
                    holder.urlOwnMessageGroupAvatarText.setVisibility(View.INVISIBLE);
                }
                else{
                    holder.urlContactMessageGroupAvatarText.setVisibility(View.INVISIBLE);
                }
            }
            else{
                log("Group chat initial letter is: "+firstLetter);
                if(firstLetter.equals("(")){
                    if(isMyMsg){
                        holder.urlOwnMessageGroupAvatarText.setVisibility(View.INVISIBLE);
                    }
                    else{
                        holder.urlContactMessageGroupAvatarText.setVisibility(View.INVISIBLE);
                    }
                }
                else{
                    if(isMyMsg){
                        holder.urlOwnMessageGroupAvatarText.setText(firstLetter);
                        holder.urlOwnMessageGroupAvatarText.setTextColor(Color.WHITE);
                        holder.urlOwnMessageGroupAvatarText.setVisibility(View.VISIBLE);
                        holder.urlOwnMessageGroupAvatarText.setTextSize(32);
                    }
                    else{
                        holder.urlContactMessageGroupAvatarText.setText(firstLetter);
                        holder.urlContactMessageGroupAvatarText.setTextColor(Color.WHITE);
                        holder.urlContactMessageGroupAvatarText.setVisibility(View.VISIBLE);
                        holder.urlContactMessageGroupAvatarText.setTextSize(32);
                    }
                }
            }
        }
    }

    public void createDefaultAvatar(ViewHolderMessageChat holder, String userHandle, String name, boolean isMyMsg, long userCount) {
        log(" createDefaultAvatar()");

        Bitmap defaultAvatar = Bitmap.createBitmap(Constants.DEFAULT_AVATAR_WIDTH_HEIGHT, Constants.DEFAULT_AVATAR_WIDTH_HEIGHT, Bitmap.Config.ARGB_8888);
        Canvas c = new Canvas(defaultAvatar);
        Paint p = new Paint();
        p.setAntiAlias(true);

        String color = megaApi.getUserAvatarColor(userHandle);
        if (userHandle != null) {
            if (color != null) {
                log("The color to set the avatar is " + color);
                p.setColor(Color.parseColor(color));
            } else {
                log("Default color to the avatar");
                p.setColor(ContextCompat.getColor(context, R.color.lollipop_primary_color));
            }
        } else {
            p.setColor(ContextCompat.getColor(context, R.color.lollipop_primary_color));
        }


        int radius;
        if (defaultAvatar.getWidth() < defaultAvatar.getHeight())
            radius = defaultAvatar.getWidth() / 2;
        else
            radius = defaultAvatar.getHeight() / 2;

        c.drawCircle(defaultAvatar.getWidth() / 2, defaultAvatar.getHeight() / 2, radius, p);

        Display display = ((Activity) context).getWindowManager().getDefaultDisplay();
        outMetrics = new DisplayMetrics();
        display.getMetrics(outMetrics);

        if (isMyMsg) {
            holder.contentOwnMessageContactThumb.setImageBitmap(defaultAvatar);
            if(userHandle!=null){
                if (name != null) {
                    if (name.trim().length() > 0) {
                        String firstLetter = name.charAt(0) + "";
                        firstLetter = firstLetter.toUpperCase(Locale.getDefault());
                        holder.contentOwnMessageContactInitialLetter.setText(firstLetter);
                        holder.contentOwnMessageContactInitialLetter.setTextColor(Color.WHITE);
                        holder.contentOwnMessageContactInitialLetter.setVisibility(View.VISIBLE);
                    }
                    holder.contentOwnMessageContactInitialLetter.setTextSize(24);

                }
            }else{
                if (name != null) {
                    String firstLetter = userCount + "";

//                    holder.contentOwnMessageContactInitialLetter.setText(name);
                    holder.contentOwnMessageContactInitialLetter.setText(firstLetter);
                    holder.contentOwnMessageContactInitialLetter.setTextColor(Color.WHITE);
                    holder.contentOwnMessageContactInitialLetter.setVisibility(View.VISIBLE);
                    holder.contentOwnMessageContactInitialLetter.setTextSize(24);

                }
            }

        } else {
            holder.contentContactMessageContactThumb.setImageBitmap(defaultAvatar);

            if(userHandle!=null){
                if (name != null) {
                    if (name.trim().length() > 0) {
                        String firstLetter = name.charAt(0) + "";
                        firstLetter = firstLetter.toUpperCase(Locale.getDefault());
                        holder.contentContactMessageContactInitialLetter.setText(firstLetter);
                        holder.contentContactMessageContactInitialLetter.setTextColor(Color.WHITE);
                        holder.contentContactMessageContactInitialLetter.setVisibility(View.VISIBLE);
                    }
                    holder.contentContactMessageContactInitialLetter.setTextSize(24);

                }
            }else{
                if (name != null) {
//                    holder.contentContactMessageContactInitialLetter.setText(name);
                    String firstLetter = userCount + "";
                    holder.contentContactMessageContactInitialLetter.setText(firstLetter);
                    holder.contentContactMessageContactInitialLetter.setTextColor(Color.WHITE);
                    holder.contentContactMessageContactInitialLetter.setVisibility(View.VISIBLE);
                    holder.contentContactMessageContactInitialLetter.setTextSize(24);

                }
            }

        }
    }

    @Override
    public int getItemCount() {
        return messages.size() + 1;
    }

    @Override
    public int getItemViewType(int position) {
        if (position == 0)
            return TYPE_HEADER;
        return TYPE_ITEM;
    }

    public boolean isMultipleSelect() {
        log("isMultipleSelect");
        return multipleSelect;
    }

    public void setMultipleSelect(boolean multipleSelect) {
        log("setMultipleSelect");
        if (this.multipleSelect != multipleSelect) {
            this.multipleSelect = multipleSelect;
            notifyDataSetChanged();
        }
        if (this.multipleSelect) {
            selectedItems = new SparseBooleanArray();
        }
    }

    public void toggleSelection(int pos) {
        log("toggleSelection");

        if (selectedItems.get(pos, false)) {
            log("delete pos: " + pos);
            selectedItems.delete(pos);
        } else {
            log("PUT pos: " + pos);
            selectedItems.put(pos, true);
        }
        notifyItemChanged(pos);
        if (selectedItems.size() <= 0){
                    ((ChatActivityLollipop) context).hideMultipleSelect();

        }
//        ((ChatActivityLollipop) context).hideMultipleSelect();

        }





    public void selectAll() {
        for (int i = 0; i < this.getItemCount(); i++) {
            if (!isItemChecked(i)) {
                toggleSelection(i);
            }
        }
    }

    public void updateSelectionOnScroll() {
        log("updateSelectionOnScroll");

        List<Integer> selected = getSelectedItems();
        selectedItems.clear();

        for (int i = 0; i < selected.size(); i++) {
            int pos = selected.get(i);
            selectedItems.put(pos + 1, true);
            notifyItemChanged(pos);
            notifyItemChanged(pos + 1);
        }
    }

    public void clearSelections() {
        log("clearSelection");
        for (int i= 0; i<this.getItemCount();i++){
            if(isItemChecked(i)){
                toggleSelection(i);
            }
        }
//        if (selectedItems != null) {
//            selectedItems.clear();
//        }
//        notifyDataSetChanged();
    }

    private boolean isItemChecked(int position) {
        return selectedItems.get(position);
    }

    public int getSelectedItemCount() {
        return selectedItems.size();
    }

    public List<Integer> getSelectedItems() {
        List<Integer> items = new ArrayList<Integer>(selectedItems.size());
        for (int i = 0; i < selectedItems.size(); i++) {
            items.add(selectedItems.keyAt(i));
        }
        return items;
    }

    /*
     * Get request at specified position
     */
    public AndroidMegaChatMessage getMessageAt(int position) {
        try {
            if (messages != null) {
                return messages.get(position - 1);
            }
        } catch (IndexOutOfBoundsException e) {
        }
        return null;
    }

    /*
     * Get list of all selected chats
     */
    public ArrayList<AndroidMegaChatMessage> getSelectedMessages() {
        ArrayList<AndroidMegaChatMessage> messages = new ArrayList<AndroidMegaChatMessage>();

        if(selectedItems!=null){
            for (int i = 0; i < selectedItems.size(); i++) {
                if (selectedItems.valueAt(i) == true) {

                    AndroidMegaChatMessage m = getMessageAt(selectedItems.keyAt(i));
                    if (m != null) {
                        messages.add(m);
                    }
                }
            }
        }

        return messages;
    }

    public Object getItem(int position) {
        return messages.get(position - 1);
    }

    @Override
    public long getItemId(int position) {
        return position;
    }

    public void setMessages(ArrayList<AndroidMegaChatMessage> messages) {
        this.messages = messages;
        notifyDataSetChanged();
    }

    public void modifyMessage(ArrayList<AndroidMegaChatMessage> messages, int position) {
        this.messages = messages;
        notifyItemChanged(position);
    }

    public void appendMessage(ArrayList<AndroidMegaChatMessage> messages) {
        this.messages = messages;
        notifyItemInserted(messages.size() - 1);
    }

    public void addMessage(ArrayList<AndroidMegaChatMessage> messages, int position) {
        log("addMessage: " + position);
        this.messages = messages;
        notifyItemInserted(position);
        if (position == messages.size()) {
            log("No need to update more");
        } else {
            log("Update until end");
            int itemCount = messages.size() - position;
            log("itemCount: " + itemCount);
            notifyItemRangeChanged(position, itemCount + 1);
        }
    }

    public void removeMessage(int position, ArrayList<AndroidMegaChatMessage> messages) {
        log("removeMessage: size: " + messages.size());
        this.messages = messages;
        notifyItemRemoved(position);

        if (position == messages.size() - 1) {
            log("No need to update more");
        } else {
            log("Update until end");
            int itemCount = messages.size() - position;
            log("itemCount: " + itemCount);
            notifyItemRangeChanged(position, itemCount);
        }
    }

    public void loadPreviousMessage(ArrayList<AndroidMegaChatMessage> messages) {
        this.messages = messages;
        notifyItemInserted(0);
    }

    public void loadPreviousMessages(ArrayList<AndroidMegaChatMessage> messages, int counter) {
        log("loadPreviousMessages: " + counter);
        this.messages = messages;
        notifyItemRangeInserted(0, counter);
    }

    private void setErrorStateOnPreview(MegaChatLollipopAdapter.ViewHolderMessageChat holder, Bitmap bitmap) {
        log("setErrorStateOnPreview()");
        //Error
        holder.uploadingProgressBarPort.setVisibility(View.GONE);
        holder.uploadingProgressBarLand.setVisibility(View.GONE);

        String name = holder.contentOwnMessageFileName.getText().toString();

        if (bitmap.getWidth() < bitmap.getHeight()) {
            log("Portrait");

            holder.errorUploadingLandscape.setVisibility(View.GONE);
            holder.transparentCoatingLandscape.setVisibility(View.GONE);
            holder.ownTriangleIconFile.setVisibility(View.GONE);
            holder.videoTimecontentOwnMessageThumbPort.setVisibility(View.GONE);

            if (MimeTypeList.typeForName(name).isVideo()) {
                holder.gradientOwnMessageThumbPort.setVisibility(View.VISIBLE);
                holder.videoIconOwnMessageThumbPort.setVisibility(View.VISIBLE);
            } else {
                holder.gradientOwnMessageThumbPort.setVisibility(View.GONE);
                holder.videoIconOwnMessageThumbPort.setVisibility(View.GONE);
            }

            holder.errorUploadingPortrait.setVisibility(View.VISIBLE);
            holder.transparentCoatingPortrait.setVisibility(View.VISIBLE);
            holder.retryAlert.setVisibility(View.VISIBLE);

            holder.forwardOwnFile.setVisibility(View.GONE);
            holder.forwardOwnPortrait.setVisibility(View.GONE);
            holder.forwardOwnLandscape.setVisibility(View.GONE);
        } else {
            log("Landscape");
            holder.errorUploadingPortrait.setVisibility(View.GONE);
            holder.transparentCoatingPortrait.setVisibility(View.GONE);
            holder.ownTriangleIconFile.setVisibility(View.GONE);

            holder.videoTimecontentOwnMessageThumbLand.setVisibility(View.GONE);

            if (MimeTypeList.typeForName(name).isVideo()) {
                holder.gradientOwnMessageThumbLand.setVisibility(View.VISIBLE);
                holder.videoIconOwnMessageThumbLand.setVisibility(View.VISIBLE);
            } else {
                holder.gradientOwnMessageThumbLand.setVisibility(View.GONE);
                holder.videoIconOwnMessageThumbLand.setVisibility(View.GONE);
            }
            holder.errorUploadingLandscape.setVisibility(View.VISIBLE);
            holder.transparentCoatingLandscape.setVisibility(View.VISIBLE);
            holder.retryAlert.setVisibility(View.VISIBLE);

            holder.forwardOwnFile.setVisibility(View.GONE);
            holder.forwardOwnPortrait.setVisibility(View.GONE);
            holder.forwardOwnLandscape.setVisibility(View.GONE);
        }
    }

    private void setOwnPreview(MegaChatLollipopAdapter.ViewHolderMessageChat holder, Bitmap bitmap, MegaNode node) {
        log("setOwnPreview()");

        if (holder != null) {
            if (bitmap.getWidth() < bitmap.getHeight()) {
                log("Portrait");

                holder.contentOwnMessageThumbPort.setImageBitmap(bitmap);
                holder.contentOwnMessageThumbPort.setScaleType(ImageView.ScaleType.CENTER_CROP);

                if (MimeTypeList.typeForName(node.getName()).isPdf()) {
                    log("Is pfd preview");
                    holder.iconOwnTypeDocPortraitPreview.setVisibility(View.VISIBLE);

                    holder.gradientOwnMessageThumbPort.setVisibility(View.GONE);
                    holder.videoIconOwnMessageThumbPort.setVisibility(View.GONE);
                    holder.videoTimecontentOwnMessageThumbPort.setVisibility(View.GONE);

                } else if (MimeTypeList.typeForName(node.getName()).isVideo()) {
                    log("Is video preview");
                    holder.gradientOwnMessageThumbPort.setVisibility(View.VISIBLE);
                    holder.videoIconOwnMessageThumbPort.setVisibility(View.VISIBLE);
                    holder.videoTimecontentOwnMessageThumbPort.setText(timeVideo(node));
                    holder.videoTimecontentOwnMessageThumbPort.setVisibility(View.VISIBLE);

                    holder.iconOwnTypeDocPortraitPreview.setVisibility(View.GONE);

                } else {
                    holder.iconOwnTypeDocPortraitPreview.setVisibility(View.GONE);
                    holder.gradientOwnMessageThumbPort.setVisibility(View.GONE);
                    holder.videoIconOwnMessageThumbPort.setVisibility(View.GONE);
                    holder.videoTimecontentOwnMessageThumbPort.setVisibility(View.GONE);
                }

                holder.previewFramePort.setVisibility(View.VISIBLE);
                holder.contentOwnMessageThumbPort.setVisibility(View.VISIBLE);

                holder.forwardOwnFile.setVisibility(View.GONE);
                holder.forwardOwnPortrait.setVisibility(View.VISIBLE);
                holder.forwardOwnLandscape.setVisibility(View.GONE);

                holder.contentOwnMessageFileLayout.setVisibility(View.GONE);
                holder.previewFrameLand.setVisibility(View.GONE);
                holder.contentOwnMessageThumbLand.setVisibility(View.GONE);
                holder.gradientOwnMessageThumbLand.setVisibility(View.GONE);
                holder.videoIconOwnMessageThumbLand.setVisibility(View.GONE);
                holder.videoTimecontentOwnMessageThumbLand.setVisibility(View.GONE);


            } else {
                log("Landscape");

                holder.contentOwnMessageThumbLand.setImageBitmap(bitmap);
                holder.contentOwnMessageThumbLand.setScaleType(ImageView.ScaleType.CENTER_CROP);

                if (MimeTypeList.typeForName(node.getName()).isPdf()) {
                    log("Is pfd preview");
                    holder.iconOwnTypeDocLandPreview.setVisibility(View.VISIBLE);

                    holder.gradientOwnMessageThumbLand.setVisibility(View.GONE);
                    holder.videoIconOwnMessageThumbLand.setVisibility(View.GONE);
                    holder.videoTimecontentOwnMessageThumbLand.setVisibility(View.GONE);

                } else if (MimeTypeList.typeForName(node.getName()).isVideo()) {
                    log("Is video preview");
                    holder.gradientOwnMessageThumbLand.setVisibility(View.VISIBLE);
                    holder.videoIconOwnMessageThumbLand.setVisibility(View.VISIBLE);
                    holder.videoTimecontentOwnMessageThumbLand.setText(timeVideo(node));
                    holder.videoTimecontentOwnMessageThumbLand.setVisibility(View.VISIBLE);

                    holder.iconOwnTypeDocLandPreview.setVisibility(View.GONE);

                } else {
                    holder.iconOwnTypeDocLandPreview.setVisibility(View.GONE);
                    holder.gradientOwnMessageThumbLand.setVisibility(View.GONE);
                    holder.videoIconOwnMessageThumbLand.setVisibility(View.GONE);
                    holder.videoTimecontentOwnMessageThumbLand.setVisibility(View.GONE);
                }

                holder.previewFrameLand.setVisibility(View.VISIBLE);
                holder.contentOwnMessageThumbLand.setVisibility(View.VISIBLE);
                holder.contentOwnMessageFileLayout.setVisibility(View.GONE);
                holder.previewFramePort.setVisibility(View.GONE);
                holder.contentOwnMessageThumbPort.setVisibility(View.GONE);

                holder.forwardOwnFile.setVisibility(View.GONE);
                holder.forwardOwnPortrait.setVisibility(View.GONE);
                holder.forwardOwnLandscape.setVisibility(View.VISIBLE);

                holder.gradientOwnMessageThumbPort.setVisibility(View.GONE);
                holder.videoIconOwnMessageThumbPort.setVisibility(View.GONE);
                holder.videoTimecontentOwnMessageThumbPort.setVisibility(View.GONE);
            }
        }
    }

    private void setContactPreview(MegaChatLollipopAdapter.ViewHolderMessageChat holder, Bitmap bitmap, MegaNode node) {
        log("setContactPreview()");
        if (bitmap.getWidth() < bitmap.getHeight()) {
            log("Portrait");
            holder.contentContactMessageThumbPort.setImageBitmap(bitmap);
            holder.contentContactMessageThumbPort.setScaleType(ImageView.ScaleType.CENTER_CROP);

            if (MimeTypeList.typeForName(node.getName()).isPdf()) {
                log("Contact message - Is pfd preview");
                holder.iconContactTypeDocPortraitPreview.setVisibility(View.VISIBLE);

                holder.gradientContactMessageThumbPort.setVisibility(View.GONE);
                holder.videoIconContactMessageThumbPort.setVisibility(View.GONE);
                holder.videoTimecontentContactMessageThumbPort.setVisibility(View.GONE);

            } else if (MimeTypeList.typeForName(node.getName()).isVideo()) {
                log("Contact message - Is video preview");
                holder.gradientContactMessageThumbPort.setVisibility(View.VISIBLE);
                holder.videoIconContactMessageThumbPort.setVisibility(View.VISIBLE);
                holder.videoTimecontentContactMessageThumbPort.setText(timeVideo(node));
                holder.videoTimecontentContactMessageThumbPort.setVisibility(View.VISIBLE);

                holder.iconContactTypeDocPortraitPreview.setVisibility(View.GONE);

            } else {
                holder.iconContactTypeDocPortraitPreview.setVisibility(View.GONE);
                holder.gradientContactMessageThumbPort.setVisibility(View.GONE);
                holder.videoIconContactMessageThumbPort.setVisibility(View.GONE);
                holder.videoTimecontentContactMessageThumbPort.setVisibility(View.GONE);
            }

            holder.contentContactMessageThumbPort.setVisibility(View.VISIBLE);

            holder.forwardContactPreviewPortrait.setVisibility(View.VISIBLE);
            if(isMultipleSelect()){
                holder.forwardContactPreviewPortrait.setOnClickListener(null);
            }else{
                holder.forwardContactPreviewPortrait.setOnClickListener(this);
            }
            holder.forwardContactFile.setVisibility(View.GONE);
            holder.forwardContactPreviewLandscape.setVisibility(View.GONE);

            holder.contentContactMessageThumbLand.setVisibility(View.GONE);
            holder.gradientContactMessageThumbLand.setVisibility(View.GONE);
            holder.videoIconContactMessageThumbLand.setVisibility(View.GONE);
            holder.videoTimecontentContactMessageThumbLand.setVisibility(View.GONE);
            holder.contentContactMessageFile.setVisibility(View.GONE);
            holder.contentContactMessageFileThumb.setVisibility(View.GONE);
            holder.contentContactMessageFileName.setVisibility(View.GONE);
            holder.contentContactMessageFileSize.setVisibility(View.GONE);

            RelativeLayout.LayoutParams contactThumbParams = (RelativeLayout.LayoutParams) ((ViewHolderMessageChat) holder).contentContactMessageThumbPort.getLayoutParams();
            contactThumbParams.setMargins(0, 0, 0, 0);
            holder.contentContactMessageThumbPort.setLayoutParams(contactThumbParams);

//                                                if(chatRoom.isGroup()){
//                                                    RelativeLayout.LayoutParams contactThumbParams = (RelativeLayout.LayoutParams)((ViewHolderMessageChat)holder).contentContactMessageThumbPort.getLayoutParams();
//                                                    contactThumbParams.setMargins(0, Util.scaleHeightPx(10, outMetrics) ,0, 0);
//                                                    ((ViewHolderMessageChat)holder).contentContactMessageThumbPort.setLayoutParams(contactThumbParams);
////                                                    ((ViewHolderMessageChat)holder).contentContactMessageThumbPortFramework.setLayoutParams(contactThumbParams);
//                                                }
//                                                else{
//                                                    RelativeLayout.LayoutParams contactThumbParams = (RelativeLayout.LayoutParams)((ViewHolderMessageChat)holder).contentContactMessageThumbPort.getLayoutParams();
//                                                    contactThumbParams.setMargins(0, 0 ,0, 0);
//                                                    ((ViewHolderMessageChat)holder).contentContactMessageThumbPort.setLayoutParams(contactThumbParams);
////                                                    ((ViewHolderMessageChat)holder).contentContactMessageThumbPortFramework.setLayoutParams(contactThumbParams);
//                                                }

        } else {
            log("Landscape");

            holder.contentContactMessageThumbLand.setImageBitmap(bitmap);
            holder.contentContactMessageThumbLand.setScaleType(ImageView.ScaleType.CENTER_CROP);

            if (MimeTypeList.typeForName(node.getName()).isPdf()) {
                log("Contact message - Is pfd preview");
                holder.iconContactTypeDocLandPreview.setVisibility(View.VISIBLE);

                holder.gradientContactMessageThumbLand.setVisibility(View.GONE);
                holder.videoIconContactMessageThumbLand.setVisibility(View.GONE);
                holder.videoTimecontentContactMessageThumbLand.setVisibility(View.GONE);

            } else if (MimeTypeList.typeForName(node.getName()).isVideo()) {
                log("Contact message - Is video preview");
                holder.gradientContactMessageThumbLand.setVisibility(View.VISIBLE);
                holder.videoIconContactMessageThumbLand.setVisibility(View.VISIBLE);
                holder.videoTimecontentContactMessageThumbLand.setText(timeVideo(node));
                holder.videoTimecontentContactMessageThumbLand.setVisibility(View.VISIBLE);

                holder.iconContactTypeDocLandPreview.setVisibility(View.GONE);

            } else {
                holder.iconContactTypeDocLandPreview.setVisibility(View.GONE);
                holder.gradientContactMessageThumbLand.setVisibility(View.GONE);
                holder.videoIconContactMessageThumbLand.setVisibility(View.GONE);
                holder.videoTimecontentContactMessageThumbLand.setVisibility(View.GONE);
            }

            holder.contentContactMessageThumbLand.setVisibility(View.VISIBLE);

            holder.forwardContactPreviewLandscape.setVisibility(View.VISIBLE);
            if(isMultipleSelect()){
                holder.forwardContactPreviewLandscape.setOnClickListener(null);
            }else{
                holder.forwardContactPreviewLandscape.setOnClickListener(this);
            }
            holder.forwardContactPreviewPortrait.setVisibility(View.GONE);
            holder.forwardContactFile.setVisibility(View.GONE);

            holder.contentContactMessageThumbPort.setVisibility(View.GONE);
            holder.gradientContactMessageThumbPort.setVisibility(View.GONE);
            holder.videoIconContactMessageThumbPort.setVisibility(View.GONE);
            holder.videoTimecontentContactMessageThumbPort.setVisibility(View.GONE);
            holder.contentContactMessageFile.setVisibility(View.GONE);
            holder.contentContactMessageFileThumb.setVisibility(View.GONE);
            holder.contentContactMessageFileName.setVisibility(View.GONE);
            holder.contentContactMessageFileSize.setVisibility(View.GONE);

            RelativeLayout.LayoutParams contactThumbParams = (RelativeLayout.LayoutParams) ((ViewHolderMessageChat) holder).contentContactMessageThumbLand.getLayoutParams();
            contactThumbParams.setMargins(0, 0, 0, 0);
            holder.contentContactMessageThumbLand.setLayoutParams(contactThumbParams);

//                                                if(chatRoom.isGroup()){
//                                                    RelativeLayout.LayoutParams contactThumbParams = (RelativeLayout.LayoutParams)((ViewHolderMessageChat)holder).contentContactMessageThumbLand.getLayoutParams();
//                                                    contactThumbParams.setMargins(0, Util.scaleHeightPx(10, outMetrics),0, 0);
//                                                    ((ViewHolderMessageChat)holder).contentContactMessageThumbLand.setLayoutParams(contactThumbParams);
////                                                    ((ViewHolderMessageChat)holder).contentContactMessageThumbLandFramework.setLayoutParams(contactThumbParams);
//                                                }
//                                                else{
//                                                    RelativeLayout.LayoutParams contactThumbParams = (RelativeLayout.LayoutParams)((ViewHolderMessageChat)holder).contentContactMessageThumbLand.getLayoutParams();
//                                                    contactThumbParams.setMargins(0, 0 ,0, 0);
//                                                    ((ViewHolderMessageChat)holder).contentContactMessageThumbLand.setLayoutParams(contactThumbParams);
////                                                    ((ViewHolderMessageChat)holder).contentContactMessageThumbLandFramework.setLayoutParams(contactThumbParams);
//                                                }
        }
    }

    private void setPreview(long handle, MegaChatLollipopAdapter.ViewHolderMessageChat holder) {
        log("setPreview() handle: " + handle);

        if (holder != null) {
            File previewDir = PreviewUtils.getPreviewFolder(context);
            String base64 = MegaApiJava.handleToBase64(handle);
            File preview = new File(previewDir, base64 + ".jpg");
            if (preview.exists()) {

                if (preview.length() > 0) {
                    Bitmap bitmap = PreviewUtils.getBitmapForCache(preview, context);

                    if (bitmap != null) {

                        PreviewUtils.previewCache.put(handle, bitmap);

                        if (holder.userHandle == megaChatApi.getMyUserHandle()) {

                            String name = holder.contentOwnMessageFileName.getText().toString();
                            MegaNode node = megaApi.getNodeByHandle(handle);

                            log("Update my preview: " + name);
                            if (bitmap.getWidth() < bitmap.getHeight()) {
                                log("Portrait");

                                holder.contentOwnMessageThumbPort.setImageBitmap(bitmap);
                                holder.contentOwnMessageThumbPort.setScaleType(ImageView.ScaleType.CENTER_CROP);

                                if (MimeTypeList.typeForName(name).isPdf()) {
                                    log("Is pfd preview");
                                    holder.iconOwnTypeDocPortraitPreview.setVisibility(View.VISIBLE);

                                    holder.gradientOwnMessageThumbPort.setVisibility(View.GONE);
                                    holder.videoIconOwnMessageThumbPort.setVisibility(View.GONE);
                                    holder.videoTimecontentOwnMessageThumbPort.setVisibility(View.GONE);

                                } else if (MimeTypeList.typeForName(name).isVideo()) {
                                    log("Is video preview");

                                    holder.gradientOwnMessageThumbPort.setVisibility(View.VISIBLE);
                                    holder.videoIconOwnMessageThumbPort.setVisibility(View.VISIBLE);

                                    if (node != null) {
                                        holder.videoTimecontentOwnMessageThumbPort.setText(timeVideo(node));
                                        holder.videoTimecontentOwnMessageThumbPort.setVisibility(View.VISIBLE);
                                    } else {
                                        holder.videoTimecontentOwnMessageThumbPort.setVisibility(View.GONE);
                                    }

                                    holder.iconOwnTypeDocPortraitPreview.setVisibility(View.GONE);

                                } else {
                                    holder.iconOwnTypeDocPortraitPreview.setVisibility(View.GONE);
                                    holder.gradientOwnMessageThumbPort.setVisibility(View.GONE);
                                    holder.videoIconOwnMessageThumbPort.setVisibility(View.GONE);
                                    holder.videoTimecontentOwnMessageThumbPort.setVisibility(View.GONE);
                                }

                                holder.previewFramePort.setVisibility(View.VISIBLE);
                                holder.contentOwnMessageThumbPort.setVisibility(View.VISIBLE);

                                holder.forwardOwnPortrait.setVisibility(View.VISIBLE);
                                if(isMultipleSelect()){
                                    holder.forwardOwnPortrait.setOnClickListener(null);
                                }else{
                                    holder.forwardOwnPortrait.setOnClickListener(this);
                                }
                                holder.forwardOwnLandscape.setVisibility(View.GONE);
                                holder.forwardOwnFile.setVisibility(View.GONE);

                                holder.contentOwnMessageFileLayout.setVisibility(View.GONE);
                                holder.previewFrameLand.setVisibility(View.GONE);
                                holder.contentOwnMessageThumbLand.setVisibility(View.GONE);

                                holder.gradientOwnMessageThumbLand.setVisibility(View.GONE);
                                holder.videoIconOwnMessageThumbLand.setVisibility(View.GONE);
                                holder.videoTimecontentOwnMessageThumbLand.setVisibility(View.GONE);
                            } else {
                                log("Landscape");
                                holder.contentOwnMessageThumbLand.setImageBitmap(bitmap);
                                holder.contentOwnMessageThumbLand.setScaleType(ImageView.ScaleType.CENTER_CROP);

                                if (MimeTypeList.typeForName(name).isPdf()) {
                                    log("Is pfd preview");
                                    holder.iconOwnTypeDocLandPreview.setVisibility(View.VISIBLE);

                                    holder.videoTimecontentOwnMessageThumbLand.setVisibility(View.GONE);
                                    holder.gradientOwnMessageThumbLand.setVisibility(View.GONE);
                                    holder.videoIconOwnMessageThumbLand.setVisibility(View.GONE);

                                } else if (MimeTypeList.typeForName(name).isVideo()) {
                                    log("Is video preview");
                                    holder.gradientOwnMessageThumbLand.setVisibility(View.VISIBLE);
                                    holder.videoIconOwnMessageThumbLand.setVisibility(View.VISIBLE);

                                    if (node != null) {
                                        holder.videoTimecontentOwnMessageThumbLand.setText(timeVideo(node));
                                        holder.videoTimecontentOwnMessageThumbLand.setVisibility(View.VISIBLE);
                                    } else {
                                        holder.videoTimecontentOwnMessageThumbLand.setVisibility(View.GONE);
                                    }

                                    holder.iconOwnTypeDocLandPreview.setVisibility(View.GONE);

                                } else {
                                    holder.iconOwnTypeDocLandPreview.setVisibility(View.GONE);
                                    holder.videoTimecontentOwnMessageThumbLand.setVisibility(View.GONE);
                                    holder.gradientOwnMessageThumbLand.setVisibility(View.GONE);
                                    holder.videoIconOwnMessageThumbLand.setVisibility(View.GONE);
                                }

                                holder.previewFrameLand.setVisibility(View.VISIBLE);
                                holder.contentOwnMessageThumbLand.setVisibility(View.VISIBLE);
                                holder.contentOwnMessageFileLayout.setVisibility(View.GONE);
                                holder.previewFramePort.setVisibility(View.GONE);
                                holder.contentOwnMessageThumbPort.setVisibility(View.GONE);

                                holder.forwardOwnLandscape.setVisibility(View.VISIBLE);
                                if(isMultipleSelect()){
                                    holder.forwardOwnLandscape.setOnClickListener(null);
                                }else{
                                    holder.forwardOwnLandscape.setOnClickListener(this);
                                }
                                holder.forwardOwnPortrait.setVisibility(View.GONE);
                                holder.forwardOwnFile.setVisibility(View.GONE);

                                holder.gradientOwnMessageThumbPort.setVisibility(View.GONE);
                                holder.videoIconOwnMessageThumbPort.setVisibility(View.GONE);
                                holder.videoTimecontentOwnMessageThumbPort.setVisibility(View.GONE);
                            }
                        } else {
                            log("Update my contacts preview");
                            String name = holder.contentContactMessageFileName.getText().toString();
                            MegaNode node = megaApi.getNodeByHandle(handle);

                            if (bitmap.getWidth() < bitmap.getHeight()) {

                                log("Portrait");
                                holder.contentContactMessageThumbPort.setImageBitmap(bitmap);
                                holder.contentContactMessageThumbPort.setScaleType(ImageView.ScaleType.CENTER_CROP);

                                if (MimeTypeList.typeForName(name).isPdf()) {
                                    log("Contact message - Is pfd preview");
                                    holder.iconContactTypeDocPortraitPreview.setVisibility(View.VISIBLE);

                                    holder.gradientContactMessageThumbPort.setVisibility(View.GONE);
                                    holder.videoIconContactMessageThumbPort.setVisibility(View.GONE);
                                    holder.videoTimecontentContactMessageThumbPort.setVisibility(View.GONE);

                                } else if (MimeTypeList.typeForName(name).isVideo()) {
                                    log("Contact message - Is video preview");

                                    holder.gradientContactMessageThumbPort.setVisibility(View.VISIBLE);
                                    holder.videoIconContactMessageThumbPort.setVisibility(View.VISIBLE);

                                    if (node != null) {
                                        holder.videoTimecontentContactMessageThumbPort.setText(timeVideo(node));
                                        holder.videoTimecontentContactMessageThumbPort.setVisibility(View.VISIBLE);
                                    } else {
                                        holder.videoTimecontentContactMessageThumbPort.setVisibility(View.GONE);
                                    }

                                    holder.iconContactTypeDocPortraitPreview.setVisibility(View.GONE);

                                } else {
                                    holder.iconContactTypeDocPortraitPreview.setVisibility(View.GONE);
                                    holder.gradientContactMessageThumbPort.setVisibility(View.GONE);
                                    holder.videoIconContactMessageThumbPort.setVisibility(View.GONE);
                                    holder.videoTimecontentContactMessageThumbPort.setVisibility(View.GONE);
                                }

                                holder.contentContactMessageThumbPort.setVisibility(View.VISIBLE);
                                holder.forwardContactPreviewPortrait.setVisibility(View.VISIBLE);
                                if(isMultipleSelect()){
                                    holder.forwardContactPreviewPortrait.setOnClickListener(null);
                                }else{
                                    holder.forwardContactPreviewPortrait.setOnClickListener(this);
                                }
                                holder.contentContactMessageThumbLand.setVisibility(View.GONE);
                                holder.forwardContactPreviewLandscape.setVisibility(View.GONE);

                                holder.gradientContactMessageThumbLand.setVisibility(View.GONE);
                                holder.videoIconContactMessageThumbLand.setVisibility(View.GONE);
                                holder.videoTimecontentContactMessageThumbLand.setVisibility(View.GONE);

//                                holder.contentContactMessageThumbLandFramework.setVisibility(View.GONE);
                                holder.contentContactMessageFile.setVisibility(View.GONE);
                                holder.forwardContactFile.setVisibility(View.GONE);

                                holder.contentContactMessageFileThumb.setVisibility(View.GONE);
                                holder.contentContactMessageFileName.setVisibility(View.GONE);
                                holder.contentContactMessageFileSize.setVisibility(View.GONE);

                                RelativeLayout.LayoutParams contactThumbParams = (RelativeLayout.LayoutParams) holder.contentContactMessageThumbPort.getLayoutParams();
                                contactThumbParams.setMargins(0, 0, 0, 0);
                                holder.contentContactMessageThumbPort.setLayoutParams(contactThumbParams);

//                                if(chatRoom.isGroup()){
//                                    RelativeLayout.LayoutParams contactThumbParams = (RelativeLayout.LayoutParams)holder.contentContactMessageThumbPort.getLayoutParams();
//                                    contactThumbParams.setMargins(0, Util.scaleHeightPx(10, outMetrics) ,0, 0);
//                                    holder.contentContactMessageThumbPort.setLayoutParams(contactThumbParams);
////                                    holder.contentContactMessageThumbPortFramework.setLayoutParams(contactThumbParams);
//                                }
//                                else{
//                                    RelativeLayout.LayoutParams contactThumbParams = (RelativeLayout.LayoutParams)holder.contentContactMessageThumbPort.getLayoutParams();
//                                    contactThumbParams.setMargins(0, 0 ,0, 0);
//                                    holder.contentContactMessageThumbPort.setLayoutParams(contactThumbParams);
////                                    holder.contentContactMessageThumbPortFramework.setLayoutParams(contactThumbParams);
//                                }

                            } else {

                                log("Landscape");
                                holder.contentContactMessageThumbLand.setImageBitmap(bitmap);
                                holder.contentContactMessageThumbLand.setScaleType(ImageView.ScaleType.CENTER_CROP);

                                if (MimeTypeList.typeForName(name).isPdf()) {
                                    log("Contact message - Is pfd preview");
                                    holder.iconContactTypeDocLandPreview.setVisibility(View.VISIBLE);

                                    holder.gradientContactMessageThumbLand.setVisibility(View.GONE);
                                    holder.videoIconContactMessageThumbLand.setVisibility(View.GONE);
                                    holder.videoTimecontentContactMessageThumbLand.setVisibility(View.GONE);

                                } else if (MimeTypeList.typeForName(name).isVideo()) {
                                    log("Contact message - Is video preview");
                                    holder.gradientContactMessageThumbLand.setVisibility(View.VISIBLE);
                                    holder.videoIconContactMessageThumbLand.setVisibility(View.VISIBLE);

                                    if (node != null) {
                                        holder.videoTimecontentContactMessageThumbLand.setText(timeVideo(node));
                                        holder.videoTimecontentContactMessageThumbLand.setVisibility(View.VISIBLE);
                                    } else {
                                        holder.videoTimecontentContactMessageThumbLand.setVisibility(View.GONE);
                                    }

                                    holder.iconContactTypeDocLandPreview.setVisibility(View.GONE);

                                } else {
                                    holder.iconContactTypeDocLandPreview.setVisibility(View.GONE);
                                    holder.gradientContactMessageThumbLand.setVisibility(View.GONE);
                                    holder.videoIconContactMessageThumbLand.setVisibility(View.GONE);
                                    holder.videoTimecontentContactMessageThumbLand.setVisibility(View.GONE);
                                }

                                holder.contentContactMessageThumbLand.setVisibility(View.VISIBLE);

                                holder.forwardContactPreviewLandscape.setVisibility(View.VISIBLE);
                                if(isMultipleSelect()){
                                    holder.forwardContactPreviewLandscape.setOnClickListener(null);
                                }else{
                                    holder.forwardContactPreviewLandscape.setOnClickListener(this);
                                }
//                                holder.contentContactMessageThumbLandFramework.setVisibility(View.VISIBLE);

                                holder.contentContactMessageThumbPort.setVisibility(View.GONE);
                                holder.forwardContactPreviewPortrait.setVisibility(View.GONE);

                                holder.gradientContactMessageThumbPort.setVisibility(View.GONE);
                                holder.videoIconContactMessageThumbPort.setVisibility(View.GONE);
                                holder.videoTimecontentContactMessageThumbPort.setVisibility(View.GONE);
//                                holder.contentContactMessageThumbPortFramework.setVisibility(View.GONE);
                                holder.contentContactMessageFile.setVisibility(View.GONE);
                                holder.forwardContactFile.setVisibility(View.GONE);

                                holder.contentContactMessageFileThumb.setVisibility(View.GONE);
                                holder.contentContactMessageFileName.setVisibility(View.GONE);
                                holder.contentContactMessageFileSize.setVisibility(View.GONE);

                                RelativeLayout.LayoutParams contactThumbParams = (RelativeLayout.LayoutParams) holder.contentContactMessageThumbLand.getLayoutParams();
                                contactThumbParams.setMargins(0, 0, 0, 0);
                                holder.contentContactMessageThumbLand.setLayoutParams(contactThumbParams);

//                                if(chatRoom.isGroup()){
//                                    RelativeLayout.LayoutParams contactThumbParams = (RelativeLayout.LayoutParams)holder.contentContactMessageThumbLand.getLayoutParams();
//                                    contactThumbParams.setMargins(0, Util.scaleHeightPx(10, outMetrics),0, 0);
//                                    holder.contentContactMessageThumbLand.setLayoutParams(contactThumbParams);
////                                    holder.contentContactMessageThumbLandFramework.setLayoutParams(contactThumbParams);
//                                }
//                                else{
//                                    RelativeLayout.LayoutParams contactThumbParams = (RelativeLayout.LayoutParams)holder.contentContactMessageThumbLand.getLayoutParams();
//                                    contactThumbParams.setMargins(0, 0 ,0, 0);
//                                    holder.contentContactMessageThumbLand.setLayoutParams(contactThumbParams);
////                                    holder.contentContactMessageThumbLandFramework.setLayoutParams(contactThumbParams);
//
//                                }

                            }
                        }
                    }
                }
            } else {
                log("Preview not exists");
            }
        }
    }

    private void setUploadingPreview(MegaChatLollipopAdapter.ViewHolderMessageChat holder, Bitmap bitmap) {
        log("setUploadingPreview() " + holder.filePathUploading);

        if (holder != null) {

            holder.contentOwnMessageLayout.setVisibility(View.VISIBLE);
            holder.urlOwnMessageLayout.setVisibility(View.GONE);

            holder.forwardOwnRichLinks.setVisibility(View.GONE);
            holder.forwardOwnPortrait.setVisibility(View.GONE);
            holder.forwardOwnLandscape.setVisibility(View.GONE);
            holder.forwardOwnFile.setVisibility(View.GONE);
            holder.forwardOwnContact.setVisibility(View.GONE);

            holder.ownManagementMessageLayout.setVisibility(View.GONE);

            holder.titleOwnMessage.setGravity(Gravity.RIGHT);
            if(context.getResources().getConfiguration().orientation == Configuration.ORIENTATION_LANDSCAPE){
                holder.titleOwnMessage.setPadding(0,0,Util.scaleWidthPx(PADDING_RIGHT_HOUR_OF_OWN_MESSAGE_LAND, outMetrics),0);
            }else{
                holder.titleOwnMessage.setPadding(0,0,Util.scaleWidthPx(PADDING_RIGHT_HOUR_OF_OWN_MESSAGE_PORT, outMetrics),0);
            }

            if (bitmap != null) {
                log("Bitmap not null - Update uploading my preview");

                int currentPosition = holder.getLayoutPosition();
                log("currentPosition holder: " + currentPosition);

                if (currentPosition == -1) {
                    log("The position cannot be recovered - had changed");
                    for (int i = messages.size() - 1; i >= 0; i--) {
                        AndroidMegaChatMessage message = messages.get(i);
                        if (message.isUploading()) {
                            String path = message.getPendingMessage().getFilePath();
                            if (path.equals(holder.filePathUploading)) {
                                currentPosition = i + 1;
                                log("Found current position: " + currentPosition);
                                break;
                            }
                        }
                    }
                }
                log("Messages size: " + messages.size());
                if (currentPosition > messages.size()) {
                    log("Position not valid");
                    return;
                }

                AndroidMegaChatMessage message = messages.get(currentPosition - 1);
                if (message.getPendingMessage() != null) {
                    log("State of the message: " + message.getPendingMessage().getState());
                    log("Attachment: " + message.getPendingMessage().getFilePath());

                    if (bitmap.getWidth() < bitmap.getHeight()) {
                        log("Portrait show preview");
                        holder.contentOwnMessageThumbPort.setImageBitmap(bitmap);
                        holder.contentOwnMessageThumbPort.setScaleType(ImageView.ScaleType.CENTER_CROP);
                        holder.previewFramePort.setVisibility(View.VISIBLE);
                        holder.contentOwnMessageThumbPort.setVisibility(View.VISIBLE);

                        holder.contentOwnMessageFileLayout.setVisibility(View.GONE);
                        holder.previewFrameLand.setVisibility(View.GONE);
                        holder.contentOwnMessageThumbLand.setVisibility(View.GONE);

                        holder.gradientOwnMessageThumbPort.setVisibility(View.GONE);
                        holder.videoIconOwnMessageThumbPort.setVisibility(View.GONE);
                        holder.videoTimecontentOwnMessageThumbPort.setVisibility(View.GONE);

                        holder.gradientOwnMessageThumbLand.setVisibility(View.GONE);
                        holder.videoIconOwnMessageThumbLand.setVisibility(View.GONE);
                        holder.videoTimecontentOwnMessageThumbLand.setVisibility(View.GONE);

                    } else {
                        log("Landscape show preview");
                        holder.contentOwnMessageThumbLand.setImageBitmap(bitmap);
                        holder.contentOwnMessageThumbLand.setScaleType(ImageView.ScaleType.CENTER_CROP);
                        holder.previewFrameLand.setVisibility(View.VISIBLE);
                        holder.contentOwnMessageThumbLand.setVisibility(View.VISIBLE);

                        holder.contentOwnMessageFileLayout.setVisibility(View.GONE);
                        holder.previewFramePort.setVisibility(View.GONE);
                        holder.contentOwnMessageThumbPort.setVisibility(View.GONE);
                        holder.gradientOwnMessageThumbPort.setVisibility(View.GONE);
                        holder.videoIconOwnMessageThumbPort.setVisibility(View.GONE);
                        holder.videoTimecontentOwnMessageThumbPort.setVisibility(View.GONE);

                        holder.gradientOwnMessageThumbLand.setVisibility(View.GONE);
                        holder.videoIconOwnMessageThumbLand.setVisibility(View.GONE);
                        holder.videoTimecontentOwnMessageThumbLand.setVisibility(View.GONE);
                    }

                    if (message.getPendingMessage().getState() == PendingMessage.STATE_ERROR) {
                        log("Message is on ERROR state");
                        holder.urlOwnMessageLayout.setVisibility(View.GONE);
                        String name = holder.contentOwnMessageFileName.getText().toString();

                        //Error
                        holder.uploadingProgressBarPort.setVisibility(View.GONE);
                        holder.uploadingProgressBarLand.setVisibility(View.GONE);
                        holder.ownTriangleIconFile.setVisibility(View.GONE);

                        holder.retryAlert.setVisibility(View.VISIBLE);

                        if (bitmap.getWidth() < bitmap.getHeight()) {
                            log("Portrait");
                            holder.errorUploadingLandscape.setVisibility(View.GONE);
                            holder.transparentCoatingLandscape.setVisibility(View.GONE);
                            holder.videoTimecontentOwnMessageThumbPort.setVisibility(View.GONE);

                            if (MimeTypeList.typeForName(name).isVideo()) {
                                holder.gradientOwnMessageThumbPort.setVisibility(View.VISIBLE);
                                holder.videoIconOwnMessageThumbPort.setVisibility(View.VISIBLE);

                            } else {
                                holder.gradientOwnMessageThumbPort.setVisibility(View.GONE);
                                holder.videoIconOwnMessageThumbPort.setVisibility(View.GONE);
                            }

                            holder.errorUploadingPortrait.setVisibility(View.VISIBLE);
                            holder.transparentCoatingPortrait.setVisibility(View.VISIBLE);

                        } else {
                            log("Landscape");
                            holder.transparentCoatingPortrait.setVisibility(View.GONE);
                            holder.errorUploadingPortrait.setVisibility(View.GONE);
                            holder.videoTimecontentOwnMessageThumbLand.setVisibility(View.GONE);

                            if (MimeTypeList.typeForName(name).isVideo()) {
                                holder.gradientOwnMessageThumbLand.setVisibility(View.VISIBLE);
                                holder.videoIconOwnMessageThumbLand.setVisibility(View.VISIBLE);

                            } else {
                                holder.gradientOwnMessageThumbLand.setVisibility(View.GONE);
                                holder.videoIconOwnMessageThumbLand.setVisibility(View.GONE);
                            }

                            holder.errorUploadingLandscape.setVisibility(View.VISIBLE);
                            holder.transparentCoatingLandscape.setVisibility(View.VISIBLE);


                        }
                    } else {
                        log("Message is in progress state");
                        holder.urlOwnMessageLayout.setVisibility(View.GONE);

                        //In progress
                        holder.retryAlert.setVisibility(View.GONE);
                        holder.ownTriangleIconFile.setVisibility(View.GONE);
                        holder.errorUploadingPortrait.setVisibility(View.GONE);
                        holder.errorUploadingLandscape.setVisibility(View.GONE);

                        if (bitmap.getWidth() < bitmap.getHeight()) {
                            log("Portrait");
                            holder.transparentCoatingLandscape.setVisibility(View.GONE);
                            holder.transparentCoatingPortrait.setVisibility(View.VISIBLE);
                            holder.uploadingProgressBarPort.setVisibility(View.VISIBLE);
                            holder.uploadingProgressBarLand.setVisibility(View.GONE);
                        } else {
                            log("Landscape");
                            holder.transparentCoatingPortrait.setVisibility(View.GONE);
                            holder.transparentCoatingLandscape.setVisibility(View.VISIBLE);
                            holder.uploadingProgressBarLand.setVisibility(View.VISIBLE);
                            holder.uploadingProgressBarPort.setVisibility(View.GONE);
                        }
                    }
                } else {

                    log("The pending message is NULL-- cannot set preview");
                }
            } else {
                log("Bitmap is NULL");
            }
        } else {
            log("Holder is NULL");
        }
    }

    private static void log(String log) {
        Util.log("MegaChatLollipopAdapter", log);
    }

    private class PreviewDownloadListener implements MegaRequestListenerInterface {
        Context context;
        MegaChatLollipopAdapter.ViewHolderMessageChat holder;
        MegaChatLollipopAdapter adapter;

        PreviewDownloadListener(Context context, MegaChatLollipopAdapter.ViewHolderMessageChat holder, MegaChatLollipopAdapter adapter) {
            this.context = context;
            this.holder = holder;
            this.adapter = adapter;
        }

        @Override
        public void onRequestStart(MegaApiJava api, MegaRequest request) {

        }

        @Override
        public void onRequestFinish(MegaApiJava api, MegaRequest request, MegaError e) {

            log("onRequestFinish: " + request.getType() + "__" + request.getRequestString());
            log("onRequestFinish: Node: " + request.getNodeHandle() + "_" + request.getName());

            if (request.getType() == MegaRequest.TYPE_GET_ATTR_FILE) {
                if (e.getErrorCode() == MegaError.API_OK) {

                    long handle = request.getNodeHandle();
                    pendingPreviews.remove(handle);

                    setPreview(handle, holder);
                } else {
                    log("ERROR: " + e.getErrorCode() + "___" + e.getErrorString());
                }
            }
        }

        @Override
        public void onRequestTemporaryError(MegaApiJava api, MegaRequest request, MegaError e) {

        }

        @Override
        public void onRequestUpdate(MegaApiJava api, MegaRequest request) {

        }
    }

    public String timeVideo(MegaNode n) {
        int duration = n.getDuration();
        String timeString = "";

        if (duration > 0) {
            int hours = duration / 3600;
            int minutes = (duration % 3600) / 60;
            int seconds = duration % 60;

            if (hours > 0) {
                timeString = String.format("%d:%d:%02d", hours, minutes, seconds);
            } else {
                timeString = String.format("%d:%02d", minutes, seconds);
            }

            log("The duration is: " + hours + " " + minutes + " " + seconds);
        }
        return timeString;
    }

    @Override
    public void onClick(View v) {
        log("onClick()");

        //int position = (Integer) v.getTag();
        log("onClick");
        ((MegaApplication) ((Activity)context).getApplication()).sendSignalPresenceActivity();

        ViewHolderMessageChat holder = (ViewHolderMessageChat) v.getTag();
        int currentPosition = holder.getAdapterPosition();
        log("onClick -> Current position: "+currentPosition);

        if(currentPosition<0){
            log("Current position error - not valid value");
            return;
        }

        switch (v.getId()) {
            case R.id.forward_own_rich_links:
            case R.id.forward_own_contact:
            case R.id.forward_own_file:
            case R.id.forward_own_preview_portrait:
            case R.id.forward_own_preview_landscape:
            case R.id.forward_contact_rich_links:
            case R.id.forward_contact_contact:
            case R.id.forward_contact_file:
            case R.id.forward_contact_preview_portrait:
            case R.id.forward_contact_preview_landscape:{
                ArrayList<AndroidMegaChatMessage> messageArray = new ArrayList<>();
                messageArray.add(messages.get(currentPosition - 1));
                ((ChatActivityLollipop) context).prepareMessagesToForward(messageArray);
                break;
            }
            case R.id.content_own_message_text:
            case R.id.content_contact_message_text:
            case R.id.url_own_message_text:
            case R.id.url_contact_message_text:
            case R.id.message_chat_item_layout:{
                ((ChatActivityLollipop) context).itemClick(currentPosition);
                break;
            }
            case R.id.url_always_allow_button: {
                ((ChatActivityLollipop) context).showRichLinkWarning = Constants.RICH_WARNING_FALSE;
                megaApi.enableRichPreviews(true);
                this.notifyItemChanged(currentPosition);
                break;
            }
            case R.id.url_no_disable_button:
            case R.id.url_not_now_button: {
                ((ChatActivityLollipop) context).showRichLinkWarning = Constants.RICH_WARNING_FALSE;
                int counter = MegaApplication.getCounterNotNowRichLinkWarning();
                if (counter < 1) {
                    counter = 1;
                } else {
                    counter++;
                }
                megaApi.setRichLinkWarningCounterValue(counter);
                this.notifyItemChanged(currentPosition);
                break;
            }
            case R.id.url_never_button: {
                ((ChatActivityLollipop) context).showRichLinkWarning = Constants.RICH_WARNING_CONFIRMATION;
                this.notifyItemChanged(currentPosition);
                break;
            }
            case R.id.url_yes_disable_button: {
                ((ChatActivityLollipop) context).showRichLinkWarning = Constants.RICH_WARNING_FALSE;
                megaApi.enableRichPreviews(false);
                this.notifyItemChanged(currentPosition);
                break;
            }

        }

//        this.notifyItemChanged(currentPosition);
    }

    @Override
    public boolean onLongClick(View view) {
        log("OnLongCLick");

        if(megaChatApi.isSignalActivityRequired()){
            megaChatApi.signalPresenceActivity();
        }
        ViewHolderMessageChat holder = (ViewHolderMessageChat) view.getTag();
        int currentPosition = holder.getAdapterPosition();

        if (!isMultipleSelect()){
            if(currentPosition<1){
                log("Position not valid: "+currentPosition);
            }else{
                log("Position valid: "+currentPosition);

                if(!messages.get(currentPosition-1).isUploading()){
                    if(MegaApplication.isShowInfoChatMessages()){
                        ((ChatActivityLollipop) context).showMessageInfo(currentPosition);
                    }else{
                        AndroidMegaChatMessage messageR = messages.get(currentPosition-1);
                        if(messageR.getMessage().getType() == MegaChatMessage.TYPE_CONTAINS_META){
                            log("TYPE_CONTAINS_META ");

                            MegaChatContainsMeta meta = messageR.getMessage().getContainsMeta();
                            if(meta==null){
                            }else if(meta!=null && meta.getType()==MegaChatContainsMeta.CONTAINS_META_RICH_PREVIEW){
//                                setMultipleSelect(true);
                                ((ChatActivityLollipop) context).activateActionMode();
                                ((ChatActivityLollipop) context).itemClick(currentPosition);

//
//                                if(currentPosition<1){
//                                    log("Position not valid");
//                                }else{
//
//                                }
                            }else{
                                log("CONTAINS_META_INVALID");
                            }
                        }else{
                            log("OTHER TYPE ");

 //                           setMultipleSelect(true);
                            ((ChatActivityLollipop) context).activateActionMode();
                            ((ChatActivityLollipop) context).itemClick(currentPosition);

//
//                            if(currentPosition<1){
//                                log("Position not valid");
//                            }else{
//                                ((ChatActivityLollipop) context).itemClick(currentPosition);
//                            }
                        }
                    }
                }else{
                    log("message uploading ");

                }
            }
        }





        return true;
    }

}<|MERGE_RESOLUTION|>--- conflicted
+++ resolved
@@ -2799,14 +2799,10 @@
                 holder.urlOwnMessageLink.setText(urlString);
 
                 if (bitmapImage != null) {
-<<<<<<< HEAD
-                    ((ViewHolderMessageChat) holder).urlOwnMessageImage.setImageBitmap(bitmapImage);
-                    ((ViewHolderMessageChat) holder).urlOwnMessageImage.setVisibility(View.VISIBLE);
-                    ((ViewHolderMessageChat) holder).urlOwnMessageGroupAvatarLayout.setVisibility(View.GONE);
-=======
                     holder.urlOwnMessageImage.setImageBitmap(bitmapImage);
                     holder.urlOwnMessageImage.setVisibility(View.VISIBLE);
->>>>>>> c2ae1858
+                    holder.urlOwnMessageGroupAvatarLayout.setVisibility(View.GONE);
+
                 } else {
                     holder.urlOwnMessageImage.setVisibility(View.GONE);
                 }
@@ -2922,13 +2918,9 @@
                 }
 
                 if (messages.get(position - 1).isShowAvatar()) {
-<<<<<<< HEAD
-                    ((ViewHolderMessageChat) holder).layoutAvatarMessages.setVisibility(View.VISIBLE);
-                    setContactAvatar(((ViewHolderMessageChat) holder), userHandle, ((ViewHolderMessageChat) holder).fullNameTitle, false);
-=======
                     holder.layoutAvatarMessages.setVisibility(View.VISIBLE);
-                    setContactAvatar(holder, userHandle, holder.fullNameTitle);
->>>>>>> c2ae1858
+                    setContactAvatar(holder, userHandle, holder.fullNameTitle, false);
+
                 } else {
                     holder.layoutAvatarMessages.setVisibility(View.GONE);
                 }
@@ -3340,10 +3332,6 @@
                     holder.urlOwnMessageText.setEmojiconSizeSp(20);
                 }
 
-<<<<<<< HEAD
-//                            ((ViewHolderMessageChat)holder).contentOwnMessageText.setText(messageContent);
-=======
->>>>>>> c2ae1858
                 if (ssb != null) {
                     holder.urlOwnMessageText.setText(ssb.build(), TextView.BufferType.SPANNABLE);
                 } else {
@@ -3351,14 +3339,8 @@
                 }
             }
 
-<<<<<<< HEAD
-            ((ViewHolderMessageChat) holder).urlOwnMessageIconAndLinkLayout.setVisibility(View.VISIBLE);
-            String link = androidMessage.getRichLinkMessage().getServer();
-            ((ViewHolderMessageChat) holder).urlOwnMessageLink.setText(androidMessage.getRichLinkMessage().getServer());
-=======
             holder.urlOwnMessageIconAndLinkLayout.setVisibility(View.VISIBLE);
             holder.urlOwnMessageLink.setText(androidMessage.getRichLinkMessage().getServer());
->>>>>>> c2ae1858
 
             holder.urlOwnMessageIcon.setImageDrawable(ContextCompat.getDrawable(context, R.drawable.ic_launcher));
             holder.urlOwnMessageIcon.setVisibility(View.VISIBLE);
@@ -3370,15 +3352,12 @@
                 ((ViewHolderMessageChat) holder).urlOwnMessageTitle.setVisibility(View.VISIBLE);
                 ((ViewHolderMessageChat) holder).urlOwnMessageTitle.setText(node.getName());
 
-<<<<<<< HEAD
                 ((ViewHolderMessageChat) holder).urlOwnMessageImage.setVisibility(View.VISIBLE);
                 ((ViewHolderMessageChat) holder).urlOwnMessageGroupAvatarLayout.setVisibility(View.GONE);
 
                 ((ViewHolderMessageChat) holder).urlOwnMessageTitle.setMaxLines(1);
                 ((ViewHolderMessageChat) holder).urlOwnMessageDescription.setMaxLines(2);
 
-=======
->>>>>>> c2ae1858
                 if (node.isFile()) {
                     Bitmap thumb = null;
                     thumb = ThumbnailUtils.getThumbnailFromCache(node);
@@ -3681,14 +3660,7 @@
             }else{
                 holder.forwardContactRichLinks.setOnClickListener(this);
             }
-<<<<<<< HEAD
-
-            ((ViewHolderMessageChat) holder).contentContactMessageAttachLayout.setVisibility(View.GONE);
-            ((ViewHolderMessageChat) holder).contentContactMessageContactLayout.setVisibility(View.GONE);
-            holder.forwardContactContact.setVisibility(View.GONE);
-
-            //MEGA link
-=======
+
             holder.forwardContactPreviewPortrait.setVisibility(View.GONE);
             holder.forwardContactPreviewLandscape.setVisibility(View.GONE);
             holder.forwardContactFile.setVisibility(View.GONE);
@@ -3696,8 +3668,6 @@
 
             holder.contentContactMessageAttachLayout.setVisibility(View.GONE);
             holder.contentContactMessageContactLayout.setVisibility(View.GONE);
-
->>>>>>> c2ae1858
 
             //MEGA link
             holder.urlOwnMessageWarningButtonsLayout.setVisibility(View.GONE);
@@ -3896,189 +3866,92 @@
                     if(((ChatActivityLollipop)context).checkMegaLink(message)==-1) {
                         log("Is a link - not from MEGA");
 
-<<<<<<< HEAD
                         if (MegaApplication.isShowRichLinkWarning()) {
                             log("SDK - show link rich warning");
                             if (((ChatActivityLollipop) context).showRichLinkWarning == Constants.RICH_WARNING_TRUE) {
                                 log("ANDROID - show link rich warning");
 
-                                ((ViewHolderMessageChat) holder).urlOwnMessageLayout.setVisibility(View.VISIBLE);
-                                ((ViewHolderMessageChat) holder).forwardOwnRichLinks.setVisibility(View.VISIBLE);
-                                if(isMultipleSelect()){
-                                    holder.forwardOwnRichLinks.setOnClickListener(null);
-                                }else{
-                                    holder.forwardOwnRichLinks.setOnClickListener(this);
+                                holder.urlOwnMessageLayout.setVisibility(View.VISIBLE);
+
+                                holder.urlOwnMessageText.setText(messageContent);
+                                holder.urlOwnMessageTitle.setVisibility(View.VISIBLE);
+                                holder.urlOwnMessageTitle.setText(context.getString(R.string.title_enable_rich_links));
+                                holder.urlOwnMessageTitle.setMaxLines(10);
+
+                                holder.urlOwnMessageDescription.setText(context.getString(R.string.text_enable_rich_links));
+                                holder.urlOwnMessageDescription.setMaxLines(30);
+
+                                holder.urlOwnMessageImage.setVisibility(View.VISIBLE);
+                                holder.urlOwnMessageGroupAvatarLayout.setVisibility(View.GONE);
+
+                                holder.urlOwnMessageImage.setImageDrawable(ContextCompat.getDrawable(context, R.drawable.ic_rich_link));
+
+                                holder.urlOwnMessageIcon.setVisibility(View.GONE);
+
+                                holder.alwaysAllowRichLinkButton.setOnClickListener(this);
+                                holder.alwaysAllowRichLinkButton.setTag(holder);
+
+                                holder.notNowRichLinkButton.setOnClickListener(this);
+                                holder.notNowRichLinkButton.setTag(holder);
+
+                                holder.contentOwnMessageText.setVisibility(View.GONE);
+                                holder.previewFrameLand.setVisibility(View.GONE);
+                                holder.previewFramePort.setVisibility(View.GONE);
+
+                                holder.contentOwnMessageFileLayout.setVisibility(View.GONE);
+                                holder.contentOwnMessageContactLayout.setVisibility(View.GONE);
+
+                                holder.urlOwnMessageWarningButtonsLayout.setVisibility(View.VISIBLE);
+                                ((ChatActivityLollipop) context).hideKeyboard();
+                                holder.urlOwnMessageDisableButtonsLayout.setVisibility(View.GONE);
+
+                                int notNowCounter = MegaApplication.getCounterNotNowRichLinkWarning();
+
+                                if(notNowCounter>=3){
+                                    holder.neverRichLinkButton.setVisibility(View.VISIBLE);
+                                    holder.neverRichLinkButton.setOnClickListener(this);
+                                    holder.neverRichLinkButton.setTag(holder);
+                                } else {
+                                    holder.neverRichLinkButton.setVisibility(View.GONE);
+                                    holder.neverRichLinkButton.setOnClickListener(null);
                                 }
 
-
-                                ((ViewHolderMessageChat) holder).urlOwnMessageText.setText(messageContent);
-                                ((ViewHolderMessageChat) holder).urlOwnMessageTitle.setVisibility(View.VISIBLE);
-                                ((ViewHolderMessageChat) holder).urlOwnMessageTitle.setText(context.getString(R.string.title_enable_rich_links));
-                                ((ViewHolderMessageChat) holder).urlOwnMessageTitle.setMaxLines(10);
-                                ((ViewHolderMessageChat) holder).urlOwnMessageDescription.setText(context.getString(R.string.text_enable_rich_links));
-                                ((ViewHolderMessageChat) holder).urlOwnMessageDescription.setMaxLines(30);
-
-                                ((ViewHolderMessageChat) holder).urlOwnMessageImage.setVisibility(View.VISIBLE);
-                                ((ViewHolderMessageChat) holder).urlOwnMessageGroupAvatarLayout.setVisibility(View.GONE);
-                                ((ViewHolderMessageChat) holder).urlOwnMessageImage.setImageDrawable(ContextCompat.getDrawable(context, R.drawable.ic_rich_link));
-
-                                ((ViewHolderMessageChat) holder).urlOwnMessageIcon.setVisibility(View.GONE);
-
-                                ((ViewHolderMessageChat) holder).alwaysAllowRichLinkButton.setOnClickListener(this);
-                                ((ViewHolderMessageChat) holder).alwaysAllowRichLinkButton.setTag(holder);
-
-                                ((ViewHolderMessageChat) holder).notNowRichLinkButton.setOnClickListener(this);
-                                ((ViewHolderMessageChat) holder).notNowRichLinkButton.setTag(holder);
-
-                                ((ViewHolderMessageChat) holder).contentOwnMessageText.setVisibility(View.GONE);
-                                ((ViewHolderMessageChat) holder).previewFrameLand.setVisibility(View.GONE);
-//                            ((ViewHolderMessageChat) holder).contentOwnMessageThumbLand.setVisibility(View.GONE);
-                                ((ViewHolderMessageChat) holder).previewFramePort.setVisibility(View.GONE);
-//                            ((ViewHolderMessageChat) holder).contentOwnMessageThumbPort.setVisibility(View.GONE);
-
-//                            ((ViewHolderMessageChat) holder).gradientOwnMessageThumbPort.setVisibility(View.GONE);
-//                            ((ViewHolderMessageChat) holder).videoIconOwnMessageThumbPort.setVisibility(View.GONE);
-//                            ((ViewHolderMessageChat) holder).videoTimecontentOwnMessageThumbPort.setVisibility(View.GONE);
-//
-//                            ((ViewHolderMessageChat) holder).gradientOwnMessageThumbLand.setVisibility(View.GONE);
-//                            ((ViewHolderMessageChat) holder).videoIconOwnMessageThumbLand.setVisibility(View.GONE);
-//                            ((ViewHolderMessageChat) holder).videoTimecontentOwnMessageThumbLand.setVisibility(View.GONE);
-
-                                holder.contentOwnMessageFileLayout.setVisibility(View.GONE);
-                                holder.forwardOwnFile.setVisibility(View.GONE);
-                                ((ViewHolderMessageChat) holder).contentOwnMessageContactLayout.setVisibility(View.GONE);
-                                ((ViewHolderMessageChat) holder).forwardOwnContact.setVisibility(View.GONE);
-=======
-                            holder.urlOwnMessageLayout.setVisibility(View.VISIBLE);
-
-                            holder.urlOwnMessageText.setText(messageContent);
-                            holder.urlOwnMessageTitle.setVisibility(View.VISIBLE);
-                            holder.urlOwnMessageTitle.setText(context.getString(R.string.title_enable_rich_links));
-                            holder.urlOwnMessageTitle.setMaxLines(10);
-
-                            holder.urlOwnMessageDescription.setText(context.getString(R.string.text_enable_rich_links));
-                            holder.urlOwnMessageDescription.setMaxLines(30);
-
-                            holder.urlOwnMessageImage.setVisibility(View.VISIBLE);
-                            holder.urlOwnMessageImage.setImageDrawable(ContextCompat.getDrawable(context, R.drawable.ic_rich_link));
-
-                            holder.urlOwnMessageIcon.setVisibility(View.GONE);
-
-                            holder.alwaysAllowRichLinkButton.setOnClickListener(this);
-                            holder.alwaysAllowRichLinkButton.setTag(holder);
-
-                            holder.notNowRichLinkButton.setOnClickListener(this);
-                            holder.notNowRichLinkButton.setTag(holder);
-
-                            holder.contentOwnMessageText.setVisibility(View.GONE);
-                            holder.previewFrameLand.setVisibility(View.GONE);
-                            holder.previewFramePort.setVisibility(View.GONE);
-
-                            holder.contentOwnMessageFileLayout.setVisibility(View.GONE);
-                            holder.contentOwnMessageContactLayout.setVisibility(View.GONE);
-
-                            holder.urlOwnMessageWarningButtonsLayout.setVisibility(View.VISIBLE);
-                            ((ChatActivityLollipop) context).hideKeyboard();
-                            holder.urlOwnMessageDisableButtonsLayout.setVisibility(View.GONE);
->>>>>>> c2ae1858
-
-                                ((ViewHolderMessageChat) holder).urlOwnMessageWarningButtonsLayout.setVisibility(View.VISIBLE);
-                                ((ChatActivityLollipop) context).hideKeyboard();
-                                ((ViewHolderMessageChat) holder).urlOwnMessageDisableButtonsLayout.setVisibility(View.GONE);
-
-<<<<<<< HEAD
-                                int notNowCounter = MegaApplication.getCounterNotNowRichLinkWarning();
-
-                                if(notNowCounter>=3){
-                                    ((ViewHolderMessageChat) holder).neverRichLinkButton.setVisibility(View.VISIBLE);
-                                    ((ViewHolderMessageChat) holder).neverRichLinkButton.setOnClickListener(this);
-                                    ((ViewHolderMessageChat) holder).neverRichLinkButton.setTag(holder);
-=======
-                            if(notNowCounter>=3){
-                                holder.neverRichLinkButton.setVisibility(View.VISIBLE);
-                                holder.neverRichLinkButton.setOnClickListener(this);
-                                holder.neverRichLinkButton.setTag(holder);
-                            } else {
-                                holder.neverRichLinkButton.setVisibility(View.GONE);
-                                holder.neverRichLinkButton.setOnClickListener(null);
-                            }
->>>>>>> c2ae1858
-
-                                } else {
-                                    ((ViewHolderMessageChat) holder).neverRichLinkButton.setVisibility(View.GONE);
-                                    ((ViewHolderMessageChat) holder).neverRichLinkButton.setOnClickListener(null);
-                                }
-
-<<<<<<< HEAD
                                 return;
                             } else if (((ChatActivityLollipop) context).showRichLinkWarning == Constants.RICH_WARNING_CONFIRMATION) {
                                 log("ANDROID - show link disable rich link confirmation");
 
-                                ((ViewHolderMessageChat) holder).urlOwnMessageLayout.setVisibility(View.VISIBLE);
-                                ((ViewHolderMessageChat) holder).urlOwnMessageText.setText(messageContent);
-                                ((ViewHolderMessageChat) holder).urlOwnMessageTitle.setVisibility(View.VISIBLE);
-                                ((ViewHolderMessageChat) holder).urlOwnMessageTitle.setText(context.getString(R.string.title_confirmation_disable_rich_links));
-                                ((ViewHolderMessageChat) holder).urlOwnMessageTitle.setMaxLines(10);
-                                ((ViewHolderMessageChat) holder).urlOwnMessageDescription.setText(context.getString(R.string.text_confirmation_disable_rich_links));
-                                ((ViewHolderMessageChat) holder).urlOwnMessageDescription.setMaxLines(30);
-
-                                ((ViewHolderMessageChat) holder).urlOwnMessageImage.setVisibility(View.VISIBLE);
+                                holder.urlOwnMessageLayout.setVisibility(View.VISIBLE);
+                                holder.urlOwnMessageText.setText(messageContent);
+                                holder.urlOwnMessageTitle.setVisibility(View.VISIBLE);
+                                holder.urlOwnMessageTitle.setText(context.getString(R.string.title_confirmation_disable_rich_links));
+                                holder.urlOwnMessageTitle.setMaxLines(10);
+
+                                holder.urlOwnMessageDescription.setText(context.getString(R.string.text_confirmation_disable_rich_links));
+                                holder.urlOwnMessageDescription.setMaxLines(30);
+
+                                holder.urlOwnMessageImage.setVisibility(View.VISIBLE);
                                 ((ViewHolderMessageChat) holder).urlOwnMessageGroupAvatarLayout.setVisibility(View.GONE);
-                                ((ViewHolderMessageChat) holder).urlOwnMessageImage.setImageDrawable(ContextCompat.getDrawable(context, R.drawable.ic_rich_link));
-
-                                ((ViewHolderMessageChat) holder).urlOwnMessageIcon.setVisibility(View.GONE);
-
-                                ((ViewHolderMessageChat) holder).noDisableButton.setOnClickListener(this);
-                                ((ViewHolderMessageChat) holder).noDisableButton.setTag(holder);
-
-                                ((ViewHolderMessageChat) holder).yesDisableButton.setOnClickListener(this);
-                                ((ViewHolderMessageChat) holder).yesDisableButton.setTag(holder);
-
-                                ((ViewHolderMessageChat) holder).contentOwnMessageText.setVisibility(View.GONE);
-                                ((ViewHolderMessageChat) holder).previewFrameLand.setVisibility(View.GONE);
-//                            ((ViewHolderMessageChat) holder).contentOwnMessageThumbLand.setVisibility(View.GONE);
-                                ((ViewHolderMessageChat) holder).previewFramePort.setVisibility(View.GONE);
-//                            ((ViewHolderMessageChat) holder).contentOwnMessageThumbPort.setVisibility(View.GONE);
-=======
-                            holder.urlOwnMessageLayout.setVisibility(View.VISIBLE);
-                            holder.urlOwnMessageText.setText(messageContent);
-                            holder.urlOwnMessageTitle.setVisibility(View.VISIBLE);
-                            holder.urlOwnMessageTitle.setText(context.getString(R.string.title_confirmation_disable_rich_links));
-                            holder.urlOwnMessageTitle.setMaxLines(10);
-
-                            holder.urlOwnMessageDescription.setText(context.getString(R.string.text_confirmation_disable_rich_links));
-                            holder.urlOwnMessageDescription.setMaxLines(30);
-
-                            holder.urlOwnMessageImage.setVisibility(View.VISIBLE);
-                            holder.urlOwnMessageImage.setImageDrawable(ContextCompat.getDrawable(context, R.drawable.ic_rich_link));
-
-                            holder.urlOwnMessageIcon.setVisibility(View.GONE);
-
-                            holder.noDisableButton.setOnClickListener(this);
-                            holder.noDisableButton.setTag(holder);
-
-                            holder.yesDisableButton.setOnClickListener(this);
-                            holder.yesDisableButton.setTag(holder);
->>>>>>> c2ae1858
-
-                            holder.contentOwnMessageText.setVisibility(View.GONE);
-                            holder.previewFrameLand.setVisibility(View.GONE);
-                            holder.previewFramePort.setVisibility(View.GONE);
-
-<<<<<<< HEAD
-                                ((ViewHolderMessageChat) holder).contentOwnMessageFileLayout.setVisibility(View.GONE);
-                                ((ViewHolderMessageChat) holder).contentOwnMessageContactLayout.setVisibility(View.GONE);
-
-                                ((ViewHolderMessageChat) holder).urlOwnMessageWarningButtonsLayout.setVisibility(View.GONE);
-                                ((ViewHolderMessageChat) holder).urlOwnMessageDisableButtonsLayout.setVisibility(View.VISIBLE);
+                                holder.urlOwnMessageImage.setImageDrawable(ContextCompat.getDrawable(context, R.drawable.ic_rich_link));
+
+                                holder.urlOwnMessageIcon.setVisibility(View.GONE);
+
+                                holder.noDisableButton.setOnClickListener(this);
+                                holder.noDisableButton.setTag(holder);
+
+                                holder.yesDisableButton.setOnClickListener(this);
+                                holder.yesDisableButton.setTag(holder);
+
+                                holder.contentOwnMessageText.setVisibility(View.GONE);
+                                holder.previewFrameLand.setVisibility(View.GONE);
+                                holder.previewFramePort.setVisibility(View.GONE);
+
+
+                                holder.contentOwnMessageFileLayout.setVisibility(View.GONE);
+                                holder.contentOwnMessageContactLayout.setVisibility(View.GONE);
+
+                                holder.urlOwnMessageWarningButtonsLayout.setVisibility(View.GONE);
+                                holder.urlOwnMessageDisableButtonsLayout.setVisibility(View.VISIBLE);
                             }
-=======
-                            holder.contentOwnMessageFileLayout.setVisibility(View.GONE);
-                            holder.contentOwnMessageContactLayout.setVisibility(View.GONE);
-
-                            holder.urlOwnMessageWarningButtonsLayout.setVisibility(View.GONE);
-                            holder.urlOwnMessageDisableButtonsLayout.setVisibility(View.VISIBLE);
->>>>>>> c2ae1858
                         }
                     }
                     else{
@@ -5125,13 +4998,8 @@
             holder.contactManagementMessageLayout.setVisibility(View.GONE);
 
             if (messages.get(position - 1).isShowAvatar()) {
-<<<<<<< HEAD
-                ((ViewHolderMessageChat) holder).layoutAvatarMessages.setVisibility(View.VISIBLE);
-                setContactAvatar(((ViewHolderMessageChat) holder), userHandle, ((ViewHolderMessageChat) holder).fullNameTitle, false);
-=======
                 holder.layoutAvatarMessages.setVisibility(View.VISIBLE);
-                setContactAvatar(holder, userHandle, ((ViewHolderMessageChat) holder).fullNameTitle);
->>>>>>> c2ae1858
+                setContactAvatar(holder, userHandle, ((ViewHolderMessageChat) holder).fullNameTitle, false);
             } else {
                 holder.layoutAvatarMessages.setVisibility(View.GONE);
             }
@@ -5646,13 +5514,8 @@
             holder.contactManagementMessageLayout.setVisibility(View.GONE);
 
             if (messages.get(position - 1).isShowAvatar()) {
-<<<<<<< HEAD
-                ((ViewHolderMessageChat) holder).layoutAvatarMessages.setVisibility(View.VISIBLE);
-                setContactAvatar(((ViewHolderMessageChat) holder), userHandle, ((ViewHolderMessageChat) holder).fullNameTitle, false);
-=======
                 holder.layoutAvatarMessages.setVisibility(View.VISIBLE);
-                setContactAvatar(holder, userHandle, holder.fullNameTitle);
->>>>>>> c2ae1858
+                setContactAvatar(holder, userHandle, holder.fullNameTitle, false);
             } else {
                 holder.layoutAvatarMessages.setVisibility(View.GONE);
             }
