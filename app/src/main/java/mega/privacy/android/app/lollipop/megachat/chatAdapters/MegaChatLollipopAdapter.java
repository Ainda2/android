--- conflicted
+++ resolved
@@ -1028,13 +1028,6 @@
                 MAX_WIDTH_FILENAME_PORT = 140;
             }
 
-<<<<<<< HEAD
-            holder.contactManagementAvatarMainLayout = (RelativeLayout) v.findViewById(R.id.contact_management_message_layout_with_avatar);
-            holder.contactManagementAvatarImage = (RoundedImageView) v.findViewById(R.id.management_contact_thumbnail);
-            holder.contactManagementAvatarInitialLetter = (TextView) v.findViewById(R.id.management_contact_initial_letter);
-            holder.contactManagementAvatarMessageText = (TextView) v.findViewById(R.id.contact_management_message_text_with_avatar);
-            holder.contactManagementAvatarSubTextLayout = (RelativeLayout) v.findViewById(R.id.contact_subtext_layout_with_avatar);
-
             RelativeLayout.LayoutParams paramsContactContact = (RelativeLayout.LayoutParams) holder.contentContactMessageContactLayout.getLayoutParams();
             RelativeLayout.LayoutParams paramsContactManagement = (RelativeLayout.LayoutParams) holder.contactManagementMessageText.getLayoutParams();
             RelativeLayout.LayoutParams paramsContactAttach = (RelativeLayout.LayoutParams) holder.contentContactMessageAttachLayout.getLayoutParams();
@@ -1042,8 +1035,6 @@
             RelativeLayout.LayoutParams paramsContactMessage = (RelativeLayout.LayoutParams) holder.contentContactMessageText.getLayoutParams();
             RelativeLayout.LayoutParams paramsOwnManagement = (RelativeLayout.LayoutParams) holder.ownManagementMessageText.getLayoutParams();
 
-=======
->>>>>>> edcd1d18
             if (context.getResources().getConfiguration().orientation == Configuration.ORIENTATION_LANDSCAPE) {
                 paramsContactContact.leftMargin = Util.scaleWidthPx(CONTACT_MESSAGE_LAND, outMetrics);
                 paramsContactManagement.leftMargin = Util.scaleWidthPx(MANAGEMENT_MESSAGE_LAND, outMetrics);
