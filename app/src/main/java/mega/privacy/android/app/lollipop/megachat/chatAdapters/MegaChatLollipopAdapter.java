package mega.privacy.android.app.lollipop.megachat.chatAdapters;

import android.app.Activity;
import android.content.Context;
import android.content.res.Configuration;
import android.graphics.Bitmap;
import android.graphics.BitmapFactory;
import android.graphics.Canvas;
import android.graphics.Color;
import android.graphics.Paint;
import android.graphics.Typeface;
import android.media.ExifInterface;
import android.os.AsyncTask;
import android.os.ParcelFileDescriptor;
import android.provider.MediaStore;
import android.support.v4.content.ContextCompat;
import android.support.v7.widget.RecyclerView;
import android.text.Html;
import android.text.Spannable;
import android.text.SpannableString;
import android.text.Spanned;
import android.text.TextUtils;
import android.text.format.Formatter;
import android.text.style.ForegroundColorSpan;
import android.text.style.RelativeSizeSpan;
import android.text.style.StyleSpan;
import android.text.util.Linkify;
import android.util.Base64;
import android.util.DisplayMetrics;
import android.util.SparseBooleanArray;
import android.util.TypedValue;
import android.view.Display;
import android.view.Gravity;
import android.view.LayoutInflater;
import android.view.View;
import android.view.ViewGroup;
import android.widget.Button;
import android.widget.ImageView;
import android.widget.LinearLayout;
import android.widget.RelativeLayout;
import android.widget.TextView;

import com.shockwave.pdfium.PdfDocument;
import com.shockwave.pdfium.PdfiumCore;
import com.vdurmont.emoji.EmojiManager;
import com.vdurmont.emoji.EmojiParser;

import java.io.File;
import java.io.FileOutputStream;
import java.io.IOException;
import java.util.ArrayList;
import java.util.List;
import java.util.Locale;

import mega.privacy.android.app.DatabaseHandler;
import mega.privacy.android.app.MegaApplication;
import mega.privacy.android.app.MimeTypeList;
import mega.privacy.android.app.R;
import mega.privacy.android.app.components.RoundedImageView;
import mega.privacy.android.app.components.SimpleSpanBuilder;
import mega.privacy.android.app.components.WrapEmojiconTextView;
import mega.privacy.android.app.lollipop.controllers.ChatController;
import mega.privacy.android.app.lollipop.listeners.ChatAttachmentAvatarListener;
import mega.privacy.android.app.lollipop.listeners.ChatNonContactNameListener;
import mega.privacy.android.app.lollipop.megachat.AndroidMegaChatMessage;
import mega.privacy.android.app.lollipop.megachat.ChatActivityLollipop;
import mega.privacy.android.app.lollipop.megachat.PendingMessage;
import mega.privacy.android.app.utils.Constants;
import mega.privacy.android.app.utils.PreviewUtils;
import mega.privacy.android.app.utils.RTFFormatter;
import mega.privacy.android.app.utils.ThumbnailUtils;
import mega.privacy.android.app.utils.TimeChatUtils;
import mega.privacy.android.app.utils.Util;
import nz.mega.sdk.MegaApiAndroid;
import nz.mega.sdk.MegaApiJava;
import nz.mega.sdk.MegaChatApi;
import nz.mega.sdk.MegaChatApiAndroid;
import nz.mega.sdk.MegaChatContainsMeta;
import nz.mega.sdk.MegaChatMessage;
import nz.mega.sdk.MegaChatRoom;
import nz.mega.sdk.MegaError;
import nz.mega.sdk.MegaNode;
import nz.mega.sdk.MegaNodeList;
import nz.mega.sdk.MegaRequest;
import nz.mega.sdk.MegaRequestListenerInterface;
import nz.mega.sdk.MegaUtilsAndroid;

public class MegaChatLollipopAdapter extends RecyclerView.Adapter<RecyclerView.ViewHolder> implements View.OnClickListener, View.OnLongClickListener {

    public static int MAX_WIDTH_NAME_SENDER_GROUP_THUMB_LAND_PICTURE = 194;
    public static int MAX_WIDTH_NAME_SENDER_GROUP_THUMB_PORTRAIT_PICTURE = 136;

    public static int MAX_WIDTH_FILENAME_LAND = 455;
    public static int MAX_WIDTH_FILENAME_PORT = 180;

    private static final int TYPE_HEADER = 0;
    private static final int TYPE_ITEM = 1;

    Context context;
    int positionClicked;
    ArrayList<AndroidMegaChatMessage> messages;
    RecyclerView listFragment;
    MegaApiAndroid megaApi;
    MegaChatApiAndroid megaChatApi;
    boolean multipleSelect;
    private SparseBooleanArray selectedItems;

    private MegaChatLollipopAdapter megaChatAdapter;

    ChatController cC;

    long myUserHandle = -1;

    DisplayMetrics outMetrics;
    DatabaseHandler dbH = null;
    MegaChatRoom chatRoom;

    private ArrayList<Long> pendingPreviews = new ArrayList<Long>();

    private class ChatPreviewAsyncTask extends AsyncTask<MegaNode, Void, Integer> {

        MegaChatLollipopAdapter.ViewHolderMessageChat holder;
        MegaNode node;
        Bitmap preview;

        public ChatPreviewAsyncTask(MegaChatLollipopAdapter.ViewHolderMessageChat holder) {
            this.holder = holder;
        }

        @Override
        protected Integer doInBackground(MegaNode... params) {
            log("ChatPreviewAsyncTask-doInBackground");
            node = params[0];
            preview = PreviewUtils.getPreviewFromFolder(node, context);

            if (preview != null) {
                PreviewUtils.previewCache.put(node.getHandle(), preview);
                return 0;
            } else {
                if (pendingPreviews.contains(node.getHandle())) {
                    log("the preview is already downloaded or added to the list");
                    return 1;
                } else {
                    return 2;
                }
            }
        }

        @Override
        protected void onPostExecute(Integer param) {
            log("ChatPreviewAsyncTask-onPostExecute");

            if (param == 0) {
                log("Preview recovered from folder");
                int position = holder.getCurrentPosition();

                AndroidMegaChatMessage message = messages.get(position - 1);

                if (message.getMessage() != null) {
                    if (message.getMessage().getMegaNodeList() != null) {
                        if (message.getMessage().getMegaNodeList().get(0) != null) {
                            long nodeMessageHandle = message.getMessage().getMegaNodeList().get(0).getHandle();

                            if (nodeMessageHandle == node.getHandle()) {
                                if (message.getMessage().getUserHandle() == megaChatApi.getMyUserHandle()) {
                                    setOwnPreview(holder, preview, node);
                                    int status = message.getMessage().getStatus();
                                    if ((status == MegaChatMessage.STATUS_SERVER_REJECTED) || (status == MegaChatMessage.STATUS_SENDING_MANUAL)) {
                                        setErrorStateOnPreview(holder, preview);
                                    }
                                } else {
                                    setContactPreview(holder, preview, node);
                                }

                            } else {
                                log("The nodeHandles are not equal!");
                            }
                        }
                    }
                }
            } else if (param == 2) {
                File previewFile = new File(PreviewUtils.getPreviewFolder(context), node.getBase64Handle() + ".jpg");
                log("GET PREVIEW OF HANDLE: " + node.getHandle() + " to download here: " + previewFile.getAbsolutePath());
                pendingPreviews.add(node.getHandle());
                PreviewDownloadListener listener = new PreviewDownloadListener(context, (ViewHolderMessageChat) holder, megaChatAdapter);
                megaApi.getPreview(node, previewFile.getAbsolutePath(), listener);
            }
        }
    }

    private class ChatLocalPreviewAsyncTask extends AsyncTask<MegaNode, Void, Integer> {

        MegaNode node;
        Bitmap preview;
        File cacheDir;
        File destination;
        MegaChatLollipopAdapter.ViewHolderMessageChat holder;

        public ChatLocalPreviewAsyncTask(MegaChatLollipopAdapter.ViewHolderMessageChat holder) {
            this.holder = holder;
        }

        @Override
        protected Integer doInBackground(MegaNode... params) {
            log("ChatLocalPreviewAsyncTask-doInBackground");

            node = params[0];

            if (node == null) {
                return 3;
            }
            preview = PreviewUtils.getPreviewFromFolder(node, context);

            if (preview != null) {
                PreviewUtils.previewCache.put(node.getHandle(), preview);
                return 0;
            } else {
                if (context.getExternalCacheDir() != null) {
                    cacheDir = context.getExternalCacheDir();
                } else {
                    cacheDir = context.getCacheDir();
                }
                destination = new File(cacheDir, node.getName());

                if (destination.exists()) {
                    if (destination.length() == node.getSize()) {
                        File previewDir = PreviewUtils.getPreviewFolder(context);
                        File previewFile = new File(previewDir, node.getBase64Handle() + ".jpg");
                        log("BASE64: " + node.getBase64Handle() + "name: " + node.getName());
                        boolean previewCreated = MegaUtilsAndroid.createPreview(destination, previewFile);

                        if (previewCreated) {
                            preview = PreviewUtils.getBitmapForCache(previewFile, context);
                            destination.delete();
                            return 0;
                        } else {
                            return 1;
                        }
                    } else {
                        destination.delete();
                        return 1;
                    }
                }

                if (pendingPreviews.contains(node.getHandle())) {
                    log("the image is already downloaded or added to the list");
                    return 1;
                } else {
                    return 2;
                }
            }
        }

        @Override
        protected void onPostExecute(Integer param) {
            log("ChatLocalPreviewAsyncTask-onPostExecute");

            if (param == 0) {
                int position = holder.getCurrentPosition();

                AndroidMegaChatMessage message = messages.get(position - 1);

                long nodeMessageHandle = message.getMessage().getMegaNodeList().get(0).getHandle();

                if (nodeMessageHandle == node.getHandle()) {
                    if (message.getMessage().getUserHandle() == megaChatApi.getMyUserHandle()) {
                        setOwnPreview(holder, preview, node);
                        int status = message.getMessage().getStatus();
                        if ((status == MegaChatMessage.STATUS_SERVER_REJECTED) || (status == MegaChatMessage.STATUS_SENDING_MANUAL)) {
                            setErrorStateOnPreview(holder, preview);
                        }
                    } else {

                    }

                } else {
                    log("The nodeHandles are not equal!");
                }
            } else if (param == 2) {
                log("No preview and no generated correctly");
            }
        }
    }

    private class ChatUploadingPreviewAsyncTask extends AsyncTask<String, Void, Bitmap> {

        MegaChatLollipopAdapter.ViewHolderMessageChat holder;
        String filePath;

        public ChatUploadingPreviewAsyncTask(MegaChatLollipopAdapter.ViewHolderMessageChat holder) {
            this.holder = holder;
        }

        @Override
        protected Bitmap doInBackground(String... params) {
            log("ChatUploadingPreviewAsyncTask-doInBackground");

            filePath = params[0];
            File currentFile = new File(filePath);
            if (MimeTypeList.typeForName(filePath).isImage()) {
                log("Is image");

                BitmapFactory.Options options = new BitmapFactory.Options();
                options.inJustDecodeBounds = true;
                Bitmap preview;

                ExifInterface exif;
                int orientation = ExifInterface.ORIENTATION_NORMAL;
                try {
                    exif = new ExifInterface(currentFile.getAbsolutePath());
                    orientation = exif.getAttributeInt(ExifInterface.TAG_ORIENTATION, ExifInterface.ORIENTATION_UNDEFINED);
                } catch (IOException e) {
                }

                // Calculate inSampleSize
                options.inSampleSize = Util.calculateInSampleSize(options, 1000, 1000);

                // Decode bitmap with inSampleSize set
                options.inJustDecodeBounds = false;

                preview = BitmapFactory.decodeFile(currentFile.getAbsolutePath(), options);
                if (preview != null) {
                    preview = Util.rotateBitmap(preview, orientation);

                    long fingerprintCache = MegaApiAndroid.base64ToHandle(megaApi.getFingerprint(filePath));
                    PreviewUtils.setPreviewCache(fingerprintCache, preview);
                    return preview;
                }
            } else if (MimeTypeList.typeForName(filePath).isPdf()) {
                log("Is pdf");

                FileOutputStream out = null;
                int pageNumber = 0;
                try {

                    PdfiumCore pdfiumCore = new PdfiumCore(context);
                    File previewDir = PreviewUtils.getPreviewFolder(context);
                    File previewFile = new File(previewDir, currentFile.getName() + ".jpg");

                    PdfDocument pdfDocument = pdfiumCore.newDocument(ParcelFileDescriptor.open(currentFile, ParcelFileDescriptor.MODE_READ_ONLY));
                    pdfiumCore.openPage(pdfDocument, pageNumber);
                    int width = pdfiumCore.getPageWidthPoint(pdfDocument, pageNumber);
                    int height = pdfiumCore.getPageHeightPoint(pdfDocument, pageNumber);
                    Bitmap bmp = Bitmap.createBitmap(width, height, Bitmap.Config.ARGB_8888);
                    pdfiumCore.renderPageBitmap(pdfDocument, bmp, pageNumber, 0, 0, width, height);
                    Bitmap preview = PreviewUtils.resizeBitmapUpload(bmp, width, height);
                    out = new FileOutputStream(previewFile);
                    boolean result = preview.compress(Bitmap.CompressFormat.JPEG, 100, out); // bmp is your Bitmap instance
                    pdfiumCore.closeDocument(pdfDocument);

                    if (preview != null && result) {
                        log("Compress OK");
                        long fingerprintCache = MegaApiAndroid.base64ToHandle(megaApi.getFingerprint(previewFile.getPath()));
                        PreviewUtils.setPreviewCache(fingerprintCache, preview);
                        return preview;
                    } else if (!result) {
                        log("Not Compress");
                    }
                } catch (Exception e) {
                    log("Pdf thumbnail could not be created");
                } finally {
                    try {
                        if (out != null)
                            out.close();
                    } catch (Exception e) {
                    }
                }
            } else if (MimeTypeList.typeForName(filePath).isVideo()) {
                log("Is video");
                File previewDir = PreviewUtils.getPreviewFolder(context);
                File previewFile = new File(previewDir, currentFile.getName() + ".jpg");

                Bitmap bmPreview = PreviewUtils.createVideoPreview(filePath, MediaStore.Video.Thumbnails.FULL_SCREEN_KIND);
                if (bmPreview == null) {
                    log("Create video preview NULL");
//                    bmPreview= ThumbnailUtilsLollipop.loadVideoThumbnail(filePath, context);
                } else {
                    log("Create Video preview worked!");
                }

                if (bmPreview != null) {
                    try {
                        previewFile.createNewFile();
                        FileOutputStream out = null;
                        try {
                            out = new FileOutputStream(previewFile);
//                            Bitmap resizedBitmap = ThumbnailUtilsLollipop.resizeBitmapUpload(bmPreview, bmPreview.getWidth(), bmPreview.getHeight());
                            boolean result = bmPreview.compress(Bitmap.CompressFormat.JPEG, 100, out); // bmp is your Bitmap instance
                            if (result) {
                                log("Compress OK");
                                long fingerprintCache = MegaApiAndroid.base64ToHandle(megaApi.getFingerprint(previewFile.getPath()));
                                PreviewUtils.setPreviewCache(fingerprintCache, bmPreview);
                                return bmPreview;
                            }
                        } catch (Exception e) {
                            log("Error with FileOutputStream: " + e.getMessage());
                        } finally {
                            try {
                                if (out != null) {
                                    out.close();
                                }
                            } catch (IOException e) {
                                log("Error: " + e.getMessage());
                            }
                        }

                    } catch (IOException e1) {
                        log("Error creating new preview file: " + e1.getMessage());
                    }
                } else {
                    log("Create video preview NULL");
                }
            }

            return null;
        }

        @Override
        protected void onPostExecute(Bitmap preview) {
            log("ChatUploadingPreviewAsyncTask-onPostExecute");
            if (preview != null) {
                if (holder.filePathUploading.equals(filePath)) {
                    setUploadingPreview(holder, preview);
                } else {
                    log("The filePaths are not equal!");
                }
            } else {
                log("The preview is NULL!");
            }
        }
    }

    public MegaChatLollipopAdapter(Context _context, MegaChatRoom chatRoom, ArrayList<AndroidMegaChatMessage> _messages, RecyclerView _listView) {
        log("new adapter");
        this.context = _context;
        this.messages = _messages;
        this.positionClicked = -1;
        this.chatRoom = chatRoom;

        if (megaApi == null) {
            megaApi = ((MegaApplication) ((Activity) context).getApplication()).getMegaApi();
        }

        if (megaChatApi == null) {
            megaChatApi = ((MegaApplication) ((Activity) context).getApplication()).getMegaChatApi();
        }

        listFragment = _listView;

        megaChatAdapter = this;

        if (messages != null) {
            log("Number of messages: " + messages.size());
        } else {
            log("Number of messages: NULL");
        }

        myUserHandle = megaChatApi.getMyUserHandle();
        log("MegaChatLollipopAdapter: MyUserHandle: " + myUserHandle);
    }

    public static class ViewHolderMessageChat extends RecyclerView.ViewHolder {
        public ViewHolderMessageChat(View view) {
            super(view);
        }

        int currentPosition;
        long userHandle;
        String fullNameTitle;
        //        boolean nameRequested = false;
        boolean nameRequestedAction = false;

        RelativeLayout itemLayout;

        RelativeLayout previewFramePort;
        RelativeLayout previewFrameLand;

        RelativeLayout dateLayout;
        TextView dateText;
        RelativeLayout ownMessageLayout;
        RelativeLayout titleOwnMessage;
        //        TextView meText;
        TextView timeOwnText;
        RelativeLayout contentOwnMessageLayout;
        WrapEmojiconTextView contentOwnMessageText;

        //Own rich links
        RelativeLayout urlOwnMessageLayout;
        RelativeLayout forwardOwnRichLinks;

        WrapEmojiconTextView urlOwnMessageText;
        LinearLayout urlOwnMessageWarningButtonsLayout;
        Button neverRichLinkButton;
        Button alwaysAllowRichLinkButton;
        Button notNowRichLinkButton;
        TextView urlOwnMessageTitle;
        TextView urlOwnMessageDescription;

        LinearLayout urlOwnMessageDisableButtonsLayout;
        Button noDisableButton;
        Button yesDisableButton;

        LinearLayout urlOwnMessageIconAndLinkLayout;
        ImageView urlOwnMessageIcon;
        TextView urlOwnMessageLink;

        ImageView urlOwnMessageImage;

        //Contact's rich links
        RelativeLayout urlContactMessageLayout;
        WrapEmojiconTextView urlContactMessageText;
        TextView urlContactMessageTitle;
        TextView urlContactMessageDescription;
        RelativeLayout forwardContactRichLinks;

        LinearLayout urlContactMessageIconAndLinkLayout;
        ImageView urlContactMessageIcon;
        TextView urlContactMessageLink;

        ImageView urlContactMessageImage;

        RoundedImageView contentOwnMessageThumbLand;
        RelativeLayout gradientOwnMessageThumbLand;
        ImageView videoIconOwnMessageThumbLand;
        TextView videoTimecontentOwnMessageThumbLand;

        RoundedImageView contentOwnMessageThumbPort;
        RelativeLayout gradientOwnMessageThumbPort;
        ImageView videoIconOwnMessageThumbPort;
        TextView videoTimecontentOwnMessageThumbPort;

        RelativeLayout contentOwnMessageFileLayout;
        ImageView contentOwnMessageFileThumb;
        TextView contentOwnMessageFileName;
        TextView contentOwnMessageFileSize;
        RelativeLayout ownTriangleIconFile;
        RelativeLayout ownTriangleIconContact;

        RelativeLayout contentOwnMessageContactLayout;
        RelativeLayout contentOwnMessageContactLayoutAvatar;
        RoundedImageView contentOwnMessageContactThumb;
        TextView contentOwnMessageContactName;
        public TextView contentOwnMessageContactEmail;
        TextView contentOwnMessageContactInitialLetter;
        RelativeLayout forwardOwnContact;

        ImageView iconOwnTypeDocLandPreview;
        ImageView iconOwnTypeDocPortraitPreview;

        RelativeLayout transparentCoatingLandscape;
        RelativeLayout transparentCoatingPortrait;
        RelativeLayout uploadingProgressBarPort;
        RelativeLayout uploadingProgressBarLand;

        RelativeLayout errorUploadingPortrait;
        RelativeLayout errorUploadingLandscape;

        RelativeLayout forwardOwnPortrait;
        RelativeLayout forwardOwnLandscape;
        RelativeLayout forwardOwnFile;

        LinearLayout newMessagesLayout;
        TextView newMessagesText;

        TextView retryAlert;
        ImageView triangleIcon;

        RelativeLayout contactMessageLayout;
        RelativeLayout titleContactMessage;

        TextView timeContactText;
        TextView nameContactText;

        RoundedImageView contactImageView;
        TextView contactInitialLetter;

        RelativeLayout contentContactMessageLayout;
        WrapEmojiconTextView contentContactMessageText;

        RoundedImageView contentContactMessageThumbLand;
        RelativeLayout gradientContactMessageThumbLand;
        ImageView videoIconContactMessageThumbLand;
        TextView videoTimecontentContactMessageThumbLand;
        RelativeLayout forwardContactPreviewLandscape;


        RoundedImageView contentContactMessageThumbPort;
        RelativeLayout gradientContactMessageThumbPort;
        ImageView videoIconContactMessageThumbPort;
        TextView videoTimecontentContactMessageThumbPort;
        RelativeLayout forwardContactPreviewPortrait;

        RelativeLayout contentContactMessageAttachLayout;

        RelativeLayout contentContactMessageFile;
        RelativeLayout forwardContactFile;
        ImageView contentContactMessageFileThumb;
        TextView contentContactMessageFileName;
        TextView contentContactMessageFileSize;

        RelativeLayout layoutAvatarMessages;

        RelativeLayout contentContactMessageContactLayout;
        RelativeLayout forwardContactContact;
        RelativeLayout contentContactMessageContactLayoutAvatar;
        RoundedImageView contentContactMessageContactThumb;
        TextView contentContactMessageContactName;
        public TextView contentContactMessageContactEmail;
        TextView contentContactMessageContactInitialLetter;

        ImageView iconContactTypeDocLandPreview;
        ImageView iconContactTypeDocPortraitPreview;

        RelativeLayout ownManagementMessageLayout;
        TextView ownManagementMessageText;

        TextView contactManagementMessageText;
        RelativeLayout contactManagementMessageLayout;

        public String filePathUploading;

        public long getUserHandle() {
            return userHandle;
        }

        public int getCurrentPosition() {
            return currentPosition;
        }

        public void setMyImageView(Bitmap bitmap) {
            contentOwnMessageContactThumb.setImageBitmap(bitmap);
            contentOwnMessageContactInitialLetter.setVisibility(View.GONE);
        }

        public void setContactImageView(Bitmap bitmap) {
            contentContactMessageContactThumb.setImageBitmap(bitmap);
            contentContactMessageContactInitialLetter.setVisibility(View.GONE);
        }

        public void setContactAvatar(Bitmap bitmap) {
            contactImageView.setImageBitmap(bitmap);
            contactInitialLetter.setVisibility(View.GONE);
        }
    }

    public static class ViewHolderHeaderChat extends RecyclerView.ViewHolder {
        public ViewHolderHeaderChat(View view) {
            super(view);
        }
    }

    ViewHolderMessageChat holder;

    @Override
    public RecyclerView.ViewHolder onCreateViewHolder(ViewGroup parent, int viewType) {
        log("onCreateViewHolder");

        if (viewType == TYPE_HEADER) {
            log("Create header");
            View v = LayoutInflater.from(parent.getContext()).inflate(R.layout.header_item_chat, parent, false);
            return new ViewHolderHeaderChat(v);
        } else {
            log("Create item message");
            Display display = ((Activity) context).getWindowManager().getDefaultDisplay();
            outMetrics = new DisplayMetrics();
            display.getMetrics(outMetrics);
            float density = context.getResources().getDisplayMetrics().density;

            dbH = DatabaseHandler.getDbHandler(context);

            cC = new ChatController(context);

            View v = LayoutInflater.from(parent.getContext()).inflate(R.layout.item_message_chat, parent, false);
            holder = new ViewHolderMessageChat(v);
            holder.itemLayout = (RelativeLayout) v.findViewById(R.id.message_chat_item_layout);
            holder.itemLayout.setTag(holder);
            holder.itemLayout.setOnClickListener(this);
            holder.itemLayout.setOnLongClickListener(this);
            holder.dateLayout = (RelativeLayout) v.findViewById(R.id.message_chat_date_layout);
            //Margins
            RelativeLayout.LayoutParams dateLayoutParams = (RelativeLayout.LayoutParams) holder.dateLayout.getLayoutParams();
            dateLayoutParams.setMargins(0, Util.scaleHeightPx(8, outMetrics), 0, Util.scaleHeightPx(8, outMetrics));
            holder.dateLayout.setLayoutParams(dateLayoutParams);

            holder.dateText = (TextView) v.findViewById(R.id.message_chat_date_text);

            holder.newMessagesLayout = (LinearLayout) v.findViewById(R.id.message_chat_new_relative_layout);
            holder.newMessagesText = (TextView) v.findViewById(R.id.message_chat_new_text);

            //Own messages
            holder.ownMessageLayout = (RelativeLayout) v.findViewById(R.id.message_chat_own_message_layout);
            holder.titleOwnMessage = (RelativeLayout) v.findViewById(R.id.title_own_message_layout);
            holder.timeOwnText = (TextView) v.findViewById(R.id.message_chat_time_text);

//        holder.meText = (TextView) v.findViewById(R.id.message_chat_me_text);

            holder.previewFramePort = (RelativeLayout) v.findViewById(R.id.preview_frame_portrait);
            holder.previewFrameLand = (RelativeLayout) v.findViewById(R.id.preview_frame_landscape);

            holder.contentOwnMessageLayout = (RelativeLayout) v.findViewById(R.id.content_own_message_layout);
            holder.contentOwnMessageText = (WrapEmojiconTextView) v.findViewById(R.id.content_own_message_text);

            //Own rich links message
            holder.urlOwnMessageLayout = (RelativeLayout) v.findViewById(R.id.url_own_message_layout);
            holder.urlOwnMessageLayout.setVisibility(View.GONE);
            holder.forwardOwnRichLinks = (RelativeLayout) v.findViewById(R.id.forward_own_rich_links);
            holder.forwardOwnRichLinks.setTag(holder);
            holder.forwardOwnRichLinks.setOnClickListener(this);
            holder.forwardOwnRichLinks.setVisibility(View.GONE);

            holder.urlOwnMessageText = (WrapEmojiconTextView) v.findViewById(R.id.url_own_message_text);
            holder.urlOwnMessageWarningButtonsLayout = (LinearLayout) v.findViewById(R.id.url_own_message_buttons_warning_layout);
            holder.neverRichLinkButton = (Button) v.findViewById(R.id.url_never_button);
            holder.alwaysAllowRichLinkButton = (Button) v.findViewById(R.id.url_always_allow_button);
            holder.notNowRichLinkButton = (Button) v.findViewById(R.id.url_not_now_button);

            holder.urlOwnMessageDisableButtonsLayout = (LinearLayout) v.findViewById(R.id.url_own_message_buttons_disable_layout);
            holder.yesDisableButton = (Button) v.findViewById(R.id.url_yes_disable_button);
            holder.noDisableButton = (Button) v.findViewById(R.id.url_no_disable_button);

            holder.urlOwnMessageTitle = (TextView) v.findViewById(R.id.url_own_message_title);
            holder.urlOwnMessageDescription = (TextView) v.findViewById(R.id.url_own_message_description);

            holder.urlOwnMessageIconAndLinkLayout = (LinearLayout) v.findViewById(R.id.url_own_message_icon_link_layout);
            holder.urlOwnMessageIcon = (ImageView) v.findViewById(R.id.url_own_message_icon);
            holder.urlOwnMessageLink = (TextView) v.findViewById(R.id.url_own_message_link);

            holder.urlOwnMessageImage = (ImageView) v.findViewById(R.id.url_own_message_image);

            //Contact rich links message
            holder.urlContactMessageLayout = (RelativeLayout) v.findViewById(R.id.url_contact_message_layout);
            holder.forwardContactRichLinks = (RelativeLayout) v.findViewById(R.id.forward_contact_rich_links);
            holder.forwardContactRichLinks.setTag(holder);
            holder.forwardContactRichLinks.setOnClickListener(this);
            holder.forwardContactRichLinks.setVisibility(View.GONE);
            holder.urlContactMessageText = (WrapEmojiconTextView) v.findViewById(R.id.url_contact_message_text);

            holder.urlContactMessageTitle = (TextView) v.findViewById(R.id.url_contact_message_title);
            holder.urlContactMessageDescription = (TextView) v.findViewById(R.id.url_contact_message_description);

            holder.urlContactMessageIconAndLinkLayout = (LinearLayout) v.findViewById(R.id.url_contact_message_icon_link_layout);
            holder.urlContactMessageIcon = (ImageView) v.findViewById(R.id.url_contact_message_icon);
            holder.urlContactMessageLink = (TextView) v.findViewById(R.id.url_contact_message_link);

            holder.urlContactMessageImage = (ImageView) v.findViewById(R.id.url_contact_message_image);

            holder.contentOwnMessageThumbLand = (RoundedImageView) v.findViewById(R.id.content_own_message_thumb_landscape);
            int radius = Util.scaleWidthPx(15, outMetrics);
            holder.contentOwnMessageThumbLand.setCornerRadius(radius);
            holder.contentOwnMessageThumbLand.setBorderWidth(0);
            holder.contentOwnMessageThumbLand.setOval(false);

            holder.gradientOwnMessageThumbLand = (RelativeLayout) v.findViewById(R.id.gradient_own_message_thumb_landscape);
            holder.videoIconOwnMessageThumbLand = (ImageView) v.findViewById(R.id.video_icon_own_message_thumb_landscape);
            holder.videoTimecontentOwnMessageThumbLand = (TextView) v.findViewById(R.id.video_time_own_message_thumb_landscape);

            holder.gradientOwnMessageThumbLand.setVisibility(View.GONE);
            holder.videoIconOwnMessageThumbLand.setVisibility(View.GONE);
            holder.videoTimecontentOwnMessageThumbLand.setVisibility(View.GONE);

            holder.contentOwnMessageThumbPort = (RoundedImageView) v.findViewById(R.id.content_own_message_thumb_portrait);
            holder.contentOwnMessageThumbPort.setCornerRadius(radius);
            holder.contentOwnMessageThumbPort.setBorderWidth(0);
            holder.contentOwnMessageThumbPort.setOval(false);

            holder.ownTriangleIconFile = (RelativeLayout) v.findViewById(R.id.own_triangle_icon_file);
            holder.ownTriangleIconContact = (RelativeLayout) v.findViewById(R.id.own_triangle_icon_contact);

            holder.gradientOwnMessageThumbPort = (RelativeLayout) v.findViewById(R.id.gradient_own_message_thumb_portrait);
            holder.videoIconOwnMessageThumbPort = (ImageView) v.findViewById(R.id.video_icon_own_message_thumb_portrait);
            holder.videoTimecontentOwnMessageThumbPort = (TextView) v.findViewById(R.id.video_time_own_message_thumb_portrait);

            holder.gradientOwnMessageThumbPort.setVisibility(View.GONE);
            holder.videoIconOwnMessageThumbPort.setVisibility(View.GONE);
            holder.videoTimecontentOwnMessageThumbPort.setVisibility(View.GONE);

            holder.contentOwnMessageFileLayout = (RelativeLayout) v.findViewById(R.id.content_own_message_file_layout);
            holder.forwardOwnFile = (RelativeLayout) v.findViewById(R.id.forward_own_file);
            holder.forwardOwnFile.setTag(holder);
            holder.forwardOwnFile.setOnClickListener(this);
            holder.forwardOwnFile.setVisibility(View.GONE);

            holder.contentOwnMessageFileThumb = (ImageView) v.findViewById(R.id.content_own_message_file_thumb);
            holder.contentOwnMessageFileName = (TextView) v.findViewById(R.id.content_own_message_file_name);
            holder.contentOwnMessageFileSize = (TextView) v.findViewById(R.id.content_own_message_file_size);

            holder.contentOwnMessageContactLayout = (RelativeLayout) v.findViewById(R.id.content_own_message_contact_layout);
            holder.contentOwnMessageContactLayoutAvatar = (RelativeLayout) v.findViewById(R.id.content_own_message_contact_layout_avatar);
            holder.contentOwnMessageContactThumb = (RoundedImageView) v.findViewById(R.id.content_own_message_contact_thumb);
            holder.contentOwnMessageContactName = (TextView) v.findViewById(R.id.content_own_message_contact_name);
            holder.contentOwnMessageContactEmail = (TextView) v.findViewById(R.id.content_own_message_contact_email);
            holder.contentOwnMessageContactInitialLetter = (TextView) v.findViewById(R.id.content_own_message_contact_initial_letter);
            holder.forwardOwnContact = (RelativeLayout) v.findViewById(R.id.forward_own_contact);
            holder.forwardOwnContact.setTag(holder);
            holder.forwardOwnContact.setOnClickListener(this);
            holder.forwardOwnContact.setVisibility(View.GONE);

            holder.iconOwnTypeDocLandPreview = (ImageView) v.findViewById(R.id.own_attachment_type_icon_lands);
            holder.iconOwnTypeDocPortraitPreview = (ImageView) v.findViewById(R.id.own_attachment_type_icon_portrait);

            holder.retryAlert = (TextView) v.findViewById(R.id.not_sent_own_message_text);
            holder.triangleIcon = (ImageView) v.findViewById(R.id.own_triangle_icon);

            holder.transparentCoatingPortrait = (RelativeLayout) v.findViewById(R.id.transparent_coating_portrait);
            holder.transparentCoatingPortrait.setVisibility(View.GONE);

            holder.transparentCoatingLandscape = (RelativeLayout) v.findViewById(R.id.transparent_coating_landscape);
            holder.transparentCoatingLandscape.setVisibility(View.GONE);

            holder.uploadingProgressBarPort = (RelativeLayout) v.findViewById(R.id.uploadingProgressBarPort);
            holder.uploadingProgressBarPort.setVisibility(View.GONE);
            holder.uploadingProgressBarLand = (RelativeLayout) v.findViewById(R.id.uploadingProgressBarLand);
            holder.uploadingProgressBarLand.setVisibility(View.GONE);

            holder.errorUploadingPortrait = (RelativeLayout) v.findViewById(R.id.error_uploading_portrait);
            holder.errorUploadingPortrait.setVisibility(View.GONE);
            holder.errorUploadingLandscape = (RelativeLayout) v.findViewById(R.id.error_uploading_landscape);
            holder.errorUploadingLandscape.setVisibility(View.GONE);

            holder.forwardOwnPortrait = (RelativeLayout) v.findViewById(R.id.forward_own_preview_portrait);
            holder.forwardOwnPortrait.setTag(holder);
            holder.forwardOwnPortrait.setOnClickListener(this);
            holder.forwardOwnPortrait.setVisibility(View.GONE);

            holder.forwardOwnLandscape = (RelativeLayout) v.findViewById(R.id.forward_own_preview_landscape);
            holder.forwardOwnLandscape.setTag(holder);
            holder.forwardOwnLandscape.setOnClickListener(this);
            holder.forwardOwnLandscape.setVisibility(View.GONE);

            holder.ownManagementMessageLayout = (RelativeLayout) v.findViewById(R.id.own_management_message_layout);
            //Margins
            RelativeLayout.LayoutParams ownManagementParams = (RelativeLayout.LayoutParams) holder.ownManagementMessageLayout.getLayoutParams();
            ownManagementParams.addRule(RelativeLayout.ALIGN_LEFT);
            ownManagementParams.setMargins(0, 0, 0, Util.scaleHeightPx(4, outMetrics));
            holder.ownManagementMessageLayout.setLayoutParams(ownManagementParams);

            holder.ownManagementMessageText = (TextView) v.findViewById(R.id.own_management_message_text);

            if (context.getResources().getConfiguration().orientation == Configuration.ORIENTATION_LANDSCAPE) {
                holder.contentOwnMessageText.setMaxWidth(Util.scaleWidthPx(310, outMetrics));
                holder.ownManagementMessageText.setMaxWidth(Util.scaleWidthPx(310, outMetrics));
            } else {
                holder.contentOwnMessageText.setMaxWidth(Util.scaleWidthPx(275, outMetrics));
                holder.ownManagementMessageText.setMaxWidth(Util.scaleWidthPx(275, outMetrics));
            }

            //Contact messages////////////////////////////////////////
            holder.contactMessageLayout = (RelativeLayout) v.findViewById(R.id.message_chat_contact_message_layout);
            holder.titleContactMessage = (RelativeLayout) v.findViewById(R.id.title_contact_message_layout);

            holder.contactImageView = (RoundedImageView) v.findViewById(R.id.contact_thumbnail);
            holder.contactInitialLetter = (TextView) v.findViewById(R.id.contact_initial_letter);

            holder.timeContactText = (TextView) v.findViewById(R.id.contact_message_chat_time_text);
            holder.nameContactText = (TextView) v.findViewById(R.id.contact_message_chat_name_text);

            holder.contentContactMessageLayout = (RelativeLayout) v.findViewById(R.id.content_contact_message_layout);
            holder.contentContactMessageText = (WrapEmojiconTextView) v.findViewById(R.id.content_contact_message_text);

            holder.contentContactMessageThumbLand = (RoundedImageView) v.findViewById(R.id.content_contact_message_thumb_landscape);
            holder.contentContactMessageThumbLand.setCornerRadius(radius);
            holder.contentContactMessageThumbLand.setBorderWidth(0);
            holder.contentContactMessageThumbLand.setOval(false);
            holder.forwardContactPreviewLandscape = (RelativeLayout) v.findViewById(R.id.forward_contact_preview_landscape);
            holder.forwardContactPreviewLandscape.setTag(holder);
            holder.forwardContactPreviewLandscape.setOnClickListener(this);
            holder.forwardContactPreviewLandscape.setVisibility(View.GONE);

            holder.contentContactMessageThumbPort = (RoundedImageView) v.findViewById(R.id.content_contact_message_thumb_portrait);
            holder.contentContactMessageThumbPort.setCornerRadius(radius);
            holder.contentContactMessageThumbPort.setBorderWidth(0);
            holder.contentContactMessageThumbPort.setOval(false);
            holder.forwardContactPreviewPortrait = (RelativeLayout) v.findViewById(R.id.forward_contact_preview_portrait);
            holder.forwardContactPreviewPortrait.setTag(holder);
            holder.forwardContactPreviewPortrait.setOnClickListener(this);
            holder.forwardContactPreviewPortrait.setVisibility(View.GONE);
            holder.gradientContactMessageThumbLand = (RelativeLayout) v.findViewById(R.id.gradient_contact_message_thumb_landscape);
            holder.videoIconContactMessageThumbLand = (ImageView) v.findViewById(R.id.video_icon_contact_message_thumb_landscape);
            holder.videoTimecontentContactMessageThumbLand = (TextView) v.findViewById(R.id.video_time_contact_message_thumb_landscape);

            holder.gradientContactMessageThumbLand.setVisibility(View.GONE);
            holder.videoIconContactMessageThumbLand.setVisibility(View.GONE);
            holder.videoTimecontentContactMessageThumbLand.setVisibility(View.GONE);

            holder.gradientContactMessageThumbPort = (RelativeLayout) v.findViewById(R.id.gradient_contact_message_thumb_portrait);
            holder.videoIconContactMessageThumbPort = (ImageView) v.findViewById(R.id.video_icon_contact_message_thumb_portrait);
            holder.videoTimecontentContactMessageThumbPort = (TextView) v.findViewById(R.id.video_time_contact_message_thumb_portrait);

            holder.gradientContactMessageThumbPort.setVisibility(View.GONE);
            holder.videoIconContactMessageThumbPort.setVisibility(View.GONE);
            holder.videoTimecontentContactMessageThumbPort.setVisibility(View.GONE);

            holder.contentContactMessageAttachLayout = (RelativeLayout) v.findViewById(R.id.content_contact_message_attach_layout);

            holder.contentContactMessageFile = (RelativeLayout) v.findViewById(R.id.content_contact_message_file);
            holder.forwardContactFile = (RelativeLayout) v.findViewById(R.id.forward_contact_file);
            holder.forwardContactFile.setTag(holder);
            holder.forwardContactFile.setOnClickListener(this);
            holder.forwardContactFile.setVisibility(View.GONE);
            holder.contentContactMessageFileThumb = (ImageView) v.findViewById(R.id.content_contact_message_file_thumb);
            holder.contentContactMessageFileName = (TextView) v.findViewById(R.id.content_contact_message_file_name);
            holder.contentContactMessageFileSize = (TextView) v.findViewById(R.id.content_contact_message_file_size);

            holder.layoutAvatarMessages = (RelativeLayout) v.findViewById(R.id.layout_avatar);
            holder.contentContactMessageContactLayout = (RelativeLayout) v.findViewById(R.id.content_contact_message_contact_layout);
            holder.forwardContactContact = (RelativeLayout) v.findViewById(R.id.forward_contact_contact);
            holder.forwardContactContact.setTag(holder);
            holder.forwardContactContact.setOnClickListener(this);
            holder.forwardContactContact.setVisibility(View.GONE);

//            holder.contentContactMessageContactLayout.setVisibility(View.GONE);
            holder.contentContactMessageContactLayoutAvatar = (RelativeLayout) v.findViewById(R.id.content_contact_message_contact_layout_avatar);
            holder.contentContactMessageContactThumb = (RoundedImageView) v.findViewById(R.id.content_contact_message_contact_thumb);
            holder.contentContactMessageContactName = (TextView) v.findViewById(R.id.content_contact_message_contact_name);
            holder.contentContactMessageContactEmail = (TextView) v.findViewById(R.id.content_contact_message_contact_email);
            holder.contentContactMessageContactInitialLetter = (TextView) v.findViewById(R.id.content_contact_message_contact_initial_letter);

            holder.iconContactTypeDocLandPreview = (ImageView) v.findViewById(R.id.contact_attachment_type_icon_lands);
            holder.iconContactTypeDocPortraitPreview = (ImageView) v.findViewById(R.id.contact_attachment_type_icon_portrait);

            holder.contactManagementMessageLayout = (RelativeLayout) v.findViewById(R.id.contact_management_message_layout);
            //Margins
            RelativeLayout.LayoutParams contactManagementParams = (RelativeLayout.LayoutParams) holder.contactManagementMessageLayout.getLayoutParams();
            contactManagementParams.addRule(RelativeLayout.ALIGN_LEFT);
            holder.contactManagementMessageLayout.setLayoutParams(contactManagementParams);

            holder.contactManagementMessageText = (TextView) v.findViewById(R.id.contact_management_message_text);

            if (context.getResources().getConfiguration().orientation == Configuration.ORIENTATION_LANDSCAPE) {
                holder.contentContactMessageText.setMaxWidth(Util.scaleWidthPx(310, outMetrics));
                holder.contentContactMessageFileName.setMaxWidth(Util.scaleWidthPx(310, outMetrics));
                holder.contentContactMessageFileSize.setMaxWidth(Util.scaleWidthPx(310, outMetrics));
                holder.contactManagementMessageText.setMaxWidth(Util.scaleWidthPx(310, outMetrics));
            } else {
                holder.contentContactMessageText.setMaxWidth(Util.scaleWidthPx(275, outMetrics));
                holder.contentContactMessageFileName.setMaxWidth(Util.scaleWidthPx(275, outMetrics));
                holder.contentContactMessageFileSize.setMaxWidth(Util.scaleWidthPx(275, outMetrics));
                holder.contactManagementMessageText.setMaxWidth(Util.scaleWidthPx(275, outMetrics));
            }

            if (context.getResources().getConfiguration().orientation == Configuration.ORIENTATION_LANDSCAPE) {

                holder.nameContactText.setMaxWidth(Util.scaleWidthPx(280, outMetrics));
            } else {

                holder.nameContactText.setMaxWidth(Util.scaleWidthPx(160, outMetrics));
            }

            v.setTag(holder);

            return holder;
        }
    }

    @Override
    public void onBindViewHolder(RecyclerView.ViewHolder holder, int position) {
        if (holder instanceof ViewHolderHeaderChat) {
            log("onBindViewHolder ViewHolderHeaderChat: " + position);
        } else {
            log("onBindViewHolder ViewHolderMessageChat: " + position);
            AndroidMegaChatMessage androidMessage = messages.get(position - 1);

            if (androidMessage.isUploading()) {
                onBindViewHolderUploading(holder, position);
            } else {
                onBindViewHolderMessage(holder, position);
            }
        }
    }

    public void onBindViewHolderUploading(RecyclerView.ViewHolder holder, int position) {
        log("onBindViewHolderUploading: " + position);

        ((ViewHolderMessageChat) holder).currentPosition = position;

        ((ViewHolderMessageChat) holder).triangleIcon.setVisibility(View.GONE);
        ((ViewHolderMessageChat) holder).ownTriangleIconContact.setVisibility(View.GONE);
        ((ViewHolderMessageChat) holder).ownTriangleIconFile.setVisibility(View.GONE);

        ((ViewHolderMessageChat) holder).retryAlert.setVisibility(View.GONE);

        ((ViewHolderMessageChat) holder).ownManagementMessageLayout.setVisibility(View.GONE);
        ((ViewHolderMessageChat) holder).titleOwnMessage.setGravity(Gravity.RIGHT);
        ((ViewHolderMessageChat) holder).timeOwnText.setGravity(Gravity.RIGHT);
        RelativeLayout.LayoutParams params = (RelativeLayout.LayoutParams) ((ViewHolderMessageChat) holder).timeOwnText.getLayoutParams();
        params.rightMargin = Util.scaleWidthPx(16, outMetrics);
        params.leftMargin = Util.scaleWidthPx(0, outMetrics);
        ((ViewHolderMessageChat) holder).timeOwnText.setLayoutParams(params);

        ((ViewHolderMessageChat) holder).contentOwnMessageText.setVisibility(View.VISIBLE);
        ((ViewHolderMessageChat) holder).iconOwnTypeDocLandPreview.setVisibility(View.GONE);
        ((ViewHolderMessageChat) holder).iconOwnTypeDocPortraitPreview.setVisibility(View.GONE);

        AndroidMegaChatMessage message = messages.get(position - 1);

        if (message.isUploading()) {
            if (message.getInfoToShow() != -1) {
                switch (message.getInfoToShow()) {

                    case AndroidMegaChatMessage.CHAT_ADAPTER_SHOW_ALL: {
                        log("CHAT_ADAPTER_SHOW_ALL");
                        ((ViewHolderMessageChat) holder).dateLayout.setVisibility(View.VISIBLE);
                        ((ViewHolderMessageChat) holder).dateText.setText(TimeChatUtils.formatDate(message.getPendingMessage().getUploadTimestamp(), TimeChatUtils.DATE_SHORT_FORMAT));
                        ((ViewHolderMessageChat) holder).titleOwnMessage.setVisibility(View.VISIBLE);
                        ((ViewHolderMessageChat) holder).timeOwnText.setText(TimeChatUtils.formatTime(message.getPendingMessage().getUploadTimestamp()));
                        break;
                    }
                    case AndroidMegaChatMessage.CHAT_ADAPTER_SHOW_TIME: {
                        log("CHAT_ADAPTER_SHOW_TIME");
                        ((ViewHolderMessageChat) holder).dateLayout.setVisibility(View.GONE);
                        ((ViewHolderMessageChat) holder).titleOwnMessage.setVisibility(View.VISIBLE);
                        ((ViewHolderMessageChat) holder).timeOwnText.setText(TimeChatUtils.formatTime(message.getPendingMessage().getUploadTimestamp()));
                        break;
                    }
                    case AndroidMegaChatMessage.CHAT_ADAPTER_SHOW_NOTHING: {
                        log("CHAT_ADAPTER_SHOW_NOTHING");
                        ((ViewHolderMessageChat) holder).dateLayout.setVisibility(View.GONE);
                        ((ViewHolderMessageChat) holder).titleOwnMessage.setVisibility(View.GONE);
                        break;
                    }
                }
            }

            ((ViewHolderMessageChat) holder).ownMessageLayout.setVisibility(View.VISIBLE);
            ((ViewHolderMessageChat) holder).contactMessageLayout.setVisibility(View.GONE);

            ((ViewHolderMessageChat) holder).contentOwnMessageText.setVisibility(View.GONE);
            ((ViewHolderMessageChat) holder).previewFrameLand.setVisibility(View.GONE);
            ((ViewHolderMessageChat) holder).contentOwnMessageThumbLand.setVisibility(View.GONE);
            ((ViewHolderMessageChat) holder).previewFramePort.setVisibility(View.GONE);
            ((ViewHolderMessageChat) holder).contentOwnMessageThumbPort.setVisibility(View.GONE);
            ((ViewHolderMessageChat) holder).forwardOwnPortrait.setVisibility(View.GONE);
            ((ViewHolderMessageChat) holder).forwardOwnLandscape.setVisibility(View.GONE);

            ((ViewHolderMessageChat) holder).gradientOwnMessageThumbPort.setVisibility(View.GONE);
            ((ViewHolderMessageChat) holder).videoIconOwnMessageThumbPort.setVisibility(View.GONE);
            ((ViewHolderMessageChat) holder).videoTimecontentOwnMessageThumbPort.setVisibility(View.GONE);

            ((ViewHolderMessageChat) holder).gradientOwnMessageThumbLand.setVisibility(View.GONE);
            ((ViewHolderMessageChat) holder).videoIconOwnMessageThumbLand.setVisibility(View.GONE);
            ((ViewHolderMessageChat) holder).videoTimecontentOwnMessageThumbLand.setVisibility(View.GONE);

            ((ViewHolderMessageChat) holder).contentOwnMessageFileLayout.setVisibility(View.VISIBLE);

            ((ViewHolderMessageChat) holder).contentOwnMessageFileThumb.setVisibility(View.VISIBLE);
            ((ViewHolderMessageChat) holder).contentOwnMessageFileName.setVisibility(View.VISIBLE);
            ((ViewHolderMessageChat) holder).contentOwnMessageFileSize.setVisibility(View.VISIBLE);

            ((ViewHolderMessageChat) holder).contentOwnMessageContactLayout.setVisibility(View.GONE);
            ((ViewHolderMessageChat) holder).forwardOwnContact.setVisibility(View.GONE);
            ((ViewHolderMessageChat) holder).contentOwnMessageContactThumb.setVisibility(View.GONE);
            ((ViewHolderMessageChat) holder).contentOwnMessageContactName.setVisibility(View.GONE);
            ((ViewHolderMessageChat) holder).contentOwnMessageContactEmail.setVisibility(View.GONE);

            String path = message.getPendingMessage().getFilePath();
            String name = message.getPendingMessage().getName();
            if (path != null) {

                Bitmap preview = null;
                ((ViewHolderMessageChat) holder).filePathUploading = path;
                log("Path of the file: " + path);
                long fingerprintCache = MegaApiAndroid.base64ToHandle(megaApi.getFingerprint(path));

                if (MimeTypeList.typeForName(path).isImage() || MimeTypeList.typeForName(path).isPdf() || MimeTypeList.typeForName(path).isVideo()) {

                    ((ViewHolderMessageChat) holder).ownTriangleIconFile.setVisibility(View.GONE);

                    preview = PreviewUtils.getPreviewFromCache(fingerprintCache);
                    if (preview != null) {
                        setUploadingPreview((ViewHolderMessageChat) holder, preview);
                        log("preview!");

                    } else {
                        log("No preview!");
                        if (message.getPendingMessage().getState() == PendingMessage.STATE_ERROR) {
                            ((ViewHolderMessageChat) holder).ownTriangleIconFile.setVisibility(View.VISIBLE);
                            ((ViewHolderMessageChat) holder).retryAlert.setVisibility(View.VISIBLE);
                        }
                        try {
                            new ChatUploadingPreviewAsyncTask(((ViewHolderMessageChat) holder)).execute(path);

                        } catch (Exception e) {
                            //Too many AsyncTasks
                        }
                    }
                } else {

                    if (message.getPendingMessage().getState() == PendingMessage.STATE_ERROR) {
                        ((ViewHolderMessageChat) holder).ownTriangleIconFile.setVisibility(View.VISIBLE);
                        ((ViewHolderMessageChat) holder).retryAlert.setVisibility(View.VISIBLE);
                    }

                }

                log("Node Name: " + name);

                if (context.getResources().getConfiguration().orientation == Configuration.ORIENTATION_LANDSCAPE) {
                    log("Landscape configuration");
                    float width = TypedValue.applyDimension(TypedValue.COMPLEX_UNIT_DIP, MAX_WIDTH_FILENAME_LAND, context.getResources().getDisplayMetrics());
                    ((ViewHolderMessageChat) holder).contentOwnMessageFileName.setMaxWidth((int) width);
                    ((ViewHolderMessageChat) holder).contentOwnMessageFileSize.setMaxWidth((int) width);
                } else {
                    log("Portrait configuration");
                    float width = TypedValue.applyDimension(TypedValue.COMPLEX_UNIT_DIP, MAX_WIDTH_FILENAME_PORT, context.getResources().getDisplayMetrics());
                    ((ViewHolderMessageChat) holder).contentOwnMessageFileName.setMaxWidth((int) width);
                    ((ViewHolderMessageChat) holder).contentOwnMessageFileSize.setMaxWidth((int) width);
                }

                ((ViewHolderMessageChat) holder).contentOwnMessageFileName.setText(name);
                ((ViewHolderMessageChat) holder).contentOwnMessageFileThumb.setImageResource(MimeTypeList.typeForName(name).getIconResourceId());
                ((ViewHolderMessageChat) holder).contentOwnMessageFileLayout.setBackground(ContextCompat.getDrawable(context, R.drawable.light_rounded_chat_own_message));

                log("State of the message: " + message.getPendingMessage().getState());
                if (message.getPendingMessage().getState() == PendingMessage.STATE_ERROR) {
                    ((ViewHolderMessageChat) holder).contentOwnMessageFileSize.setText(R.string.attachment_uploading_state_error);
                    ((ViewHolderMessageChat) holder).forwardOwnFile.setVisibility(View.GONE);
                } else {
                    ((ViewHolderMessageChat) holder).contentOwnMessageFileSize.setText(R.string.attachment_uploading_state_uploading);
                    ((ViewHolderMessageChat) holder).forwardOwnFile.setVisibility(View.GONE);

                }

            } else {
                log("Path is null");
            }
        } else {
            log("ERROR: The message is no UPLOADING");
        }
    }

    public void onBindViewHolderMessage(RecyclerView.ViewHolder holder, int position) {
        log("onBindViewHolderMessage: " + position);

        ((ViewHolderMessageChat) holder).currentPosition = position;
        ((ViewHolderMessageChat) holder).triangleIcon.setVisibility(View.GONE);
        ((ViewHolderMessageChat) holder).ownTriangleIconContact.setVisibility(View.GONE);

        ((ViewHolderMessageChat) holder).ownTriangleIconFile.setVisibility(View.GONE);
        ((ViewHolderMessageChat) holder).retryAlert.setVisibility(View.GONE);

        ((ViewHolderMessageChat) holder).transparentCoatingLandscape.setVisibility(View.GONE);
        ((ViewHolderMessageChat) holder).transparentCoatingPortrait.setVisibility(View.GONE);
        ((ViewHolderMessageChat) holder).uploadingProgressBarPort.setVisibility(View.GONE);
        ((ViewHolderMessageChat) holder).uploadingProgressBarLand.setVisibility(View.GONE);

        ((ViewHolderMessageChat) holder).errorUploadingPortrait.setVisibility(View.GONE);

        ((ViewHolderMessageChat) holder).errorUploadingLandscape.setVisibility(View.GONE);

        ((ViewHolderMessageChat) holder).iconOwnTypeDocLandPreview.setVisibility(View.GONE);
        ((ViewHolderMessageChat) holder).iconOwnTypeDocPortraitPreview.setVisibility(View.GONE);
        ((ViewHolderMessageChat) holder).iconContactTypeDocLandPreview.setVisibility(View.GONE);
        ((ViewHolderMessageChat) holder).iconContactTypeDocPortraitPreview.setVisibility(View.GONE);

        ((ViewHolderMessageChat) holder).urlOwnMessageLayout.setVisibility(View.GONE);
        ((ViewHolderMessageChat) holder).forwardOwnRichLinks.setVisibility(View.GONE);

        ((ViewHolderMessageChat) holder).urlContactMessageLayout.setVisibility(View.GONE);
        ((ViewHolderMessageChat) holder).forwardContactRichLinks.setVisibility(View.GONE);

        AndroidMegaChatMessage androidMessage = messages.get(position - 1);
        MegaChatMessage message = messages.get(position - 1).getMessage();
        ((ViewHolderMessageChat) holder).userHandle = message.getUserHandle();

        int messageType = message.getType();
        log("Message type: " + messageType);

        switch (messageType) {

            case MegaChatMessage.TYPE_ALTER_PARTICIPANTS: {
                log("ALTER PARTICIPANT MESSAGE!!");
                bindAlterParticipantsMessage((ViewHolderMessageChat) holder, androidMessage, position);
                break;
            }
            case MegaChatMessage.TYPE_PRIV_CHANGE: {
                log("PRIVILEGE CHANGE message");
                bindPrivChangeMessage((ViewHolderMessageChat) holder, androidMessage, position);
                break;
            }
            case MegaChatMessage.TYPE_CONTAINS_META: {
                log("MegaChatMessage.TYPE_CONTAINS_META");
                bindContainsMetaMessage((ViewHolderMessageChat) holder, androidMessage, position);
                break;
            }
            case MegaChatMessage.TYPE_NORMAL: {
                log("MegaChatMessage.TYPE_NORMAL");
                if (androidMessage.getRichLinkMessage() != null) {
                    bindMegaLinkMessage((ViewHolderMessageChat) holder, androidMessage, position);
                } else {
                    bindNormalMessage((ViewHolderMessageChat) holder, androidMessage, position);
                }
                break;
            }
            case MegaChatMessage.TYPE_NODE_ATTACHMENT: {
                log("MegaChatMessage.TYPE_NODE_ATTACHMENT");
                bindNodeAttachmentMessage((ViewHolderMessageChat) holder, androidMessage, position);
                break;
            }
            case MegaChatMessage.TYPE_CONTACT_ATTACHMENT: {
                log("MegaChatMessage.TYPE_CONTACT_ATTACHMENT");
                bindContactAttachmentMessage((ViewHolderMessageChat) holder, androidMessage, position);
                break;
            }
            case MegaChatMessage.TYPE_CHAT_TITLE: {
                log("MegaChatMessage.TYPE_CHAT_TITLE");
                bindChangeTitleMessage((ViewHolderMessageChat) holder, androidMessage, position);
                break;
            }
            case MegaChatMessage.TYPE_TRUNCATE: {
                log("MegaChatMessage.TYPE_TRUNCATE");
                bindTruncateMessage((ViewHolderMessageChat) holder, androidMessage, position);
                break;
            }
            case MegaChatMessage.TYPE_REVOKE_NODE_ATTACHMENT: {
                log("MegaChatMessage.TYPE_REVOKE_NODE_ATTACHMENT");
                bindRevokeNodeMessage((ViewHolderMessageChat) holder, androidMessage, position);
                break;
            }
            default: {
                log("DEFAULT MegaChatMessage");
                bindNoTypeMessage((ViewHolderMessageChat) holder, androidMessage, position);
                break;
            }
        }

        //Check the next message to know the margin bottom the content message
        //        Message nextMessage = messages.get(position+1);
        //Margins
//        RelativeLayout.LayoutParams ownMessageParams = (RelativeLayout.LayoutParams)((ViewHolderMessageChat)holder).contentOwnMessageText.getLayoutParams();
//        ownMessageParams.setMargins(Util.scaleWidthPx(11, outMetrics), Util.scaleHeightPx(-14, outMetrics), Util.scaleWidthPx(62, outMetrics), Util.scaleHeightPx(16, outMetrics));
//        ((ViewHolderMessageChat)holder).contentOwnMessageText.setLayoutParams(ownMessageParams);

        if (((ChatActivityLollipop) context).lastIdMsgSeen != -1) {

            if (((ChatActivityLollipop) context).lastIdMsgSeen == message.getMsgId()) {

                log("onBindViewHolder:Last message id match!");

                RelativeLayout.LayoutParams params = (RelativeLayout.LayoutParams) ((ViewHolderMessageChat) holder).newMessagesLayout.getLayoutParams();

                if ((message.getType() == MegaChatMessage.TYPE_ALTER_PARTICIPANTS) || (message.getType() == MegaChatMessage.TYPE_PRIV_CHANGE)) {
                    if (message.getHandleOfAction() == myUserHandle) {
                        params.addRule(RelativeLayout.BELOW, R.id.message_chat_own_message_layout);
                        ((ViewHolderMessageChat) holder).newMessagesLayout.setLayoutParams(params);
                    } else {
                        params.addRule(RelativeLayout.BELOW, R.id.message_chat_contact_message_layout);
                        ((ViewHolderMessageChat) holder).newMessagesLayout.setLayoutParams(params);
                    }

                } else {
                    if (message.getUserHandle() == megaChatApi.getMyUserHandle()) {
                        params.addRule(RelativeLayout.BELOW, R.id.message_chat_own_message_layout);
                        ((ViewHolderMessageChat) holder).newMessagesLayout.setLayoutParams(params);
                    } else {
                        params.addRule(RelativeLayout.BELOW, R.id.message_chat_contact_message_layout);
                        ((ViewHolderMessageChat) holder).newMessagesLayout.setLayoutParams(params);
                    }
                }

                String numberString;
                long unreadMessages = Math.abs(((ChatActivityLollipop) context).generalUnreadCount);
                if (((ChatActivityLollipop) context).generalUnreadCount < 0) {
                    numberString = "+" + unreadMessages;
                } else {
                    numberString = unreadMessages + "";
                }

                String contentUnreadText = context.getResources().getQuantityString(R.plurals.number_unread_messages, (int) unreadMessages, numberString);
                ((ViewHolderMessageChat) holder).newMessagesText.setText(contentUnreadText);

                ((ViewHolderMessageChat) holder).newMessagesLayout.setVisibility(View.VISIBLE);
//                ((ChatActivityLollipop)context).showJumpMessage();
                ((ChatActivityLollipop) context).setNewVisibility(true);

                ((ChatActivityLollipop) context).positionNewMessagesLayout = position;
            } else {
                ((ViewHolderMessageChat) holder).newMessagesLayout.setVisibility(View.GONE);
            }
        } else {
            ((ViewHolderMessageChat) holder).newMessagesLayout.setVisibility(View.GONE);
        }
    }

    public void bindAlterParticipantsMessage(ViewHolderMessageChat holder, AndroidMegaChatMessage androidMessage, int position) {
        log("bindAlterParticipantsMessage");
        ((ViewHolderMessageChat) holder).layoutAvatarMessages.setVisibility(View.INVISIBLE);

        MegaChatMessage message = androidMessage.getMessage();

        if (message.getHandleOfAction() == myUserHandle) {
            log("me alter participant");
            if (messages.get(position - 1).getInfoToShow() != -1) {
                switch (messages.get(position - 1).getInfoToShow()) {
                    case AndroidMegaChatMessage.CHAT_ADAPTER_SHOW_ALL: {
                        ((ViewHolderMessageChat) holder).titleOwnMessage.setVisibility(View.VISIBLE);
                        ((ViewHolderMessageChat) holder).dateLayout.setVisibility(View.VISIBLE);
                        ((ViewHolderMessageChat) holder).dateText.setText(TimeChatUtils.formatDate(message.getTimestamp(), TimeChatUtils.DATE_SHORT_FORMAT));
                        ((ViewHolderMessageChat) holder).timeOwnText.setText(TimeChatUtils.formatTime(message));
                        break;
                    }
                    case AndroidMegaChatMessage.CHAT_ADAPTER_SHOW_TIME: {
                        log("CHAT_ADAPTER_SHOW_TIME");
                        ((ViewHolderMessageChat) holder).titleOwnMessage.setVisibility(View.VISIBLE);
                        ((ViewHolderMessageChat) holder).dateLayout.setVisibility(View.GONE);
                        ((ViewHolderMessageChat) holder).timeOwnText.setText(TimeChatUtils.formatTime(message));
                        break;
                    }
                    case AndroidMegaChatMessage.CHAT_ADAPTER_SHOW_NOTHING: {
                        log("CHAT_ADAPTER_SHOW_NOTHING");
                        ((ViewHolderMessageChat) holder).titleOwnMessage.setVisibility(View.GONE);
                        ((ViewHolderMessageChat) holder).dateLayout.setVisibility(View.GONE);
                        break;
                    }
                }
            }

            ((ViewHolderMessageChat) holder).ownMessageLayout.setVisibility(View.VISIBLE);
            ((ViewHolderMessageChat) holder).contactMessageLayout.setVisibility(View.GONE);

            int privilege = message.getPrivilege();
            log("Privilege of me: " + privilege);
            String textToShow = "";
            String fullNameAction = cC.getFullName(message.getUserHandle(), chatRoom);

            if (fullNameAction == null) {
                fullNameAction = "";
            }

            if (fullNameAction.trim().length() <= 0) {

                log("NOT found in DB - ((ViewHolderMessageChat)holder).fullNameTitle");
                fullNameAction = "Unknown name";
                if (!(((ViewHolderMessageChat) holder).nameRequestedAction)) {
                    log("3-Call for nonContactName: " + message.getUserHandle());
                    ((ViewHolderMessageChat) holder).nameRequestedAction = true;
                    ChatNonContactNameListener listener = new ChatNonContactNameListener(context, ((ViewHolderMessageChat) holder), this, message.getUserHandle());
                    megaChatApi.getUserFirstname(message.getUserHandle(), listener);
                    megaChatApi.getUserLastname(message.getUserHandle(), listener);
                    megaChatApi.getUserEmail(message.getUserHandle(), listener);
                } else {
                    log("4-Name already asked and no name received: " + message.getUserHandle());
                }
            }

            if (privilege != MegaChatRoom.PRIV_RM) {
                log("I was added");
                textToShow = String.format(context.getString(R.string.message_add_participant), megaChatApi.getMyFullname(), fullNameAction);
                try {
                    textToShow = textToShow.replace("[A]", "<font color=\'#060000\'>");
                    textToShow = textToShow.replace("[/A]", "</font>");
                    textToShow = textToShow.replace("[B]", "<font color=\'#868686\'>");
                    textToShow = textToShow.replace("[/B]", "</font>");
                    textToShow = textToShow.replace("[C]", "<font color=\'#060000\'>");
                    textToShow = textToShow.replace("[/C]", "</font>");
                } catch (Exception e) {
                }
            } else {
                log("I was removed or left");
                if (message.getUserHandle() == message.getHandleOfAction()) {
                    log("I left the chat");
                    textToShow = String.format(context.getString(R.string.message_participant_left_group_chat), megaChatApi.getMyFullname());
                    try {
                        textToShow = textToShow.replace("[A]", "<font color=\'#060000\'>");
                        textToShow = textToShow.replace("[/A]", "</font>");
                        textToShow = textToShow.replace("[B]", "<font color=\'#868686\'>");
                        textToShow = textToShow.replace("[/B]", "</font>");
                    } catch (Exception e) {
                    }
                } else {
                    textToShow = String.format(context.getString(R.string.message_remove_participant), megaChatApi.getMyFullname(), fullNameAction);
                    try {
                        textToShow = textToShow.replace("[A]", "<font color=\'#060000\'>");
                        textToShow = textToShow.replace("[/A]", "</font>");
                        textToShow = textToShow.replace("[B]", "<font color=\'#868686\'>");
                        textToShow = textToShow.replace("[/B]", "</font>");
                        textToShow = textToShow.replace("[C]", "<font color=\'#060000\'>");
                        textToShow = textToShow.replace("[/C]", "</font>");
                    } catch (Exception e) {
                    }
                }
            }

            Spanned result = null;
            if (android.os.Build.VERSION.SDK_INT >= android.os.Build.VERSION_CODES.N) {
                result = Html.fromHtml(textToShow, Html.FROM_HTML_MODE_LEGACY);
            } else {
                result = Html.fromHtml(textToShow);
            }
            ((ViewHolderMessageChat) holder).ownManagementMessageLayout.setVisibility(View.VISIBLE);
            ((ViewHolderMessageChat) holder).contentOwnMessageLayout.setVisibility(View.GONE);

            ((ViewHolderMessageChat) holder).ownManagementMessageText.setText(result);

            ((ViewHolderMessageChat) holder).titleOwnMessage.setGravity(Gravity.LEFT);
            ((ViewHolderMessageChat) holder).timeOwnText.setGravity(Gravity.LEFT);
            RelativeLayout.LayoutParams params = (RelativeLayout.LayoutParams) ((ViewHolderMessageChat) holder).timeOwnText.getLayoutParams();
            params.rightMargin = Util.scaleWidthPx(0, outMetrics);
            params.leftMargin = Util.scaleWidthPx(48, outMetrics);
            ((ViewHolderMessageChat) holder).timeOwnText.setLayoutParams(params);

            if (!multipleSelect) {
                if (positionClicked != -1) {
                    if (positionClicked == position) {
                        holder.ownManagementMessageLayout.setBackgroundColor(ContextCompat.getColor(context, R.color.new_multiselect_color));
                        listFragment.smoothScrollToPosition(positionClicked);
                    } else {
                        holder.ownManagementMessageLayout.setBackgroundColor(ContextCompat.getColor(context, android.R.color.transparent));
                    }
                } else {
                    holder.ownManagementMessageLayout.setBackgroundColor(ContextCompat.getColor(context, android.R.color.transparent));
                }
            } else {
                log("Multiselect ON");
                if (this.isItemChecked(position)) {
                    holder.ownManagementMessageLayout.setBackgroundColor(ContextCompat.getColor(context, R.color.new_multiselect_color));
                } else {
                    log("NOT selected");
                    holder.ownManagementMessageLayout.setBackgroundColor(ContextCompat.getColor(context, android.R.color.transparent));
                }
            }
        } else {
            log("CONTACT Message type ALTER PARTICIPANTS");
            int privilege = message.getPrivilege();
            log("Privilege of the user: " + privilege);

            if (messages.get(position - 1).getInfoToShow() != -1) {
                switch (messages.get(position - 1).getInfoToShow()) {
                    case AndroidMegaChatMessage.CHAT_ADAPTER_SHOW_ALL: {
                        ((ViewHolderMessageChat) holder).dateLayout.setVisibility(View.VISIBLE);
                        ((ViewHolderMessageChat) holder).dateText.setText(TimeChatUtils.formatDate(message.getTimestamp(), TimeChatUtils.DATE_SHORT_FORMAT));
                        ((ViewHolderMessageChat) holder).titleContactMessage.setVisibility(View.VISIBLE);
                        ((ViewHolderMessageChat) holder).timeContactText.setText(TimeChatUtils.formatTime(message));
                        ((ViewHolderMessageChat) holder).timeContactText.setVisibility(View.VISIBLE);

                        break;
                    }
                    case AndroidMegaChatMessage.CHAT_ADAPTER_SHOW_TIME: {
                        log("CHAT_ADAPTER_SHOW_TIME");
                        ((ViewHolderMessageChat) holder).dateLayout.setVisibility(View.GONE);
                        ((ViewHolderMessageChat) holder).titleContactMessage.setVisibility(View.VISIBLE);
                        ((ViewHolderMessageChat) holder).timeContactText.setText(TimeChatUtils.formatTime(message));
                        ((ViewHolderMessageChat) holder).timeContactText.setVisibility(View.VISIBLE);
                        break;
                    }
                    case AndroidMegaChatMessage.CHAT_ADAPTER_SHOW_NOTHING: {
                        log("CHAT_ADAPTER_SHOW_NOTHING");
                        ((ViewHolderMessageChat) holder).dateLayout.setVisibility(View.GONE);
                        ((ViewHolderMessageChat) holder).titleContactMessage.setVisibility(View.GONE);
                        break;
                    }
                }
            }
            ((ViewHolderMessageChat) holder).ownMessageLayout.setVisibility(View.GONE);
            ((ViewHolderMessageChat) holder).contactMessageLayout.setVisibility(View.VISIBLE);
            ((ViewHolderMessageChat) holder).contactManagementMessageLayout.setVisibility(View.VISIBLE);
            ((ViewHolderMessageChat) holder).contentContactMessageLayout.setVisibility(View.GONE);

            ((ViewHolderMessageChat) holder).nameContactText.setVisibility(View.GONE);

            if (!multipleSelect) {
                if (positionClicked != -1) {
                    if (positionClicked == position) {
                        holder.contactManagementMessageLayout.setBackgroundColor(ContextCompat.getColor(context, R.color.new_multiselect_color));
                        listFragment.smoothScrollToPosition(positionClicked);
                    } else {
                        holder.contactManagementMessageLayout.setBackgroundColor(ContextCompat.getColor(context, android.R.color.transparent));
                    }
                } else {
                    holder.contactManagementMessageLayout.setBackgroundColor(ContextCompat.getColor(context, android.R.color.transparent));
                }
            } else {
                log("Multiselect ON");
                if (this.isItemChecked(position)) {
                    holder.contactManagementMessageLayout.setBackgroundColor(ContextCompat.getColor(context, R.color.new_multiselect_color));
                } else {
                    log("NOT selected");
                    holder.contactManagementMessageLayout.setBackgroundColor(ContextCompat.getColor(context, android.R.color.transparent));
                }
            }

            ((ViewHolderMessageChat) holder).fullNameTitle = cC.getFullName(message.getHandleOfAction(), chatRoom);


            if (((ViewHolderMessageChat) holder).fullNameTitle == null) {
                ((ViewHolderMessageChat) holder).fullNameTitle = "";
            }

            if (((ViewHolderMessageChat) holder).fullNameTitle.trim().length() <= 0) {

                log("NOT found in DB - ((ViewHolderMessageChat)holder).fullNameTitle");
                ((ViewHolderMessageChat) holder).fullNameTitle = "Unknown name";
                if (!(((ViewHolderMessageChat) holder).nameRequestedAction)) {
                    log("3-Call for nonContactName: " + message.getUserHandle());

                    ((ViewHolderMessageChat) holder).nameRequestedAction = true;
                    ChatNonContactNameListener listener = new ChatNonContactNameListener(context, ((ViewHolderMessageChat) holder), this, message.getHandleOfAction());

                    megaChatApi.getUserFirstname(message.getHandleOfAction(), listener);
                    megaChatApi.getUserLastname(message.getHandleOfAction(), listener);
                    megaChatApi.getUserEmail(message.getHandleOfAction(), listener);
                } else {
                    log("4-Name already asked and no name received: " + message.getUserHandle());
                }
            }

            String textToShow = "";
            if (privilege != MegaChatRoom.PRIV_RM) {
                log("Participant was added");
                if (message.getUserHandle() == myUserHandle) {
                    log("By me");
                    textToShow = String.format(context.getString(R.string.message_add_participant), ((ViewHolderMessageChat) holder).fullNameTitle, megaChatApi.getMyFullname());
                    try {
                        textToShow = textToShow.replace("[A]", "<font color=\'#060000\'>");
                        textToShow = textToShow.replace("[/A]", "</font>");
                        textToShow = textToShow.replace("[B]", "<font color=\'#868686\'>");
                        textToShow = textToShow.replace("[/B]", "</font>");
                        textToShow = textToShow.replace("[C]", "<font color=\'#060000\'>");
                        textToShow = textToShow.replace("[/C]", "</font>");
                    } catch (Exception e) {
                    }
                } else {
//                        textToShow = String.format(context.getString(R.string.message_add_participant), message.getHandleOfAction()+"");
                    log("By other");
                    String fullNameAction = cC.getFullName(message.getUserHandle(), chatRoom);

                    if (fullNameAction == null) {
                        fullNameAction = "";
                    }

                    if (fullNameAction.trim().length() <= 0) {

                        log("NOT found in DB - ((ViewHolderMessageChat)holder).fullNameTitle");
                        fullNameAction = "Unknown name";
                        if (!(((ViewHolderMessageChat) holder).nameRequestedAction)) {
                            log("3-Call for nonContactName: " + message.getUserHandle());
                            ((ViewHolderMessageChat) holder).nameRequestedAction = true;
                            ChatNonContactNameListener listener = new ChatNonContactNameListener(context, ((ViewHolderMessageChat) holder), this, message.getUserHandle());
                            megaChatApi.getUserFirstname(message.getUserHandle(), listener);
                            megaChatApi.getUserLastname(message.getUserHandle(), listener);
                            megaChatApi.getUserEmail(message.getUserHandle(), listener);
                        } else {
                            log("4-Name already asked and no name received: " + message.getUserHandle());
                        }
                    }

                    textToShow = String.format(context.getString(R.string.message_add_participant), ((ViewHolderMessageChat) holder).fullNameTitle, fullNameAction);
                    try {
                        textToShow = textToShow.replace("[A]", "<font color=\'#060000\'>");
                        textToShow = textToShow.replace("[/A]", "</font>");
                        textToShow = textToShow.replace("[B]", "<font color=\'#868686\'>");
                        textToShow = textToShow.replace("[/B]", "</font>");
                        textToShow = textToShow.replace("[C]", "<font color=\'#060000\'>");
                        textToShow = textToShow.replace("[/C]", "</font>");
                    } catch (Exception e) {
                    }

                }
            }//END participant was added
            else {
                log("Participant was removed or left");
                if (message.getUserHandle() == myUserHandle) {
                    textToShow = String.format(context.getString(R.string.message_remove_participant), ((ViewHolderMessageChat) holder).fullNameTitle, megaChatApi.getMyFullname());
                    try {
                        textToShow = textToShow.replace("[A]", "<font color=\'#060000\'>");
                        textToShow = textToShow.replace("[/A]", "</font>");
                        textToShow = textToShow.replace("[B]", "<font color=\'#868686\'>");
                        textToShow = textToShow.replace("[/B]", "</font>");
                        textToShow = textToShow.replace("[C]", "<font color=\'#060000\'>");
                        textToShow = textToShow.replace("[/C]", "</font>");
                    } catch (Exception e) {
                    }
                } else {

                    if (message.getUserHandle() == message.getHandleOfAction()) {
                        log("The participant left the chat");

                        textToShow = String.format(context.getString(R.string.message_participant_left_group_chat), ((ViewHolderMessageChat) holder).fullNameTitle);
                        try {
                            textToShow = textToShow.replace("[A]", "<font color=\'#060000\'>");
                            textToShow = textToShow.replace("[/A]", "</font>");
                            textToShow = textToShow.replace("[B]", "<font color=\'#868686\'>");
                            textToShow = textToShow.replace("[/B]", "</font>");
                        } catch (Exception e) {
                        }

                    } else {
                        log("The participant was removed");
                        String fullNameAction = cC.getFullName(message.getUserHandle(), chatRoom);

                        if (fullNameAction == null) {
                            fullNameAction = "";
                        }

                        if (fullNameAction.trim().length() <= 0) {

                            log("NOT found in DB - ((ViewHolderMessageChat)holder).fullNameTitle");
                            fullNameAction = "Unknown name";
                            if (!(((ViewHolderMessageChat) holder).nameRequestedAction)) {
                                log("3-Call for nonContactName: " + message.getUserHandle());
                                ((ViewHolderMessageChat) holder).nameRequestedAction = true;
                                ChatNonContactNameListener listener = new ChatNonContactNameListener(context, ((ViewHolderMessageChat) holder), this, message.getUserHandle());
                                megaChatApi.getUserFirstname(message.getUserHandle(), listener);
                                megaChatApi.getUserLastname(message.getUserHandle(), listener);
                                megaChatApi.getUserEmail(message.getUserHandle(), listener);
                            } else {
                                log("4-Name already asked and no name received: " + message.getUserHandle());
                            }
                        }

                        textToShow = String.format(context.getString(R.string.message_remove_participant), ((ViewHolderMessageChat) holder).fullNameTitle, fullNameAction);
                        try {
                            textToShow = textToShow.replace("[A]", "<font color=\'#060000\'>");
                            textToShow = textToShow.replace("[/A]", "</font>");
                            textToShow = textToShow.replace("[B]", "<font color=\'#868686\'>");
                            textToShow = textToShow.replace("[/B]", "</font>");
                            textToShow = textToShow.replace("[C]", "<font color=\'#060000\'>");
                            textToShow = textToShow.replace("[/C]", "</font>");
                        } catch (Exception e) {
                        }
                    }
//                        textToShow = String.format(context.getString(R.string.message_remove_participant), message.getHandleOfAction()+"");
                }
            } //END participant removed

            Spanned result = null;
            if (android.os.Build.VERSION.SDK_INT >= android.os.Build.VERSION_CODES.N) {
                result = Html.fromHtml(textToShow, Html.FROM_HTML_MODE_LEGACY);
            } else {
                result = Html.fromHtml(textToShow);
            }
            ((ViewHolderMessageChat) holder).contactManagementMessageText.setText(result);

        }
    }

    public void bindPrivChangeMessage(ViewHolderMessageChat holder, AndroidMegaChatMessage androidMessage, int position) {
        log("bindPrivChangeMessage");
        ((ViewHolderMessageChat) holder).layoutAvatarMessages.setVisibility(View.INVISIBLE);

        MegaChatMessage message = androidMessage.getMessage();

        if (message.getHandleOfAction() == myUserHandle) {
            log("a moderator change my privilege");
            int privilege = message.getPrivilege();
            log("Privilege of the user: " + privilege);

            if (messages.get(position - 1).getInfoToShow() != -1) {
                switch (messages.get(position - 1).getInfoToShow()) {
                    case AndroidMegaChatMessage.CHAT_ADAPTER_SHOW_ALL: {
                        ((ViewHolderMessageChat) holder).dateLayout.setVisibility(View.VISIBLE);
                        ((ViewHolderMessageChat) holder).dateText.setText(TimeChatUtils.formatDate(message.getTimestamp(), TimeChatUtils.DATE_SHORT_FORMAT));
                        ((ViewHolderMessageChat) holder).titleOwnMessage.setVisibility(View.VISIBLE);
                        ((ViewHolderMessageChat) holder).timeOwnText.setText(TimeChatUtils.formatTime(message));
                        break;
                    }
                    case AndroidMegaChatMessage.CHAT_ADAPTER_SHOW_TIME: {
                        log("CHAT_ADAPTER_SHOW_TIME");
                        ((ViewHolderMessageChat) holder).dateLayout.setVisibility(View.GONE);
                        ((ViewHolderMessageChat) holder).titleOwnMessage.setVisibility(View.VISIBLE);
                        ((ViewHolderMessageChat) holder).timeOwnText.setText(TimeChatUtils.formatTime(message));
                        break;
                    }
                    case AndroidMegaChatMessage.CHAT_ADAPTER_SHOW_NOTHING: {
                        log("CHAT_ADAPTER_SHOW_NOTHING");
                        ((ViewHolderMessageChat) holder).dateLayout.setVisibility(View.GONE);
                        ((ViewHolderMessageChat) holder).titleOwnMessage.setVisibility(View.GONE);
                        break;
                    }
                }
            }

            ((ViewHolderMessageChat) holder).ownMessageLayout.setVisibility(View.VISIBLE);
            ((ViewHolderMessageChat) holder).contactMessageLayout.setVisibility(View.GONE);

            String privilegeString = "";
            if (privilege == MegaChatRoom.PRIV_MODERATOR) {
                privilegeString = context.getString(R.string.administrator_permission_label_participants_panel);
            } else if (privilege == MegaChatRoom.PRIV_STANDARD) {
                privilegeString = context.getString(R.string.standard_permission_label_participants_panel);
            } else if (privilege == MegaChatRoom.PRIV_RO) {
                privilegeString = context.getString(R.string.observer_permission_label_participants_panel);
            } else {
                log("Change to other");
                privilegeString = "Unknow";
            }

            String textToShow = "";

            if (message.getUserHandle() == myUserHandle) {
                log("I changed my Own permission");
                textToShow = String.format(context.getString(R.string.message_permissions_changed), megaChatApi.getMyFullname(), privilegeString, megaChatApi.getMyFullname());
                try {
                    textToShow = textToShow.replace("[A]", "<font color=\'#060000\'>");
                    textToShow = textToShow.replace("[/A]", "</font>");
                    textToShow = textToShow.replace("[B]", "<font color=\'#868686\'>");
                    textToShow = textToShow.replace("[/B]", "</font>");
                    textToShow = textToShow.replace("[C]", "<font color=\'#060000\'>");
                    textToShow = textToShow.replace("[/C]", "</font>");
                    textToShow = textToShow.replace("[D]", "<font color=\'#868686\'>");
                    textToShow = textToShow.replace("[/D]", "</font>");
                    textToShow = textToShow.replace("[E]", "<font color=\'#060000\'>");
                    textToShow = textToShow.replace("[/E]", "</font>");
                } catch (Exception e) {
                }
            } else {
                log("I was change by someone");
                String fullNameAction = cC.getFullName(message.getUserHandle(), chatRoom);

                if (fullNameAction == null) {
                    fullNameAction = "";
                }

                if (fullNameAction.trim().length() <= 0) {

                    log("NOT found in DB - ((ViewHolderMessageChat)holder).fullNameTitle");
                    fullNameAction = "Unknown name";
                    if (!(((ViewHolderMessageChat) holder).nameRequestedAction)) {
                        log("3-Call for nonContactName: " + message.getUserHandle());
                        ((ViewHolderMessageChat) holder).nameRequestedAction = true;
                        ChatNonContactNameListener listener = new ChatNonContactNameListener(context, ((ViewHolderMessageChat) holder), this, message.getUserHandle());
                        megaChatApi.getUserFirstname(message.getUserHandle(), listener);
                        megaChatApi.getUserLastname(message.getUserHandle(), listener);
                        megaChatApi.getUserEmail(message.getUserHandle(), listener);
                    } else {
                        log("4-Name already asked and no name received: " + message.getUserHandle());
                    }
                }
                textToShow = String.format(context.getString(R.string.message_permissions_changed), megaChatApi.getMyFullname(), privilegeString, fullNameAction);
                try {
                    textToShow = textToShow.replace("[A]", "<font color=\'#060000\'>");
                    textToShow = textToShow.replace("[/A]", "</font>");
                    textToShow = textToShow.replace("[B]", "<font color=\'#868686\'>");
                    textToShow = textToShow.replace("[/B]", "</font>");
                    textToShow = textToShow.replace("[C]", "<font color=\'#060000\'>");
                    textToShow = textToShow.replace("[/C]", "</font>");
                    textToShow = textToShow.replace("[D]", "<font color=\'#868686\'>");
                    textToShow = textToShow.replace("[/D]", "</font>");
                    textToShow = textToShow.replace("[E]", "<font color=\'#060000\'>");
                    textToShow = textToShow.replace("[/E]", "</font>");
                } catch (Exception e) {
                }
            }

            Spanned result = null;
            if (android.os.Build.VERSION.SDK_INT >= android.os.Build.VERSION_CODES.N) {
                result = Html.fromHtml(textToShow, Html.FROM_HTML_MODE_LEGACY);
            } else {
                result = Html.fromHtml(textToShow);
            }
            ((ViewHolderMessageChat) holder).contentOwnMessageLayout.setVisibility(View.GONE);
            ((ViewHolderMessageChat) holder).ownManagementMessageLayout.setVisibility(View.VISIBLE);
            ((ViewHolderMessageChat) holder).ownManagementMessageText.setText(result);
            ((ViewHolderMessageChat) holder).titleOwnMessage.setGravity(Gravity.LEFT);
            ((ViewHolderMessageChat) holder).timeOwnText.setGravity(Gravity.LEFT);
            RelativeLayout.LayoutParams params = (RelativeLayout.LayoutParams) ((ViewHolderMessageChat) holder).timeOwnText.getLayoutParams();
            params.rightMargin = Util.scaleWidthPx(0, outMetrics);
            params.leftMargin = Util.scaleWidthPx(48, outMetrics);
            ((ViewHolderMessageChat) holder).timeOwnText.setLayoutParams(params);


            log("Visible own management message!");

            if (!multipleSelect) {
                if (positionClicked != -1) {
                    if (positionClicked == position) {
                        holder.ownManagementMessageLayout.setBackgroundColor(ContextCompat.getColor(context, R.color.new_multiselect_color));
                        listFragment.smoothScrollToPosition(positionClicked);
                    } else {
                        holder.ownManagementMessageLayout.setBackgroundColor(ContextCompat.getColor(context, android.R.color.transparent));
                    }
                } else {
                    holder.ownManagementMessageLayout.setBackgroundColor(ContextCompat.getColor(context, android.R.color.transparent));
                }
            } else {
                log("Multiselect ON");
                if (this.isItemChecked(position)) {
                    holder.ownManagementMessageLayout.setBackgroundColor(ContextCompat.getColor(context, R.color.new_multiselect_color));

                } else {
                    log("NOT selected");
                    holder.ownManagementMessageLayout.setBackgroundColor(ContextCompat.getColor(context, android.R.color.transparent));
                }
            }
        } else {
            log("Participant privilege change!");
            if (messages.get(position - 1).getInfoToShow() != -1) {
                switch (messages.get(position - 1).getInfoToShow()) {
                    case AndroidMegaChatMessage.CHAT_ADAPTER_SHOW_ALL: {
                        ((ViewHolderMessageChat) holder).dateLayout.setVisibility(View.VISIBLE);
                        ((ViewHolderMessageChat) holder).dateText.setText(TimeChatUtils.formatDate(message.getTimestamp(), TimeChatUtils.DATE_SHORT_FORMAT));
                        ((ViewHolderMessageChat) holder).titleContactMessage.setVisibility(View.VISIBLE);
                        ((ViewHolderMessageChat) holder).timeContactText.setText(TimeChatUtils.formatTime(message));
                        ((ViewHolderMessageChat) holder).timeContactText.setVisibility(View.VISIBLE);
                        break;
                    }
                    case AndroidMegaChatMessage.CHAT_ADAPTER_SHOW_TIME: {
                        log("CHAT_ADAPTER_SHOW_TIME");
                        ((ViewHolderMessageChat) holder).dateLayout.setVisibility(View.GONE);
                        ((ViewHolderMessageChat) holder).titleContactMessage.setVisibility(View.VISIBLE);
                        ((ViewHolderMessageChat) holder).timeContactText.setText(TimeChatUtils.formatTime(message));
                        ((ViewHolderMessageChat) holder).timeContactText.setVisibility(View.VISIBLE);
                        break;
                    }
                    case AndroidMegaChatMessage.CHAT_ADAPTER_SHOW_NOTHING: {
                        log("CHAT_ADAPTER_SHOW_NOTHING");
                        ((ViewHolderMessageChat) holder).dateLayout.setVisibility(View.GONE);
                        ((ViewHolderMessageChat) holder).titleContactMessage.setVisibility(View.GONE);
                        break;
                    }
                }
            }
            ((ViewHolderMessageChat) holder).ownMessageLayout.setVisibility(View.GONE);
            ((ViewHolderMessageChat) holder).contactMessageLayout.setVisibility(View.VISIBLE);

            ((ViewHolderMessageChat) holder).contentContactMessageLayout.setVisibility(View.GONE);
            ((ViewHolderMessageChat) holder).contactManagementMessageLayout.setVisibility(View.VISIBLE);
            ((ViewHolderMessageChat) holder).nameContactText.setVisibility(View.GONE);

            if (!multipleSelect) {
                if (positionClicked != -1) {
                    if (positionClicked == position) {
                        holder.contactManagementMessageLayout.setBackgroundColor(ContextCompat.getColor(context, R.color.new_multiselect_color));
                        listFragment.smoothScrollToPosition(positionClicked);
                    } else {
                        holder.contactManagementMessageLayout.setBackgroundColor(ContextCompat.getColor(context, android.R.color.transparent));
                    }
                } else {
                    holder.contactManagementMessageLayout.setBackgroundColor(ContextCompat.getColor(context, android.R.color.transparent));
                }
            } else {
                log("Multiselect ON");
                if (this.isItemChecked(position)) {
                    holder.contactManagementMessageLayout.setBackgroundColor(ContextCompat.getColor(context, R.color.new_multiselect_color));

                } else {
                    log("NOT selected");
                    holder.contactManagementMessageLayout.setBackgroundColor(ContextCompat.getColor(context, android.R.color.transparent));
                }
            }

            ((ViewHolderMessageChat) holder).fullNameTitle = cC.getFullName(message.getHandleOfAction(), chatRoom);


            if (((ViewHolderMessageChat) holder).fullNameTitle == null) {
                ((ViewHolderMessageChat) holder).fullNameTitle = "";
            }

            if (((ViewHolderMessageChat) holder).fullNameTitle.trim().length() <= 0) {

                log("NOT found in DB - ((ViewHolderMessageChat)holder).fullNameTitle");
                ((ViewHolderMessageChat) holder).fullNameTitle = "Unknown name";
                if (!(((ViewHolderMessageChat) holder).nameRequestedAction)) {
                    log("3-Call for nonContactName: " + message.getUserHandle());

                    ((ViewHolderMessageChat) holder).nameRequestedAction = true;
                    ChatNonContactNameListener listener = new ChatNonContactNameListener(context, ((ViewHolderMessageChat) holder), this, message.getHandleOfAction());

                    megaChatApi.getUserFirstname(message.getHandleOfAction(), listener);
                    megaChatApi.getUserLastname(message.getHandleOfAction(), listener);
                    megaChatApi.getUserEmail(message.getHandleOfAction(), listener);
                } else {
                    log("4-Name already asked and no name received: " + message.getUserHandle());
                }
            }

            int privilege = message.getPrivilege();
            String privilegeString = "";
            if (privilege == MegaChatRoom.PRIV_MODERATOR) {
                privilegeString = context.getString(R.string.administrator_permission_label_participants_panel);
            } else if (privilege == MegaChatRoom.PRIV_STANDARD) {
                privilegeString = context.getString(R.string.standard_permission_label_participants_panel);
            } else if (privilege == MegaChatRoom.PRIV_RO) {
                privilegeString = context.getString(R.string.observer_permission_label_participants_panel);
            } else {
                log("Change to other");
                privilegeString = "Unknow";
            }

            String textToShow = "";
            if (message.getUserHandle() == myUserHandle) {
                log("The privilege was change by me");
                textToShow = String.format(context.getString(R.string.message_permissions_changed), ((ViewHolderMessageChat) holder).fullNameTitle, privilegeString, megaChatApi.getMyFullname());
                try {
                    textToShow = textToShow.replace("[A]", "<font color=\'#060000\'>");
                    textToShow = textToShow.replace("[/A]", "</font>");
                    textToShow = textToShow.replace("[B]", "<font color=\'#868686\'>");
                    textToShow = textToShow.replace("[/B]", "</font>");
                    textToShow = textToShow.replace("[C]", "<font color=\'#060000\'>");
                    textToShow = textToShow.replace("[/C]", "</font>");
                    textToShow = textToShow.replace("[D]", "<font color=\'#868686\'>");
                    textToShow = textToShow.replace("[/D]", "</font>");
                    textToShow = textToShow.replace("[E]", "<font color=\'#060000\'>");
                    textToShow = textToShow.replace("[/E]", "</font>");
                } catch (Exception e) {
                }

            } else {
                log("By other");
                String fullNameAction = cC.getFullName(message.getUserHandle(), chatRoom);

                if (fullNameAction == null) {
                    fullNameAction = "";
                }

                if (fullNameAction.trim().length() <= 0) {

                    log("NOT found in DB - ((ViewHolderMessageChat)holder).fullNameTitle");
                    fullNameAction = "Unknown name";
                    if (!(((ViewHolderMessageChat) holder).nameRequestedAction)) {
                        log("3-Call for nonContactName: " + message.getUserHandle());
                        ((ViewHolderMessageChat) holder).nameRequestedAction = true;
                        ChatNonContactNameListener listener = new ChatNonContactNameListener(context, ((ViewHolderMessageChat) holder), this, message.getUserHandle());
                        megaChatApi.getUserFirstname(message.getUserHandle(), listener);
                        megaChatApi.getUserLastname(message.getUserHandle(), listener);
                        megaChatApi.getUserEmail(message.getUserHandle(), listener);
                    } else {
                        log("4-Name already asked and no name received: " + message.getUserHandle());
                    }
                }

                textToShow = String.format(context.getString(R.string.message_permissions_changed), ((ViewHolderMessageChat) holder).fullNameTitle, privilegeString, fullNameAction);
                try {
                    textToShow = textToShow.replace("[A]", "<font color=\'#060000\'>");
                    textToShow = textToShow.replace("[/A]", "</font>");
                    textToShow = textToShow.replace("[B]", "<font color=\'#868686\'>");
                    textToShow = textToShow.replace("[/B]", "</font>");
                    textToShow = textToShow.replace("[C]", "<font color=\'#060000\'>");
                    textToShow = textToShow.replace("[/C]", "</font>");
                    textToShow = textToShow.replace("[D]", "<font color=\'#868686\'>");
                    textToShow = textToShow.replace("[/D]", "</font>");
                    textToShow = textToShow.replace("[E]", "<font color=\'#060000\'>");
                    textToShow = textToShow.replace("[/E]", "</font>");
                } catch (Exception e) {
                }
            }
            Spanned result = null;
            if (android.os.Build.VERSION.SDK_INT >= android.os.Build.VERSION_CODES.N) {
                result = Html.fromHtml(textToShow, Html.FROM_HTML_MODE_LEGACY);
            } else {
                result = Html.fromHtml(textToShow);
            }

            ((ViewHolderMessageChat) holder).contactManagementMessageText.setText(result);
        }
    }

    public void bindContainsMetaMessage(ViewHolderMessageChat holder, AndroidMegaChatMessage androidMessage, int position) {
        log("bindContainsMetaMessage");

        MegaChatMessage message = androidMessage.getMessage();
        MegaChatContainsMeta meta = message.getContainsMeta();
        if (meta == null) {
            bindNoTypeMessage(holder, androidMessage, position);
        } else if (meta != null && meta.getType() == MegaChatContainsMeta.CONTAINS_META_RICH_PREVIEW) {
            //            ((ViewHolderMessageChat)holder).layoutAvatarMessages.setVisibility(View.VISIBLE);

            String url = meta.getRichPreview().getUrl();

            String title = meta.getRichPreview().getTitle();
            String text = meta.getRichPreview().getText();
            String description = meta.getRichPreview().getDescription();
            String imageFormat = meta.getRichPreview().getImageFormat();
            String image = meta.getRichPreview().getImage();
            String icon = meta.getRichPreview().getIcon();

            Bitmap bitmapImage = null;
            Bitmap bitmapIcon = null;

            if (image != null) {
                byte[] decodedBytes = Base64.decode(image, 0);
                bitmapImage = BitmapFactory.decodeByteArray(decodedBytes, 0, decodedBytes.length);
            }

            if (icon != null) {
                byte[] decodedBytes2 = Base64.decode(icon, 0);
                bitmapIcon = BitmapFactory.decodeByteArray(decodedBytes2, 0, decodedBytes2.length);
            }

            if (message.getUserHandle() == myUserHandle) {
                ((ViewHolderMessageChat) holder).layoutAvatarMessages.setVisibility(View.INVISIBLE);

                log("MY message!!");
                log("MY message handle!!: " + message.getMsgId());
                if (messages.get(position - 1).getInfoToShow() != -1) {
                    switch (messages.get(position - 1).getInfoToShow()) {
                        case AndroidMegaChatMessage.CHAT_ADAPTER_SHOW_ALL: {
                            ((ViewHolderMessageChat) holder).dateLayout.setVisibility(View.VISIBLE);
                            ((ViewHolderMessageChat) holder).dateText.setText(TimeChatUtils.formatDate(message.getTimestamp(), TimeChatUtils.DATE_SHORT_FORMAT));
                            ((ViewHolderMessageChat) holder).titleOwnMessage.setVisibility(View.VISIBLE);
                            ((ViewHolderMessageChat) holder).timeOwnText.setText(TimeChatUtils.formatTime(message));
                            break;
                        }
                        case AndroidMegaChatMessage.CHAT_ADAPTER_SHOW_TIME: {
                            log("CHAT_ADAPTER_SHOW_TIME");
                            ((ViewHolderMessageChat) holder).dateLayout.setVisibility(View.GONE);
                            ((ViewHolderMessageChat) holder).titleOwnMessage.setVisibility(View.VISIBLE);
                            ((ViewHolderMessageChat) holder).timeOwnText.setText(TimeChatUtils.formatTime(message));
                            break;
                        }
                        case AndroidMegaChatMessage.CHAT_ADAPTER_SHOW_NOTHING: {
                            log("CHAT_ADAPTER_SHOW_NOTHING");
                            ((ViewHolderMessageChat) holder).dateLayout.setVisibility(View.GONE);
                            ((ViewHolderMessageChat) holder).titleOwnMessage.setVisibility(View.GONE);
                            break;
                        }
                    }
                }

<<<<<<< HEAD
                int status = message.getStatus();

                if((status==MegaChatMessage.STATUS_SERVER_REJECTED)||(status==MegaChatMessage.STATUS_SENDING_MANUAL)){
                    log("Show triangle retry!");
                    ((ViewHolderMessageChat)holder).urlOwnMessageText.setBackground(ContextCompat.getDrawable(context, R.drawable.light_rounded_chat_own_message));

                    ((ViewHolderMessageChat)holder).triangleIcon.setVisibility(View.VISIBLE);
                    ((ViewHolderMessageChat)holder).retryAlert.setVisibility(View.VISIBLE);

                }
                else if((status==MegaChatMessage.STATUS_SENDING)){
                    ((ViewHolderMessageChat)holder).urlOwnMessageText.setBackground(ContextCompat.getDrawable(context, R.drawable.light_rounded_chat_own_message));

                    ((ViewHolderMessageChat)holder).triangleIcon.setVisibility(View.GONE);
                    ((ViewHolderMessageChat)holder).retryAlert.setVisibility(View.GONE);

                }
                else{
                    log("Status: "+message.getStatus());
                    ((ViewHolderMessageChat)holder).urlOwnMessageText.setBackground(ContextCompat.getDrawable(context, R.drawable.dark_rounded_chat_own_message));

                    ((ViewHolderMessageChat)holder).triangleIcon.setVisibility(View.GONE);
                    ((ViewHolderMessageChat)holder).retryAlert.setVisibility(View.GONE);
                }

                ((ViewHolderMessageChat)holder).contactMessageLayout.setVisibility(View.GONE);
                ((ViewHolderMessageChat)holder).ownMessageLayout.setVisibility(View.VISIBLE);

                ((ViewHolderMessageChat)holder).ownManagementMessageLayout.setVisibility(View.GONE);
                ((ViewHolderMessageChat)holder).contentOwnMessageLayout.setVisibility(View.VISIBLE);
=======
                ((ViewHolderMessageChat) holder).contactMessageLayout.setVisibility(View.GONE);
                ((ViewHolderMessageChat) holder).ownMessageLayout.setVisibility(View.VISIBLE);
>>>>>>> 018a5f93

                ((ViewHolderMessageChat) holder).ownManagementMessageLayout.setVisibility(View.GONE);
                ((ViewHolderMessageChat) holder).contentOwnMessageLayout.setVisibility(View.VISIBLE);

                ((ViewHolderMessageChat) holder).contentOwnMessageText.setVisibility(View.GONE);
                ((ViewHolderMessageChat) holder).urlOwnMessageLayout.setVisibility(View.VISIBLE);
                ((ViewHolderMessageChat) holder).forwardOwnRichLinks.setVisibility(View.VISIBLE);

                ((ViewHolderMessageChat) holder).previewFrameLand.setVisibility(View.GONE);
//                ((ViewHolderMessageChat) holder).contentOwnMessageThumbLand.setVisibility(View.GONE);
                ((ViewHolderMessageChat) holder).previewFramePort.setVisibility(View.GONE);
//                ((ViewHolderMessageChat) holder).contentOwnMessageThumbPort.setVisibility(View.GONE);

//                ((ViewHolderMessageChat) holder).gradientOwnMessageThumbPort.setVisibility(View.GONE);
//                ((ViewHolderMessageChat) holder).videoIconOwnMessageThumbPort.setVisibility(View.GONE);
//                ((ViewHolderMessageChat) holder).videoTimecontentOwnMessageThumbPort.setVisibility(View.GONE);
//
//                ((ViewHolderMessageChat) holder).gradientOwnMessageThumbLand.setVisibility(View.GONE);
//                ((ViewHolderMessageChat) holder).videoIconOwnMessageThumbLand.setVisibility(View.GONE);
//                ((ViewHolderMessageChat) holder).videoTimecontentOwnMessageThumbLand.setVisibility(View.GONE);

                holder.contentOwnMessageFileLayout.setVisibility(View.GONE);
                holder.forwardOwnFile.setVisibility(View.GONE);

                ((ViewHolderMessageChat) holder).contentOwnMessageContactLayout.setVisibility(View.GONE);
                ((ViewHolderMessageChat) holder).forwardOwnContact.setVisibility(View.GONE);

                //Rick link

                ((ViewHolderMessageChat) holder).urlOwnMessageWarningButtonsLayout.setVisibility(View.GONE);
                ((ViewHolderMessageChat) holder).urlOwnMessageDisableButtonsLayout.setVisibility(View.GONE);

<<<<<<< HEAD
                SimpleSpanBuilder ssb = null;

                try{

                    RTFFormatter formatter = new RTFFormatter(text, context);
                    ssb = formatter.setRTFFormat();
                }
                catch (Exception e){
                    log("FORMATTER EXCEPTION!!!");
                    ssb = null;
                }

                if(EmojiManager.isOnlyEmojis(text)){
                    log("IS ONLY emoji!!!");
                    List<String> emojis = EmojiParser.extractEmojis(text);
                    int size = emojis.size();
                    log("size of emojis: "+size);
                    switch (size){
                        case 1:{
                            ((ViewHolderMessageChat)holder).urlOwnMessageText.setEmojiconSizeSp(35);
                            ((ViewHolderMessageChat)holder).urlOwnMessageText.setLineSpacing(1,1.2f);
                            break;
                        }
                        case 2:{
                            ((ViewHolderMessageChat)holder).urlOwnMessageText.setEmojiconSizeSp(30);
                            ((ViewHolderMessageChat)holder).urlOwnMessageText.setLineSpacing(1,1.2f);
                            break;
                        }
                        case 3:{
                            ((ViewHolderMessageChat)holder).urlOwnMessageText.setEmojiconSizeSp(25);
                            ((ViewHolderMessageChat)holder).urlOwnMessageText.setLineSpacing(1,1.2f);
                            break;
                        }
                        default:{
                            ((ViewHolderMessageChat)holder).urlOwnMessageText.setEmojiconSizeSp(20);
                            ((ViewHolderMessageChat)holder).urlOwnMessageText.setLineSpacing(1,1.2f);
                            break;
                        }
                    }
                }
                else{
                    log("IS NOT only emoji");
                    ((ViewHolderMessageChat)holder).urlOwnMessageText.setLineSpacing(1,1.0f);
                    ((ViewHolderMessageChat)holder).urlOwnMessageText.setEmojiconSizeSp(20);
                }
//                            ((ViewHolderMessageChat)holder).contentOwnMessageText.setText(messageContent);
                if(ssb!=null){
                    ((ViewHolderMessageChat)holder).urlOwnMessageText.setText(ssb.build(), TextView.BufferType.SPANNABLE);
                }
                else{
                    ((ViewHolderMessageChat)holder).urlOwnMessageText.setText(text);
                }

                ((ViewHolderMessageChat)holder).urlOwnMessageTitle.setVisibility(View.VISIBLE);
                ((ViewHolderMessageChat)holder).urlOwnMessageTitle.setText(title);
                ((ViewHolderMessageChat)holder).urlOwnMessageDescription.setText(description);
                ((ViewHolderMessageChat)holder).urlOwnMessageIconAndLinkLayout.setVisibility(View.VISIBLE);
                ((ViewHolderMessageChat)holder).urlOwnMessageLink.setText(url);
=======
                ((ViewHolderMessageChat) holder).urlOwnMessageText.setText(text);
                ((ViewHolderMessageChat) holder).urlOwnMessageTitle.setVisibility(View.VISIBLE);
                ((ViewHolderMessageChat) holder).urlOwnMessageTitle.setText(title);
                ((ViewHolderMessageChat) holder).urlOwnMessageDescription.setText(description);
                ((ViewHolderMessageChat) holder).urlOwnMessageIconAndLinkLayout.setVisibility(View.VISIBLE);
                ((ViewHolderMessageChat) holder).urlOwnMessageLink.setText(url);
>>>>>>> 018a5f93

                if (bitmapImage != null) {
                    ((ViewHolderMessageChat) holder).urlOwnMessageImage.setImageBitmap(bitmapImage);
                    ((ViewHolderMessageChat) holder).urlOwnMessageImage.setVisibility(View.VISIBLE);
                } else {
                    ((ViewHolderMessageChat) holder).urlOwnMessageImage.setVisibility(View.GONE);
                }

                if (bitmapIcon != null) {
                    ((ViewHolderMessageChat) holder).urlOwnMessageIcon.setImageBitmap(bitmapIcon);
                    ((ViewHolderMessageChat) holder).urlOwnMessageIcon.setVisibility(View.VISIBLE);
                } else {
                    ((ViewHolderMessageChat) holder).urlOwnMessageIcon.setVisibility(View.GONE);
                }

                if (!multipleSelect) {
                    if (positionClicked != -1) {
                        if (positionClicked == position) {
                            holder.contentOwnMessageLayout.setBackgroundColor(ContextCompat.getColor(context, R.color.new_multiselect_color));
                            listFragment.smoothScrollToPosition(positionClicked);
                            holder.forwardOwnRichLinks.setEnabled(false);
                        } else {
                            holder.contentOwnMessageLayout.setBackgroundColor(ContextCompat.getColor(context, android.R.color.transparent));
                            holder.forwardOwnRichLinks.setEnabled(true);

                        }
                    } else {
                        holder.contentOwnMessageLayout.setBackgroundColor(ContextCompat.getColor(context, android.R.color.transparent));
                        holder.forwardOwnRichLinks.setEnabled(true);

                    }
                } else {
                    log("Multiselect ON");
                    if (this.isItemChecked(position)) {
                        holder.contentOwnMessageLayout.setBackgroundColor(ContextCompat.getColor(context, R.color.new_multiselect_color));
                        holder.forwardOwnRichLinks.setEnabled(false);

                    } else {
                        log("NOT selected");
                        holder.contentOwnMessageLayout.setBackgroundColor(ContextCompat.getColor(context, android.R.color.transparent));
                        holder.forwardOwnRichLinks.setEnabled(true);

                    }
                }
            } else {
                long userHandle = message.getUserHandle();
                log("Contact message!!: " + userHandle);
                if (((ChatActivityLollipop) context).isGroup()) {

                    ((ViewHolderMessageChat) holder).fullNameTitle = cC.getFullName(userHandle, chatRoom);

                    if (((ViewHolderMessageChat) holder).fullNameTitle == null) {
                        ((ViewHolderMessageChat) holder).fullNameTitle = "";
                    }

                    if (((ViewHolderMessageChat) holder).fullNameTitle.trim().length() <= 0) {

                        log("NOT found in DB - ((ViewHolderMessageChat)holder).fullNameTitle");
                        ((ViewHolderMessageChat) holder).fullNameTitle = "Unknown name";
                        if (!(((ViewHolderMessageChat) holder).nameRequestedAction)) {
                            log("3-Call for nonContactName: " + message.getUserHandle());
                            ((ViewHolderMessageChat) holder).nameRequestedAction = true;
                            ChatNonContactNameListener listener = new ChatNonContactNameListener(context, ((ViewHolderMessageChat) holder), this, userHandle);
                            megaChatApi.getUserFirstname(userHandle, listener);
                            megaChatApi.getUserLastname(userHandle, listener);
                            megaChatApi.getUserEmail(userHandle, listener);
                        } else {
                            log("4-Name already asked and no name received: " + message.getUserHandle());
                        }
                    }

                    holder.nameContactText.setVisibility(View.VISIBLE);
                    holder.nameContactText.setText(holder.fullNameTitle);

                } else {

                    holder.fullNameTitle = chatRoom.getTitle();
                    holder.nameContactText.setVisibility(View.GONE);
                }

                if (messages.get(position - 1).getInfoToShow() != -1) {
                    switch (messages.get(position - 1).getInfoToShow()) {
                        case AndroidMegaChatMessage.CHAT_ADAPTER_SHOW_ALL: {
                            log("CHAT_ADAPTER_SHOW_ALL");
                            ((ViewHolderMessageChat) holder).dateLayout.setVisibility(View.VISIBLE);
                            ((ViewHolderMessageChat) holder).dateText.setText(TimeChatUtils.formatDate(message.getTimestamp(), TimeChatUtils.DATE_SHORT_FORMAT));
                            ((ViewHolderMessageChat) holder).titleContactMessage.setVisibility(View.VISIBLE);
                            ((ViewHolderMessageChat) holder).timeContactText.setText(TimeChatUtils.formatTime(message));
                            ((ViewHolderMessageChat) holder).timeContactText.setVisibility(View.VISIBLE);
                            break;
                        }
                        case AndroidMegaChatMessage.CHAT_ADAPTER_SHOW_TIME: {
                            log("CHAT_ADAPTER_SHOW_TIME--");
                            ((ViewHolderMessageChat) holder).dateLayout.setVisibility(View.GONE);
                            ((ViewHolderMessageChat) holder).titleContactMessage.setVisibility(View.VISIBLE);
                            ((ViewHolderMessageChat) holder).timeContactText.setText(TimeChatUtils.formatTime(message));
                            ((ViewHolderMessageChat) holder).timeContactText.setVisibility(View.VISIBLE);
                            break;
                        }
                        case AndroidMegaChatMessage.CHAT_ADAPTER_SHOW_NOTHING: {
                            log("CHAT_ADAPTER_SHOW_NOTHING");
                            ((ViewHolderMessageChat) holder).dateLayout.setVisibility(View.GONE);
                            ((ViewHolderMessageChat) holder).timeContactText.setVisibility(View.GONE);
                            ((ViewHolderMessageChat) holder).titleContactMessage.setVisibility(View.GONE);
                            break;
                        }
                    }
                }

                if (messages.get(position - 1).isShowAvatar()) {
                    ((ViewHolderMessageChat) holder).layoutAvatarMessages.setVisibility(View.VISIBLE);
                    setContactAvatar(((ViewHolderMessageChat) holder), userHandle, ((ViewHolderMessageChat) holder).fullNameTitle);
                } else {
                    ((ViewHolderMessageChat) holder).layoutAvatarMessages.setVisibility(View.INVISIBLE);
                }

                ((ViewHolderMessageChat) holder).ownMessageLayout.setVisibility(View.GONE);
                ((ViewHolderMessageChat) holder).contactMessageLayout.setVisibility(View.VISIBLE);

                ((ViewHolderMessageChat) holder).contentContactMessageLayout.setVisibility(View.VISIBLE);
                ((ViewHolderMessageChat) holder).contactManagementMessageLayout.setVisibility(View.GONE);

                ((ViewHolderMessageChat) holder).contentContactMessageText.setVisibility(View.GONE);
                ((ViewHolderMessageChat) holder).urlContactMessageLayout.setVisibility(View.VISIBLE);

                holder.forwardContactRichLinks.setVisibility(View.VISIBLE);


                ((ViewHolderMessageChat) holder).contentContactMessageAttachLayout.setVisibility(View.GONE);
                ((ViewHolderMessageChat) holder).contentContactMessageContactLayout.setVisibility(View.GONE);
                holder.forwardContactContact.setVisibility(View.GONE);


//                ((ViewHolderMessageChat)holder).contentOwnMessageLayout.setVisibility(View.GONE);
//                ((ViewHolderMessageChat)holder).urlOwnMessageLayout.setVisibility(View.GONE);
//                ((ViewHolderMessageChat)holder).urlOwnMessageIconAndLinkLayout.setVisibility(View.GONE);

//                ((ViewHolderMessageChat)holder).contentOwnMessageText.setVisibility(View.GONE);
//                ((ViewHolderMessageChat)holder).previewFrameLand.setVisibility(View.GONE);
//                ((ViewHolderMessageChat) holder).contentOwnMessageThumbLand.setVisibility(View.GONE);
//                ((ViewHolderMessageChat)holder).previewFramePort.setVisibility(View.GONE);
//                ((ViewHolderMessageChat) holder).contentOwnMessageThumbPort.setVisibility(View.GONE);

//                ((ViewHolderMessageChat) holder).gradientOwnMessageThumbPort.setVisibility(View.GONE);
//                ((ViewHolderMessageChat) holder).videoIconOwnMessageThumbPort.setVisibility(View.GONE);
//                ((ViewHolderMessageChat) holder).videoTimecontentOwnMessageThumbPort.setVisibility(View.GONE);
//
//                ((ViewHolderMessageChat) holder).gradientOwnMessageThumbLand.setVisibility(View.GONE);
//                ((ViewHolderMessageChat) holder).videoIconOwnMessageThumbLand.setVisibility(View.GONE);
//                ((ViewHolderMessageChat) holder).videoTimecontentOwnMessageThumbLand.setVisibility(View.GONE);
//
//                ((ViewHolderMessageChat) holder).contentOwnMessageFileLayout.setVisibility(View.GONE);
//                ((ViewHolderMessageChat) holder).contentOwnMessageContactLayout.setVisibility(View.GONE);
//                ((ViewHolderMessageChat) holder).contentContactMessageContactLayout.setVisibility(View.GONE);
//                ((ViewHolderMessageChat) holder).contentContactMessageFile.setVisibility(View.GONE);

                //Rick link

                ((ViewHolderMessageChat) holder).urlOwnMessageWarningButtonsLayout.setVisibility(View.GONE);
                ((ViewHolderMessageChat) holder).urlOwnMessageDisableButtonsLayout.setVisibility(View.GONE);

<<<<<<< HEAD
                ((ViewHolderMessageChat)holder).urlContactMessageTitle.setVisibility(View.VISIBLE);
                ((ViewHolderMessageChat)holder).urlContactMessageTitle.setText(title);
                ((ViewHolderMessageChat)holder).urlContactMessageDescription.setText(description);
                ((ViewHolderMessageChat)holder).urlContactMessageIconAndLinkLayout.setVisibility(View.VISIBLE);
                ((ViewHolderMessageChat)holder).urlContactMessageLink.setText(url);


                if (EmojiManager.isOnlyEmojis(text)) {
                    log("IS ONLY emoji!!!");
                    List<String> emojis = EmojiParser.extractEmojis(text);
                    int size = emojis.size();
                    log("size of emojis: " + size);
                    switch (size) {
                        case 1: {
                            ((ViewHolderMessageChat) holder).urlContactMessageText.setEmojiconSizeSp(35);
                            ((ViewHolderMessageChat) holder).urlContactMessageText.setLineSpacing(1, 1.2f);
                            break;
                        }
                        case 2: {
                            ((ViewHolderMessageChat) holder).urlContactMessageText.setEmojiconSizeSp(30);
                            ((ViewHolderMessageChat) holder).urlContactMessageText.setLineSpacing(1, 1.2f);
                            break;
                        }
                        case 3: {
                            ((ViewHolderMessageChat) holder).urlContactMessageText.setEmojiconSizeSp(25);
                            ((ViewHolderMessageChat) holder).urlContactMessageText.setLineSpacing(1, 1.2f);
                            break;
                        }
                        default: {
                            ((ViewHolderMessageChat) holder).urlContactMessageText.setEmojiconSizeSp(20);
                            ((ViewHolderMessageChat) holder).urlContactMessageText.setLineSpacing(1, 1.2f);
                            break;
                        }
                    }

                } else {
                    log("IS NOT only emoji!!!");
                    ((ViewHolderMessageChat) holder).urlContactMessageText.setLineSpacing(1, 1.0f);
                    ((ViewHolderMessageChat) holder).urlContactMessageText.setEmojiconSizeSp(20);
                }

                //Color always status SENT
                ((ViewHolderMessageChat) holder).urlContactMessageText.setTextColor(ContextCompat.getColor(context, R.color.name_my_account));

                SimpleSpanBuilder ssb = null;

                try {
                    RTFFormatter formatter = new RTFFormatter(text, context);
                    ssb = formatter.setRTFFormat();
                } catch (Exception e) {
                    log("FORMATTER EXCEPTION!!!");
                    ssb = null;
                }

                if (ssb != null) {
                    ((ViewHolderMessageChat) holder).urlContactMessageText.setText(ssb.build(), TextView.BufferType.SPANNABLE);
                } else {
                    ((ViewHolderMessageChat) holder).urlContactMessageText.setText(text);
                }

                if(bitmapImage!=null){
                    ((ViewHolderMessageChat)holder).urlContactMessageImage.setImageBitmap(bitmapImage);
                    ((ViewHolderMessageChat)holder).urlContactMessageImage.setVisibility(View.VISIBLE);
                }
                else{
                    ((ViewHolderMessageChat)holder).urlContactMessageImage.setVisibility(View.GONE);
=======
                ((ViewHolderMessageChat) holder).urlContactMessageText.setText(text);
                ((ViewHolderMessageChat) holder).urlContactMessageTitle.setVisibility(View.VISIBLE);
                ((ViewHolderMessageChat) holder).urlContactMessageTitle.setText(title);
                ((ViewHolderMessageChat) holder).urlContactMessageDescription.setText(description);
                ((ViewHolderMessageChat) holder).urlContactMessageIconAndLinkLayout.setVisibility(View.VISIBLE);
                ((ViewHolderMessageChat) holder).urlContactMessageLink.setText(url);

                if (bitmapImage != null) {
                    ((ViewHolderMessageChat) holder).urlContactMessageImage.setImageBitmap(bitmapImage);
                    ((ViewHolderMessageChat) holder).urlContactMessageImage.setVisibility(View.VISIBLE);
                } else {
                    ((ViewHolderMessageChat) holder).urlContactMessageImage.setVisibility(View.GONE);
>>>>>>> 018a5f93
                }

                if (bitmapIcon != null) {
                    ((ViewHolderMessageChat) holder).urlContactMessageIcon.setImageBitmap(bitmapIcon);
                    ((ViewHolderMessageChat) holder).urlContactMessageIcon.setVisibility(View.VISIBLE);
                } else {
                    ((ViewHolderMessageChat) holder).urlContactMessageIcon.setVisibility(View.GONE);
                }

                if (!multipleSelect) {
                    if (positionClicked != -1) {
                        if (positionClicked == position) {
                            holder.contentContactMessageLayout.setBackgroundColor(ContextCompat.getColor(context, R.color.new_multiselect_color));
                            holder.forwardContactRichLinks.setEnabled(false);
                            listFragment.smoothScrollToPosition(positionClicked);
                        } else {
                            holder.contentContactMessageLayout.setBackgroundColor(ContextCompat.getColor(context, android.R.color.transparent));
                            holder.forwardContactRichLinks.setEnabled(true);

                        }
                    } else {
                        holder.contentContactMessageLayout.setBackgroundColor(ContextCompat.getColor(context, android.R.color.transparent));
                        holder.forwardContactRichLinks.setEnabled(true);

                    }
                } else {
                    log("Multiselect ON");
                    if (this.isItemChecked(position)) {
                        holder.contentContactMessageLayout.setBackgroundColor(ContextCompat.getColor(context, R.color.new_multiselect_color));
                        holder.forwardContactRichLinks.setEnabled(false);

                    } else {
                        log("NOT selected");
                        holder.contentContactMessageLayout.setBackgroundColor(ContextCompat.getColor(context, android.R.color.transparent));
                        holder.forwardContactRichLinks.setEnabled(true);

                    }
                }
            }
        } else {
            log("Link to bind as a no type message");
            bindNoTypeMessage(holder, androidMessage, position);
        }
    }


    public void bindMegaLinkMessage(ViewHolderMessageChat holder, AndroidMegaChatMessage androidMessage, int position) {
        log("bindMegaLinkMessage");

        MegaChatMessage message = androidMessage.getMessage();
        MegaNode node = androidMessage.getRichLinkMessage().getNode();

        if (message.getUserHandle() == myUserHandle) {
            ((ViewHolderMessageChat) holder).layoutAvatarMessages.setVisibility(View.INVISIBLE);

            log("MY message!!");
            log("MY message handle!!: " + message.getMsgId());
            if (messages.get(position - 1).getInfoToShow() != -1) {
                switch (messages.get(position - 1).getInfoToShow()) {
                    case AndroidMegaChatMessage.CHAT_ADAPTER_SHOW_ALL: {
                        ((ViewHolderMessageChat) holder).dateLayout.setVisibility(View.VISIBLE);
                        ((ViewHolderMessageChat) holder).dateText.setText(TimeChatUtils.formatDate(message.getTimestamp(), TimeChatUtils.DATE_SHORT_FORMAT));
                        ((ViewHolderMessageChat) holder).titleOwnMessage.setVisibility(View.VISIBLE);
                        ((ViewHolderMessageChat) holder).timeOwnText.setText(TimeChatUtils.formatTime(message));
                        break;
                    }
                    case AndroidMegaChatMessage.CHAT_ADAPTER_SHOW_TIME: {
                        log("CHAT_ADAPTER_SHOW_TIME");
                        ((ViewHolderMessageChat) holder).dateLayout.setVisibility(View.GONE);
                        ((ViewHolderMessageChat) holder).titleOwnMessage.setVisibility(View.VISIBLE);
                        ((ViewHolderMessageChat) holder).timeOwnText.setText(TimeChatUtils.formatTime(message));
                        break;
                    }
                    case AndroidMegaChatMessage.CHAT_ADAPTER_SHOW_NOTHING: {
                        log("CHAT_ADAPTER_SHOW_NOTHING");
                        ((ViewHolderMessageChat) holder).dateLayout.setVisibility(View.GONE);
                        ((ViewHolderMessageChat) holder).titleOwnMessage.setVisibility(View.GONE);
                        break;
                    }
                }
            }

            ((ViewHolderMessageChat) holder).contactMessageLayout.setVisibility(View.GONE);
            ((ViewHolderMessageChat) holder).ownMessageLayout.setVisibility(View.VISIBLE);

            ((ViewHolderMessageChat) holder).ownManagementMessageLayout.setVisibility(View.GONE);
            ((ViewHolderMessageChat) holder).contentOwnMessageLayout.setVisibility(View.VISIBLE);

            ((ViewHolderMessageChat) holder).contentOwnMessageText.setVisibility(View.GONE);
            ((ViewHolderMessageChat) holder).urlOwnMessageLayout.setVisibility(View.VISIBLE);
            ((ViewHolderMessageChat) holder).forwardOwnRichLinks.setVisibility(View.VISIBLE);

            ((ViewHolderMessageChat) holder).urlOwnMessageIconAndLinkLayout.setVisibility(View.GONE);

            ((ViewHolderMessageChat) holder).previewFrameLand.setVisibility(View.GONE);
//                ((ViewHolderMessageChat) holder).contentOwnMessageThumbLand.setVisibility(View.GONE);
            ((ViewHolderMessageChat) holder).previewFramePort.setVisibility(View.GONE);
//                ((ViewHolderMessageChat) holder).contentOwnMessageThumbPort.setVisibility(View.GONE);

//                ((ViewHolderMessageChat) holder).gradientOwnMessageThumbPort.setVisibility(View.GONE);
//                ((ViewHolderMessageChat) holder).videoIconOwnMessageThumbPort.setVisibility(View.GONE);
//                ((ViewHolderMessageChat) holder).videoTimecontentOwnMessageThumbPort.setVisibility(View.GONE);
//
//                ((ViewHolderMessageChat) holder).gradientOwnMessageThumbLand.setVisibility(View.GONE);
//                ((ViewHolderMessageChat) holder).videoIconOwnMessageThumbLand.setVisibility(View.GONE);
//                ((ViewHolderMessageChat) holder).videoTimecontentOwnMessageThumbLand.setVisibility(View.GONE);

            holder.contentOwnMessageFileLayout.setVisibility(View.GONE);
            holder.forwardOwnFile.setVisibility(View.GONE);

            ((ViewHolderMessageChat) holder).contentOwnMessageContactLayout.setVisibility(View.GONE);
            ((ViewHolderMessageChat) holder).forwardOwnContact.setVisibility(View.GONE);

            //MEGA link

            ((ViewHolderMessageChat) holder).urlOwnMessageWarningButtonsLayout.setVisibility(View.GONE);
            ((ViewHolderMessageChat) holder).urlOwnMessageDisableButtonsLayout.setVisibility(View.GONE);

            if (message.isEdited()) {
                Spannable content = new SpannableString(message.getContent());
                int status = message.getStatus();
                if ((status == MegaChatMessage.STATUS_SERVER_REJECTED) || (status == MegaChatMessage.STATUS_SENDING_MANUAL)) {
                    log("Show triangle retry!");
                    ((ViewHolderMessageChat) holder).urlOwnMessageText.setTextColor(ContextCompat.getColor(context, R.color.white));
                    content.setSpan(new ForegroundColorSpan(context.getResources().getColor(R.color.white)), 0, content.length(), Spannable.SPAN_EXCLUSIVE_EXCLUSIVE);
                    ((ViewHolderMessageChat) holder).urlOwnMessageText.setBackground(ContextCompat.getDrawable(context, R.drawable.light_rounded_chat_own_message));

                    ((ViewHolderMessageChat) holder).triangleIcon.setVisibility(View.VISIBLE);
                    ((ViewHolderMessageChat) holder).retryAlert.setVisibility(View.VISIBLE);

                } else if ((status == MegaChatMessage.STATUS_SENDING)) {
                    log("Status not received by server: " + message.getStatus());
                    ((ViewHolderMessageChat) holder).urlOwnMessageText.setTextColor(ContextCompat.getColor(context, R.color.white));
                    content.setSpan(new ForegroundColorSpan(context.getResources().getColor(R.color.white)), 0, content.length(), Spannable.SPAN_EXCLUSIVE_EXCLUSIVE);
                    ((ViewHolderMessageChat) holder).urlOwnMessageText.setBackground(ContextCompat.getDrawable(context, R.drawable.light_rounded_chat_own_message));

                    ((ViewHolderMessageChat) holder).triangleIcon.setVisibility(View.GONE);
                    ((ViewHolderMessageChat) holder).retryAlert.setVisibility(View.GONE);

                } else {
                    log("Status: " + message.getStatus());
                    ((ViewHolderMessageChat) holder).urlOwnMessageText.setTextColor(ContextCompat.getColor(context, R.color.white));
                    content.setSpan(new ForegroundColorSpan(context.getResources().getColor(R.color.white)), 0, content.length(), Spannable.SPAN_EXCLUSIVE_EXCLUSIVE);
                    ((ViewHolderMessageChat) holder).contentOwnMessageText.setBackground(ContextCompat.getDrawable(context, R.drawable.dark_rounded_chat_own_message));

                    ((ViewHolderMessageChat) holder).triangleIcon.setVisibility(View.GONE);
                    ((ViewHolderMessageChat) holder).retryAlert.setVisibility(View.GONE);

                }

                SimpleSpanBuilder ssb = null;

                try {
                    RTFFormatter formatter = new RTFFormatter(message.getContent(), context);
                    ssb = formatter.setRTFFormat();
                } catch (Exception e) {
                    log("FORMATTER EXCEPTION!!!");
                    ssb = null;
                }

                if (ssb != null) {

                    ssb.append(" " + context.getString(R.string.edited_message_text), new RelativeSizeSpan(0.70f), new ForegroundColorSpan(context.getResources().getColor(R.color.white)), new StyleSpan(Typeface.ITALIC));
                    ((ViewHolderMessageChat) holder).urlOwnMessageText.setText(ssb.build(), TextView.BufferType.SPANNABLE);
                } else {
                    ((ViewHolderMessageChat) holder).urlOwnMessageText.setText(content + " ");

                    Spannable edited = new SpannableString(context.getString(R.string.edited_message_text));
                    edited.setSpan(new RelativeSizeSpan(0.70f), 0, edited.length(), Spannable.SPAN_EXCLUSIVE_EXCLUSIVE);
                    edited.setSpan(new ForegroundColorSpan(context.getResources().getColor(R.color.white)), 0, edited.length(), Spannable.SPAN_EXCLUSIVE_EXCLUSIVE);
                    edited.setSpan(new android.text.style.StyleSpan(Typeface.ITALIC), 0, edited.length(), Spannable.SPAN_EXCLUSIVE_EXCLUSIVE);

                    ((ViewHolderMessageChat) holder).urlOwnMessageText.append(edited);
                }

                if (EmojiManager.isOnlyEmojis(message.getContent())) {
                    log("IS ONLY emoji!!!");
                    List<String> emojis = EmojiParser.extractEmojis(message.getContent());
                    int size = emojis.size();
                    log("size of emojis: " + size);
                    switch (size) {
                        case 1: {
                            ((ViewHolderMessageChat) holder).contentOwnMessageText.setEmojiconSizeSp(35);
                            ((ViewHolderMessageChat) holder).contentOwnMessageText.setLineSpacing(1, 1.2f);
                            break;
                        }
                        case 2: {
                            ((ViewHolderMessageChat) holder).contentOwnMessageText.setEmojiconSizeSp(30);
                            ((ViewHolderMessageChat) holder).contentOwnMessageText.setLineSpacing(1, 1.2f);
                            break;
                        }
                        case 3: {
                            ((ViewHolderMessageChat) holder).contentOwnMessageText.setEmojiconSizeSp(25);
                            ((ViewHolderMessageChat) holder).contentOwnMessageText.setLineSpacing(1, 1.2f);
                            break;
                        }
                        default: {
                            ((ViewHolderMessageChat) holder).contentOwnMessageText.setEmojiconSizeSp(20);
                            ((ViewHolderMessageChat) holder).contentOwnMessageText.setLineSpacing(1, 1.2f);
                            break;
                        }
                    }
                } else {
                    log("IS NOT only emoji");
                    ((ViewHolderMessageChat) holder).contentOwnMessageText.setLineSpacing(1, 1.0f);
                    ((ViewHolderMessageChat) holder).contentOwnMessageText.setEmojiconSizeSp(20);
                }
            } else {

                SimpleSpanBuilder ssb = null;

                try {
                    if (message.getContent() != null) {
                        RTFFormatter formatter = new RTFFormatter(message.getContent(), context);
                        ssb = formatter.setRTFFormat();
                    }
                } catch (Exception e) {
                    log("FORMATTER EXCEPTION!!!");
                    ssb = null;
                }

                int status = message.getStatus();

                if ((status == MegaChatMessage.STATUS_SERVER_REJECTED) || (status == MegaChatMessage.STATUS_SENDING_MANUAL)) {
                    log("Show triangle retry!");
                    ((ViewHolderMessageChat) holder).urlOwnMessageText.setTextColor(ContextCompat.getColor(context, R.color.white));
                    ((ViewHolderMessageChat) holder).urlOwnMessageText.setBackground(ContextCompat.getDrawable(context, R.drawable.light_rounded_chat_own_message));

                    ((ViewHolderMessageChat) holder).triangleIcon.setVisibility(View.VISIBLE);
                    ((ViewHolderMessageChat) holder).retryAlert.setVisibility(View.VISIBLE);

                } else if ((status == MegaChatMessage.STATUS_SENDING)) {
                    ((ViewHolderMessageChat) holder).urlOwnMessageText.setTextColor(ContextCompat.getColor(context, R.color.white));
                    ((ViewHolderMessageChat) holder).urlOwnMessageText.setBackground(ContextCompat.getDrawable(context, R.drawable.light_rounded_chat_own_message));

                    ((ViewHolderMessageChat) holder).triangleIcon.setVisibility(View.GONE);
                    ((ViewHolderMessageChat) holder).retryAlert.setVisibility(View.GONE);

                } else {
                    log("Status: " + message.getStatus());
                    ((ViewHolderMessageChat) holder).urlOwnMessageText.setTextColor(ContextCompat.getColor(context, R.color.white));
                    ((ViewHolderMessageChat) holder).urlOwnMessageText.setBackground(ContextCompat.getDrawable(context, R.drawable.dark_rounded_chat_own_message));

                    ((ViewHolderMessageChat) holder).triangleIcon.setVisibility(View.GONE);
                    ((ViewHolderMessageChat) holder).retryAlert.setVisibility(View.GONE);

                }

                if (EmojiManager.isOnlyEmojis(message.getContent())) {
                    log("IS ONLY emoji!!!");
                    List<String> emojis = EmojiParser.extractEmojis(message.getContent());
                    int size = emojis.size();
                    log("size of emojis: " + size);
                    switch (size) {
                        case 1: {
                            ((ViewHolderMessageChat) holder).urlOwnMessageText.setEmojiconSizeSp(35);
                            ((ViewHolderMessageChat) holder).urlOwnMessageText.setLineSpacing(1, 1.2f);
                            break;
                        }
                        case 2: {
                            ((ViewHolderMessageChat) holder).urlOwnMessageText.setEmojiconSizeSp(30);
                            ((ViewHolderMessageChat) holder).urlOwnMessageText.setLineSpacing(1, 1.2f);
                            break;
                        }
                        case 3: {
                            ((ViewHolderMessageChat) holder).urlOwnMessageText.setEmojiconSizeSp(25);
                            ((ViewHolderMessageChat) holder).urlOwnMessageText.setLineSpacing(1, 1.2f);
                            break;
                        }
                        default: {
                            ((ViewHolderMessageChat) holder).urlOwnMessageText.setEmojiconSizeSp(20);
                            ((ViewHolderMessageChat) holder).urlOwnMessageText.setLineSpacing(1, 1.2f);
                            break;
                        }
                    }
                } else {
                    log("IS NOT only emoji");
                    ((ViewHolderMessageChat) holder).urlOwnMessageText.setLineSpacing(1, 1.0f);
                    ((ViewHolderMessageChat) holder).urlOwnMessageText.setEmojiconSizeSp(20);
                }


//                            ((ViewHolderMessageChat)holder).contentOwnMessageText.setText(messageContent);
                if (ssb != null) {
                    ((ViewHolderMessageChat) holder).urlOwnMessageText.setText(ssb.build(), TextView.BufferType.SPANNABLE);
                } else {
                    ((ViewHolderMessageChat) holder).urlOwnMessageText.setText(message.getContent());
                }
            }

            ((ViewHolderMessageChat) holder).urlOwnMessageIconAndLinkLayout.setVisibility(View.VISIBLE);
            ((ViewHolderMessageChat) holder).urlOwnMessageLink.setText(androidMessage.getRichLinkMessage().getServer());

            ((ViewHolderMessageChat) holder).urlOwnMessageIcon.setImageDrawable(ContextCompat.getDrawable(context, R.drawable.ic_launcher));
            ((ViewHolderMessageChat) holder).urlOwnMessageIcon.setVisibility(View.VISIBLE);

            if (node != null) {
                ((ViewHolderMessageChat) holder).urlOwnMessageTitle.setVisibility(View.VISIBLE);
                ((ViewHolderMessageChat) holder).urlOwnMessageTitle.setText(node.getName());

                if (node.isFile()) {
                    Bitmap thumb = null;
                    thumb = ThumbnailUtils.getThumbnailFromCache(node);
                    if (thumb != null) {
                        PreviewUtils.previewCache.put(node.getHandle(), thumb);
                        ((ViewHolderMessageChat) holder).urlOwnMessageImage.setImageBitmap(thumb);
                    } else {
                        thumb = ThumbnailUtils.getThumbnailFromFolder(node, context);
                        if (thumb != null) {
                            PreviewUtils.previewCache.put(node.getHandle(), thumb);
                            ((ViewHolderMessageChat) holder).urlOwnMessageImage.setImageBitmap(thumb);
                        } else {
                            ((ViewHolderMessageChat) holder).urlOwnMessageImage.setImageResource(MimeTypeList.typeForName(node.getName()).getIconResourceId());
                        }
                    }
                    ((ViewHolderMessageChat) holder).urlOwnMessageDescription.setText(Formatter.formatFileSize(context, node.getSize()));
                } else {
                    if (node.isInShare()) {
                        ((ViewHolderMessageChat) holder).urlOwnMessageImage.setImageResource(R.drawable.ic_folder_incoming_list);
                    } else {
                        ((ViewHolderMessageChat) holder).urlOwnMessageImage.setImageResource(R.drawable.ic_folder_list);
                    }
                    ((ViewHolderMessageChat) holder).urlOwnMessageDescription.setText(androidMessage.getRichLinkMessage().getFolderContent());
                }
            } else {
                ((ViewHolderMessageChat) holder).urlOwnMessageTitle.setVisibility(View.INVISIBLE);
                ((ViewHolderMessageChat) holder).urlOwnMessageDescription.setText(context.getString(R.string.subtitle_mega_rich_link_no_key));
                if (androidMessage.getRichLinkMessage().isFile()) {
                    ((ViewHolderMessageChat) holder).urlOwnMessageImage.setImageResource(R.drawable.ic_generic_list);
                } else {
                    ((ViewHolderMessageChat) holder).urlOwnMessageImage.setImageResource(R.drawable.ic_folder_list);
                }
            }

            ((ViewHolderMessageChat) holder).urlOwnMessageImage.setVisibility(View.VISIBLE);

            if (!multipleSelect) {
                if (positionClicked != -1) {
                    if (positionClicked == position) {
                        holder.contentOwnMessageLayout.setBackgroundColor(ContextCompat.getColor(context, R.color.new_multiselect_color));
                        holder.forwardOwnRichLinks.setEnabled(false);
                        listFragment.smoothScrollToPosition(positionClicked);
                    } else {
                        holder.contentOwnMessageLayout.setBackgroundColor(ContextCompat.getColor(context, android.R.color.transparent));
                        holder.forwardOwnRichLinks.setEnabled(true);

                    }
                } else {
                    holder.contentOwnMessageLayout.setBackgroundColor(ContextCompat.getColor(context, android.R.color.transparent));
                    holder.forwardOwnRichLinks.setEnabled(true);

                }
            } else {
                log("Multiselect ON");
                if (this.isItemChecked(position)) {
                    holder.contentOwnMessageLayout.setBackgroundColor(ContextCompat.getColor(context, R.color.new_multiselect_color));
                    holder.forwardOwnRichLinks.setEnabled(false);

                } else {
                    log("NOT selected");
                    holder.contentOwnMessageLayout.setBackgroundColor(ContextCompat.getColor(context, android.R.color.transparent));
                    holder.forwardOwnRichLinks.setEnabled(true);

                }
            }
        } else {
            long userHandle = message.getUserHandle();
            log("Contact message!!: " + userHandle);
            if (((ChatActivityLollipop) context).isGroup()) {

                ((ViewHolderMessageChat) holder).fullNameTitle = cC.getFullName(userHandle, chatRoom);

                if (((ViewHolderMessageChat) holder).fullNameTitle == null) {
                    ((ViewHolderMessageChat) holder).fullNameTitle = "";
                }

                if (((ViewHolderMessageChat) holder).fullNameTitle.trim().length() <= 0) {

                    log("NOT found in DB - ((ViewHolderMessageChat)holder).fullNameTitle");
                    ((ViewHolderMessageChat) holder).fullNameTitle = "Unknown name";
                    if (!(((ViewHolderMessageChat) holder).nameRequestedAction)) {
                        log("3-Call for nonContactName: " + message.getUserHandle());
                        ((ViewHolderMessageChat) holder).nameRequestedAction = true;
                        ChatNonContactNameListener listener = new ChatNonContactNameListener(context, ((ViewHolderMessageChat) holder), this, userHandle);
                        megaChatApi.getUserFirstname(userHandle, listener);
                        megaChatApi.getUserLastname(userHandle, listener);
                        megaChatApi.getUserEmail(userHandle, listener);
                    } else {
                        log("4-Name already asked and no name received: " + message.getUserHandle());
                    }
                }

                ((ViewHolderMessageChat) holder).nameContactText.setVisibility(View.VISIBLE);
                ((ViewHolderMessageChat) holder).nameContactText.setText(((ViewHolderMessageChat) holder).fullNameTitle);

            } else {
                holder.fullNameTitle = chatRoom.getTitle();
                holder.nameContactText.setVisibility(View.GONE);
            }

            if (messages.get(position - 1).getInfoToShow() != -1) {
                switch (messages.get(position - 1).getInfoToShow()) {
                    case AndroidMegaChatMessage.CHAT_ADAPTER_SHOW_ALL: {
                        log("CHAT_ADAPTER_SHOW_ALL");
                        ((ViewHolderMessageChat) holder).dateLayout.setVisibility(View.VISIBLE);
                        ((ViewHolderMessageChat) holder).dateText.setText(TimeChatUtils.formatDate(message.getTimestamp(), TimeChatUtils.DATE_SHORT_FORMAT));
                        ((ViewHolderMessageChat) holder).titleContactMessage.setVisibility(View.VISIBLE);
                        ((ViewHolderMessageChat) holder).timeContactText.setText(TimeChatUtils.formatTime(message));
                        ((ViewHolderMessageChat) holder).timeContactText.setVisibility(View.VISIBLE);
                        break;
                    }
                    case AndroidMegaChatMessage.CHAT_ADAPTER_SHOW_TIME: {
                        log("CHAT_ADAPTER_SHOW_TIME--");
                        ((ViewHolderMessageChat) holder).dateLayout.setVisibility(View.GONE);
                        ((ViewHolderMessageChat) holder).titleContactMessage.setVisibility(View.VISIBLE);
                        ((ViewHolderMessageChat) holder).timeContactText.setText(TimeChatUtils.formatTime(message));
                        ((ViewHolderMessageChat) holder).timeContactText.setVisibility(View.VISIBLE);
                        break;
                    }
                    case AndroidMegaChatMessage.CHAT_ADAPTER_SHOW_NOTHING: {
                        log("CHAT_ADAPTER_SHOW_NOTHING");
                        ((ViewHolderMessageChat) holder).dateLayout.setVisibility(View.GONE);
                        ((ViewHolderMessageChat) holder).timeContactText.setVisibility(View.GONE);
                        ((ViewHolderMessageChat) holder).titleContactMessage.setVisibility(View.GONE);
                        break;
                    }
                }
            }

            if (messages.get(position - 1).isShowAvatar()) {
                ((ViewHolderMessageChat) holder).layoutAvatarMessages.setVisibility(View.VISIBLE);
                setContactAvatar(((ViewHolderMessageChat) holder), userHandle, ((ViewHolderMessageChat) holder).fullNameTitle);
            } else {
                ((ViewHolderMessageChat) holder).layoutAvatarMessages.setVisibility(View.INVISIBLE);
            }

            String messageContent = "";
            if (message.isEdited()) {
                log("Message is edited");

                if (message.getContent() != null) {
                    messageContent = message.getContent();
                }

                SimpleSpanBuilder ssb = null;
                try {
                    if (message.getContent() != null) {
                        messageContent = message.getContent();
                        RTFFormatter formatter = new RTFFormatter(messageContent, context);
                        ssb = formatter.setRTFFormat();
                    }

                    if (ssb != null) {
                        ssb.append(" " + context.getString(R.string.edited_message_text), new RelativeSizeSpan(0.70f), new ForegroundColorSpan(context.getResources().getColor(R.color.name_my_account)), new StyleSpan(Typeface.ITALIC));
                        ((ViewHolderMessageChat) holder).urlContactMessageText.setText(ssb.build(), TextView.BufferType.SPANNABLE);
                    } else {
                        messageContent = messageContent + " ";
                        Spannable content = new SpannableString(messageContent);
                        content.setSpan(new ForegroundColorSpan(ContextCompat.getColor(context, R.color.name_my_account)), 0, content.length(), Spannable.SPAN_EXCLUSIVE_EXCLUSIVE);

                        Spannable edited = new SpannableString(context.getString(R.string.edited_message_text));
                        edited.setSpan(new RelativeSizeSpan(0.70f), 0, edited.length(), Spannable.SPAN_EXCLUSIVE_EXCLUSIVE);
                        edited.setSpan(new ForegroundColorSpan(ContextCompat.getColor(context, R.color.name_my_account)), 0, edited.length(), Spannable.SPAN_EXCLUSIVE_EXCLUSIVE);
                        edited.setSpan(new android.text.style.StyleSpan(Typeface.ITALIC), 0, edited.length(), Spannable.SPAN_EXCLUSIVE_EXCLUSIVE);

                        CharSequence indexedText = TextUtils.concat(messageContent, edited);
                        ((ViewHolderMessageChat) holder).urlContactMessageText.setText(indexedText);
                    }
                } catch (Exception e) {
                    ssb = null;
                    log("FORMATTER EXCEPTION!!!");
                    messageContent = messageContent + " ";
                    Spannable content = new SpannableString(messageContent);
                    content.setSpan(new ForegroundColorSpan(ContextCompat.getColor(context, R.color.name_my_account)), 0, content.length(), Spannable.SPAN_EXCLUSIVE_EXCLUSIVE);

                    Spannable edited = new SpannableString(context.getString(R.string.edited_message_text));
                    edited.setSpan(new RelativeSizeSpan(0.70f), 0, edited.length(), Spannable.SPAN_EXCLUSIVE_EXCLUSIVE);
                    edited.setSpan(new ForegroundColorSpan(ContextCompat.getColor(context, R.color.name_my_account)), 0, edited.length(), Spannable.SPAN_EXCLUSIVE_EXCLUSIVE);
                    edited.setSpan(new android.text.style.StyleSpan(Typeface.ITALIC), 0, edited.length(), Spannable.SPAN_EXCLUSIVE_EXCLUSIVE);

                    CharSequence indexedText = TextUtils.concat(messageContent, edited);
                    ((ViewHolderMessageChat) holder).urlContactMessageText.setText(indexedText);
                }

            } else {

                if (message.getContent() != null) {
                    messageContent = message.getContent();
                }

                //Color always status SENT
                ((ViewHolderMessageChat) holder).urlContactMessageText.setTextColor(ContextCompat.getColor(context, R.color.name_my_account));

                SimpleSpanBuilder ssb = null;

                try {
                    RTFFormatter formatter = new RTFFormatter(messageContent, context);
                    ssb = formatter.setRTFFormat();
                } catch (Exception e) {
                    log("FORMATTER EXCEPTION!!!");
                    ssb = null;
                }

                if (ssb != null) {
                    ((ViewHolderMessageChat) holder).urlContactMessageText.setText(ssb.build(), TextView.BufferType.SPANNABLE);
                } else {
                    ((ViewHolderMessageChat) holder).urlContactMessageText.setText(messageContent);
                }
            }

            if (EmojiManager.isOnlyEmojis(messageContent)) {
                log("IS ONLY emoji!!!");
                List<String> emojis = EmojiParser.extractEmojis(messageContent);
                int size = emojis.size();
                log("size of emojis: " + size);
                switch (size) {
                    case 1: {
                        ((ViewHolderMessageChat) holder).urlContactMessageText.setEmojiconSizeSp(35);
                        ((ViewHolderMessageChat) holder).urlContactMessageText.setLineSpacing(1, 1.2f);
                        break;
                    }
                    case 2: {
                        ((ViewHolderMessageChat) holder).urlContactMessageText.setEmojiconSizeSp(30);
                        ((ViewHolderMessageChat) holder).urlContactMessageText.setLineSpacing(1, 1.2f);
                        break;
                    }
                    case 3: {
                        ((ViewHolderMessageChat) holder).urlContactMessageText.setEmojiconSizeSp(25);
                        ((ViewHolderMessageChat) holder).urlContactMessageText.setLineSpacing(1, 1.2f);
                        break;
                    }
                    default: {
                        ((ViewHolderMessageChat) holder).urlContactMessageText.setEmojiconSizeSp(20);
                        ((ViewHolderMessageChat) holder).urlContactMessageText.setLineSpacing(1, 1.2f);
                        break;
                    }
                }

            } else {
                log("IS NOT only emoji!!!");
                ((ViewHolderMessageChat) holder).urlContactMessageText.setLineSpacing(1, 1.0f);
                ((ViewHolderMessageChat) holder).urlContactMessageText.setEmojiconSizeSp(20);
            }

            ((ViewHolderMessageChat) holder).ownMessageLayout.setVisibility(View.GONE);
            ((ViewHolderMessageChat) holder).contactMessageLayout.setVisibility(View.VISIBLE);

            ((ViewHolderMessageChat) holder).contentContactMessageLayout.setVisibility(View.VISIBLE);
            ((ViewHolderMessageChat) holder).contactManagementMessageLayout.setVisibility(View.GONE);

            ((ViewHolderMessageChat) holder).contentContactMessageText.setVisibility(View.GONE);
            ((ViewHolderMessageChat) holder).urlContactMessageLayout.setVisibility(View.VISIBLE);

            holder.forwardContactRichLinks.setVisibility(View.VISIBLE);


            ((ViewHolderMessageChat) holder).contentContactMessageAttachLayout.setVisibility(View.GONE);
            ((ViewHolderMessageChat) holder).contentContactMessageContactLayout.setVisibility(View.GONE);
            holder.forwardContactContact.setVisibility(View.GONE);


            //MEGA link

            ((ViewHolderMessageChat) holder).urlOwnMessageWarningButtonsLayout.setVisibility(View.GONE);
            ((ViewHolderMessageChat) holder).urlOwnMessageDisableButtonsLayout.setVisibility(View.GONE);

            ((ViewHolderMessageChat) holder).urlContactMessageIconAndLinkLayout.setVisibility(View.VISIBLE);
            ((ViewHolderMessageChat) holder).urlContactMessageLink.setText(androidMessage.getRichLinkMessage().getServer());

            ((ViewHolderMessageChat) holder).urlContactMessageIcon.setImageDrawable(ContextCompat.getDrawable(context, R.drawable.ic_launcher));
            ((ViewHolderMessageChat) holder).urlContactMessageIcon.setVisibility(View.VISIBLE);

            if (node != null) {
                ((ViewHolderMessageChat) holder).urlContactMessageTitle.setVisibility(View.VISIBLE);
                ((ViewHolderMessageChat) holder).urlContactMessageTitle.setText(node.getName());

                if (node.isFile()) {
                    Bitmap thumb = null;
                    thumb = ThumbnailUtils.getThumbnailFromCache(node);

                    if (thumb != null) {
                        PreviewUtils.previewCache.put(node.getHandle(), thumb);
                        ((ViewHolderMessageChat) holder).urlContactMessageImage.setImageBitmap(thumb);
                    } else {
                        thumb = ThumbnailUtils.getThumbnailFromFolder(node, context);
                        if (thumb != null) {
                            PreviewUtils.previewCache.put(node.getHandle(), thumb);
                            ((ViewHolderMessageChat) holder).urlContactMessageImage.setImageBitmap(thumb);
                        } else {
                            ((ViewHolderMessageChat) holder).urlContactMessageImage.setImageResource(MimeTypeList.typeForName(node.getName()).getIconResourceId());

                        }
                    }
                    ((ViewHolderMessageChat) holder).urlContactMessageDescription.setText(Formatter.formatFileSize(context, node.getSize()));
                } else {
                    if (node.isInShare()) {
                        ((ViewHolderMessageChat) holder).urlContactMessageImage.setImageResource(R.drawable.ic_folder_incoming_list);
                    } else {
                        ((ViewHolderMessageChat) holder).urlContactMessageImage.setImageResource(R.drawable.ic_folder_list);
                    }
                    ((ViewHolderMessageChat) holder).urlContactMessageDescription.setText(androidMessage.getRichLinkMessage().getFolderContent());
                }
            } else {
                ((ViewHolderMessageChat) holder).urlContactMessageTitle.setVisibility(View.INVISIBLE);
                ((ViewHolderMessageChat) holder).urlContactMessageDescription.setText(context.getString(R.string.subtitle_mega_rich_link_no_key));
                if (androidMessage.getRichLinkMessage().isFile()) {
                    ((ViewHolderMessageChat) holder).urlContactMessageImage.setImageResource(R.drawable.ic_generic_list);
                } else {
                    ((ViewHolderMessageChat) holder).urlContactMessageImage.setImageResource(R.drawable.ic_folder_list);
                }
            }

            ((ViewHolderMessageChat) holder).urlContactMessageImage.setVisibility(View.VISIBLE);

            if (!multipleSelect) {
                if (positionClicked != -1) {
                    if (positionClicked == position) {
                        holder.contentContactMessageLayout.setBackgroundColor(ContextCompat.getColor(context, R.color.new_multiselect_color));
                        holder.forwardContactRichLinks.setEnabled(false);

                        listFragment.smoothScrollToPosition(positionClicked);
                    } else {
                        holder.contentContactMessageLayout.setBackgroundColor(ContextCompat.getColor(context, android.R.color.transparent));
                        holder.forwardContactRichLinks.setEnabled(true);

                    }
                } else {
                    holder.contentContactMessageLayout.setBackgroundColor(ContextCompat.getColor(context, android.R.color.transparent));
                    holder.forwardContactRichLinks.setEnabled(true);

                }
            } else {
                log("Multiselect ON");
                if (this.isItemChecked(position)) {
                    holder.contentContactMessageLayout.setBackgroundColor(ContextCompat.getColor(context, R.color.new_multiselect_color));
                    holder.forwardContactRichLinks.setEnabled(false);

                } else {
                    log("NOT selected");
                    holder.contentContactMessageLayout.setBackgroundColor(ContextCompat.getColor(context, android.R.color.transparent));
                    holder.forwardContactRichLinks.setEnabled(true);

                }
            }
        }

    }


    public void bindNormalMessage(ViewHolderMessageChat holder, AndroidMegaChatMessage androidMessage, int position) {
        log("bindNormalMessage");

        MegaChatMessage message = androidMessage.getMessage();
        if (message.getUserHandle() == myUserHandle) {
            log("MY message!!");
            log("MY message handle!!: " + message.getMsgId());
            ((ViewHolderMessageChat) holder).layoutAvatarMessages.setVisibility(View.INVISIBLE);

            if (messages.get(position - 1).getInfoToShow() != -1) {
                switch (messages.get(position - 1).getInfoToShow()) {
                    case AndroidMegaChatMessage.CHAT_ADAPTER_SHOW_ALL: {
                        ((ViewHolderMessageChat) holder).dateLayout.setVisibility(View.VISIBLE);
                        ((ViewHolderMessageChat) holder).dateText.setText(TimeChatUtils.formatDate(message.getTimestamp(), TimeChatUtils.DATE_SHORT_FORMAT));
                        ((ViewHolderMessageChat) holder).titleOwnMessage.setVisibility(View.VISIBLE);
                        ((ViewHolderMessageChat) holder).timeOwnText.setText(TimeChatUtils.formatTime(message));
                        break;
                    }
                    case AndroidMegaChatMessage.CHAT_ADAPTER_SHOW_TIME: {
                        log("CHAT_ADAPTER_SHOW_TIME");
                        ((ViewHolderMessageChat) holder).dateLayout.setVisibility(View.GONE);
                        ((ViewHolderMessageChat) holder).titleOwnMessage.setVisibility(View.VISIBLE);
                        ((ViewHolderMessageChat) holder).timeOwnText.setText(TimeChatUtils.formatTime(message));
                        break;
                    }
                    case AndroidMegaChatMessage.CHAT_ADAPTER_SHOW_NOTHING: {
                        log("CHAT_ADAPTER_SHOW_NOTHING");
                        ((ViewHolderMessageChat) holder).dateLayout.setVisibility(View.GONE);
                        ((ViewHolderMessageChat) holder).titleOwnMessage.setVisibility(View.GONE);
                        break;
                    }
                }
            }

            ((ViewHolderMessageChat) holder).ownMessageLayout.setVisibility(View.VISIBLE);
            ((ViewHolderMessageChat) holder).contactMessageLayout.setVisibility(View.GONE);

            ((ViewHolderMessageChat) holder).ownManagementMessageLayout.setVisibility(View.GONE);
            ((ViewHolderMessageChat) holder).contentOwnMessageLayout.setVisibility(View.VISIBLE);


            String messageContent = "";

            if (message.getContent() != null) {
                messageContent = message.getContent();
            }

            int lastPosition = messages.size();

            if (lastPosition == position) {

                if (MegaChatApi.hasUrl(messageContent)) {

                    if (MegaApplication.isShowRichLinkWarning()) {
                        log("SDK - show link rich warning");
                        if (((ChatActivityLollipop) context).showRichLinkWarning == Constants.RICH_WARNING_TRUE) {
                            log("ANDROID - show link rich warning");

                            ((ViewHolderMessageChat) holder).urlOwnMessageLayout.setVisibility(View.VISIBLE);
                            ((ViewHolderMessageChat) holder).forwardOwnRichLinks.setVisibility(View.VISIBLE);


                            ((ViewHolderMessageChat) holder).urlOwnMessageText.setText(messageContent);
                            ((ViewHolderMessageChat) holder).urlOwnMessageTitle.setVisibility(View.VISIBLE);
                            ((ViewHolderMessageChat) holder).urlOwnMessageTitle.setText(context.getString(R.string.title_enable_rich_links));
                            ((ViewHolderMessageChat) holder).urlOwnMessageDescription.setText(context.getString(R.string.text_enable_rich_links));

                            ((ViewHolderMessageChat) holder).urlOwnMessageImage.setVisibility(View.VISIBLE);
                            ((ViewHolderMessageChat) holder).urlOwnMessageImage.setImageDrawable(ContextCompat.getDrawable(context, R.drawable.ic_rich_link));

                            ((ViewHolderMessageChat) holder).urlOwnMessageIcon.setVisibility(View.GONE);

                            ((ViewHolderMessageChat) holder).alwaysAllowRichLinkButton.setOnClickListener(this);
                            ((ViewHolderMessageChat) holder).alwaysAllowRichLinkButton.setTag(holder);

                            ((ViewHolderMessageChat) holder).notNowRichLinkButton.setOnClickListener(this);
                            ((ViewHolderMessageChat) holder).notNowRichLinkButton.setTag(holder);

                            ((ViewHolderMessageChat) holder).contentOwnMessageText.setVisibility(View.GONE);
                            ((ViewHolderMessageChat) holder).previewFrameLand.setVisibility(View.GONE);
//                            ((ViewHolderMessageChat) holder).contentOwnMessageThumbLand.setVisibility(View.GONE);
                            ((ViewHolderMessageChat) holder).previewFramePort.setVisibility(View.GONE);
//                            ((ViewHolderMessageChat) holder).contentOwnMessageThumbPort.setVisibility(View.GONE);

//                            ((ViewHolderMessageChat) holder).gradientOwnMessageThumbPort.setVisibility(View.GONE);
//                            ((ViewHolderMessageChat) holder).videoIconOwnMessageThumbPort.setVisibility(View.GONE);
//                            ((ViewHolderMessageChat) holder).videoTimecontentOwnMessageThumbPort.setVisibility(View.GONE);
//
//                            ((ViewHolderMessageChat) holder).gradientOwnMessageThumbLand.setVisibility(View.GONE);
//                            ((ViewHolderMessageChat) holder).videoIconOwnMessageThumbLand.setVisibility(View.GONE);
//                            ((ViewHolderMessageChat) holder).videoTimecontentOwnMessageThumbLand.setVisibility(View.GONE);

                            holder.contentOwnMessageFileLayout.setVisibility(View.GONE);
                            holder.forwardOwnFile.setVisibility(View.GONE);
                            ((ViewHolderMessageChat) holder).contentOwnMessageContactLayout.setVisibility(View.GONE);
                            ((ViewHolderMessageChat) holder).forwardOwnContact.setVisibility(View.GONE);

                            ((ViewHolderMessageChat) holder).urlOwnMessageWarningButtonsLayout.setVisibility(View.VISIBLE);
                            ((ViewHolderMessageChat) holder).urlOwnMessageDisableButtonsLayout.setVisibility(View.GONE);

                            int notNowCounter = MegaApplication.getCounterNotNowRichLinkWarning();
<<<<<<< HEAD
                            if(notNowCounter>=3){
=======
                            if (notNowCounter > 3) {
>>>>>>> 018a5f93
                                ((ViewHolderMessageChat) holder).neverRichLinkButton.setVisibility(View.VISIBLE);
                                ((ViewHolderMessageChat) holder).neverRichLinkButton.setOnClickListener(this);
                                ((ViewHolderMessageChat) holder).neverRichLinkButton.setTag(holder);

                            } else {
                                ((ViewHolderMessageChat) holder).neverRichLinkButton.setVisibility(View.GONE);
                                ((ViewHolderMessageChat) holder).neverRichLinkButton.setOnClickListener(null);
                            }

                            return;
                        } else if (((ChatActivityLollipop) context).showRichLinkWarning == Constants.RICH_WARNING_CONFIRMATION) {
                            log("ANDROID - show link disable rich link confirmation");

                            ((ViewHolderMessageChat) holder).urlOwnMessageLayout.setVisibility(View.VISIBLE);
                            ((ViewHolderMessageChat) holder).urlOwnMessageText.setText(messageContent);
                            ((ViewHolderMessageChat) holder).urlOwnMessageTitle.setVisibility(View.VISIBLE);
                            ((ViewHolderMessageChat) holder).urlOwnMessageTitle.setText(context.getString(R.string.title_confirmation_disable_rich_links));
                            ((ViewHolderMessageChat) holder).urlOwnMessageDescription.setText(context.getString(R.string.text_confirmation_disable_rich_links));

                            ((ViewHolderMessageChat) holder).urlOwnMessageImage.setVisibility(View.VISIBLE);
                            ((ViewHolderMessageChat) holder).urlOwnMessageImage.setImageDrawable(ContextCompat.getDrawable(context, R.drawable.ic_rich_link));

                            ((ViewHolderMessageChat) holder).urlOwnMessageIcon.setVisibility(View.GONE);

                            ((ViewHolderMessageChat) holder).noDisableButton.setOnClickListener(this);
                            ((ViewHolderMessageChat) holder).noDisableButton.setTag(holder);

                            ((ViewHolderMessageChat) holder).yesDisableButton.setOnClickListener(this);
                            ((ViewHolderMessageChat) holder).yesDisableButton.setTag(holder);

                            ((ViewHolderMessageChat) holder).contentOwnMessageText.setVisibility(View.GONE);
                            ((ViewHolderMessageChat) holder).previewFrameLand.setVisibility(View.GONE);
//                            ((ViewHolderMessageChat) holder).contentOwnMessageThumbLand.setVisibility(View.GONE);
                            ((ViewHolderMessageChat) holder).previewFramePort.setVisibility(View.GONE);
//                            ((ViewHolderMessageChat) holder).contentOwnMessageThumbPort.setVisibility(View.GONE);

//                            ((ViewHolderMessageChat) holder).gradientOwnMessageThumbPort.setVisibility(View.GONE);
//                            ((ViewHolderMessageChat) holder).videoIconOwnMessageThumbPort.setVisibility(View.GONE);
//                            ((ViewHolderMessageChat) holder).videoTimecontentOwnMessageThumbPort.setVisibility(View.GONE);
//
//                            ((ViewHolderMessageChat) holder).gradientOwnMessageThumbLand.setVisibility(View.GONE);
//                            ((ViewHolderMessageChat) holder).videoIconOwnMessageThumbLand.setVisibility(View.GONE);
//                            ((ViewHolderMessageChat) holder).videoTimecontentOwnMessageThumbLand.setVisibility(View.GONE);

                            ((ViewHolderMessageChat) holder).contentOwnMessageFileLayout.setVisibility(View.GONE);
                            ((ViewHolderMessageChat) holder).contentOwnMessageContactLayout.setVisibility(View.GONE);

                            ((ViewHolderMessageChat) holder).urlOwnMessageWarningButtonsLayout.setVisibility(View.GONE);
                            ((ViewHolderMessageChat) holder).urlOwnMessageDisableButtonsLayout.setVisibility(View.VISIBLE);
                        }
                    }
                }
            }

            if (message.isEdited()) {

                log("MY Message is edited");
                ((ViewHolderMessageChat) holder).contentOwnMessageLayout.setVisibility(View.VISIBLE);
                ((ViewHolderMessageChat) holder).contentOwnMessageText.setVisibility(View.VISIBLE);
                ((ViewHolderMessageChat) holder).previewFrameLand.setVisibility(View.GONE);
//                ((ViewHolderMessageChat) holder).contentOwnMessageThumbLand.setVisibility(View.GONE);
                ((ViewHolderMessageChat) holder).previewFramePort.setVisibility(View.GONE);
//                ((ViewHolderMessageChat) holder).contentOwnMessageThumbPort.setVisibility(View.GONE);

//                ((ViewHolderMessageChat) holder).gradientOwnMessageThumbPort.setVisibility(View.GONE);
//                ((ViewHolderMessageChat) holder).videoIconOwnMessageThumbPort.setVisibility(View.GONE);
//                ((ViewHolderMessageChat) holder).videoTimecontentOwnMessageThumbPort.setVisibility(View.GONE);
//
//                ((ViewHolderMessageChat) holder).gradientOwnMessageThumbLand.setVisibility(View.GONE);
//                ((ViewHolderMessageChat) holder).videoIconOwnMessageThumbLand.setVisibility(View.GONE);
//                ((ViewHolderMessageChat) holder).videoTimecontentOwnMessageThumbLand.setVisibility(View.GONE);

                holder.contentOwnMessageFileLayout.setVisibility(View.GONE);
                holder.forwardOwnFile.setVisibility(View.GONE);

                ((ViewHolderMessageChat) holder).contentOwnMessageContactLayout.setVisibility(View.GONE);
                ((ViewHolderMessageChat) holder).forwardOwnContact.setVisibility(View.GONE);

                int status = message.getStatus();
                if ((status == MegaChatMessage.STATUS_SERVER_REJECTED) || (status == MegaChatMessage.STATUS_SENDING_MANUAL)) {
                    log("Show triangle retry!");
<<<<<<< HEAD
                    ((ViewHolderMessageChat)holder).contentOwnMessageText.setBackground(ContextCompat.getDrawable(context, R.drawable.light_rounded_chat_own_message));
=======
                    ((ViewHolderMessageChat) holder).contentOwnMessageText.setTextColor(ContextCompat.getColor(context, R.color.white));
                    content.setSpan(new ForegroundColorSpan(context.getResources().getColor(R.color.white)), 0, content.length(), Spannable.SPAN_EXCLUSIVE_EXCLUSIVE);
                    ((ViewHolderMessageChat) holder).contentOwnMessageText.setBackground(ContextCompat.getDrawable(context, R.drawable.light_rounded_chat_own_message));
>>>>>>> 018a5f93

                    ((ViewHolderMessageChat) holder).triangleIcon.setVisibility(View.VISIBLE);
                    ((ViewHolderMessageChat) holder).retryAlert.setVisibility(View.VISIBLE);

<<<<<<< HEAD
                }
                else if((status==MegaChatMessage.STATUS_SENDING)){
                    log("Status not received by server: "+message.getStatus());
                    ((ViewHolderMessageChat)holder).contentOwnMessageText.setBackground(ContextCompat.getDrawable(context, R.drawable.light_rounded_chat_own_message));
                    ((ViewHolderMessageChat)holder).triangleIcon.setVisibility(View.GONE);
                    ((ViewHolderMessageChat)holder).retryAlert.setVisibility(View.GONE);

                }
                else{
                    log("Status: "+message.getStatus());
                    ((ViewHolderMessageChat)holder).contentOwnMessageText.setBackground(ContextCompat.getDrawable(context, R.drawable.dark_rounded_chat_own_message));
=======
                } else if ((status == MegaChatMessage.STATUS_SENDING)) {
                    log("Status not received by server: " + message.getStatus());
                    ((ViewHolderMessageChat) holder).contentOwnMessageText.setTextColor(ContextCompat.getColor(context, R.color.white));
                    content.setSpan(new ForegroundColorSpan(context.getResources().getColor(R.color.white)), 0, content.length(), Spannable.SPAN_EXCLUSIVE_EXCLUSIVE);
                    ((ViewHolderMessageChat) holder).contentOwnMessageText.setBackground(ContextCompat.getDrawable(context, R.drawable.light_rounded_chat_own_message));

                    ((ViewHolderMessageChat) holder).triangleIcon.setVisibility(View.GONE);
                    ((ViewHolderMessageChat) holder).retryAlert.setVisibility(View.GONE);

                } else {
                    log("Status: " + message.getStatus());
                    ((ViewHolderMessageChat) holder).contentOwnMessageText.setTextColor(ContextCompat.getColor(context, R.color.white));
                    content.setSpan(new ForegroundColorSpan(context.getResources().getColor(R.color.white)), 0, content.length(), Spannable.SPAN_EXCLUSIVE_EXCLUSIVE);
                    ((ViewHolderMessageChat) holder).contentOwnMessageText.setBackground(ContextCompat.getDrawable(context, R.drawable.dark_rounded_chat_own_message));
>>>>>>> 018a5f93

                    ((ViewHolderMessageChat) holder).triangleIcon.setVisibility(View.GONE);
                    ((ViewHolderMessageChat) holder).retryAlert.setVisibility(View.GONE);

                }

                SimpleSpanBuilder ssb = null;

                try {
                    RTFFormatter formatter = new RTFFormatter(messageContent, context);
                    ssb = formatter.setRTFFormat();
                } catch (Exception e) {
                    log("FORMATTER EXCEPTION!!!");
                    ssb = null;
                }

<<<<<<< HEAD
                if(ssb!=null){
                    ssb.append(" "+context.getString(R.string.edited_message_text), new RelativeSizeSpan(0.70f), new ForegroundColorSpan(context.getResources().getColor(R.color.white)), new StyleSpan(Typeface.ITALIC));
                    ((ViewHolderMessageChat)holder).contentOwnMessageText.setText(ssb.build(), TextView.BufferType.SPANNABLE);
                }
                else{
                    Spannable content = new SpannableString(messageContent);
                    content.setSpan(new ForegroundColorSpan(context.getResources().getColor(R.color.white)), 0, content.length(), Spannable.SPAN_EXCLUSIVE_EXCLUSIVE);
                    ((ViewHolderMessageChat)holder).contentOwnMessageText.setText(content+" ");
=======
                if (ssb != null) {

                    ssb.append(" " + context.getString(R.string.edited_message_text), new RelativeSizeSpan(0.70f), new ForegroundColorSpan(context.getResources().getColor(R.color.white)), new StyleSpan(Typeface.ITALIC));
                    ((ViewHolderMessageChat) holder).contentOwnMessageText.setText(ssb.build(), TextView.BufferType.SPANNABLE);
                } else {
                    ((ViewHolderMessageChat) holder).contentOwnMessageText.setText(content + " ");
>>>>>>> 018a5f93

                    Spannable edited = new SpannableString(context.getString(R.string.edited_message_text));
                    edited.setSpan(new RelativeSizeSpan(0.70f), 0, edited.length(), Spannable.SPAN_EXCLUSIVE_EXCLUSIVE);
                    edited.setSpan(new ForegroundColorSpan(context.getResources().getColor(R.color.white)), 0, edited.length(), Spannable.SPAN_EXCLUSIVE_EXCLUSIVE);
                    edited.setSpan(new android.text.style.StyleSpan(Typeface.ITALIC), 0, edited.length(), Spannable.SPAN_EXCLUSIVE_EXCLUSIVE);

                    ((ViewHolderMessageChat) holder).contentOwnMessageText.append(edited);
                }

                if (EmojiManager.isOnlyEmojis(messageContent)) {
                    log("IS ONLY emoji!!!");
                    List<String> emojis = EmojiParser.extractEmojis(messageContent);
                    int size = emojis.size();
                    log("size of emojis: " + size);
                    switch (size) {
                        case 1: {
                            ((ViewHolderMessageChat) holder).contentOwnMessageText.setEmojiconSizeSp(35);
                            ((ViewHolderMessageChat) holder).contentOwnMessageText.setLineSpacing(1, 1.2f);
                            break;
                        }
                        case 2: {
                            ((ViewHolderMessageChat) holder).contentOwnMessageText.setEmojiconSizeSp(30);
                            ((ViewHolderMessageChat) holder).contentOwnMessageText.setLineSpacing(1, 1.2f);
                            break;
                        }
                        case 3: {
                            ((ViewHolderMessageChat) holder).contentOwnMessageText.setEmojiconSizeSp(25);
                            ((ViewHolderMessageChat) holder).contentOwnMessageText.setLineSpacing(1, 1.2f);
                            break;
                        }
                        default: {
                            ((ViewHolderMessageChat) holder).contentOwnMessageText.setEmojiconSizeSp(20);
                            ((ViewHolderMessageChat) holder).contentOwnMessageText.setLineSpacing(1, 1.2f);
                            break;
                        }
                    }
                } else {
                    log("IS NOT only emoji");
                    ((ViewHolderMessageChat) holder).contentOwnMessageText.setLineSpacing(1, 1.0f);
                    ((ViewHolderMessageChat) holder).contentOwnMessageText.setEmojiconSizeSp(20);
                }

//                ((ViewHolderMessageChat)holder).contentOwnMessageLayout.setVisibility(View.VISIBLE);

                ((ViewHolderMessageChat) holder).titleOwnMessage.setGravity(Gravity.RIGHT);
                ((ViewHolderMessageChat) holder).timeOwnText.setGravity(Gravity.RIGHT);
                RelativeLayout.LayoutParams params = (RelativeLayout.LayoutParams) ((ViewHolderMessageChat) holder).timeOwnText.getLayoutParams();
                params.rightMargin = Util.scaleWidthPx(16, outMetrics);
                params.leftMargin = Util.scaleWidthPx(0, outMetrics);
                ((ViewHolderMessageChat) holder).timeOwnText.setLayoutParams(params);

                if (!multipleSelect) {
                    if (positionClicked != -1) {
                        if (positionClicked == position) {
                            holder.contentOwnMessageLayout.setBackgroundColor(ContextCompat.getColor(context, R.color.new_multiselect_color));
                            listFragment.smoothScrollToPosition(positionClicked);
                        } else {
                            holder.contentOwnMessageLayout.setBackgroundColor(ContextCompat.getColor(context, android.R.color.transparent));
                        }
                    } else {
                        holder.contentOwnMessageLayout.setBackgroundColor(ContextCompat.getColor(context, android.R.color.transparent));
                    }
                } else {
                    log("Multiselect ON");
                    if (this.isItemChecked(position)) {
                        holder.contentOwnMessageLayout.setBackgroundColor(ContextCompat.getColor(context, R.color.new_multiselect_color));
                    } else {
                        log("NOT selected");
                        holder.contentOwnMessageLayout.setBackgroundColor(ContextCompat.getColor(context, android.R.color.transparent));
                    }
                }

            } else if (message.isDeleted()) {
                log("Message is deleted");
                holder.contentOwnMessageLayout.setVisibility(View.GONE);
                holder.ownManagementMessageText.setTextColor(ContextCompat.getColor(context, R.color.accentColor));
                holder.ownManagementMessageText.setText(context.getString(R.string.text_deleted_message));

                holder.ownManagementMessageLayout.setVisibility(View.GONE);
                holder.titleOwnMessage.setGravity(Gravity.LEFT);
                holder.timeOwnText.setGravity(Gravity.LEFT);
                RelativeLayout.LayoutParams params = (RelativeLayout.LayoutParams) holder.timeOwnText.getLayoutParams();
                params.rightMargin = Util.scaleWidthPx(0, outMetrics);
                params.leftMargin = Util.scaleWidthPx(48, outMetrics);
                holder.timeOwnText.setLayoutParams(params);

                holder.previewFrameLand.setVisibility(View.GONE);
                holder.contentOwnMessageThumbLand.setVisibility(View.GONE);
                holder.previewFramePort.setVisibility(View.GONE);
                holder.contentOwnMessageThumbPort.setVisibility(View.GONE);
                holder.forwardOwnPortrait.setVisibility(View.GONE);
                holder.forwardOwnLandscape.setVisibility(View.GONE);

                holder.gradientOwnMessageThumbPort.setVisibility(View.GONE);
                holder.videoIconOwnMessageThumbPort.setVisibility(View.GONE);
                holder.videoTimecontentOwnMessageThumbPort.setVisibility(View.GONE);

                holder.gradientOwnMessageThumbLand.setVisibility(View.GONE);
                holder.videoIconOwnMessageThumbLand.setVisibility(View.GONE);
                holder.videoTimecontentOwnMessageThumbLand.setVisibility(View.GONE);

                holder.contentOwnMessageFileLayout.setVisibility(View.GONE);
                holder.forwardOwnFile.setVisibility(View.GONE);

                holder.contentOwnMessageContactLayout.setVisibility(View.GONE);
                ((ViewHolderMessageChat) holder).forwardOwnContact.setVisibility(View.GONE);

            } else {
                log("Message not edited not deleted");

                ((ViewHolderMessageChat) holder).contentOwnMessageLayout.setVisibility(View.VISIBLE);
                ((ViewHolderMessageChat) holder).ownManagementMessageLayout.setVisibility(View.GONE);

                ((ViewHolderMessageChat) holder).contentOwnMessageText.setVisibility(View.VISIBLE);
                ((ViewHolderMessageChat) holder).previewFrameLand.setVisibility(View.GONE);
//                ((ViewHolderMessageChat)holder).contentOwnMessageThumbLand.setVisibility(View.GONE);
                ((ViewHolderMessageChat) holder).previewFramePort.setVisibility(View.GONE);
//                ((ViewHolderMessageChat)holder).contentOwnMessageThumbPort.setVisibility(View.GONE);

//                ((ViewHolderMessageChat) holder).gradientOwnMessageThumbPort.setVisibility(View.GONE);
//                ((ViewHolderMessageChat) holder).videoIconOwnMessageThumbPort.setVisibility(View.GONE);
//                ((ViewHolderMessageChat) holder).videoTimecontentOwnMessageThumbPort.setVisibility(View.GONE);
//
//                ((ViewHolderMessageChat) holder).gradientOwnMessageThumbLand.setVisibility(View.GONE);
//                ((ViewHolderMessageChat) holder).videoIconOwnMessageThumbLand.setVisibility(View.GONE);
//                ((ViewHolderMessageChat) holder).videoTimecontentOwnMessageThumbLand.setVisibility(View.GONE);

                holder.contentOwnMessageFileLayout.setVisibility(View.GONE);
                holder.forwardOwnFile.setVisibility(View.GONE);

                ((ViewHolderMessageChat) holder).contentOwnMessageContactLayout.setVisibility(View.GONE);
                ((ViewHolderMessageChat) holder).forwardOwnContact.setVisibility(View.GONE);

//                ((ViewHolderMessageChat)holder).contentOwnMessageContactThumb.setVisibility(View.GONE);
//                ((ViewHolderMessageChat)holder).contentOwnMessageContactName.setVisibility(View.GONE);
//                ((ViewHolderMessageChat)holder).contentOwnMessageContactEmail.setVisibility(View.GONE);

                SimpleSpanBuilder ssb = null;

                try {
                    if (message.getContent() != null) {
                        messageContent = message.getContent();
                        RTFFormatter formatter = new RTFFormatter(messageContent, context);
                        ssb = formatter.setRTFFormat();
                    }
                } catch (Exception e) {
                    log("FORMATTER EXCEPTION!!!");
                    ssb = null;
                }

                int status = message.getStatus();

                if ((status == MegaChatMessage.STATUS_SERVER_REJECTED) || (status == MegaChatMessage.STATUS_SENDING_MANUAL)) {
                    log("Show triangle retry!");
                    ((ViewHolderMessageChat) holder).contentOwnMessageText.setTextColor(ContextCompat.getColor(context, R.color.white));
                    ((ViewHolderMessageChat) holder).contentOwnMessageText.setBackground(ContextCompat.getDrawable(context, R.drawable.light_rounded_chat_own_message));

                    ((ViewHolderMessageChat) holder).triangleIcon.setVisibility(View.VISIBLE);
                    ((ViewHolderMessageChat) holder).retryAlert.setVisibility(View.VISIBLE);

                } else if ((status == MegaChatMessage.STATUS_SENDING)) {
                    ((ViewHolderMessageChat) holder).contentOwnMessageText.setTextColor(ContextCompat.getColor(context, R.color.white));
                    ((ViewHolderMessageChat) holder).contentOwnMessageText.setBackground(ContextCompat.getDrawable(context, R.drawable.light_rounded_chat_own_message));

                    ((ViewHolderMessageChat) holder).triangleIcon.setVisibility(View.GONE);
                    ((ViewHolderMessageChat) holder).retryAlert.setVisibility(View.GONE);

                } else {
                    log("Status: " + message.getStatus());
                    ((ViewHolderMessageChat) holder).contentOwnMessageText.setTextColor(ContextCompat.getColor(context, R.color.white));
                    ((ViewHolderMessageChat) holder).contentOwnMessageText.setBackground(ContextCompat.getDrawable(context, R.drawable.dark_rounded_chat_own_message));

                    ((ViewHolderMessageChat) holder).triangleIcon.setVisibility(View.GONE);
                    ((ViewHolderMessageChat) holder).retryAlert.setVisibility(View.GONE);

                }

                if (EmojiManager.isOnlyEmojis(messageContent)) {
                    log("IS ONLY emoji!!!");
                    List<String> emojis = EmojiParser.extractEmojis(messageContent);
                    int size = emojis.size();
                    log("size of emojis: " + size);
                    switch (size) {
                        case 1: {
                            ((ViewHolderMessageChat) holder).contentOwnMessageText.setEmojiconSizeSp(35);
                            ((ViewHolderMessageChat) holder).contentOwnMessageText.setLineSpacing(1, 1.2f);
                            break;
                        }
                        case 2: {
                            ((ViewHolderMessageChat) holder).contentOwnMessageText.setEmojiconSizeSp(30);
                            ((ViewHolderMessageChat) holder).contentOwnMessageText.setLineSpacing(1, 1.2f);
                            break;
                        }
                        case 3: {
                            ((ViewHolderMessageChat) holder).contentOwnMessageText.setEmojiconSizeSp(25);
                            ((ViewHolderMessageChat) holder).contentOwnMessageText.setLineSpacing(1, 1.2f);
                            break;
                        }
                        default: {
                            ((ViewHolderMessageChat) holder).contentOwnMessageText.setEmojiconSizeSp(20);
                            ((ViewHolderMessageChat) holder).contentOwnMessageText.setLineSpacing(1, 1.2f);
                            break;
                        }
                    }
                } else {
                    log("IS NOT only emoji");
                    ((ViewHolderMessageChat) holder).contentOwnMessageText.setLineSpacing(1, 1.0f);
                    ((ViewHolderMessageChat) holder).contentOwnMessageText.setEmojiconSizeSp(20);
                }


//                            ((ViewHolderMessageChat)holder).contentOwnMessageText.setText(messageContent);
                if (ssb != null) {
                    ((ViewHolderMessageChat) holder).contentOwnMessageText.setText(ssb.build(), TextView.BufferType.SPANNABLE);
                } else {
                    ((ViewHolderMessageChat) holder).contentOwnMessageText.setText(messageContent);
                }

                if (Util.isOnline(context)) {
                    ((ViewHolderMessageChat) holder).contentOwnMessageText.setLinksClickable(true);
                    ((ViewHolderMessageChat) holder).contentOwnMessageText.setLinkTextColor(ContextCompat.getColor(context, R.color.white));
                    Linkify.addLinks(((ViewHolderMessageChat) holder).contentOwnMessageText, Linkify.WEB_URLS);
                } else {
                    ((ViewHolderMessageChat) holder).contentOwnMessageText.setLinksClickable(false);
                }

                if (!multipleSelect) {
                    if (positionClicked != -1) {
                        if (positionClicked == position) {
                            holder.contentOwnMessageLayout.setBackgroundColor(ContextCompat.getColor(context, R.color.new_multiselect_color));
                            listFragment.smoothScrollToPosition(positionClicked);
                        } else {
                            holder.contentOwnMessageLayout.setBackgroundColor(ContextCompat.getColor(context, android.R.color.transparent));
                        }
                    } else {
                        holder.contentOwnMessageLayout.setBackgroundColor(ContextCompat.getColor(context, android.R.color.transparent));
                    }
                } else {
                    log("Multiselect ON");
                    if (this.isItemChecked(position)) {
                        holder.contentOwnMessageLayout.setBackgroundColor(ContextCompat.getColor(context, R.color.new_multiselect_color));
                    } else {
                        log("NOT selected");
                        holder.contentOwnMessageLayout.setBackgroundColor(ContextCompat.getColor(context, android.R.color.transparent));
                    }
                }
            }
        } else {
            long userHandle = message.getUserHandle();
            log("Contact message!!: " + userHandle);

            if (((ChatActivityLollipop) context).isGroup()) {

                ((ViewHolderMessageChat) holder).fullNameTitle = cC.getFullName(userHandle, chatRoom);

                if (((ViewHolderMessageChat) holder).fullNameTitle == null) {
                    ((ViewHolderMessageChat) holder).fullNameTitle = "";
                }

                if (((ViewHolderMessageChat) holder).fullNameTitle.trim().length() <= 0) {

                    log("NOT found in DB - ((ViewHolderMessageChat)holder).fullNameTitle");
                    ((ViewHolderMessageChat) holder).fullNameTitle = "Unknown name";
                    if (!(((ViewHolderMessageChat) holder).nameRequestedAction)) {
                        log("3-Call for nonContactName: " + message.getUserHandle());
                        ((ViewHolderMessageChat) holder).nameRequestedAction = true;
                        ChatNonContactNameListener listener = new ChatNonContactNameListener(context, ((ViewHolderMessageChat) holder), this, userHandle);
                        megaChatApi.getUserFirstname(userHandle, listener);
                        megaChatApi.getUserLastname(userHandle, listener);
                        megaChatApi.getUserEmail(userHandle, listener);
                    } else {
                        log("4-Name already asked and no name received: " + message.getUserHandle());
                    }
                }

                ((ViewHolderMessageChat) holder).nameContactText.setVisibility(View.VISIBLE);
                ((ViewHolderMessageChat) holder).nameContactText.setText(((ViewHolderMessageChat) holder).fullNameTitle);
            } else {

                ((ViewHolderMessageChat) holder).fullNameTitle = chatRoom.getTitle();
                ((ViewHolderMessageChat) holder).nameContactText.setVisibility(View.GONE);
            }

            if (messages.get(position - 1).getInfoToShow() != -1) {
                switch (messages.get(position - 1).getInfoToShow()) {
                    case AndroidMegaChatMessage.CHAT_ADAPTER_SHOW_ALL: {
                        log("CHAT_ADAPTER_SHOW_ALL");
                        ((ViewHolderMessageChat) holder).dateLayout.setVisibility(View.VISIBLE);
                        ((ViewHolderMessageChat) holder).dateText.setText(TimeChatUtils.formatDate(message.getTimestamp(), TimeChatUtils.DATE_SHORT_FORMAT));
                        ((ViewHolderMessageChat) holder).titleContactMessage.setVisibility(View.VISIBLE);
                        ((ViewHolderMessageChat) holder).timeContactText.setText(TimeChatUtils.formatTime(message));
                        ((ViewHolderMessageChat) holder).timeContactText.setVisibility(View.VISIBLE);
                        break;
                    }
                    case AndroidMegaChatMessage.CHAT_ADAPTER_SHOW_TIME: {
                        log("CHAT_ADAPTER_SHOW_TIME--");
                        ((ViewHolderMessageChat) holder).dateLayout.setVisibility(View.GONE);
                        ((ViewHolderMessageChat) holder).titleContactMessage.setVisibility(View.VISIBLE);
                        ((ViewHolderMessageChat) holder).timeContactText.setText(TimeChatUtils.formatTime(message));
                        ((ViewHolderMessageChat) holder).timeContactText.setVisibility(View.VISIBLE);
                        break;
                    }
                    case AndroidMegaChatMessage.CHAT_ADAPTER_SHOW_NOTHING: {
                        log("CHAT_ADAPTER_SHOW_NOTHING");
                        ((ViewHolderMessageChat) holder).dateLayout.setVisibility(View.GONE);
                        ((ViewHolderMessageChat) holder).timeContactText.setVisibility(View.GONE);
                        ((ViewHolderMessageChat) holder).titleContactMessage.setVisibility(View.GONE);
                        break;
                    }
                }
            }

            ((ViewHolderMessageChat) holder).ownMessageLayout.setVisibility(View.GONE);
            ((ViewHolderMessageChat) holder).contactMessageLayout.setVisibility(View.VISIBLE);

            ((ViewHolderMessageChat) holder).contactManagementMessageLayout.setVisibility(View.GONE);
            ((ViewHolderMessageChat) holder).contentContactMessageLayout.setVisibility(View.VISIBLE);


            if (messages.get(position - 1).isShowAvatar()) {
                ((ViewHolderMessageChat) holder).layoutAvatarMessages.setVisibility(View.VISIBLE);
                setContactAvatar(((ViewHolderMessageChat) holder), userHandle, ((ViewHolderMessageChat) holder).fullNameTitle);
            } else {
                ((ViewHolderMessageChat) holder).layoutAvatarMessages.setVisibility(View.INVISIBLE);
            }

            if (message.isEdited()) {
                log("Message is edited");

                String messageContent = "";
                if (message.getContent() != null) {
                    messageContent = message.getContent();
                }
                ((ViewHolderMessageChat) holder).contentContactMessageText.setVisibility(View.VISIBLE);
                ((ViewHolderMessageChat) holder).urlContactMessageLayout.setVisibility(View.GONE);
                ((ViewHolderMessageChat) holder).forwardContactRichLinks.setVisibility(View.GONE);

                ((ViewHolderMessageChat) holder).contentContactMessageAttachLayout.setVisibility(View.GONE);
//                ((ViewHolderMessageChat) holder).contentContactMessageThumbLand.setVisibility(View.GONE);
//                ((ViewHolderMessageChat) holder).gradientContactMessageThumbLand.setVisibility(View.GONE);
//                ((ViewHolderMessageChat) holder).videoIconContactMessageThumbLand.setVisibility(View.GONE);
//                ((ViewHolderMessageChat) holder).videoTimecontentContactMessageThumbLand.setVisibility(View.GONE);
//
////                        ((ViewHolderMessageChat) holder).contentContactMessageThumbLandFramework.setVisibility(View.GONE);
//                ((ViewHolderMessageChat) holder).contentContactMessageThumbPort.setVisibility(View.GONE);
//                ((ViewHolderMessageChat) holder).gradientContactMessageThumbPort.setVisibility(View.GONE);
//                ((ViewHolderMessageChat) holder).videoIconContactMessageThumbPort.setVisibility(View.GONE);
//                ((ViewHolderMessageChat) holder).videoTimecontentContactMessageThumbPort.setVisibility(View.GONE);
                ((ViewHolderMessageChat) holder).contentContactMessageContactLayout.setVisibility(View.GONE);
                holder.forwardContactContact.setVisibility(View.GONE);

                SimpleSpanBuilder ssb = null;
                try {
                    if (message.getContent() != null) {
                        messageContent = message.getContent();
                        RTFFormatter formatter = new RTFFormatter(messageContent, context);
                        ssb = formatter.setRTFFormat();
                    }

                    if (ssb != null) {
                        ssb.append(" " + context.getString(R.string.edited_message_text), new RelativeSizeSpan(0.70f), new ForegroundColorSpan(context.getResources().getColor(R.color.name_my_account)), new StyleSpan(Typeface.ITALIC));
                        ((ViewHolderMessageChat) holder).contentContactMessageText.setText(ssb.build(), TextView.BufferType.SPANNABLE);
                    } else {
                        messageContent = messageContent + " ";
                        Spannable content = new SpannableString(messageContent);
                        content.setSpan(new ForegroundColorSpan(ContextCompat.getColor(context, R.color.name_my_account)), 0, content.length(), Spannable.SPAN_EXCLUSIVE_EXCLUSIVE);

                        Spannable edited = new SpannableString(context.getString(R.string.edited_message_text));
                        edited.setSpan(new RelativeSizeSpan(0.70f), 0, edited.length(), Spannable.SPAN_EXCLUSIVE_EXCLUSIVE);
                        edited.setSpan(new ForegroundColorSpan(ContextCompat.getColor(context, R.color.name_my_account)), 0, edited.length(), Spannable.SPAN_EXCLUSIVE_EXCLUSIVE);
                        edited.setSpan(new android.text.style.StyleSpan(Typeface.ITALIC), 0, edited.length(), Spannable.SPAN_EXCLUSIVE_EXCLUSIVE);

                        CharSequence indexedText = TextUtils.concat(messageContent, edited);
                        ((ViewHolderMessageChat) holder).contentContactMessageText.setText(indexedText);
                    }
                } catch (Exception e) {
                    ssb = null;
                    log("FORMATTER EXCEPTION!!!");
                    messageContent = messageContent + " ";
                    Spannable content = new SpannableString(messageContent);
                    content.setSpan(new ForegroundColorSpan(ContextCompat.getColor(context, R.color.name_my_account)), 0, content.length(), Spannable.SPAN_EXCLUSIVE_EXCLUSIVE);

                    Spannable edited = new SpannableString(context.getString(R.string.edited_message_text));
                    edited.setSpan(new RelativeSizeSpan(0.70f), 0, edited.length(), Spannable.SPAN_EXCLUSIVE_EXCLUSIVE);
                    edited.setSpan(new ForegroundColorSpan(ContextCompat.getColor(context, R.color.name_my_account)), 0, edited.length(), Spannable.SPAN_EXCLUSIVE_EXCLUSIVE);
                    edited.setSpan(new android.text.style.StyleSpan(Typeface.ITALIC), 0, edited.length(), Spannable.SPAN_EXCLUSIVE_EXCLUSIVE);

                    CharSequence indexedText = TextUtils.concat(messageContent, edited);
                    ((ViewHolderMessageChat) holder).contentContactMessageText.setText(indexedText);
                }

                if (!multipleSelect) {
                    if (positionClicked != -1) {
                        if (positionClicked == position) {
                            holder.contentContactMessageLayout.setBackgroundColor(ContextCompat.getColor(context, R.color.new_multiselect_color));
                            listFragment.smoothScrollToPosition(positionClicked);
                        } else {
                            holder.contentContactMessageLayout.setBackgroundColor(ContextCompat.getColor(context, android.R.color.transparent));
                        }
                    } else {
                        holder.contentContactMessageLayout.setBackgroundColor(ContextCompat.getColor(context, android.R.color.transparent));
                    }
                } else {
                    log("Multiselect ON");

                    if (this.isItemChecked(position)) {
                        holder.contentContactMessageLayout.setBackgroundColor(ContextCompat.getColor(context, R.color.new_multiselect_color));

                    } else {
                        log("NOT selected");
                        holder.contentContactMessageLayout.setBackgroundColor(ContextCompat.getColor(context, android.R.color.transparent));
                    }
                }

            } else if (message.isDeleted()) {
                log("Message is deleted");

                ((ViewHolderMessageChat) holder).contentContactMessageLayout.setVisibility(View.GONE);
                ((ViewHolderMessageChat) holder).contactMessageLayout.setVisibility(View.GONE);

                ((ViewHolderMessageChat) holder).contactManagementMessageLayout.setVisibility(View.GONE);
                ((ViewHolderMessageChat) holder).nameContactText.setVisibility(View.GONE);

                ((ViewHolderMessageChat) holder).contentContactMessageThumbLand.setVisibility(View.GONE);
                holder.forwardContactPreviewLandscape.setVisibility(View.GONE);

                ((ViewHolderMessageChat) holder).gradientContactMessageThumbLand.setVisibility(View.GONE);
                ((ViewHolderMessageChat) holder).videoIconContactMessageThumbLand.setVisibility(View.GONE);
                ((ViewHolderMessageChat) holder).videoTimecontentContactMessageThumbLand.setVisibility(View.GONE);

//                        ((ViewHolderMessageChat) holder).contentContactMessageThumbLandFramework.setVisibility(View.GONE);
                // ((ViewHolderMessageChat) holder).previewFrameContactPort.setVisibility(View.GONE);
                ((ViewHolderMessageChat) holder).contentContactMessageThumbPort.setVisibility(View.GONE);
                holder.forwardContactPreviewPortrait.setVisibility(View.GONE);

                ((ViewHolderMessageChat) holder).gradientContactMessageThumbPort.setVisibility(View.GONE);
                ((ViewHolderMessageChat) holder).videoIconContactMessageThumbPort.setVisibility(View.GONE);
                ((ViewHolderMessageChat) holder).videoTimecontentContactMessageThumbPort.setVisibility(View.GONE);
//                        ((ViewHolderMessageChat) holder).contentContactMessageThumbPortFramework.setVisibility(View.GONE);

                ((ViewHolderMessageChat) holder).contentContactMessageAttachLayout.setVisibility(View.GONE);
                ((ViewHolderMessageChat) holder).contentContactMessageContactLayout.setVisibility(View.GONE);
                holder.forwardContactContact.setVisibility(View.GONE);

                if (((ChatActivityLollipop) context).isGroup()) {
                    String textToShow = String.format(context.getString(R.string.text_deleted_message_by), ((ViewHolderMessageChat) holder).fullNameTitle);
                    try {
                        textToShow = textToShow.replace("[A]", "<font color=\'#00BFA5\'>");
                        textToShow = textToShow.replace("[/A]", "</font>");
                        textToShow = textToShow.replace("[B]", "<font color=\'#060000\'>");
                        textToShow = textToShow.replace("[/B]", "</font>");
                    } catch (Exception e) {
                    }
                    Spanned result = null;
                    if (android.os.Build.VERSION.SDK_INT >= android.os.Build.VERSION_CODES.N) {
                        result = Html.fromHtml(textToShow, Html.FROM_HTML_MODE_LEGACY);
                    } else {
                        result = Html.fromHtml(textToShow);
                    }
                    ((ViewHolderMessageChat) holder).contactManagementMessageText.setText(result);
                } else {
                    ((ViewHolderMessageChat) holder).contactManagementMessageText.setTextColor(ContextCompat.getColor(context, R.color.accentColor));
                    ((ViewHolderMessageChat) holder).contactManagementMessageText.setText(context.getString(R.string.text_deleted_message));
                }
            } else {

                ((ViewHolderMessageChat) holder).ownMessageLayout.setVisibility(View.GONE);
                ((ViewHolderMessageChat) holder).contactMessageLayout.setVisibility(View.VISIBLE);

                ((ViewHolderMessageChat) holder).contactManagementMessageLayout.setVisibility(View.GONE);
                ((ViewHolderMessageChat) holder).contentContactMessageLayout.setVisibility(View.VISIBLE);

                String messageContent = "";

                ((ViewHolderMessageChat) holder).contentContactMessageText.setVisibility(View.VISIBLE);

                ((ViewHolderMessageChat) holder).contentContactMessageAttachLayout.setVisibility(View.GONE);
                ((ViewHolderMessageChat) holder).urlContactMessageLayout.setVisibility(View.GONE);
                ((ViewHolderMessageChat) holder).forwardContactRichLinks.setVisibility(View.GONE);

                ((ViewHolderMessageChat) holder).contentContactMessageContactLayout.setVisibility(View.GONE);
                holder.forwardContactContact.setVisibility(View.GONE);

//                ((ViewHolderMessageChat) holder).contentContactMessageThumbLand.setVisibility(View.GONE);
//                ((ViewHolderMessageChat) holder).gradientContactMessageThumbLand.setVisibility(View.GONE);
//                ((ViewHolderMessageChat) holder).videoIconContactMessageThumbLand.setVisibility(View.GONE);
//                ((ViewHolderMessageChat) holder).videoTimecontentContactMessageThumbLand.setVisibility(View.GONE);
//
////                            ((ViewHolderMessageChat) holder).contentContactMessageThumbLandFramework.setVisibility(View.GONE);
//                ((ViewHolderMessageChat) holder).contentContactMessageThumbPort.setVisibility(View.GONE);
//                ((ViewHolderMessageChat) holder).gradientContactMessageThumbPort.setVisibility(View.GONE);
//                ((ViewHolderMessageChat) holder).videoIconContactMessageThumbPort.setVisibility(View.GONE);
//                ((ViewHolderMessageChat) holder).videoTimecontentContactMessageThumbPort.setVisibility(View.GONE);
////                            ((ViewHolderMessageChat) holder).contentContactMessageThumbPortFramework.setVisibility(View.GONE);
//
//
//                ((ViewHolderMessageChat) holder).contentContactMessageContactThumb.setVisibility(View.GONE);
//                ((ViewHolderMessageChat) holder).contentContactMessageContactName.setVisibility(View.GONE);
//                ((ViewHolderMessageChat) holder).contentContactMessageContactEmail.setVisibility(View.GONE);

                if (message.getContent() != null) {
                    messageContent = message.getContent();
                }

                if (EmojiManager.isOnlyEmojis(messageContent)) {
                    log("IS ONLY emoji!!!");
                    List<String> emojis = EmojiParser.extractEmojis(messageContent);
                    int size = emojis.size();
                    log("size of emojis: " + size);
                    switch (size) {
                        case 1: {
                            ((ViewHolderMessageChat) holder).contentContactMessageText.setEmojiconSizeSp(35);
                            ((ViewHolderMessageChat) holder).contentContactMessageText.setLineSpacing(1, 1.2f);
                            break;
                        }
                        case 2: {
                            ((ViewHolderMessageChat) holder).contentContactMessageText.setEmojiconSizeSp(30);
                            ((ViewHolderMessageChat) holder).contentContactMessageText.setLineSpacing(1, 1.2f);
                            break;
                        }
                        case 3: {
                            ((ViewHolderMessageChat) holder).contentContactMessageText.setEmojiconSizeSp(25);
                            ((ViewHolderMessageChat) holder).contentContactMessageText.setLineSpacing(1, 1.2f);
                            break;
                        }
                        default: {
                            ((ViewHolderMessageChat) holder).contentContactMessageText.setEmojiconSizeSp(20);
                            ((ViewHolderMessageChat) holder).contentContactMessageText.setLineSpacing(1, 1.2f);
                            break;
                        }
                    }

                } else {
                    log("IS NOT only emoji!!!");
                    ((ViewHolderMessageChat) holder).contentContactMessageText.setLineSpacing(1, 1.0f);
                    ((ViewHolderMessageChat) holder).contentContactMessageText.setEmojiconSizeSp(20);
                }

                //Color always status SENT
                ((ViewHolderMessageChat) holder).contentContactMessageText.setTextColor(ContextCompat.getColor(context, R.color.name_my_account));

                SimpleSpanBuilder ssb = null;

                try {
                    RTFFormatter formatter = new RTFFormatter(messageContent, context);
                    ssb = formatter.setRTFFormat();
                } catch (Exception e) {
                    log("FORMATTER EXCEPTION!!!");
                    ssb = null;
                }

                if (ssb != null) {
                    ((ViewHolderMessageChat) holder).contentContactMessageText.setText(ssb.build(), TextView.BufferType.SPANNABLE);
                } else {
                    ((ViewHolderMessageChat) holder).contentContactMessageText.setText(messageContent);
                }

                if (Util.isOnline(context)) {
                    ((ViewHolderMessageChat) holder).contentContactMessageText.setLinksClickable(true);
                    Linkify.addLinks(((ViewHolderMessageChat) holder).contentContactMessageText, Linkify.WEB_URLS);
                } else {
                    ((ViewHolderMessageChat) holder).contentContactMessageText.setLinksClickable(false);
                }

                if (!multipleSelect) {
                    if (positionClicked != -1) {
                        if (positionClicked == position) {
                            holder.contentContactMessageLayout.setBackgroundColor(ContextCompat.getColor(context, R.color.new_multiselect_color));
                            listFragment.smoothScrollToPosition(positionClicked);
                        } else {
                            holder.contentContactMessageLayout.setBackgroundColor(ContextCompat.getColor(context, android.R.color.transparent));
                        }
                    } else {
                        holder.contentContactMessageLayout.setBackgroundColor(ContextCompat.getColor(context, android.R.color.transparent));
                    }
                } else {
                    log("Multiselect ON");

                    if (this.isItemChecked(position)) {
                        holder.contentContactMessageLayout.setBackgroundColor(ContextCompat.getColor(context, R.color.new_multiselect_color));

                    } else {
                        log("NOT selected");
                        holder.contentContactMessageLayout.setBackgroundColor(ContextCompat.getColor(context, android.R.color.transparent));
                    }
                }
            }
        }
    }

    public void bindNodeAttachmentMessage(ViewHolderMessageChat holder, AndroidMegaChatMessage androidMessage, int position) {
        log("bindNodeAttachmentMessage");
//        ((ViewHolderMessageChat)holder).layoutAvatarMessages.setVisibility(View.VISIBLE);
        MegaChatMessage message = androidMessage.getMessage();
        if (message.getUserHandle() == myUserHandle) {
            log("MY message!!");
            ((ViewHolderMessageChat) holder).layoutAvatarMessages.setVisibility(View.INVISIBLE);

            log("MY message handle!!: " + message.getMsgId());
            if (messages.get(position - 1).getInfoToShow() != -1) {
                switch (messages.get(position - 1).getInfoToShow()) {
                    case AndroidMegaChatMessage.CHAT_ADAPTER_SHOW_ALL: {
                        ((ViewHolderMessageChat) holder).dateLayout.setVisibility(View.VISIBLE);
                        ((ViewHolderMessageChat) holder).dateText.setText(TimeChatUtils.formatDate(message.getTimestamp(), TimeChatUtils.DATE_SHORT_FORMAT));
                        ((ViewHolderMessageChat) holder).titleOwnMessage.setVisibility(View.VISIBLE);
                        ((ViewHolderMessageChat) holder).timeOwnText.setText(TimeChatUtils.formatTime(message));
                        break;
                    }
                    case AndroidMegaChatMessage.CHAT_ADAPTER_SHOW_TIME: {
                        log("CHAT_ADAPTER_SHOW_TIME");
                        ((ViewHolderMessageChat) holder).dateLayout.setVisibility(View.GONE);
                        ((ViewHolderMessageChat) holder).titleOwnMessage.setVisibility(View.VISIBLE);
                        ((ViewHolderMessageChat) holder).timeOwnText.setText(TimeChatUtils.formatTime(message));
                        break;
                    }
                    case AndroidMegaChatMessage.CHAT_ADAPTER_SHOW_NOTHING: {
                        log("CHAT_ADAPTER_SHOW_NOTHING");
                        ((ViewHolderMessageChat) holder).dateLayout.setVisibility(View.GONE);
                        ((ViewHolderMessageChat) holder).titleOwnMessage.setVisibility(View.GONE);
                        break;
                    }
                }
            }

            ((ViewHolderMessageChat) holder).ownMessageLayout.setVisibility(View.VISIBLE);
            ((ViewHolderMessageChat) holder).contactMessageLayout.setVisibility(View.GONE);

            String messageContent = "";

            if (message.getContent() != null) {
                messageContent = message.getContent();
            }

            AndroidMegaChatMessage androidMsg = messages.get(position - 1);

            ((ViewHolderMessageChat) holder).contentOwnMessageLayout.setVisibility(View.VISIBLE);
            ((ViewHolderMessageChat) holder).ownManagementMessageLayout.setVisibility(View.GONE);

            ((ViewHolderMessageChat) holder).contentOwnMessageText.setVisibility(View.GONE);
            ((ViewHolderMessageChat) holder).urlOwnMessageLayout.setVisibility(View.GONE);
            ((ViewHolderMessageChat) holder).forwardOwnRichLinks.setVisibility(View.GONE);

            ((ViewHolderMessageChat) holder).previewFrameLand.setVisibility(View.GONE);
            ((ViewHolderMessageChat) holder).previewFramePort.setVisibility(View.GONE);
//            ((ViewHolderMessageChat)holder).contentOwnMessageThumbPort.setVisibility(View.GONE);
////            ((ViewHolderMessageChat)holder).contentOwnMessageThumbLand.setVisibility(View.GONE);
//            ((ViewHolderMessageChat) holder).gradientOwnMessageThumbPort.setVisibility(View.GONE);
//            ((ViewHolderMessageChat) holder).videoIconOwnMessageThumbPort.setVisibility(View.GONE);
//            ((ViewHolderMessageChat) holder).videoTimecontentOwnMessageThumbPort.setVisibility(View.GONE);
//
//            ((ViewHolderMessageChat) holder).gradientOwnMessageThumbLand.setVisibility(View.GONE);
//            ((ViewHolderMessageChat) holder).videoIconOwnMessageThumbLand.setVisibility(View.GONE);
//            ((ViewHolderMessageChat) holder).videoTimecontentOwnMessageThumbLand.setVisibility(View.GONE);

            holder.contentOwnMessageFileLayout.setVisibility(View.VISIBLE);
            holder.forwardOwnFile.setVisibility(View.VISIBLE);

            ((ViewHolderMessageChat) holder).contentOwnMessageContactLayout.setVisibility(View.GONE);
            ((ViewHolderMessageChat) holder).forwardOwnContact.setVisibility(View.GONE);


            int status = message.getStatus();
            log("Status: " + message.getStatus());
            if ((status == MegaChatMessage.STATUS_SERVER_REJECTED) || (status == MegaChatMessage.STATUS_SENDING_MANUAL)) {

                ((ViewHolderMessageChat) holder).contentOwnMessageFileLayout.setBackground(ContextCompat.getDrawable(context, R.drawable.light_rounded_chat_own_message));
            } else if (status == MegaChatMessage.STATUS_SENDING) {

                ((ViewHolderMessageChat) holder).contentOwnMessageFileLayout.setBackground(ContextCompat.getDrawable(context, R.drawable.light_rounded_chat_own_message));
            } else {

                ((ViewHolderMessageChat) holder).contentOwnMessageFileLayout.setBackground(ContextCompat.getDrawable(context, R.drawable.dark_rounded_chat_own_message));
            }

            ((ViewHolderMessageChat) holder).contentOwnMessageFileThumb.setVisibility(View.VISIBLE);
            ((ViewHolderMessageChat) holder).contentOwnMessageFileName.setVisibility(View.VISIBLE);
            ((ViewHolderMessageChat) holder).contentOwnMessageFileSize.setVisibility(View.VISIBLE);
//            ((ViewHolderMessageChat)holder).contentOwnMessageContactLayout.setVisibility(View.GONE);
//            ((ViewHolderMessageChat)holder).contentOwnMessageContactThumb.setVisibility(View.GONE);
//            ((ViewHolderMessageChat)holder).contentOwnMessageContactName.setVisibility(View.GONE);
//            ((ViewHolderMessageChat)holder).contentOwnMessageContactEmail.setVisibility(View.GONE);

            if (!multipleSelect) {
                if (positionClicked != -1) {
                    if (positionClicked == position) {
                        holder.contentOwnMessageLayout.setBackgroundColor(ContextCompat.getColor(context, R.color.new_multiselect_color));
                        holder.forwardOwnFile.setEnabled(false);
                        holder.forwardOwnPortrait.setEnabled(false);
                        holder.forwardOwnLandscape.setEnabled(false);

                        listFragment.smoothScrollToPosition(positionClicked);
                    } else {
                        holder.contentOwnMessageLayout.setBackgroundColor(ContextCompat.getColor(context, android.R.color.transparent));
                        holder.forwardOwnFile.setEnabled(true);
                        holder.forwardOwnPortrait.setEnabled(true);
                        holder.forwardOwnLandscape.setEnabled(true);

                    }
                } else {
                    holder.contentOwnMessageLayout.setBackgroundColor(ContextCompat.getColor(context, android.R.color.transparent));
                    holder.forwardOwnFile.setEnabled(true);
                    holder.forwardOwnPortrait.setEnabled(true);
                    holder.forwardOwnLandscape.setEnabled(true);

                }
            } else {
                log("Multiselect ON");

                if (this.isItemChecked(position)) {
                    holder.contentOwnMessageLayout.setBackgroundColor(ContextCompat.getColor(context, R.color.new_multiselect_color));
                    holder.forwardOwnFile.setEnabled(false);
                    holder.forwardOwnPortrait.setEnabled(false);
                    holder.forwardOwnLandscape.setEnabled(false);

                } else {
                    log("NOT selected");
                    holder.contentOwnMessageLayout.setBackgroundColor(ContextCompat.getColor(context, android.R.color.transparent));
                    holder.forwardOwnFile.setEnabled(true);
                    holder.forwardOwnPortrait.setEnabled(true);
                    holder.forwardOwnLandscape.setEnabled(true);

                }
            }

            MegaNodeList nodeList = message.getMegaNodeList();
            if (nodeList != null) {

                if (nodeList.size() == 1) {
                    MegaNode node = nodeList.get(0);
                    log("Node Name: " + node.getName());

                    if (context.getResources().getConfiguration().orientation == Configuration.ORIENTATION_LANDSCAPE) {
                        log("Landscape configuration");
                        float width = TypedValue.applyDimension(TypedValue.COMPLEX_UNIT_DIP, MAX_WIDTH_FILENAME_LAND, context.getResources().getDisplayMetrics());
                        ((ViewHolderMessageChat) holder).contentOwnMessageFileName.setMaxWidth((int) width);
                        ((ViewHolderMessageChat) holder).contentOwnMessageFileSize.setMaxWidth((int) width);
                    } else {
                        log("Portrait configuration");
                        float width = TypedValue.applyDimension(TypedValue.COMPLEX_UNIT_DIP, MAX_WIDTH_FILENAME_PORT, context.getResources().getDisplayMetrics());
                        ((ViewHolderMessageChat) holder).contentOwnMessageFileName.setMaxWidth((int) width);
                        ((ViewHolderMessageChat) holder).contentOwnMessageFileSize.setMaxWidth((int) width);
                    }

                    ((ViewHolderMessageChat) holder).contentOwnMessageFileName.setText(node.getName());

                    long nodeSize = node.getSize();
                    ((ViewHolderMessageChat) holder).contentOwnMessageFileSize.setText(Util.getSizeString(nodeSize));


                    ((ViewHolderMessageChat) holder).contentOwnMessageFileThumb.setImageResource(MimeTypeList.typeForName(node.getName()).getIconResourceId());


                    Bitmap preview = null;
                    if (node.hasPreview()) {

                        preview = PreviewUtils.getPreviewFromCache(node);
                        if (preview != null) {
                            PreviewUtils.previewCache.put(node.getHandle(), preview);
                            setOwnPreview((ViewHolderMessageChat) holder, preview, node);
                            if ((status == MegaChatMessage.STATUS_SERVER_REJECTED) || (status == MegaChatMessage.STATUS_SENDING_MANUAL)) {
                                setErrorStateOnPreview((ViewHolderMessageChat) holder, preview);
                            }

                        } else {
                            if ((status == MegaChatMessage.STATUS_SERVER_REJECTED) || (status == MegaChatMessage.STATUS_SENDING_MANUAL)) {
                                ((ViewHolderMessageChat) holder).ownTriangleIconFile.setVisibility(View.VISIBLE);
                                ((ViewHolderMessageChat) holder).retryAlert.setVisibility(View.VISIBLE);
                                holder.forwardOwnFile.setVisibility(View.GONE);

                            }
                            try {
                                new MegaChatLollipopAdapter.ChatPreviewAsyncTask(((ViewHolderMessageChat) holder)).execute(node);

                            } catch (Exception ex) {
                                //Too many AsyncTasks
                                log("Too many AsyncTasks");
                            }
                        }
                    } else {

                        log("Node has no preview on servers");

                        preview = PreviewUtils.getPreviewFromCache(node);
                        if (preview != null) {
                            PreviewUtils.previewCache.put(node.getHandle(), preview);
                            if (preview.getWidth() < preview.getHeight()) {
                                log("Portrait");

                                ((ViewHolderMessageChat) holder).contentOwnMessageThumbPort.setImageBitmap(preview);
                                ((ViewHolderMessageChat) holder).contentOwnMessageThumbPort.setScaleType(ImageView.ScaleType.CENTER_CROP);

                                if (MimeTypeList.typeForName(node.getName()).isPdf()) {
                                    log("Is pfd preview");
                                    ((ViewHolderMessageChat) holder).iconOwnTypeDocPortraitPreview.setVisibility(View.VISIBLE);

                                    ((ViewHolderMessageChat) holder).gradientOwnMessageThumbPort.setVisibility(View.GONE);
                                    ((ViewHolderMessageChat) holder).videoIconOwnMessageThumbPort.setVisibility(View.GONE);
                                    ((ViewHolderMessageChat) holder).videoTimecontentOwnMessageThumbPort.setVisibility(View.GONE);

                                } else if (MimeTypeList.typeForName(node.getName()).isVideo()) {
                                    log("Is video preview");

                                    ((ViewHolderMessageChat) holder).gradientOwnMessageThumbPort.setVisibility(View.VISIBLE);
                                    ((ViewHolderMessageChat) holder).videoIconOwnMessageThumbPort.setVisibility(View.VISIBLE);
                                    ((ViewHolderMessageChat) holder).videoTimecontentOwnMessageThumbPort.setText(timeVideo(node));
                                    ((ViewHolderMessageChat) holder).videoTimecontentOwnMessageThumbPort.setVisibility(View.VISIBLE);

                                    ((ViewHolderMessageChat) holder).iconOwnTypeDocPortraitPreview.setVisibility(View.GONE);

                                } else {
                                    ((ViewHolderMessageChat) holder).iconOwnTypeDocPortraitPreview.setVisibility(View.GONE);
                                    ((ViewHolderMessageChat) holder).gradientOwnMessageThumbPort.setVisibility(View.GONE);
                                    ((ViewHolderMessageChat) holder).videoIconOwnMessageThumbPort.setVisibility(View.GONE);
                                    ((ViewHolderMessageChat) holder).videoTimecontentOwnMessageThumbPort.setVisibility(View.GONE);
                                }

                                ((ViewHolderMessageChat) holder).previewFramePort.setVisibility(View.VISIBLE);
                                ((ViewHolderMessageChat) holder).contentOwnMessageThumbPort.setVisibility(View.VISIBLE);

                                holder.contentOwnMessageFileLayout.setVisibility(View.GONE);
                                holder.forwardOwnFile.setVisibility(View.GONE);

                                ((ViewHolderMessageChat) holder).previewFrameLand.setVisibility(View.GONE);
                                ((ViewHolderMessageChat) holder).contentOwnMessageThumbLand.setVisibility(View.GONE);

                                ((ViewHolderMessageChat) holder).errorUploadingLandscape.setVisibility(View.GONE);
                                ((ViewHolderMessageChat) holder).transparentCoatingLandscape.setVisibility(View.GONE);

                                if ((status == MegaChatMessage.STATUS_SERVER_REJECTED) || (status == MegaChatMessage.STATUS_SENDING_MANUAL)) {
                                    holder.errorUploadingPortrait.setVisibility(View.VISIBLE);
                                    holder.transparentCoatingPortrait.setVisibility(View.VISIBLE);
                                    holder.retryAlert.setVisibility(View.VISIBLE);
                                    holder.forwardOwnPortrait.setVisibility(View.GONE);
                                } else {
                                    holder.errorUploadingPortrait.setVisibility(View.GONE);
                                    holder.transparentCoatingPortrait.setVisibility(View.GONE);
                                    holder.retryAlert.setVisibility(View.GONE);
                                    holder.forwardOwnPortrait.setVisibility(View.VISIBLE);

                                }

                                ((ViewHolderMessageChat) holder).forwardOwnLandscape.setVisibility(View.GONE);
                                ((ViewHolderMessageChat) holder).ownTriangleIconFile.setVisibility(View.GONE);

                                ((ViewHolderMessageChat) holder).gradientOwnMessageThumbLand.setVisibility(View.GONE);
                                ((ViewHolderMessageChat) holder).videoIconOwnMessageThumbLand.setVisibility(View.GONE);
                                ((ViewHolderMessageChat) holder).videoTimecontentOwnMessageThumbLand.setVisibility(View.GONE);

                            } else {
                                log("Landscape");

                                ((ViewHolderMessageChat) holder).contentOwnMessageThumbLand.setImageBitmap(preview);
                                ((ViewHolderMessageChat) holder).contentOwnMessageThumbLand.setScaleType(ImageView.ScaleType.CENTER_CROP);

                                if (MimeTypeList.typeForName(node.getName()).isPdf()) {
                                    log("Is pfd preview");
                                    ((ViewHolderMessageChat) holder).iconOwnTypeDocLandPreview.setVisibility(View.VISIBLE);

                                    ((ViewHolderMessageChat) holder).gradientOwnMessageThumbLand.setVisibility(View.GONE);
                                    ((ViewHolderMessageChat) holder).videoIconOwnMessageThumbLand.setVisibility(View.GONE);
                                    ((ViewHolderMessageChat) holder).videoTimecontentOwnMessageThumbLand.setVisibility(View.GONE);

                                } else if (MimeTypeList.typeForName(node.getName()).isVideo()) {
                                    log("Is video preview");
                                    ((ViewHolderMessageChat) holder).gradientOwnMessageThumbLand.setVisibility(View.VISIBLE);
                                    ((ViewHolderMessageChat) holder).videoIconOwnMessageThumbLand.setVisibility(View.VISIBLE);
                                    ((ViewHolderMessageChat) holder).videoTimecontentOwnMessageThumbLand.setText(timeVideo(node));
                                    ((ViewHolderMessageChat) holder).videoTimecontentOwnMessageThumbLand.setVisibility(View.VISIBLE);

                                    ((ViewHolderMessageChat) holder).iconOwnTypeDocLandPreview.setVisibility(View.GONE);

                                } else {
                                    ((ViewHolderMessageChat) holder).iconOwnTypeDocLandPreview.setVisibility(View.GONE);
                                    ((ViewHolderMessageChat) holder).gradientOwnMessageThumbLand.setVisibility(View.GONE);
                                    ((ViewHolderMessageChat) holder).videoIconOwnMessageThumbLand.setVisibility(View.GONE);
                                    ((ViewHolderMessageChat) holder).videoTimecontentOwnMessageThumbLand.setVisibility(View.GONE);
                                }

                                ((ViewHolderMessageChat) holder).previewFrameLand.setVisibility(View.VISIBLE);
                                ((ViewHolderMessageChat) holder).contentOwnMessageThumbLand.setVisibility(View.VISIBLE);
                                ((ViewHolderMessageChat) holder).contentOwnMessageFileLayout.setVisibility(View.GONE);
                                holder.forwardOwnFile.setVisibility(View.GONE);

                                ((ViewHolderMessageChat) holder).previewFramePort.setVisibility(View.GONE);
                                ((ViewHolderMessageChat) holder).contentOwnMessageThumbPort.setVisibility(View.GONE);
                                ((ViewHolderMessageChat) holder).forwardOwnPortrait.setVisibility(View.GONE);

                                ((ViewHolderMessageChat) holder).errorUploadingPortrait.setVisibility(View.GONE);
                                ((ViewHolderMessageChat) holder).transparentCoatingPortrait.setVisibility(View.GONE);

                                if ((status == MegaChatMessage.STATUS_SERVER_REJECTED) || (status == MegaChatMessage.STATUS_SENDING_MANUAL)) {
                                    ((ViewHolderMessageChat) holder).errorUploadingLandscape.setVisibility(View.VISIBLE);
                                    ((ViewHolderMessageChat) holder).transparentCoatingLandscape.setVisibility(View.VISIBLE);
                                    ((ViewHolderMessageChat) holder).retryAlert.setVisibility(View.VISIBLE);
                                    holder.forwardOwnLandscape.setVisibility(View.GONE);
                                } else {
                                    ((ViewHolderMessageChat) holder).errorUploadingLandscape.setVisibility(View.GONE);
                                    ((ViewHolderMessageChat) holder).transparentCoatingLandscape.setVisibility(View.GONE);
                                    ((ViewHolderMessageChat) holder).retryAlert.setVisibility(View.GONE);
                                    holder.forwardOwnLandscape.setVisibility(View.VISIBLE);
                                }

                                ((ViewHolderMessageChat) holder).ownTriangleIconFile.setVisibility(View.GONE);

                                ((ViewHolderMessageChat) holder).gradientOwnMessageThumbPort.setVisibility(View.GONE);
                                ((ViewHolderMessageChat) holder).videoIconOwnMessageThumbPort.setVisibility(View.GONE);
                                ((ViewHolderMessageChat) holder).videoTimecontentOwnMessageThumbPort.setVisibility(View.GONE);
                            }
                        } else {
                            if ((status == MegaChatMessage.STATUS_SERVER_REJECTED) || (status == MegaChatMessage.STATUS_SENDING_MANUAL)) {
                                ((ViewHolderMessageChat) holder).ownTriangleIconFile.setVisibility(View.VISIBLE);
                                ((ViewHolderMessageChat) holder).retryAlert.setVisibility(View.VISIBLE);
                                holder.forwardOwnFile.setVisibility(View.GONE);

                            }
                            try {
                                new MegaChatLollipopAdapter.ChatLocalPreviewAsyncTask(((ViewHolderMessageChat) holder)).execute(node);

                            } catch (Exception ex) {
                                //Too many AsyncTasks
                                log("Too many AsyncTasks");
                            }
                        }
                    }
                } else {
                    long totalSize = 0;
                    int count = 0;
                    for (int i = 0; i < nodeList.size(); i++) {
                        MegaNode temp = nodeList.get(i);
                        if (!(megaChatApi.isRevoked(chatRoom.getChatId(), temp.getHandle()))) {
                            count++;
                            log("Node Name: " + temp.getName());
                            totalSize = totalSize + temp.getSize();
                        }
                    }

                    ((ViewHolderMessageChat) holder).contentOwnMessageFileSize.setText(Util.getSizeString(totalSize));


                    MegaNode node = nodeList.get(0);
                    ((ViewHolderMessageChat) holder).contentOwnMessageFileThumb.setImageResource(MimeTypeList.typeForName(node.getName()).getIconResourceId());
                    if (count == 1) {
                        ((ViewHolderMessageChat) holder).contentOwnMessageFileName.setText(node.getName());
                    } else {
                        ((ViewHolderMessageChat) holder).contentOwnMessageFileName.setText(context.getResources().getQuantityString(R.plurals.new_general_num_files, count, count));
                    }
                }
            }
        } else {
            long userHandle = message.getUserHandle();
            log("Contact message!!: " + userHandle);

            if (((ChatActivityLollipop) context).isGroup()) {

                ((ViewHolderMessageChat) holder).fullNameTitle = cC.getFullName(userHandle, chatRoom);

                if (((ViewHolderMessageChat) holder).fullNameTitle == null) {
                    ((ViewHolderMessageChat) holder).fullNameTitle = "";
                }

                if (((ViewHolderMessageChat) holder).fullNameTitle.trim().length() <= 0) {

                    log("NOT found in DB - ((ViewHolderMessageChat)holder).fullNameTitle");
                    ((ViewHolderMessageChat) holder).fullNameTitle = "Unknown name";
                    if (!(((ViewHolderMessageChat) holder).nameRequestedAction)) {
                        log("3-Call for nonContactName: " + message.getUserHandle());
                        ((ViewHolderMessageChat) holder).nameRequestedAction = true;
                        ChatNonContactNameListener listener = new ChatNonContactNameListener(context, ((ViewHolderMessageChat) holder), this, userHandle);
                        megaChatApi.getUserFirstname(userHandle, listener);
                        megaChatApi.getUserLastname(userHandle, listener);
                        megaChatApi.getUserEmail(userHandle, listener);
                    } else {
                        log("4-Name already asked and no name received: " + message.getUserHandle());
                    }
                }

                ((ViewHolderMessageChat) holder).nameContactText.setVisibility(View.VISIBLE);
                ((ViewHolderMessageChat) holder).nameContactText.setText(((ViewHolderMessageChat) holder).fullNameTitle);

            } else {

                ((ViewHolderMessageChat) holder).fullNameTitle = chatRoom.getTitle();
                ((ViewHolderMessageChat) holder).nameContactText.setVisibility(View.GONE);
            }

            if (messages.get(position - 1).getInfoToShow() != -1) {
                switch (messages.get(position - 1).getInfoToShow()) {
                    case AndroidMegaChatMessage.CHAT_ADAPTER_SHOW_ALL: {
                        log("CHAT_ADAPTER_SHOW_ALL");
                        ((ViewHolderMessageChat) holder).dateLayout.setVisibility(View.VISIBLE);
                        ((ViewHolderMessageChat) holder).dateText.setText(TimeChatUtils.formatDate(message.getTimestamp(), TimeChatUtils.DATE_SHORT_FORMAT));
                        ((ViewHolderMessageChat) holder).titleContactMessage.setVisibility(View.VISIBLE);
                        ((ViewHolderMessageChat) holder).timeContactText.setText(TimeChatUtils.formatTime(message));
                        ((ViewHolderMessageChat) holder).timeContactText.setVisibility(View.VISIBLE);
                        break;
                    }
                    case AndroidMegaChatMessage.CHAT_ADAPTER_SHOW_TIME: {
                        log("CHAT_ADAPTER_SHOW_TIME--");
                        ((ViewHolderMessageChat) holder).dateLayout.setVisibility(View.GONE);
                        ((ViewHolderMessageChat) holder).titleContactMessage.setVisibility(View.VISIBLE);
                        ((ViewHolderMessageChat) holder).timeContactText.setText(TimeChatUtils.formatTime(message));
                        ((ViewHolderMessageChat) holder).timeContactText.setVisibility(View.VISIBLE);
                        break;
                    }
                    case AndroidMegaChatMessage.CHAT_ADAPTER_SHOW_NOTHING: {
                        log("CHAT_ADAPTER_SHOW_NOTHING");
                        ((ViewHolderMessageChat) holder).dateLayout.setVisibility(View.GONE);
                        ((ViewHolderMessageChat) holder).timeContactText.setVisibility(View.GONE);
                        ((ViewHolderMessageChat) holder).titleContactMessage.setVisibility(View.GONE);
                        break;
                    }
                }
            }

            ((ViewHolderMessageChat) holder).ownMessageLayout.setVisibility(View.GONE);
            ((ViewHolderMessageChat) holder).contactMessageLayout.setVisibility(View.VISIBLE);

            ((ViewHolderMessageChat) holder).contentContactMessageLayout.setVisibility(View.VISIBLE);
            ((ViewHolderMessageChat) holder).contactManagementMessageLayout.setVisibility(View.GONE);

            if (messages.get(position - 1).isShowAvatar()) {
                ((ViewHolderMessageChat) holder).layoutAvatarMessages.setVisibility(View.VISIBLE);
                setContactAvatar(((ViewHolderMessageChat) holder), userHandle, ((ViewHolderMessageChat) holder).fullNameTitle);
            } else {
                ((ViewHolderMessageChat) holder).layoutAvatarMessages.setVisibility(View.INVISIBLE);
            }

            ((ViewHolderMessageChat) holder).contentContactMessageText.setVisibility(View.GONE);
            ((ViewHolderMessageChat) holder).urlContactMessageLayout.setVisibility(View.GONE);
            ((ViewHolderMessageChat) holder).forwardContactRichLinks.setVisibility(View.GONE);

            ((ViewHolderMessageChat) holder).contentContactMessageThumbLand.setVisibility(View.GONE);
            holder.forwardContactPreviewLandscape.setVisibility(View.GONE);

            ((ViewHolderMessageChat) holder).gradientContactMessageThumbLand.setVisibility(View.GONE);
            ((ViewHolderMessageChat) holder).videoIconContactMessageThumbLand.setVisibility(View.GONE);
            ((ViewHolderMessageChat) holder).videoTimecontentContactMessageThumbLand.setVisibility(View.GONE);

//                            ((ViewHolderMessageChat) holder).contentContactMessageThumbLandFramework.setVisibility(View.GONE);
            ((ViewHolderMessageChat) holder).contentContactMessageThumbPort.setVisibility(View.GONE);
            holder.forwardContactPreviewPortrait.setVisibility(View.GONE);

            ((ViewHolderMessageChat) holder).gradientContactMessageThumbPort.setVisibility(View.GONE);
            ((ViewHolderMessageChat) holder).videoIconContactMessageThumbPort.setVisibility(View.GONE);
            ((ViewHolderMessageChat) holder).videoTimecontentContactMessageThumbPort.setVisibility(View.GONE);
//                            ((ViewHolderMessageChat) holder).contentContactMessageThumbPortFramework.setVisibility(View.GONE);

            ((ViewHolderMessageChat) holder).contentContactMessageAttachLayout.setVisibility(View.VISIBLE);
            ((ViewHolderMessageChat) holder).contentContactMessageFile.setVisibility(View.VISIBLE);
            holder.forwardContactFile.setVisibility(View.VISIBLE);

            ((ViewHolderMessageChat) holder).contentContactMessageFileThumb.setVisibility(View.VISIBLE);
            ((ViewHolderMessageChat) holder).contentContactMessageFileName.setVisibility(View.VISIBLE);
            ((ViewHolderMessageChat) holder).contentContactMessageFileSize.setVisibility(View.VISIBLE);

            ((ViewHolderMessageChat) holder).contentContactMessageContactLayout.setVisibility(View.GONE);
            holder.forwardContactContact.setVisibility(View.GONE);

//            ((ViewHolderMessageChat)holder).contentContactMessageContactThumb.setVisibility(View.GONE);
//            ((ViewHolderMessageChat)holder).contentContactMessageContactName.setVisibility(View.GONE);
//            ((ViewHolderMessageChat)holder).contentContactMessageContactEmail.setVisibility(View.GONE);

            if (!multipleSelect) {
                if (positionClicked != -1) {
                    if (positionClicked == position) {
                        holder.contentContactMessageLayout.setBackgroundColor(ContextCompat.getColor(context, R.color.new_multiselect_color));
                        listFragment.smoothScrollToPosition(positionClicked);
                        holder.forwardContactFile.setEnabled(false);
                        holder.forwardContactPreviewPortrait.setEnabled(false);
                        holder.forwardContactPreviewLandscape.setEnabled(false);


                    } else {
                        holder.contentContactMessageLayout.setBackgroundColor(ContextCompat.getColor(context, android.R.color.transparent));
                        holder.forwardContactFile.setEnabled(true);
                        holder.forwardContactPreviewPortrait.setEnabled(true);
                        holder.forwardContactPreviewLandscape.setEnabled(true);

                    }
                } else {
                    holder.contentContactMessageLayout.setBackgroundColor(ContextCompat.getColor(context, android.R.color.transparent));
                    holder.forwardContactFile.setEnabled(true);
                    holder.forwardContactPreviewPortrait.setEnabled(true);
                    holder.forwardContactPreviewLandscape.setEnabled(true);

                }
            } else {
                log("Multiselect ON");

                if (this.isItemChecked(position)) {
                    holder.contentContactMessageLayout.setBackgroundColor(ContextCompat.getColor(context, R.color.new_multiselect_color));
                    holder.forwardContactFile.setEnabled(false);
                    holder.forwardContactPreviewPortrait.setEnabled(false);
                    holder.forwardContactPreviewLandscape.setEnabled(false);


                } else {
                    log("NOT selected");
                    holder.contentContactMessageLayout.setBackgroundColor(ContextCompat.getColor(context, android.R.color.transparent));
                    holder.forwardContactFile.setEnabled(true);
                    holder.forwardContactPreviewPortrait.setEnabled(true);
                    holder.forwardContactPreviewLandscape.setEnabled(true);

                }
            }


            MegaNodeList nodeList = message.getMegaNodeList();
            if (nodeList != null) {
                if (nodeList.size() == 1) {
                    MegaNode node = nodeList.get(0);
                    log("Node Name: " + node.getName());

                    if (context.getResources().getConfiguration().orientation == Configuration.ORIENTATION_LANDSCAPE) {
                        log("Landscape configuration");
                        float width = TypedValue.applyDimension(TypedValue.COMPLEX_UNIT_DIP, MAX_WIDTH_FILENAME_LAND, context.getResources().getDisplayMetrics());
                        ((ViewHolderMessageChat) holder).contentContactMessageFileName.setMaxWidth((int) width);
                        ((ViewHolderMessageChat) holder).contentContactMessageFileSize.setMaxWidth((int) width);
                    } else {
                        log("Portrait configuration");
                        float width = TypedValue.applyDimension(TypedValue.COMPLEX_UNIT_DIP, MAX_WIDTH_FILENAME_PORT, context.getResources().getDisplayMetrics());
                        ((ViewHolderMessageChat) holder).contentContactMessageFileName.setMaxWidth((int) width);
                        ((ViewHolderMessageChat) holder).contentContactMessageFileSize.setMaxWidth((int) width);
                    }

                    ((ViewHolderMessageChat) holder).contentContactMessageFileName.setText(node.getName());
                    long nodeSize = node.getSize();
                    ((ViewHolderMessageChat) holder).contentContactMessageFileSize.setText(Util.getSizeString(nodeSize));

                    ((ViewHolderMessageChat) holder).contentContactMessageFileThumb.setImageResource(MimeTypeList.typeForName(node.getName()).getIconResourceId());

                    log("Get preview of node");

                    Bitmap preview = null;
                    if (node.hasPreview()) {
                        log("Get preview of node");
                        preview = PreviewUtils.getPreviewFromCache(node);
                        if (preview != null) {
                            PreviewUtils.previewCache.put(node.getHandle(), preview);

                            if (preview.getWidth() < preview.getHeight()) {
                                log("Portrait");

                                ((ViewHolderMessageChat) holder).contentContactMessageThumbPort.setImageBitmap(preview);
                                ((ViewHolderMessageChat) holder).contentContactMessageThumbPort.setScaleType(ImageView.ScaleType.CENTER_CROP);

                                if (MimeTypeList.typeForName(node.getName()).isPdf()) {
                                    log("Contact message - Is pfd preview");
                                    ((ViewHolderMessageChat) holder).iconContactTypeDocPortraitPreview.setVisibility(View.VISIBLE);

                                    ((ViewHolderMessageChat) holder).gradientContactMessageThumbPort.setVisibility(View.GONE);
                                    ((ViewHolderMessageChat) holder).videoIconContactMessageThumbPort.setVisibility(View.GONE);
                                    ((ViewHolderMessageChat) holder).videoTimecontentContactMessageThumbPort.setVisibility(View.GONE);

                                } else if (MimeTypeList.typeForName(node.getName()).isVideo()) {
                                    log("Contact message - Is video preview");

                                    holder.gradientContactMessageThumbPort.setVisibility(View.VISIBLE);
                                    holder.videoIconContactMessageThumbPort.setVisibility(View.VISIBLE);
                                    holder.videoTimecontentContactMessageThumbPort.setText(timeVideo(node));
                                    holder.videoTimecontentContactMessageThumbPort.setVisibility(View.VISIBLE);
                                    holder.iconContactTypeDocPortraitPreview.setVisibility(View.GONE);

                                } else {
                                    holder.iconContactTypeDocPortraitPreview.setVisibility(View.GONE);
                                    holder.gradientContactMessageThumbPort.setVisibility(View.GONE);
                                    holder.videoIconContactMessageThumbPort.setVisibility(View.GONE);
                                    holder.videoTimecontentContactMessageThumbPort.setVisibility(View.GONE);
                                }

                                holder.contentContactMessageThumbPort.setVisibility(View.VISIBLE);

                                holder.forwardContactPreviewPortrait.setVisibility(View.VISIBLE);


                                ((ViewHolderMessageChat) holder).contentContactMessageThumbLand.setVisibility(View.GONE);
                                holder.forwardContactPreviewLandscape.setVisibility(View.GONE);

                                ((ViewHolderMessageChat) holder).gradientContactMessageThumbLand.setVisibility(View.GONE);
                                ((ViewHolderMessageChat) holder).videoIconContactMessageThumbLand.setVisibility(View.GONE);
                                ((ViewHolderMessageChat) holder).videoTimecontentContactMessageThumbLand.setVisibility(View.GONE);

//                                            ((ViewHolderMessageChat) holder).contentContactMessageThumbLandFramework.setVisibility(View.GONE);
                                ((ViewHolderMessageChat) holder).contentContactMessageFile.setVisibility(View.GONE);
                                holder.forwardContactFile.setVisibility(View.GONE);

                                ((ViewHolderMessageChat) holder).contentContactMessageFileThumb.setVisibility(View.GONE);
                                ((ViewHolderMessageChat) holder).contentContactMessageFileName.setVisibility(View.GONE);
                                ((ViewHolderMessageChat) holder).contentContactMessageFileSize.setVisibility(View.GONE);

//                                            if(chatRoom.isGroup()){
//                                                RelativeLayout.LayoutParams contactThumbParams = (RelativeLayout.LayoutParams)((ViewHolderMessageChat)holder).contentContactMessageThumbPort.getLayoutParams();
//                                                contactThumbParams.setMargins(0, Util.scaleHeightPx(10, outMetrics) ,0, 0);
//                                                ((ViewHolderMessageChat)holder).contentContactMessageThumbPort.setLayoutParams(contactThumbParams);
////                                                ((ViewHolderMessageChat)holder).contentContactMessageThumbPortFramework.setLayoutParams(contactThumbParams);
//                                            }
//                                            else{
//                                                RelativeLayout.LayoutParams contactThumbParams = (RelativeLayout.LayoutParams)((ViewHolderMessageChat)holder).contentContactMessageThumbPort.getLayoutParams();
//                                                contactThumbParams.setMargins(0, 0 ,0, 0);
//                                                ((ViewHolderMessageChat)holder).contentContactMessageThumbPort.setLayoutParams(contactThumbParams);
////                                                ((ViewHolderMessageChat)holder).contentContactMessageThumbPortFramework.setLayoutParams(contactThumbParams);
//                                            }
                                RelativeLayout.LayoutParams contactThumbParams = (RelativeLayout.LayoutParams) ((ViewHolderMessageChat) holder).contentContactMessageThumbPort.getLayoutParams();
                                contactThumbParams.setMargins(0, 0, 0, 0);
                                ((ViewHolderMessageChat) holder).contentContactMessageThumbPort.setLayoutParams(contactThumbParams);

                            } else {
                                log("Landscape");

                                ((ViewHolderMessageChat) holder).contentContactMessageThumbLand.setImageBitmap(preview);
                                ((ViewHolderMessageChat) holder).contentContactMessageThumbLand.setScaleType(ImageView.ScaleType.CENTER_CROP);

                                if (MimeTypeList.typeForName(node.getName()).isPdf()) {
                                    log("Contact message - Is pfd preview");
                                    ((ViewHolderMessageChat) holder).iconContactTypeDocLandPreview.setVisibility(View.VISIBLE);

                                    ((ViewHolderMessageChat) holder).gradientContactMessageThumbLand.setVisibility(View.GONE);
                                    ((ViewHolderMessageChat) holder).videoIconContactMessageThumbLand.setVisibility(View.GONE);
                                    ((ViewHolderMessageChat) holder).videoTimecontentContactMessageThumbLand.setVisibility(View.GONE);

                                } else if (MimeTypeList.typeForName(node.getName()).isVideo()) {
                                    log("Contact message - Is video preview");
                                    ((ViewHolderMessageChat) holder).gradientContactMessageThumbLand.setVisibility(View.VISIBLE);
                                    ((ViewHolderMessageChat) holder).videoIconContactMessageThumbLand.setVisibility(View.VISIBLE);
                                    ((ViewHolderMessageChat) holder).videoTimecontentContactMessageThumbLand.setText(timeVideo(node));
                                    ((ViewHolderMessageChat) holder).videoTimecontentContactMessageThumbLand.setVisibility(View.VISIBLE);

                                    ((ViewHolderMessageChat) holder).iconContactTypeDocLandPreview.setVisibility(View.GONE);

                                } else {
                                    ((ViewHolderMessageChat) holder).iconContactTypeDocLandPreview.setVisibility(View.GONE);
                                    ((ViewHolderMessageChat) holder).gradientContactMessageThumbLand.setVisibility(View.GONE);
                                    ((ViewHolderMessageChat) holder).videoIconContactMessageThumbLand.setVisibility(View.GONE);
                                    ((ViewHolderMessageChat) holder).videoTimecontentContactMessageThumbLand.setVisibility(View.GONE);
                                }

                                ((ViewHolderMessageChat) holder).contentContactMessageThumbLand.setVisibility(View.VISIBLE);

                                    holder.forwardContactPreviewLandscape.setVisibility(View.VISIBLE);

//                                            ((ViewHolderMessageChat) holder).contentContactMessageThumbLandFramework.setVisibility(View.VISIBLE);

                                ((ViewHolderMessageChat) holder).contentContactMessageThumbPort.setVisibility(View.GONE);
                                holder.forwardContactPreviewPortrait.setVisibility(View.GONE);

                                ((ViewHolderMessageChat) holder).gradientContactMessageThumbPort.setVisibility(View.GONE);
                                ((ViewHolderMessageChat) holder).videoIconContactMessageThumbPort.setVisibility(View.GONE);
                                ((ViewHolderMessageChat) holder).videoTimecontentContactMessageThumbPort.setVisibility(View.GONE);
//                                            ((ViewHolderMessageChat) holder).contentContactMessageThumbPortFramework.setVisibility(View.GONE);
                                ((ViewHolderMessageChat) holder).contentContactMessageFile.setVisibility(View.GONE);
                                holder.forwardContactFile.setVisibility(View.GONE);

                                ((ViewHolderMessageChat) holder).contentContactMessageFileThumb.setVisibility(View.GONE);
                                ((ViewHolderMessageChat) holder).contentContactMessageFileName.setVisibility(View.GONE);
                                ((ViewHolderMessageChat) holder).contentContactMessageFileSize.setVisibility(View.GONE);

                                RelativeLayout.LayoutParams contactThumbParams = (RelativeLayout.LayoutParams) ((ViewHolderMessageChat) holder).contentContactMessageThumbLand.getLayoutParams();
                                contactThumbParams.setMargins(0, 0, 0, 0);
                                ((ViewHolderMessageChat) holder).contentContactMessageThumbLand.setLayoutParams(contactThumbParams);

//                                            if(chatRoom.isGroup()){
//                                                RelativeLayout.LayoutParams contactThumbParams = (RelativeLayout.LayoutParams)((ViewHolderMessageChat)holder).contentContactMessageThumbLand.getLayoutParams();
//                                                contactThumbParams.setMargins(0, Util.scaleHeightPx(10, outMetrics) ,0, 0);
//                                                ((ViewHolderMessageChat)holder).contentContactMessageThumbLand.setLayoutParams(contactThumbParams);
////                                                ((ViewHolderMessageChat)holder).contentContactMessageThumbLandFramework.setLayoutParams(contactThumbParams);
//                                            }
//                                            else{
//                                                RelativeLayout.LayoutParams contactThumbParams = (RelativeLayout.LayoutParams)((ViewHolderMessageChat)holder).contentContactMessageThumbLand.getLayoutParams();
//                                                contactThumbParams.setMargins(0, 0 ,0, 0);
//                                                ((ViewHolderMessageChat)holder).contentContactMessageThumbLand.setLayoutParams(contactThumbParams);
////                                                ((ViewHolderMessageChat)holder).contentContactMessageThumbLandFramework.setLayoutParams(contactThumbParams);
//                                            }
                            }

                        } else {
                            try {
                                new MegaChatLollipopAdapter.ChatPreviewAsyncTask(((ViewHolderMessageChat) holder)).execute(node);

                            } catch (Exception ex) {
                                //Too many AsyncTasks
                                log("Too many AsyncTasks");
                            }
                        }

                    } else {
                        log("Node has no preview on servers");

                        preview = PreviewUtils.getPreviewFromCache(node);
                        if (preview != null) {
                            PreviewUtils.previewCache.put(node.getHandle(), preview);

                            setContactPreview(((ViewHolderMessageChat) holder), preview, node);

                        } else {

                            try {
                                new MegaChatLollipopAdapter.ChatLocalPreviewAsyncTask(((ViewHolderMessageChat) holder)).execute(node);

                            } catch (Exception ex) {
                                //Too many AsyncTasks
                                log("Too many AsyncTasks");
                            }
                        }
                    }
                } else {
                    long totalSize = 0;
                    int count = 0;
                    for (int i = 0; i < nodeList.size(); i++) {
                        MegaNode temp = nodeList.get(i);
                        if (!(megaChatApi.isRevoked(chatRoom.getChatId(), temp.getHandle()))) {
                            count++;
                            log("Node Name: " + temp.getName());
                            totalSize = totalSize + temp.getSize();
                        }
                    }
                    ((ViewHolderMessageChat) holder).contentContactMessageFileSize.setText(Util.getSizeString(totalSize));
                    MegaNode node = nodeList.get(0);
                    ((ViewHolderMessageChat) holder).contentContactMessageFileThumb.setImageResource(MimeTypeList.typeForName(node.getName()).getIconResourceId());
                    if (count == 1) {
                        ((ViewHolderMessageChat) holder).contentContactMessageFileName.setText(node.getName());
                    } else {
                        ((ViewHolderMessageChat) holder).contentContactMessageFileName.setText(context.getResources().getQuantityString(R.plurals.new_general_num_files, count, count));
                    }
                }
            }
        }
    }

    public void bindContactAttachmentMessage(ViewHolderMessageChat holder, AndroidMegaChatMessage androidMessage, int position) {
        log("bindContactAttachmentMessage");
//        ((ViewHolderMessageChat)holder).layoutAvatarMessages.setVisibility(View.VISIBLE);
        MegaChatMessage message = androidMessage.getMessage();
        if (message.getUserHandle() == myUserHandle) {
            ((ViewHolderMessageChat) holder).layoutAvatarMessages.setVisibility(View.INVISIBLE);

            log("MY message!!");
            log("MY message handle!!: " + message.getMsgId());

            if (messages.get(position - 1).getInfoToShow() != -1) {
                switch (messages.get(position - 1).getInfoToShow()) {
                    case AndroidMegaChatMessage.CHAT_ADAPTER_SHOW_ALL: {
                        ((ViewHolderMessageChat) holder).dateLayout.setVisibility(View.VISIBLE);
                        ((ViewHolderMessageChat) holder).dateText.setText(TimeChatUtils.formatDate(message.getTimestamp(), TimeChatUtils.DATE_SHORT_FORMAT));
                        ((ViewHolderMessageChat) holder).titleOwnMessage.setVisibility(View.VISIBLE);
                        ((ViewHolderMessageChat) holder).timeOwnText.setText(TimeChatUtils.formatTime(message));
                        break;
                    }
                    case AndroidMegaChatMessage.CHAT_ADAPTER_SHOW_TIME: {
                        log("CHAT_ADAPTER_SHOW_TIME");
                        ((ViewHolderMessageChat) holder).dateLayout.setVisibility(View.GONE);
                        ((ViewHolderMessageChat) holder).titleOwnMessage.setVisibility(View.VISIBLE);
                        ((ViewHolderMessageChat) holder).timeOwnText.setText(TimeChatUtils.formatTime(message));
                        break;
                    }
                    case AndroidMegaChatMessage.CHAT_ADAPTER_SHOW_NOTHING: {
                        log("CHAT_ADAPTER_SHOW_NOTHING");
                        ((ViewHolderMessageChat) holder).dateLayout.setVisibility(View.GONE);
                        ((ViewHolderMessageChat) holder).titleOwnMessage.setVisibility(View.GONE);
                        break;
                    }
                }
            }


            ((ViewHolderMessageChat) holder).ownMessageLayout.setVisibility(View.VISIBLE);
            ((ViewHolderMessageChat) holder).contactMessageLayout.setVisibility(View.GONE);

            ((ViewHolderMessageChat) holder).contentOwnMessageLayout.setVisibility(View.VISIBLE);
            ((ViewHolderMessageChat) holder).ownManagementMessageLayout.setVisibility(View.GONE);

            ((ViewHolderMessageChat) holder).contentOwnMessageText.setVisibility(View.GONE);
            ((ViewHolderMessageChat) holder).previewFrameLand.setVisibility(View.GONE);
//            ((ViewHolderMessageChat)holder).contentOwnMessageThumbLand.setVisibility(View.GONE);
            ((ViewHolderMessageChat) holder).previewFramePort.setVisibility(View.GONE);
//            ((ViewHolderMessageChat)holder).contentOwnMessageThumbPort.setVisibility(View.GONE);

//            ((ViewHolderMessageChat) holder).gradientOwnMessageThumbPort.setVisibility(View.GONE);
//            ((ViewHolderMessageChat) holder).videoIconOwnMessageThumbPort.setVisibility(View.GONE);
//            ((ViewHolderMessageChat) holder).videoTimecontentOwnMessageThumbPort.setVisibility(View.GONE);
//
//            ((ViewHolderMessageChat) holder).gradientOwnMessageThumbLand.setVisibility(View.GONE);
//            ((ViewHolderMessageChat) holder).videoIconOwnMessageThumbLand.setVisibility(View.GONE);
//            ((ViewHolderMessageChat) holder).videoTimecontentOwnMessageThumbLand.setVisibility(View.GONE);

            ((ViewHolderMessageChat) holder).contentOwnMessageFileLayout.setVisibility(View.GONE);
            holder.forwardOwnFile.setVisibility(View.GONE);
            ((ViewHolderMessageChat) holder).contentOwnMessageContactLayout.setVisibility(View.VISIBLE);
            ((ViewHolderMessageChat) holder).contentOwnMessageContactThumb.setVisibility(View.VISIBLE);
            ((ViewHolderMessageChat) holder).contentOwnMessageContactName.setVisibility(View.VISIBLE);
            ((ViewHolderMessageChat) holder).contentOwnMessageContactEmail.setVisibility(View.VISIBLE);

            int status = message.getStatus();
            log("Status: " + message.getStatus());
            if ((status == MegaChatMessage.STATUS_SERVER_REJECTED) || (status == MegaChatMessage.STATUS_SENDING_MANUAL)) {
                ((ViewHolderMessageChat) holder).contentOwnMessageContactLayout.setBackground(ContextCompat.getDrawable(context, R.drawable.light_rounded_chat_own_message));
                ((ViewHolderMessageChat) holder).ownTriangleIconContact.setVisibility(View.VISIBLE);
                ((ViewHolderMessageChat) holder).retryAlert.setVisibility(View.VISIBLE);
                ((ViewHolderMessageChat) holder).forwardOwnContact.setVisibility(View.GONE);


            } else if (status == MegaChatMessage.STATUS_SENDING) {
                ((ViewHolderMessageChat) holder).contentOwnMessageContactLayout.setBackground(ContextCompat.getDrawable(context, R.drawable.light_rounded_chat_own_message));
                ((ViewHolderMessageChat) holder).retryAlert.setVisibility(View.GONE);
                ((ViewHolderMessageChat) holder).ownTriangleIconContact.setVisibility(View.GONE);
                ((ViewHolderMessageChat) holder).forwardOwnContact.setVisibility(View.GONE);

            } else {
                ((ViewHolderMessageChat) holder).contentOwnMessageContactLayout.setBackground(ContextCompat.getDrawable(context, R.drawable.dark_rounded_chat_own_message));
                ((ViewHolderMessageChat) holder).retryAlert.setVisibility(View.GONE);
                ((ViewHolderMessageChat) holder).ownTriangleIconContact.setVisibility(View.GONE);
                ((ViewHolderMessageChat) holder).forwardOwnContact.setVisibility(View.VISIBLE);

            }

            if (context.getResources().getConfiguration().orientation == Configuration.ORIENTATION_LANDSCAPE) {
                log("Landscape configuration");
                float width = TypedValue.applyDimension(TypedValue.COMPLEX_UNIT_DIP, MAX_WIDTH_FILENAME_LAND, context.getResources().getDisplayMetrics());
                ((ViewHolderMessageChat) holder).contentOwnMessageContactName.setMaxWidth((int) width);
                ((ViewHolderMessageChat) holder).contentOwnMessageContactEmail.setMaxWidth((int) width);
            } else {
                log("Portrait configuration");
                float width = TypedValue.applyDimension(TypedValue.COMPLEX_UNIT_DIP, MAX_WIDTH_FILENAME_PORT, context.getResources().getDisplayMetrics());
                ((ViewHolderMessageChat) holder).contentOwnMessageContactName.setMaxWidth((int) width);
                ((ViewHolderMessageChat) holder).contentOwnMessageContactEmail.setMaxWidth((int) width);
            }

            long userCount = message.getUsersCount();

            if (userCount == 1) {
                String name = "";
                name = message.getUserName(0);
                if (name.trim().isEmpty()) {
                    name = message.getUserEmail(0);
                }
                String email = message.getUserEmail(0);
                log("Contact Name: " + name);

                ((ViewHolderMessageChat) holder).contentOwnMessageContactName.setText(name);
                ((ViewHolderMessageChat) holder).contentOwnMessageContactEmail.setText(email);

                setUserAvatar(((ViewHolderMessageChat) holder), message);
            } else {
                //Show default avatar with userCount
                StringBuilder name = new StringBuilder("");
                name.append(message.getUserName(0));
                for (int i = 1; i < userCount; i++) {
                    name.append(", " + message.getUserName(i));
                }
                log("Names of attached contacts: " + name);
                ((ViewHolderMessageChat) holder).contentOwnMessageContactEmail.setText(name);

                String email = context.getResources().getQuantityString(R.plurals.general_selection_num_contacts, (int) userCount, userCount);
                ((ViewHolderMessageChat) holder).contentOwnMessageContactName.setText(email);

                createDefaultAvatar(((ViewHolderMessageChat) holder), null, email, true);
            }


            ((ViewHolderMessageChat) holder).titleOwnMessage.setGravity(Gravity.RIGHT);
            ((ViewHolderMessageChat) holder).timeOwnText.setGravity(Gravity.RIGHT);
            RelativeLayout.LayoutParams params = (RelativeLayout.LayoutParams) ((ViewHolderMessageChat) holder).timeOwnText.getLayoutParams();
            params.rightMargin = Util.scaleWidthPx(16, outMetrics);
            params.leftMargin = Util.scaleWidthPx(0, outMetrics);
            ((ViewHolderMessageChat) holder).timeOwnText.setLayoutParams(params);

            if (!multipleSelect) {
                if (positionClicked != -1) {
                    if (positionClicked == position) {
                        holder.contentOwnMessageLayout.setBackgroundColor(ContextCompat.getColor(context, R.color.new_multiselect_color));
                        listFragment.smoothScrollToPosition(positionClicked);

                        ((ViewHolderMessageChat) holder).forwardOwnContact.setEnabled(false);

                    } else {
                        holder.contentOwnMessageLayout.setBackgroundColor(ContextCompat.getColor(context, android.R.color.transparent));
                        ((ViewHolderMessageChat) holder).forwardOwnContact.setEnabled(true);

                    }
                } else {
                    holder.contentOwnMessageLayout.setBackgroundColor(ContextCompat.getColor(context, android.R.color.transparent));
                    ((ViewHolderMessageChat) holder).forwardOwnContact.setEnabled(true);

                }
            } else {
                log("Multiselect ON");
                if (this.isItemChecked(position)) {
                    holder.contentOwnMessageLayout.setBackgroundColor(ContextCompat.getColor(context, R.color.new_multiselect_color));
                    ((ViewHolderMessageChat) holder).forwardOwnContact.setEnabled(false);

                } else {
                    log("NOT selected");
                    holder.contentOwnMessageLayout.setBackgroundColor(ContextCompat.getColor(context, android.R.color.transparent));
                    ((ViewHolderMessageChat) holder).forwardOwnContact.setEnabled(true);

                }
            }
        } else {
            long userHandle = message.getUserHandle();
            log("Contact message!!: " + userHandle);

            if (((ChatActivityLollipop) context).isGroup()) {

                ((ViewHolderMessageChat) holder).fullNameTitle = cC.getFullName(userHandle, chatRoom);

                if (((ViewHolderMessageChat) holder).fullNameTitle == null) {
                    ((ViewHolderMessageChat) holder).fullNameTitle = "";
                }

                if (((ViewHolderMessageChat) holder).fullNameTitle.trim().length() <= 0) {

                    log("NOT found in DB - ((ViewHolderMessageChat)holder).fullNameTitle");
                    ((ViewHolderMessageChat) holder).fullNameTitle = "Unknown name";
                    if (!(((ViewHolderMessageChat) holder).nameRequestedAction)) {
                        log("3-Call for nonContactName: " + message.getUserHandle());
                        ((ViewHolderMessageChat) holder).nameRequestedAction = true;
                        ChatNonContactNameListener listener = new ChatNonContactNameListener(context, ((ViewHolderMessageChat) holder), this, userHandle);
                        megaChatApi.getUserFirstname(userHandle, listener);
                        megaChatApi.getUserLastname(userHandle, listener);
                        megaChatApi.getUserEmail(userHandle, listener);
                    } else {
                        log("4-Name already asked and no name received: " + message.getUserHandle());
                    }
                }

                ((ViewHolderMessageChat) holder).nameContactText.setVisibility(View.VISIBLE);
                ((ViewHolderMessageChat) holder).nameContactText.setText(((ViewHolderMessageChat) holder).fullNameTitle);

            } else {

                ((ViewHolderMessageChat) holder).fullNameTitle = chatRoom.getTitle();
                ((ViewHolderMessageChat) holder).nameContactText.setVisibility(View.GONE);
            }

            if (messages.get(position - 1).getInfoToShow() != -1) {
                switch (messages.get(position - 1).getInfoToShow()) {
                    case AndroidMegaChatMessage.CHAT_ADAPTER_SHOW_ALL: {
                        log("CHAT_ADAPTER_SHOW_ALL");
                        ((ViewHolderMessageChat) holder).dateLayout.setVisibility(View.VISIBLE);
                        ((ViewHolderMessageChat) holder).dateText.setText(TimeChatUtils.formatDate(message.getTimestamp(), TimeChatUtils.DATE_SHORT_FORMAT));
                        ((ViewHolderMessageChat) holder).titleContactMessage.setVisibility(View.VISIBLE);
                        ((ViewHolderMessageChat) holder).timeContactText.setText(TimeChatUtils.formatTime(message));
                        ((ViewHolderMessageChat) holder).timeContactText.setVisibility(View.VISIBLE);
                        break;
                    }
                    case AndroidMegaChatMessage.CHAT_ADAPTER_SHOW_TIME: {
                        log("CHAT_ADAPTER_SHOW_TIME--");
                        ((ViewHolderMessageChat) holder).dateLayout.setVisibility(View.GONE);
                        ((ViewHolderMessageChat) holder).titleContactMessage.setVisibility(View.VISIBLE);
                        ((ViewHolderMessageChat) holder).timeContactText.setText(TimeChatUtils.formatTime(message));
                        ((ViewHolderMessageChat) holder).timeContactText.setVisibility(View.VISIBLE);
                        break;
                    }
                    case AndroidMegaChatMessage.CHAT_ADAPTER_SHOW_NOTHING: {
                        log("CHAT_ADAPTER_SHOW_NOTHING");
                        ((ViewHolderMessageChat) holder).dateLayout.setVisibility(View.GONE);
                        ((ViewHolderMessageChat) holder).timeContactText.setVisibility(View.GONE);
                        ((ViewHolderMessageChat) holder).titleContactMessage.setVisibility(View.GONE);
                        break;
                    }
                }
            }

            ((ViewHolderMessageChat) holder).ownMessageLayout.setVisibility(View.GONE);
            ((ViewHolderMessageChat) holder).contactMessageLayout.setVisibility(View.VISIBLE);
            ((ViewHolderMessageChat) holder).contentContactMessageLayout.setVisibility(View.VISIBLE);
            ((ViewHolderMessageChat) holder).contactManagementMessageLayout.setVisibility(View.GONE);

            if (messages.get(position - 1).isShowAvatar()) {
                ((ViewHolderMessageChat) holder).layoutAvatarMessages.setVisibility(View.VISIBLE);
                setContactAvatar(((ViewHolderMessageChat) holder), userHandle, ((ViewHolderMessageChat) holder).fullNameTitle);
            } else {
                ((ViewHolderMessageChat) holder).layoutAvatarMessages.setVisibility(View.INVISIBLE);
            }

            ((ViewHolderMessageChat) holder).contentContactMessageText.setVisibility(View.GONE);
            ((ViewHolderMessageChat) holder).contentContactMessageAttachLayout.setVisibility(View.GONE);
            ((ViewHolderMessageChat) holder).urlContactMessageLayout.setVisibility(View.GONE);
            ((ViewHolderMessageChat) holder).forwardContactRichLinks.setVisibility(View.GONE);

//            ((ViewHolderMessageChat)holder).contentContactMessageThumbLand.setVisibility(View.GONE);
//            ((ViewHolderMessageChat) holder).gradientContactMessageThumbLand.setVisibility(View.GONE);
//            ((ViewHolderMessageChat) holder).videoIconContactMessageThumbLand.setVisibility(View.GONE);
//            ((ViewHolderMessageChat) holder).videoTimecontentContactMessageThumbLand.setVisibility(View.GONE);
////                            ((ViewHolderMessageChat)holder).contentContactMessageThumbLandFramework.setVisibility(View.GONE);
//
//            ((ViewHolderMessageChat)holder).contentContactMessageThumbPort.setVisibility(View.GONE);
//            ((ViewHolderMessageChat) holder).gradientContactMessageThumbPort.setVisibility(View.GONE);
//            ((ViewHolderMessageChat) holder).videoIconContactMessageThumbPort.setVisibility(View.GONE);
//            ((ViewHolderMessageChat) holder).videoTimecontentContactMessageThumbPort.setVisibility(View.GONE);
//                            ((ViewHolderMessageChat)holder).contentContactMessageThumbPortFramework.setVisibility(View.GONE);

//            ((ViewHolderMessageChat)holder).contentContactMessageFile.setVisibility(View.GONE);
//
//            ((ViewHolderMessageChat)holder).contentContactMessageFileThumb.setVisibility(View.GONE);
//            ((ViewHolderMessageChat)holder).contentContactMessageFileName.setVisibility(View.GONE);
//            ((ViewHolderMessageChat)holder).contentContactMessageFileSize.setVisibility(View.GONE);

            ((ViewHolderMessageChat) holder).contentContactMessageContactLayout.setVisibility(View.VISIBLE);

            holder.forwardContactContact.setVisibility(View.VISIBLE);
            ((ViewHolderMessageChat) holder).contentContactMessageContactThumb.setVisibility(View.VISIBLE);
            ((ViewHolderMessageChat) holder).contentContactMessageContactName.setVisibility(View.VISIBLE);
            ((ViewHolderMessageChat) holder).contentContactMessageContactEmail.setVisibility(View.VISIBLE);

            if (context.getResources().getConfiguration().orientation == Configuration.ORIENTATION_LANDSCAPE) {
                log("Landscape configuration");
                float width = TypedValue.applyDimension(TypedValue.COMPLEX_UNIT_DIP, MAX_WIDTH_FILENAME_LAND, context.getResources().getDisplayMetrics());
                ((ViewHolderMessageChat) holder).contentContactMessageContactName.setMaxWidth((int) width);
                ((ViewHolderMessageChat) holder).contentContactMessageContactEmail.setMaxWidth((int) width);
            } else {
                log("Portrait configuration");
                float width = TypedValue.applyDimension(TypedValue.COMPLEX_UNIT_DIP, MAX_WIDTH_FILENAME_PORT, context.getResources().getDisplayMetrics());
                ((ViewHolderMessageChat) holder).contentContactMessageContactName.setMaxWidth((int) width);
                ((ViewHolderMessageChat) holder).contentContactMessageContactEmail.setMaxWidth((int) width);
            }

            long userCount = message.getUsersCount();

            if (userCount == 1) {
                String name = "";
                name = message.getUserName(0);
                if (name.trim().isEmpty()) {
                    name = message.getUserEmail(0);
                }
                String email = message.getUserEmail(0);
                log("Contact Name: " + name);

                ((ViewHolderMessageChat) holder).contentContactMessageContactName.setText(name);
                ((ViewHolderMessageChat) holder).contentContactMessageContactEmail.setText(email);

                setUserAvatar(((ViewHolderMessageChat) holder), message);
            } else {
                //Show default avatar with userCount
                StringBuilder name = new StringBuilder("");
                name.append(message.getUserName(0));
                for (int i = 1; i < userCount; i++) {
                    name.append(", " + message.getUserName(i));
                }
                log("Names of attached contacts: " + name);
                ((ViewHolderMessageChat) holder).contentContactMessageContactName.setText(name);

                String email = context.getResources().getQuantityString(R.plurals.general_selection_num_contacts, (int) userCount, userCount);
                ((ViewHolderMessageChat) holder).contentContactMessageContactEmail.setText(email);

                createDefaultAvatar(((ViewHolderMessageChat) holder), null, email, false);
            }

            if (!multipleSelect) {
                if (positionClicked != -1) {
                    if (positionClicked == position) {
                        holder.contentContactMessageLayout.setBackgroundColor(ContextCompat.getColor(context, R.color.new_multiselect_color));
                        listFragment.smoothScrollToPosition(positionClicked);
                        holder.forwardContactContact.setEnabled(false);

                    } else {
                        holder.contentContactMessageLayout.setBackgroundColor(ContextCompat.getColor(context, android.R.color.transparent));
                        holder.forwardContactContact.setEnabled(true);
                    }
                }else {
                    holder.contentContactMessageLayout.setBackgroundColor(ContextCompat.getColor(context, android.R.color.transparent));
                    holder.forwardContactContact.setEnabled(true);

                }
            } else {
                log("Multiselect ON");
                if (this.isItemChecked(position)) {
                    holder.contentContactMessageLayout.setBackgroundColor(ContextCompat.getColor(context, R.color.new_multiselect_color));
                    holder.forwardContactContact.setEnabled(false);

                } else {
                    log("NOT selected");
                    holder.contentContactMessageLayout.setBackgroundColor(ContextCompat.getColor(context, android.R.color.transparent));
                    holder.forwardContactContact.setEnabled(true);

                }
            }
        }
    }

    public void bindChangeTitleMessage(ViewHolderMessageChat holder, AndroidMegaChatMessage androidMessage, int position) {
        log("bindChangeTitleMessage");
        ((ViewHolderMessageChat) holder).layoutAvatarMessages.setVisibility(View.INVISIBLE);
        MegaChatMessage message = androidMessage.getMessage();

        if (message.getUserHandle() == myUserHandle) {
            log("MY message!!");
            log("MY message handle!!: " + message.getMsgId());
            if (messages.get(position - 1).getInfoToShow() != -1) {
                switch (messages.get(position - 1).getInfoToShow()) {
                    case AndroidMegaChatMessage.CHAT_ADAPTER_SHOW_ALL: {
                        ((ViewHolderMessageChat) holder).dateLayout.setVisibility(View.VISIBLE);
                        ((ViewHolderMessageChat) holder).dateText.setText(TimeChatUtils.formatDate(message.getTimestamp(), TimeChatUtils.DATE_SHORT_FORMAT));
                        ((ViewHolderMessageChat) holder).titleOwnMessage.setVisibility(View.VISIBLE);
                        ((ViewHolderMessageChat) holder).timeOwnText.setText(TimeChatUtils.formatTime(message));
                        break;
                    }
                    case AndroidMegaChatMessage.CHAT_ADAPTER_SHOW_TIME: {
                        log("CHAT_ADAPTER_SHOW_TIME");
                        ((ViewHolderMessageChat) holder).dateLayout.setVisibility(View.GONE);
                        ((ViewHolderMessageChat) holder).titleOwnMessage.setVisibility(View.VISIBLE);
                        ((ViewHolderMessageChat) holder).timeOwnText.setText(TimeChatUtils.formatTime(message));
                        break;
                    }
                    case AndroidMegaChatMessage.CHAT_ADAPTER_SHOW_NOTHING: {
                        log("CHAT_ADAPTER_SHOW_NOTHING");
                        ((ViewHolderMessageChat) holder).dateLayout.setVisibility(View.GONE);
                        ((ViewHolderMessageChat) holder).titleOwnMessage.setVisibility(View.GONE);
                        break;
                    }
                }
            }

            ((ViewHolderMessageChat) holder).ownMessageLayout.setVisibility(View.VISIBLE);
            ((ViewHolderMessageChat) holder).contactMessageLayout.setVisibility(View.GONE);

            String messageContent = message.getContent();

            String textToShow = String.format(context.getString(R.string.change_title_messages), megaChatApi.getMyFullname(), messageContent);
            try {
                textToShow = textToShow.replace("[A]", "<font color=\'#060000\'>");
                textToShow = textToShow.replace("[/A]", "</font>");
                textToShow = textToShow.replace("[B]", "<font color=\'#868686\'>");
                textToShow = textToShow.replace("[/B]", "</font>");
                textToShow = textToShow.replace("[C]", "<font color=\'#060000\'>");
                textToShow = textToShow.replace("[/C]", "</font>");
            } catch (Exception e) {
            }

            Spanned result = null;
            if (android.os.Build.VERSION.SDK_INT >= android.os.Build.VERSION_CODES.N) {
                result = Html.fromHtml(textToShow, Html.FROM_HTML_MODE_LEGACY);
            } else {
                result = Html.fromHtml(textToShow);
            }

            ((ViewHolderMessageChat) holder).contentOwnMessageLayout.setVisibility(View.GONE);
            ((ViewHolderMessageChat) holder).ownManagementMessageLayout.setVisibility(View.VISIBLE);

            ((ViewHolderMessageChat) holder).ownManagementMessageText.setText(result);

            ((ViewHolderMessageChat) holder).titleOwnMessage.setGravity(Gravity.LEFT);
            ((ViewHolderMessageChat) holder).timeOwnText.setGravity(Gravity.LEFT);
            RelativeLayout.LayoutParams params = (RelativeLayout.LayoutParams) ((ViewHolderMessageChat) holder).timeOwnText.getLayoutParams();
            params.rightMargin = Util.scaleWidthPx(0, outMetrics);
            params.leftMargin = Util.scaleWidthPx(48, outMetrics);
            ((ViewHolderMessageChat) holder).timeOwnText.setLayoutParams(params);

            if (!multipleSelect) {
                if (positionClicked != -1) {
                    if (positionClicked == position) {
                        holder.ownManagementMessageLayout.setBackgroundColor(ContextCompat.getColor(context, R.color.new_multiselect_color));
                        listFragment.smoothScrollToPosition(positionClicked);
                    } else {
                        holder.ownManagementMessageLayout.setBackgroundColor(ContextCompat.getColor(context, android.R.color.transparent));
                    }
                } else {
                    holder.ownManagementMessageLayout.setBackgroundColor(ContextCompat.getColor(context, android.R.color.transparent));
                }
            } else {
                log("Multiselect ON");
                if (this.isItemChecked(position)) {
                    holder.ownManagementMessageLayout.setBackgroundColor(ContextCompat.getColor(context, R.color.new_multiselect_color));
                } else {
                    log("NOT selected");
                    holder.ownManagementMessageLayout.setBackgroundColor(ContextCompat.getColor(context, android.R.color.transparent));
                }
            }
        } else {
            long userHandle = message.getUserHandle();
            log("Contact message!!: " + userHandle);
            if (((ChatActivityLollipop) context).isGroup()) {

                ((ViewHolderMessageChat) holder).fullNameTitle = cC.getFullName(userHandle, chatRoom);

                if (((ViewHolderMessageChat) holder).fullNameTitle == null) {
                    ((ViewHolderMessageChat) holder).fullNameTitle = "";
                }

                if (((ViewHolderMessageChat) holder).fullNameTitle.trim().length() <= 0) {

                    log("NOT found in DB - ((ViewHolderMessageChat)holder).fullNameTitle");
                    ((ViewHolderMessageChat) holder).fullNameTitle = "Unknown name";
                    if (!(((ViewHolderMessageChat) holder).nameRequestedAction)) {
                        log("3-Call for nonContactName: " + message.getUserHandle());
                        ((ViewHolderMessageChat) holder).nameRequestedAction = true;
                        ChatNonContactNameListener listener = new ChatNonContactNameListener(context, ((ViewHolderMessageChat) holder), this, userHandle);
                        megaChatApi.getUserFirstname(userHandle, listener);
                        megaChatApi.getUserLastname(userHandle, listener);
                        megaChatApi.getUserEmail(userHandle, listener);
                    } else {
                        log("4-Name already asked and no name received: " + message.getUserHandle());
                    }
                }

                ((ViewHolderMessageChat) holder).nameContactText.setVisibility(View.VISIBLE);
                ((ViewHolderMessageChat) holder).nameContactText.setText(((ViewHolderMessageChat) holder).fullNameTitle);
            } else {

                ((ViewHolderMessageChat) holder).fullNameTitle = chatRoom.getTitle();
                ((ViewHolderMessageChat) holder).nameContactText.setVisibility(View.GONE);
            }

            if (messages.get(position - 1).getInfoToShow() != -1) {
                switch (messages.get(position - 1).getInfoToShow()) {
                    case AndroidMegaChatMessage.CHAT_ADAPTER_SHOW_ALL: {
                        log("CHAT_ADAPTER_SHOW_ALL");
                        ((ViewHolderMessageChat) holder).dateLayout.setVisibility(View.VISIBLE);
                        ((ViewHolderMessageChat) holder).dateText.setText(TimeChatUtils.formatDate(message.getTimestamp(), TimeChatUtils.DATE_SHORT_FORMAT));
                        ((ViewHolderMessageChat) holder).titleContactMessage.setVisibility(View.VISIBLE);
                        ((ViewHolderMessageChat) holder).timeContactText.setText(TimeChatUtils.formatTime(message));
                        ((ViewHolderMessageChat) holder).timeContactText.setVisibility(View.VISIBLE);
                        break;
                    }
                    case AndroidMegaChatMessage.CHAT_ADAPTER_SHOW_TIME: {
                        log("CHAT_ADAPTER_SHOW_TIME--");
                        ((ViewHolderMessageChat) holder).dateLayout.setVisibility(View.GONE);
                        ((ViewHolderMessageChat) holder).titleContactMessage.setVisibility(View.VISIBLE);
                        ((ViewHolderMessageChat) holder).timeContactText.setText(TimeChatUtils.formatTime(message));
                        ((ViewHolderMessageChat) holder).timeContactText.setVisibility(View.VISIBLE);
                        break;
                    }
                    case AndroidMegaChatMessage.CHAT_ADAPTER_SHOW_NOTHING: {
                        log("CHAT_ADAPTER_SHOW_NOTHING");
                        ((ViewHolderMessageChat) holder).dateLayout.setVisibility(View.GONE);
                        ((ViewHolderMessageChat) holder).timeContactText.setVisibility(View.GONE);
                        ((ViewHolderMessageChat) holder).titleContactMessage.setVisibility(View.GONE);
                        break;
                    }
                }
            }

            ((ViewHolderMessageChat) holder).ownMessageLayout.setVisibility(View.GONE);
            ((ViewHolderMessageChat) holder).contactMessageLayout.setVisibility(View.VISIBLE);

            ((ViewHolderMessageChat) holder).contentContactMessageLayout.setVisibility(View.GONE);

            ((ViewHolderMessageChat) holder).contactManagementMessageLayout.setVisibility(View.VISIBLE);
            ((ViewHolderMessageChat) holder).nameContactText.setVisibility(View.GONE);

            if (!multipleSelect) {
                if (positionClicked != -1) {
                    if (positionClicked == position) {
                        holder.contactManagementMessageLayout.setBackgroundColor(ContextCompat.getColor(context, R.color.new_multiselect_color));
                        listFragment.smoothScrollToPosition(positionClicked);
                    } else {
                        holder.contactManagementMessageLayout.setBackgroundColor(ContextCompat.getColor(context, android.R.color.transparent));
                    }
                } else {
                    holder.contactManagementMessageLayout.setBackgroundColor(ContextCompat.getColor(context, android.R.color.transparent));
                }
            } else {
                log("Multiselect ON");
                if (this.isItemChecked(position)) {
                    holder.contactManagementMessageLayout.setBackgroundColor(ContextCompat.getColor(context, R.color.new_multiselect_color));
                } else {
                    log("NOT selected");
                    holder.contactManagementMessageLayout.setBackgroundColor(ContextCompat.getColor(context, android.R.color.transparent));
                }
            }

            String messageContent = message.getContent();

            String textToShow = String.format(context.getString(R.string.change_title_messages), ((ViewHolderMessageChat) holder).fullNameTitle, messageContent);
            try {
                textToShow = textToShow.replace("[A]", "<font color=\'#060000\'>");
                textToShow = textToShow.replace("[/A]", "</font>");
                textToShow = textToShow.replace("[B]", "<font color=\'#868686\'>");
                textToShow = textToShow.replace("[/B]", "</font>");
                textToShow = textToShow.replace("[C]", "<font color=\'#060000\'>");
                textToShow = textToShow.replace("[/C]", "</font>");
            } catch (Exception e) {
            }

            Spanned result = null;
            if (android.os.Build.VERSION.SDK_INT >= android.os.Build.VERSION_CODES.N) {
                result = Html.fromHtml(textToShow, Html.FROM_HTML_MODE_LEGACY);
            } else {
                result = Html.fromHtml(textToShow);
            }

            ((ViewHolderMessageChat) holder).contactManagementMessageText.setText(result);
        }
    }

    public void bindTruncateMessage(ViewHolderMessageChat holder, AndroidMegaChatMessage androidMessage, int position) {
        log("bindTruncateMessage");
        ((ViewHolderMessageChat) holder).layoutAvatarMessages.setVisibility(View.VISIBLE);
        MegaChatMessage message = androidMessage.getMessage();
        if (message.getUserHandle() == myUserHandle) {
            log("MY message!!");
            log("MY message handle!!: " + message.getMsgId());

            if (messages.get(position - 1).getInfoToShow() != -1) {
                switch (messages.get(position - 1).getInfoToShow()) {
                    case AndroidMegaChatMessage.CHAT_ADAPTER_SHOW_ALL: {
                        ((ViewHolderMessageChat) holder).dateLayout.setVisibility(View.VISIBLE);
                        ((ViewHolderMessageChat) holder).dateText.setText(TimeChatUtils.formatDate(message.getTimestamp(), TimeChatUtils.DATE_SHORT_FORMAT));
                        ((ViewHolderMessageChat) holder).titleOwnMessage.setVisibility(View.VISIBLE);
                        ((ViewHolderMessageChat) holder).timeOwnText.setText(TimeChatUtils.formatTime(message));
                        break;
                    }
                    case AndroidMegaChatMessage.CHAT_ADAPTER_SHOW_TIME: {
                        log("CHAT_ADAPTER_SHOW_TIME");
                        ((ViewHolderMessageChat) holder).dateLayout.setVisibility(View.GONE);
                        ((ViewHolderMessageChat) holder).titleOwnMessage.setVisibility(View.VISIBLE);
                        ((ViewHolderMessageChat) holder).timeOwnText.setText(TimeChatUtils.formatTime(message));
                        break;
                    }
                    case AndroidMegaChatMessage.CHAT_ADAPTER_SHOW_NOTHING: {
                        log("CHAT_ADAPTER_SHOW_NOTHING");
                        ((ViewHolderMessageChat) holder).dateLayout.setVisibility(View.GONE);
                        ((ViewHolderMessageChat) holder).titleOwnMessage.setVisibility(View.GONE);
                        break;
                    }
                }
            }

            ((ViewHolderMessageChat) holder).ownMessageLayout.setVisibility(View.VISIBLE);
            ((ViewHolderMessageChat) holder).contactMessageLayout.setVisibility(View.GONE);

            ((ViewHolderMessageChat) holder).contentOwnMessageLayout.setVisibility(View.GONE);
            ((ViewHolderMessageChat) holder).ownManagementMessageText.setTextColor(ContextCompat.getColor(context, R.color.accentColor));
            String textToShow = String.format(context.getString(R.string.history_cleared_by), megaChatApi.getMyFullname());
            try {
                textToShow = textToShow.replace("[A]", "<font color=\'#060000\'>");
                textToShow = textToShow.replace("[/A]", "</font>");
                textToShow = textToShow.replace("[B]", "<font color=\'#00BFA5\'>");
                textToShow = textToShow.replace("[/B]", "</font>");
            } catch (Exception e) {
            }
            Spanned result = null;
            if (android.os.Build.VERSION.SDK_INT >= android.os.Build.VERSION_CODES.N) {
                result = Html.fromHtml(textToShow, Html.FROM_HTML_MODE_LEGACY);
            } else {
                result = Html.fromHtml(textToShow);
            }
            ((ViewHolderMessageChat) holder).ownManagementMessageText.setText(result);

            ((ViewHolderMessageChat) holder).ownManagementMessageLayout.setVisibility(View.VISIBLE);
            ((ViewHolderMessageChat) holder).titleOwnMessage.setGravity(Gravity.LEFT);
            ((ViewHolderMessageChat) holder).timeOwnText.setGravity(Gravity.LEFT);
            RelativeLayout.LayoutParams params = (RelativeLayout.LayoutParams) ((ViewHolderMessageChat) holder).timeOwnText.getLayoutParams();
            params.rightMargin = Util.scaleWidthPx(0, outMetrics);
            params.leftMargin = Util.scaleWidthPx(48, outMetrics);
            ((ViewHolderMessageChat) holder).timeOwnText.setLayoutParams(params);

            if (!multipleSelect) {
                if (positionClicked != -1) {
                    if (positionClicked == position) {
                        holder.ownManagementMessageLayout.setBackgroundColor(ContextCompat.getColor(context, R.color.new_multiselect_color));
                        listFragment.smoothScrollToPosition(positionClicked);
                    } else {
                        holder.ownManagementMessageLayout.setBackgroundColor(ContextCompat.getColor(context, android.R.color.transparent));
                    }
                } else {
                    holder.ownManagementMessageLayout.setBackgroundColor(ContextCompat.getColor(context, android.R.color.transparent));
                }
            } else {
                log("Multiselect ON");
                if (this.isItemChecked(position)) {
                    holder.ownManagementMessageLayout.setBackgroundColor(ContextCompat.getColor(context, R.color.new_multiselect_color));
                } else {
                    log("NOT selected");
                    holder.ownManagementMessageLayout.setBackgroundColor(ContextCompat.getColor(context, android.R.color.transparent));
                }
            }
        } else {
            long userHandle = message.getUserHandle();
            log("Contact message!!: " + userHandle);

            if (((ChatActivityLollipop) context).isGroup()) {

                ((ViewHolderMessageChat) holder).fullNameTitle = cC.getFullName(userHandle, chatRoom);

                if (((ViewHolderMessageChat) holder).fullNameTitle == null) {
                    ((ViewHolderMessageChat) holder).fullNameTitle = "";
                }

                if (((ViewHolderMessageChat) holder).fullNameTitle.trim().length() <= 0) {

                    log("NOT found in DB - ((ViewHolderMessageChat)holder).fullNameTitle");
                    ((ViewHolderMessageChat) holder).fullNameTitle = "Unknown name";
                    if (!(((ViewHolderMessageChat) holder).nameRequestedAction)) {
                        log("3-Call for nonContactName: " + message.getUserHandle());
                        ((ViewHolderMessageChat) holder).nameRequestedAction = true;
                        ChatNonContactNameListener listener = new ChatNonContactNameListener(context, ((ViewHolderMessageChat) holder), this, userHandle);
                        megaChatApi.getUserFirstname(userHandle, listener);
                        megaChatApi.getUserLastname(userHandle, listener);
                        megaChatApi.getUserEmail(userHandle, listener);
                    } else {
                        log("4-Name already asked and no name received: " + message.getUserHandle());
                    }
                }

                ((ViewHolderMessageChat) holder).nameContactText.setVisibility(View.VISIBLE);
                ((ViewHolderMessageChat) holder).nameContactText.setText(((ViewHolderMessageChat) holder).fullNameTitle);
            } else {

                ((ViewHolderMessageChat) holder).fullNameTitle = chatRoom.getTitle();
                ((ViewHolderMessageChat) holder).nameContactText.setVisibility(View.GONE);
            }

            if (messages.get(position - 1).getInfoToShow() != -1) {
                switch (messages.get(position - 1).getInfoToShow()) {
                    case AndroidMegaChatMessage.CHAT_ADAPTER_SHOW_ALL: {
                        log("CHAT_ADAPTER_SHOW_ALL");
                        ((ViewHolderMessageChat) holder).dateLayout.setVisibility(View.VISIBLE);
                        ((ViewHolderMessageChat) holder).dateText.setText(TimeChatUtils.formatDate(message.getTimestamp(), TimeChatUtils.DATE_SHORT_FORMAT));
                        ((ViewHolderMessageChat) holder).titleContactMessage.setVisibility(View.VISIBLE);
                        ((ViewHolderMessageChat) holder).timeContactText.setText(TimeChatUtils.formatTime(message));
                        ((ViewHolderMessageChat) holder).timeContactText.setVisibility(View.VISIBLE);
                        break;
                    }
                    case AndroidMegaChatMessage.CHAT_ADAPTER_SHOW_TIME: {
                        log("CHAT_ADAPTER_SHOW_TIME--");
                        ((ViewHolderMessageChat) holder).dateLayout.setVisibility(View.GONE);
                        ((ViewHolderMessageChat) holder).titleContactMessage.setVisibility(View.VISIBLE);
                        ((ViewHolderMessageChat) holder).timeContactText.setText(TimeChatUtils.formatTime(message));
                        ((ViewHolderMessageChat) holder).timeContactText.setVisibility(View.VISIBLE);
                        break;
                    }
                    case AndroidMegaChatMessage.CHAT_ADAPTER_SHOW_NOTHING: {
                        log("CHAT_ADAPTER_SHOW_NOTHING");
                        ((ViewHolderMessageChat) holder).dateLayout.setVisibility(View.GONE);
                        ((ViewHolderMessageChat) holder).timeContactText.setVisibility(View.GONE);
                        ((ViewHolderMessageChat) holder).titleContactMessage.setVisibility(View.GONE);
                        break;
                    }
                }
            }

            ((ViewHolderMessageChat) holder).ownMessageLayout.setVisibility(View.GONE);
            ((ViewHolderMessageChat) holder).contactMessageLayout.setVisibility(View.VISIBLE);

            ((ViewHolderMessageChat) holder).contentContactMessageLayout.setVisibility(View.GONE);
            ((ViewHolderMessageChat) holder).contactManagementMessageLayout.setVisibility(View.VISIBLE);
            ((ViewHolderMessageChat) holder).nameContactText.setVisibility(View.GONE);

            if (!multipleSelect) {
                if (positionClicked != -1) {
                    if (positionClicked == position) {
                        holder.contactManagementMessageLayout.setBackgroundColor(ContextCompat.getColor(context, R.color.new_multiselect_color));
                        listFragment.smoothScrollToPosition(positionClicked);
                    } else {
                        holder.contactManagementMessageLayout.setBackgroundColor(ContextCompat.getColor(context, android.R.color.transparent));
                    }
                } else {
                    holder.contactManagementMessageLayout.setBackgroundColor(ContextCompat.getColor(context, android.R.color.transparent));
                }
            } else {
                log("Multiselect ON");
                if (this.isItemChecked(position)) {
                    holder.contactManagementMessageLayout.setBackgroundColor(ContextCompat.getColor(context, R.color.new_multiselect_color));
                } else {
                    log("NOT selected");
                    holder.contactManagementMessageLayout.setBackgroundColor(ContextCompat.getColor(context, android.R.color.transparent));
                }
            }

            String textToShow = String.format(context.getString(R.string.history_cleared_by), ((ViewHolderMessageChat) holder).fullNameTitle);
            try {
                textToShow = textToShow.replace("[A]", "<font color=\'#060000\'>");
                textToShow = textToShow.replace("[/A]", "</font>");
                textToShow = textToShow.replace("[B]", "<font color=\'#00BFA5\'>");
                textToShow = textToShow.replace("[/B]", "</font>");
            } catch (Exception e) {
            }
            Spanned result = null;
            if (android.os.Build.VERSION.SDK_INT >= android.os.Build.VERSION_CODES.N) {
                result = Html.fromHtml(textToShow, Html.FROM_HTML_MODE_LEGACY);
            } else {
                result = Html.fromHtml(textToShow);
            }

            ((ViewHolderMessageChat) holder).contactManagementMessageText.setText(result);
        }
    }

    public void bindRevokeNodeMessage(ViewHolderMessageChat holder, AndroidMegaChatMessage androidMessage, int position) {
        log("bindRevokeNodeMessage");
        ((ViewHolderMessageChat) holder).layoutAvatarMessages.setVisibility(View.VISIBLE);
        MegaChatMessage message = androidMessage.getMessage();

        if (message.getUserHandle() == myUserHandle) {
            log("MY message!!");
            log("MY message handle!!: " + message.getMsgId());

            if (messages.get(position - 1).getInfoToShow() != -1) {
                switch (messages.get(position - 1).getInfoToShow()) {
                    case AndroidMegaChatMessage.CHAT_ADAPTER_SHOW_ALL: {
                        ((ViewHolderMessageChat) holder).dateLayout.setVisibility(View.VISIBLE);
                        ((ViewHolderMessageChat) holder).dateText.setText(TimeChatUtils.formatDate(message.getTimestamp(), TimeChatUtils.DATE_SHORT_FORMAT));
                        ((ViewHolderMessageChat) holder).titleOwnMessage.setVisibility(View.VISIBLE);
                        ((ViewHolderMessageChat) holder).timeOwnText.setText(TimeChatUtils.formatTime(message));
                        break;
                    }
                    case AndroidMegaChatMessage.CHAT_ADAPTER_SHOW_TIME: {
                        log("CHAT_ADAPTER_SHOW_TIME");
                        ((ViewHolderMessageChat) holder).dateLayout.setVisibility(View.GONE);
                        ((ViewHolderMessageChat) holder).titleOwnMessage.setVisibility(View.VISIBLE);
                        ((ViewHolderMessageChat) holder).timeOwnText.setText(TimeChatUtils.formatTime(message));
                        break;
                    }
                    case AndroidMegaChatMessage.CHAT_ADAPTER_SHOW_NOTHING: {
                        log("CHAT_ADAPTER_SHOW_NOTHING");
                        ((ViewHolderMessageChat) holder).dateLayout.setVisibility(View.GONE);
                        ((ViewHolderMessageChat) holder).titleOwnMessage.setVisibility(View.GONE);
                        break;
                    }
                }
            }

            ((ViewHolderMessageChat) holder).ownMessageLayout.setVisibility(View.VISIBLE);
            ((ViewHolderMessageChat) holder).contactMessageLayout.setVisibility(View.GONE);

            String messageContent = "";

            if (message.getContent() != null) {
                messageContent = message.getContent();
            }

            AndroidMegaChatMessage androidMsg = messages.get(position - 1);
//            ((ViewHolderMessageChat)holder).contentOwnMessageLayout.setVisibility(View.VISIBLE);

            ((ViewHolderMessageChat) holder).contentOwnMessageText.setVisibility(View.VISIBLE);
            ((ViewHolderMessageChat) holder).previewFrameLand.setVisibility(View.GONE);
            ((ViewHolderMessageChat) holder).contentOwnMessageThumbLand.setVisibility(View.GONE);
            ((ViewHolderMessageChat) holder).previewFramePort.setVisibility(View.GONE);
            ((ViewHolderMessageChat) holder).contentOwnMessageThumbPort.setVisibility(View.GONE);
            ((ViewHolderMessageChat) holder).forwardOwnPortrait.setVisibility(View.GONE);
            ((ViewHolderMessageChat) holder).forwardOwnLandscape.setVisibility(View.GONE);

            ((ViewHolderMessageChat) holder).gradientOwnMessageThumbPort.setVisibility(View.GONE);
            ((ViewHolderMessageChat) holder).videoIconOwnMessageThumbPort.setVisibility(View.GONE);
            ((ViewHolderMessageChat) holder).videoTimecontentOwnMessageThumbPort.setVisibility(View.GONE);

            ((ViewHolderMessageChat) holder).gradientOwnMessageThumbLand.setVisibility(View.GONE);
            ((ViewHolderMessageChat) holder).videoIconOwnMessageThumbLand.setVisibility(View.GONE);
            ((ViewHolderMessageChat) holder).videoTimecontentOwnMessageThumbLand.setVisibility(View.GONE);

            ((ViewHolderMessageChat) holder).contentOwnMessageFileLayout.setVisibility(View.GONE);
            holder.forwardOwnFile.setVisibility(View.GONE);
            ((ViewHolderMessageChat) holder).contentOwnMessageFileThumb.setVisibility(View.GONE);
            ((ViewHolderMessageChat) holder).contentOwnMessageFileName.setVisibility(View.GONE);
            ((ViewHolderMessageChat) holder).contentOwnMessageFileSize.setVisibility(View.GONE);

            ((ViewHolderMessageChat) holder).contentOwnMessageContactLayout.setVisibility(View.GONE);
            ((ViewHolderMessageChat) holder).forwardOwnContact.setVisibility(View.GONE);

            ((ViewHolderMessageChat) holder).contentOwnMessageContactThumb.setVisibility(View.GONE);
            ((ViewHolderMessageChat) holder).contentOwnMessageContactName.setVisibility(View.GONE);
            ((ViewHolderMessageChat) holder).contentOwnMessageContactEmail.setVisibility(View.GONE);
            ((ViewHolderMessageChat) holder).contentOwnMessageText.setTextColor(ContextCompat.getColor(context, R.color.white));
            messageContent = "Attachment revoked";
            ((ViewHolderMessageChat) holder).contentOwnMessageText.setText(messageContent);


        } else {
            long userHandle = message.getUserHandle();
            log("Contact message!!: " + userHandle);
            if (((ChatActivityLollipop) context).isGroup()) {

                ((ViewHolderMessageChat) holder).fullNameTitle = cC.getFullName(userHandle, chatRoom);

                if (((ViewHolderMessageChat) holder).fullNameTitle == null) {
                    ((ViewHolderMessageChat) holder).fullNameTitle = "";
                }

                if (((ViewHolderMessageChat) holder).fullNameTitle.trim().length() <= 0) {

                    log("NOT found in DB - ((ViewHolderMessageChat)holder).fullNameTitle");
                    ((ViewHolderMessageChat) holder).fullNameTitle = "Unknown name";
                    if (!(((ViewHolderMessageChat) holder).nameRequestedAction)) {
                        log("3-Call for nonContactName: " + message.getUserHandle());
                        ((ViewHolderMessageChat) holder).nameRequestedAction = true;
                        ChatNonContactNameListener listener = new ChatNonContactNameListener(context, ((ViewHolderMessageChat) holder), this, userHandle);
                        megaChatApi.getUserFirstname(userHandle, listener);
                        megaChatApi.getUserLastname(userHandle, listener);
                        megaChatApi.getUserEmail(userHandle, listener);
                    } else {
                        log("4-Name already asked and no name received: " + message.getUserHandle());
                    }
                }

                ((ViewHolderMessageChat) holder).nameContactText.setVisibility(View.VISIBLE);
                ((ViewHolderMessageChat) holder).nameContactText.setText(((ViewHolderMessageChat) holder).fullNameTitle);
            } else {

                ((ViewHolderMessageChat) holder).fullNameTitle = chatRoom.getTitle();
                ((ViewHolderMessageChat) holder).nameContactText.setVisibility(View.GONE);
            }

            if (messages.get(position - 1).getInfoToShow() != -1) {
                switch (messages.get(position - 1).getInfoToShow()) {
                    case AndroidMegaChatMessage.CHAT_ADAPTER_SHOW_ALL: {
                        log("CHAT_ADAPTER_SHOW_ALL");
                        ((ViewHolderMessageChat) holder).dateLayout.setVisibility(View.VISIBLE);
                        ((ViewHolderMessageChat) holder).dateText.setText(TimeChatUtils.formatDate(message.getTimestamp(), TimeChatUtils.DATE_SHORT_FORMAT));
                        ((ViewHolderMessageChat) holder).titleContactMessage.setVisibility(View.VISIBLE);
                        ((ViewHolderMessageChat) holder).timeContactText.setText(TimeChatUtils.formatTime(message));
                        ((ViewHolderMessageChat) holder).timeContactText.setVisibility(View.VISIBLE);
                        break;
                    }
                    case AndroidMegaChatMessage.CHAT_ADAPTER_SHOW_TIME: {
                        log("CHAT_ADAPTER_SHOW_TIME--");
                        ((ViewHolderMessageChat) holder).dateLayout.setVisibility(View.GONE);
                        ((ViewHolderMessageChat) holder).titleContactMessage.setVisibility(View.VISIBLE);
                        ((ViewHolderMessageChat) holder).timeContactText.setText(TimeChatUtils.formatTime(message));
                        ((ViewHolderMessageChat) holder).timeContactText.setVisibility(View.VISIBLE);
                        break;
                    }
                    case AndroidMegaChatMessage.CHAT_ADAPTER_SHOW_NOTHING: {
                        log("CHAT_ADAPTER_SHOW_NOTHING");
                        ((ViewHolderMessageChat) holder).dateLayout.setVisibility(View.GONE);
                        ((ViewHolderMessageChat) holder).timeContactText.setVisibility(View.GONE);
                        ((ViewHolderMessageChat) holder).titleContactMessage.setVisibility(View.GONE);
                        break;
                    }
                }
            }

            ((ViewHolderMessageChat) holder).ownMessageLayout.setVisibility(View.GONE);
            ((ViewHolderMessageChat) holder).contactMessageLayout.setVisibility(View.VISIBLE);

            if (messages.get(position - 1).isShowAvatar()) {
                ((ViewHolderMessageChat) holder).layoutAvatarMessages.setVisibility(View.VISIBLE);
                setContactAvatar(((ViewHolderMessageChat) holder), userHandle, ((ViewHolderMessageChat) holder).fullNameTitle);
            } else {
                ((ViewHolderMessageChat) holder).layoutAvatarMessages.setVisibility(View.INVISIBLE);
            }

            ((ViewHolderMessageChat) holder).contentContactMessageLayout.setVisibility(View.VISIBLE);
            ((ViewHolderMessageChat) holder).contactManagementMessageLayout.setVisibility(View.GONE);

            String messageContent = "";

            ((ViewHolderMessageChat) holder).contentContactMessageText.setVisibility(View.VISIBLE);
            ((ViewHolderMessageChat) holder).contentContactMessageThumbLand.setVisibility(View.GONE);
            holder.forwardContactPreviewLandscape.setVisibility(View.GONE);

            ((ViewHolderMessageChat) holder).gradientContactMessageThumbLand.setVisibility(View.GONE);
            ((ViewHolderMessageChat) holder).videoIconContactMessageThumbLand.setVisibility(View.GONE);
            ((ViewHolderMessageChat) holder).videoTimecontentContactMessageThumbLand.setVisibility(View.GONE);
//                            ((ViewHolderMessageChat)holder).contentContactMessageThumbLandFramework.setVisibility(View.GONE);


            ((ViewHolderMessageChat) holder).contentContactMessageThumbPort.setVisibility(View.GONE);
            holder.forwardContactPreviewPortrait.setVisibility(View.GONE);

            ((ViewHolderMessageChat) holder).gradientContactMessageThumbPort.setVisibility(View.GONE);
            ((ViewHolderMessageChat) holder).videoIconContactMessageThumbPort.setVisibility(View.GONE);
            ((ViewHolderMessageChat) holder).videoTimecontentContactMessageThumbPort.setVisibility(View.GONE);
//                            ((ViewHolderMessageChat)holder).contentContactMessageThumbPortFramework.setVisibility(View.GONE);

            ((ViewHolderMessageChat) holder).contentContactMessageAttachLayout.setVisibility(View.GONE);
            ((ViewHolderMessageChat) holder).contentContactMessageFile.setVisibility(View.GONE);
            holder.forwardContactFile.setVisibility(View.GONE);

            ((ViewHolderMessageChat) holder).contentContactMessageFileThumb.setVisibility(View.GONE);
            ((ViewHolderMessageChat) holder).contentContactMessageFileName.setVisibility(View.GONE);
            ((ViewHolderMessageChat) holder).contentContactMessageFileSize.setVisibility(View.GONE);

            ((ViewHolderMessageChat) holder).contentContactMessageContactLayout.setVisibility(View.GONE);
            holder.forwardContactContact.setVisibility(View.GONE);

            ((ViewHolderMessageChat) holder).contentContactMessageContactThumb.setVisibility(View.GONE);
            ((ViewHolderMessageChat) holder).contentContactMessageContactName.setVisibility(View.GONE);
            ((ViewHolderMessageChat) holder).contentContactMessageContactEmail.setVisibility(View.GONE);

            ((ViewHolderMessageChat) holder).contentContactMessageText.setTextColor(ContextCompat.getColor(context, R.color.accentColor));
            messageContent = "Attachment revoked";
            ((ViewHolderMessageChat) holder).contentContactMessageText.setText(messageContent);
        }
    }

    public void bindNoTypeMessage(ViewHolderMessageChat holder, AndroidMegaChatMessage androidMessage, int position) {
        log("bindNoTypeMessage");

        ((ViewHolderMessageChat) holder).layoutAvatarMessages.setVisibility(View.VISIBLE);
        MegaChatMessage message = androidMessage.getMessage();
        if (message.getUserHandle() == myUserHandle) {
            log("MY message!!");
            log("MY message handle!!: " + message.getMsgId());

            if (messages.get(position - 1).getInfoToShow() != -1) {
                switch (messages.get(position - 1).getInfoToShow()) {
                    case AndroidMegaChatMessage.CHAT_ADAPTER_SHOW_ALL: {
                        ((ViewHolderMessageChat) holder).dateLayout.setVisibility(View.VISIBLE);
                        ((ViewHolderMessageChat) holder).dateText.setText(TimeChatUtils.formatDate(message.getTimestamp(), TimeChatUtils.DATE_SHORT_FORMAT));
                        ((ViewHolderMessageChat) holder).titleOwnMessage.setVisibility(View.VISIBLE);
                        ((ViewHolderMessageChat) holder).timeOwnText.setText(TimeChatUtils.formatTime(message));
                        break;
                    }
                    case AndroidMegaChatMessage.CHAT_ADAPTER_SHOW_TIME: {
                        log("CHAT_ADAPTER_SHOW_TIME");
                        ((ViewHolderMessageChat) holder).dateLayout.setVisibility(View.GONE);
                        ((ViewHolderMessageChat) holder).titleOwnMessage.setVisibility(View.VISIBLE);
                        ((ViewHolderMessageChat) holder).timeOwnText.setText(TimeChatUtils.formatTime(message));
                        break;
                    }
                    case AndroidMegaChatMessage.CHAT_ADAPTER_SHOW_NOTHING: {
                        log("CHAT_ADAPTER_SHOW_NOTHING");
                        ((ViewHolderMessageChat) holder).dateLayout.setVisibility(View.GONE);
                        ((ViewHolderMessageChat) holder).titleOwnMessage.setVisibility(View.GONE);
                        break;
                    }
                }
            }

            ((ViewHolderMessageChat) holder).ownMessageLayout.setVisibility(View.VISIBLE);
            ((ViewHolderMessageChat) holder).contactMessageLayout.setVisibility(View.GONE);

            ((ViewHolderMessageChat) holder).contentOwnMessageText.setTextColor(ContextCompat.getColor(context, R.color.tour_bar_red));
            ((ViewHolderMessageChat) holder).contentOwnMessageText.setText(context.getString(R.string.error_message_unrecognizable));

            ((ViewHolderMessageChat) holder).contentOwnMessageLayout.setVisibility(View.VISIBLE);

            ((ViewHolderMessageChat) holder).ownManagementMessageLayout.setVisibility(View.GONE);
            ((ViewHolderMessageChat) holder).titleOwnMessage.setGravity(Gravity.RIGHT);
            ((ViewHolderMessageChat) holder).timeOwnText.setGravity(Gravity.RIGHT);
            RelativeLayout.LayoutParams params = (RelativeLayout.LayoutParams) ((ViewHolderMessageChat) holder).timeOwnText.getLayoutParams();
            params.rightMargin = Util.scaleWidthPx(16, outMetrics);
            params.leftMargin = Util.scaleWidthPx(0, outMetrics);
            ((ViewHolderMessageChat) holder).timeOwnText.setLayoutParams(params);


            ((ViewHolderMessageChat) holder).contentOwnMessageLayout.setBackgroundColor(ContextCompat.getColor(context, android.R.color.transparent));

            ((ViewHolderMessageChat) holder).previewFrameLand.setVisibility(View.GONE);
            ((ViewHolderMessageChat) holder).contentOwnMessageThumbLand.setVisibility(View.GONE);
            ((ViewHolderMessageChat) holder).previewFramePort.setVisibility(View.GONE);
            ((ViewHolderMessageChat) holder).contentOwnMessageThumbPort.setVisibility(View.GONE);
            ((ViewHolderMessageChat) holder).forwardOwnPortrait.setVisibility(View.GONE);
            ((ViewHolderMessageChat) holder).forwardOwnLandscape.setVisibility(View.GONE);
            ((ViewHolderMessageChat) holder).gradientOwnMessageThumbPort.setVisibility(View.GONE);
            ((ViewHolderMessageChat) holder).videoIconOwnMessageThumbPort.setVisibility(View.GONE);
            ((ViewHolderMessageChat) holder).videoTimecontentOwnMessageThumbPort.setVisibility(View.GONE);

            ((ViewHolderMessageChat) holder).gradientOwnMessageThumbLand.setVisibility(View.GONE);
            ((ViewHolderMessageChat) holder).videoIconOwnMessageThumbLand.setVisibility(View.GONE);
            ((ViewHolderMessageChat) holder).videoTimecontentOwnMessageThumbLand.setVisibility(View.GONE);

            ((ViewHolderMessageChat) holder).contentOwnMessageFileLayout.setVisibility(View.GONE);
            holder.forwardOwnFile.setVisibility(View.GONE);
            ((ViewHolderMessageChat) holder).contentOwnMessageFileThumb.setVisibility(View.GONE);
            ((ViewHolderMessageChat) holder).contentOwnMessageFileName.setVisibility(View.GONE);
            ((ViewHolderMessageChat) holder).contentOwnMessageFileSize.setVisibility(View.GONE);

            ((ViewHolderMessageChat) holder).contentOwnMessageContactLayout.setVisibility(View.GONE);
            ((ViewHolderMessageChat) holder).forwardOwnContact.setVisibility(View.GONE);

            ((ViewHolderMessageChat) holder).contentOwnMessageContactThumb.setVisibility(View.GONE);
            ((ViewHolderMessageChat) holder).contentOwnMessageContactName.setVisibility(View.GONE);
            ((ViewHolderMessageChat) holder).contentOwnMessageContactEmail.setVisibility(View.GONE);

        } else {
            long userHandle = message.getUserHandle();
            log("Contact message!!: " + userHandle);

            if (((ChatActivityLollipop) context).isGroup()) {

                ((ViewHolderMessageChat) holder).fullNameTitle = cC.getFullName(userHandle, chatRoom);

                if (((ViewHolderMessageChat) holder).fullNameTitle == null) {
                    ((ViewHolderMessageChat) holder).fullNameTitle = "";
                }

                if (((ViewHolderMessageChat) holder).fullNameTitle.trim().length() <= 0) {

                    log("NOT found in DB - ((ViewHolderMessageChat)holder).fullNameTitle");
                    ((ViewHolderMessageChat) holder).fullNameTitle = "Unknown name";
                    if (!(((ViewHolderMessageChat) holder).nameRequestedAction)) {
                        log("3-Call for nonContactName: " + message.getUserHandle());
                        ((ViewHolderMessageChat) holder).nameRequestedAction = true;
                        ChatNonContactNameListener listener = new ChatNonContactNameListener(context, ((ViewHolderMessageChat) holder), this, userHandle);
                        megaChatApi.getUserFirstname(userHandle, listener);
                        megaChatApi.getUserLastname(userHandle, listener);
                        megaChatApi.getUserEmail(userHandle, listener);
                    } else {
                        log("4-Name already asked and no name received: " + message.getUserHandle());
                    }
                }

                ((ViewHolderMessageChat) holder).nameContactText.setVisibility(View.VISIBLE);
                ((ViewHolderMessageChat) holder).nameContactText.setText(((ViewHolderMessageChat) holder).fullNameTitle);
            } else {

                ((ViewHolderMessageChat) holder).fullNameTitle = chatRoom.getTitle();
                ((ViewHolderMessageChat) holder).nameContactText.setVisibility(View.GONE);
            }

            if (messages.get(position - 1).getInfoToShow() != -1) {
                switch (messages.get(position - 1).getInfoToShow()) {
                    case AndroidMegaChatMessage.CHAT_ADAPTER_SHOW_ALL: {
                        log("CHAT_ADAPTER_SHOW_ALL");
                        ((ViewHolderMessageChat) holder).dateLayout.setVisibility(View.VISIBLE);
                        ((ViewHolderMessageChat) holder).dateText.setText(TimeChatUtils.formatDate(message.getTimestamp(), TimeChatUtils.DATE_SHORT_FORMAT));
                        ((ViewHolderMessageChat) holder).titleContactMessage.setVisibility(View.VISIBLE);
                        ((ViewHolderMessageChat) holder).timeContactText.setText(TimeChatUtils.formatTime(message));
                        ((ViewHolderMessageChat) holder).timeContactText.setVisibility(View.VISIBLE);
                        break;
                    }
                    case AndroidMegaChatMessage.CHAT_ADAPTER_SHOW_TIME: {
                        log("CHAT_ADAPTER_SHOW_TIME--");
                        ((ViewHolderMessageChat) holder).dateLayout.setVisibility(View.GONE);
                        ((ViewHolderMessageChat) holder).titleContactMessage.setVisibility(View.VISIBLE);
                        ((ViewHolderMessageChat) holder).timeContactText.setText(TimeChatUtils.formatTime(message));
                        ((ViewHolderMessageChat) holder).timeContactText.setVisibility(View.VISIBLE);
                        break;
                    }
                    case AndroidMegaChatMessage.CHAT_ADAPTER_SHOW_NOTHING: {
                        log("CHAT_ADAPTER_SHOW_NOTHING");
                        ((ViewHolderMessageChat) holder).dateLayout.setVisibility(View.GONE);
                        ((ViewHolderMessageChat) holder).timeContactText.setVisibility(View.GONE);
                        ((ViewHolderMessageChat) holder).titleContactMessage.setVisibility(View.GONE);
                        break;
                    }
                }
            }

            ((ViewHolderMessageChat) holder).ownMessageLayout.setVisibility(View.GONE);
            ((ViewHolderMessageChat) holder).contactMessageLayout.setVisibility(View.VISIBLE);

            ((ViewHolderMessageChat) holder).contentContactMessageLayout.setVisibility(View.VISIBLE);
            ((ViewHolderMessageChat) holder).contactManagementMessageLayout.setVisibility(View.GONE);
            ((ViewHolderMessageChat) holder).contentContactMessageText.setTextColor(ContextCompat.getColor(context, R.color.tour_bar_red));
            ((ViewHolderMessageChat) holder).contentContactMessageText.setText(context.getString(R.string.error_message_unrecognizable));

            ((ViewHolderMessageChat) holder).contentContactMessageLayout.setBackgroundColor(ContextCompat.getColor(context, android.R.color.transparent));
            ((ViewHolderMessageChat) holder).contentContactMessageText.setVisibility(View.VISIBLE);
            ((ViewHolderMessageChat) holder).contentContactMessageThumbLand.setVisibility(View.GONE);
            holder.forwardContactPreviewLandscape.setVisibility(View.GONE);

            ((ViewHolderMessageChat) holder).gradientContactMessageThumbLand.setVisibility(View.GONE);
            ((ViewHolderMessageChat) holder).videoIconContactMessageThumbLand.setVisibility(View.GONE);
            ((ViewHolderMessageChat) holder).videoTimecontentContactMessageThumbLand.setVisibility(View.GONE);

            ((ViewHolderMessageChat) holder).contentContactMessageThumbPort.setVisibility(View.GONE);
            holder.forwardContactPreviewPortrait.setVisibility(View.GONE);

            ((ViewHolderMessageChat) holder).gradientContactMessageThumbPort.setVisibility(View.GONE);
            ((ViewHolderMessageChat) holder).videoIconContactMessageThumbPort.setVisibility(View.GONE);
            ((ViewHolderMessageChat) holder).videoTimecontentContactMessageThumbPort.setVisibility(View.GONE);

            ((ViewHolderMessageChat) holder).contentContactMessageAttachLayout.setVisibility(View.GONE);
            ((ViewHolderMessageChat) holder).contentContactMessageFile.setVisibility(View.GONE);
            holder.forwardContactFile.setVisibility(View.GONE);

            ((ViewHolderMessageChat) holder).contentContactMessageFileThumb.setVisibility(View.GONE);
            ((ViewHolderMessageChat) holder).contentContactMessageFileName.setVisibility(View.GONE);
            ((ViewHolderMessageChat) holder).contentContactMessageFileSize.setVisibility(View.GONE);

            ((ViewHolderMessageChat) holder).contentContactMessageContactLayout.setVisibility(View.GONE);
            holder.forwardContactContact.setVisibility(View.GONE);

            ((ViewHolderMessageChat) holder).contentContactMessageContactThumb.setVisibility(View.GONE);
            ((ViewHolderMessageChat) holder).contentContactMessageContactName.setVisibility(View.GONE);
            ((ViewHolderMessageChat) holder).contentContactMessageContactEmail.setVisibility(View.GONE);
        }
    }

    public void setUserAvatar(ViewHolderMessageChat holder, MegaChatMessage message) {
        log("setUserAvatar");

        String name = "";
        name = message.getUserName(0);
        if (name.trim().isEmpty()) {
            name = message.getUserEmail(0);
        }
        String email = message.getUserEmail(0);
        log("Contact Name: " + name);
        String userHandleEncoded = MegaApiAndroid.userHandleToBase64(message.getUserHandle(0));

        ChatAttachmentAvatarListener listener;
        if (myUserHandle == message.getUserHandle()) {
            createDefaultAvatar(holder, userHandleEncoded, name, true);
            listener = new ChatAttachmentAvatarListener(context, holder, this, true);
        } else {
            createDefaultAvatar(holder, userHandleEncoded, name, false);
            listener = new ChatAttachmentAvatarListener(context, holder, this, false);
        }

        File avatar = null;
        if (context.getExternalCacheDir() != null) {
            avatar = new File(context.getExternalCacheDir().getAbsolutePath(), email + ".jpg");
        } else {
            avatar = new File(context.getCacheDir().getAbsolutePath(), email + ".jpg");
        }
        Bitmap bitmap = null;
        if (avatar.exists()) {
            if (avatar.length() > 0) {
                BitmapFactory.Options bOpts = new BitmapFactory.Options();
                bOpts.inPurgeable = true;
                bOpts.inInputShareable = true;
                bitmap = BitmapFactory.decodeFile(avatar.getAbsolutePath(), bOpts);
                if (bitmap == null) {
                    avatar.delete();

                    if (megaApi == null) {
                        log("setUserAvatar: megaApi is Null in Offline mode");
                        return;
                    }

                    if (context.getExternalCacheDir() != null) {
                        megaApi.getUserAvatar(email, context.getExternalCacheDir().getAbsolutePath() + "/" + email + ".jpg", listener);
                    } else {
                        megaApi.getUserAvatar(email, context.getCacheDir().getAbsolutePath() + "/" + email + ".jpg", listener);
                    }
                } else {
                    if (myUserHandle == message.getUserHandle()) {
                        holder.contentOwnMessageContactInitialLetter.setVisibility(View.GONE);
                        holder.contentOwnMessageContactThumb.setImageBitmap(bitmap);
                    } else {
                        holder.contentContactMessageContactInitialLetter.setVisibility(View.GONE);
                        holder.contentContactMessageContactThumb.setImageBitmap(bitmap);
                    }
                }
            } else {
                if (megaApi == null) {
                    log("setUserAvatar: megaApi is Null in Offline mode");
                    return;
                }

                if (context.getExternalCacheDir() != null) {
                    megaApi.getUserAvatar(email, context.getExternalCacheDir().getAbsolutePath() + "/" + email + ".jpg", listener);
                } else {
                    megaApi.getUserAvatar(email, context.getCacheDir().getAbsolutePath() + "/" + email + ".jpg", listener);
                }
            }
        } else {
            if (megaApi == null) {
                log("setUserAvatar: megaApi is Null in Offline mode");
                return;
            }

            if (context.getExternalCacheDir() != null) {
                megaApi.getUserAvatar(email, context.getExternalCacheDir().getAbsolutePath() + "/" + email + ".jpg", listener);
            } else {
                megaApi.getUserAvatar(email, context.getCacheDir().getAbsolutePath() + "/" + email + ".jpg", listener);
            }
        }
    }

    public void setContactAvatar(ViewHolderMessageChat holder, long userHandle, String name) {
        log("setContactAvatar");

        String userHandleEncoded = MegaApiAndroid.userHandleToBase64(userHandle);
        createDefaultAvatarContact(holder, userHandleEncoded, name);
        ChatAttachmentAvatarListener listener = new ChatAttachmentAvatarListener(context, holder, this, false);

        File avatar = null;
        if (context.getExternalCacheDir() != null) {
            avatar = new File(context.getExternalCacheDir().getAbsolutePath(), userHandleEncoded + ".jpg");
        } else {
            avatar = new File(context.getCacheDir().getAbsolutePath(), userHandleEncoded + ".jpg");
        }

        Bitmap bitmap = null;
        if (avatar.exists()) {
            if (avatar.length() > 0) {
                BitmapFactory.Options bOpts = new BitmapFactory.Options();
                bOpts.inPurgeable = true;
                bOpts.inInputShareable = true;
                bitmap = BitmapFactory.decodeFile(avatar.getAbsolutePath(), bOpts);
                if (bitmap == null) {
                    avatar.delete();

                    if (megaApi == null) {
                        log("setUserAvatar: megaApi is Null in Offline mode");
                        return;
                    }

                    if (context.getExternalCacheDir() != null) {
                        megaApi.getUserAvatar(userHandleEncoded, context.getExternalCacheDir().getAbsolutePath() + "/" + userHandleEncoded + ".jpg", listener);
                    } else {
                        megaApi.getUserAvatar(userHandleEncoded, context.getCacheDir().getAbsolutePath() + "/" + userHandleEncoded + ".jpg", listener);
                    }
                } else {
                    holder.contactInitialLetter.setVisibility(View.GONE);
                    holder.contactImageView.setImageBitmap(bitmap);
                }
            } else {
                if (megaApi == null) {
                    log("setUserAvatar: megaApi is Null in Offline mode");
                    return;
                }

                if (context.getExternalCacheDir() != null) {
                    megaApi.getUserAvatar(userHandleEncoded, context.getExternalCacheDir().getAbsolutePath() + "/" + userHandleEncoded + ".jpg", listener);
                } else {
                    megaApi.getUserAvatar(userHandleEncoded, context.getCacheDir().getAbsolutePath() + "/" + userHandleEncoded + ".jpg", listener);
                }
            }
        } else {

            if (megaApi == null) {
                log("setUserAvatar: megaApi is Null in Offline mode");
                return;
            }

            if (context.getExternalCacheDir() != null) {
                megaApi.getUserAvatar(userHandleEncoded, context.getExternalCacheDir().getAbsolutePath() + "/" + userHandleEncoded + ".jpg", listener);
            } else {
                megaApi.getUserAvatar(userHandleEncoded, context.getCacheDir().getAbsolutePath() + "/" + userHandleEncoded + ".jpg", listener);
            }
        }
    }

    public void createDefaultAvatarContact(ViewHolderMessageChat holder, String userHandle, String name) {
        log("createDefaultAvatarContact");
        Bitmap defaultAvatar = Bitmap.createBitmap(Constants.DEFAULT_AVATAR_WIDTH_HEIGHT, Constants.DEFAULT_AVATAR_WIDTH_HEIGHT, Bitmap.Config.ARGB_8888);
        Canvas c = new Canvas(defaultAvatar);
        Paint p = new Paint();
        p.setAntiAlias(true);

        String color = megaApi.getUserAvatarColor(userHandle);
        if (userHandle != null) {
            if (color != null) {
                log("The color to set the avatar is " + color);
                p.setColor(Color.parseColor(color));
            } else {
                log("Default color to the avatar");
                p.setColor(context.getResources().getColor(R.color.lollipop_primary_color));
            }
        } else {
            p.setColor(context.getResources().getColor(R.color.lollipop_primary_color));
        }

        int radius;
        if (defaultAvatar.getWidth() < defaultAvatar.getHeight())
            radius = defaultAvatar.getWidth() / 2;
        else
            radius = defaultAvatar.getHeight() / 2;

        c.drawCircle(defaultAvatar.getWidth() / 2, defaultAvatar.getHeight() / 2, radius, p);

        Display display = ((Activity) context).getWindowManager().getDefaultDisplay();
        outMetrics = new DisplayMetrics();
        display.getMetrics(outMetrics);

        holder.contactImageView.setImageBitmap(defaultAvatar);

        if (name != null) {
            if (name.trim().length() > 0) {
                String firstLetter = name.charAt(0) + "";
                firstLetter = firstLetter.toUpperCase(Locale.getDefault());
                holder.contactInitialLetter.setText(firstLetter);
                holder.contactInitialLetter.setTextColor(Color.WHITE);
                holder.contactInitialLetter.setVisibility(View.VISIBLE);
            }
        }
    }

    public void createDefaultAvatar(ViewHolderMessageChat holder, String userHandle, String name, boolean isMyMsg) {
        log("createDefaultAvatar()");

        Bitmap defaultAvatar = Bitmap.createBitmap(Constants.DEFAULT_AVATAR_WIDTH_HEIGHT, Constants.DEFAULT_AVATAR_WIDTH_HEIGHT, Bitmap.Config.ARGB_8888);
        Canvas c = new Canvas(defaultAvatar);
        Paint p = new Paint();
        p.setAntiAlias(true);

        String color = megaApi.getUserAvatarColor(userHandle);
        if (userHandle != null) {
            if (color != null) {
                log("The color to set the avatar is " + color);
                p.setColor(Color.parseColor(color));
            } else {
                log("Default color to the avatar");
                p.setColor(context.getResources().getColor(R.color.lollipop_primary_color));
            }
        } else {
            p.setColor(context.getResources().getColor(R.color.lollipop_primary_color));
        }


        int radius;
        if (defaultAvatar.getWidth() < defaultAvatar.getHeight())
            radius = defaultAvatar.getWidth() / 2;
        else
            radius = defaultAvatar.getHeight() / 2;

        c.drawCircle(defaultAvatar.getWidth() / 2, defaultAvatar.getHeight() / 2, radius, p);

        Display display = ((Activity) context).getWindowManager().getDefaultDisplay();
        outMetrics = new DisplayMetrics();
        display.getMetrics(outMetrics);

        if (isMyMsg) {
            holder.contentOwnMessageContactThumb.setImageBitmap(defaultAvatar);

            if (name != null) {
                if (name.trim().length() > 0) {
                    String firstLetter = name.charAt(0) + "";
                    firstLetter = firstLetter.toUpperCase(Locale.getDefault());
                    holder.contentOwnMessageContactInitialLetter.setText(firstLetter);
                    holder.contentOwnMessageContactInitialLetter.setTextColor(Color.WHITE);
                    holder.contentOwnMessageContactInitialLetter.setVisibility(View.VISIBLE);
                }
            }
            holder.contentOwnMessageContactInitialLetter.setTextSize(24);
        } else {
            holder.contentContactMessageContactThumb.setImageBitmap(defaultAvatar);
            if (name != null) {
                if (name.trim().length() > 0) {
                    String firstLetter = name.charAt(0) + "";
                    firstLetter = firstLetter.toUpperCase(Locale.getDefault());
                    holder.contentContactMessageContactInitialLetter.setText(firstLetter);
                    holder.contentContactMessageContactInitialLetter.setTextColor(Color.WHITE);
                    holder.contentContactMessageContactInitialLetter.setVisibility(View.VISIBLE);
                }
            }
            holder.contentContactMessageContactInitialLetter.setTextSize(24);
        }
    }

    @Override
    public int getItemCount() {
        return messages.size() + 1;
    }

    @Override
    public int getItemViewType(int position) {
        if (position == 0)
            return TYPE_HEADER;
        return TYPE_ITEM;
    }

    public boolean isMultipleSelect() {
        log("isMultipleSelect");
        return multipleSelect;
    }

    public void setMultipleSelect(boolean multipleSelect) {
        log("setMultipleSelect");
        if (this.multipleSelect != multipleSelect) {
            this.multipleSelect = multipleSelect;
            notifyDataSetChanged();
        }
        if (this.multipleSelect) {
            selectedItems = new SparseBooleanArray();
        }
    }

    public void toggleSelection(int pos) {
        log("*****toggleSelection");

        if (selectedItems.get(pos, false)) {
            log("****delete pos: " + pos);
            selectedItems.delete(pos);
        } else {
            log("*****PUT pos: " + pos);
            selectedItems.put(pos, true);
        }
        notifyItemChanged(pos);
        if (selectedItems.size() <= 0){
                    ((ChatActivityLollipop) context).hideMultipleSelect();

        }
//        ((ChatActivityLollipop) context).hideMultipleSelect();

        }





    public void selectAll() {
        for (int i = 0; i < this.getItemCount(); i++) {
            if (!isItemChecked(i)) {
                toggleSelection(i);
            }
        }
    }

    public void updateSelectionOnScroll() {
        log("updateSelectionOnScroll");

        List<Integer> selected = getSelectedItems();
        selectedItems.clear();

        for (int i = 0; i < selected.size(); i++) {
            int pos = selected.get(i);
            selectedItems.put(pos + 1, true);
            notifyItemChanged(pos);
            notifyItemChanged(pos + 1);
        }
    }

    public void clearSelections() {
        log("clearSelection");
        for (int i= 0; i<this.getItemCount();i++){
            if(isItemChecked(i)){
                toggleSelection(i);
            }
        }
//        if (selectedItems != null) {
//            selectedItems.clear();
//        }
//        notifyDataSetChanged();
    }

    private boolean isItemChecked(int position) {
        return selectedItems.get(position);
    }

    public int getSelectedItemCount() {
        return selectedItems.size();
    }

    public List<Integer> getSelectedItems() {
        List<Integer> items = new ArrayList<Integer>(selectedItems.size());
        for (int i = 0; i < selectedItems.size(); i++) {
            items.add(selectedItems.keyAt(i));
        }
        return items;
    }

    /*
     * Get request at specified position
     */
    public AndroidMegaChatMessage getMessageAt(int position) {
        try {
            if (messages != null) {
                return messages.get(position - 1);
            }
        } catch (IndexOutOfBoundsException e) {
        }
        return null;
    }

    /*
     * Get list of all selected chats
     */
    public ArrayList<AndroidMegaChatMessage> getSelectedMessages() {
        ArrayList<AndroidMegaChatMessage> messages = new ArrayList<AndroidMegaChatMessage>();

        for (int i = 0; i < selectedItems.size(); i++) {
            if (selectedItems.valueAt(i) == true) {

                AndroidMegaChatMessage m = getMessageAt(selectedItems.keyAt(i));
                if (m != null) {
                    messages.add(m);
                }
            }
        }
        return messages;
    }

    public Object getItem(int position) {
        return messages.get(position - 1);
    }

    @Override
    public long getItemId(int position) {
        return position;
    }

    public void setMessages(ArrayList<AndroidMegaChatMessage> messages) {
        this.messages = messages;
        notifyDataSetChanged();
    }

    public void modifyMessage(ArrayList<AndroidMegaChatMessage> messages, int position) {
        this.messages = messages;
        notifyItemChanged(position);
    }

    public void appendMessage(ArrayList<AndroidMegaChatMessage> messages) {
        this.messages = messages;
        notifyItemInserted(messages.size() - 1);
    }

    public void addMessage(ArrayList<AndroidMegaChatMessage> messages, int position) {
        log("addMessage: " + position);
        this.messages = messages;
        notifyItemInserted(position);
        if (position == messages.size()) {
            log("No need to update more");
        } else {
            log("Update until end");
            int itemCount = messages.size() - position;
            log("itemCount: " + itemCount);
            notifyItemRangeChanged(position, itemCount + 1);
        }
    }

    public void removeMessage(int position, ArrayList<AndroidMegaChatMessage> messages) {
        log("removeMessage: size: " + messages.size());
        this.messages = messages;
        notifyItemRemoved(position);

        if (position == messages.size() - 1) {
            log("No need to update more");
        } else {
            log("Update until end");
            int itemCount = messages.size() - position;
            log("itemCount: " + itemCount);
            notifyItemRangeChanged(position, itemCount);
        }
    }

    public void loadPreviousMessage(ArrayList<AndroidMegaChatMessage> messages) {
        this.messages = messages;
        notifyItemInserted(0);
    }

    public void loadPreviousMessages(ArrayList<AndroidMegaChatMessage> messages, int counter) {
        log("loadPreviousMessages: " + counter);
        this.messages = messages;
        notifyItemRangeInserted(0, counter);
    }

    private void setErrorStateOnPreview(MegaChatLollipopAdapter.ViewHolderMessageChat holder, Bitmap bitmap) {
        log("setErrorStateOnPreview");
        //Error
        holder.uploadingProgressBarPort.setVisibility(View.GONE);
        holder.uploadingProgressBarLand.setVisibility(View.GONE);

        String name = holder.contentOwnMessageFileName.getText().toString();

        if (bitmap.getWidth() < bitmap.getHeight()) {
            log("Portrait");

            holder.errorUploadingLandscape.setVisibility(View.GONE);
            holder.transparentCoatingLandscape.setVisibility(View.GONE);
            holder.ownTriangleIconFile.setVisibility(View.GONE);
            holder.videoTimecontentOwnMessageThumbPort.setVisibility(View.GONE);

            if (MimeTypeList.typeForName(name).isVideo()) {
                holder.gradientOwnMessageThumbPort.setVisibility(View.VISIBLE);
                holder.videoIconOwnMessageThumbPort.setVisibility(View.VISIBLE);
            } else {
                holder.gradientOwnMessageThumbPort.setVisibility(View.GONE);
                holder.videoIconOwnMessageThumbPort.setVisibility(View.GONE);
            }

            holder.errorUploadingPortrait.setVisibility(View.VISIBLE);
            holder.transparentCoatingPortrait.setVisibility(View.VISIBLE);
            holder.retryAlert.setVisibility(View.VISIBLE);


        } else {
            log("Landscape");
            holder.errorUploadingPortrait.setVisibility(View.GONE);
            holder.transparentCoatingPortrait.setVisibility(View.GONE);
            holder.ownTriangleIconFile.setVisibility(View.GONE);

            holder.videoTimecontentOwnMessageThumbLand.setVisibility(View.GONE);

            if (MimeTypeList.typeForName(name).isVideo()) {
                holder.gradientOwnMessageThumbLand.setVisibility(View.VISIBLE);
                holder.videoIconOwnMessageThumbLand.setVisibility(View.VISIBLE);
            } else {
                holder.gradientOwnMessageThumbLand.setVisibility(View.GONE);
                holder.videoIconOwnMessageThumbLand.setVisibility(View.GONE);
            }
            holder.errorUploadingLandscape.setVisibility(View.VISIBLE);
            holder.transparentCoatingLandscape.setVisibility(View.VISIBLE);

            holder.retryAlert.setVisibility(View.VISIBLE);
        }
    }

    private void setOwnPreview(MegaChatLollipopAdapter.ViewHolderMessageChat holder, Bitmap bitmap, MegaNode node) {
        log("setOwnPreview");

        if (holder != null) {
            if (bitmap.getWidth() < bitmap.getHeight()) {
                log("Portrait");

                holder.contentOwnMessageThumbPort.setImageBitmap(bitmap);
                holder.contentOwnMessageThumbPort.setScaleType(ImageView.ScaleType.CENTER_CROP);

                if (MimeTypeList.typeForName(node.getName()).isPdf()) {
                    log("Is pfd preview");
                    holder.iconOwnTypeDocPortraitPreview.setVisibility(View.VISIBLE);

                    holder.gradientOwnMessageThumbPort.setVisibility(View.GONE);
                    holder.videoIconOwnMessageThumbPort.setVisibility(View.GONE);
                    holder.videoTimecontentOwnMessageThumbPort.setVisibility(View.GONE);

                } else if (MimeTypeList.typeForName(node.getName()).isVideo()) {
                    log("Is video preview");
                    holder.gradientOwnMessageThumbPort.setVisibility(View.VISIBLE);
                    holder.videoIconOwnMessageThumbPort.setVisibility(View.VISIBLE);
                    holder.videoTimecontentOwnMessageThumbPort.setText(timeVideo(node));
                    holder.videoTimecontentOwnMessageThumbPort.setVisibility(View.VISIBLE);

                    holder.iconOwnTypeDocPortraitPreview.setVisibility(View.GONE);

                } else {
                    holder.iconOwnTypeDocPortraitPreview.setVisibility(View.GONE);
                    holder.gradientOwnMessageThumbPort.setVisibility(View.GONE);
                    holder.videoIconOwnMessageThumbPort.setVisibility(View.GONE);
                    holder.videoTimecontentOwnMessageThumbPort.setVisibility(View.GONE);
                }

                holder.previewFramePort.setVisibility(View.VISIBLE);
                holder.contentOwnMessageThumbPort.setVisibility(View.VISIBLE);
                holder.forwardOwnPortrait.setVisibility(View.VISIBLE);
                holder.contentOwnMessageFileLayout.setVisibility(View.GONE);
                holder.forwardOwnFile.setVisibility(View.GONE);
                holder.previewFrameLand.setVisibility(View.GONE);
                holder.contentOwnMessageThumbLand.setVisibility(View.GONE);
                holder.forwardOwnLandscape.setVisibility(View.GONE);
                holder.gradientOwnMessageThumbLand.setVisibility(View.GONE);
                holder.videoIconOwnMessageThumbLand.setVisibility(View.GONE);
                holder.videoTimecontentOwnMessageThumbLand.setVisibility(View.GONE);


            } else {
                log("Landscape");

                holder.contentOwnMessageThumbLand.setImageBitmap(bitmap);
                holder.contentOwnMessageThumbLand.setScaleType(ImageView.ScaleType.CENTER_CROP);

                if (MimeTypeList.typeForName(node.getName()).isPdf()) {
                    log("Is pfd preview");
                    holder.iconOwnTypeDocLandPreview.setVisibility(View.VISIBLE);

                    holder.gradientOwnMessageThumbLand.setVisibility(View.GONE);
                    holder.videoIconOwnMessageThumbLand.setVisibility(View.GONE);
                    holder.videoTimecontentOwnMessageThumbLand.setVisibility(View.GONE);

                } else if (MimeTypeList.typeForName(node.getName()).isVideo()) {
                    log("Is video preview");
                    holder.gradientOwnMessageThumbLand.setVisibility(View.VISIBLE);
                    holder.videoIconOwnMessageThumbLand.setVisibility(View.VISIBLE);
                    holder.videoTimecontentOwnMessageThumbLand.setText(timeVideo(node));
                    holder.videoTimecontentOwnMessageThumbLand.setVisibility(View.VISIBLE);

                    holder.iconOwnTypeDocLandPreview.setVisibility(View.GONE);

                } else {
                    holder.iconOwnTypeDocLandPreview.setVisibility(View.GONE);
                    holder.gradientOwnMessageThumbLand.setVisibility(View.GONE);
                    holder.videoIconOwnMessageThumbLand.setVisibility(View.GONE);
                    holder.videoTimecontentOwnMessageThumbLand.setVisibility(View.GONE);
                }

                holder.previewFrameLand.setVisibility(View.VISIBLE);
                holder.contentOwnMessageThumbLand.setVisibility(View.VISIBLE);
                holder.contentOwnMessageFileLayout.setVisibility(View.GONE);
                holder.forwardOwnFile.setVisibility(View.GONE);
                holder.previewFramePort.setVisibility(View.GONE);
                holder.contentOwnMessageThumbPort.setVisibility(View.GONE);
                holder.forwardOwnLandscape.setVisibility(View.VISIBLE);
                holder.forwardOwnPortrait.setVisibility(View.GONE);
                holder.gradientOwnMessageThumbPort.setVisibility(View.GONE);
                holder.videoIconOwnMessageThumbPort.setVisibility(View.GONE);
                holder.videoTimecontentOwnMessageThumbPort.setVisibility(View.GONE);
            }
        }
    }

    private void setContactPreview(MegaChatLollipopAdapter.ViewHolderMessageChat holder, Bitmap bitmap, MegaNode node) {
        log("setContactPreview");
        if (bitmap.getWidth() < bitmap.getHeight()) {
            log("Portrait");
            holder.contentContactMessageThumbPort.setImageBitmap(bitmap);
            holder.contentContactMessageThumbPort.setScaleType(ImageView.ScaleType.CENTER_CROP);

            if (MimeTypeList.typeForName(node.getName()).isPdf()) {
                log("Contact message - Is pfd preview");
                holder.iconContactTypeDocPortraitPreview.setVisibility(View.VISIBLE);

                holder.gradientContactMessageThumbPort.setVisibility(View.GONE);
                holder.videoIconContactMessageThumbPort.setVisibility(View.GONE);
                holder.videoTimecontentContactMessageThumbPort.setVisibility(View.GONE);

            } else if (MimeTypeList.typeForName(node.getName()).isVideo()) {
                log("Contact message - Is video preview");
                holder.gradientContactMessageThumbPort.setVisibility(View.VISIBLE);
                holder.videoIconContactMessageThumbPort.setVisibility(View.VISIBLE);
                holder.videoTimecontentContactMessageThumbPort.setText(timeVideo(node));
                holder.videoTimecontentContactMessageThumbPort.setVisibility(View.VISIBLE);

                holder.iconContactTypeDocPortraitPreview.setVisibility(View.GONE);

            } else {
                holder.iconContactTypeDocPortraitPreview.setVisibility(View.GONE);
                holder.gradientContactMessageThumbPort.setVisibility(View.GONE);
                holder.videoIconContactMessageThumbPort.setVisibility(View.GONE);
                holder.videoTimecontentContactMessageThumbPort.setVisibility(View.GONE);
            }

            holder.contentContactMessageThumbPort.setVisibility(View.VISIBLE);

            holder.forwardContactPreviewPortrait.setVisibility(View.VISIBLE);

            holder.contentContactMessageThumbLand.setVisibility(View.GONE);
            holder.forwardContactPreviewLandscape.setVisibility(View.GONE);

            holder.gradientContactMessageThumbLand.setVisibility(View.GONE);
            holder.videoIconContactMessageThumbLand.setVisibility(View.GONE);
            holder.videoTimecontentContactMessageThumbLand.setVisibility(View.GONE);
//                                                ((ViewHolderMessageChat) holder).contentContactMessageThumbLandFramework.setVisibility(View.GONE);

            holder.contentContactMessageFile.setVisibility(View.GONE);
            holder.forwardContactFile.setVisibility(View.GONE);

            holder.contentContactMessageFileThumb.setVisibility(View.GONE);
            holder.contentContactMessageFileName.setVisibility(View.GONE);
            holder.contentContactMessageFileSize.setVisibility(View.GONE);

            RelativeLayout.LayoutParams contactThumbParams = (RelativeLayout.LayoutParams) ((ViewHolderMessageChat) holder).contentContactMessageThumbPort.getLayoutParams();
            contactThumbParams.setMargins(0, 0, 0, 0);
            holder.contentContactMessageThumbPort.setLayoutParams(contactThumbParams);

//                                                if(chatRoom.isGroup()){
//                                                    RelativeLayout.LayoutParams contactThumbParams = (RelativeLayout.LayoutParams)((ViewHolderMessageChat)holder).contentContactMessageThumbPort.getLayoutParams();
//                                                    contactThumbParams.setMargins(0, Util.scaleHeightPx(10, outMetrics) ,0, 0);
//                                                    ((ViewHolderMessageChat)holder).contentContactMessageThumbPort.setLayoutParams(contactThumbParams);
////                                                    ((ViewHolderMessageChat)holder).contentContactMessageThumbPortFramework.setLayoutParams(contactThumbParams);
//                                                }
//                                                else{
//                                                    RelativeLayout.LayoutParams contactThumbParams = (RelativeLayout.LayoutParams)((ViewHolderMessageChat)holder).contentContactMessageThumbPort.getLayoutParams();
//                                                    contactThumbParams.setMargins(0, 0 ,0, 0);
//                                                    ((ViewHolderMessageChat)holder).contentContactMessageThumbPort.setLayoutParams(contactThumbParams);
////                                                    ((ViewHolderMessageChat)holder).contentContactMessageThumbPortFramework.setLayoutParams(contactThumbParams);
//                                                }

        } else {
            log("Landscape");

            holder.contentContactMessageThumbLand.setImageBitmap(bitmap);
            holder.contentContactMessageThumbLand.setScaleType(ImageView.ScaleType.CENTER_CROP);

            if (MimeTypeList.typeForName(node.getName()).isPdf()) {
                log("Contact message - Is pfd preview");
                holder.iconContactTypeDocLandPreview.setVisibility(View.VISIBLE);

                holder.gradientContactMessageThumbLand.setVisibility(View.GONE);
                holder.videoIconContactMessageThumbLand.setVisibility(View.GONE);
                holder.videoTimecontentContactMessageThumbLand.setVisibility(View.GONE);

            } else if (MimeTypeList.typeForName(node.getName()).isVideo()) {
                log("Contact message - Is video preview");
                holder.gradientContactMessageThumbLand.setVisibility(View.VISIBLE);
                holder.videoIconContactMessageThumbLand.setVisibility(View.VISIBLE);
                holder.videoTimecontentContactMessageThumbLand.setText(timeVideo(node));
                holder.videoTimecontentContactMessageThumbLand.setVisibility(View.VISIBLE);

                holder.iconContactTypeDocLandPreview.setVisibility(View.GONE);

            } else {
                holder.iconContactTypeDocLandPreview.setVisibility(View.GONE);
                holder.gradientContactMessageThumbLand.setVisibility(View.GONE);
                holder.videoIconContactMessageThumbLand.setVisibility(View.GONE);
                holder.videoTimecontentContactMessageThumbLand.setVisibility(View.GONE);
            }

            holder.contentContactMessageThumbLand.setVisibility(View.VISIBLE);

            holder.forwardContactPreviewLandscape.setVisibility(View.VISIBLE);
//                                                ((ViewHolderMessageChat) holder).contentContactMessageThumbLandFramework.setVisibility(View.VISIBLE);
            holder.contentContactMessageThumbPort.setVisibility(View.GONE);
            holder.forwardContactPreviewPortrait.setVisibility(View.GONE);

            holder.gradientContactMessageThumbPort.setVisibility(View.GONE);
            holder.videoIconContactMessageThumbPort.setVisibility(View.GONE);
            holder.videoTimecontentContactMessageThumbPort.setVisibility(View.GONE);
//                                                ((ViewHolderMessageChat) holder).contentContactMessageThumbPortFramework.setVisibility(View.GONE);
            holder.contentContactMessageFile.setVisibility(View.GONE);
            holder.forwardContactFile.setVisibility(View.GONE);

            holder.contentContactMessageFileThumb.setVisibility(View.GONE);
            holder.contentContactMessageFileName.setVisibility(View.GONE);
            holder.contentContactMessageFileSize.setVisibility(View.GONE);

            RelativeLayout.LayoutParams contactThumbParams = (RelativeLayout.LayoutParams) ((ViewHolderMessageChat) holder).contentContactMessageThumbLand.getLayoutParams();
            contactThumbParams.setMargins(0, 0, 0, 0);
            holder.contentContactMessageThumbLand.setLayoutParams(contactThumbParams);

//                                                if(chatRoom.isGroup()){
//                                                    RelativeLayout.LayoutParams contactThumbParams = (RelativeLayout.LayoutParams)((ViewHolderMessageChat)holder).contentContactMessageThumbLand.getLayoutParams();
//                                                    contactThumbParams.setMargins(0, Util.scaleHeightPx(10, outMetrics),0, 0);
//                                                    ((ViewHolderMessageChat)holder).contentContactMessageThumbLand.setLayoutParams(contactThumbParams);
////                                                    ((ViewHolderMessageChat)holder).contentContactMessageThumbLandFramework.setLayoutParams(contactThumbParams);
//                                                }
//                                                else{
//                                                    RelativeLayout.LayoutParams contactThumbParams = (RelativeLayout.LayoutParams)((ViewHolderMessageChat)holder).contentContactMessageThumbLand.getLayoutParams();
//                                                    contactThumbParams.setMargins(0, 0 ,0, 0);
//                                                    ((ViewHolderMessageChat)holder).contentContactMessageThumbLand.setLayoutParams(contactThumbParams);
////                                                    ((ViewHolderMessageChat)holder).contentContactMessageThumbLandFramework.setLayoutParams(contactThumbParams);
//                                                }
        }
    }

    private void setPreview(long handle, MegaChatLollipopAdapter.ViewHolderMessageChat holder) {
        log("setPreview: " + handle);

        if (holder != null) {
            File previewDir = PreviewUtils.getPreviewFolder(context);
            String base64 = MegaApiJava.handleToBase64(handle);
            File preview = new File(previewDir, base64 + ".jpg");
            if (preview.exists()) {

                if (preview.length() > 0) {
                    Bitmap bitmap = PreviewUtils.getBitmapForCache(preview, context);

                    if (bitmap != null) {

                        PreviewUtils.previewCache.put(handle, bitmap);

                        if (holder.userHandle == megaChatApi.getMyUserHandle()) {

                            String name = holder.contentOwnMessageFileName.getText().toString();
                            MegaNode node = megaApi.getNodeByHandle(handle);

                            log("Update my preview: " + name);
                            if (bitmap.getWidth() < bitmap.getHeight()) {
                                log("Portrait");

                                holder.contentOwnMessageThumbPort.setImageBitmap(bitmap);
                                holder.contentOwnMessageThumbPort.setScaleType(ImageView.ScaleType.CENTER_CROP);

                                if (MimeTypeList.typeForName(name).isPdf()) {
                                    log("Is pfd preview");
                                    holder.iconOwnTypeDocPortraitPreview.setVisibility(View.VISIBLE);

                                    holder.gradientOwnMessageThumbPort.setVisibility(View.GONE);
                                    holder.videoIconOwnMessageThumbPort.setVisibility(View.GONE);
                                    holder.videoTimecontentOwnMessageThumbPort.setVisibility(View.GONE);

                                } else if (MimeTypeList.typeForName(name).isVideo()) {
                                    log("Is video preview");

                                    holder.gradientOwnMessageThumbPort.setVisibility(View.VISIBLE);
                                    holder.videoIconOwnMessageThumbPort.setVisibility(View.VISIBLE);

                                    if (node != null) {
                                        holder.videoTimecontentOwnMessageThumbPort.setText(timeVideo(node));
                                        holder.videoTimecontentOwnMessageThumbPort.setVisibility(View.VISIBLE);
                                    } else {
                                        holder.videoTimecontentOwnMessageThumbPort.setVisibility(View.GONE);
                                    }

                                    holder.iconOwnTypeDocPortraitPreview.setVisibility(View.GONE);

                                } else {
                                    holder.iconOwnTypeDocPortraitPreview.setVisibility(View.GONE);
                                    holder.gradientOwnMessageThumbPort.setVisibility(View.GONE);
                                    holder.videoIconOwnMessageThumbPort.setVisibility(View.GONE);
                                    holder.videoTimecontentOwnMessageThumbPort.setVisibility(View.GONE);
                                }

                                holder.previewFramePort.setVisibility(View.VISIBLE);
                                holder.contentOwnMessageThumbPort.setVisibility(View.VISIBLE);
                                holder.forwardOwnPortrait.setVisibility(View.VISIBLE);
                                holder.forwardOwnLandscape.setVisibility(View.GONE);
                                holder.contentOwnMessageFileLayout.setVisibility(View.GONE);
                                holder.forwardOwnFile.setVisibility(View.GONE);
                                holder.previewFrameLand.setVisibility(View.GONE);
                                holder.contentOwnMessageThumbLand.setVisibility(View.GONE);

                                holder.gradientOwnMessageThumbLand.setVisibility(View.GONE);
                                holder.videoIconOwnMessageThumbLand.setVisibility(View.GONE);
                                holder.videoTimecontentOwnMessageThumbLand.setVisibility(View.GONE);
                            } else {
                                log("Landscape");
                                holder.contentOwnMessageThumbLand.setImageBitmap(bitmap);
                                holder.contentOwnMessageThumbLand.setScaleType(ImageView.ScaleType.CENTER_CROP);

                                if (MimeTypeList.typeForName(name).isPdf()) {
                                    log("Is pfd preview");
                                    holder.iconOwnTypeDocLandPreview.setVisibility(View.VISIBLE);

                                    holder.videoTimecontentOwnMessageThumbLand.setVisibility(View.GONE);
                                    holder.gradientOwnMessageThumbLand.setVisibility(View.GONE);
                                    holder.videoIconOwnMessageThumbLand.setVisibility(View.GONE);

                                } else if (MimeTypeList.typeForName(name).isVideo()) {
                                    log("Is video preview");
                                    holder.gradientOwnMessageThumbLand.setVisibility(View.VISIBLE);
                                    holder.videoIconOwnMessageThumbLand.setVisibility(View.VISIBLE);

                                    if (node != null) {
                                        holder.videoTimecontentOwnMessageThumbLand.setText(timeVideo(node));
                                        holder.videoTimecontentOwnMessageThumbLand.setVisibility(View.VISIBLE);
                                    } else {
                                        holder.videoTimecontentOwnMessageThumbLand.setVisibility(View.GONE);
                                    }

                                    holder.iconOwnTypeDocLandPreview.setVisibility(View.GONE);

                                } else {
                                    holder.iconOwnTypeDocLandPreview.setVisibility(View.GONE);
                                    holder.videoTimecontentOwnMessageThumbLand.setVisibility(View.GONE);
                                    holder.gradientOwnMessageThumbLand.setVisibility(View.GONE);
                                    holder.videoIconOwnMessageThumbLand.setVisibility(View.GONE);
                                }

                                holder.previewFrameLand.setVisibility(View.VISIBLE);
                                holder.contentOwnMessageThumbLand.setVisibility(View.VISIBLE);
                                holder.contentOwnMessageFileLayout.setVisibility(View.GONE);
                                holder.forwardOwnFile.setVisibility(View.GONE);
                                holder.previewFramePort.setVisibility(View.GONE);
                                holder.contentOwnMessageThumbPort.setVisibility(View.GONE);

                                holder.forwardOwnLandscape.setVisibility(View.VISIBLE);
                                holder.forwardOwnPortrait.setVisibility(View.GONE);
                                holder.gradientOwnMessageThumbPort.setVisibility(View.GONE);
                                holder.videoIconOwnMessageThumbPort.setVisibility(View.GONE);
                                holder.videoTimecontentOwnMessageThumbPort.setVisibility(View.GONE);
                            }
                        } else {
                            log("Update my contacts preview");
                            String name = holder.contentContactMessageFileName.getText().toString();
                            MegaNode node = megaApi.getNodeByHandle(handle);

                            if (bitmap.getWidth() < bitmap.getHeight()) {

                                log("Portrait");
                                holder.contentContactMessageThumbPort.setImageBitmap(bitmap);
                                holder.contentContactMessageThumbPort.setScaleType(ImageView.ScaleType.CENTER_CROP);

                                if (MimeTypeList.typeForName(name).isPdf()) {
                                    log("Contact message - Is pfd preview");
                                    holder.iconContactTypeDocPortraitPreview.setVisibility(View.VISIBLE);

                                    holder.gradientContactMessageThumbPort.setVisibility(View.GONE);
                                    holder.videoIconContactMessageThumbPort.setVisibility(View.GONE);
                                    holder.videoTimecontentContactMessageThumbPort.setVisibility(View.GONE);

                                } else if (MimeTypeList.typeForName(name).isVideo()) {
                                    log("Contact message - Is video preview");

                                    holder.gradientContactMessageThumbPort.setVisibility(View.VISIBLE);
                                    holder.videoIconContactMessageThumbPort.setVisibility(View.VISIBLE);

                                    if (node != null) {
                                        holder.videoTimecontentContactMessageThumbPort.setText(timeVideo(node));
                                        holder.videoTimecontentContactMessageThumbPort.setVisibility(View.VISIBLE);
                                    } else {
                                        holder.videoTimecontentContactMessageThumbPort.setVisibility(View.GONE);
                                    }

                                    holder.iconContactTypeDocPortraitPreview.setVisibility(View.GONE);

                                } else {
                                    holder.iconContactTypeDocPortraitPreview.setVisibility(View.GONE);
                                    holder.gradientContactMessageThumbPort.setVisibility(View.GONE);
                                    holder.videoIconContactMessageThumbPort.setVisibility(View.GONE);
                                    holder.videoTimecontentContactMessageThumbPort.setVisibility(View.GONE);
                                }

                                holder.contentContactMessageThumbPort.setVisibility(View.VISIBLE);
                                holder.forwardContactPreviewPortrait.setVisibility(View.VISIBLE);

                                holder.contentContactMessageThumbLand.setVisibility(View.GONE);
                                holder.forwardContactPreviewLandscape.setVisibility(View.GONE);

                                holder.gradientContactMessageThumbLand.setVisibility(View.GONE);
                                holder.videoIconContactMessageThumbLand.setVisibility(View.GONE);
                                holder.videoTimecontentContactMessageThumbLand.setVisibility(View.GONE);

//                                holder.contentContactMessageThumbLandFramework.setVisibility(View.GONE);
                                holder.contentContactMessageFile.setVisibility(View.GONE);
                                holder.forwardContactFile.setVisibility(View.GONE);

                                holder.contentContactMessageFileThumb.setVisibility(View.GONE);
                                holder.contentContactMessageFileName.setVisibility(View.GONE);
                                holder.contentContactMessageFileSize.setVisibility(View.GONE);

                                RelativeLayout.LayoutParams contactThumbParams = (RelativeLayout.LayoutParams) holder.contentContactMessageThumbPort.getLayoutParams();
                                contactThumbParams.setMargins(0, 0, 0, 0);
                                holder.contentContactMessageThumbPort.setLayoutParams(contactThumbParams);

//                                if(chatRoom.isGroup()){
//                                    RelativeLayout.LayoutParams contactThumbParams = (RelativeLayout.LayoutParams)holder.contentContactMessageThumbPort.getLayoutParams();
//                                    contactThumbParams.setMargins(0, Util.scaleHeightPx(10, outMetrics) ,0, 0);
//                                    holder.contentContactMessageThumbPort.setLayoutParams(contactThumbParams);
////                                    holder.contentContactMessageThumbPortFramework.setLayoutParams(contactThumbParams);
//                                }
//                                else{
//                                    RelativeLayout.LayoutParams contactThumbParams = (RelativeLayout.LayoutParams)holder.contentContactMessageThumbPort.getLayoutParams();
//                                    contactThumbParams.setMargins(0, 0 ,0, 0);
//                                    holder.contentContactMessageThumbPort.setLayoutParams(contactThumbParams);
////                                    holder.contentContactMessageThumbPortFramework.setLayoutParams(contactThumbParams);
//                                }

                            } else {

                                log("Landscape");
                                holder.contentContactMessageThumbLand.setImageBitmap(bitmap);
                                holder.contentContactMessageThumbLand.setScaleType(ImageView.ScaleType.CENTER_CROP);

                                if (MimeTypeList.typeForName(name).isPdf()) {
                                    log("Contact message - Is pfd preview");
                                    holder.iconContactTypeDocLandPreview.setVisibility(View.VISIBLE);

                                    holder.gradientContactMessageThumbLand.setVisibility(View.GONE);
                                    holder.videoIconContactMessageThumbLand.setVisibility(View.GONE);
                                    holder.videoTimecontentContactMessageThumbLand.setVisibility(View.GONE);

                                } else if (MimeTypeList.typeForName(name).isVideo()) {
                                    log("Contact message - Is video preview");
                                    holder.gradientContactMessageThumbLand.setVisibility(View.VISIBLE);
                                    holder.videoIconContactMessageThumbLand.setVisibility(View.VISIBLE);

                                    if (node != null) {
                                        holder.videoTimecontentContactMessageThumbLand.setText(timeVideo(node));
                                        holder.videoTimecontentContactMessageThumbLand.setVisibility(View.VISIBLE);
                                    } else {
                                        holder.videoTimecontentContactMessageThumbLand.setVisibility(View.GONE);
                                    }

                                    holder.iconContactTypeDocLandPreview.setVisibility(View.GONE);

                                } else {
                                    holder.iconContactTypeDocLandPreview.setVisibility(View.GONE);
                                    holder.gradientContactMessageThumbLand.setVisibility(View.GONE);
                                    holder.videoIconContactMessageThumbLand.setVisibility(View.GONE);
                                    holder.videoTimecontentContactMessageThumbLand.setVisibility(View.GONE);
                                }

                                holder.contentContactMessageThumbLand.setVisibility(View.VISIBLE);

                                holder.forwardContactPreviewLandscape.setVisibility(View.VISIBLE);
//                                holder.contentContactMessageThumbLandFramework.setVisibility(View.VISIBLE);

                                holder.contentContactMessageThumbPort.setVisibility(View.GONE);
                                holder.forwardContactPreviewPortrait.setVisibility(View.GONE);

                                holder.gradientContactMessageThumbPort.setVisibility(View.GONE);
                                holder.videoIconContactMessageThumbPort.setVisibility(View.GONE);
                                holder.videoTimecontentContactMessageThumbPort.setVisibility(View.GONE);
//                                holder.contentContactMessageThumbPortFramework.setVisibility(View.GONE);
                                holder.contentContactMessageFile.setVisibility(View.GONE);
                                holder.forwardContactFile.setVisibility(View.GONE);

                                holder.contentContactMessageFileThumb.setVisibility(View.GONE);
                                holder.contentContactMessageFileName.setVisibility(View.GONE);
                                holder.contentContactMessageFileSize.setVisibility(View.GONE);

                                RelativeLayout.LayoutParams contactThumbParams = (RelativeLayout.LayoutParams) holder.contentContactMessageThumbLand.getLayoutParams();
                                contactThumbParams.setMargins(0, 0, 0, 0);
                                holder.contentContactMessageThumbLand.setLayoutParams(contactThumbParams);

//                                if(chatRoom.isGroup()){
//                                    RelativeLayout.LayoutParams contactThumbParams = (RelativeLayout.LayoutParams)holder.contentContactMessageThumbLand.getLayoutParams();
//                                    contactThumbParams.setMargins(0, Util.scaleHeightPx(10, outMetrics),0, 0);
//                                    holder.contentContactMessageThumbLand.setLayoutParams(contactThumbParams);
////                                    holder.contentContactMessageThumbLandFramework.setLayoutParams(contactThumbParams);
//                                }
//                                else{
//                                    RelativeLayout.LayoutParams contactThumbParams = (RelativeLayout.LayoutParams)holder.contentContactMessageThumbLand.getLayoutParams();
//                                    contactThumbParams.setMargins(0, 0 ,0, 0);
//                                    holder.contentContactMessageThumbLand.setLayoutParams(contactThumbParams);
////                                    holder.contentContactMessageThumbLandFramework.setLayoutParams(contactThumbParams);
//
//                                }

                            }
                        }
                    }
                }
            } else {
                log("Preview not exists");
            }
        }
    }

    private void setUploadingPreview(MegaChatLollipopAdapter.ViewHolderMessageChat holder, Bitmap bitmap) {
        log("setUploadingPreview: " + holder.filePathUploading);

        if (holder != null) {

            holder.contentOwnMessageLayout.setVisibility(View.VISIBLE);
            holder.urlOwnMessageLayout.setVisibility(View.GONE);
            holder.forwardOwnRichLinks.setVisibility(View.GONE);

            holder.ownManagementMessageLayout.setVisibility(View.GONE);
            holder.titleOwnMessage.setGravity(Gravity.RIGHT);
            holder.timeOwnText.setGravity(Gravity.RIGHT);
            RelativeLayout.LayoutParams params = (RelativeLayout.LayoutParams) holder.timeOwnText.getLayoutParams();
            params.rightMargin = Util.scaleWidthPx(16, outMetrics);
            params.leftMargin = Util.scaleWidthPx(0, outMetrics);
            holder.timeOwnText.setLayoutParams(params);
            holder.forwardOwnPortrait.setVisibility(View.GONE);
            holder.forwardOwnLandscape.setVisibility(View.GONE);

            if (bitmap != null) {
                log("Bitmap not null - Update uploading my preview");

                int currentPosition = holder.getLayoutPosition();
                log("currentPosition holder: " + currentPosition);

                if (currentPosition == -1) {
                    log("The position cannot be recovered - had changed");
                    for (int i = messages.size() - 1; i >= 0; i--) {
                        AndroidMegaChatMessage message = messages.get(i);
                        if (message.isUploading()) {
                            String path = message.getPendingMessage().getFilePath();
                            if (path.equals(holder.filePathUploading)) {
                                currentPosition = i + 1;
                                log("Found current position: " + currentPosition);
                                break;
                            }
                        }
                    }
                }
                log("Messages size: " + messages.size());
                if (currentPosition > messages.size()) {
                    log("Position not valid");
                    return;
                }

                AndroidMegaChatMessage message = messages.get(currentPosition - 1);
                if (message.getPendingMessage() != null) {
                    log("State of the message: " + message.getPendingMessage().getState());
                    log("Attachment: " + message.getPendingMessage().getFilePath());

                    if (bitmap.getWidth() < bitmap.getHeight()) {
                        log("Portrait show preview");
                        holder.contentOwnMessageThumbPort.setImageBitmap(bitmap);
                        holder.contentOwnMessageThumbPort.setScaleType(ImageView.ScaleType.CENTER_CROP);
                        holder.previewFramePort.setVisibility(View.VISIBLE);
                        holder.contentOwnMessageThumbPort.setVisibility(View.VISIBLE);

                        holder.contentOwnMessageFileLayout.setVisibility(View.GONE);
                        holder.forwardOwnFile.setVisibility(View.GONE);
                        holder.previewFrameLand.setVisibility(View.GONE);
                        holder.contentOwnMessageThumbLand.setVisibility(View.GONE);

                        holder.gradientOwnMessageThumbPort.setVisibility(View.GONE);
                        holder.videoIconOwnMessageThumbPort.setVisibility(View.GONE);
                        holder.videoTimecontentOwnMessageThumbPort.setVisibility(View.GONE);

                        holder.gradientOwnMessageThumbLand.setVisibility(View.GONE);
                        holder.videoIconOwnMessageThumbLand.setVisibility(View.GONE);
                        holder.videoTimecontentOwnMessageThumbLand.setVisibility(View.GONE);

                    } else {
                        log("Landscape show preview");
                        holder.contentOwnMessageThumbLand.setImageBitmap(bitmap);
                        holder.contentOwnMessageThumbLand.setScaleType(ImageView.ScaleType.CENTER_CROP);
                        holder.previewFrameLand.setVisibility(View.VISIBLE);
                        holder.contentOwnMessageThumbLand.setVisibility(View.VISIBLE);

                        holder.contentOwnMessageFileLayout.setVisibility(View.GONE);
                        holder.forwardOwnFile.setVisibility(View.GONE);
                        holder.previewFramePort.setVisibility(View.GONE);
                        holder.contentOwnMessageThumbPort.setVisibility(View.GONE);
                        holder.gradientOwnMessageThumbPort.setVisibility(View.GONE);
                        holder.videoIconOwnMessageThumbPort.setVisibility(View.GONE);
                        holder.videoTimecontentOwnMessageThumbPort.setVisibility(View.GONE);

                        holder.gradientOwnMessageThumbLand.setVisibility(View.GONE);
                        holder.videoIconOwnMessageThumbLand.setVisibility(View.GONE);
                        holder.videoTimecontentOwnMessageThumbLand.setVisibility(View.GONE);
                    }

                    if (message.getPendingMessage().getState() == PendingMessage.STATE_ERROR) {
                        log("Message is on ERROR state");
                        holder.urlOwnMessageLayout.setVisibility(View.GONE);
                        holder.forwardOwnRichLinks.setVisibility(View.GONE);

                        String name = holder.contentOwnMessageFileName.getText().toString();

                        //Error
                        holder.uploadingProgressBarPort.setVisibility(View.GONE);
                        holder.uploadingProgressBarLand.setVisibility(View.GONE);
                        holder.ownTriangleIconFile.setVisibility(View.GONE);

                        holder.retryAlert.setVisibility(View.VISIBLE);

                        if (bitmap.getWidth() < bitmap.getHeight()) {
                            log("Portrait");
                            holder.errorUploadingLandscape.setVisibility(View.GONE);
                            holder.transparentCoatingLandscape.setVisibility(View.GONE);
                            holder.videoTimecontentOwnMessageThumbPort.setVisibility(View.GONE);

                            if (MimeTypeList.typeForName(name).isVideo()) {
                                holder.gradientOwnMessageThumbPort.setVisibility(View.VISIBLE);
                                holder.videoIconOwnMessageThumbPort.setVisibility(View.VISIBLE);

                            } else {
                                holder.gradientOwnMessageThumbPort.setVisibility(View.GONE);
                                holder.videoIconOwnMessageThumbPort.setVisibility(View.GONE);
                            }

                            holder.errorUploadingPortrait.setVisibility(View.VISIBLE);
                            holder.transparentCoatingPortrait.setVisibility(View.VISIBLE);

                        } else {
                            log("Landscape");
                            holder.transparentCoatingPortrait.setVisibility(View.GONE);
                            holder.errorUploadingPortrait.setVisibility(View.GONE);
                            holder.videoTimecontentOwnMessageThumbLand.setVisibility(View.GONE);

                            if (MimeTypeList.typeForName(name).isVideo()) {
                                holder.gradientOwnMessageThumbLand.setVisibility(View.VISIBLE);
                                holder.videoIconOwnMessageThumbLand.setVisibility(View.VISIBLE);

                            } else {
                                holder.gradientOwnMessageThumbLand.setVisibility(View.GONE);
                                holder.videoIconOwnMessageThumbLand.setVisibility(View.GONE);
                            }

                            holder.errorUploadingLandscape.setVisibility(View.VISIBLE);
                            holder.transparentCoatingLandscape.setVisibility(View.VISIBLE);


                        }

                    } else {
                        log("Message is in progress state");
                        holder.urlOwnMessageLayout.setVisibility(View.GONE);
                        holder.forwardOwnRichLinks.setVisibility(View.GONE);

                        //In progress
                        holder.retryAlert.setVisibility(View.GONE);
                        holder.ownTriangleIconFile.setVisibility(View.GONE);
                        holder.errorUploadingPortrait.setVisibility(View.GONE);
                        holder.errorUploadingLandscape.setVisibility(View.GONE);

                        if (bitmap.getWidth() < bitmap.getHeight()) {
                            log("Portrait");
                            holder.transparentCoatingLandscape.setVisibility(View.GONE);
                            holder.transparentCoatingPortrait.setVisibility(View.VISIBLE);
                            holder.uploadingProgressBarPort.setVisibility(View.VISIBLE);
                            holder.uploadingProgressBarLand.setVisibility(View.GONE);
                        } else {
                            log("Landscape");
                            holder.transparentCoatingPortrait.setVisibility(View.GONE);
                            holder.transparentCoatingLandscape.setVisibility(View.VISIBLE);
                            holder.uploadingProgressBarLand.setVisibility(View.VISIBLE);
                            holder.uploadingProgressBarPort.setVisibility(View.GONE);
                        }
                    }
                } else {

                    log("The pending message is NULL-- cannot set preview");
                }
            } else {
                log("Bitmap is NULL");
            }
        } else {
            log("Holder is NULL");
        }
    }

    private static void log(String log) {
        Util.log("MegaChatLollipopAdapter", log);
    }

    private class PreviewDownloadListener implements MegaRequestListenerInterface {
        Context context;
        MegaChatLollipopAdapter.ViewHolderMessageChat holder;
        MegaChatLollipopAdapter adapter;

        PreviewDownloadListener(Context context, MegaChatLollipopAdapter.ViewHolderMessageChat holder, MegaChatLollipopAdapter adapter) {
            this.context = context;
            this.holder = holder;
            this.adapter = adapter;
        }

        @Override
        public void onRequestStart(MegaApiJava api, MegaRequest request) {

        }

        @Override
        public void onRequestFinish(MegaApiJava api, MegaRequest request, MegaError e) {

            log("onRequestFinish: " + request.getType() + "__" + request.getRequestString());
            log("onRequestFinish: Node: " + request.getNodeHandle() + "_" + request.getName());

            if (request.getType() == MegaRequest.TYPE_GET_ATTR_FILE) {
                if (e.getErrorCode() == MegaError.API_OK) {

                    long handle = request.getNodeHandle();
                    pendingPreviews.remove(handle);

                    setPreview(handle, holder);
                } else {
                    log("ERROR: " + e.getErrorCode() + "___" + e.getErrorString());
                }
            }
        }

        @Override
        public void onRequestTemporaryError(MegaApiJava api, MegaRequest request, MegaError e) {

        }

        @Override
        public void onRequestUpdate(MegaApiJava api, MegaRequest request) {

        }
    }

    public String timeVideo(MegaNode n) {
        int duration = n.getDuration();
        String timeString = "";

        if (duration > 0) {
            int hours = duration / 3600;
            int minutes = (duration % 3600) / 60;
            int seconds = duration % 60;

            if (hours > 0) {
                timeString = String.format("%d:%d:%02d", hours, minutes, seconds);
            } else {
                timeString = String.format("%d:%02d", minutes, seconds);
            }

            log("The duration is: " + hours + " " + minutes + " " + seconds);
        }
        return timeString;
    }

    @Override
    public void onClick(View v) {
        log("*******onClick");

        //int position = (Integer) v.getTag();
        log("onClick");
        ((MegaApplication) ((Activity)context).getApplication()).sendSignalPresenceActivity();

        ViewHolderMessageChat holder = (ViewHolderMessageChat) v.getTag();
        int currentPosition = holder.getAdapterPosition();
        log("onClick -> Current position: "+currentPosition);

        if(currentPosition<0){
            log("Current position error - not valid value");
            return;
        }

        switch (v.getId()) {
            case R.id.forward_own_rich_links:
            case R.id.forward_own_contact:
            case R.id.forward_own_file:
            case R.id.forward_own_preview_portrait:
            case R.id.forward_own_preview_landscape:
            case R.id.forward_contact_rich_links:
            case R.id.forward_contact_contact:
            case R.id.forward_contact_file:
            case R.id.forward_contact_preview_portrait:
            case R.id.forward_contact_preview_landscape:{
                ArrayList<AndroidMegaChatMessage> messageArray = new ArrayList<>();
                messageArray.add(messages.get(currentPosition - 1));
                ((ChatActivityLollipop) context).prepareMessagesToForward(messageArray);
                break;
            }

            case R.id.message_chat_item_layout:{
                ((ChatActivityLollipop) context).itemClick(currentPosition);
                break;
            }

            case R.id.url_always_allow_button: {
                ((ChatActivityLollipop) context).showRichLinkWarning = Constants.RICH_WARNING_FALSE;
                megaApi.enableRichPreviews(true);
                break;
            }
            case R.id.url_no_disable_button:
            case R.id.url_not_now_button: {
                ((ChatActivityLollipop) context).showRichLinkWarning = Constants.RICH_WARNING_FALSE;
                int counter = MegaApplication.getCounterNotNowRichLinkWarning();
                if (counter < 1) {
                    counter = 1;
                } else {
                    counter++;
                }
                megaApi.setRichLinkWarningCounterValue(counter);
                break;
            }
            case R.id.url_never_button: {
                ((ChatActivityLollipop) context).showRichLinkWarning = Constants.RICH_WARNING_CONFIRMATION;
                break;
            }
            case R.id.url_yes_disable_button: {
                ((ChatActivityLollipop) context).showRichLinkWarning = Constants.RICH_WARNING_FALSE;
                megaApi.enableRichPreviews(false);
                break;
            }

        }

        this.notifyItemChanged(currentPosition);
    }

    @Override
    public boolean onLongClick(View view) {
        log("*******OnLongCLick");

        if(megaChatApi.isSignalActivityRequired()){
            megaChatApi.signalPresenceActivity();
        }
        ViewHolderMessageChat holder = (ViewHolderMessageChat) view.getTag();
        int currentPosition = holder.getAdapterPosition();

        if (!isMultipleSelect()){
            log("**** OnLongCLick -> not multiselect");
            if(currentPosition<1){
                log("****Position not valid: "+currentPosition);
            }else{
                log("****Position valid: "+currentPosition);

                if(!messages.get(currentPosition-1).isUploading()){
                    log("****message not uploading ");

                    if(MegaApplication.isShowInfoChatMessages()){
                        log("****isShowInfoChatMessages ");

                        ((ChatActivityLollipop) context).showMessageInfo(currentPosition);

                    }else{
                        log("****is NOT ShowInfoChatMessages ");

                        AndroidMegaChatMessage messageR = messages.get(currentPosition-1);
                        if(messageR.getMessage().getType() == MegaChatMessage.TYPE_CONTAINS_META){
                            log("****TYPE_CONTAINS_META ");

                            MegaChatContainsMeta meta = messageR.getMessage().getContainsMeta();
                            if(meta==null){
                            }else if(meta!=null && meta.getType()==MegaChatContainsMeta.CONTAINS_META_RICH_PREVIEW){
//                                setMultipleSelect(true);
                                ((ChatActivityLollipop) context).activateActionMode();
//
//
//                                if(currentPosition<1){
//                                    log("Position not valid");
//                                }else{
                                    ((ChatActivityLollipop) context).itemClick(currentPosition);
//
//                                }
                            }else{
                                log("CONTAINS_META_INVALID");
                            }
                        }else{
                            log("****OTHER TYPE ");

 //                           setMultipleSelect(true);
                            ((ChatActivityLollipop) context).activateActionMode();
                            ((ChatActivityLollipop) context).itemClick(currentPosition);

//
//                            if(currentPosition<1){
//                                log("Position not valid");
//                            }else{
//                                ((ChatActivityLollipop) context).itemClick(currentPosition);
//                            }
                        }
                    }
                }else{
                    log("****message uploading ");

                }
            }
        }





        return true;
    }

}<|MERGE_RESOLUTION|>--- conflicted
+++ resolved
@@ -2006,7 +2006,6 @@
                     }
                 }
 
-<<<<<<< HEAD
                 int status = message.getStatus();
 
                 if((status==MegaChatMessage.STATUS_SERVER_REJECTED)||(status==MegaChatMessage.STATUS_SENDING_MANUAL)){
@@ -2037,10 +2036,6 @@
 
                 ((ViewHolderMessageChat)holder).ownManagementMessageLayout.setVisibility(View.GONE);
                 ((ViewHolderMessageChat)holder).contentOwnMessageLayout.setVisibility(View.VISIBLE);
-=======
-                ((ViewHolderMessageChat) holder).contactMessageLayout.setVisibility(View.GONE);
-                ((ViewHolderMessageChat) holder).ownMessageLayout.setVisibility(View.VISIBLE);
->>>>>>> 018a5f93
 
                 ((ViewHolderMessageChat) holder).ownManagementMessageLayout.setVisibility(View.GONE);
                 ((ViewHolderMessageChat) holder).contentOwnMessageLayout.setVisibility(View.VISIBLE);
@@ -2073,7 +2068,6 @@
                 ((ViewHolderMessageChat) holder).urlOwnMessageWarningButtonsLayout.setVisibility(View.GONE);
                 ((ViewHolderMessageChat) holder).urlOwnMessageDisableButtonsLayout.setVisibility(View.GONE);
 
-<<<<<<< HEAD
                 SimpleSpanBuilder ssb = null;
 
                 try{
@@ -2132,14 +2126,6 @@
                 ((ViewHolderMessageChat)holder).urlOwnMessageDescription.setText(description);
                 ((ViewHolderMessageChat)holder).urlOwnMessageIconAndLinkLayout.setVisibility(View.VISIBLE);
                 ((ViewHolderMessageChat)holder).urlOwnMessageLink.setText(url);
-=======
-                ((ViewHolderMessageChat) holder).urlOwnMessageText.setText(text);
-                ((ViewHolderMessageChat) holder).urlOwnMessageTitle.setVisibility(View.VISIBLE);
-                ((ViewHolderMessageChat) holder).urlOwnMessageTitle.setText(title);
-                ((ViewHolderMessageChat) holder).urlOwnMessageDescription.setText(description);
-                ((ViewHolderMessageChat) holder).urlOwnMessageIconAndLinkLayout.setVisibility(View.VISIBLE);
-                ((ViewHolderMessageChat) holder).urlOwnMessageLink.setText(url);
->>>>>>> 018a5f93
 
                 if (bitmapImage != null) {
                     ((ViewHolderMessageChat) holder).urlOwnMessageImage.setImageBitmap(bitmapImage);
@@ -2301,13 +2287,11 @@
                 ((ViewHolderMessageChat) holder).urlOwnMessageWarningButtonsLayout.setVisibility(View.GONE);
                 ((ViewHolderMessageChat) holder).urlOwnMessageDisableButtonsLayout.setVisibility(View.GONE);
 
-<<<<<<< HEAD
                 ((ViewHolderMessageChat)holder).urlContactMessageTitle.setVisibility(View.VISIBLE);
                 ((ViewHolderMessageChat)holder).urlContactMessageTitle.setText(title);
                 ((ViewHolderMessageChat)holder).urlContactMessageDescription.setText(description);
                 ((ViewHolderMessageChat)holder).urlContactMessageIconAndLinkLayout.setVisibility(View.VISIBLE);
                 ((ViewHolderMessageChat)holder).urlContactMessageLink.setText(url);
-
 
                 if (EmojiManager.isOnlyEmojis(text)) {
                     log("IS ONLY emoji!!!");
@@ -2368,20 +2352,6 @@
                 }
                 else{
                     ((ViewHolderMessageChat)holder).urlContactMessageImage.setVisibility(View.GONE);
-=======
-                ((ViewHolderMessageChat) holder).urlContactMessageText.setText(text);
-                ((ViewHolderMessageChat) holder).urlContactMessageTitle.setVisibility(View.VISIBLE);
-                ((ViewHolderMessageChat) holder).urlContactMessageTitle.setText(title);
-                ((ViewHolderMessageChat) holder).urlContactMessageDescription.setText(description);
-                ((ViewHolderMessageChat) holder).urlContactMessageIconAndLinkLayout.setVisibility(View.VISIBLE);
-                ((ViewHolderMessageChat) holder).urlContactMessageLink.setText(url);
-
-                if (bitmapImage != null) {
-                    ((ViewHolderMessageChat) holder).urlContactMessageImage.setImageBitmap(bitmapImage);
-                    ((ViewHolderMessageChat) holder).urlContactMessageImage.setVisibility(View.VISIBLE);
-                } else {
-                    ((ViewHolderMessageChat) holder).urlContactMessageImage.setVisibility(View.GONE);
->>>>>>> 018a5f93
                 }
 
                 if (bitmapIcon != null) {
@@ -3132,11 +3102,8 @@
                             ((ViewHolderMessageChat) holder).urlOwnMessageDisableButtonsLayout.setVisibility(View.GONE);
 
                             int notNowCounter = MegaApplication.getCounterNotNowRichLinkWarning();
-<<<<<<< HEAD
+
                             if(notNowCounter>=3){
-=======
-                            if (notNowCounter > 3) {
->>>>>>> 018a5f93
                                 ((ViewHolderMessageChat) holder).neverRichLinkButton.setVisibility(View.VISIBLE);
                                 ((ViewHolderMessageChat) holder).neverRichLinkButton.setOnClickListener(this);
                                 ((ViewHolderMessageChat) holder).neverRichLinkButton.setTag(holder);
@@ -3218,18 +3185,11 @@
                 int status = message.getStatus();
                 if ((status == MegaChatMessage.STATUS_SERVER_REJECTED) || (status == MegaChatMessage.STATUS_SENDING_MANUAL)) {
                     log("Show triangle retry!");
-<<<<<<< HEAD
                     ((ViewHolderMessageChat)holder).contentOwnMessageText.setBackground(ContextCompat.getDrawable(context, R.drawable.light_rounded_chat_own_message));
-=======
-                    ((ViewHolderMessageChat) holder).contentOwnMessageText.setTextColor(ContextCompat.getColor(context, R.color.white));
-                    content.setSpan(new ForegroundColorSpan(context.getResources().getColor(R.color.white)), 0, content.length(), Spannable.SPAN_EXCLUSIVE_EXCLUSIVE);
-                    ((ViewHolderMessageChat) holder).contentOwnMessageText.setBackground(ContextCompat.getDrawable(context, R.drawable.light_rounded_chat_own_message));
->>>>>>> 018a5f93
 
                     ((ViewHolderMessageChat) holder).triangleIcon.setVisibility(View.VISIBLE);
                     ((ViewHolderMessageChat) holder).retryAlert.setVisibility(View.VISIBLE);
 
-<<<<<<< HEAD
                 }
                 else if((status==MegaChatMessage.STATUS_SENDING)){
                     log("Status not received by server: "+message.getStatus());
@@ -3241,26 +3201,9 @@
                 else{
                     log("Status: "+message.getStatus());
                     ((ViewHolderMessageChat)holder).contentOwnMessageText.setBackground(ContextCompat.getDrawable(context, R.drawable.dark_rounded_chat_own_message));
-=======
-                } else if ((status == MegaChatMessage.STATUS_SENDING)) {
-                    log("Status not received by server: " + message.getStatus());
-                    ((ViewHolderMessageChat) holder).contentOwnMessageText.setTextColor(ContextCompat.getColor(context, R.color.white));
-                    content.setSpan(new ForegroundColorSpan(context.getResources().getColor(R.color.white)), 0, content.length(), Spannable.SPAN_EXCLUSIVE_EXCLUSIVE);
-                    ((ViewHolderMessageChat) holder).contentOwnMessageText.setBackground(ContextCompat.getDrawable(context, R.drawable.light_rounded_chat_own_message));
 
                     ((ViewHolderMessageChat) holder).triangleIcon.setVisibility(View.GONE);
                     ((ViewHolderMessageChat) holder).retryAlert.setVisibility(View.GONE);
-
-                } else {
-                    log("Status: " + message.getStatus());
-                    ((ViewHolderMessageChat) holder).contentOwnMessageText.setTextColor(ContextCompat.getColor(context, R.color.white));
-                    content.setSpan(new ForegroundColorSpan(context.getResources().getColor(R.color.white)), 0, content.length(), Spannable.SPAN_EXCLUSIVE_EXCLUSIVE);
-                    ((ViewHolderMessageChat) holder).contentOwnMessageText.setBackground(ContextCompat.getDrawable(context, R.drawable.dark_rounded_chat_own_message));
->>>>>>> 018a5f93
-
-                    ((ViewHolderMessageChat) holder).triangleIcon.setVisibility(View.GONE);
-                    ((ViewHolderMessageChat) holder).retryAlert.setVisibility(View.GONE);
-
                 }
 
                 SimpleSpanBuilder ssb = null;
@@ -3273,7 +3216,6 @@
                     ssb = null;
                 }
 
-<<<<<<< HEAD
                 if(ssb!=null){
                     ssb.append(" "+context.getString(R.string.edited_message_text), new RelativeSizeSpan(0.70f), new ForegroundColorSpan(context.getResources().getColor(R.color.white)), new StyleSpan(Typeface.ITALIC));
                     ((ViewHolderMessageChat)holder).contentOwnMessageText.setText(ssb.build(), TextView.BufferType.SPANNABLE);
@@ -3282,14 +3224,6 @@
                     Spannable content = new SpannableString(messageContent);
                     content.setSpan(new ForegroundColorSpan(context.getResources().getColor(R.color.white)), 0, content.length(), Spannable.SPAN_EXCLUSIVE_EXCLUSIVE);
                     ((ViewHolderMessageChat)holder).contentOwnMessageText.setText(content+" ");
-=======
-                if (ssb != null) {
-
-                    ssb.append(" " + context.getString(R.string.edited_message_text), new RelativeSizeSpan(0.70f), new ForegroundColorSpan(context.getResources().getColor(R.color.white)), new StyleSpan(Typeface.ITALIC));
-                    ((ViewHolderMessageChat) holder).contentOwnMessageText.setText(ssb.build(), TextView.BufferType.SPANNABLE);
-                } else {
-                    ((ViewHolderMessageChat) holder).contentOwnMessageText.setText(content + " ");
->>>>>>> 018a5f93
 
                     Spannable edited = new SpannableString(context.getString(R.string.edited_message_text));
                     edited.setSpan(new RelativeSizeSpan(0.70f), 0, edited.length(), Spannable.SPAN_EXCLUSIVE_EXCLUSIVE);
