package mega.privacy.android.app.lollipop.megachat.chatAdapters;

import android.app.Activity;
import android.content.Context;
import android.graphics.Color;
import android.graphics.Typeface;
import android.support.v4.content.ContextCompat;
import android.support.v7.widget.RecyclerView;
import android.text.Html;
import android.text.Spannable;
import android.text.SpannableString;
import android.text.Spanned;
import android.text.style.ForegroundColorSpan;
import android.text.style.RelativeSizeSpan;
import android.util.DisplayMetrics;
import android.util.SparseBooleanArray;
import android.view.Display;
import android.view.LayoutInflater;
import android.view.View;
import android.view.ViewGroup;
import android.view.animation.Animation;
import android.view.animation.AnimationUtils;
import android.widget.ImageView;
import android.widget.RelativeLayout;
import android.widget.TextView;

import java.util.ArrayList;
import java.util.List;

import mega.privacy.android.app.DatabaseHandler;
import mega.privacy.android.app.MegaApplication;
import mega.privacy.android.app.R;
import mega.privacy.android.app.components.WrapTextView;
import mega.privacy.android.app.lollipop.controllers.ChatController;
import mega.privacy.android.app.lollipop.listeners.ChatNonContactNameListener;
import mega.privacy.android.app.lollipop.megachat.AndroidMegaChatMessage;
import mega.privacy.android.app.lollipop.megachat.ChatActivityLollipop;
import mega.privacy.android.app.utils.Constants;
import mega.privacy.android.app.utils.TimeChatUtils;
import mega.privacy.android.app.utils.Util;
import nz.mega.sdk.MegaApiAndroid;
import nz.mega.sdk.MegaChatApiAndroid;
import nz.mega.sdk.MegaChatMessage;
import nz.mega.sdk.MegaChatRoom;

public class MegaChatLollipopAdapter extends RecyclerView.Adapter<RecyclerView.ViewHolder> implements View.OnClickListener {

    public static final int ITEM_VIEW_TYPE_NORMAL = 0;
    public static final int ITEM_VIEW_TYPE_FILE= 1;
    public static final int ITEM_VIEW_TYPE_CONTACT= 2;

    public static int LEFT_MARGIN_CONTACT_MSG_MANAGEMENT = 40;
    public static int RIGHT_MARGIN_CONTACT_MSG_MANAGEMENT = 68;

    public static int MULTISELECTION_LEFT_MARGIN_CONTACT_MSG_MANAGEMENT = 73;

    public static int LEFT_MARGIN_CONTACT_MSG_NORMAL = 73;

    Context context;
    int positionClicked;
    ArrayList<AndroidMegaChatMessage> messages;
    RecyclerView listFragment;
    MegaApiAndroid megaApi;
    MegaChatApiAndroid megaChatApi;
    boolean multipleSelect;
    private SparseBooleanArray selectedItems;

    ChatController cC;

    long myUserHandle = -1;

    DisplayMetrics outMetrics;
    DatabaseHandler dbH = null;
    MegaChatRoom chatRoom;

    public MegaChatLollipopAdapter(Context _context, MegaChatRoom chatRoom, ArrayList<AndroidMegaChatMessage> _messages, RecyclerView _listView) {
        log("new adapter");
        this.context = _context;
        this.messages = _messages;
        this.positionClicked = -1;
        this.chatRoom = chatRoom;

        if (megaApi == null){
            megaApi = ((MegaApplication) ((Activity)context).getApplication()).getMegaApi();
        }

        if (megaChatApi == null) {
            megaChatApi = ((MegaApplication) ((Activity)context).getApplication()).getMegaChatApi();
        }

        listFragment = _listView;

        if(messages!=null)
        {
            log("Number of messages: "+messages.size());
        }
        else{
            log("Number of messages: NULL");
        }

        myUserHandle = megaChatApi.getMyUserHandle();
        log("MegaChatLollipopAdapter: MyUserHandle: "+myUserHandle);
    }

    public static class ViewHolderImageMessageChat extends RecyclerView.ViewHolder {
        public ViewHolderImageMessageChat(View view) {
            super(view);
        }

        int currentPosition;
        long userHandle;

        public long getUserHandle() {
            return userHandle;
        }

        public int getCurrentPosition() {
            return currentPosition;
        }
    }

    ViewHolderImageMessageChat holderImage;

    public static class ViewHolderTextMessageChat extends RecyclerView.ViewHolder {
        public ViewHolderTextMessageChat(View view) {
            super(view);
        }

        int currentPosition;
        long userHandle;
        String fullNameTitle;
        boolean nameRequested = false;
        boolean nameRequestedAction = false;

        RelativeLayout itemLayout;

        RelativeLayout dateLayout;
        TextView dateText;
        RelativeLayout ownMessageLayout;
        RelativeLayout titleOwnMessage;
//        TextView meText;
        TextView timeOwnText;
        RelativeLayout contentOwnMessageLayout;
        TextView contentOwnMessageText;

        TextView retryAlert;
        ImageView triangleIcon;

        RelativeLayout ownMultiselectionLayout;
        ImageView ownMultiselectionImageView;
        ImageView ownMultiselectionTickIcon;

        RelativeLayout contactMessageLayout;
        RelativeLayout titleContactMessage;
//        TextView contactText;
        TextView timeContactText;
        RelativeLayout contentContactMessageLayout;
        TextView contentContactMessageText;

        RelativeLayout ownManagementMessageLayout;
        TextView ownManagementMessageText;

        TextView contactManagementMessageText;
        RelativeLayout contactManagementMessageLayout;

        RelativeLayout contactMultiselectionLayout;
        ImageView contactMultiselectionImageView;
        ImageView contactMultiselectionTickIcon;

        RelativeLayout contactManagementMultiselectionLayout;
        ImageView contactManagementMultiselectionImageView;
        ImageView contactManagementMultiselectionTickIcon;

        RelativeLayout ownManagementMultiselectionLayout;
        ImageView ownManagementMultiselectionImageView;
        ImageView ownManagementMultiselectionTickIcon;

        public long getUserHandle (){
            return userHandle;
        }

        public int getCurrentPosition (){
            return currentPosition;
        }
    }
    ViewHolderTextMessageChat holder;

    @Override
    public RecyclerView.ViewHolder onCreateViewHolder(ViewGroup parent, int viewType) {
        log("onCreateViewHolder");

        Display display = ((Activity)context).getWindowManager().getDefaultDisplay();
        outMetrics = new DisplayMetrics ();
        display.getMetrics(outMetrics);
        float density  = context.getResources().getDisplayMetrics().density;

        dbH = DatabaseHandler.getDbHandler(context);

        cC = new ChatController(context);

        View v = null;
        if(viewType == ITEM_VIEW_TYPE_NORMAL) {
            v = LayoutInflater.from(parent.getContext()).inflate(R.layout.item_text_message_chat, parent, false);
            holder = new ViewHolderTextMessageChat(v);
            holder.itemLayout = (RelativeLayout) v.findViewById(R.id.message_chat_item_layout);
            holder.dateLayout = (RelativeLayout) v.findViewById(R.id.message_chat_date_layout);
            //Margins
            RelativeLayout.LayoutParams dateLayoutParams = (RelativeLayout.LayoutParams)holder.dateLayout.getLayoutParams();
            dateLayoutParams.setMargins(0, Util.scaleHeightPx(8, outMetrics), 0, Util.scaleHeightPx(8, outMetrics));
            holder.dateLayout.setLayoutParams(dateLayoutParams);

            holder.dateText = (TextView) v.findViewById(R.id.message_chat_date_text);

            //Own messages
            holder.ownMessageLayout = (RelativeLayout) v.findViewById(R.id.message_chat_own_message_layout);
            holder.titleOwnMessage = (RelativeLayout) v.findViewById(R.id.title_own_message_layout);
//        holder.meText = (TextView) v.findViewById(R.id.message_chat_me_text);

            holder.timeOwnText = (TextView) v.findViewById(R.id.message_chat_time_text);
            //Margins
            RelativeLayout.LayoutParams timeOwnTextParams = (RelativeLayout.LayoutParams)holder.timeOwnText.getLayoutParams();
            timeOwnTextParams.setMargins(Util.scaleWidthPx(7, outMetrics), 0, Util.scaleWidthPx(68, outMetrics), 0);
            holder.timeOwnText.setLayoutParams(timeOwnTextParams);

            holder.contentOwnMessageLayout = (RelativeLayout) v.findViewById(R.id.content_own_message_layout);
            //Margins
            RelativeLayout.LayoutParams ownLayoutParams = (RelativeLayout.LayoutParams)holder.contentOwnMessageLayout.getLayoutParams();
            ownLayoutParams.setMargins(0, 0, 0, Util.scaleHeightPx(4, outMetrics));
            holder.contentOwnMessageLayout.setLayoutParams(ownLayoutParams);

            holder.contentOwnMessageText = (WrapTextView) v.findViewById(R.id.content_own_message_text);
            //Margins
            RelativeLayout.LayoutParams ownMessageParams = (RelativeLayout.LayoutParams)holder.contentOwnMessageText.getLayoutParams();
            ownMessageParams.setMargins(Util.scaleWidthPx(43, outMetrics), 0, Util.scaleWidthPx(68, outMetrics), 0);
            holder.contentOwnMessageText.setLayoutParams(ownMessageParams);

            holder.retryAlert = (TextView) v.findViewById(R.id.not_sent_own_message_text);
            //Margins
            RelativeLayout.LayoutParams ownRetryAlertParams = (RelativeLayout.LayoutParams)holder.retryAlert.getLayoutParams();
            ownRetryAlertParams.setMargins(Util.scaleWidthPx(43, outMetrics), 0, Util.scaleWidthPx(68, outMetrics), 0);
            holder.retryAlert.setLayoutParams(ownRetryAlertParams);

            holder.triangleIcon = (ImageView)  v.findViewById(R.id.own_triangle_icon);
            //Margins
            RelativeLayout.LayoutParams ownTriangleParams = (RelativeLayout.LayoutParams)holder.triangleIcon.getLayoutParams();
            ownTriangleParams.setMargins(Util.scaleWidthPx(43, outMetrics), 0, Util.scaleWidthPx(4, outMetrics), 0);
            holder.triangleIcon.setLayoutParams(ownTriangleParams);

            holder.ownManagementMessageLayout = (RelativeLayout) v.findViewById(R.id.own_management_message_layout);
            //Margins
            RelativeLayout.LayoutParams ownManagementParams = (RelativeLayout.LayoutParams)holder.ownManagementMessageLayout.getLayoutParams();
            ownManagementParams.addRule(RelativeLayout.ALIGN_RIGHT);
            ownManagementParams.setMargins(0, 0, 0, Util.scaleHeightPx(4, outMetrics));
            holder.ownManagementMessageLayout.setLayoutParams(ownManagementParams);

            holder.ownManagementMessageText = (TextView) v.findViewById(R.id.own_management_message_text);
            RelativeLayout.LayoutParams ownManagementTextParams = (RelativeLayout.LayoutParams)holder.ownManagementMessageText.getLayoutParams();
            ownManagementTextParams.setMargins(Util.scaleWidthPx(43, outMetrics), Util.scaleHeightPx(5, outMetrics), Util.scaleWidthPx(68, outMetrics), Util.scaleHeightPx(5, outMetrics));
            holder.ownManagementMessageText.setLayoutParams(ownManagementTextParams);

            holder.ownMultiselectionLayout = (RelativeLayout) v.findViewById(R.id.own_multiselection_layout);
            //Margins
            RelativeLayout.LayoutParams ownMultiselectionParams = (RelativeLayout.LayoutParams)holder.ownMultiselectionLayout.getLayoutParams();
            ownMultiselectionParams.setMargins(Util.scaleWidthPx(20, outMetrics), 0, 0, 0);
            holder.ownMultiselectionLayout.setLayoutParams(ownMultiselectionParams);

            holder.ownMultiselectionImageView = (ImageView) v.findViewById(R.id.own_multiselection_image_view);
            holder.ownMultiselectionTickIcon = (ImageView) v.findViewById(R.id.own_multiselection_tick_icon);

            holder.ownManagementMultiselectionLayout = (RelativeLayout) v.findViewById(R.id.own_management_multiselection_layout);
            //Margins
            RelativeLayout.LayoutParams ownManagementMultiselectionParams = (RelativeLayout.LayoutParams)holder.ownManagementMultiselectionLayout.getLayoutParams();
            ownManagementMultiselectionParams.setMargins(Util.scaleWidthPx(20, outMetrics), 0, 0, 0);
            holder.ownManagementMultiselectionLayout.setLayoutParams(ownManagementMultiselectionParams);

            holder.ownManagementMultiselectionImageView = (ImageView) v.findViewById(R.id.own_management_multiselection_image_view);
            holder.ownManagementMultiselectionTickIcon = (ImageView) v.findViewById(R.id.own_management_multiselection_tick_icon);

            //Contact messages////////////////////////////////////////
            holder.contactMessageLayout = (RelativeLayout) v.findViewById(R.id.message_chat_contact_message_layout);
            holder.titleContactMessage = (RelativeLayout) v.findViewById(R.id.title_contact_message_layout);
//        holder.contactText = (TextView) v.findViewById(R.id.message_chat_contact_text);

            holder.timeContactText = (TextView) v.findViewById(R.id.contact_message_chat_time_text);
            //Margins
            RelativeLayout.LayoutParams timeContactTextParams = (RelativeLayout.LayoutParams)holder.timeContactText.getLayoutParams();
            timeContactTextParams.setMargins(Util.scaleWidthPx(75, outMetrics), 0, Util.scaleWidthPx(7, outMetrics), 0);
            holder.timeContactText.setLayoutParams(timeContactTextParams);

            holder.contentContactMessageLayout = (RelativeLayout) v.findViewById(R.id.content_contact_message_layout);
            //Margins
            RelativeLayout.LayoutParams contactLayoutParams = (RelativeLayout.LayoutParams)holder.contentContactMessageLayout.getLayoutParams();
            contactLayoutParams.setMargins(0, 0, 0, Util.scaleHeightPx(4, outMetrics));
            holder.contentContactMessageLayout.setLayoutParams(contactLayoutParams);

            holder.contentContactMessageText = (WrapTextView) v.findViewById(R.id.content_contact_message_text);
            //Margins
            RelativeLayout.LayoutParams contactMessageParams = (RelativeLayout.LayoutParams)holder.contentContactMessageText.getLayoutParams();
            contactMessageParams.setMargins(Util.scaleWidthPx(LEFT_MARGIN_CONTACT_MSG_NORMAL, outMetrics), 0, Util.scaleWidthPx(68, outMetrics), 0);
            holder.contentContactMessageText.setLayoutParams(contactMessageParams);

            holder.contactManagementMessageLayout = (RelativeLayout) v.findViewById(R.id.contact_management_message_layout);
            //Margins
            RelativeLayout.LayoutParams contactManagementParams = (RelativeLayout.LayoutParams)holder.contactManagementMessageLayout.getLayoutParams();
            contactManagementParams.addRule(RelativeLayout.ALIGN_LEFT);
            contactManagementParams.setMargins(0, 0, 0, Util.scaleHeightPx(4, outMetrics));
            holder.contactManagementMessageLayout.setLayoutParams(contactManagementParams);

            holder.contactManagementMessageText = (TextView) v.findViewById(R.id.contact_management_message_text);
            //Margins
            RelativeLayout.LayoutParams contactManagementTextParams = (RelativeLayout.LayoutParams)holder.contactManagementMessageText.getLayoutParams();
            contactManagementTextParams.setMargins(Util.scaleWidthPx(LEFT_MARGIN_CONTACT_MSG_MANAGEMENT, outMetrics), Util.scaleHeightPx(5, outMetrics), Util.scaleWidthPx(RIGHT_MARGIN_CONTACT_MSG_MANAGEMENT, outMetrics), Util.scaleHeightPx(5, outMetrics));
            holder.contactManagementMessageText.setLayoutParams(contactManagementTextParams);

            holder.contactMultiselectionLayout = (RelativeLayout) v.findViewById(R.id.contact_multiselection_layout);
            //Margins
            RelativeLayout.LayoutParams contactMultiselectionParams = (RelativeLayout.LayoutParams)holder.contactMultiselectionLayout.getLayoutParams();
            contactMultiselectionParams.setMargins(Util.scaleWidthPx(20, outMetrics), 0, 0, 0);
            holder.contactMultiselectionLayout.setLayoutParams(contactMultiselectionParams);

            holder.contactMultiselectionImageView = (ImageView) v.findViewById(R.id.contact_multiselection_image_view);
            holder.contactMultiselectionTickIcon = (ImageView) v.findViewById(R.id.contact_multiselection_tick_icon);

            holder.contactManagementMultiselectionLayout = (RelativeLayout) v.findViewById(R.id.contact_management_multiselection_layout);
            //Margins
            RelativeLayout.LayoutParams contactManagementMultiselectionParams = (RelativeLayout.LayoutParams)holder.contactManagementMultiselectionLayout.getLayoutParams();
            contactManagementMultiselectionParams.setMargins(Util.scaleWidthPx(20, outMetrics), 0, 0, 0);
            holder.contactManagementMultiselectionLayout.setLayoutParams(contactManagementMultiselectionParams);

            holder.contactManagementMultiselectionImageView = (ImageView) v.findViewById(R.id.contact_management_multiselection_image_view);
            holder.contactManagementMultiselectionTickIcon = (ImageView) v.findViewById(R.id.contact_management_multiselection_tick_icon);

            v.setTag(holder);

            return holder;

        }
        else{
            v = LayoutInflater.from(parent.getContext()).inflate(R.layout.item_text_message_chat, parent, false);
            holderImage = new ViewHolderImageMessageChat(v);

            v.setTag(holderImage);

            return holderImage;
        }


    }

    @Override
    public void onBindViewHolder(RecyclerView.ViewHolder holder, int position) {
        log("onBindViewHolder: " + position);

        final int itemType = getItemViewType(position);
        log("itemType: "+itemType);

        if(itemType==ITEM_VIEW_TYPE_NORMAL) {
            onBindText(holder, position);
        }
        else{

        }
    }

    public void onBindImage(RecyclerView.ViewHolder holder, int position) {
        log("onBindImage: " + position);

    }

    public void onBindText(RecyclerView.ViewHolder holder, int position) {
        log("onBindText: "+position);

        ((ViewHolderTextMessageChat)holder).currentPosition = position;

        ((ViewHolderTextMessageChat)holder).triangleIcon.setVisibility(View.GONE);
        ((ViewHolderTextMessageChat)holder).retryAlert.setVisibility(View.GONE);

        MegaChatMessage message = messages.get(position).getMessage();
        ((ViewHolderTextMessageChat)holder).userHandle = message.getUserHandle();

//        String myMail = ((ChatActivityLollipop) context).getMyMail();

        if(message.getType()==MegaChatMessage.TYPE_ALTER_PARTICIPANTS){
            log("ALTER PARTICIPANT MESSAGE!!");

            if(message.getHandleOfAction()==myUserHandle){
                log("me alter participant");

                if(messages.get(position).getInfoToShow()!=-1){
                    switch (messages.get(position).getInfoToShow()){
                        case Constants.CHAT_ADAPTER_SHOW_ALL:{
                            ((ViewHolderTextMessageChat)holder).dateLayout.setVisibility(View.VISIBLE);
                            ((ViewHolderTextMessageChat)holder).dateText.setText(TimeChatUtils.formatDate(message.getTimestamp(), TimeChatUtils.DATE_SHORT_FORMAT));
                            ((ViewHolderTextMessageChat)holder).titleOwnMessage.setVisibility(View.VISIBLE);
                            ((ViewHolderTextMessageChat)holder).timeOwnText.setText(TimeChatUtils.formatTime(message));
                            break;
                        }
                        case Constants.CHAT_ADAPTER_SHOW_TIME:{
                            ((ViewHolderTextMessageChat)holder).dateLayout.setVisibility(View.GONE);
                            ((ViewHolderTextMessageChat)holder).titleOwnMessage.setVisibility(View.VISIBLE);
                            ((ViewHolderTextMessageChat)holder).timeOwnText.setText(TimeChatUtils.formatTime(message));
                            break;
                        }
                        case Constants.CHAT_ADAPTER_SHOW_NOTHING:{
                            ((ViewHolderTextMessageChat)holder).dateLayout.setVisibility(View.GONE);
                            ((ViewHolderTextMessageChat)holder).titleOwnMessage.setVisibility(View.GONE);
                            break;
                        }
                    }
                }

                ((ViewHolderTextMessageChat)holder).ownMessageLayout.setVisibility(View.VISIBLE);
                ((ViewHolderTextMessageChat)holder).contactMessageLayout.setVisibility(View.GONE);

                int privilege = message.getPrivilege();
                log("Privilege of me: "+privilege);
                String textToShow = "";
                String fullNameAction = cC.getFullName(message.getUserHandle(), chatRoom);

                if(fullNameAction==null){
                    fullNameAction = "";
                }

                if(fullNameAction.trim().length()<=0){

                    log("NOT found in DB - ((ViewHolderTextMessageChat)holder).fullNameTitle");
                    fullNameAction = "Unknown name";
                    if(!(((ViewHolderTextMessageChat)holder).nameRequestedAction)){
                        log("3-Call for nonContactName: "+ message.getUserHandle());
                        ((ViewHolderTextMessageChat)holder).nameRequestedAction=true;
                        ChatNonContactNameListener listener = new ChatNonContactNameListener(context, ((ViewHolderTextMessageChat)holder), this, message.getUserHandle());
                        megaChatApi.getUserFirstname(message.getUserHandle(), listener);
                        megaChatApi.getUserLastname(message.getUserHandle(), listener);
                    }
                    else{
                        log("4-Name already asked and no name received: "+ message.getUserHandle());
                    }
                }

                if(privilege!=MegaChatRoom.PRIV_RM){
                    log("I was added");
                    textToShow = String.format(context.getString(R.string.message_add_participant), context.getString(R.string.chat_I_text), fullNameAction);
                }
                else{
                    log("I was removed or left");
                    if(message.getUserHandle()==message.getHandleOfAction()){
                        log("I left the chat");
                        textToShow = String.format(context.getString(R.string.message_participant_left_group_chat), context.getString(R.string.chat_I_text));

                    }
                    else{
                        textToShow = String.format(context.getString(R.string.message_remove_participant), context.getString(R.string.chat_I_text), fullNameAction);
                    }
                }

                Spanned result = null;
                if (android.os.Build.VERSION.SDK_INT >= android.os.Build.VERSION_CODES.N) {
                    result = Html.fromHtml(textToShow,Html.FROM_HTML_MODE_LEGACY);
                } else {
                    result = Html.fromHtml(textToShow);
                }

                ((ViewHolderTextMessageChat)holder).ownManagementMessageText.setText(result);

                ((ViewHolderTextMessageChat)holder).contentOwnMessageLayout.setVisibility(View.GONE);
                ((ViewHolderTextMessageChat)holder).ownManagementMessageLayout.setVisibility(View.VISIBLE);

                if (!multipleSelect) {
                    ((ViewHolderTextMessageChat)holder).ownManagementMultiselectionLayout.setVisibility(View.GONE);
//            ((ViewHolderTextMessageChat)holder).imageButtonThreeDots.setVisibility(View.VISIBLE);
                    if (positionClicked != -1){
                        if (positionClicked == position){
                            ((ViewHolderTextMessageChat)holder).ownManagementMessageLayout.setBackgroundColor(ContextCompat.getColor(context, R.color.new_file_list_selected_row));
                            listFragment.smoothScrollToPosition(positionClicked);
                        }
                        else{
                            ((ViewHolderTextMessageChat)holder).ownManagementMessageLayout.setBackgroundColor(ContextCompat.getColor(context, android.R.color.transparent));
                        }
                    }
                    else{
                        ((ViewHolderTextMessageChat)holder).ownManagementMessageLayout.setBackgroundColor(ContextCompat.getColor(context, android.R.color.transparent));
                    }
                } else {
                    log("Multiselect ON");
//            ((ViewHolderTextMessageChat)holder).imageButtonThreeDots.setVisibility(View.GONE);
                    ((ViewHolderTextMessageChat)holder).ownManagementMultiselectionLayout.setVisibility(View.VISIBLE);
                    if(this.isItemChecked(position)){
                        log("Selected: "+message.getContent());
                        ((ViewHolderTextMessageChat)holder).ownManagementMultiselectionImageView.setImageDrawable(context.getDrawable(R.drawable.message_multiselection_filled));
                        ((ViewHolderTextMessageChat)holder).ownManagementMultiselectionTickIcon.setVisibility(View.VISIBLE);
                        ((ViewHolderTextMessageChat)holder).ownManagementMessageLayout.setBackgroundColor(ContextCompat.getColor(context, R.color.new_file_list_selected_row));
                    }
                    else{
                        log("NOT selected");
                        ((ViewHolderTextMessageChat)holder).ownManagementMultiselectionImageView.setImageDrawable(context.getDrawable(R.drawable.message_multiselection_empty));
                        ((ViewHolderTextMessageChat)holder).ownManagementMultiselectionTickIcon.setVisibility(View.GONE);
                        ((ViewHolderTextMessageChat)holder).ownManagementMessageLayout.setBackgroundColor(ContextCompat.getColor(context, android.R.color.transparent));
                    }
                }
            }
            else{
                log("CONTACT Message type ALTER PARTICIPANTS");

                int privilege = message.getPrivilege();
                log("Privilege of the user: "+privilege);

                if(messages.get(position).getInfoToShow()!=-1){
                    switch (messages.get(position).getInfoToShow()){
                        case Constants.CHAT_ADAPTER_SHOW_ALL:{
                            ((ViewHolderTextMessageChat)holder).dateLayout.setVisibility(View.VISIBLE);
                            ((ViewHolderTextMessageChat)holder).dateText.setText(TimeChatUtils.formatDate(message.getTimestamp(), TimeChatUtils.DATE_SHORT_FORMAT));
                            ((ViewHolderTextMessageChat)holder).titleContactMessage.setVisibility(View.VISIBLE);
                            ((ViewHolderTextMessageChat)holder).timeContactText.setText(TimeChatUtils.formatTime(message));
                            break;
                        }
                        case Constants.CHAT_ADAPTER_SHOW_TIME:{
                            ((ViewHolderTextMessageChat)holder).dateLayout.setVisibility(View.GONE);
                            ((ViewHolderTextMessageChat)holder).titleContactMessage.setVisibility(View.VISIBLE);
                            ((ViewHolderTextMessageChat)holder).timeContactText.setText(TimeChatUtils.formatTime(message));
                            break;
                        }
                        case Constants.CHAT_ADAPTER_SHOW_NOTHING:{
                            ((ViewHolderTextMessageChat)holder).dateLayout.setVisibility(View.GONE);
                            ((ViewHolderTextMessageChat)holder).titleContactMessage.setVisibility(View.GONE);
                            break;
                        }
                    }
                }
                ((ViewHolderTextMessageChat)holder).ownMessageLayout.setVisibility(View.GONE);
                ((ViewHolderTextMessageChat)holder).contactMessageLayout.setVisibility(View.VISIBLE);

                ((ViewHolderTextMessageChat)holder).contentContactMessageLayout.setVisibility(View.GONE);
                ((ViewHolderTextMessageChat)holder).contactManagementMessageLayout.setVisibility(View.VISIBLE);

                if (!multipleSelect) {
                    ((ViewHolderTextMessageChat)holder).contactManagementMultiselectionLayout.setVisibility(View.GONE);

                    //Margins
                    RelativeLayout.LayoutParams contactManagementTextParams = (RelativeLayout.LayoutParams)((ViewHolderTextMessageChat)holder).contactManagementMessageText.getLayoutParams();
                    contactManagementTextParams.setMargins(Util.scaleWidthPx(LEFT_MARGIN_CONTACT_MSG_MANAGEMENT, outMetrics), Util.scaleHeightPx(5, outMetrics), Util.scaleWidthPx(RIGHT_MARGIN_CONTACT_MSG_MANAGEMENT, outMetrics), Util.scaleHeightPx(5, outMetrics));
                    ((ViewHolderTextMessageChat)holder).contactManagementMessageText.setLayoutParams(contactManagementTextParams);

                    RelativeLayout.LayoutParams timeContactTextParams = (RelativeLayout.LayoutParams)((ViewHolderTextMessageChat)holder).timeContactText.getLayoutParams();
                    timeContactTextParams.setMargins(Util.scaleWidthPx(LEFT_MARGIN_CONTACT_MSG_MANAGEMENT, outMetrics), 0, Util.scaleWidthPx(7, outMetrics), 0);
                    ((ViewHolderTextMessageChat)holder).timeContactText.setLayoutParams(timeContactTextParams);

                    if (positionClicked != -1){
                        if (positionClicked == position){
                            ((ViewHolderTextMessageChat)holder).contactManagementMessageLayout.setBackgroundColor(ContextCompat.getColor(context, R.color.new_file_list_selected_row));
                            listFragment.smoothScrollToPosition(positionClicked);
                        }
                        else{
                            ((ViewHolderTextMessageChat)holder).contactManagementMessageLayout.setBackgroundColor(ContextCompat.getColor(context, android.R.color.transparent));
                        }
                    }
                    else{
                        ((ViewHolderTextMessageChat)holder).contactManagementMessageLayout.setBackgroundColor(ContextCompat.getColor(context, android.R.color.transparent));
                    }
                } else {
                    log("Multiselect ON");
//            ((ViewHolderTextMessageChat)holder).imageButtonThreeDots.setVisibility(View.GONE);
                    ((ViewHolderTextMessageChat)holder).contactManagementMultiselectionLayout.setVisibility(View.VISIBLE);

                    //Margins
                    RelativeLayout.LayoutParams timeContactTextParams = (RelativeLayout.LayoutParams)((ViewHolderTextMessageChat)holder).timeContactText.getLayoutParams();
                    timeContactTextParams.setMargins(Util.scaleWidthPx(MULTISELECTION_LEFT_MARGIN_CONTACT_MSG_MANAGEMENT, outMetrics), 0, Util.scaleWidthPx(7, outMetrics), 0);
                    ((ViewHolderTextMessageChat)holder).timeContactText.setLayoutParams(timeContactTextParams);

                    //Set more margins
                    RelativeLayout.LayoutParams contactManagementTextParams = (RelativeLayout.LayoutParams)((ViewHolderTextMessageChat)holder).contactManagementMessageText.getLayoutParams();
                    contactManagementTextParams.setMargins(Util.scaleWidthPx(MULTISELECTION_LEFT_MARGIN_CONTACT_MSG_MANAGEMENT, outMetrics), Util.scaleHeightPx(5, outMetrics), Util.scaleWidthPx(68, outMetrics), Util.scaleHeightPx(5, outMetrics));
                    ((ViewHolderTextMessageChat)holder).contactManagementMessageText.setLayoutParams(contactManagementTextParams);

                    if (this.isItemChecked(position)) {
                        log("Selected: " + message.getContent());
                        ((ViewHolderTextMessageChat)holder).contactManagementMultiselectionImageView.setImageDrawable(context.getDrawable(R.drawable.message_multiselection_filled));
                        ((ViewHolderTextMessageChat)holder).contactManagementMultiselectionTickIcon.setVisibility(View.VISIBLE);
                        ((ViewHolderTextMessageChat)holder).contactManagementMessageLayout.setBackgroundColor(ContextCompat.getColor(context, R.color.new_file_list_selected_row));

                    } else {
                        log("NOT selected");
                        ((ViewHolderTextMessageChat)holder).contactManagementMultiselectionImageView.setImageDrawable(context.getDrawable(R.drawable.message_multiselection_empty));
                        ((ViewHolderTextMessageChat)holder).contactManagementMultiselectionTickIcon.setVisibility(View.GONE);
                        ((ViewHolderTextMessageChat)holder).contactManagementMessageLayout.setBackgroundColor(ContextCompat.getColor(context, android.R.color.transparent));
                    }
                }

<<<<<<< HEAD
                holder.fullNameTitle = cC.getFullName(message.getHandleOfAction(), chatRoom);
=======
                ((ViewHolderTextMessageChat)holder).fullNameTitle = cC.getFullName(message.getHandleOfAction(), chatRoom);
>>>>>>> 059f3adf

                if(((ViewHolderTextMessageChat)holder).fullNameTitle==null){
                    ((ViewHolderTextMessageChat)holder).fullNameTitle = "";
                }

                if(((ViewHolderTextMessageChat)holder).fullNameTitle.trim().length()<=0){

                    log("NOT found in DB - ((ViewHolderTextMessageChat)holder).fullNameTitle");
                    ((ViewHolderTextMessageChat)holder).fullNameTitle = "Unknown name";
                    if(!(((ViewHolderTextMessageChat)holder).nameRequested)){
                        log("3-Call for nonContactName: "+ message.getUserHandle());
<<<<<<< HEAD
                        holder.nameRequested=true;
                        ChatNonContactNameListener listener = new ChatNonContactNameListener(context, holder, this, message.getHandleOfAction());
=======
                        ((ViewHolderTextMessageChat)holder).nameRequested=true;
                        ChatNonContactNameListener listener = new ChatNonContactNameListener(context, ((ViewHolderTextMessageChat)holder), this, message.getHandleOfAction());
>>>>>>> 059f3adf
                        megaChatApi.getUserFirstname(message.getHandleOfAction(), listener);
                        megaChatApi.getUserLastname(message.getHandleOfAction(), listener);
                    }
                    else{
                        log("4-Name already asked and no name received: "+ message.getUserHandle());
                    }
                }

                String textToShow = "";
                if(privilege!=MegaChatRoom.PRIV_RM){
                    log("Participant was added");
                    if(message.getUserHandle()==myUserHandle){
                        log("By me");
                        textToShow = String.format(context.getString(R.string.message_add_participant), ((ViewHolderTextMessageChat)holder).fullNameTitle, context.getString(R.string.chat_me_text));
                    }
                    else{
//                        textToShow = String.format(context.getString(R.string.message_add_participant), message.getHandleOfAction()+"");
                        log("By other");
                        String fullNameAction = cC.getFullName(message.getUserHandle(), chatRoom);

                        if(fullNameAction==null){
                            fullNameAction = "";
                        }

                        if(fullNameAction.trim().length()<=0){

                            log("NOT found in DB - ((ViewHolderTextMessageChat)holder).fullNameTitle");
                            fullNameAction = "Unknown name";
                            if(!(((ViewHolderTextMessageChat)holder).nameRequestedAction)){
                                log("3-Call for nonContactName: "+ message.getUserHandle());
                                ((ViewHolderTextMessageChat)holder).nameRequestedAction=true;
                                ChatNonContactNameListener listener = new ChatNonContactNameListener(context, ((ViewHolderTextMessageChat)holder), this, message.getUserHandle());
                                megaChatApi.getUserFirstname(message.getUserHandle(), listener);
                                megaChatApi.getUserLastname(message.getUserHandle(), listener);
                            }
                            else{
                                log("4-Name already asked and no name received: "+ message.getUserHandle());
                            }
                        }

                        textToShow = String.format(context.getString(R.string.message_add_participant), ((ViewHolderTextMessageChat)holder).fullNameTitle, fullNameAction);

                    }
                }//END participant was added
                else{
                    log("Participant was removed or left");
                    if(message.getUserHandle()==myUserHandle){
                        textToShow = String.format(context.getString(R.string.message_remove_participant), ((ViewHolderTextMessageChat)holder).fullNameTitle, context.getString(R.string.chat_me_text));
                    }
                    else{

                        if(message.getUserHandle()==message.getHandleOfAction()){
                            log("The participant left the chat");

                            textToShow = String.format(context.getString(R.string.message_participant_left_group_chat), ((ViewHolderTextMessageChat)holder).fullNameTitle);

                        }
                        else{
                            log("The participant was removed");
                            String fullNameAction = cC.getFullName(message.getUserHandle(), chatRoom);

                            if(fullNameAction==null){
                                fullNameAction = "";
                            }

                            if(fullNameAction.trim().length()<=0){

                                log("NOT found in DB - ((ViewHolderTextMessageChat)holder).fullNameTitle");
                                fullNameAction = "Unknown name";
                                if(!(((ViewHolderTextMessageChat)holder).nameRequestedAction)){
                                    log("3-Call for nonContactName: "+ message.getUserHandle());
                                    ((ViewHolderTextMessageChat)holder).nameRequestedAction=true;
                                    ChatNonContactNameListener listener = new ChatNonContactNameListener(context, ((ViewHolderTextMessageChat)holder), this, message.getUserHandle());
                                    megaChatApi.getUserFirstname(message.getUserHandle(), listener);
                                    megaChatApi.getUserLastname(message.getUserHandle(), listener);
                                }
                                else{
                                    log("4-Name already asked and no name received: "+ message.getUserHandle());
                                }
                            }

                            textToShow = String.format(context.getString(R.string.message_remove_participant), ((ViewHolderTextMessageChat)holder).fullNameTitle, fullNameAction);
                        }
//                        textToShow = String.format(context.getString(R.string.message_remove_participant), message.getHandleOfAction()+"");
                    }
                } //END participant removed

                Spanned result = null;
                if (android.os.Build.VERSION.SDK_INT >= android.os.Build.VERSION_CODES.N) {
                    result = Html.fromHtml(textToShow,Html.FROM_HTML_MODE_LEGACY);
                } else {
                    result = Html.fromHtml(textToShow);
                }
                ((ViewHolderTextMessageChat)holder).contactManagementMessageText.setText(result);

            } //END CONTACT MANAGEMENT MESSAGE
        }
        else if(message.getType()==MegaChatMessage.TYPE_PRIV_CHANGE){
            log("PRIVILEGE CHANGE message");
            if(message.getHandleOfAction()==myUserHandle){
                log("a moderator change my privilege");
                int privilege = message.getPrivilege();
                log("Privilege of the user: "+privilege);

                if(messages.get(position).getInfoToShow()!=-1){
                    switch (messages.get(position).getInfoToShow()){
                        case Constants.CHAT_ADAPTER_SHOW_ALL:{
                            ((ViewHolderTextMessageChat)holder).dateLayout.setVisibility(View.VISIBLE);
                            ((ViewHolderTextMessageChat)holder).dateText.setText(TimeChatUtils.formatDate(message.getTimestamp(), TimeChatUtils.DATE_SHORT_FORMAT));
                            ((ViewHolderTextMessageChat)holder).titleOwnMessage.setVisibility(View.VISIBLE);
                            ((ViewHolderTextMessageChat)holder).timeOwnText.setText(TimeChatUtils.formatTime(message));
                            break;
                        }
                        case Constants.CHAT_ADAPTER_SHOW_TIME:{
                            ((ViewHolderTextMessageChat)holder).dateLayout.setVisibility(View.GONE);
                            ((ViewHolderTextMessageChat)holder).titleOwnMessage.setVisibility(View.VISIBLE);
                            ((ViewHolderTextMessageChat)holder).timeOwnText.setText(TimeChatUtils.formatTime(message));
                            break;
                        }
                        case Constants.CHAT_ADAPTER_SHOW_NOTHING:{
                            ((ViewHolderTextMessageChat)holder).dateLayout.setVisibility(View.GONE);
                            ((ViewHolderTextMessageChat)holder).titleOwnMessage.setVisibility(View.GONE);
                            break;
                        }
                    }
                }

                ((ViewHolderTextMessageChat)holder).ownMessageLayout.setVisibility(View.VISIBLE);
                ((ViewHolderTextMessageChat)holder).contactMessageLayout.setVisibility(View.GONE);

                String privilegeString = "";
                if(privilege==MegaChatRoom.PRIV_MODERATOR){
                    privilegeString = context.getString(R.string.administrator_permission_label_participants_panel);
                }
                else if(privilege==MegaChatRoom.PRIV_STANDARD){
                    privilegeString = context.getString(R.string.standard_permission_label_participants_panel);
                }
                else if(privilege==MegaChatRoom.PRIV_RO){
                    privilegeString = context.getString(R.string.observer_permission_label_participants_panel);
                }
                else {
                    log("Change to other");
                    privilegeString = "Unknow";
                }

                String textToShow = "";

                if(message.getUserHandle()==myUserHandle){
                    log("I changed my Own permission");
                    textToShow = String.format(context.getString(R.string.message_permissions_changed), context.getString(R.string.chat_I_text), privilegeString, context.getString(R.string.chat_me_text));
                }
                else{
                    log("I was change by someone");
                    String fullNameAction = cC.getFullName(message.getUserHandle(), chatRoom);

                    if(fullNameAction==null){
                        fullNameAction = "";
                    }

                    if(fullNameAction.trim().length()<=0){

                        log("NOT found in DB - ((ViewHolderTextMessageChat)holder).fullNameTitle");
                        fullNameAction = "Unknown name";
                        if(!(((ViewHolderTextMessageChat)holder).nameRequestedAction)){
                            log("3-Call for nonContactName: "+ message.getUserHandle());
                            ((ViewHolderTextMessageChat)holder).nameRequestedAction=true;
                            ChatNonContactNameListener listener = new ChatNonContactNameListener(context, ((ViewHolderTextMessageChat)holder), this, message.getUserHandle());
                            megaChatApi.getUserFirstname(message.getUserHandle(), listener);
                            megaChatApi.getUserLastname(message.getUserHandle(), listener);
                        }
                        else{
                            log("4-Name already asked and no name received: "+ message.getUserHandle());
                        }
                    }
                    textToShow = String.format(context.getString(R.string.message_permissions_changed), context.getString(R.string.chat_I_text), privilegeString, fullNameAction);
                }

                Spanned result = null;
                if (android.os.Build.VERSION.SDK_INT >= android.os.Build.VERSION_CODES.N) {
                    result = Html.fromHtml(textToShow,Html.FROM_HTML_MODE_LEGACY);
                } else {
                    result = Html.fromHtml(textToShow);
                }

                ((ViewHolderTextMessageChat)holder).ownManagementMessageText.setText(result);

                ((ViewHolderTextMessageChat)holder).contentOwnMessageLayout.setVisibility(View.GONE);
                ((ViewHolderTextMessageChat)holder).ownManagementMessageLayout.setVisibility(View.VISIBLE);
                log("Visible own management message!");

                if (!multipleSelect) {
                    ((ViewHolderTextMessageChat)holder).ownManagementMultiselectionLayout.setVisibility(View.GONE);

                    if (positionClicked != -1){
                        if (positionClicked == position){
                            ((ViewHolderTextMessageChat)holder).ownManagementMessageLayout.setBackgroundColor(ContextCompat.getColor(context, R.color.new_file_list_selected_row));
                            listFragment.smoothScrollToPosition(positionClicked);
                        }
                        else{
                            ((ViewHolderTextMessageChat)holder).ownManagementMessageLayout.setBackgroundColor(ContextCompat.getColor(context, android.R.color.transparent));
                        }
                    }
                    else{
                        ((ViewHolderTextMessageChat)holder).ownManagementMessageLayout.setBackgroundColor(ContextCompat.getColor(context, android.R.color.transparent));
                    }
                } else {
                    log("Multiselect ON");

                    ((ViewHolderTextMessageChat)holder).ownManagementMultiselectionLayout.setVisibility(View.VISIBLE);

                    if (this.isItemChecked(position)) {
                        log("Selected: " + message.getContent());
                        ((ViewHolderTextMessageChat)holder).ownManagementMultiselectionImageView.setImageDrawable(context.getDrawable(R.drawable.message_multiselection_filled));
                        ((ViewHolderTextMessageChat)holder).ownManagementMultiselectionTickIcon.setVisibility(View.VISIBLE);
                        ((ViewHolderTextMessageChat)holder).ownManagementMessageLayout.setBackgroundColor(ContextCompat.getColor(context, R.color.new_file_list_selected_row));

                    } else {
                        log("NOT selected");
                        ((ViewHolderTextMessageChat)holder).ownManagementMultiselectionImageView.setImageDrawable(context.getDrawable(R.drawable.message_multiselection_empty));
                        ((ViewHolderTextMessageChat)holder).ownManagementMultiselectionTickIcon.setVisibility(View.GONE);
                        ((ViewHolderTextMessageChat)holder).ownManagementMessageLayout.setBackgroundColor(ContextCompat.getColor(context, android.R.color.transparent));
                    }
                }
            }
            else{
                log("Participant privilege change!");
                log("Message type PRIVILEGE CHANGE: "+message.getContent());

                if(messages.get(position).getInfoToShow()!=-1){
                    switch (messages.get(position).getInfoToShow()){
                        case Constants.CHAT_ADAPTER_SHOW_ALL:{
                            ((ViewHolderTextMessageChat)holder).dateLayout.setVisibility(View.VISIBLE);
                            ((ViewHolderTextMessageChat)holder).dateText.setText(TimeChatUtils.formatDate(message.getTimestamp(), TimeChatUtils.DATE_SHORT_FORMAT));
                            ((ViewHolderTextMessageChat)holder).titleContactMessage.setVisibility(View.VISIBLE);
                            ((ViewHolderTextMessageChat)holder).timeContactText.setText(TimeChatUtils.formatTime(message));
                            break;
                        }
                        case Constants.CHAT_ADAPTER_SHOW_TIME:{
                            ((ViewHolderTextMessageChat)holder).dateLayout.setVisibility(View.GONE);
                            ((ViewHolderTextMessageChat)holder).titleContactMessage.setVisibility(View.VISIBLE);
                            ((ViewHolderTextMessageChat)holder).timeContactText.setText(TimeChatUtils.formatTime(message));
                            break;
                        }
                        case Constants.CHAT_ADAPTER_SHOW_NOTHING:{
                            ((ViewHolderTextMessageChat)holder).dateLayout.setVisibility(View.GONE);
                            ((ViewHolderTextMessageChat)holder).titleContactMessage.setVisibility(View.GONE);
                            break;
                        }
                    }
                }
                ((ViewHolderTextMessageChat)holder).ownMessageLayout.setVisibility(View.GONE);
                ((ViewHolderTextMessageChat)holder).contactMessageLayout.setVisibility(View.VISIBLE);

                ((ViewHolderTextMessageChat)holder).contentContactMessageLayout.setVisibility(View.GONE);
                ((ViewHolderTextMessageChat)holder).contactManagementMessageLayout.setVisibility(View.VISIBLE);

                if (!multipleSelect) {
                    ((ViewHolderTextMessageChat)holder).contactManagementMultiselectionLayout.setVisibility(View.GONE);

                    //Margins
                    RelativeLayout.LayoutParams contactManagementTextParams = (RelativeLayout.LayoutParams)((ViewHolderTextMessageChat)holder).contactManagementMessageText.getLayoutParams();
                    contactManagementTextParams.setMargins(Util.scaleWidthPx(LEFT_MARGIN_CONTACT_MSG_MANAGEMENT, outMetrics), Util.scaleHeightPx(5, outMetrics), Util.scaleWidthPx(RIGHT_MARGIN_CONTACT_MSG_MANAGEMENT, outMetrics), Util.scaleHeightPx(5, outMetrics));
                    ((ViewHolderTextMessageChat)holder).contactManagementMessageText.setLayoutParams(contactManagementTextParams);

                    RelativeLayout.LayoutParams timeContactTextParams = (RelativeLayout.LayoutParams)((ViewHolderTextMessageChat)holder).timeContactText.getLayoutParams();
                    timeContactTextParams.setMargins(Util.scaleWidthPx(LEFT_MARGIN_CONTACT_MSG_MANAGEMENT, outMetrics), 0, Util.scaleWidthPx(7, outMetrics), 0);
                    ((ViewHolderTextMessageChat)holder).timeContactText.setLayoutParams(timeContactTextParams);

                    if (positionClicked != -1){
                        if (positionClicked == position){
                            ((ViewHolderTextMessageChat)holder).contactManagementMessageLayout.setBackgroundColor(ContextCompat.getColor(context, R.color.new_file_list_selected_row));
                            listFragment.smoothScrollToPosition(positionClicked);
                        }
                        else{
                            ((ViewHolderTextMessageChat)holder).contactManagementMessageLayout.setBackgroundColor(ContextCompat.getColor(context, android.R.color.transparent));
                        }
                    }
                    else{
                        ((ViewHolderTextMessageChat)holder).contactManagementMessageLayout.setBackgroundColor(ContextCompat.getColor(context, android.R.color.transparent));
                    }
                } else {
                    log("Multiselect ON");
//            ((ViewHolderTextMessageChat)holder).imageButtonThreeDots.setVisibility(View.GONE);
                    ((ViewHolderTextMessageChat)holder).contactManagementMultiselectionLayout.setVisibility(View.VISIBLE);

                    //Margins
                    RelativeLayout.LayoutParams timeContactTextParams = (RelativeLayout.LayoutParams)((ViewHolderTextMessageChat)holder).timeContactText.getLayoutParams();
                    timeContactTextParams.setMargins(Util.scaleWidthPx(MULTISELECTION_LEFT_MARGIN_CONTACT_MSG_MANAGEMENT, outMetrics), 0, Util.scaleWidthPx(7, outMetrics), 0);
                    ((ViewHolderTextMessageChat)holder).timeContactText.setLayoutParams(timeContactTextParams);

                    //Set more margins
                    RelativeLayout.LayoutParams contactManagementTextParams = (RelativeLayout.LayoutParams)((ViewHolderTextMessageChat)holder).contactManagementMessageText.getLayoutParams();
                    contactManagementTextParams.setMargins(Util.scaleWidthPx(MULTISELECTION_LEFT_MARGIN_CONTACT_MSG_MANAGEMENT, outMetrics), Util.scaleHeightPx(5, outMetrics), Util.scaleWidthPx(68, outMetrics), Util.scaleHeightPx(5, outMetrics));
                    ((ViewHolderTextMessageChat)holder).contactManagementMessageText.setLayoutParams(contactManagementTextParams);

                    if (this.isItemChecked(position)) {
                        log("Selected: " + message.getContent());
                        ((ViewHolderTextMessageChat)holder).contactManagementMultiselectionImageView.setImageDrawable(context.getDrawable(R.drawable.message_multiselection_filled));
                        ((ViewHolderTextMessageChat)holder).contactManagementMultiselectionTickIcon.setVisibility(View.VISIBLE);
                        ((ViewHolderTextMessageChat)holder).contactManagementMessageLayout.setBackgroundColor(ContextCompat.getColor(context, R.color.new_file_list_selected_row));

                    } else {
                        log("NOT selected");
                        ((ViewHolderTextMessageChat)holder).contactManagementMultiselectionImageView.setImageDrawable(context.getDrawable(R.drawable.message_multiselection_empty));
                        ((ViewHolderTextMessageChat)holder).contactManagementMultiselectionTickIcon.setVisibility(View.GONE);
                        ((ViewHolderTextMessageChat)holder).contactManagementMessageLayout.setBackgroundColor(ContextCompat.getColor(context, android.R.color.transparent));
                    }
                }

<<<<<<< HEAD
                holder.fullNameTitle = cC.getFullName(message.getHandleOfAction(), chatRoom);
=======
                ((ViewHolderTextMessageChat)holder).fullNameTitle = cC.getFullName(message.getHandleOfAction(), chatRoom);
>>>>>>> 059f3adf

                if(((ViewHolderTextMessageChat)holder).fullNameTitle==null){
                    ((ViewHolderTextMessageChat)holder).fullNameTitle = "";
                }

                if(((ViewHolderTextMessageChat)holder).fullNameTitle.trim().length()<=0){

                    log("NOT found in DB - ((ViewHolderTextMessageChat)holder).fullNameTitle");
                    ((ViewHolderTextMessageChat)holder).fullNameTitle = "Unknown name";
                    if(!(((ViewHolderTextMessageChat)holder).nameRequested)){
                        log("3-Call for nonContactName: "+ message.getUserHandle());
<<<<<<< HEAD
                        holder.nameRequested=true;
                        ChatNonContactNameListener listener = new ChatNonContactNameListener(context, holder, this, message.getHandleOfAction());
=======
                        ((ViewHolderTextMessageChat)holder).nameRequested=true;
                        ChatNonContactNameListener listener = new ChatNonContactNameListener(context, ((ViewHolderTextMessageChat)holder), this, message.getHandleOfAction());
>>>>>>> 059f3adf
                        megaChatApi.getUserFirstname(message.getHandleOfAction(), listener);
                        megaChatApi.getUserLastname(message.getHandleOfAction(), listener);
                    }
                    else{
                        log("4-Name already asked and no name received: "+ message.getUserHandle());
                    }
                }

                int privilege = message.getPrivilege();
                String privilegeString = "";
                if(privilege==MegaChatRoom.PRIV_MODERATOR){
                    privilegeString = context.getString(R.string.administrator_permission_label_participants_panel);
                }
                else if(privilege==MegaChatRoom.PRIV_STANDARD){
                    privilegeString = context.getString(R.string.standard_permission_label_participants_panel);
                }
                else if(privilege==MegaChatRoom.PRIV_RO){
                    privilegeString = context.getString(R.string.observer_permission_label_participants_panel);
                }
                else {
                    log("Change to other");
                    privilegeString = "Unknow";
                }

                String textToShow = "";
                if(message.getUserHandle()==myUserHandle){
                    log("The privilege was change by me");
                    textToShow = String.format(context.getString(R.string.message_permissions_changed), ((ViewHolderTextMessageChat)holder).fullNameTitle, privilegeString, context.getString(R.string.chat_me_text));

                }
                else{
                    log("By other");
                    String fullNameAction = cC.getFullName(message.getUserHandle(), chatRoom);

                    if(fullNameAction==null){
                        fullNameAction = "";
                    }

                    if(fullNameAction.trim().length()<=0){

                        log("NOT found in DB - ((ViewHolderTextMessageChat)holder).fullNameTitle");
                        fullNameAction = "Unknown name";
                        if(!(((ViewHolderTextMessageChat)holder).nameRequestedAction)){
                            log("3-Call for nonContactName: "+ message.getUserHandle());
                            ((ViewHolderTextMessageChat)holder).nameRequestedAction=true;
                            ChatNonContactNameListener listener = new ChatNonContactNameListener(context, ((ViewHolderTextMessageChat)holder), this, message.getUserHandle());
                            megaChatApi.getUserFirstname(message.getUserHandle(), listener);
                            megaChatApi.getUserLastname(message.getUserHandle(), listener);
                        }
                        else{
                            log("4-Name already asked and no name received: "+ message.getUserHandle());
                        }
                    }

                    textToShow = String.format(context.getString(R.string.message_permissions_changed), ((ViewHolderTextMessageChat)holder).fullNameTitle, privilegeString, fullNameAction);
                }
                Spanned result = null;
                if (android.os.Build.VERSION.SDK_INT >= android.os.Build.VERSION_CODES.N) {
                    result = Html.fromHtml(textToShow,Html.FROM_HTML_MODE_LEGACY);
                } else {
                    result = Html.fromHtml(textToShow);
                }

                ((ViewHolderTextMessageChat)holder).contactManagementMessageText.setText(result);
            }
        }
        else{
            //OTHER TYPE OF MESSAGES
            if(message.getUserHandle()==myUserHandle) {
                log("MY message!!");
                log("MY message handle!!: "+message.getMsgId());

                if(messages.get(position).getInfoToShow()!=-1){
                    switch (messages.get(position).getInfoToShow()){
                        case Constants.CHAT_ADAPTER_SHOW_ALL:{
                            ((ViewHolderTextMessageChat)holder).dateLayout.setVisibility(View.VISIBLE);
                            ((ViewHolderTextMessageChat)holder).dateText.setText(TimeChatUtils.formatDate(message.getTimestamp(), TimeChatUtils.DATE_SHORT_FORMAT));
                            ((ViewHolderTextMessageChat)holder).titleOwnMessage.setVisibility(View.VISIBLE);
                            ((ViewHolderTextMessageChat)holder).timeOwnText.setText(TimeChatUtils.formatTime(message));
                            break;
                        }
                        case Constants.CHAT_ADAPTER_SHOW_TIME:{
                            ((ViewHolderTextMessageChat)holder).dateLayout.setVisibility(View.GONE);
                            ((ViewHolderTextMessageChat)holder).titleOwnMessage.setVisibility(View.VISIBLE);
                            ((ViewHolderTextMessageChat)holder).timeOwnText.setText(TimeChatUtils.formatTime(message));
                            break;
                        }
                        case Constants.CHAT_ADAPTER_SHOW_NOTHING:{
                            ((ViewHolderTextMessageChat)holder).dateLayout.setVisibility(View.GONE);
                            ((ViewHolderTextMessageChat)holder).titleOwnMessage.setVisibility(View.GONE);
                            break;
                        }
                    }
                }

                ((ViewHolderTextMessageChat)holder).ownMessageLayout.setVisibility(View.VISIBLE);
                ((ViewHolderTextMessageChat)holder).contactMessageLayout.setVisibility(View.GONE);

                if(message.getType()==MegaChatMessage.TYPE_NORMAL||message.getType()==MegaChatMessage.TYPE_NODE_ATTACHMENT||message.getType()==MegaChatMessage.TYPE_REVOKE_NODE_ATTACHMENT||message.getType()==MegaChatMessage.TYPE_CONTACT_ATTACHMENT){

                    log("Message type: "+message.getMsgId());

                    String messageContent = "";
                    if(message.getContent()!=null){
                        messageContent = message.getContent();
                    }

                    if(message.isEdited()){

                        log("Message is edited");
                        Spannable content = new SpannableString(messageContent);
                        int status = message.getStatus();
                        if((status==MegaChatMessage.STATUS_SERVER_REJECTED)||(status==MegaChatMessage.STATUS_SENDING_MANUAL)){
                            log("Show triangle retry!");
                            ((ViewHolderTextMessageChat)holder).contentOwnMessageText.setTextColor(ContextCompat.getColor(context, R.color.mail_my_account));
                            content.setSpan(new ForegroundColorSpan(context.getResources().getColor(R.color.mail_my_account)), 0, content.length(), Spannable.SPAN_EXCLUSIVE_EXCLUSIVE);
                            ((ViewHolderTextMessageChat)holder).triangleIcon.setVisibility(View.VISIBLE);
                            ((ViewHolderTextMessageChat)holder).retryAlert.setVisibility(View.VISIBLE);
                        }
                        else if((status==MegaChatMessage.STATUS_SENDING)){
                            log("Status not received by server: "+message.getStatus());
                            ((ViewHolderTextMessageChat)holder).contentOwnMessageText.setTextColor(ContextCompat.getColor(context, R.color.mail_my_account));
                            content.setSpan(new ForegroundColorSpan(context.getResources().getColor(R.color.mail_my_account)), 0, content.length(), Spannable.SPAN_EXCLUSIVE_EXCLUSIVE);
                        }
                        else{
                            log("Status: "+message.getStatus());
                            ((ViewHolderTextMessageChat)holder).contentOwnMessageText.setTextColor(ContextCompat.getColor(context, R.color.name_my_account));
                            content.setSpan(new ForegroundColorSpan(context.getResources().getColor(R.color.name_my_account)), 0, content.length(), Spannable.SPAN_EXCLUSIVE_EXCLUSIVE);
                        }

                        ((ViewHolderTextMessageChat)holder).contentOwnMessageText.setText(content+" ");

                        Spannable edited = new SpannableString(context.getString(R.string.edited_message_text));
                        edited.setSpan(new RelativeSizeSpan(0.85f), 0, edited.length(), Spannable.SPAN_EXCLUSIVE_EXCLUSIVE);
                        edited.setSpan(new ForegroundColorSpan(context.getResources().getColor(R.color.accentColor)), 0, edited.length(), Spannable.SPAN_EXCLUSIVE_EXCLUSIVE);
                        edited.setSpan(new android.text.style.StyleSpan(Typeface.ITALIC), 0, edited.length(), Spannable.SPAN_EXCLUSIVE_EXCLUSIVE);

                        ((ViewHolderTextMessageChat)holder).contentOwnMessageText.append(edited);
                        ((ViewHolderTextMessageChat)holder).contentOwnMessageLayout.setVisibility(View.VISIBLE);
                        ((ViewHolderTextMessageChat)holder).ownManagementMessageLayout.setVisibility(View.GONE);

                        if (!multipleSelect) {
                            //Margins
                            RelativeLayout.LayoutParams ownMessageParams = (RelativeLayout.LayoutParams)((ViewHolderTextMessageChat)holder).contentOwnMessageText.getLayoutParams();
                            ownMessageParams.setMargins(Util.scaleWidthPx(43, outMetrics), 0, Util.scaleWidthPx(68, outMetrics), 0);
                            ((ViewHolderTextMessageChat)holder).contentOwnMessageText.setLayoutParams(ownMessageParams);

                            ((ViewHolderTextMessageChat)holder).ownMultiselectionLayout.setVisibility(View.GONE);
//            ((ViewHolderTextMessageChat)holder).imageButtonThreeDots.setVisibility(View.VISIBLE);
                            if (positionClicked != -1){
                                if (positionClicked == position){
                                    ((ViewHolderTextMessageChat)holder).contentOwnMessageLayout.setBackgroundColor(ContextCompat.getColor(context, R.color.new_file_list_selected_row));
                                    listFragment.smoothScrollToPosition(positionClicked);
                                }
                                else{
                                    ((ViewHolderTextMessageChat)holder).contentOwnMessageLayout.setBackgroundColor(ContextCompat.getColor(context, android.R.color.transparent));
                                }
                            }
                            else{
                                ((ViewHolderTextMessageChat)holder).contentOwnMessageLayout.setBackgroundColor(ContextCompat.getColor(context, android.R.color.transparent));
                            }
                        } else {
                            log("Multiselect ON");
//            ((ViewHolderTextMessageChat)holder).imageButtonThreeDots.setVisibility(View.GONE);
                            ((ViewHolderTextMessageChat)holder).ownMultiselectionLayout.setVisibility(View.VISIBLE);
                            //Margins
                            RelativeLayout.LayoutParams ownMessageParams = (RelativeLayout.LayoutParams)((ViewHolderTextMessageChat)holder).contentOwnMessageText.getLayoutParams();
                            ownMessageParams.setMargins(Util.scaleWidthPx(LEFT_MARGIN_CONTACT_MSG_NORMAL, outMetrics), 0, Util.scaleWidthPx(68, outMetrics), 0);
                            ((ViewHolderTextMessageChat)holder).contentOwnMessageText.setLayoutParams(ownMessageParams);

                            if(this.isItemChecked(position)){
                                log("Selected: "+message.getContent());
                                ((ViewHolderTextMessageChat)holder).ownMultiselectionImageView.setImageDrawable(context.getDrawable(R.drawable.message_multiselection_filled));
                                ((ViewHolderTextMessageChat)holder).ownMultiselectionTickIcon.setVisibility(View.VISIBLE);
                                ((ViewHolderTextMessageChat)holder).contentOwnMessageLayout.setBackgroundColor(ContextCompat.getColor(context, R.color.new_file_list_selected_row));
                            }
                            else{
                                log("NOT selected");
                                ((ViewHolderTextMessageChat)holder).ownMultiselectionImageView.setImageDrawable(context.getDrawable(R.drawable.message_multiselection_empty));
                                ((ViewHolderTextMessageChat)holder).ownMultiselectionTickIcon.setVisibility(View.GONE);
                                ((ViewHolderTextMessageChat)holder).contentOwnMessageLayout.setBackgroundColor(ContextCompat.getColor(context, android.R.color.transparent));
                            }
                        }
                    }
                    else if(message.isDeleted()){
                        log("Message is deleted");

                        RelativeLayout.LayoutParams ownManagementParams = (RelativeLayout.LayoutParams)((ViewHolderTextMessageChat)holder).ownManagementMessageText.getLayoutParams();
                        ownManagementParams.setMargins(Util.scaleWidthPx(43, outMetrics), Util.scaleHeightPx(5, outMetrics), Util.scaleWidthPx(68, outMetrics), Util.scaleHeightPx(5, outMetrics));
                        ((ViewHolderTextMessageChat)holder).ownManagementMessageText.setLayoutParams(ownManagementParams);

                        ((ViewHolderTextMessageChat)holder).contentOwnMessageLayout.setVisibility(View.GONE);
                        ((ViewHolderTextMessageChat)holder).ownManagementMessageText.setTextColor(ContextCompat.getColor(context, R.color.accentColor));
                        ((ViewHolderTextMessageChat)holder).ownManagementMessageText.setText(context.getString(R.string.text_deleted_message));
                        ((ViewHolderTextMessageChat)holder).ownManagementMessageLayout.setVisibility(View.VISIBLE);

                        if (!multipleSelect) {
                            ((ViewHolderTextMessageChat)holder).ownManagementMultiselectionLayout.setVisibility(View.GONE);

                            if (positionClicked != -1){
                                if (positionClicked == position){
                                    ((ViewHolderTextMessageChat)holder).ownManagementMessageLayout.setBackgroundColor(ContextCompat.getColor(context, R.color.new_file_list_selected_row));
                                    listFragment.smoothScrollToPosition(positionClicked);
                                }
                                else{
                                    ((ViewHolderTextMessageChat)holder).ownManagementMessageLayout.setBackgroundColor(ContextCompat.getColor(context, android.R.color.transparent));
                                }
                            }
                            else{
                                ((ViewHolderTextMessageChat)holder).ownManagementMessageLayout.setBackgroundColor(ContextCompat.getColor(context, android.R.color.transparent));
                            }
                        } else {
                            log("Multiselect ON");
//            ((ViewHolderTextMessageChat)holder).imageButtonThreeDots.setVisibility(View.GONE);
                            ((ViewHolderTextMessageChat)holder).ownManagementMultiselectionLayout.setVisibility(View.VISIBLE);

                            if (this.isItemChecked(position)) {
                                log("Selected: " + message.getContent());
                                ((ViewHolderTextMessageChat)holder).ownManagementMultiselectionImageView.setImageDrawable(context.getDrawable(R.drawable.message_multiselection_filled));
                                ((ViewHolderTextMessageChat)holder).ownManagementMultiselectionTickIcon.setVisibility(View.VISIBLE);
                                ((ViewHolderTextMessageChat)holder).ownManagementMessageLayout.setBackgroundColor(ContextCompat.getColor(context, R.color.new_file_list_selected_row));

                            } else {
                                log("NOT selected");
                                ((ViewHolderTextMessageChat)holder).ownManagementMultiselectionImageView.setImageDrawable(context.getDrawable(R.drawable.message_multiselection_empty));
                                ((ViewHolderTextMessageChat)holder).ownManagementMultiselectionTickIcon.setVisibility(View.GONE);
                                ((ViewHolderTextMessageChat)holder).ownManagementMessageLayout.setBackgroundColor(ContextCompat.getColor(context, android.R.color.transparent));
                            }
                        }
                    }
                    else{

                        if(message.getType()==MegaChatMessage.TYPE_NORMAL){

                            if(message.getContent()!=null){
                                messageContent = message.getContent();
                            }

                            int status = message.getStatus();

                            if((status==MegaChatMessage.STATUS_SERVER_REJECTED)||(status==MegaChatMessage.STATUS_SENDING_MANUAL)){
                                log("Show triangle retry!");
                                ((ViewHolderTextMessageChat)holder).contentOwnMessageText.setTextColor(ContextCompat.getColor(context, R.color.mail_my_account));
                                ((ViewHolderTextMessageChat)holder).triangleIcon.setVisibility(View.VISIBLE);
                                ((ViewHolderTextMessageChat)holder).retryAlert.setVisibility(View.VISIBLE);
                            }
                            else if((status==MegaChatMessage.STATUS_SENDING)){
                                ((ViewHolderTextMessageChat)holder).contentOwnMessageText.setTextColor(ContextCompat.getColor(context, R.color.mail_my_account));
                            }
                            else{
                                log("Status: "+message.getStatus());
                                ((ViewHolderTextMessageChat)holder).contentOwnMessageText.setTextColor(ContextCompat.getColor(context, R.color.name_my_account));
                            }
                        }
                        else if(message.getType()==MegaChatMessage.TYPE_NODE_ATTACHMENT){
<<<<<<< HEAD
                            holder.contentOwnMessageText.setTextColor(ContextCompat.getColor(context, R.color.accentColor));
                            messageContent = "An attachment was sent";
                        }
                        else if(message.getType()==MegaChatMessage.TYPE_REVOKE_NODE_ATTACHMENT){
                            holder.contentOwnMessageText.setTextColor(ContextCompat.getColor(context, R.color.accentColor));
                            messageContent = "Attachment revoked";
                        }
                        else if(message.getType()==MegaChatMessage.TYPE_CONTACT_ATTACHMENT){
                            holder.contentOwnMessageText.setTextColor(ContextCompat.getColor(context, R.color.accentColor));
=======
                            ((ViewHolderTextMessageChat)holder).contentOwnMessageText.setTextColor(ContextCompat.getColor(context, R.color.accentColor));



                            messageContent = "An attachment was sent";
                        }
                        else if(message.getType()==MegaChatMessage.TYPE_REVOKE_NODE_ATTACHMENT){
                            ((ViewHolderTextMessageChat)holder).contentOwnMessageText.setTextColor(ContextCompat.getColor(context, R.color.accentColor));
                            messageContent = "Attachment revoked";
                        }
                        else if(message.getType()==MegaChatMessage.TYPE_CONTACT_ATTACHMENT){
                            ((ViewHolderTextMessageChat)holder).contentOwnMessageText.setTextColor(ContextCompat.getColor(context, R.color.accentColor));
>>>>>>> 059f3adf
                            messageContent = "A contact was sent";
                        }
                        ((ViewHolderTextMessageChat)holder).contentOwnMessageText.setText(messageContent);

                        ((ViewHolderTextMessageChat)holder).contentOwnMessageLayout.setVisibility(View.VISIBLE);
                        ((ViewHolderTextMessageChat)holder).ownManagementMessageLayout.setVisibility(View.GONE);

                        //Margins
                        RelativeLayout.LayoutParams ownMessageParams = (RelativeLayout.LayoutParams)((ViewHolderTextMessageChat)holder).contentOwnMessageText.getLayoutParams();
                        ownMessageParams.setMargins(Util.scaleWidthPx(LEFT_MARGIN_CONTACT_MSG_NORMAL, outMetrics), 0, Util.scaleWidthPx(68, outMetrics), 0);
                        ((ViewHolderTextMessageChat)holder).contentOwnMessageText.setLayoutParams(ownMessageParams);

                        if (!multipleSelect) {

                            ((ViewHolderTextMessageChat)holder).ownMultiselectionLayout.setVisibility(View.GONE);

                            if (positionClicked != -1){
                                if (positionClicked == position){
                                    ((ViewHolderTextMessageChat)holder).contentOwnMessageLayout.setBackgroundColor(ContextCompat.getColor(context, R.color.new_file_list_selected_row));
                                    listFragment.smoothScrollToPosition(positionClicked);
                                }
                                else{
                                    ((ViewHolderTextMessageChat)holder).contentOwnMessageLayout.setBackgroundColor(ContextCompat.getColor(context, android.R.color.transparent));
                                }
                            }
                            else{
                                ((ViewHolderTextMessageChat)holder).contentOwnMessageLayout.setBackgroundColor(ContextCompat.getColor(context, android.R.color.transparent));
                            }
                        } else {
                            log("Multiselect ON");

                            if(this.isItemChecked(position)){
                                log("Selected: "+message.getContent());
                                ((ViewHolderTextMessageChat)holder).ownMultiselectionImageView.setImageDrawable(context.getDrawable(R.drawable.message_multiselection_filled));
                                ((ViewHolderTextMessageChat)holder).ownMultiselectionTickIcon.setVisibility(View.VISIBLE);
                                ((ViewHolderTextMessageChat)holder).contentOwnMessageLayout.setBackgroundColor(ContextCompat.getColor(context, R.color.new_file_list_selected_row));
                            }
                            else{
                                log("NOT selected");
                                ((ViewHolderTextMessageChat)holder).ownMultiselectionImageView.setImageDrawable(context.getDrawable(R.drawable.message_multiselection_empty));
                                ((ViewHolderTextMessageChat)holder).ownMultiselectionTickIcon.setVisibility(View.GONE);
                                ((ViewHolderTextMessageChat)holder).contentOwnMessageLayout.setBackgroundColor(ContextCompat.getColor(context, android.R.color.transparent));
                            }
                        }
                    }
                }
                else if(message.getType()==MegaChatMessage.TYPE_TRUNCATE){
                    log("Message type TRUNCATE");

                    RelativeLayout.LayoutParams ownManagementParams = (RelativeLayout.LayoutParams)((ViewHolderTextMessageChat)holder).ownManagementMessageText.getLayoutParams();
                    ownManagementParams.setMargins(Util.scaleWidthPx(43, outMetrics), Util.scaleHeightPx(5, outMetrics), Util.scaleWidthPx(68, outMetrics), Util.scaleHeightPx(5, outMetrics));
                    ((ViewHolderTextMessageChat)holder).ownManagementMessageText.setLayoutParams(ownManagementParams);

                    ((ViewHolderTextMessageChat)holder).contentOwnMessageLayout.setVisibility(View.GONE);
                    ((ViewHolderTextMessageChat)holder).ownManagementMessageText.setTextColor(ContextCompat.getColor(context, R.color.accentColor));
                    ((ViewHolderTextMessageChat)holder).ownManagementMessageText.setText(context.getString(R.string.history_cleared_message));
                    ((ViewHolderTextMessageChat)holder).ownManagementMessageLayout.setVisibility(View.VISIBLE);

                    if (!multipleSelect) {
                        ((ViewHolderTextMessageChat)holder).ownManagementMultiselectionLayout.setVisibility(View.GONE);

                        if (positionClicked != -1){
                            if (positionClicked == position){
                                ((ViewHolderTextMessageChat)holder).ownManagementMessageLayout.setBackgroundColor(ContextCompat.getColor(context, R.color.new_file_list_selected_row));
                                listFragment.smoothScrollToPosition(positionClicked);
                            }
                            else{
                                ((ViewHolderTextMessageChat)holder).ownManagementMessageLayout.setBackgroundColor(ContextCompat.getColor(context, android.R.color.transparent));
                            }
                        }
                        else{
                            ((ViewHolderTextMessageChat)holder).ownManagementMessageLayout.setBackgroundColor(ContextCompat.getColor(context, android.R.color.transparent));
                        }
                    } else {
                        log("Multiselect ON");
//            ((ViewHolderTextMessageChat)holder).imageButtonThreeDots.setVisibility(View.GONE);
                        ((ViewHolderTextMessageChat)holder).ownManagementMultiselectionLayout.setVisibility(View.VISIBLE);

                        if (this.isItemChecked(position)) {
                            log("Selected: " + message.getContent());
                            ((ViewHolderTextMessageChat)holder).ownManagementMultiselectionImageView.setImageDrawable(context.getDrawable(R.drawable.message_multiselection_filled));
                            ((ViewHolderTextMessageChat)holder).ownManagementMultiselectionTickIcon.setVisibility(View.VISIBLE);
                            ((ViewHolderTextMessageChat)holder).ownManagementMessageLayout.setBackgroundColor(ContextCompat.getColor(context, R.color.new_file_list_selected_row));

                        } else {
                            log("NOT selected");
                            ((ViewHolderTextMessageChat)holder).ownManagementMultiselectionImageView.setImageDrawable(context.getDrawable(R.drawable.message_multiselection_empty));
                            ((ViewHolderTextMessageChat)holder).ownManagementMultiselectionTickIcon.setVisibility(View.GONE);
                            ((ViewHolderTextMessageChat)holder).ownManagementMessageLayout.setBackgroundColor(ContextCompat.getColor(context, android.R.color.transparent));
                        }
                    }

                }
                else if(message.getType()==MegaChatMessage.TYPE_CHAT_TITLE){
                    log("Message type TITLE CHANGE: "+message.getContent());

                    ((ViewHolderTextMessageChat)holder).contentOwnMessageLayout.setVisibility(View.GONE);

                    String messageContent = message.getContent();

                    String textToShow = String.format(context.getString(R.string.change_title_messages), context.getString(R.string.chat_I_text), messageContent);

                    Spanned result = null;
                    if (android.os.Build.VERSION.SDK_INT >= android.os.Build.VERSION_CODES.N) {
                        result = Html.fromHtml(textToShow,Html.FROM_HTML_MODE_LEGACY);
                    } else {
                        result = Html.fromHtml(textToShow);
                    }

                    ((ViewHolderTextMessageChat)holder).ownManagementMessageText.setText(result);

                    ((ViewHolderTextMessageChat)holder).ownManagementMessageLayout.setVisibility(View.VISIBLE);

                    if (!multipleSelect) {
                        ((ViewHolderTextMessageChat)holder).ownManagementMultiselectionLayout.setVisibility(View.GONE);

                        if (positionClicked != -1){
                            if (positionClicked == position){
                                ((ViewHolderTextMessageChat)holder).ownManagementMessageLayout.setBackgroundColor(ContextCompat.getColor(context, R.color.new_file_list_selected_row));
                                listFragment.smoothScrollToPosition(positionClicked);
                            }
                            else{
                                ((ViewHolderTextMessageChat)holder).ownManagementMessageLayout.setBackgroundColor(ContextCompat.getColor(context, android.R.color.transparent));
                            }
                        }
                        else{
                            ((ViewHolderTextMessageChat)holder).ownManagementMessageLayout.setBackgroundColor(ContextCompat.getColor(context, android.R.color.transparent));
                        }
                    } else {
                        log("Multiselect ON");
//            ((ViewHolderTextMessageChat)holder).imageButtonThreeDots.setVisibility(View.GONE);
                        ((ViewHolderTextMessageChat)holder).ownManagementMultiselectionLayout.setVisibility(View.VISIBLE);

                        if (this.isItemChecked(position)) {
                            log("Selected: " + message.getContent());
                            ((ViewHolderTextMessageChat)holder).ownManagementMultiselectionImageView.setImageDrawable(context.getDrawable(R.drawable.message_multiselection_filled));
                            ((ViewHolderTextMessageChat)holder).ownManagementMultiselectionTickIcon.setVisibility(View.VISIBLE);
                            ((ViewHolderTextMessageChat)holder).ownManagementMessageLayout.setBackgroundColor(ContextCompat.getColor(context, R.color.new_file_list_selected_row));

                        } else {
                            log("NOT selected");
                            ((ViewHolderTextMessageChat)holder).ownManagementMultiselectionImageView.setImageDrawable(context.getDrawable(R.drawable.message_multiselection_empty));
                            ((ViewHolderTextMessageChat)holder).ownManagementMultiselectionTickIcon.setVisibility(View.GONE);
                            ((ViewHolderTextMessageChat)holder).ownManagementMessageLayout.setBackgroundColor(ContextCompat.getColor(context, android.R.color.transparent));
                        }
                    }
                }
                else{
                    log("Type message ERROR: "+message.getType());
                    ((ViewHolderTextMessageChat)holder).contentOwnMessageText.setTextColor(ContextCompat.getColor(context, R.color.tour_bar_red));

                    ((ViewHolderTextMessageChat)holder).contentOwnMessageText.setText(context.getString(R.string.error_message_unrecognizable));
                    ((ViewHolderTextMessageChat)holder).contentOwnMessageLayout.setVisibility(View.VISIBLE);
                    ((ViewHolderTextMessageChat)holder).ownManagementMessageLayout.setVisibility(View.GONE);

                    //Margins
                    RelativeLayout.LayoutParams ownMessageParams = (RelativeLayout.LayoutParams)((ViewHolderTextMessageChat)holder).contentOwnMessageText.getLayoutParams();
                    ownMessageParams.setMargins(Util.scaleWidthPx(43, outMetrics), 0, Util.scaleWidthPx(68, outMetrics), 0);
                    ((ViewHolderTextMessageChat)holder).contentOwnMessageText.setLayoutParams(ownMessageParams);
                    ((ViewHolderTextMessageChat)holder).ownMultiselectionLayout.setVisibility(View.GONE);
                    ((ViewHolderTextMessageChat)holder).contentOwnMessageLayout.setBackgroundColor(ContextCompat.getColor(context, android.R.color.transparent));

//                log("Content: "+message.getContent());
                }
//                ((ViewHolderTextMessageChat)holder).retryAlert.setVisibility(View.VISIBLE);
            }
            else{
                long userHandle = message.getUserHandle();
                log("Contact message!!: "+userHandle);

                if(((ChatActivityLollipop) context).isGroup()){

                    ((ViewHolderTextMessageChat)holder).fullNameTitle = cC.getFullName(userHandle, chatRoom);

                    if(((ViewHolderTextMessageChat)holder).fullNameTitle==null){
                        ((ViewHolderTextMessageChat)holder).fullNameTitle = "";
                    }

                    if(((ViewHolderTextMessageChat)holder).fullNameTitle.trim().length()<=0){

                        log("NOT found in DB - ((ViewHolderTextMessageChat)holder).fullNameTitle");
                        ((ViewHolderTextMessageChat)holder).fullNameTitle = "Unknown name";
                        if(!(((ViewHolderTextMessageChat)holder).nameRequested)){
                            log("3-Call for nonContactName: "+ message.getUserHandle());
                            ((ViewHolderTextMessageChat)holder).nameRequested=true;
                            ChatNonContactNameListener listener = new ChatNonContactNameListener(context, ((ViewHolderTextMessageChat)holder), this, userHandle);
                            megaChatApi.getUserFirstname(userHandle, listener);
                            megaChatApi.getUserLastname(userHandle, listener);
                        }
                        else{
                            log("4-Name already asked and no name received: "+ message.getUserHandle());
                        }
                    }
                }
                else{
//                    ((ViewHolderTextMessageChat)holder).fullNameTitle = getContactFullName(((ViewHolderTextMessageChat)holder).userHandle);
                    ((ViewHolderTextMessageChat)holder).fullNameTitle = chatRoom.getTitle();
                }

                if(messages.get(position).getInfoToShow()!=-1){
                    switch (messages.get(position).getInfoToShow()){
                        case Constants.CHAT_ADAPTER_SHOW_ALL:{
                            ((ViewHolderTextMessageChat)holder).dateLayout.setVisibility(View.VISIBLE);
                            ((ViewHolderTextMessageChat)holder).dateText.setText(TimeChatUtils.formatDate(message.getTimestamp(), TimeChatUtils.DATE_SHORT_FORMAT));
                            ((ViewHolderTextMessageChat)holder).titleContactMessage.setVisibility(View.VISIBLE);
                            ((ViewHolderTextMessageChat)holder).timeContactText.setText(TimeChatUtils.formatTime(message));
                            break;
                        }
                        case Constants.CHAT_ADAPTER_SHOW_TIME:{
                            ((ViewHolderTextMessageChat)holder).dateLayout.setVisibility(View.GONE);
                            ((ViewHolderTextMessageChat)holder).titleContactMessage.setVisibility(View.VISIBLE);
                            ((ViewHolderTextMessageChat)holder).timeContactText.setText(TimeChatUtils.formatTime(message));
                            break;
                        }
                        case Constants.CHAT_ADAPTER_SHOW_NOTHING:{
                            ((ViewHolderTextMessageChat)holder).dateLayout.setVisibility(View.GONE);
                            ((ViewHolderTextMessageChat)holder).titleContactMessage.setVisibility(View.GONE);
                            break;
                        }
                    }
                }
                ((ViewHolderTextMessageChat)holder).ownMessageLayout.setVisibility(View.GONE);
                ((ViewHolderTextMessageChat)holder).contactMessageLayout.setVisibility(View.VISIBLE);

                if(message.getType()==MegaChatMessage.TYPE_NORMAL||message.getType()==MegaChatMessage.TYPE_NODE_ATTACHMENT||message.getType()==MegaChatMessage.TYPE_REVOKE_NODE_ATTACHMENT||message.getType()==MegaChatMessage.TYPE_CONTACT_ATTACHMENT){

                    if(((ChatActivityLollipop) context).isGroup()){
                        Spannable name = new SpannableString(((ViewHolderTextMessageChat)holder).fullNameTitle+"\n");
//                    name.setSpan(new RelativeSizeSpan(0.85f), 0, name.length(), Spannable.SPAN_EXCLUSIVE_EXCLUSIVE);

                        String handleString = megaApi.userHandleToBase64(((ViewHolderTextMessageChat)holder).userHandle);
                        String color = megaApi.getUserAvatarColor(handleString);
                        if(color!=null){
                            log("The color to set the avatar is "+color);
                            name.setSpan(new ForegroundColorSpan(Color.parseColor(color)), 0, name.length(), Spannable.SPAN_EXCLUSIVE_EXCLUSIVE);
                        }
                        else{
                            log("Default color to the avatar");
                            name.setSpan(new ForegroundColorSpan(ContextCompat.getColor(context, R.color.accentColor)), 0, name.length(), Spannable.SPAN_EXCLUSIVE_EXCLUSIVE);
                        }

//                    name.setSpan(new android.text.style.StyleSpan(Typeface.ITALIC), 0, name.length(), Spannable.SPAN_EXCLUSIVE_EXCLUSIVE);
                        ((ViewHolderTextMessageChat)holder).contentContactMessageText.setText(name);
                    }
                    else{
                        ((ViewHolderTextMessageChat)holder).contentContactMessageText.setText("");
                    }

                    if(message.isEdited()){
                        log("Message is edited");
                        String messageContent = "";
                        if(message.getContent()!=null){
                            messageContent = message.getContent();
                        }

                        Spannable content = new SpannableString(messageContent);
                        content.setSpan(new ForegroundColorSpan(ContextCompat.getColor(context, R.color.name_my_account)), 0, content.length(), Spannable.SPAN_EXCLUSIVE_EXCLUSIVE);
                        ((ViewHolderTextMessageChat)holder).contentContactMessageText.append(content+" ");
//                    ((ViewHolderTextMessageChat)holder).contentContactMessageText.setText(content);

                        Spannable edited = new SpannableString(context.getString(R.string.edited_message_text));
                        edited.setSpan(new RelativeSizeSpan(0.85f), 0, edited.length(), Spannable.SPAN_EXCLUSIVE_EXCLUSIVE);
                        edited.setSpan(new ForegroundColorSpan(ContextCompat.getColor(context, R.color.accentColor)), 0, edited.length(), Spannable.SPAN_EXCLUSIVE_EXCLUSIVE);
                        edited.setSpan(new android.text.style.StyleSpan(Typeface.ITALIC), 0, edited.length(), Spannable.SPAN_EXCLUSIVE_EXCLUSIVE);
                        ((ViewHolderTextMessageChat)holder).contentContactMessageText.append(edited);
                        ((ViewHolderTextMessageChat)holder).contentContactMessageLayout.setVisibility(View.VISIBLE);
                        ((ViewHolderTextMessageChat)holder).contactManagementMessageLayout.setVisibility(View.GONE);

                        //Margins
                        RelativeLayout.LayoutParams timeContactTextParams = (RelativeLayout.LayoutParams)((ViewHolderTextMessageChat)holder).timeContactText.getLayoutParams();
                        timeContactTextParams.setMargins(Util.scaleWidthPx(LEFT_MARGIN_CONTACT_MSG_NORMAL, outMetrics), 0, Util.scaleWidthPx(7, outMetrics), 0);
                        ((ViewHolderTextMessageChat)holder).timeContactText.setLayoutParams(timeContactTextParams);

                        if (!multipleSelect) {
//            ((ViewHolderTextMessageChat)holder).imageButtonThreeDots.setVisibility(View.VISIBLE);
                            ((ViewHolderTextMessageChat)holder).contactMultiselectionLayout.setVisibility(View.GONE);
                            if (positionClicked != -1){
                                if (positionClicked == position){
                                    ((ViewHolderTextMessageChat)holder).contentContactMessageLayout.setBackgroundColor(ContextCompat.getColor(context, R.color.new_file_list_selected_row));
                                    listFragment.smoothScrollToPosition(positionClicked);
                                }
                                else{
                                    ((ViewHolderTextMessageChat)holder).contentContactMessageLayout.setBackgroundColor(ContextCompat.getColor(context, android.R.color.transparent));
                                }
                            }
                            else{
                                ((ViewHolderTextMessageChat)holder).contentContactMessageLayout.setBackgroundColor(ContextCompat.getColor(context, android.R.color.transparent));
                            }
                        } else {
                            log("Multiselect ON");
//            ((ViewHolderTextMessageChat)holder).imageButtonThreeDots.setVisibility(View.GONE);
                            ((ViewHolderTextMessageChat)holder).contactMultiselectionLayout.setVisibility(View.VISIBLE);
                            if(this.isItemChecked(position)){
                                log("Selected: "+message.getContent());
                                ((ViewHolderTextMessageChat)holder).contactMultiselectionImageView.setImageDrawable(context.getDrawable(R.drawable.message_multiselection_filled));
                                ((ViewHolderTextMessageChat)holder).contactMultiselectionTickIcon.setVisibility(View.VISIBLE);
                                ((ViewHolderTextMessageChat)holder).contentContactMessageLayout.setBackgroundColor(ContextCompat.getColor(context, R.color.new_file_list_selected_row));
                            }
                            else{
                                log("NOT selected");
                                ((ViewHolderTextMessageChat)holder).contactMultiselectionImageView.setImageDrawable(context.getDrawable(R.drawable.message_multiselection_empty));
                                ((ViewHolderTextMessageChat)holder).contactMultiselectionTickIcon.setVisibility(View.GONE);
                                ((ViewHolderTextMessageChat)holder).contentContactMessageLayout.setBackgroundColor(ContextCompat.getColor(context, android.R.color.transparent));
                            }
                        }
                    }
                    else if(message.isDeleted()){
                        log("Message is deleted");
                        ((ViewHolderTextMessageChat)holder).contentContactMessageLayout.setVisibility(View.GONE);
                        ((ViewHolderTextMessageChat)holder).contactManagementMessageLayout.setVisibility(View.VISIBLE);

                        //Margins
                        RelativeLayout.LayoutParams contactManagementTextParams = (RelativeLayout.LayoutParams)((ViewHolderTextMessageChat)holder).contactManagementMessageText.getLayoutParams();
                        contactManagementTextParams.setMargins(Util.scaleWidthPx(LEFT_MARGIN_CONTACT_MSG_NORMAL, outMetrics), Util.scaleHeightPx(5, outMetrics), Util.scaleWidthPx(RIGHT_MARGIN_CONTACT_MSG_MANAGEMENT, outMetrics), Util.scaleHeightPx(5, outMetrics));
                        ((ViewHolderTextMessageChat)holder).contactManagementMessageText.setLayoutParams(contactManagementTextParams);

                        RelativeLayout.LayoutParams timeContactTextParams = (RelativeLayout.LayoutParams)((ViewHolderTextMessageChat)holder).timeContactText.getLayoutParams();
                        timeContactTextParams.setMargins(Util.scaleWidthPx(LEFT_MARGIN_CONTACT_MSG_NORMAL, outMetrics), 0, Util.scaleWidthPx(7, outMetrics), 0);
                        ((ViewHolderTextMessageChat)holder).timeContactText.setLayoutParams(timeContactTextParams);

                        if (!multipleSelect) {
                            ((ViewHolderTextMessageChat)holder).contactManagementMultiselectionLayout.setVisibility(View.GONE);

                            if (positionClicked != -1){
                                if (positionClicked == position){
                                    ((ViewHolderTextMessageChat)holder).contactManagementMessageLayout.setBackgroundColor(ContextCompat.getColor(context, R.color.new_file_list_selected_row));
                                    listFragment.smoothScrollToPosition(positionClicked);
                                }
                                else{
                                    ((ViewHolderTextMessageChat)holder).contactManagementMessageLayout.setBackgroundColor(ContextCompat.getColor(context, android.R.color.transparent));
                                }
                            }
                            else{
                                ((ViewHolderTextMessageChat)holder).contactManagementMessageLayout.setBackgroundColor(ContextCompat.getColor(context, android.R.color.transparent));
                            }
                        } else {
                            log("Multiselect ON");
//            ((ViewHolderTextMessageChat)holder).imageButtonThreeDots.setVisibility(View.GONE);
                            ((ViewHolderTextMessageChat)holder).contactManagementMultiselectionLayout.setVisibility(View.VISIBLE);

                            if (this.isItemChecked(position)) {
                                log("Selected: " + message.getContent());
                                ((ViewHolderTextMessageChat)holder).contactManagementMultiselectionImageView.setImageDrawable(context.getDrawable(R.drawable.message_multiselection_filled));
                                ((ViewHolderTextMessageChat)holder).contactManagementMultiselectionTickIcon.setVisibility(View.VISIBLE);
                                ((ViewHolderTextMessageChat)holder).contactManagementMessageLayout.setBackgroundColor(ContextCompat.getColor(context, R.color.new_file_list_selected_row));

                            } else {
                                log("NOT selected");
                                ((ViewHolderTextMessageChat)holder).contactManagementMultiselectionImageView.setImageDrawable(context.getDrawable(R.drawable.message_multiselection_empty));
                                ((ViewHolderTextMessageChat)holder).contactManagementMultiselectionTickIcon.setVisibility(View.GONE);
                                ((ViewHolderTextMessageChat)holder).contactManagementMessageLayout.setBackgroundColor(ContextCompat.getColor(context, android.R.color.transparent));
                            }
                        }

                        if(((ChatActivityLollipop) context).isGroup()){
                            String textToShow = String.format(context.getString(R.string.text_deleted_message_by), ((ViewHolderTextMessageChat)holder).fullNameTitle);
                            Spanned result = null;
                            if (android.os.Build.VERSION.SDK_INT >= android.os.Build.VERSION_CODES.N) {
                                result = Html.fromHtml(textToShow,Html.FROM_HTML_MODE_LEGACY);
                            } else {
                                result = Html.fromHtml(textToShow);
                            }
                            ((ViewHolderTextMessageChat)holder).contactManagementMessageText.setText(result);
                        }
                        else{
                            ((ViewHolderTextMessageChat)holder).contactManagementMessageText.setTextColor(ContextCompat.getColor(context, R.color.accentColor));
                            ((ViewHolderTextMessageChat)holder).contactManagementMessageText.setText(context.getString(R.string.text_deleted_message));
                        }
                    }
                    else{
                        ((ViewHolderTextMessageChat)holder).contentContactMessageLayout.setVisibility(View.VISIBLE);
                        ((ViewHolderTextMessageChat)holder).contactManagementMessageLayout.setVisibility(View.GONE);

                        String messageContent = "";
                        if(message.getType()==MegaChatMessage.TYPE_NORMAL){
                            ((ViewHolderTextMessageChat)holder).contentContactMessageText.setTextColor(ContextCompat.getColor(context, R.color.name_my_account));
                            if(message.getContent()!=null){
                                messageContent = message.getContent();
                            }
                        }
                        else if(message.getType()==MegaChatMessage.TYPE_NODE_ATTACHMENT){
<<<<<<< HEAD
                            holder.contentContactMessageText.setTextColor(ContextCompat.getColor(context, R.color.accentColor));
                            messageContent = "An attachment was received";
                        }
                        else if(message.getType()==MegaChatMessage.TYPE_REVOKE_NODE_ATTACHMENT){
                            holder.contentContactMessageText.setTextColor(ContextCompat.getColor(context, R.color.accentColor));
                            messageContent = "Attachment revoked";
                        }
                        else if(message.getType()==MegaChatMessage.TYPE_CONTACT_ATTACHMENT){
                            holder.contentContactMessageText.setTextColor(ContextCompat.getColor(context, R.color.accentColor));
=======
                            ((ViewHolderTextMessageChat)holder).contentContactMessageText.setTextColor(ContextCompat.getColor(context, R.color.accentColor));
                            messageContent = "An attachment was received";
                        }
                        else if(message.getType()==MegaChatMessage.TYPE_REVOKE_NODE_ATTACHMENT){
                            ((ViewHolderTextMessageChat)holder).contentContactMessageText.setTextColor(ContextCompat.getColor(context, R.color.accentColor));
                            messageContent = "Attachment revoked";
                        }
                        else if(message.getType()==MegaChatMessage.TYPE_CONTACT_ATTACHMENT){
                            ((ViewHolderTextMessageChat)holder).contentContactMessageText.setTextColor(ContextCompat.getColor(context, R.color.accentColor));
>>>>>>> 059f3adf
                            messageContent = "A contact was received";
                        }
                        ((ViewHolderTextMessageChat)holder).contentContactMessageText.append(messageContent);

                        //Margins
                        RelativeLayout.LayoutParams timeContactTextParams = (RelativeLayout.LayoutParams)((ViewHolderTextMessageChat)holder).timeContactText.getLayoutParams();
                        timeContactTextParams.setMargins(Util.scaleWidthPx(LEFT_MARGIN_CONTACT_MSG_NORMAL, outMetrics), 0, Util.scaleWidthPx(7, outMetrics), 0);
                        ((ViewHolderTextMessageChat)holder).timeContactText.setLayoutParams(timeContactTextParams);

                        if (!multipleSelect) {
//            ((ViewHolderTextMessageChat)holder).imageButtonThreeDots.setVisibility(View.VISIBLE);
                            ((ViewHolderTextMessageChat)holder).contactMultiselectionLayout.setVisibility(View.GONE);
                            if (positionClicked != -1){
                                if (positionClicked == position){
                                    ((ViewHolderTextMessageChat)holder).contentContactMessageLayout.setBackgroundColor(ContextCompat.getColor(context, R.color.new_file_list_selected_row));
                                    listFragment.smoothScrollToPosition(positionClicked);
                                }
                                else{
                                    ((ViewHolderTextMessageChat)holder).contentContactMessageLayout.setBackgroundColor(ContextCompat.getColor(context, android.R.color.transparent));
                                }
                            }
                            else{
                                ((ViewHolderTextMessageChat)holder).contentContactMessageLayout.setBackgroundColor(ContextCompat.getColor(context, android.R.color.transparent));
                            }
                        } else {
                            log("Multiselect ON");
//            ((ViewHolderTextMessageChat)holder).imageButtonThreeDots.setVisibility(View.GONE);
                            ((ViewHolderTextMessageChat)holder).contactMultiselectionLayout.setVisibility(View.VISIBLE);
                            if(this.isItemChecked(position)){
                                log("Selected: "+message.getContent());
                                ((ViewHolderTextMessageChat)holder).contactMultiselectionImageView.setImageDrawable(context.getDrawable(R.drawable.message_multiselection_filled));
                                ((ViewHolderTextMessageChat)holder).contactMultiselectionTickIcon.setVisibility(View.VISIBLE);
                                ((ViewHolderTextMessageChat)holder).contentContactMessageLayout.setBackgroundColor(ContextCompat.getColor(context, R.color.new_file_list_selected_row));
                            }
                            else{
                                log("NOT selected");
                                ((ViewHolderTextMessageChat)holder).contactMultiselectionImageView.setImageDrawable(context.getDrawable(R.drawable.message_multiselection_empty));
                                ((ViewHolderTextMessageChat)holder).contactMultiselectionTickIcon.setVisibility(View.GONE);
                                ((ViewHolderTextMessageChat)holder).contentContactMessageLayout.setBackgroundColor(ContextCompat.getColor(context, android.R.color.transparent));
                            }
                        }
                    }
                }
                else if(message.getType()==MegaChatMessage.TYPE_TRUNCATE){
                    log("Message type TRUNCATE");
                    ((ViewHolderTextMessageChat)holder).contentContactMessageLayout.setVisibility(View.GONE);
                    ((ViewHolderTextMessageChat)holder).contactManagementMessageLayout.setVisibility(View.VISIBLE);

                    //Margins
                    RelativeLayout.LayoutParams contactManagementTextParams = (RelativeLayout.LayoutParams)((ViewHolderTextMessageChat)holder).contactManagementMessageText.getLayoutParams();
                    contactManagementTextParams.setMargins(Util.scaleWidthPx(LEFT_MARGIN_CONTACT_MSG_NORMAL, outMetrics), Util.scaleHeightPx(5, outMetrics), Util.scaleWidthPx(RIGHT_MARGIN_CONTACT_MSG_MANAGEMENT, outMetrics), Util.scaleHeightPx(5, outMetrics));
                    ((ViewHolderTextMessageChat)holder).contactManagementMessageText.setLayoutParams(contactManagementTextParams);

                    RelativeLayout.LayoutParams timeContactTextParams = (RelativeLayout.LayoutParams)((ViewHolderTextMessageChat)holder).timeContactText.getLayoutParams();
                    timeContactTextParams.setMargins(Util.scaleWidthPx(LEFT_MARGIN_CONTACT_MSG_NORMAL, outMetrics), 0, Util.scaleWidthPx(7, outMetrics), 0);
                    ((ViewHolderTextMessageChat)holder).timeContactText.setLayoutParams(timeContactTextParams);

                    if (!multipleSelect) {
                        ((ViewHolderTextMessageChat)holder).contactManagementMultiselectionLayout.setVisibility(View.GONE);

                        if (positionClicked != -1){
                            if (positionClicked == position){
                                ((ViewHolderTextMessageChat)holder).contactManagementMessageLayout.setBackgroundColor(ContextCompat.getColor(context, R.color.new_file_list_selected_row));
                                listFragment.smoothScrollToPosition(positionClicked);
                            }
                            else{
                                ((ViewHolderTextMessageChat)holder).contactManagementMessageLayout.setBackgroundColor(ContextCompat.getColor(context, android.R.color.transparent));
                            }
                        }
                        else{
                            ((ViewHolderTextMessageChat)holder).contactManagementMessageLayout.setBackgroundColor(ContextCompat.getColor(context, android.R.color.transparent));
                        }
                    } else {
                        log("Multiselect ON");
//            ((ViewHolderTextMessageChat)holder).imageButtonThreeDots.setVisibility(View.GONE);
                        ((ViewHolderTextMessageChat)holder).contactManagementMultiselectionLayout.setVisibility(View.VISIBLE);

                        if (this.isItemChecked(position)) {
                            log("Selected: " + message.getContent());
                            ((ViewHolderTextMessageChat)holder).contactManagementMultiselectionImageView.setImageDrawable(context.getDrawable(R.drawable.message_multiselection_filled));
                            ((ViewHolderTextMessageChat)holder).contactManagementMultiselectionTickIcon.setVisibility(View.VISIBLE);
                            ((ViewHolderTextMessageChat)holder).contactManagementMessageLayout.setBackgroundColor(ContextCompat.getColor(context, R.color.new_file_list_selected_row));

                        } else {
                            log("NOT selected");
                            ((ViewHolderTextMessageChat)holder).contactManagementMultiselectionImageView.setImageDrawable(context.getDrawable(R.drawable.message_multiselection_empty));
                            ((ViewHolderTextMessageChat)holder).contactManagementMultiselectionTickIcon.setVisibility(View.GONE);
                            ((ViewHolderTextMessageChat)holder).contactManagementMessageLayout.setBackgroundColor(ContextCompat.getColor(context, android.R.color.transparent));
                        }
                    }

                    if(((ChatActivityLollipop) context).isGroup()){
                        String textToShow = String.format(context.getString(R.string.history_cleared_by), ((ViewHolderTextMessageChat)holder).fullNameTitle);
                        Spanned result = null;
                        if (android.os.Build.VERSION.SDK_INT >= android.os.Build.VERSION_CODES.N) {
                            result = Html.fromHtml(textToShow,Html.FROM_HTML_MODE_LEGACY);
                        } else {
                            result = Html.fromHtml(textToShow);
                        }

                        ((ViewHolderTextMessageChat)holder).contactManagementMessageText.setText(result);

                    }
                    else{
                        ((ViewHolderTextMessageChat)holder).contactManagementMessageText.setTextColor(ContextCompat.getColor(context, R.color.accentColor));
                        ((ViewHolderTextMessageChat)holder).contactManagementMessageText.setText(context.getString(R.string.history_cleared_message));
                    }
                }
                else if(message.getType()==MegaChatMessage.TYPE_CHAT_TITLE){
                    log("Message type CHANGE TITLE "+message.getContent());

                    ((ViewHolderTextMessageChat)holder).contentContactMessageLayout.setVisibility(View.GONE);

                    ((ViewHolderTextMessageChat)holder).contactManagementMessageLayout.setVisibility(View.VISIBLE);

                    if (!multipleSelect) {
                        ((ViewHolderTextMessageChat)holder).contactManagementMultiselectionLayout.setVisibility(View.GONE);

                        //Margins
                        RelativeLayout.LayoutParams contactManagementTextParams = (RelativeLayout.LayoutParams)((ViewHolderTextMessageChat)holder).contactManagementMessageText.getLayoutParams();
                        contactManagementTextParams.setMargins(Util.scaleWidthPx(LEFT_MARGIN_CONTACT_MSG_MANAGEMENT, outMetrics), Util.scaleHeightPx(5, outMetrics), Util.scaleWidthPx(RIGHT_MARGIN_CONTACT_MSG_MANAGEMENT, outMetrics), Util.scaleHeightPx(5, outMetrics));
                        ((ViewHolderTextMessageChat)holder).contactManagementMessageText.setLayoutParams(contactManagementTextParams);

                        RelativeLayout.LayoutParams timeContactTextParams = (RelativeLayout.LayoutParams)((ViewHolderTextMessageChat)holder).timeContactText.getLayoutParams();
                        timeContactTextParams.setMargins(Util.scaleWidthPx(LEFT_MARGIN_CONTACT_MSG_MANAGEMENT, outMetrics), 0, Util.scaleWidthPx(7, outMetrics), 0);
                        ((ViewHolderTextMessageChat)holder).timeContactText.setLayoutParams(timeContactTextParams);

                        if (positionClicked != -1){
                            if (positionClicked == position){
                                ((ViewHolderTextMessageChat)holder).contactManagementMessageLayout.setBackgroundColor(ContextCompat.getColor(context, R.color.new_file_list_selected_row));
                                listFragment.smoothScrollToPosition(positionClicked);
                            }
                            else{
                                ((ViewHolderTextMessageChat)holder).contactManagementMessageLayout.setBackgroundColor(ContextCompat.getColor(context, android.R.color.transparent));
                            }
                        }
                        else{
                            ((ViewHolderTextMessageChat)holder).contactManagementMessageLayout.setBackgroundColor(ContextCompat.getColor(context, android.R.color.transparent));
                        }
                    } else {
                        log("Multiselect ON");
//            ((ViewHolderTextMessageChat)holder).imageButtonThreeDots.setVisibility(View.GONE);
                        ((ViewHolderTextMessageChat)holder).contactManagementMultiselectionLayout.setVisibility(View.VISIBLE);

                        //Margins
                        RelativeLayout.LayoutParams timeContactTextParams = (RelativeLayout.LayoutParams)((ViewHolderTextMessageChat)holder).timeContactText.getLayoutParams();
                        timeContactTextParams.setMargins(Util.scaleWidthPx(MULTISELECTION_LEFT_MARGIN_CONTACT_MSG_MANAGEMENT, outMetrics), 0, Util.scaleWidthPx(7, outMetrics), 0);
                        ((ViewHolderTextMessageChat)holder).timeContactText.setLayoutParams(timeContactTextParams);

                        //Set more margins
                        RelativeLayout.LayoutParams contactManagementTextParams = (RelativeLayout.LayoutParams)((ViewHolderTextMessageChat)holder).contactManagementMessageText.getLayoutParams();
                        contactManagementTextParams.setMargins(Util.scaleWidthPx(MULTISELECTION_LEFT_MARGIN_CONTACT_MSG_MANAGEMENT, outMetrics), Util.scaleHeightPx(5, outMetrics), Util.scaleWidthPx(68, outMetrics), Util.scaleHeightPx(5, outMetrics));
                        ((ViewHolderTextMessageChat)holder).contactManagementMessageText.setLayoutParams(contactManagementTextParams);

                        if (this.isItemChecked(position)) {
                            log("Selected: " + message.getContent());
                            ((ViewHolderTextMessageChat)holder).contactManagementMultiselectionImageView.setImageDrawable(context.getDrawable(R.drawable.message_multiselection_filled));
                            ((ViewHolderTextMessageChat)holder).contactManagementMultiselectionTickIcon.setVisibility(View.VISIBLE);
                            ((ViewHolderTextMessageChat)holder).contactManagementMessageLayout.setBackgroundColor(ContextCompat.getColor(context, R.color.new_file_list_selected_row));

                        } else {
                            log("NOT selected");
                            ((ViewHolderTextMessageChat)holder).contactManagementMultiselectionImageView.setImageDrawable(context.getDrawable(R.drawable.message_multiselection_empty));
                            ((ViewHolderTextMessageChat)holder).contactManagementMultiselectionTickIcon.setVisibility(View.GONE);
                            ((ViewHolderTextMessageChat)holder).contactManagementMessageLayout.setBackgroundColor(ContextCompat.getColor(context, android.R.color.transparent));
                        }
                    }

                    String messageContent = message.getContent();

                    String textToShow = String.format(context.getString(R.string.change_title_messages), ((ViewHolderTextMessageChat)holder).fullNameTitle, messageContent);

                    Spanned result = null;
                    if (android.os.Build.VERSION.SDK_INT >= android.os.Build.VERSION_CODES.N) {
                        result = Html.fromHtml(textToShow,Html.FROM_HTML_MODE_LEGACY);
                    } else {
                        result = Html.fromHtml(textToShow);
                    }

                    ((ViewHolderTextMessageChat)holder).contactManagementMessageText.setText(result);
                }
                else{
                    log("Type message ERROR: "+message.getType());

                    ((ViewHolderTextMessageChat)holder).contentContactMessageLayout.setVisibility(View.VISIBLE);
                    ((ViewHolderTextMessageChat)holder).contactManagementMessageLayout.setVisibility(View.GONE);
                    ((ViewHolderTextMessageChat)holder).contentContactMessageText.setTextColor(ContextCompat.getColor(context, R.color.tour_bar_red));
                    ((ViewHolderTextMessageChat)holder).contentContactMessageText.setText(context.getString(R.string.error_message_unrecognizable));

                    //Margins
                    RelativeLayout.LayoutParams timeContactTextParams = (RelativeLayout.LayoutParams)((ViewHolderTextMessageChat)holder).timeContactText.getLayoutParams();
                    timeContactTextParams.setMargins(Util.scaleWidthPx(LEFT_MARGIN_CONTACT_MSG_NORMAL, outMetrics), 0, Util.scaleWidthPx(7, outMetrics), 0);
                    ((ViewHolderTextMessageChat)holder).timeContactText.setLayoutParams(timeContactTextParams);

                    ((ViewHolderTextMessageChat)holder).contactMultiselectionLayout.setVisibility(View.GONE);
                    ((ViewHolderTextMessageChat)holder).contentContactMessageLayout.setBackgroundColor(ContextCompat.getColor(context, android.R.color.transparent));
                }
            }
        }

        //Check the next message to know the margin bottom the content message
        //        Message nextMessage = messages.get(position+1);
        //Margins
//        RelativeLayout.LayoutParams ownMessageParams = (RelativeLayout.LayoutParams)((ViewHolderTextMessageChat)holder).contentOwnMessageText.getLayoutParams();
//        ownMessageParams.setMargins(Util.scaleWidthPx(11, outMetrics), Util.scaleHeightPx(-14, outMetrics), Util.scaleWidthPx(62, outMetrics), Util.scaleHeightPx(16, outMetrics));
//        ((ViewHolderTextMessageChat)holder).contentOwnMessageText.setLayoutParams(ownMessageParams);
    }

    @Override
    public int getItemCount() {
        return messages.size();
    }


    public boolean isMultipleSelect() {
        log("isMultipleSelect");
        return multipleSelect;
    }

    public void setMultipleSelect(boolean multipleSelect) {
        log("setMultipleSelect");
        if (this.multipleSelect != multipleSelect) {
            this.multipleSelect = multipleSelect;
            notifyDataSetChanged();
        }
        if(this.multipleSelect)
        {
            selectedItems = new SparseBooleanArray();
        }
    }

    public void toggleSelection(int pos) {
        log("toggleSelection");
        ViewHolderTextMessageChat view = (ViewHolderTextMessageChat) listFragment.findViewHolderForLayoutPosition(pos);

        if (selectedItems.get(pos, false)) {
            log("delete pos: "+pos);
            selectedItems.delete(pos);
            if(view!=null){
                log("Start animation");
                Animation flipAnimation = AnimationUtils.loadAnimation(context, R.anim.multiselect_flip);
                MegaChatMessage message = messages.get(pos).getMessage();
//                String myMail = ((ChatActivityLollipop) context).getMyMail();
                if(message.getUserHandle()==myUserHandle) {
                    view.ownMultiselectionTickIcon.setVisibility(View.GONE);
                    view.contactMultiselectionImageView.setImageDrawable(context.getDrawable(R.drawable.message_multiselection_empty));
                    view.ownMultiselectionLayout.startAnimation(flipAnimation);
                }
                else{
                    view.contactMultiselectionTickIcon.setVisibility(View.GONE);
                    view.contactMultiselectionImageView.setImageDrawable(context.getDrawable(R.drawable.message_multiselection_empty));
                    view.contactMultiselectionLayout.startAnimation(flipAnimation);
                }
            }
        }
        else {
            log("PUT pos: "+pos);
            selectedItems.put(pos, true);
            if(view!=null){
                log("Start animation");
                Animation flipAnimation = AnimationUtils.loadAnimation(context, R.anim.multiselect_flip);
                MegaChatMessage message = messages.get(pos).getMessage();
                String myMail = ((ChatActivityLollipop) context).getMyMail();
                if(message.getUserHandle()==myUserHandle) {
                    view.ownMultiselectionLayout.startAnimation(flipAnimation);
                }
                else{
                    view.contactMultiselectionLayout.startAnimation(flipAnimation);
                }
            }
        }
        notifyItemChanged(pos);
    }

    public void selectAll(){
        for (int i= 0; i<this.getItemCount();i++){
            if(!isItemChecked(i)){
                toggleSelection(i);
            }
        }
    }

    public void clearSelections() {
        log("clearSelection");
        if(selectedItems!=null){
            selectedItems.clear();
        }
//        notifyDataSetChanged();
    }

    private boolean isItemChecked(int position) {
        return selectedItems.get(position);
    }

    public int getSelectedItemCount() {
        return selectedItems.size();
    }

    public List<Integer> getSelectedItems() {
        List<Integer> items = new ArrayList<Integer>(selectedItems.size());
        for (int i = 0; i < selectedItems.size(); i++) {
            items.add(selectedItems.keyAt(i));
        }
        return items;
    }

    /*
     * Get request at specified position
     */
    public AndroidMegaChatMessage getMessageAt(int position) {
        try {
            if (messages != null) {
                return messages.get(position);
            }
        } catch (IndexOutOfBoundsException e) {
        }
        return null;
    }

    /*
     * Get list of all selected chats
     */
    public ArrayList<AndroidMegaChatMessage> getSelectedMessages() {
        ArrayList<AndroidMegaChatMessage> messages = new ArrayList<AndroidMegaChatMessage>();

        for (int i = 0; i < selectedItems.size(); i++) {
            if (selectedItems.valueAt(i) == true) {

                AndroidMegaChatMessage m = getMessageAt(selectedItems.keyAt(i));
                if (m != null){
                    messages.add(m);
                }
            }
        }
        return messages;
    }

    public Object getItem(int position) {
        return messages.get(position);
    }

    @Override
    public long getItemId(int position) {
        return position;
    }

    public void setPositionClicked(int p){
        log("setPositionClicked: "+p);
        positionClicked = p;
        notifyDataSetChanged();
    }

    public void setMessages (ArrayList<AndroidMegaChatMessage> messages){
        this.messages = messages;
        notifyDataSetChanged();
    }

    public void modifyMessage(ArrayList<AndroidMegaChatMessage> messages, int position){
        this.messages = messages;

        if(messages.get(position).getMessage().isDeleted()){
            log("Deleted the position message");
        }
        notifyItemChanged(position);
    }

    public void appendMessage(ArrayList<AndroidMegaChatMessage> messages){
        this.messages = messages;
        notifyItemInserted(messages.size() - 1);
    }

    public void addMessage(ArrayList<AndroidMegaChatMessage> messages, int position){
        this.messages = messages;
        notifyItemInserted(position);
    }

    public void removeMesage(int position, ArrayList<AndroidMegaChatMessage> messages){
        this.messages = messages;
        notifyItemRemoved(position);
    }

    public void loadPreviousMessage(ArrayList<AndroidMegaChatMessage> messages){
        this.messages = messages;
        notifyItemInserted(0);
    }

    public void loadPreviousMessages(ArrayList<AndroidMegaChatMessage> messages, int counter){
        log("loadPreviousMessages: "+counter);
        this.messages = messages;
        notifyItemRangeInserted(0, counter);
    }

    @Override
    public int getItemViewType(int position) {
        log("getItemViewType: position"+position);

        AndroidMegaChatMessage message = messages.get(position);

        int type = message.getMessage().getType();
        switch (type){
            case MegaChatMessage.TYPE_NODE_ATTACHMENT:{
                return ITEM_VIEW_TYPE_FILE;
            }
            case MegaChatMessage.TYPE_CONTACT_ATTACHMENT:{
                return ITEM_VIEW_TYPE_NORMAL;
            }
            case MegaChatMessage.TYPE_REVOKE_NODE_ATTACHMENT:{
                return ITEM_VIEW_TYPE_NORMAL;
            }
            default:{
                return ITEM_VIEW_TYPE_NORMAL;
            }
        }
    }

    @Override
    public void onClick(View v) {
        log("onCLick");
//        ViewHolderTextMessageChat holder = (ViewHolderTextMessageChat) v.getTag();
//        if(holder==null){
//            log("Holder is null!");
//            return;
//        }
//        int currentPosition = ((ViewHolderTextMessageChat)holder).currentPosition;
//        switch (v.getId()){
//            case R.id.not_sent_own_message_text:{
//                log("not_sent_own_message_text, message_chat_item_layout");
//
//                AndroidMegaChatMessage m = (AndroidMegaChatMessage) getItem(currentPosition);
//                ((ChatActivityLollipop) context).showMsgNotSentPanel(m);
//                break;
//            }
//            case R.id.message_chat_item_layout:{
//                ((ChatActivityLollipop) context).itemClick(currentPosition);
//                break;
//            }
//
//        }
    }

    private static void log(String log) {
        Util.log("MegaChatLollipopAdapter", log);
    }
}<|MERGE_RESOLUTION|>--- conflicted
+++ resolved
@@ -585,11 +585,8 @@
                     }
                 }
 
-<<<<<<< HEAD
-                holder.fullNameTitle = cC.getFullName(message.getHandleOfAction(), chatRoom);
-=======
                 ((ViewHolderTextMessageChat)holder).fullNameTitle = cC.getFullName(message.getHandleOfAction(), chatRoom);
->>>>>>> 059f3adf
+
 
                 if(((ViewHolderTextMessageChat)holder).fullNameTitle==null){
                     ((ViewHolderTextMessageChat)holder).fullNameTitle = "";
@@ -601,13 +598,10 @@
                     ((ViewHolderTextMessageChat)holder).fullNameTitle = "Unknown name";
                     if(!(((ViewHolderTextMessageChat)holder).nameRequested)){
                         log("3-Call for nonContactName: "+ message.getUserHandle());
-<<<<<<< HEAD
-                        holder.nameRequested=true;
-                        ChatNonContactNameListener listener = new ChatNonContactNameListener(context, holder, this, message.getHandleOfAction());
-=======
+
                         ((ViewHolderTextMessageChat)holder).nameRequested=true;
                         ChatNonContactNameListener listener = new ChatNonContactNameListener(context, ((ViewHolderTextMessageChat)holder), this, message.getHandleOfAction());
->>>>>>> 059f3adf
+
                         megaChatApi.getUserFirstname(message.getHandleOfAction(), listener);
                         megaChatApi.getUserLastname(message.getHandleOfAction(), listener);
                     }
@@ -917,11 +911,8 @@
                     }
                 }
 
-<<<<<<< HEAD
-                holder.fullNameTitle = cC.getFullName(message.getHandleOfAction(), chatRoom);
-=======
                 ((ViewHolderTextMessageChat)holder).fullNameTitle = cC.getFullName(message.getHandleOfAction(), chatRoom);
->>>>>>> 059f3adf
+
 
                 if(((ViewHolderTextMessageChat)holder).fullNameTitle==null){
                     ((ViewHolderTextMessageChat)holder).fullNameTitle = "";
@@ -933,13 +924,10 @@
                     ((ViewHolderTextMessageChat)holder).fullNameTitle = "Unknown name";
                     if(!(((ViewHolderTextMessageChat)holder).nameRequested)){
                         log("3-Call for nonContactName: "+ message.getUserHandle());
-<<<<<<< HEAD
-                        holder.nameRequested=true;
-                        ChatNonContactNameListener listener = new ChatNonContactNameListener(context, holder, this, message.getHandleOfAction());
-=======
+
                         ((ViewHolderTextMessageChat)holder).nameRequested=true;
                         ChatNonContactNameListener listener = new ChatNonContactNameListener(context, ((ViewHolderTextMessageChat)holder), this, message.getHandleOfAction());
->>>>>>> 059f3adf
+
                         megaChatApi.getUserFirstname(message.getHandleOfAction(), listener);
                         megaChatApi.getUserLastname(message.getHandleOfAction(), listener);
                     }
@@ -1195,21 +1183,8 @@
                             }
                         }
                         else if(message.getType()==MegaChatMessage.TYPE_NODE_ATTACHMENT){
-<<<<<<< HEAD
-                            holder.contentOwnMessageText.setTextColor(ContextCompat.getColor(context, R.color.accentColor));
-                            messageContent = "An attachment was sent";
-                        }
-                        else if(message.getType()==MegaChatMessage.TYPE_REVOKE_NODE_ATTACHMENT){
-                            holder.contentOwnMessageText.setTextColor(ContextCompat.getColor(context, R.color.accentColor));
-                            messageContent = "Attachment revoked";
-                        }
-                        else if(message.getType()==MegaChatMessage.TYPE_CONTACT_ATTACHMENT){
-                            holder.contentOwnMessageText.setTextColor(ContextCompat.getColor(context, R.color.accentColor));
-=======
+
                             ((ViewHolderTextMessageChat)holder).contentOwnMessageText.setTextColor(ContextCompat.getColor(context, R.color.accentColor));
-
-
-
                             messageContent = "An attachment was sent";
                         }
                         else if(message.getType()==MegaChatMessage.TYPE_REVOKE_NODE_ATTACHMENT){
@@ -1218,7 +1193,6 @@
                         }
                         else if(message.getType()==MegaChatMessage.TYPE_CONTACT_ATTACHMENT){
                             ((ViewHolderTextMessageChat)holder).contentOwnMessageText.setTextColor(ContextCompat.getColor(context, R.color.accentColor));
->>>>>>> 059f3adf
                             messageContent = "A contact was sent";
                         }
                         ((ViewHolderTextMessageChat)holder).contentOwnMessageText.setText(messageContent);
@@ -1600,17 +1574,6 @@
                             }
                         }
                         else if(message.getType()==MegaChatMessage.TYPE_NODE_ATTACHMENT){
-<<<<<<< HEAD
-                            holder.contentContactMessageText.setTextColor(ContextCompat.getColor(context, R.color.accentColor));
-                            messageContent = "An attachment was received";
-                        }
-                        else if(message.getType()==MegaChatMessage.TYPE_REVOKE_NODE_ATTACHMENT){
-                            holder.contentContactMessageText.setTextColor(ContextCompat.getColor(context, R.color.accentColor));
-                            messageContent = "Attachment revoked";
-                        }
-                        else if(message.getType()==MegaChatMessage.TYPE_CONTACT_ATTACHMENT){
-                            holder.contentContactMessageText.setTextColor(ContextCompat.getColor(context, R.color.accentColor));
-=======
                             ((ViewHolderTextMessageChat)holder).contentContactMessageText.setTextColor(ContextCompat.getColor(context, R.color.accentColor));
                             messageContent = "An attachment was received";
                         }
@@ -1620,7 +1583,6 @@
                         }
                         else if(message.getType()==MegaChatMessage.TYPE_CONTACT_ATTACHMENT){
                             ((ViewHolderTextMessageChat)holder).contentContactMessageText.setTextColor(ContextCompat.getColor(context, R.color.accentColor));
->>>>>>> 059f3adf
                             messageContent = "A contact was received";
                         }
                         ((ViewHolderTextMessageChat)holder).contentContactMessageText.append(messageContent);
