package mega.privacy.android.app.lollipop.megachat.chatAdapters;

import android.app.Activity;
import android.app.ActivityManager;
import android.content.Context;
import android.content.Intent;
import android.content.res.Configuration;
import android.graphics.Bitmap;
import android.graphics.BitmapFactory;
import android.graphics.Canvas;
import android.graphics.Rect;
import android.graphics.Typeface;
import android.graphics.drawable.GradientDrawable;
import android.media.MediaPlayer;
import android.net.Uri;
import android.os.AsyncTask;
import android.os.Handler;
import android.os.ParcelFileDescriptor;
import android.provider.MediaStore;

import androidx.core.content.ContextCompat;
import androidx.exifinterface.media.ExifInterface;
import androidx.recyclerview.widget.RecyclerView;

import android.text.Html;
import android.text.Spannable;
import android.text.SpannableString;
import android.text.Spanned;
import android.text.style.ForegroundColorSpan;
import android.text.style.RelativeSizeSpan;
import android.text.util.Linkify;
import android.util.Base64;
import android.util.DisplayMetrics;
import android.util.TypedValue;
import android.view.Display;
import android.view.Gravity;
import android.view.LayoutInflater;
import android.view.View;
import android.view.ViewGroup;
import android.widget.Button;
import android.widget.ImageView;
import android.widget.LinearLayout;
import android.widget.ProgressBar;
import android.widget.RelativeLayout;
import android.widget.SeekBar;
import android.widget.TextView;

import com.facebook.common.util.UriUtil;
import com.facebook.drawee.view.SimpleDraweeView;
import com.shockwave.pdfium.PdfDocument;
import com.shockwave.pdfium.PdfiumCore;

import java.io.File;
import java.io.FileOutputStream;
import java.io.IOException;
import java.net.MalformedURLException;
import java.net.URL;
import java.util.ArrayList;
import java.util.Collections;
import java.util.HashMap;
import java.util.LinkedHashMap;
import java.util.LinkedList;
import java.util.List;
import java.util.Map;

import mega.privacy.android.app.DatabaseHandler;
import mega.privacy.android.app.MegaApplication;
import mega.privacy.android.app.MimeTypeList;
import mega.privacy.android.app.R;
import mega.privacy.android.app.activities.GiphyViewerActivity;
import mega.privacy.android.app.components.RoundedImageView;
import mega.privacy.android.app.components.twemoji.EmojiManager;
import mega.privacy.android.app.components.twemoji.EmojiTextView;
import mega.privacy.android.app.listeners.GetPeerAttributesListener;
import mega.privacy.android.app.lollipop.ManagerActivityLollipop;
import mega.privacy.android.app.lollipop.adapters.RotatableAdapter;
import mega.privacy.android.app.lollipop.controllers.ChatController;
import mega.privacy.android.app.lollipop.listeners.ChatAttachmentAvatarListener;
import mega.privacy.android.app.lollipop.listeners.ChatNonContactNameListener;
import mega.privacy.android.app.lollipop.megachat.AndroidMegaChatMessage;
import mega.privacy.android.app.lollipop.megachat.ChatActivityLollipop;
import mega.privacy.android.app.lollipop.megachat.MessageVoiceClip;
import mega.privacy.android.app.lollipop.megachat.PendingMessageSingle;
import mega.privacy.android.app.lollipop.megachat.RemovedMessage;

import mega.privacy.android.app.objects.GifData;
import mega.privacy.android.app.utils.Util;
import nz.mega.sdk.MegaApiAndroid;
import nz.mega.sdk.MegaApiJava;
import nz.mega.sdk.MegaChatApi;
import nz.mega.sdk.MegaChatApiAndroid;
import nz.mega.sdk.MegaChatContainsMeta;
import nz.mega.sdk.MegaChatGiphy;
import nz.mega.sdk.MegaChatMessage;
import nz.mega.sdk.MegaChatRoom;
import nz.mega.sdk.MegaError;
import nz.mega.sdk.MegaHandleList;
import nz.mega.sdk.MegaNode;
import nz.mega.sdk.MegaNodeList;
import nz.mega.sdk.MegaRequest;
import nz.mega.sdk.MegaRequestListenerInterface;
import nz.mega.sdk.MegaUser;
import nz.mega.sdk.MegaUtilsAndroid;

import static mega.privacy.android.app.activities.GiphyActivity.GIF_DATA;
import static mega.privacy.android.app.components.textFormatter.TextFormatterViewCompat.getFormattedText;
import static mega.privacy.android.app.utils.CacheFolderManager.*;
import static mega.privacy.android.app.utils.ChatUtil.*;
import static mega.privacy.android.app.utils.CallUtil.*;
import static mega.privacy.android.app.utils.Constants.*;
import static mega.privacy.android.app.utils.ContactUtil.*;
import static mega.privacy.android.app.utils.FileUtils.*;
import static mega.privacy.android.app.utils.FrescoUtils.loadGifMessage;
import static mega.privacy.android.app.utils.LinksUtil.*;
import static mega.privacy.android.app.utils.LogUtil.*;
import static mega.privacy.android.app.utils.MegaNodeUtil.*;
import static mega.privacy.android.app.utils.PreviewUtils.*;
import static mega.privacy.android.app.utils.ThumbnailUtils.*;
import static mega.privacy.android.app.utils.TimeUtils.*;
import static mega.privacy.android.app.utils.Util.*;
import static mega.privacy.android.app.utils.AvatarUtil.*;
import static mega.privacy.android.app.utils.TextUtil.*;
import static nz.mega.sdk.MegaApiJava.INVALID_HANDLE;
import static nz.mega.sdk.MegaChatApiJava.MEGACHAT_INVALID_HANDLE;
import static nz.mega.sdk.MegaChatMessage.END_CALL_REASON_CANCELLED;
import static nz.mega.sdk.MegaChatMessage.END_CALL_REASON_NO_ANSWER;

public class MegaChatLollipopAdapter extends RecyclerView.Adapter<RecyclerView.ViewHolder> implements View.OnClickListener, View.OnLongClickListener, RotatableAdapter {
    private static final int MAX_SIZE_GIF_AUTO_PLAY = 4194304; // 4MB

    private static int MAX_WIDTH_FILENAME_LAND = 455;
    private static int MAX_WIDTH_FILENAME_PORT = 180;

    //margins of management message and hour
    private final static int MANAGEMENT_MESSAGE_LAND = 28;
    private final static int MANAGEMENT_MESSAGE_PORT = 48;

    //margins of management message and hour in a CALL
    private static int MANAGEMENT_MESSAGE_CALL_LAND = 40;
    private static int MANAGEMENT_MESSAGE_CALL_PORT = 60;

    //paddings of hours (right and left)
    private static int PADDING_RIGHT_HOUR_OF_OWN_MESSAGE_LAND = 9;
    private static int PADDING_RIGHT_HOUR_OF_OWN_MESSAGE_PORT = 16;

    //margins of normal/attachment contacts messages and hour
    private static int CONTACT_MESSAGE_LAND = 28;
    private static int CONTACT_MESSAGE_PORT = 48;

    private final static int MAX_WIDTH_NAME_LAND = 340;
    private final static int MAX_WIDTH_NAME_PORT = 200;

    private final static int MAX_WIDTH_MESSAGE_LAND = 310;
    private final static int MAX_WIDTH_MESSAGE_PORT = 275;

    private final static int TYPE_HEADER = 0;
    private final static int TYPE_ITEM = 1;

    private final static int LAYOUT_WIDTH = 330;

    Context context;
    private int positionClicked;
    private ArrayList<AndroidMegaChatMessage> messages = new ArrayList<>();
    private ArrayList<RemovedMessage> removedMessages = new ArrayList<>();

    private RecyclerView listFragment;
    MegaApiAndroid megaApi;
    MegaChatApiAndroid megaChatApi;
    boolean multipleSelect;
    HashMap<Long, Integer> messagesSelectedInChat = new HashMap<>();

    private MegaChatLollipopAdapter megaChatAdapter;
    private ArrayList<MessageVoiceClip> messagesPlaying;
    private int placeholderCount = 0;

    private Handler handlerVoiceNotes;
    private Runnable runnableVC;
    ChatController cC;

    private long myUserHandle = -1;

    DisplayMetrics outMetrics;
    DatabaseHandler dbH = null;
    MegaChatRoom chatRoom;
    private HashMap<Long, Long> pendingPreviews = new HashMap<>();

    private ArrayList<Uri> animationsPlaying = new ArrayList<>();

    private class ChatVoiceClipAsyncTask extends AsyncTask<MegaNodeList, Void, Integer> {
        MegaChatLollipopAdapter.ViewHolderMessageChat holder;
        int position;
        long userHandle;
        MegaNodeList nodeList;

        public ChatVoiceClipAsyncTask(MegaChatLollipopAdapter.ViewHolderMessageChat holder, int position, long userHandle) {
            this.holder = holder;
            this.userHandle = userHandle;
            this.position = position;
        }

        @Override
        protected void onPreExecute() {
            if (holder == null) {
                holder = (ViewHolderMessageChat) listFragment.findViewHolderForAdapterPosition(position);
            }
            if (holder == null) return;

            logDebug("ChatVoiceClipAsyncTask:onPreExecute");
            if (userHandle == myUserHandle) {
                holder.uploadingOwnProgressbarVoiceclip.setVisibility(View.VISIBLE);
                holder.contentOwnMessageVoiceClipPlay.setVisibility(View.GONE);
                holder.notAvailableOwnVoiceclip.setVisibility(View.GONE);
            } else {
                holder.uploadingContactProgressbarVoiceclip.setVisibility(View.VISIBLE);
                holder.contentContactMessageVoiceClipPlay.setVisibility(View.GONE);
                holder.notAvailableContactVoiceclip.setVisibility(View.GONE);
            }
            super.onPreExecute();
        }

        @Override
        protected Integer doInBackground(MegaNodeList... params) {
            nodeList = params[0];
            ((ChatActivityLollipop) context).sendToDownload(nodeList);
            return 1;
        }
    }

    private class ChatPreviewAsyncTask extends AsyncTask<MegaNode, Void, Integer> {

        MegaChatLollipopAdapter.ViewHolderMessageChat holder;
        MegaNode node;
        Bitmap preview;
        long msgId;

        public ChatPreviewAsyncTask(MegaChatLollipopAdapter.ViewHolderMessageChat holder, long msgId) {
            this.holder = holder;
            this.msgId = msgId;
        }

        @Override
        protected Integer doInBackground(MegaNode... params) {
            node = params[0];
            preview = getPreviewFromFolder(node, context);

            if (preview != null) {
                previewCache.put(node.getHandle(), preview);
                return 0;
            } else if (pendingPreviews.containsKey(node.getHandle())) {
                logDebug("The preview is already downloaded or added to the list");
                return 1;
            } else {
                return 2;
            }
        }

        @Override
        protected void onPostExecute(Integer param) {
            if (param == 0) {
                int position = holder.getAdapterPosition();
                if (position > messages.size()) {
                    logWarning("Messages removed");
                    return;
                }

                AndroidMegaChatMessage message = messages.get(position - 1);
                if (message.getMessage() != null && message.getMessage().getMegaNodeList() != null
                        && message.getMessage().getMegaNodeList().get(0) != null) {
                    long nodeMessageHandle = message.getMessage().getMegaNodeList().get(0).getHandle();
                    if (nodeMessageHandle != node.getHandle()) {
                        logWarning("The nodeHandles are not equal!");
                        return;
                    }

                    if (message.getMessage().getUserHandle() == megaChatApi.getMyUserHandle()) {
                        setOwnPreview(holder, preview, node);

                        int status = message.getMessage().getStatus();
                        if (status == MegaChatMessage.STATUS_SERVER_REJECTED || status == MegaChatMessage.STATUS_SENDING_MANUAL) {
                            setErrorStateOnPreview(holder, preview);
                        }
                    } else {
                        setContactPreview(holder, preview, node);
                    }
                }
            } else if (param == 2) {
                File previewFile = new File(getPreviewFolder(context), node.getBase64Handle() + JPG_EXTENSION);
                logDebug("GET PREVIEW OF HANDLE: " + node.getHandle() + " to download here: " + previewFile.getAbsolutePath());
                pendingPreviews.put(node.getHandle(), msgId);
                PreviewDownloadListener listener = new PreviewDownloadListener(context, holder, megaChatAdapter, node);
                megaApi.getPreview(node, previewFile.getAbsolutePath(), listener);
            }
        }
    }

    private class ChatLocalPreviewAsyncTask extends AsyncTask<MegaNode, Void, Integer> {

        MegaNode node;
        Bitmap preview;
        File cacheDir;
        File destination;
        long msgId;
        MegaChatLollipopAdapter.ViewHolderMessageChat holder;

        public ChatLocalPreviewAsyncTask(MegaChatLollipopAdapter.ViewHolderMessageChat holder, long msgId) {
            this.holder = holder;
            this.msgId = msgId;
        }

        @Override
        protected Integer doInBackground(MegaNode... params) {
            logDebug("ChatLocalPreviewAsyncTask-doInBackground");

            node = params[0];

            if (node == null) {
                return 3;
            }
            preview = getPreviewFromFolder(node, context);

            if (preview != null) {
                previewCache.put(node.getHandle(), preview);
                return 0;
            } else {
                destination = buildPreviewFile(context, node.getName());

                if (isFileAvailable(destination)) {
                    if (destination.length() == node.getSize()) {
                        File previewDir = getPreviewFolder(context);
                        File previewFile = new File(previewDir, node.getBase64Handle() + ".jpg");
                        logDebug("Base 64 handle: " + node.getBase64Handle() + ", Handle: " + node.getHandle());
                        boolean previewCreated = MegaUtilsAndroid.createPreview(destination, previewFile);

                        if (previewCreated) {
                            preview = getBitmapForCache(previewFile, context);
                            destination.delete();
                            return 0;
                        } else {
                            return 1;
                        }
                    } else {
                        destination.delete();
                        return 1;
                    }
                }

                if (pendingPreviews.containsKey(node.getHandle())) {
                    logDebug("The image is already downloaded or added to the list");
                    return 1;
                } else {
                    return 2;
                }
            }
        }

        @Override
        protected void onPostExecute(Integer param) {
            logDebug("ChatLocalPreviewAsyncTask-onPostExecute");

            if (param == 0) {
                int position = holder.getAdapterPosition();

                AndroidMegaChatMessage message = messages.get(position - 1);

                long nodeMessageHandle = message.getMessage().getMegaNodeList().get(0).getHandle();

                if (nodeMessageHandle == node.getHandle()) {
                    if (message.getMessage().getUserHandle() == megaChatApi.getMyUserHandle()) {
                        setOwnPreview(holder, preview, node);
                        int status = message.getMessage().getStatus();
                        if ((status == MegaChatMessage.STATUS_SERVER_REJECTED) || (status == MegaChatMessage.STATUS_SENDING_MANUAL)) {
                            setErrorStateOnPreview(holder, preview);
                        }
                    } else {

                    }

                } else {
                    logWarning("The nodeHandles are not equal!");
                }
            } else if (param == 2) {
                logWarning("No preview and no generated correctly");
            }
        }
    }

    private class ChatUploadingPreviewAsyncTask extends AsyncTask<String, Void, Boolean> {
        String filePath;
        MegaChatLollipopAdapter adapter;
        int position;

        public ChatUploadingPreviewAsyncTask(MegaChatLollipopAdapter adapter, int position) {
            this.adapter = adapter;
            this.position = position;
        }

        @Override
        protected Boolean doInBackground(String... params) {

            filePath = params[0];
            File currentFile = new File(filePath);
            if (MimeTypeList.typeForName(filePath).isImage()) {
                logDebug("Is image");

                BitmapFactory.Options options = new BitmapFactory.Options();
                options.inJustDecodeBounds = true;
                //ARGB_8888 would create huge memory pressure to app, since we are creating preview, we don't need to have ARGB_8888 as the standard
                options.inPreferredConfig = Bitmap.Config.RGB_565;
                Bitmap preview;

                ExifInterface exif;
                int orientation = ExifInterface.ORIENTATION_NORMAL;
                try {
                    exif = new ExifInterface(currentFile.getAbsolutePath());
                    orientation = exif.getAttributeInt(ExifInterface.TAG_ORIENTATION, ExifInterface.ORIENTATION_UNDEFINED);
                } catch (IOException e) {
                    logWarning("EXCEPTION", e);
                }

                // Calculate inSampleSize
                options.inSampleSize = Util.calculateInSampleSize(options, 1000, 1000);

                // Decode bitmap with inSampleSize set
                options.inJustDecodeBounds = false;

                preview = BitmapFactory.decodeFile(currentFile.getAbsolutePath(), options);
                if (preview != null) {
                    preview = rotateBitmap(preview, orientation);

                    long fingerprintCache = MegaApiAndroid.base64ToHandle(megaApi.getFingerprint(filePath));
                    if (preview != null) {
                        //put preview bitmap to memory cache
                        setPreviewCache(fingerprintCache, preview);
                        return true;
                    }
                    return false;
                }
            } else if (MimeTypeList.typeForName(filePath).isPdf()) {
                logDebug("Is pdf");

                FileOutputStream out = null;
                int pageNumber = 0;
                try {

                    PdfiumCore pdfiumCore = new PdfiumCore(context);
                    File previewDir = getPreviewFolder(context);
                    File previewFile = new File(previewDir, currentFile.getName() + ".jpg");

                    PdfDocument pdfDocument = pdfiumCore.newDocument(ParcelFileDescriptor.open(currentFile, ParcelFileDescriptor.MODE_READ_ONLY));
                    pdfiumCore.openPage(pdfDocument, pageNumber);
                    int width = pdfiumCore.getPageWidthPoint(pdfDocument, pageNumber);
                    int height = pdfiumCore.getPageHeightPoint(pdfDocument, pageNumber);
                    Bitmap bmp = Bitmap.createBitmap(width, height, Bitmap.Config.ARGB_8888);
                    pdfiumCore.renderPageBitmap(pdfDocument, bmp, pageNumber, 0, 0, width, height);
                    Bitmap preview = resizeBitmapUpload(bmp, width, height);
                    out = new FileOutputStream(previewFile);
                    boolean result = preview.compress(Bitmap.CompressFormat.JPEG, 100, out); // bmp is your Bitmap instance
                    pdfiumCore.closeDocument(pdfDocument);

                    if (preview != null && result) {
                        logDebug("Compress OK");
                        long fingerprintCache = MegaApiAndroid.base64ToHandle(megaApi.getFingerprint(previewFile.getPath()));
                        //put preview bitmap to memory cache
                        setPreviewCache(fingerprintCache, preview);
                        return true;
                    } else if (!result) {
                        logWarning("Not Compress");
                        return false;
                    }
                } catch (Exception e) {
                    logError("Pdf thumbnail could not be created", e);
                } finally {
                    try {
                        if (out != null) {
                            out.close();
                        }
                    } catch (Exception e) {
                        logWarning("Error closing FileOutputStream", e);
                    }
                }
            } else if (MimeTypeList.typeForName(filePath).isVideo()) {
                logDebug("Is video");
                File previewDir = getPreviewFolder(context);
                File previewFile = new File(previewDir, currentFile.getName() + ".jpg");

                Bitmap bmPreview = createVideoPreview(filePath, MediaStore.Video.Thumbnails.FULL_SCREEN_KIND);
                if (bmPreview == null) {
                    logWarning("Create video preview NULL");
//                    bmPreview= ThumbnailUtilsLollipop.loadVideoThumbnail(filePath, context);
                } else {
                    logDebug("Create Video preview worked!");
                }

                if (bmPreview != null) {
                    try {
                        previewFile.createNewFile();
                        FileOutputStream out = null;
                        try {
                            out = new FileOutputStream(previewFile);
//                            Bitmap resizedBitmap = ThumbnailUtilsLollipop.resizeBitmapUpload(bmPreview, bmPreview.getWidth(), bmPreview.getHeight());
                            boolean result = bmPreview.compress(Bitmap.CompressFormat.JPEG, 100, out); // bmp is your Bitmap instance
                            if (result) {
                                logDebug("Compress OK");
                                long fingerprintCache = MegaApiAndroid.base64ToHandle(megaApi.getFingerprint(previewFile.getPath()));
                                //put preview bitmap to memory cache
                                setPreviewCache(fingerprintCache, bmPreview);
                                return true;
                            } else {
                                return false;
                            }
                        } catch (Exception e) {
                            logError("Error with FileOutputStream", e);
                        } finally {
                            try {
                                if (out != null) {
                                    out.close();
                                }
                            } catch (IOException e) {
                                logError("Error closing FileOutputStream", e);
                            }
                        }

                    } catch (IOException e1) {
                        logError("Error creating new preview file", e1);
                    }
                } else {
                    logWarning("Create video preview NULL");
                }
            }

            return false;
        }

        @Override
        protected void onPostExecute(Boolean isContinue) {
            logDebug("ChatUploadingPreviewAsyncTask-onPostExecute");
            if (isContinue) {
                //notify adapter to update view
                adapter.notifyItemChanged(position);
            } else {
                logWarning("The preview is NULL!");
            }
        }
    }

    public MegaChatLollipopAdapter(Context _context, MegaChatRoom chatRoom, ArrayList<AndroidMegaChatMessage> _messages, ArrayList<MessageVoiceClip> _messagesPlaying, ArrayList<RemovedMessage> _removedMessages, RecyclerView _listView) {
        logDebug("New adapter");
        this.context = _context;
        this.messages = _messages;
        this.positionClicked = INVALID_POSITION;
        this.chatRoom = chatRoom;
        this.removedMessages = _removedMessages;
        this.messagesPlaying = _messagesPlaying;

        if (megaApi == null) {
            megaApi = ((MegaApplication) ((Activity) context).getApplication()).getMegaApi();
        }

        if (megaChatApi == null) {
            megaChatApi = ((MegaApplication) ((Activity) context).getApplication()).getMegaChatApi();
        }

        listFragment = _listView;

        megaChatAdapter = this;

        if (messages != null) {
            logDebug("Number of messages: " + messages.size());
        } else {
            logWarning("Number of messages: NULL");
        }

        myUserHandle = megaChatApi.getMyUserHandle();
        logDebug("MyUserHandle: " + myUserHandle);
    }

    public void updateChatRoom(MegaChatRoom chatRoom) {
        this.chatRoom = chatRoom;
    }

    public static class ViewHolderMessageChat extends RecyclerView.ViewHolder{
        public ViewHolderMessageChat(View view) {
            super(view);
        }

        boolean contentVisible;
        long userHandle;
        String fullNameTitle;
        //        boolean nameRequested = false;
        boolean nameRequestedAction = false;
        boolean isPlayingAnimation;

        RelativeLayout itemLayout;

        RelativeLayout previewFramePort;
        RelativeLayout previewFrameLand;

        RelativeLayout dateLayout;
        TextView dateText;
        RelativeLayout ownMessageLayout;
        RelativeLayout titleOwnMessage;
        //        TextView meText;
        TextView timeOwnText;
        RelativeLayout contentOwnMessageLayout;
        private RelativeLayout ownMessageSelectLayout;
        private ImageView ownMessageSelectIcon;
        private EmojiTextView contentOwnMessageText;

        //Own rich links
        RelativeLayout urlOwnMessageLayout;
        RelativeLayout urlOwnMessageTextrl;
        RelativeLayout forwardOwnRichLinks;

        private EmojiTextView urlOwnMessageText;
        LinearLayout urlOwnMessageWarningButtonsLayout;
        Button neverRichLinkButton;
        Button alwaysAllowRichLinkButton;
        Button notNowRichLinkButton;
        RelativeLayout urlOwnMessageTitleLayout;
        private EmojiTextView urlOwnMessageTitle;
        TextView urlOwnMessageDescription;

        LinearLayout urlOwnMessageDisableButtonsLayout;
        Button noDisableButton;
        Button yesDisableButton;

        LinearLayout urlOwnMessageIconAndLinkLayout;
        ImageView urlOwnMessageIcon;
        TextView urlOwnMessageLink;

        RoundedImageView urlOwnMessageImage;

        RelativeLayout urlOwnMessageGroupAvatarLayout;
        RoundedImageView urlOwnMessageGroupAvatar;
        TextView urlOwnMessageGroupAvatarText;

        RelativeLayout urlContactMessageGroupAvatarLayout;
        RoundedImageView urlContactMessageGroupAvatar;
        TextView urlContactMessageGroupAvatarText;

        //Contact's rich links
        RelativeLayout urlContactMessageLayout;
        private EmojiTextView urlContactMessageText;
        RelativeLayout urlContactMessageTitleLayout;
        private EmojiTextView urlContactMessageTitle;
        TextView urlContactMessageDescription;
        RelativeLayout forwardContactRichLinks;

        LinearLayout urlContactMessageIconAndLinkLayout;
        ImageView urlContactMessageIcon;
        TextView urlContactMessageLink;
        RelativeLayout errorUploadingRichLink;
        RoundedImageView urlContactMessageImage;

        RoundedImageView contentOwnMessageThumbLand;
        ImageView gifIconOwnMessageThumbLand;
        ProgressBar gifProgressOwnMessageThumbLand;
        SimpleDraweeView gifViewOwnMessageThumbLand;
        RelativeLayout gradientOwnMessageThumbLand;
        ImageView videoIconOwnMessageThumbLand;
        TextView videoTimecontentOwnMessageThumbLand;

        RoundedImageView contentOwnMessageThumbPort;
        ImageView gifIconOwnMessageThumbPort;
        ProgressBar gifProgressOwnMessageThumbPort;
        SimpleDraweeView gifViewOwnMessageThumbPort;
        RelativeLayout gradientOwnMessageThumbPort;
        ImageView videoIconOwnMessageThumbPort;
        TextView videoTimecontentOwnMessageThumbPort;

        RelativeLayout contentOwnMessageFileLayout;
        ImageView contentOwnMessageFileThumb;
        TextView contentOwnMessageFileName;
        TextView contentOwnMessageFileSize;
        RelativeLayout errorUploadingFile;
        RelativeLayout errorUploadingContact;

        RelativeLayout contentOwnMessageVoiceClipLayout;
        ImageView contentOwnMessageVoiceClipPlay;
        SeekBar contentOwnMessageVoiceClipSeekBar;
        TextView contentOwnMessageVoiceClipDuration;
        RelativeLayout errorUploadingVoiceClip;
        long totalDurationOfVoiceClip;
        RelativeLayout uploadingOwnProgressbarVoiceclip;
        ImageView notAvailableOwnVoiceclip;
        RelativeLayout uploadingContactProgressbarVoiceclip;
        ImageView notAvailableContactVoiceclip;

        RelativeLayout contentOwnMessageContactLayout;
        RelativeLayout contentOwnMessageContactLayoutAvatar;
        RoundedImageView contentOwnMessageContactThumb;
        private EmojiTextView contentOwnMessageContactName;
        public EmojiTextView contentOwnMessageContactEmail;
        RelativeLayout forwardOwnContact;

        ImageView iconOwnTypeDocLandPreview;
        ImageView iconOwnTypeDocPortraitPreview;

        RelativeLayout transparentCoatingLandscape;
        RelativeLayout transparentCoatingPortrait;
        RelativeLayout uploadingProgressBarPort;
        RelativeLayout uploadingProgressBarLand;

        RelativeLayout errorUploadingPortrait;
        RelativeLayout errorUploadingLandscape;

        RelativeLayout forwardOwnPortrait;
        RelativeLayout forwardOwnLandscape;
        RelativeLayout forwardOwnFile;

        LinearLayout newMessagesLayout;
        TextView newMessagesText;

        TextView retryAlert;
        ImageView triangleIcon;

        //Location message
        RelativeLayout transparentCoatingLocation;
        RelativeLayout uploadingProgressBarLocation;
        RelativeLayout forwardOwnMessageLocation;
        RelativeLayout mainOwnMessageItemLocation;
        RoundedImageView previewOwnLocation;
        RelativeLayout separatorPreviewOwnLocation;
        RelativeLayout triangleErrorLocation;
        RelativeLayout pinnedOwnLocationLayout;
        TextView pinnedOwnLocationInfoText;
        TextView pinnedLocationTitleText;

        //Contact's message

        RelativeLayout contactMessageLayout;
        RelativeLayout titleContactMessage;

        TextView timeContactText;
        private EmojiTextView nameContactText;

        RoundedImageView contactImageView;
        RelativeLayout contentContactMessageLayout;
        private RelativeLayout contactMessageSelectLayout;
        private ImageView contactMessageSelectIcon;
        private EmojiTextView contentContactMessageText;

        RoundedImageView contentContactMessageThumbLand;
        ImageView gifIconContactMessageThumbLand;
        ProgressBar gifProgressContactMessageThumbLand;
        SimpleDraweeView gifViewContactMessageThumbLand;
        RelativeLayout gradientContactMessageThumbLand;
        ImageView videoIconContactMessageThumbLand;
        TextView videoTimecontentContactMessageThumbLand;
        RelativeLayout forwardContactPreviewLandscape;

        RoundedImageView contentContactMessageThumbPort;
        ImageView gifIconContactMessageThumbPort;
        ProgressBar gifProgressContactMessageThumbPort;
        SimpleDraweeView gifViewContactMessageThumbPort;
        RelativeLayout gradientContactMessageThumbPort;
        ImageView videoIconContactMessageThumbPort;
        TextView videoTimecontentContactMessageThumbPort;
        RelativeLayout forwardContactPreviewPortrait;

        RelativeLayout contentContactMessageAttachLayout;

        RelativeLayout contentContactMessageFile;
        RelativeLayout forwardContactFile;
        ImageView contentContactMessageFileThumb;
        TextView contentContactMessageFileName;
        TextView contentContactMessageFileSize;

        RelativeLayout layoutAvatarMessages;

        RelativeLayout contentContactMessageContactLayout;
        RelativeLayout forwardContactContact;
        RelativeLayout contentContactMessageContactLayoutAvatar;
        RoundedImageView contentContactMessageContactThumb;
        private EmojiTextView contentContactMessageContactName;
        public EmojiTextView contentContactMessageContactEmail;
        private EmojiTextView contentContactMessageContactInitialLetter;

        RelativeLayout contentContactMessageVoiceClipLayout;
        ImageView contentContactMessageVoiceClipPlay;
        SeekBar contentContactMessageVoiceClipSeekBar;
        TextView contentContactMessageVoiceClipDuration;

        ImageView iconContactTypeDocLandPreview;
        ImageView iconContactTypeDocPortraitPreview;

        RelativeLayout ownManagementMessageLayout;
        private EmojiTextView ownManagementMessageText;
        ImageView ownManagementMessageIcon;

        private EmojiTextView contactManagementMessageText;
        ImageView contactManagementMessageIcon;
        RelativeLayout contactManagementMessageLayout;

        //Location message
        RelativeLayout forwardContactMessageLocation;
        RelativeLayout mainContactMessageItemLocation;
        RoundedImageView previewContactLocation;
        RelativeLayout separatorPreviewContactLocation;
        TextView pinnedContactLocationTitleText;
        RelativeLayout pinnedContactLocationLayout;
        TextView pinnedContactLocationInfoText;

        public String filePathUploading;

        public long getUserHandle() {
            return userHandle;
        }

        public void setMyImageView(Bitmap bitmap) {
            contentOwnMessageContactThumb.setImageBitmap(bitmap);
        }

        public void setContactImageView(Bitmap bitmap) {
            contentContactMessageContactThumb.setImageBitmap(bitmap);
            contentContactMessageContactInitialLetter.setVisibility(View.GONE);
        }
    }

    public static class ViewHolderHeaderChat extends RecyclerView.ViewHolder {
        public ViewHolderHeaderChat(View view) {
            super(view);
        }

        RelativeLayout firstMessage;
        ImageView loadingMessages;
    }

    ViewHolderMessageChat holder;

    @Override
    public RecyclerView.ViewHolder onCreateViewHolder(ViewGroup parent, int viewType) {
        if (viewType == TYPE_HEADER) {
            logDebug("Create header");
            View v = LayoutInflater.from(parent.getContext()).inflate(R.layout.header_item_chat, parent, false);
            ViewHolderHeaderChat holder = new ViewHolderHeaderChat(v);

            holder.firstMessage = v.findViewById(R.id.first_message_chat);
            holder.loadingMessages = v.findViewById(R.id.loading_messages_image);

            return holder;
        } else {
            logDebug("Create item message");
            Display display = ((Activity) context).getWindowManager().getDefaultDisplay();
            outMetrics = new DisplayMetrics();
            display.getMetrics(outMetrics);
            dbH = DatabaseHandler.getDbHandler(context);

            cC = new ChatController(context);

            View v = LayoutInflater.from(parent.getContext()).inflate(R.layout.item_message_chat, parent, false);
            holder = new ViewHolderMessageChat(v);
            holder.contentVisible = true;
            holder.itemLayout = v.findViewById(R.id.message_chat_item_layout);
            holder.dateLayout = v.findViewById(R.id.message_chat_date_layout);
            //Margins
            RelativeLayout.LayoutParams dateLayoutParams = (RelativeLayout.LayoutParams) holder.dateLayout.getLayoutParams();
            dateLayoutParams.setMargins(0, scaleHeightPx(8, outMetrics), 0, scaleHeightPx(8, outMetrics));
            holder.dateLayout.setLayoutParams(dateLayoutParams);

            holder.dateText = v.findViewById(R.id.message_chat_date_text);

            holder.newMessagesLayout = v.findViewById(R.id.message_chat_new_relative_layout);
            holder.newMessagesText = v.findViewById(R.id.message_chat_new_text);

            if (((ChatActivityLollipop) context).getDeviceDensity() == 1) {

                MANAGEMENT_MESSAGE_CALL_LAND = 45;
                MANAGEMENT_MESSAGE_CALL_PORT = 65;

                CONTACT_MESSAGE_LAND = 31;
                CONTACT_MESSAGE_PORT = 55;

                PADDING_RIGHT_HOUR_OF_OWN_MESSAGE_LAND = 10;
                PADDING_RIGHT_HOUR_OF_OWN_MESSAGE_PORT = 18;
            }

            //Own messages

            holder.ownMessageLayout = v.findViewById(R.id.message_chat_own_message_layout);
            holder.titleOwnMessage = v.findViewById(R.id.title_own_message_layout);
            holder.timeOwnText = v.findViewById(R.id.message_chat_time_text);

            holder.titleOwnMessage.setGravity(Gravity.RIGHT);
            if (context.getResources().getConfiguration().orientation == Configuration.ORIENTATION_LANDSCAPE) {
                holder.titleOwnMessage.setPadding(0, 0, scaleWidthPx(PADDING_RIGHT_HOUR_OF_OWN_MESSAGE_LAND, outMetrics), 0);
            } else {
                holder.titleOwnMessage.setPadding(0, 0, scaleWidthPx(PADDING_RIGHT_HOUR_OF_OWN_MESSAGE_PORT, outMetrics), 0);
            }

            holder.previewFramePort = v.findViewById(R.id.preview_frame_portrait);
            holder.previewFrameLand = v.findViewById(R.id.preview_frame_landscape);

            holder.contentOwnMessageLayout = v.findViewById(R.id.content_own_message_layout);
            holder.ownMessageSelectLayout = v.findViewById(R.id.own_message_select_layout);
            holder.ownMessageSelectIcon = v.findViewById(R.id.own_message_select_icon);
            holder.ownMessageSelectLayout.setVisibility(View.GONE);

            holder.contentOwnMessageText = v.findViewById(R.id.content_own_message_text);
            holder.contentOwnMessageText.setNeccessaryShortCode(false);

            //Own rich links message
            holder.urlOwnMessageLayout = v.findViewById(R.id.url_own_message_layout);
            holder.urlOwnMessageLayout.setVisibility(View.GONE);
            holder.urlOwnMessageTextrl = v.findViewById(R.id.url_own_message_text_rl);

            if (((ChatActivityLollipop) context).getDeviceDensity() == 1 && context.getResources().getConfiguration().orientation == Configuration.ORIENTATION_PORTRAIT) {
                holder.urlOwnMessageLayout.getLayoutParams().width = LAYOUT_WIDTH;
            }
            holder.forwardOwnRichLinks = v.findViewById(R.id.forward_own_rich_links);
            holder.forwardOwnRichLinks.setTag(holder);
            holder.forwardOwnRichLinks.setVisibility(View.GONE);

            holder.urlOwnMessageText = v.findViewById(R.id.url_own_message_text);
            holder.urlOwnMessageText.setNeccessaryShortCode(false);
            holder.urlOwnMessageText.setTag(holder);

            holder.urlOwnMessageWarningButtonsLayout = v.findViewById(R.id.url_own_message_buttons_warning_layout);
            holder.neverRichLinkButton = v.findViewById(R.id.url_never_button);
            holder.alwaysAllowRichLinkButton = v.findViewById(R.id.url_always_allow_button);
            holder.notNowRichLinkButton = v.findViewById(R.id.url_not_now_button);

            holder.urlOwnMessageDisableButtonsLayout = v.findViewById(R.id.url_own_message_buttons_disable_layout);
            holder.yesDisableButton = v.findViewById(R.id.url_yes_disable_button);
            holder.noDisableButton = v.findViewById(R.id.url_no_disable_button);
            holder.urlOwnMessageTitleLayout = v.findViewById(R.id.url_own_message_enable_layout_inside);
            holder.urlOwnMessageTitle = v.findViewById(R.id.url_own_message_title);
            holder.urlOwnMessageDescription = v.findViewById(R.id.url_own_message_description);

            holder.urlOwnMessageIconAndLinkLayout = v.findViewById(R.id.url_own_message_icon_link_layout);
            holder.urlOwnMessageIcon = v.findViewById(R.id.url_own_message_icon);
            holder.urlOwnMessageLink = v.findViewById(R.id.url_own_message_link);

            holder.urlOwnMessageImage = v.findViewById(R.id.url_own_message_image);
            int radiusImageRL = scaleWidthPx(10, outMetrics);
            holder.urlOwnMessageImage.setCornerRadius(radiusImageRL);
            holder.urlOwnMessageImage.setBorderWidth(0);
            holder.urlOwnMessageImage.setOval(false);

            //Group avatar of chat links
            holder.urlOwnMessageGroupAvatarLayout = v.findViewById(R.id.url_chat_own_message_image);
            holder.urlOwnMessageGroupAvatar = v.findViewById(R.id.content_url_chat_own_message_contact_thumb);
            holder.urlOwnMessageGroupAvatarText = v.findViewById(R.id.content_url_chat_own_message_contact_initial_letter);

            //Group avatar of chat links
            holder.urlContactMessageGroupAvatarLayout = v.findViewById(R.id.url_chat_contact_message_image);
            holder.urlContactMessageGroupAvatar = v.findViewById(R.id.content_url_chat_contact_message_contact_thumb);
            holder.urlContactMessageGroupAvatarText = v.findViewById(R.id.content_url_chat_contact_message_contact_initial_letter);

            int radius;
            if (context.getResources().getConfiguration().orientation == Configuration.ORIENTATION_LANDSCAPE) {
                radius = scaleWidthPx(10, outMetrics);
            } else {
                radius = scaleWidthPx(15, outMetrics);
            }
            int colors[] = {0x70000000, 0x00000000};
            GradientDrawable shape = new GradientDrawable(GradientDrawable.Orientation.BOTTOM_TOP, colors);
            shape.setShape(GradientDrawable.RECTANGLE);
            shape.setCornerRadii(new float[]{radius, 0, radius, 0, radius, radius, radius, radius});

            holder.contentOwnMessageThumbLand = v.findViewById(R.id.content_own_message_thumb_landscape);
            holder.contentOwnMessageThumbLand.setCornerRadius(radius);
            holder.contentOwnMessageThumbLand.setBorderWidth(1);
            holder.contentOwnMessageThumbLand.setBorderColor(ContextCompat.getColor(context, R.color.mail_my_account));
            holder.contentOwnMessageThumbLand.setOval(false);

            holder.gifIconOwnMessageThumbLand = v.findViewById(R.id.content_own_message_thumb_landscape_gif);
            holder.gifProgressOwnMessageThumbLand = v.findViewById(R.id.content_own_message_thumb_landscape_gif_progressbar);
            holder.gifViewOwnMessageThumbLand = v.findViewById(R.id.content_own_message_thumb_landscape_gif_view);
            holder.gifViewOwnMessageThumbLand.setTag(holder);
            holder.gifViewOwnMessageThumbLand.setOnClickListener(this);
            holder.gifViewOwnMessageThumbLand.setOnLongClickListener(this);

            holder.gradientOwnMessageThumbLand = v.findViewById(R.id.gradient_own_message_thumb_landscape);
            holder.gradientOwnMessageThumbLand.setBackground(shape);

            holder.videoIconOwnMessageThumbLand = v.findViewById(R.id.video_icon_own_message_thumb_landscape);
            holder.videoTimecontentOwnMessageThumbLand = v.findViewById(R.id.video_time_own_message_thumb_landscape);

            holder.gradientOwnMessageThumbLand.setVisibility(View.GONE);
            holder.videoIconOwnMessageThumbLand.setVisibility(View.GONE);
            holder.videoTimecontentOwnMessageThumbLand.setVisibility(View.GONE);

            holder.contentOwnMessageThumbPort = v.findViewById(R.id.content_own_message_thumb_portrait);
            holder.contentOwnMessageThumbPort.setCornerRadius(radius);
            holder.contentOwnMessageThumbPort.setBorderWidth(1);
            holder.contentOwnMessageThumbPort.setBorderColor(ContextCompat.getColor(context, R.color.mail_my_account));
            holder.contentOwnMessageThumbPort.setOval(false);

            holder.gifIconOwnMessageThumbPort = v.findViewById(R.id.content_own_message_thumb_portrait_gif);
            holder.gifProgressOwnMessageThumbPort = v.findViewById(R.id.content_own_message_thumb_portrait_gif_progressbar);
            holder.gifViewOwnMessageThumbPort = v.findViewById(R.id.content_own_message_thumb_portrait_gif_view);
            holder.gifViewOwnMessageThumbPort.setTag(holder);
            holder.gifViewOwnMessageThumbPort.setOnClickListener(this);
            holder.gifViewOwnMessageThumbPort.setOnLongClickListener(this);

            holder.errorUploadingFile = v.findViewById(R.id.error_uploading_file);
            holder.errorUploadingContact = v.findViewById(R.id.error_uploading_contact);
            holder.errorUploadingRichLink = v.findViewById(R.id.error_uploading_rich_link);

            holder.gradientOwnMessageThumbPort = v.findViewById(R.id.gradient_own_message_thumb_portrait);
            holder.gradientOwnMessageThumbPort.setBackground(shape);

            holder.videoIconOwnMessageThumbPort = v.findViewById(R.id.video_icon_own_message_thumb_portrait);
            holder.videoTimecontentOwnMessageThumbPort = v.findViewById(R.id.video_time_own_message_thumb_portrait);

            holder.gradientOwnMessageThumbPort.setVisibility(View.GONE);
            holder.videoIconOwnMessageThumbPort.setVisibility(View.GONE);
            holder.videoTimecontentOwnMessageThumbPort.setVisibility(View.GONE);

            holder.contentOwnMessageFileLayout = v.findViewById(R.id.content_own_message_file_layout);
            holder.forwardOwnFile = v.findViewById(R.id.forward_own_file);
            holder.forwardOwnFile.setTag(holder);
            holder.forwardOwnFile.setVisibility(View.GONE);

            holder.contentOwnMessageFileThumb = v.findViewById(R.id.content_own_message_file_thumb);
            holder.contentOwnMessageFileName = v.findViewById(R.id.content_own_message_file_name);
            holder.contentOwnMessageFileSize = v.findViewById(R.id.content_own_message_file_size);

            holder.totalDurationOfVoiceClip = 0;

            //my voice clip:
            holder.contentOwnMessageVoiceClipLayout = v.findViewById(R.id.content_own_message_voice_clip_layout);
            holder.contentOwnMessageVoiceClipLayout.setVisibility(View.GONE);
            holder.contentOwnMessageVoiceClipPlay = v.findViewById(R.id.content_own_message_voice_clip_play_pause);
            holder.contentOwnMessageVoiceClipPlay.setTag(holder);
            holder.contentOwnMessageVoiceClipSeekBar = v.findViewById(R.id.content_own_message_voice_clip_seekBar);
            holder.contentOwnMessageVoiceClipSeekBar.setProgress(0);
            holder.contentOwnMessageVoiceClipDuration = v.findViewById(R.id.content_own_message_voice_clip_duration);
            holder.contentOwnMessageVoiceClipDuration.setText(milliSecondsToTimer(0));
            holder.uploadingOwnProgressbarVoiceclip = v.findViewById(R.id.uploading_own_progressbar_voiceclip);
            holder.uploadingOwnProgressbarVoiceclip.setVisibility(View.GONE);

            holder.notAvailableOwnVoiceclip = v.findViewById(R.id.content_own_message_voice_clip_not_available);
            holder.notAvailableOwnVoiceclip.setVisibility(View.GONE);
            holder.notAvailableOwnVoiceclip.setTag(holder);
            holder.notAvailableOwnVoiceclip.setOnClickListener(this);

            holder.errorUploadingVoiceClip = v.findViewById(R.id.error_uploading_voice_clip);

            holder.contentOwnMessageContactLayout = v.findViewById(R.id.content_own_message_contact_layout);
            holder.contentOwnMessageContactLayoutAvatar = v.findViewById(R.id.content_own_message_contact_layout_avatar);
            holder.contentOwnMessageContactThumb = v.findViewById(R.id.content_own_message_contact_thumb);
            holder.contentOwnMessageContactName = v.findViewById(R.id.content_own_message_contact_name);
            holder.contentOwnMessageContactName.setNeccessaryShortCode(false);
            holder.contentOwnMessageContactEmail = v.findViewById(R.id.content_own_message_contact_email);

            holder.forwardOwnContact = v.findViewById(R.id.forward_own_contact);
            holder.forwardOwnContact.setTag(holder);
            holder.forwardOwnContact.setVisibility(View.GONE);

            holder.iconOwnTypeDocLandPreview = v.findViewById(R.id.own_attachment_type_icon_lands);
            holder.iconOwnTypeDocPortraitPreview = v.findViewById(R.id.own_attachment_type_icon_portrait);

            holder.retryAlert = v.findViewById(R.id.not_sent_own_message_text);
            holder.triangleIcon = v.findViewById(R.id.own_triangle_icon);

            holder.transparentCoatingPortrait = v.findViewById(R.id.transparent_coating_portrait);
            holder.transparentCoatingPortrait.setVisibility(View.GONE);

            holder.transparentCoatingLandscape = v.findViewById(R.id.transparent_coating_landscape);
            holder.transparentCoatingLandscape.setVisibility(View.GONE);

            holder.uploadingProgressBarPort = v.findViewById(R.id.uploadingProgressBarPort);
            holder.uploadingProgressBarPort.setVisibility(View.GONE);
            holder.uploadingProgressBarLand = v.findViewById(R.id.uploadingProgressBarLand);
            holder.uploadingProgressBarLand.setVisibility(View.GONE);

            holder.errorUploadingPortrait = v.findViewById(R.id.error_uploading_portrait);
            holder.errorUploadingPortrait.setVisibility(View.GONE);
            holder.errorUploadingLandscape = v.findViewById(R.id.error_uploading_landscape);
            holder.errorUploadingLandscape.setVisibility(View.GONE);

            holder.forwardOwnPortrait = v.findViewById(R.id.forward_own_preview_portrait);
            holder.forwardOwnPortrait.setTag(holder);
            holder.forwardOwnPortrait.setVisibility(View.GONE);
            holder.forwardOwnPortrait.setOnClickListener(this);

            holder.forwardOwnLandscape = v.findViewById(R.id.forward_own_preview_landscape);
            holder.forwardOwnLandscape.setTag(holder);
            holder.forwardOwnLandscape.setVisibility(View.GONE);
            holder.forwardOwnLandscape.setOnClickListener(this);

            holder.ownManagementMessageText = v.findViewById(R.id.own_management_message_text);
            holder.ownManagementMessageText.setNeccessaryShortCode(false);
            holder.ownManagementMessageLayout = v.findViewById(R.id.own_management_message_layout);
            holder.ownManagementMessageIcon = v.findViewById(R.id.own_management_message_icon);

            //Contact messages
            holder.contactMessageLayout = v.findViewById(R.id.message_chat_contact_message_layout);
            holder.titleContactMessage = v.findViewById(R.id.title_contact_message_layout);

            holder.contactImageView = v.findViewById(R.id.contact_thumbnail);
            holder.timeContactText = v.findViewById(R.id.contact_message_chat_time_text);
            holder.nameContactText = v.findViewById(R.id.contact_message_chat_name_text);

            holder.contentContactMessageLayout = v.findViewById(R.id.content_contact_message_layout);
            holder.contactMessageSelectLayout = v.findViewById(R.id.contact_message_select_layout);
            holder.contactMessageSelectIcon = v.findViewById(R.id.contact_message_select_icon);
            holder.contactMessageSelectLayout.setVisibility(View.GONE);

            holder.contentContactMessageText = v.findViewById(R.id.content_contact_message_text);
            holder.contentContactMessageText.setNeccessaryShortCode(false);
            holder.contentContactMessageThumbLand = v.findViewById(R.id.content_contact_message_thumb_landscape);

            holder.contentContactMessageThumbLand.setCornerRadius(radius);
            holder.contentContactMessageThumbLand.setBorderWidth(1);
            holder.contentContactMessageThumbLand.setBorderColor(ContextCompat.getColor(context, R.color.mail_my_account));
            holder.contentContactMessageThumbLand.setOval(false);

            holder.gifIconContactMessageThumbLand = v.findViewById(R.id.content_contact_message_thumb_landscape_gif);
            holder.gifProgressContactMessageThumbLand = v.findViewById(R.id.content_contact_message_thumb_landscape_gif_progressbar);
            holder.gifViewContactMessageThumbLand = v.findViewById(R.id.content_contact_message_thumb_landscape_gif_view);
            holder.gifViewContactMessageThumbLand.setTag(holder);
            holder.gifViewContactMessageThumbLand.setOnClickListener(this);
            holder.gifViewContactMessageThumbLand.setOnLongClickListener(this);

            holder.forwardContactPreviewLandscape = v.findViewById(R.id.forward_contact_preview_landscape);
            holder.forwardContactPreviewLandscape.setTag(holder);
            holder.forwardContactPreviewLandscape.setVisibility(View.GONE);

            //Contact rich links message
            holder.urlContactMessageLayout = v.findViewById(R.id.url_contact_message_layout);
            if (((ChatActivityLollipop) context).getDeviceDensity() == 1 && context.getResources().getConfiguration().orientation == Configuration.ORIENTATION_PORTRAIT) {
                holder.urlContactMessageLayout.getLayoutParams().width = LAYOUT_WIDTH;
            }

            holder.forwardContactRichLinks = v.findViewById(R.id.forward_contact_rich_links);
            holder.forwardContactRichLinks.setTag(holder);
            holder.forwardContactRichLinks.setVisibility(View.GONE);

            holder.urlContactMessageText = v.findViewById(R.id.url_contact_message_text);
            holder.urlContactMessageText.setNeccessaryShortCode(false);
            holder.urlContactMessageText.setTag(holder);

            holder.urlContactMessageTitleLayout = v.findViewById(R.id.url_contact_message_enable_layout_inside);
            holder.urlContactMessageTitle = v.findViewById(R.id.url_contact_message_title);
            holder.urlContactMessageDescription = v.findViewById(R.id.url_contact_message_description);

            holder.urlContactMessageIconAndLinkLayout = v.findViewById(R.id.url_contact_message_icon_link_layout);
            holder.urlContactMessageIcon = v.findViewById(R.id.url_contact_message_icon);
            holder.urlContactMessageLink = v.findViewById(R.id.url_contact_message_link);

            holder.urlContactMessageImage = v.findViewById(R.id.url_contact_message_image);
            holder.urlContactMessageImage.setCornerRadius(radiusImageRL);
            holder.urlContactMessageImage.setBorderWidth(0);
            holder.urlContactMessageImage.setOval(false);

            holder.contentContactMessageThumbPort = v.findViewById(R.id.content_contact_message_thumb_portrait);
            holder.contentContactMessageThumbPort.setCornerRadius(radius);
            holder.contentContactMessageThumbPort.setBorderWidth(1);
            holder.contentContactMessageThumbPort.setBorderColor(ContextCompat.getColor(context, R.color.mail_my_account));
            holder.contentContactMessageThumbPort.setOval(false);

            holder.gifIconContactMessageThumbPort = v.findViewById(R.id.content_contact_message_thumb_portrait_gif);
            holder.gifProgressContactMessageThumbPort = v.findViewById(R.id.content_contact_message_thumb_portrait_gif_progressbar);
            holder.gifViewContactMessageThumbPort = v.findViewById(R.id.content_contact_message_thumb_portrait_gif_view);
            holder.gifViewContactMessageThumbPort.setTag(holder);
            holder.gifViewContactMessageThumbPort.setOnClickListener(this);
            holder.gifViewContactMessageThumbPort.setOnLongClickListener(this);

            holder.forwardContactPreviewPortrait = v.findViewById(R.id.forward_contact_preview_portrait);
            holder.forwardContactPreviewPortrait.setTag(holder);
            holder.forwardContactPreviewPortrait.setVisibility(View.GONE);
            holder.gradientContactMessageThumbLand = v.findViewById(R.id.gradient_contact_message_thumb_landscape);
            holder.gradientContactMessageThumbLand.setBackground(shape);

            holder.videoIconContactMessageThumbLand = v.findViewById(R.id.video_icon_contact_message_thumb_landscape);
            holder.videoTimecontentContactMessageThumbLand = v.findViewById(R.id.video_time_contact_message_thumb_landscape);

            holder.gradientContactMessageThumbLand.setVisibility(View.GONE);

            holder.videoIconContactMessageThumbLand.setVisibility(View.GONE);
            holder.videoTimecontentContactMessageThumbLand.setVisibility(View.GONE);

            holder.gradientContactMessageThumbPort = v.findViewById(R.id.gradient_contact_message_thumb_portrait);
            holder.gradientContactMessageThumbPort.setBackground(shape);

            holder.videoIconContactMessageThumbPort = v.findViewById(R.id.video_icon_contact_message_thumb_portrait);
            holder.videoTimecontentContactMessageThumbPort = v.findViewById(R.id.video_time_contact_message_thumb_portrait);

            holder.gradientContactMessageThumbPort.setVisibility(View.GONE);
            holder.videoIconContactMessageThumbPort.setVisibility(View.GONE);
            holder.videoTimecontentContactMessageThumbPort.setVisibility(View.GONE);

            holder.contentContactMessageAttachLayout = v.findViewById(R.id.content_contact_message_attach_layout);

            holder.contentContactMessageFile = v.findViewById(R.id.content_contact_message_file);
            holder.forwardContactFile = v.findViewById(R.id.forward_contact_file);
            holder.forwardContactFile.setTag(holder);
            holder.forwardContactFile.setVisibility(View.GONE);
            holder.contentContactMessageFileThumb = v.findViewById(R.id.content_contact_message_file_thumb);
            holder.contentContactMessageFileName = v.findViewById(R.id.content_contact_message_file_name);
            holder.contentContactMessageFileSize = v.findViewById(R.id.content_contact_message_file_size);

            holder.layoutAvatarMessages = v.findViewById(R.id.layout_avatar);
            holder.contentContactMessageContactLayout = v.findViewById(R.id.content_contact_message_contact_layout);

            //contact voice clip:
            holder.contentContactMessageVoiceClipLayout = v.findViewById(R.id.content_contact_message_voice_clip_layout);
            RelativeLayout.LayoutParams paramsVoiceClip = (RelativeLayout.LayoutParams) holder.contentContactMessageVoiceClipLayout.getLayoutParams();
            if (context.getResources().getConfiguration().orientation == Configuration.ORIENTATION_LANDSCAPE) {
                paramsVoiceClip.leftMargin = scaleWidthPx(CONTACT_MESSAGE_LAND, outMetrics);
            } else {
                paramsVoiceClip.leftMargin = scaleWidthPx(CONTACT_MESSAGE_PORT, outMetrics);
            }
            holder.contentContactMessageVoiceClipLayout.setLayoutParams(paramsVoiceClip);
            holder.contentContactMessageVoiceClipLayout.setVisibility(View.GONE);
            holder.contentContactMessageVoiceClipPlay = v.findViewById(R.id.content_contact_message_voice_clip_play_pause);
            holder.contentContactMessageVoiceClipPlay.setTag(holder);
            holder.contentContactMessageVoiceClipSeekBar = v.findViewById(R.id.content_contact_message_voice_clip_seekBar);
            holder.contentContactMessageVoiceClipSeekBar.setProgress(0);
            holder.contentContactMessageVoiceClipDuration = v.findViewById(R.id.content_contact_message_voice_clip_duration);
            holder.contentContactMessageVoiceClipDuration.setText(milliSecondsToTimer(0));
            holder.uploadingContactProgressbarVoiceclip = v.findViewById(R.id.uploading_contact_progressbar_voiceclip);
            holder.uploadingContactProgressbarVoiceclip.setVisibility(View.GONE);
            holder.notAvailableContactVoiceclip = v.findViewById(R.id.content_contact_message_voice_clip_not_available);
            holder.notAvailableContactVoiceclip.setVisibility(View.GONE);
            holder.notAvailableContactVoiceclip.setTag(holder);
            holder.notAvailableContactVoiceclip.setOnClickListener(this);

            holder.forwardContactContact = v.findViewById(R.id.forward_contact_contact);
            holder.forwardContactContact.setTag(holder);
            holder.forwardContactContact.setVisibility(View.GONE);

            holder.contentContactMessageContactLayoutAvatar = v.findViewById(R.id.content_contact_message_contact_layout_avatar);
            holder.contentContactMessageContactThumb = v.findViewById(R.id.content_contact_message_contact_thumb);
            holder.contentContactMessageContactName = v.findViewById(R.id.content_contact_message_contact_name);
            holder.contentContactMessageContactName.setNeccessaryShortCode(false);
            holder.contentContactMessageContactEmail = v.findViewById(R.id.content_contact_message_contact_email);
            holder.contentContactMessageContactInitialLetter = v.findViewById(R.id.content_contact_message_contact_initial_letter);

            holder.iconContactTypeDocLandPreview = v.findViewById(R.id.contact_attachment_type_icon_lands);
            holder.iconContactTypeDocPortraitPreview = v.findViewById(R.id.contact_attachment_type_icon_portrait);

            holder.contactManagementMessageLayout = v.findViewById(R.id.contact_management_message_layout);
            holder.contactManagementMessageText = v.findViewById(R.id.contact_management_message_text);
            holder.contactManagementMessageText.setNeccessaryShortCode(false);
            holder.contactManagementMessageIcon = v.findViewById(R.id.contact_management_message_icon);

            //Location message
            holder.transparentCoatingLocation = v.findViewById(R.id.transparent_coating_location);
            holder.uploadingProgressBarLocation = v.findViewById(R.id.uploadingProgressBarLocation);
            holder.forwardOwnMessageLocation = v.findViewById(R.id.forward_own_location);
            holder.forwardOwnMessageLocation.setTag(holder);
            holder.forwardOwnMessageLocation.setVisibility(View.GONE);
            holder.mainOwnMessageItemLocation = v.findViewById(R.id.own_main_item_location);
            holder.previewOwnLocation = v.findViewById(R.id.own_rounded_imageview_location);
            holder.previewOwnLocation.setCornerRadius(px2dp(12, outMetrics));
            holder.previewOwnLocation.setBorderWidth(0);
            holder.previewOwnLocation.setOval(false);
            holder.separatorPreviewOwnLocation = v.findViewById(R.id.own_separator_imageview_location);

            if (((ChatActivityLollipop) context).getDeviceDensity() == 1 && context.getResources().getConfiguration().orientation == Configuration.ORIENTATION_PORTRAIT) {
                holder.previewOwnLocation.getLayoutParams().width = LAYOUT_WIDTH;
                holder.separatorPreviewOwnLocation.getLayoutParams().width = LAYOUT_WIDTH;
            }

            holder.triangleErrorLocation = v.findViewById(R.id.error_uploading_location);

            holder.pinnedOwnLocationLayout = v.findViewById(R.id.own_pinned_location_layout);
            holder.pinnedOwnLocationInfoText = v.findViewById(R.id.own_info_pinned_location);
            holder.pinnedLocationTitleText = v.findViewById(R.id.own_title_pinned_location);

            holder.forwardContactMessageLocation = v.findViewById(R.id.forward_contact_location);
            holder.forwardContactMessageLocation.setTag(holder);
            holder.forwardContactMessageLocation.setVisibility(View.GONE);
            holder.mainContactMessageItemLocation = v.findViewById(R.id.contact_main_item_location);
            holder.previewContactLocation = v.findViewById(R.id.contact_rounded_imageview_location);
            holder.previewContactLocation.setCornerRadius(px2dp(12, outMetrics));
            holder.previewContactLocation.setBorderWidth(0);
            holder.previewContactLocation.setOval(false);
            holder.separatorPreviewContactLocation = v.findViewById(R.id.contact_separator_imageview_location);
            if (((ChatActivityLollipop) context).getDeviceDensity() == 1 && context.getResources().getConfiguration().orientation == Configuration.ORIENTATION_PORTRAIT) {
                holder.previewContactLocation.getLayoutParams().width = LAYOUT_WIDTH;
                holder.separatorPreviewContactLocation.getLayoutParams().width = LAYOUT_WIDTH;
            }

            holder.pinnedContactLocationTitleText = v.findViewById(R.id.contact_title_pinned_location);
            holder.pinnedContactLocationLayout = v.findViewById(R.id.contact_pinned_location_layout);
            holder.pinnedContactLocationInfoText = v.findViewById(R.id.contact_info_pinned_location);

            RelativeLayout.LayoutParams paramsLocation = (RelativeLayout.LayoutParams) holder.mainContactMessageItemLocation.getLayoutParams();
            if (context.getResources().getConfiguration().orientation == Configuration.ORIENTATION_LANDSCAPE) {
                paramsLocation.leftMargin = scaleWidthPx(CONTACT_MESSAGE_LAND, outMetrics);
            } else {
                paramsLocation.leftMargin = scaleWidthPx(CONTACT_MESSAGE_PORT, outMetrics);
            }
            holder.mainContactMessageItemLocation.setLayoutParams(paramsLocation);

            if (((ChatActivityLollipop) context).getDeviceDensity() == 1) {
                MAX_WIDTH_FILENAME_LAND = 290;
                MAX_WIDTH_FILENAME_PORT = 140;
            }

            RelativeLayout.LayoutParams paramsContactContact = (RelativeLayout.LayoutParams) holder.contentContactMessageContactLayout.getLayoutParams();
            RelativeLayout.LayoutParams paramsContactManagement = (RelativeLayout.LayoutParams) holder.contactManagementMessageText.getLayoutParams();
            RelativeLayout.LayoutParams paramsContactAttach = (RelativeLayout.LayoutParams) holder.contentContactMessageAttachLayout.getLayoutParams();
            RelativeLayout.LayoutParams paramsContactRichLink = (RelativeLayout.LayoutParams) holder.urlContactMessageLayout.getLayoutParams();

            RelativeLayout.LayoutParams paramsOwnManagement = (RelativeLayout.LayoutParams) holder.ownManagementMessageText.getLayoutParams();

            if (!isScreenInPortrait(context)) {
                paramsContactContact.leftMargin = scaleWidthPx(CONTACT_MESSAGE_LAND, outMetrics);
                paramsContactManagement.leftMargin = scaleWidthPx(MANAGEMENT_MESSAGE_LAND, outMetrics);
                paramsContactManagement.rightMargin = scaleWidthPx(MANAGEMENT_MESSAGE_LAND, outMetrics);
                paramsContactAttach.leftMargin = scaleWidthPx(CONTACT_MESSAGE_LAND, outMetrics);
                paramsContactRichLink.leftMargin = scaleWidthPx(CONTACT_MESSAGE_LAND, outMetrics);

                paramsOwnManagement.leftMargin = scaleWidthPx(MANAGEMENT_MESSAGE_LAND, outMetrics);
                paramsOwnManagement.rightMargin = scaleWidthPx(MANAGEMENT_MESSAGE_LAND, outMetrics);
                holder.nameContactText.setMaxWidthEmojis(px2dp(MAX_WIDTH_NAME_LAND, outMetrics));
                holder.titleContactMessage.setPadding(scaleWidthPx(CONTACT_MESSAGE_LAND, outMetrics), 0, 0, 0);
                holder.titleOwnMessage.setPadding(0, 0, scaleWidthPx(PADDING_RIGHT_HOUR_OF_OWN_MESSAGE_LAND, outMetrics), 0);
            } else {
                paramsContactContact.leftMargin = scaleWidthPx(CONTACT_MESSAGE_PORT, outMetrics);
                paramsContactManagement.leftMargin = scaleWidthPx(MANAGEMENT_MESSAGE_PORT, outMetrics);
                paramsContactManagement.rightMargin = scaleWidthPx(MANAGEMENT_MESSAGE_PORT, outMetrics);
                paramsContactAttach.leftMargin = scaleWidthPx(CONTACT_MESSAGE_PORT, outMetrics);
                paramsContactRichLink.leftMargin = scaleWidthPx(CONTACT_MESSAGE_PORT, outMetrics);
                paramsOwnManagement.leftMargin = scaleWidthPx(MANAGEMENT_MESSAGE_PORT, outMetrics);
                paramsOwnManagement.rightMargin = scaleWidthPx(MANAGEMENT_MESSAGE_PORT, outMetrics);

                holder.nameContactText.setMaxWidthEmojis(px2dp(MAX_WIDTH_NAME_PORT, outMetrics));
                holder.titleContactMessage.setPadding(px2dp(CONTACT_MESSAGE_PORT, outMetrics), 0, 0, 0);
                holder.titleOwnMessage.setPadding(0, 0, scaleWidthPx(PADDING_RIGHT_HOUR_OF_OWN_MESSAGE_PORT, outMetrics), 0);
            }

            holder.contentContactMessageContactLayout.setLayoutParams(paramsContactContact);
            holder.contactManagementMessageText.setLayoutParams(paramsContactManagement);
            holder.contentContactMessageAttachLayout.setLayoutParams(paramsContactAttach);
            holder.urlContactMessageLayout.setLayoutParams(paramsContactRichLink);
            holder.ownManagementMessageText.setLayoutParams(paramsOwnManagement);


            v.setTag(holder);

            return holder;
        }
    }

    @Override
    public void onBindViewHolder(RecyclerView.ViewHolder holder, int position) {
        if (holder instanceof ViewHolderHeaderChat) {
            ViewHolderHeaderChat holderHeaderChat = (ViewHolderHeaderChat) holder;

            boolean isFullHistoryLoaded = megaChatApi.isFullHistoryLoaded(chatRoom.getChatId());
            holderHeaderChat.firstMessage.setVisibility(isFullHistoryLoaded ? View.VISIBLE : View.GONE);
            holderHeaderChat.loadingMessages.setVisibility(isFullHistoryLoaded ? View.GONE : View.VISIBLE);
            holderHeaderChat.loadingMessages.setImageDrawable(ContextCompat.getDrawable(context,
                    isScreenInPortrait(context) ? R.drawable.loading_chat_messages : R.drawable.loading_chat_messages_landscape));
        } else {
            hideLayoutsGiphyAndGifMessages(position, (ViewHolderMessageChat) holder);

            AndroidMegaChatMessage androidMessage = messages.get(position - 1);
            if (androidMessage.isUploading()) {
                logDebug("isUploading");
                onBindViewHolderUploading(holder, position);
            } else {
                logDebug("isSent");
                onBindViewHolderMessage(holder, position);
            }
        }
    }

    public void onBindViewHolderUploading(RecyclerView.ViewHolder holder, int position) {
        logDebug("position: " + position);

        ((ViewHolderMessageChat) holder).itemLayout.setVisibility(View.VISIBLE);
        RelativeLayout.LayoutParams params = new RelativeLayout.LayoutParams(ViewGroup.LayoutParams.MATCH_PARENT, ViewGroup.LayoutParams.WRAP_CONTENT);
        ((ViewHolderMessageChat) holder).itemLayout.setLayoutParams(params);
        ((ViewHolderMessageChat) holder).ownMessageSelectLayout.setVisibility(View.GONE);

        ((ViewHolderMessageChat) holder).forwardOwnRichLinks.setVisibility(View.GONE);
        ((ViewHolderMessageChat) holder).forwardOwnPortrait.setVisibility(View.GONE);
        ((ViewHolderMessageChat) holder).forwardOwnLandscape.setVisibility(View.GONE);
        ((ViewHolderMessageChat) holder).forwardOwnFile.setVisibility(View.GONE);
        ((ViewHolderMessageChat) holder).forwardOwnContact.setVisibility(View.GONE);
        ((ViewHolderMessageChat) holder).forwardContactRichLinks.setVisibility(View.GONE);
        ((ViewHolderMessageChat) holder).forwardContactPreviewPortrait.setVisibility(View.GONE);
        ((ViewHolderMessageChat) holder).forwardContactPreviewLandscape.setVisibility(View.GONE);
        ((ViewHolderMessageChat) holder).forwardContactFile.setVisibility(View.GONE);
        ((ViewHolderMessageChat) holder).forwardContactContact.setVisibility(View.GONE);


        ((ViewHolderMessageChat) holder).triangleIcon.setVisibility(View.GONE);
        ((ViewHolderMessageChat) holder).errorUploadingContact.setVisibility(View.GONE);
        ((ViewHolderMessageChat) holder).errorUploadingFile.setVisibility(View.GONE);
        ((ViewHolderMessageChat) holder).errorUploadingVoiceClip.setVisibility(View.GONE);
        ((ViewHolderMessageChat) holder).errorUploadingRichLink.setVisibility(View.GONE);

        ((ViewHolderMessageChat) holder).retryAlert.setVisibility(View.GONE);

        ((ViewHolderMessageChat) holder).newMessagesLayout.setVisibility(View.GONE);

        ((ViewHolderMessageChat) holder).ownManagementMessageLayout.setVisibility(View.GONE);

        ((ViewHolderMessageChat) holder).titleOwnMessage.setGravity(Gravity.RIGHT);
        if(context.getResources().getConfiguration().orientation == Configuration.ORIENTATION_LANDSCAPE){
            ((ViewHolderMessageChat) holder).titleOwnMessage.setPadding(0,0,scaleWidthPx(PADDING_RIGHT_HOUR_OF_OWN_MESSAGE_LAND, outMetrics),0);
        }else{
            ((ViewHolderMessageChat) holder).titleOwnMessage.setPadding(0,0,scaleWidthPx(PADDING_RIGHT_HOUR_OF_OWN_MESSAGE_PORT, outMetrics),0);
        }
        ((ViewHolderMessageChat) holder).contentOwnMessageLayout.setBackgroundColor(ContextCompat.getColor(context, android.R.color.transparent));

        ((ViewHolderMessageChat) holder).contentOwnMessageText.setVisibility(View.VISIBLE);
        ((ViewHolderMessageChat) holder).iconOwnTypeDocLandPreview.setVisibility(View.GONE);
        ((ViewHolderMessageChat) holder).iconOwnTypeDocPortraitPreview.setVisibility(View.GONE);

        AndroidMegaChatMessage message = messages.get(position - 1);
        ((ViewHolderMessageChat) holder).itemLayout.setTag(holder);
        ((ViewHolderMessageChat) holder).itemLayout.setOnClickListener(this);
        ((ViewHolderMessageChat) holder).itemLayout.setOnLongClickListener(this);

        if (message.isUploading()) {
            if (message.getInfoToShow() != -1) {
                setInfoToShow(position, ((ViewHolderMessageChat) holder), true, message.getInfoToShow(),
                        formatDate(context, message.getPendingMessage().getUploadTimestamp(), DATE_SHORT_FORMAT),
                        formatTime(message.getPendingMessage().getUploadTimestamp()));
            }

            ((ViewHolderMessageChat) holder).ownMessageLayout.setVisibility(View.VISIBLE);
            ((ViewHolderMessageChat) holder).contactMessageLayout.setVisibility(View.GONE);

            ((ViewHolderMessageChat) holder).contentOwnMessageText.setVisibility(View.GONE);
            ((ViewHolderMessageChat) holder).previewFrameLand.setVisibility(View.GONE);
            ((ViewHolderMessageChat) holder).contentOwnMessageThumbLand.setVisibility(View.GONE);
            ((ViewHolderMessageChat) holder).previewFramePort.setVisibility(View.GONE);
            ((ViewHolderMessageChat) holder).contentOwnMessageThumbPort.setVisibility(View.GONE);

            ((ViewHolderMessageChat) holder).gradientOwnMessageThumbPort.setVisibility(View.GONE);
            ((ViewHolderMessageChat) holder).videoIconOwnMessageThumbPort.setVisibility(View.GONE);
            ((ViewHolderMessageChat) holder).videoTimecontentOwnMessageThumbPort.setVisibility(View.GONE);

            ((ViewHolderMessageChat) holder).gradientOwnMessageThumbLand.setVisibility(View.GONE);
            ((ViewHolderMessageChat) holder).videoIconOwnMessageThumbLand.setVisibility(View.GONE);
            ((ViewHolderMessageChat) holder).videoTimecontentOwnMessageThumbLand.setVisibility(View.GONE);

            ((ViewHolderMessageChat) holder).contentOwnMessageContactLayout.setVisibility(View.GONE);
            ((ViewHolderMessageChat) holder).contentOwnMessageContactThumb.setVisibility(View.GONE);
            ((ViewHolderMessageChat) holder).contentOwnMessageContactName.setVisibility(View.GONE);
            ((ViewHolderMessageChat) holder).contentOwnMessageContactEmail.setVisibility(View.GONE);

            ((ViewHolderMessageChat) holder).urlOwnMessageLayout.setVisibility(View.GONE);

            hideLayoutsLocationMessages(position, ((ViewHolderMessageChat) holder));

            String path = message.getPendingMessage().getFilePath();
            File voiceClipDir = getCacheFolder(context, VOICE_CLIP_FOLDER);
            String name = message.getPendingMessage().getName();
            int type = message.getPendingMessage().getType();
            if (path != null) {
                if(isVoiceClip(path) && (type==TYPE_VOICE_CLIP) || path.contains(voiceClipDir.getAbsolutePath())){
                    logDebug("TYPE_VOICE_CLIP - message.getPendingMessage().getState() " + message.getPendingMessage().getState());
                    ((ViewHolderMessageChat) holder).contentOwnMessageVoiceClipLayout.setVisibility(View.VISIBLE);
                    ((ViewHolderMessageChat) holder).contentOwnMessageVoiceClipLayout.setBackground(ContextCompat.getDrawable(context, R.drawable.light_rounded_chat_own_message));
                    ((ViewHolderMessageChat) holder).contentOwnMessageVoiceClipPlay.setImageResource(R.drawable.ic_play_grey);

                    ((ViewHolderMessageChat) holder).uploadingOwnProgressbarVoiceclip.setVisibility(View.VISIBLE);
                    ((ViewHolderMessageChat) holder).contentOwnMessageVoiceClipPlay.setVisibility(View.GONE);
                    ((ViewHolderMessageChat) holder).notAvailableOwnVoiceclip.setVisibility(View.GONE);

                    ((ViewHolderMessageChat) holder).contentOwnMessageVoiceClipDuration.setVisibility(View.VISIBLE);
                    ((ViewHolderMessageChat) holder).contentOwnMessageVoiceClipDuration.setText("--:--");

                    ((ViewHolderMessageChat) holder).contentOwnMessageVoiceClipSeekBar.setVisibility(View.VISIBLE);
                    ((ViewHolderMessageChat) holder).contentOwnMessageVoiceClipSeekBar.setProgress(0);
                    ((ViewHolderMessageChat) holder).contentOwnMessageVoiceClipSeekBar.setEnabled(false);
                    ((ViewHolderMessageChat) holder).contentOwnMessageVoiceClipSeekBar.setOnSeekBarChangeListener(null);

                    ((ViewHolderMessageChat) holder).contentOwnMessageFileLayout.setVisibility(View.GONE);
                    ((ViewHolderMessageChat) holder).contentOwnMessageFileThumb.setVisibility(View.GONE);
                    ((ViewHolderMessageChat) holder).contentOwnMessageFileName.setVisibility(View.GONE);
                    ((ViewHolderMessageChat) holder).contentOwnMessageFileSize.setVisibility(View.GONE);

                    ((ViewHolderMessageChat) holder).errorUploadingVoiceClip.setVisibility(View.GONE);
                    ((ViewHolderMessageChat) holder).retryAlert.setVisibility(View.GONE);

                    if (message.getPendingMessage().getState() == PendingMessageSingle.STATE_ERROR_ATTACHING) {
                        ((ViewHolderMessageChat) holder).errorUploadingVoiceClip.setVisibility(View.VISIBLE);
                        ((ViewHolderMessageChat) holder).retryAlert.setVisibility(View.VISIBLE);
                        ((ViewHolderMessageChat) holder).notAvailableOwnVoiceclip.setVisibility(View.VISIBLE);
                        ((ViewHolderMessageChat) holder).uploadingOwnProgressbarVoiceclip.setVisibility(View.GONE);
                        ((ViewHolderMessageChat) holder).contentOwnMessageVoiceClipPlay.setVisibility(View.GONE);
                    }

                }else{
                    ((ViewHolderMessageChat) holder).contentOwnMessageVoiceClipLayout.setVisibility(View.GONE);
                    ((ViewHolderMessageChat) holder).contentOwnMessageFileLayout.setVisibility(View.VISIBLE);
                    ((ViewHolderMessageChat) holder).contentOwnMessageFileThumb.setVisibility(View.VISIBLE);
                    ((ViewHolderMessageChat) holder).contentOwnMessageFileName.setVisibility(View.VISIBLE);
                    ((ViewHolderMessageChat) holder).contentOwnMessageFileSize.setVisibility(View.VISIBLE);

                    Bitmap preview = null;
                    ((ViewHolderMessageChat) holder).filePathUploading = path;
                    logDebug("Path of the file: " + path);

                    if (MimeTypeList.typeForName(path).isImage() || MimeTypeList.typeForName(path).isPdf() || MimeTypeList.typeForName(path).isVideo()) {
                        logDebug("isImage, isPdf or isVideo");

                        ((ViewHolderMessageChat) holder).errorUploadingFile.setVisibility(View.GONE);

                        preview = getPreview(path, context);

                        if (preview != null) {
                            setUploadingPreview((ViewHolderMessageChat) holder, preview);
                            logDebug("preview!");
                        } else {
                            logWarning("No preview!");
                            if (message.getPendingMessage().getState() == PendingMessageSingle.STATE_ERROR_UPLOADING || message.getPendingMessage().getState() == PendingMessageSingle.STATE_ERROR_ATTACHING) {
                                ((ViewHolderMessageChat) holder).errorUploadingFile.setVisibility(View.VISIBLE);
                                ((ViewHolderMessageChat) holder).retryAlert.setVisibility(View.VISIBLE);
                            }
                            try {
                                new ChatUploadingPreviewAsyncTask(this, position).execute(path);
                            } catch (Exception e) {
                                logWarning("Error creating preview (Too many AsyncTasks)", e);
                            }
                        }
                    } else {

                        if (message.getPendingMessage().getState() == PendingMessageSingle.STATE_ERROR_UPLOADING || message.getPendingMessage().getState() == PendingMessageSingle.STATE_ERROR_ATTACHING) {
                            ((ViewHolderMessageChat) holder).errorUploadingFile.setVisibility(View.VISIBLE);
                            ((ViewHolderMessageChat) holder).retryAlert.setVisibility(View.VISIBLE);
                        }
                    }

                    logDebug("Node handle: " + message.getPendingMessage().getNodeHandle());

                    if (context.getResources().getConfiguration().orientation == Configuration.ORIENTATION_LANDSCAPE) {
                        logDebug("Landscape configuration");
                        float width = TypedValue.applyDimension(TypedValue.COMPLEX_UNIT_DIP, MAX_WIDTH_FILENAME_LAND, context.getResources().getDisplayMetrics());
                        ((ViewHolderMessageChat) holder).contentOwnMessageFileName.setMaxWidth((int) width);
                        ((ViewHolderMessageChat) holder).contentOwnMessageFileSize.setMaxWidth((int) width);
                    } else {
                        logDebug("Portrait configuration");
                        float width = TypedValue.applyDimension(TypedValue.COMPLEX_UNIT_DIP, MAX_WIDTH_FILENAME_PORT, context.getResources().getDisplayMetrics());
                        ((ViewHolderMessageChat) holder).contentOwnMessageFileName.setMaxWidth((int) width);
                        ((ViewHolderMessageChat) holder).contentOwnMessageFileSize.setMaxWidth((int) width);
                    }

                    ((ViewHolderMessageChat) holder).contentOwnMessageFileName.setText(name);
                    ((ViewHolderMessageChat) holder).contentOwnMessageFileThumb.setImageResource(MimeTypeList.typeForName(name).getIconResourceId());
                    ((ViewHolderMessageChat) holder).contentOwnMessageFileLayout.setBackground(ContextCompat.getDrawable(context, R.drawable.light_rounded_chat_own_message));

                    logDebug("State of the message: " + message.getPendingMessage().getState());
                    if (message.getPendingMessage().getState() == PendingMessageSingle.STATE_ERROR_UPLOADING || message.getPendingMessage().getState() == PendingMessageSingle.STATE_ERROR_ATTACHING) {
                        ((ViewHolderMessageChat) holder).contentOwnMessageFileSize.setText(R.string.attachment_uploading_state_error);
                    } else {
                        ((ViewHolderMessageChat) holder).contentOwnMessageFileSize.setText(R.string.attachment_uploading_state_uploading);
                    }
                }

            } else {
                logWarning("Path is null");
            }
        } else {
            logWarning("ERROR: The message is no UPLOADING");
        }
    }

    private void hideLayoutsLocationMessages(int position, ViewHolderMessageChat holder){
        if (isHolderNull(position, holder)) {
            return;
        }

        holder.transparentCoatingLocation.setVisibility(View.GONE);
        holder.uploadingProgressBarLocation.setVisibility(View.GONE);
        holder.forwardOwnMessageLocation.setVisibility(View.GONE);
        holder.mainOwnMessageItemLocation.setVisibility(View.GONE);
        holder.previewOwnLocation.setVisibility(View.GONE);
        holder.triangleErrorLocation.setVisibility(View.GONE);
        holder.pinnedOwnLocationLayout.setVisibility(View.GONE);
        holder.pinnedOwnLocationInfoText.setVisibility(View.GONE);

        holder.forwardContactMessageLocation.setVisibility(View.GONE);
        holder.mainContactMessageItemLocation.setVisibility(View.GONE);
        holder.previewContactLocation.setVisibility(View.GONE);
        holder.pinnedContactLocationLayout.setVisibility(View.GONE);
        holder.pinnedContactLocationInfoText.setVisibility(View.GONE);

    }

    public void onBindViewHolderMessage(RecyclerView.ViewHolder holder, int position) {
        logDebug("Position: " + position);

        ((ViewHolderMessageChat) holder).itemLayout.setVisibility(View.VISIBLE);
        RelativeLayout.LayoutParams paramsDefault = new RelativeLayout.LayoutParams(ViewGroup.LayoutParams.MATCH_PARENT, ViewGroup.LayoutParams.WRAP_CONTENT);
        ((ViewHolderMessageChat) holder).itemLayout.setLayoutParams(paramsDefault);

        ((ViewHolderMessageChat) holder).ownMessageSelectLayout.setVisibility(View.GONE);
        ((ViewHolderMessageChat) holder).contactMessageSelectLayout.setVisibility(View.GONE);

        ((ViewHolderMessageChat) holder).triangleIcon.setVisibility(View.GONE);
        ((ViewHolderMessageChat) holder).errorUploadingContact.setVisibility(View.GONE);
        ((ViewHolderMessageChat) holder).errorUploadingFile.setVisibility(View.GONE);
        ((ViewHolderMessageChat) holder).errorUploadingVoiceClip.setVisibility(View.GONE);
        ((ViewHolderMessageChat) holder).errorUploadingRichLink.setVisibility(View.GONE);
        ((ViewHolderMessageChat) holder).retryAlert.setVisibility(View.GONE);

        ((ViewHolderMessageChat) holder).transparentCoatingLandscape.setVisibility(View.GONE);
        ((ViewHolderMessageChat) holder).transparentCoatingPortrait.setVisibility(View.GONE);
        ((ViewHolderMessageChat) holder).uploadingProgressBarPort.setVisibility(View.GONE);
        ((ViewHolderMessageChat) holder).uploadingProgressBarLand.setVisibility(View.GONE);
        ((ViewHolderMessageChat) holder).errorUploadingPortrait.setVisibility(View.GONE);

        ((ViewHolderMessageChat) holder).errorUploadingLandscape.setVisibility(View.GONE);

        ((ViewHolderMessageChat) holder).iconOwnTypeDocLandPreview.setVisibility(View.GONE);
        ((ViewHolderMessageChat) holder).iconOwnTypeDocPortraitPreview.setVisibility(View.GONE);
        ((ViewHolderMessageChat) holder).iconContactTypeDocLandPreview.setVisibility(View.GONE);
        ((ViewHolderMessageChat) holder).iconContactTypeDocPortraitPreview.setVisibility(View.GONE);

        ((ViewHolderMessageChat) holder).urlOwnMessageLayout.setVisibility(View.GONE);
        ((ViewHolderMessageChat) holder).forwardOwnRichLinks.setVisibility(View.GONE);

        ((ViewHolderMessageChat) holder).urlContactMessageLayout.setVisibility(View.GONE);
        ((ViewHolderMessageChat) holder).forwardContactRichLinks.setVisibility(View.GONE);

        hideLayoutsLocationMessages(position, ((ViewHolderMessageChat) holder));

        ((ViewHolderMessageChat) holder).contentContactMessageText.setVisibility(View.GONE);
        ((ViewHolderMessageChat) holder).contentContactMessageVoiceClipLayout.setVisibility(View.GONE);
        ((ViewHolderMessageChat) holder).contentContactMessageContactLayout.setVisibility(View.GONE);

        ((ViewHolderMessageChat) holder).contactManagementMessageLayout.setVisibility(View.GONE);
        ((ViewHolderMessageChat) holder).contentContactMessageAttachLayout.setVisibility(View.GONE);

        AndroidMegaChatMessage androidMessage = messages.get(position - 1);
        MegaChatMessage message = messages.get(position - 1).getMessage();
        ((ViewHolderMessageChat) holder).userHandle = message.getUserHandle();

        int messageType = message.getType();
        logDebug("Message type: " + messageType);

        if(isKnownMessage(messageType)){
            ((ViewHolderMessageChat) holder).itemLayout.setTag(holder);
            ((ViewHolderMessageChat) holder).itemLayout.setOnClickListener(this);
            ((ViewHolderMessageChat) holder).itemLayout.setOnLongClickListener(this);
            ((ViewHolderMessageChat) holder).contentContactMessageText.setTag(holder);
            ((ViewHolderMessageChat) holder).contentContactMessageText.setOnClickListener(this);
            ((ViewHolderMessageChat) holder).contentContactMessageText.setOnLongClickListener(this);
            ((ViewHolderMessageChat) holder).contentOwnMessageText.setTag(holder);
            ((ViewHolderMessageChat) holder).contentOwnMessageText.setOnClickListener(this);
            ((ViewHolderMessageChat) holder).contentOwnMessageText.setOnLongClickListener(this);
        }else{
            logWarning("Not known message: disable click - position: " + position);
            ((ViewHolderMessageChat) holder).itemLayout.setOnClickListener(null);
            ((ViewHolderMessageChat) holder).itemLayout.setOnLongClickListener(null);
            ((ViewHolderMessageChat) holder).contentContactMessageText.setOnClickListener(null);
            ((ViewHolderMessageChat) holder).contentContactMessageText.setOnLongClickListener(null);
            ((ViewHolderMessageChat) holder).contentOwnMessageText.setOnClickListener(null);
            ((ViewHolderMessageChat) holder).contentOwnMessageText.setOnLongClickListener(null);
        }

        switch (messageType) {

            case MegaChatMessage.TYPE_ALTER_PARTICIPANTS: {
                logDebug("ALTER PARTICIPANT MESSAGE!!");
                bindAlterParticipantsMessage((ViewHolderMessageChat) holder, androidMessage, position);
                break;
            }
            case MegaChatMessage.TYPE_PRIV_CHANGE: {
                logDebug("PRIVILEGE CHANGE message");
                bindPrivChangeMessage((ViewHolderMessageChat) holder, androidMessage, position);
                break;
            }
            case MegaChatMessage.TYPE_CONTAINS_META: {
                logDebug("TYPE_CONTAINS_META");
                bindContainsMetaMessage((ViewHolderMessageChat) holder, androidMessage, position);
                break;
            }
            case MegaChatMessage.TYPE_NORMAL: {
                logDebug("TYPE_NORMAL");
                if (androidMessage.getRichLinkMessage() != null) {
                    bindMegaLinkMessage((ViewHolderMessageChat) holder, androidMessage, position);
                } else {
                    bindNormalMessage((ViewHolderMessageChat) holder, androidMessage, position);
                }
                break;
            }
            case MegaChatMessage.TYPE_NODE_ATTACHMENT: {
                logDebug("TYPE_NODE_ATTACHMENT");
                bindNodeAttachmentMessage((ViewHolderMessageChat) holder, androidMessage, position);
                break;
            }
            case MegaChatMessage.TYPE_VOICE_CLIP: {
                logDebug("TYPE_VOICE_CLIP");
                bindVoiceClipAttachmentMessage((ViewHolderMessageChat) holder, androidMessage, position);
                break;
            }
            case MegaChatMessage.TYPE_CONTACT_ATTACHMENT: {
                logDebug("TYPE_CONTACT_ATTACHMENT");
                bindContactAttachmentMessage((ViewHolderMessageChat) holder, androidMessage, position);
                break;
            }
            case MegaChatMessage.TYPE_CHAT_TITLE: {
                logDebug("TYPE_CHAT_TITLE");
                bindChangeTitleMessage((ViewHolderMessageChat) holder, androidMessage, position);
                break;
            }
            case MegaChatMessage.TYPE_TRUNCATE: {
                logDebug("TYPE_TRUNCATE");
                bindTruncateMessage((ViewHolderMessageChat) holder, androidMessage, position);
                break;
            }
            case MegaChatMessage.TYPE_REVOKE_NODE_ATTACHMENT: {
                logDebug("TYPE_REVOKE_NODE_ATTACHMENT");
                bindRevokeNodeMessage((ViewHolderMessageChat) holder, androidMessage, position);
                break;
            }
            case MegaChatMessage.TYPE_CALL_ENDED:
            case MegaChatMessage.TYPE_CALL_STARTED: {
                logDebug("TYPE_CALL_ENDED or TYPE_CALL_STARTED");
                bindCallMessage((ViewHolderMessageChat) holder, androidMessage, position);
                break;
            }
            case MegaChatMessage.TYPE_PUBLIC_HANDLE_CREATE:
            case MegaChatMessage.TYPE_PUBLIC_HANDLE_DELETE:
            case MegaChatMessage.TYPE_SET_PRIVATE_MODE:{
                bindChatLinkMessage((ViewHolderMessageChat) holder, androidMessage, position);
                break;
            }
            case MegaChatMessage.TYPE_INVALID: {
                logWarning("TYPE_INVALID");
                bindNoTypeMessage((ViewHolderMessageChat) holder, androidMessage, position);
                break;
            }
            case MegaChatMessage.TYPE_UNKNOWN: {
                logWarning("TYPE_UNKNOWN");
                hideMessage((ViewHolderMessageChat) holder, androidMessage, position);
                break;
            }
            default: {
                logDebug("DEFAULT MegaChatMessage");
                hideMessage((ViewHolderMessageChat) holder, androidMessage, position);
                break;
            }
        }

        //Check the next message to know the margin bottom the content message
        //        Message nextMessage = messages.get(position+1);
        //Margins
//        RelativeLayout.LayoutParams ownMessageParams = (RelativeLayout.LayoutParams)((ViewHolderMessageChat)holder).contentOwnMessageText.getLayoutParams();
//        ownMessageParams.setMargins(scaleWidthPx(11, outMetrics), scaleHeightPx(-14, outMetrics), scaleWidthPx(62, outMetrics), scaleHeightPx(16, outMetrics));
//        ((ViewHolderMessageChat)holder).contentOwnMessageText.setLayoutParams(ownMessageParams);


        ChatActivityLollipop activity = (ChatActivityLollipop) context;
        long unreadCount = Math.abs(activity.getGeneralUnreadCount());
        if (unreadCount == 0 || activity.getLastIdMsgSeen() == MEGACHAT_INVALID_HANDLE || activity.getLastIdMsgSeen() != message.getMsgId()) {
            ((ViewHolderMessageChat) holder).newMessagesLayout.setVisibility(View.GONE);
            return;
        }

        MegaChatMessage nextMessage = messages.get(position).getMessage();
        int typeMessage = nextMessage.getType();
        int codeMessage = nextMessage.getCode();

        if (typeMessage >= MegaChatMessage.TYPE_LOWEST_MANAGEMENT && typeMessage <= MegaChatMessage.TYPE_SET_PRIVATE_MODE
                && (typeMessage != MegaChatMessage.TYPE_CALL_ENDED || (codeMessage != END_CALL_REASON_CANCELLED && codeMessage != END_CALL_REASON_NO_ANSWER))) {
            ((ViewHolderMessageChat) holder).newMessagesLayout.setVisibility(View.GONE);
            ((ChatActivityLollipop) context).setLastIdMsgSeen(nextMessage.getMsgId());
            return;
        }

        logDebug("Last message ID match!");
        RelativeLayout.LayoutParams params = (RelativeLayout.LayoutParams) ((ViewHolderMessageChat) holder).newMessagesLayout.getLayoutParams();
        long userHandle = (message.getType() == MegaChatMessage.TYPE_ALTER_PARTICIPANTS || message.getType() == MegaChatMessage.TYPE_PRIV_CHANGE) ? message.getHandleOfAction() : message.getUserHandle();

        params.addRule(RelativeLayout.BELOW, userHandle == myUserHandle ? R.id.message_chat_own_message_layout : R.id.message_chat_contact_message_layout);
        ((ViewHolderMessageChat) holder).newMessagesLayout.setLayoutParams(params);

        String numberString;
        long unreadMessages = Math.abs(((ChatActivityLollipop) context).getGeneralUnreadCount());
        if (((ChatActivityLollipop) context).getGeneralUnreadCount() < 0) {
            numberString = "+" + unreadMessages;
        } else {
            numberString = unreadMessages + "";
        }

        String contentUnreadText = context.getResources().getQuantityString(R.plurals.number_unread_messages, (int) unreadMessages, numberString);
        ((ViewHolderMessageChat) holder).newMessagesText.setText(contentUnreadText);
        ((ViewHolderMessageChat) holder).newMessagesLayout.setVisibility(View.VISIBLE);
        ((ChatActivityLollipop) context).setNewVisibility(true);
        ((ChatActivityLollipop) context).setPositionNewMessagesLayout(position);
    }

    public boolean isKnownMessage(int messageType){
        switch (messageType) {

            case MegaChatMessage.TYPE_ALTER_PARTICIPANTS:
            case MegaChatMessage.TYPE_PRIV_CHANGE:
            case MegaChatMessage.TYPE_CONTAINS_META:
            case MegaChatMessage.TYPE_NORMAL:
            case MegaChatMessage.TYPE_NODE_ATTACHMENT:
            case MegaChatMessage.TYPE_VOICE_CLIP:
            case MegaChatMessage.TYPE_CONTACT_ATTACHMENT:
            case MegaChatMessage.TYPE_CHAT_TITLE:
            case MegaChatMessage.TYPE_TRUNCATE:
            case MegaChatMessage.TYPE_REVOKE_NODE_ATTACHMENT:
            case MegaChatMessage.TYPE_CALL_STARTED:
            case MegaChatMessage.TYPE_CALL_ENDED:{
                return true;
            }
            case MegaChatMessage.TYPE_UNKNOWN:
            case MegaChatMessage.TYPE_INVALID:
            default: {
                return false;
            }
        }
    }

    public void bindCallMessage(ViewHolderMessageChat holder, AndroidMegaChatMessage androidMessage, int position) {
        logDebug("bindCallMessage");

        ((ViewHolderMessageChat) holder).layoutAvatarMessages.setVisibility(View.GONE);
        MegaChatMessage message = androidMessage.getMessage();

        if (message.getUserHandle() == myUserHandle) {
            logDebug("MY message!!");
            logDebug("MY message ID!!: " + message.getMsgId());

            ((ViewHolderMessageChat) holder).titleOwnMessage.setGravity(Gravity.LEFT);
            if(context.getResources().getConfiguration().orientation == Configuration.ORIENTATION_LANDSCAPE){
                ((ViewHolderMessageChat) holder).titleOwnMessage.setPadding(scaleWidthPx(MANAGEMENT_MESSAGE_CALL_LAND, outMetrics),0,0,0);
            }else{
                ((ViewHolderMessageChat) holder).titleOwnMessage.setPadding(scaleWidthPx(MANAGEMENT_MESSAGE_CALL_PORT, outMetrics),0,0,0);
            }


            if (messages.get(position - 1).getInfoToShow() != -1) {
                setInfoToShow(position, holder, true, messages.get(position -1).getInfoToShow(),
                        formatDate(context, message.getTimestamp(), DATE_SHORT_FORMAT),
                        formatTime(message));
            }

            ((ViewHolderMessageChat) holder).ownMessageLayout.setVisibility(View.VISIBLE);
            ((ViewHolderMessageChat) holder).contactMessageLayout.setVisibility(View.GONE);

            String textToShow = "";

            if(message.getType()==MegaChatMessage.TYPE_CALL_STARTED){
                ((ViewHolderMessageChat) holder).ownManagementMessageIcon.setImageDrawable(ContextCompat.getDrawable(context, R.drawable.ic_calling));
                textToShow = context.getResources().getString(R.string.call_started_messages);
            }
            else{
                switch(message.getTermCode()){
                    case MegaChatMessage.END_CALL_REASON_ENDED:{

                        ((ViewHolderMessageChat) holder).ownManagementMessageIcon.setImageDrawable(ContextCompat.getDrawable(context, R.drawable.ic_calling));


                        int hours = message.getDuration() / 3600;
                        int minutes = (message.getDuration() % 3600) / 60;
                        int seconds = message.getDuration() % 60;

                        textToShow = chatRoom.isGroup() ? context.getString(R.string.group_call_ended_message) :
                                context.getString(R.string.call_ended_message);

                        if(hours != 0){
                            String textHours = context.getResources().getQuantityString(R.plurals.plural_call_ended_messages_hours, hours, hours);
                            textToShow = textToShow + textHours;
                            if((minutes != 0)||(seconds != 0)){
                                textToShow = textToShow+", ";
                            }
                        }

                        if(minutes != 0){
                            String textMinutes = context.getResources().getQuantityString(R.plurals.plural_call_ended_messages_minutes, minutes, minutes);
                            textToShow = textToShow + textMinutes;
                            if(seconds != 0){
                                textToShow = textToShow+", ";
                            }
                        }

                        if(seconds != 0){
                            String textSeconds = context.getResources().getQuantityString(R.plurals.plural_call_ended_messages_seconds, seconds, seconds);
                            textToShow = textToShow + textSeconds;
                        }

                        try {
                            textToShow = textToShow.replace("[A]", "<font color=\'#868686\'>");
                            textToShow = textToShow.replace("[/A]", "</font>");
                            textToShow = textToShow.replace("[B]", "<font color=\'#060000\'>");
                            textToShow = textToShow.replace("[/B]", "</font>");
                            textToShow = textToShow.replace("[C]", "<font color=\'#868686\'>");
                            textToShow = textToShow.replace("[/C]", "</font>");
                        } catch (Exception e) {
                        }

                        break;
                    }
                    case MegaChatMessage.END_CALL_REASON_REJECTED:{

                        ((ViewHolderMessageChat) holder).ownManagementMessageIcon.setImageDrawable(ContextCompat.getDrawable(context, R.drawable.ic_call_rejected));

                        textToShow = String.format(context.getString(R.string.call_rejected_messages));
                        try {
                            textToShow = textToShow.replace("[A]", "<font color=\'#DE000000\'>");
                            textToShow = textToShow.replace("[/A]", "</font>");

                        } catch (Exception e) {
                        }

                        break;
                    }
                    case END_CALL_REASON_NO_ANSWER:{

                        ((ViewHolderMessageChat) holder).ownManagementMessageIcon.setImageDrawable(ContextCompat.getDrawable(context, R.drawable.ic_call_failed));

                        textToShow = String.format(context.getString(R.string.call_not_answered_messages));
                        try {
                            textToShow = textToShow.replace("[A]", "<font color=\'#DE000000\'>");
                            textToShow = textToShow.replace("[/A]", "</font>");
                        } catch (Exception e) {
                        }

                        break;
                    }
                    case MegaChatMessage.END_CALL_REASON_FAILED:{

                        ((ViewHolderMessageChat) holder).ownManagementMessageIcon.setImageDrawable(ContextCompat.getDrawable(context, R.drawable.ic_call_failed));

                        textToShow = String.format(context.getString(R.string.call_failed_messages));
                        try {
                            textToShow = textToShow.replace("[A]", "<font color=\'#DE000000\'>");
                            textToShow = textToShow.replace("[/A]", "</font>");
                        } catch (Exception e) {
                        }

                        break;
                    }
                    case END_CALL_REASON_CANCELLED:{

                        ((ViewHolderMessageChat) holder).ownManagementMessageIcon.setImageDrawable(ContextCompat.getDrawable(context, R.drawable.ic_call_cancelled));

                        textToShow = String.format(context.getString(R.string.call_cancelled_messages));
                        try {
                            textToShow = textToShow.replace("[A]", "<font color=\'#DE000000\'>");
                            textToShow = textToShow.replace("[/A]", "</font>");
                        } catch (Exception e) {
                        }

                        break;
                    }
                }
            }

            Spanned result = null;
            if (android.os.Build.VERSION.SDK_INT >= android.os.Build.VERSION_CODES.N) {
                result = Html.fromHtml(textToShow, Html.FROM_HTML_MODE_LEGACY);
            } else {
                result = Html.fromHtml(textToShow);
            }

            ((ViewHolderMessageChat) holder).contentOwnMessageLayout.setVisibility(View.GONE);
            ((ViewHolderMessageChat) holder).ownManagementMessageLayout.setVisibility(View.VISIBLE);
            ((ViewHolderMessageChat) holder).ownManagementMessageIcon.setVisibility(View.VISIBLE);

            RelativeLayout.LayoutParams paramsOwnManagement = (RelativeLayout.LayoutParams) holder.ownManagementMessageText.getLayoutParams();
            if(context.getResources().getConfiguration().orientation == Configuration.ORIENTATION_LANDSCAPE){
                paramsOwnManagement.leftMargin = scaleWidthPx(MANAGEMENT_MESSAGE_CALL_LAND, outMetrics);
            }else{
                paramsOwnManagement.leftMargin = scaleWidthPx(MANAGEMENT_MESSAGE_CALL_PORT, outMetrics);
            }
            holder.ownManagementMessageText.setLayoutParams(paramsOwnManagement);
            ((ViewHolderMessageChat) holder).ownManagementMessageText.setText(result);

        } else {
            long userHandle = message.getUserHandle();
            logDebug("Contact message!!: " + userHandle);

            setContactMessageName(position, holder, userHandle, true);

            if(context.getResources().getConfiguration().orientation == Configuration.ORIENTATION_LANDSCAPE){
                holder.titleContactMessage.setPadding(scaleWidthPx(MANAGEMENT_MESSAGE_CALL_LAND,outMetrics),0,0,0);
            }else{
                holder.titleContactMessage.setPadding(scaleWidthPx(MANAGEMENT_MESSAGE_CALL_PORT, outMetrics),0,0,0);
            }

            if (messages.get(position - 1).getInfoToShow() != -1) {
                setInfoToShow(position, holder, false, messages.get(position -1).getInfoToShow(),
                        formatDate(context, message.getTimestamp(), DATE_SHORT_FORMAT),
                        formatTime(message));
            }
            ((ViewHolderMessageChat) holder).layoutAvatarMessages.setVisibility(View.GONE);

            ((ViewHolderMessageChat) holder).ownMessageLayout.setVisibility(View.GONE);
            ((ViewHolderMessageChat) holder).contactMessageLayout.setVisibility(View.VISIBLE);

            ((ViewHolderMessageChat) holder).contentContactMessageLayout.setVisibility(View.GONE);

            ((ViewHolderMessageChat) holder).contactManagementMessageLayout.setVisibility(View.VISIBLE);
            ((ViewHolderMessageChat) holder).contactManagementMessageIcon.setVisibility(View.VISIBLE);

            RelativeLayout.LayoutParams paramsContactManagement = (RelativeLayout.LayoutParams) holder.contactManagementMessageText.getLayoutParams();
            if(context.getResources().getConfiguration().orientation == Configuration.ORIENTATION_LANDSCAPE){
                paramsContactManagement.leftMargin = scaleWidthPx(MANAGEMENT_MESSAGE_CALL_LAND, outMetrics);
            }else{
                paramsContactManagement.leftMargin = scaleWidthPx(MANAGEMENT_MESSAGE_CALL_PORT, outMetrics);
            }
            holder.contactManagementMessageText.setLayoutParams(paramsContactManagement);

            String textToShow = "";

            if(message.getType() == MegaChatMessage.TYPE_CALL_STARTED){
                holder.contactManagementMessageIcon.setImageDrawable(ContextCompat.getDrawable(context, R.drawable.ic_call_started));
                if (chatRoom != null && chatRoom.isGroup()) {
                    holder.nameContactText.setVisibility(View.VISIBLE);
                }

                textToShow = context.getResources().getString(R.string.call_started_messages);

            }else{

                switch(message.getTermCode()){
                    case MegaChatMessage.END_CALL_REASON_ENDED:{

                        ((ViewHolderMessageChat) holder).contactManagementMessageIcon.setImageDrawable(ContextCompat.getDrawable(context, R.drawable.ic_call_started));

                        int hours = message.getDuration() / 3600;
                        int minutes = (message.getDuration() % 3600) / 60;
                        int seconds = message.getDuration() % 60;

                        textToShow = chatRoom.isGroup() ? context.getString(R.string.group_call_ended_message) :
                                context.getString(R.string.call_ended_message);

                        if(hours != 0){
                            String textHours = context.getResources().getQuantityString(R.plurals.plural_call_ended_messages_hours, hours, hours);
                            textToShow = textToShow + textHours;
                            if((minutes != 0)||(seconds != 0)){
                                textToShow = textToShow+", ";
                            }
                        }

                        if(minutes != 0){
                            String textMinutes = context.getResources().getQuantityString(R.plurals.plural_call_ended_messages_minutes, minutes, minutes);
                            textToShow = textToShow + textMinutes;
                            if(seconds != 0){
                                textToShow = textToShow+", ";
                            }
                        }

                        if(seconds != 0){
                            String textSeconds = context.getResources().getQuantityString(R.plurals.plural_call_ended_messages_seconds, seconds, seconds);
                            textToShow = textToShow + textSeconds;
                        }
                        try {
                            textToShow = textToShow.replace("[A]", "<font color=\'#868686\'>");
                            textToShow = textToShow.replace("[/A]", "</font>");
                            textToShow = textToShow.replace("[B]", "<font color=\'#060000\'>");
                            textToShow = textToShow.replace("[/B]", "</font>");
                            textToShow = textToShow.replace("[C]", "<font color=\'#868686\'>");
                            textToShow = textToShow.replace("[/C]", "</font>");
                        } catch (Exception e) {
                        }


                        break;
                    }
                    case MegaChatMessage.END_CALL_REASON_REJECTED:{
                        ((ViewHolderMessageChat) holder).contactManagementMessageIcon.setImageDrawable(ContextCompat.getDrawable(context, R.drawable.ic_call_rejected));
                        textToShow = String.format(context.getString(R.string.call_rejected_messages));
                        try {
                            textToShow = textToShow.replace("[A]", "<font color=\'#DE000000\'>");
                            textToShow = textToShow.replace("[/A]", "</font>");
                        } catch (Exception e) {
                        }

                        break;
                    }
                    case END_CALL_REASON_NO_ANSWER:{
                        ((ViewHolderMessageChat) holder).contactManagementMessageIcon.setImageDrawable(ContextCompat.getDrawable(context, R.drawable.ic_call_missed));

                        textToShow = String.format(context.getString(R.string.call_missed_messages));
                        try {
                            textToShow = textToShow.replace("[A]", "<font color=\'#DE000000\'>");
                            textToShow = textToShow.replace("[/A]", "</font>");
                        } catch (Exception e) {
                        }

                        break;
                    }
                    case MegaChatMessage.END_CALL_REASON_FAILED:{

                        ((ViewHolderMessageChat) holder).contactManagementMessageIcon.setImageDrawable(ContextCompat.getDrawable(context, R.drawable.ic_call_failed));

                        textToShow = String.format(context.getString(R.string.call_failed_messages));
                        try {
                            textToShow = textToShow.replace("[A]", "<font color=\'#DE000000\'>");
                            textToShow = textToShow.replace("[/A]", "</font>");
                        } catch (Exception e) {
                        }

                        break;
                    }
                    case END_CALL_REASON_CANCELLED:{

                        ((ViewHolderMessageChat) holder).contactManagementMessageIcon.setImageDrawable(ContextCompat.getDrawable(context, R.drawable.ic_call_missed));

                        textToShow = String.format(context.getString(R.string.call_missed_messages));
                        try {
                            textToShow = textToShow.replace("[A]", "<font color=\'#DE000000\'>");
                            textToShow = textToShow.replace("[/A]", "</font>");
                        } catch (Exception e) {
                        }

                        break;
                    }
                }
            }

            Spanned result = null;
            if (android.os.Build.VERSION.SDK_INT >= android.os.Build.VERSION_CODES.N) {
                result = Html.fromHtml(textToShow, Html.FROM_HTML_MODE_LEGACY);
            } else {
                result = Html.fromHtml(textToShow);
            }

            ((ViewHolderMessageChat) holder).contactManagementMessageText.setText(result);
        }
    }

    public void bindAlterParticipantsMessage(ViewHolderMessageChat holder, AndroidMegaChatMessage androidMessage, int position) {
        logDebug("bindAlterParticipantsMessage");
        ((ViewHolderMessageChat) holder).layoutAvatarMessages.setVisibility(View.GONE);

        MegaChatMessage message = androidMessage.getMessage();

        if (message.getHandleOfAction() == myUserHandle) {

            ((ViewHolderMessageChat) holder).titleOwnMessage.setGravity(Gravity.LEFT);
            if(context.getResources().getConfiguration().orientation == Configuration.ORIENTATION_LANDSCAPE){
                ((ViewHolderMessageChat) holder).titleOwnMessage.setPadding(scaleWidthPx(MANAGEMENT_MESSAGE_LAND, outMetrics),0,0,0);
            }else{
                ((ViewHolderMessageChat) holder).titleOwnMessage.setPadding(scaleWidthPx(MANAGEMENT_MESSAGE_PORT, outMetrics),0,0,0);
            }

            logDebug("Me alter participant");
            if (messages.get(position - 1).getInfoToShow() != -1) {
                setInfoToShow(position, holder, true, messages.get(position -1).getInfoToShow(),
                        formatDate(context, message.getTimestamp(), DATE_SHORT_FORMAT),
                        formatTime(message));
            }

            ((ViewHolderMessageChat) holder).ownMessageLayout.setVisibility(View.VISIBLE);
            ((ViewHolderMessageChat) holder).contactMessageLayout.setVisibility(View.GONE);

            int privilege = message.getPrivilege();
            logDebug("Privilege of me: " + privilege);
            String textToShow = "";
            String fullNameAction = getContactMessageName(position, holder, message.getUserHandle());

            if (privilege != MegaChatRoom.PRIV_RM) {
                logDebug("I was added");

                if(message.getUserHandle() == message.getHandleOfAction()){
                    textToShow = String.format(context.getString(R.string.message_joined_public_chat_autoinvitation), toCDATA(megaChatApi.getMyFullname()));
                }
                else{
                    textToShow = String.format(context.getString(R.string.message_add_participant), toCDATA(megaChatApi.getMyFullname()), toCDATA(fullNameAction));
                }

                try {
                    textToShow = textToShow.replace("[A]", "<font color=\'#060000\'>");
                    textToShow = textToShow.replace("[/A]", "</font>");
                    textToShow = textToShow.replace("[B]", "<font color=\'#868686\'>");
                    textToShow = textToShow.replace("[/B]", "</font>");
                    textToShow = textToShow.replace("[C]", "<font color=\'#060000\'>");
                    textToShow = textToShow.replace("[/C]", "</font>");
                } catch (Exception e) {
                }
            } else {
                logDebug("I was removed or left");
                if (message.getUserHandle() == message.getHandleOfAction()) {
                    logDebug("I left the chat");
                    textToShow = String.format(context.getString(R.string.message_participant_left_group_chat), toCDATA(megaChatApi.getMyFullname()));
                    try {
                        textToShow = textToShow.replace("[A]", "<font color=\'#060000\'>");
                        textToShow = textToShow.replace("[/A]", "</font>");
                        textToShow = textToShow.replace("[B]", "<font color=\'#868686\'>");
                        textToShow = textToShow.replace("[/B]", "</font>");
                    } catch (Exception e) {
                    }
                } else {
                    textToShow = String.format(context.getString(R.string.message_remove_participant), toCDATA(megaChatApi.getMyFullname()), toCDATA(fullNameAction));
                    try {
                        textToShow = textToShow.replace("[A]", "<font color=\'#060000\'>");
                        textToShow = textToShow.replace("[/A]", "</font>");
                        textToShow = textToShow.replace("[B]", "<font color=\'#868686\'>");
                        textToShow = textToShow.replace("[/B]", "</font>");
                        textToShow = textToShow.replace("[C]", "<font color=\'#060000\'>");
                        textToShow = textToShow.replace("[/C]", "</font>");
                    } catch (Exception e) {
                    }
                }
            }

            Spanned result = null;
            if (android.os.Build.VERSION.SDK_INT >= android.os.Build.VERSION_CODES.N) {
                result = Html.fromHtml(textToShow, Html.FROM_HTML_MODE_LEGACY);
            } else {
                result = Html.fromHtml(textToShow);
            }
            ((ViewHolderMessageChat) holder).ownManagementMessageLayout.setVisibility(View.VISIBLE);
            ((ViewHolderMessageChat) holder).ownManagementMessageIcon.setVisibility(View.GONE);
            ((ViewHolderMessageChat) holder).contentOwnMessageLayout.setVisibility(View.GONE);
            RelativeLayout.LayoutParams paramsOwnManagement = (RelativeLayout.LayoutParams) holder.ownManagementMessageText.getLayoutParams();
            if(context.getResources().getConfiguration().orientation == Configuration.ORIENTATION_LANDSCAPE){
                paramsOwnManagement.leftMargin = scaleWidthPx(MANAGEMENT_MESSAGE_LAND, outMetrics);
            }else{
                paramsOwnManagement.leftMargin = scaleWidthPx(MANAGEMENT_MESSAGE_PORT, outMetrics);
            }            holder.ownManagementMessageText.setLayoutParams(paramsOwnManagement);
            ((ViewHolderMessageChat) holder).ownManagementMessageText.setText(result);

        } else {
            logDebug("CONTACT Message type ALTER PARTICIPANTS");
            int privilege = message.getPrivilege();
            logDebug("Privilege of the user: " + privilege);

            if(context.getResources().getConfiguration().orientation == Configuration.ORIENTATION_LANDSCAPE){
                holder.titleContactMessage.setPadding(scaleWidthPx(MANAGEMENT_MESSAGE_LAND,outMetrics),0,0,0);
            }else{
                holder.titleContactMessage.setPadding(scaleWidthPx(MANAGEMENT_MESSAGE_PORT, outMetrics),0,0,0);
            }

            if (messages.get(position - 1).getInfoToShow() != -1) {
                setInfoToShow(position, holder, false, messages.get(position -1).getInfoToShow(),
                        formatDate(context, message.getTimestamp(), DATE_SHORT_FORMAT),
                        formatTime(message));
            }
            ((ViewHolderMessageChat) holder).ownMessageLayout.setVisibility(View.GONE);
            ((ViewHolderMessageChat) holder).contactMessageLayout.setVisibility(View.VISIBLE);
            ((ViewHolderMessageChat) holder).contactManagementMessageLayout.setVisibility(View.VISIBLE);
            ((ViewHolderMessageChat) holder).contactManagementMessageIcon.setVisibility(View.GONE);

            RelativeLayout.LayoutParams paramsContactManagement = (RelativeLayout.LayoutParams) holder.contactManagementMessageText.getLayoutParams();
            if(context.getResources().getConfiguration().orientation == Configuration.ORIENTATION_LANDSCAPE){
                paramsContactManagement.leftMargin = scaleWidthPx(MANAGEMENT_MESSAGE_LAND, outMetrics);
            }else{
                paramsContactManagement.leftMargin = scaleWidthPx(MANAGEMENT_MESSAGE_PORT, outMetrics);
            }
            holder.contactManagementMessageText.setLayoutParams(paramsContactManagement);
            ((ViewHolderMessageChat) holder).contentContactMessageLayout.setVisibility(View.GONE);

            ((ViewHolderMessageChat) holder).nameContactText.setVisibility(View.GONE);

            setContactMessageName(position, holder, message.getHandleOfAction(), false);

            String textToShow = "";
            if (privilege != MegaChatRoom.PRIV_RM) {
                logDebug("Participant was added");
                if (message.getUserHandle() == myUserHandle) {
                    logDebug("By me");

                    if(message.getUserHandle() == message.getHandleOfAction()){
                        textToShow = String.format(context.getString(R.string.message_joined_public_chat_autoinvitation), toCDATA(holder.fullNameTitle));
                    }
                    else{
                        textToShow = String.format(context.getString(R.string.message_add_participant), toCDATA(holder.fullNameTitle), toCDATA(megaChatApi.getMyFullname()));
                    }

                    try {
                        textToShow = textToShow.replace("[A]", "<font color=\'#060000\'>");
                        textToShow = textToShow.replace("[/A]", "</font>");
                        textToShow = textToShow.replace("[B]", "<font color=\'#868686\'>");
                        textToShow = textToShow.replace("[/B]", "</font>");
                        textToShow = textToShow.replace("[C]", "<font color=\'#060000\'>");
                        textToShow = textToShow.replace("[/C]", "</font>");
                    } catch (Exception e) {
                    }
                } else {
//                        textToShow = String.format(context.getString(R.string.message_add_participant), message.getHandleOfAction()+"");
                    logDebug("By other");
                    String fullNameAction = getContactMessageName(position, holder, message.getUserHandle());

                    if(message.getUserHandle() == message.getHandleOfAction()){
                        textToShow = String.format(context.getString(R.string.message_joined_public_chat_autoinvitation), toCDATA(holder.fullNameTitle));
                    }
                    else{
                        textToShow = String.format(context.getString(R.string.message_add_participant), toCDATA(holder.fullNameTitle), toCDATA(fullNameAction));
                    }

                    try {
                        textToShow = textToShow.replace("[A]", "<font color=\'#060000\'>");
                        textToShow = textToShow.replace("[/A]", "</font>");
                        textToShow = textToShow.replace("[B]", "<font color=\'#868686\'>");
                        textToShow = textToShow.replace("[/B]", "</font>");
                        textToShow = textToShow.replace("[C]", "<font color=\'#060000\'>");
                        textToShow = textToShow.replace("[/C]", "</font>");
                    } catch (Exception e) {
                    }

                }
            }//END participant was added
            else {
                logDebug("Participant was removed or left");
                if (message.getUserHandle() == myUserHandle) {
                    textToShow = String.format(context.getString(R.string.message_remove_participant), toCDATA(holder.fullNameTitle), toCDATA(megaChatApi.getMyFullname()));
                    try {
                        textToShow = textToShow.replace("[A]", "<font color=\'#060000\'>");
                        textToShow = textToShow.replace("[/A]", "</font>");
                        textToShow = textToShow.replace("[B]", "<font color=\'#868686\'>");
                        textToShow = textToShow.replace("[/B]", "</font>");
                        textToShow = textToShow.replace("[C]", "<font color=\'#060000\'>");
                        textToShow = textToShow.replace("[/C]", "</font>");
                    } catch (Exception e) {
                    }
                } else {

                    if (message.getUserHandle() == message.getHandleOfAction()) {
                        logDebug("The participant left the chat");

                        textToShow = String.format(context.getString(R.string.message_participant_left_group_chat), toCDATA(holder.fullNameTitle));
                        try {
                            textToShow = textToShow.replace("[A]", "<font color=\'#060000\'>");
                            textToShow = textToShow.replace("[/A]", "</font>");
                            textToShow = textToShow.replace("[B]", "<font color=\'#868686\'>");
                            textToShow = textToShow.replace("[/B]", "</font>");
                        } catch (Exception e) {
                        }

                    } else {
                        logDebug("The participant was removed");
                        String fullNameAction = getContactMessageName(position, holder, message.getUserHandle());

                        textToShow = String.format(context.getString(R.string.message_remove_participant), toCDATA(holder.fullNameTitle), toCDATA(fullNameAction));
                        try {
                            textToShow = textToShow.replace("[A]", "<font color=\'#060000\'>");
                            textToShow = textToShow.replace("[/A]", "</font>");
                            textToShow = textToShow.replace("[B]", "<font color=\'#868686\'>");
                            textToShow = textToShow.replace("[/B]", "</font>");
                            textToShow = textToShow.replace("[C]", "<font color=\'#060000\'>");
                            textToShow = textToShow.replace("[/C]", "</font>");
                        } catch (Exception e) {
                        }
                    }
//                        textToShow = String.format(context.getString(R.string.message_remove_participant), message.getHandleOfAction()+"");
                }
            } //END participant removed

            Spanned result = null;
            if (android.os.Build.VERSION.SDK_INT >= android.os.Build.VERSION_CODES.N) {
                result = Html.fromHtml(textToShow, Html.FROM_HTML_MODE_LEGACY);
            } else {
                result = Html.fromHtml(textToShow);
            }
            ((ViewHolderMessageChat) holder).contactManagementMessageText.setText(result);

        }
    }

    public void bindPrivChangeMessage(ViewHolderMessageChat holder, AndroidMegaChatMessage androidMessage, int position) {
        logDebug("bindPrivChangeMessage");
        ((ViewHolderMessageChat) holder).layoutAvatarMessages.setVisibility(View.GONE);

        MegaChatMessage message = androidMessage.getMessage();

        if (message.getHandleOfAction() == myUserHandle) {

            ((ViewHolderMessageChat) holder).titleOwnMessage.setGravity(Gravity.LEFT);
            if(context.getResources().getConfiguration().orientation == Configuration.ORIENTATION_LANDSCAPE){
                ((ViewHolderMessageChat) holder).titleOwnMessage.setPadding(scaleWidthPx(MANAGEMENT_MESSAGE_LAND, outMetrics),0,0,0);
            }else{
                ((ViewHolderMessageChat) holder).titleOwnMessage.setPadding(scaleWidthPx(MANAGEMENT_MESSAGE_PORT, outMetrics),0,0,0);
            }

            logDebug("A moderator change my privilege");
            int privilege = message.getPrivilege();
            logDebug("Privilege of the user: " + privilege);

            if (messages.get(position - 1).getInfoToShow() != -1) {
                setInfoToShow(position, holder, true, messages.get(position -1).getInfoToShow(),
                        formatDate(context, message.getTimestamp(), DATE_SHORT_FORMAT),
                        formatTime(message));
            }

            ((ViewHolderMessageChat) holder).ownMessageLayout.setVisibility(View.VISIBLE);
            ((ViewHolderMessageChat) holder).contactMessageLayout.setVisibility(View.GONE);

            String privilegeString = "";
            if (privilege == MegaChatRoom.PRIV_MODERATOR) {
                privilegeString = context.getString(R.string.administrator_permission_label_participants_panel);
            } else if (privilege == MegaChatRoom.PRIV_STANDARD) {
                privilegeString = context.getString(R.string.standard_permission_label_participants_panel);
            } else if (privilege == MegaChatRoom.PRIV_RO) {
                privilegeString = context.getString(R.string.observer_permission_label_participants_panel);
            } else {
                logDebug("Change to other");
                privilegeString = "Unknow";
            }

            String textToShow = "";

            if (message.getUserHandle() == myUserHandle) {
                logDebug("I changed my Own permission");
                textToShow = String.format(context.getString(R.string.message_permissions_changed), toCDATA(megaChatApi.getMyFullname()), toCDATA(privilegeString), toCDATA(megaChatApi.getMyFullname()));
                try {
                    textToShow = textToShow.replace("[A]", "<font color=\'#060000\'>");
                    textToShow = textToShow.replace("[/A]", "</font>");
                    textToShow = textToShow.replace("[B]", "<font color=\'#868686\'>");
                    textToShow = textToShow.replace("[/B]", "</font>");
                    textToShow = textToShow.replace("[C]", "<font color=\'#060000\'>");
                    textToShow = textToShow.replace("[/C]", "</font>");
                    textToShow = textToShow.replace("[D]", "<font color=\'#868686\'>");
                    textToShow = textToShow.replace("[/D]", "</font>");
                    textToShow = textToShow.replace("[E]", "<font color=\'#060000\'>");
                    textToShow = textToShow.replace("[/E]", "</font>");
                } catch (Exception e) {
                }
            } else {
                logDebug("I was change by someone");
                String fullNameAction = getContactMessageName(position, holder, message.getUserHandle());

                textToShow = String.format(context.getString(R.string.message_permissions_changed), toCDATA(megaChatApi.getMyFullname()), toCDATA(privilegeString), toCDATA(fullNameAction));
                try {
                    textToShow = textToShow.replace("[A]", "<font color=\'#060000\'>");
                    textToShow = textToShow.replace("[/A]", "</font>");
                    textToShow = textToShow.replace("[B]", "<font color=\'#868686\'>");
                    textToShow = textToShow.replace("[/B]", "</font>");
                    textToShow = textToShow.replace("[C]", "<font color=\'#060000\'>");
                    textToShow = textToShow.replace("[/C]", "</font>");
                    textToShow = textToShow.replace("[D]", "<font color=\'#868686\'>");
                    textToShow = textToShow.replace("[/D]", "</font>");
                    textToShow = textToShow.replace("[E]", "<font color=\'#060000\'>");
                    textToShow = textToShow.replace("[/E]", "</font>");
                } catch (Exception e) {
                }
            }

            Spanned result = null;
            if (android.os.Build.VERSION.SDK_INT >= android.os.Build.VERSION_CODES.N) {
                result = Html.fromHtml(textToShow, Html.FROM_HTML_MODE_LEGACY);
            } else {
                result = Html.fromHtml(textToShow);
            }
            ((ViewHolderMessageChat) holder).contentOwnMessageLayout.setVisibility(View.GONE);
            ((ViewHolderMessageChat) holder).ownManagementMessageLayout.setVisibility(View.VISIBLE);
            ((ViewHolderMessageChat) holder).ownManagementMessageIcon.setVisibility(View.GONE);
            RelativeLayout.LayoutParams paramsOwnManagement = (RelativeLayout.LayoutParams) holder.ownManagementMessageText.getLayoutParams();
            if(context.getResources().getConfiguration().orientation == Configuration.ORIENTATION_LANDSCAPE){
                paramsOwnManagement.leftMargin = scaleWidthPx(MANAGEMENT_MESSAGE_LAND, outMetrics);
            }else{
                paramsOwnManagement.leftMargin = scaleWidthPx(MANAGEMENT_MESSAGE_PORT, outMetrics);
            }            holder.ownManagementMessageText.setLayoutParams(paramsOwnManagement);
            ((ViewHolderMessageChat) holder).ownManagementMessageText.setText(result);


            logDebug("Visible own management message!");

        } else {
            logDebug("Participant privilege change!");

            if(context.getResources().getConfiguration().orientation == Configuration.ORIENTATION_LANDSCAPE){
                holder.titleContactMessage.setPadding(scaleWidthPx(MANAGEMENT_MESSAGE_LAND,outMetrics),0,0,0);
            }else{
                holder.titleContactMessage.setPadding(scaleWidthPx(MANAGEMENT_MESSAGE_PORT, outMetrics),0,0,0);
            }

            if (messages.get(position - 1).getInfoToShow() != -1) {
                setInfoToShow(position, holder, false, messages.get(position -1).getInfoToShow(),
                        formatDate(context, message.getTimestamp(), DATE_SHORT_FORMAT),
                        formatTime(message));
            }
            ((ViewHolderMessageChat) holder).ownMessageLayout.setVisibility(View.GONE);
            ((ViewHolderMessageChat) holder).contactMessageLayout.setVisibility(View.VISIBLE);

            ((ViewHolderMessageChat) holder).contentContactMessageLayout.setVisibility(View.GONE);
            ((ViewHolderMessageChat) holder).contactManagementMessageLayout.setVisibility(View.VISIBLE);
            ((ViewHolderMessageChat) holder).contactManagementMessageIcon.setVisibility(View.GONE);

            RelativeLayout.LayoutParams paramsContactManagement = (RelativeLayout.LayoutParams) holder.contactManagementMessageText.getLayoutParams();
            if(context.getResources().getConfiguration().orientation == Configuration.ORIENTATION_LANDSCAPE){
                paramsContactManagement.leftMargin = scaleWidthPx(MANAGEMENT_MESSAGE_LAND, outMetrics);
            }else{
                paramsContactManagement.leftMargin = scaleWidthPx(MANAGEMENT_MESSAGE_PORT, outMetrics);
            }
            holder.contactManagementMessageText.setLayoutParams(paramsContactManagement);
            ((ViewHolderMessageChat) holder).nameContactText.setVisibility(View.GONE);

            setContactMessageName(position, holder, message.getHandleOfAction(), false);

            int privilege = message.getPrivilege();
            String privilegeString = "";
            if (privilege == MegaChatRoom.PRIV_MODERATOR) {
                privilegeString = context.getString(R.string.administrator_permission_label_participants_panel);
            } else if (privilege == MegaChatRoom.PRIV_STANDARD) {
                privilegeString = context.getString(R.string.standard_permission_label_participants_panel);
            } else if (privilege == MegaChatRoom.PRIV_RO) {
                privilegeString = context.getString(R.string.observer_permission_label_participants_panel);
            } else {
                logDebug("Change to other");
                privilegeString = "Unknow";
            }

            String textToShow = "";
            if (message.getUserHandle() == myUserHandle) {
                logDebug("The privilege was change by me");
                textToShow = String.format(context.getString(R.string.message_permissions_changed), toCDATA(holder.fullNameTitle), toCDATA(privilegeString), toCDATA(megaChatApi.getMyFullname()));
                try {
                    textToShow = textToShow.replace("[A]", "<font color=\'#060000\'>");
                    textToShow = textToShow.replace("[/A]", "</font>");
                    textToShow = textToShow.replace("[B]", "<font color=\'#868686\'>");
                    textToShow = textToShow.replace("[/B]", "</font>");
                    textToShow = textToShow.replace("[C]", "<font color=\'#060000\'>");
                    textToShow = textToShow.replace("[/C]", "</font>");
                    textToShow = textToShow.replace("[D]", "<font color=\'#868686\'>");
                    textToShow = textToShow.replace("[/D]", "</font>");
                    textToShow = textToShow.replace("[E]", "<font color=\'#060000\'>");
                    textToShow = textToShow.replace("[/E]", "</font>");
                } catch (Exception e) {
                }

            } else {
                logDebug("By other");
                String fullNameAction = getContactMessageName(position, holder, message.getUserHandle());

                textToShow = String.format(context.getString(R.string.message_permissions_changed), toCDATA(holder.fullNameTitle), toCDATA(privilegeString), toCDATA(fullNameAction));
                try {
                    textToShow = textToShow.replace("[A]", "<font color=\'#060000\'>");
                    textToShow = textToShow.replace("[/A]", "</font>");
                    textToShow = textToShow.replace("[B]", "<font color=\'#868686\'>");
                    textToShow = textToShow.replace("[/B]", "</font>");
                    textToShow = textToShow.replace("[C]", "<font color=\'#060000\'>");
                    textToShow = textToShow.replace("[/C]", "</font>");
                    textToShow = textToShow.replace("[D]", "<font color=\'#868686\'>");
                    textToShow = textToShow.replace("[/D]", "</font>");
                    textToShow = textToShow.replace("[E]", "<font color=\'#060000\'>");
                    textToShow = textToShow.replace("[/E]", "</font>");
                } catch (Exception e) {
                }
            }
            Spanned result = null;
            if (android.os.Build.VERSION.SDK_INT >= android.os.Build.VERSION_CODES.N) {
                result = Html.fromHtml(textToShow, Html.FROM_HTML_MODE_LEGACY);
            } else {
                result = Html.fromHtml(textToShow);
            }

            ((ViewHolderMessageChat) holder).contactManagementMessageText.setText(result);
        }
    }

    public void bindContainsMetaMessage(ViewHolderMessageChat holder, AndroidMegaChatMessage androidMessage, int position) {
        logDebug("bindContainsMetaMessage()");

        MegaChatMessage message = androidMessage.getMessage();
        MegaChatContainsMeta meta = message.getContainsMeta();
        if (meta == null) {
            bindNoTypeMessage(holder, androidMessage, position);

        } else if (meta != null && meta.getType() == MegaChatContainsMeta.CONTAINS_META_RICH_PREVIEW) {
            String urlString = meta.getRichPreview().getUrl();
            try {
                URL url = new URL(urlString);
                urlString = url.getHost();

            } catch (MalformedURLException e) {
                logError("EXCEPTION", e);
            }

            String title = meta.getRichPreview().getTitle();
            String text = meta.getRichPreview().getText();
            String description = meta.getRichPreview().getDescription();
            String imageFormat = meta.getRichPreview().getImageFormat();
            String image = meta.getRichPreview().getImage();
            String icon = meta.getRichPreview().getIcon();


            Bitmap bitmapImage = getBitmapFromString(image);
            Bitmap bitmapIcon = getBitmapFromString(icon);

            if (message.getUserHandle() == myUserHandle) {
                holder.layoutAvatarMessages.setVisibility(View.GONE);
                holder.titleOwnMessage.setGravity(Gravity.RIGHT);

                if(context.getResources().getConfiguration().orientation == Configuration.ORIENTATION_LANDSCAPE){
                    holder.titleOwnMessage.setPadding(0,0,scaleWidthPx(PADDING_RIGHT_HOUR_OF_OWN_MESSAGE_LAND, outMetrics),0);
                }else{
                    holder.titleOwnMessage.setPadding(0,0,scaleWidthPx(PADDING_RIGHT_HOUR_OF_OWN_MESSAGE_PORT, outMetrics),0);
                }

                logDebug("MY message handle!!: " + message.getMsgId());
                if (messages.get(position - 1).getInfoToShow() != -1) {
                    setInfoToShow(position, holder, true, messages.get(position -1).getInfoToShow(),
                            formatDate(context, message.getTimestamp(), DATE_SHORT_FORMAT),
                            formatTime(message));
                }

                //Forwards element (own messages):
                if (cC.isInAnonymousMode() || isMultipleSelect()) {
                    holder.forwardOwnRichLinks.setVisibility(View.GONE);
                } else {
                    holder.forwardOwnRichLinks.setVisibility(View.VISIBLE);
                    holder.forwardOwnRichLinks.setOnClickListener(this);
                }

                int status = message.getStatus();

                if((status==MegaChatMessage.STATUS_SERVER_REJECTED)||(status==MegaChatMessage.STATUS_SENDING_MANUAL)){
                    logDebug("Show triangle retry!");
                    ((ViewHolderMessageChat) holder).urlOwnMessageTextrl.setBackground(ContextCompat.getDrawable(context, R.drawable.light_background_text_rich_link));
                    ((ViewHolderMessageChat)holder).errorUploadingRichLink.setVisibility(View.VISIBLE);
                    ((ViewHolderMessageChat)holder).retryAlert.setVisibility(View.VISIBLE);
                    ((ViewHolderMessageChat)holder).forwardOwnRichLinks.setVisibility(View.GONE);
                }else if((status==MegaChatMessage.STATUS_SENDING)){
                    ((ViewHolderMessageChat) holder).urlOwnMessageTextrl.setBackground(ContextCompat.getDrawable(context, R.drawable.light_background_text_rich_link));
                    ((ViewHolderMessageChat)holder).errorUploadingRichLink.setVisibility(View.GONE);
                    ((ViewHolderMessageChat)holder).retryAlert.setVisibility(View.GONE);
                    ((ViewHolderMessageChat)holder).forwardOwnRichLinks.setVisibility(View.GONE);
                }else{
                    logDebug("Status: " + message.getStatus());
                    ((ViewHolderMessageChat) holder).urlOwnMessageTextrl.setBackground(ContextCompat.getDrawable(context, R.drawable.dark_background_text_rich_link));
                    ((ViewHolderMessageChat)holder).errorUploadingRichLink.setVisibility(View.GONE);
                    ((ViewHolderMessageChat)holder).retryAlert.setVisibility(View.GONE);

                }

                holder.contactMessageLayout.setVisibility(View.GONE);
                holder.ownMessageLayout.setVisibility(View.VISIBLE);

                holder.ownManagementMessageLayout.setVisibility(View.GONE);
                holder.contentOwnMessageLayout.setVisibility(View.VISIBLE);

                holder.contentOwnMessageText.setVisibility(View.GONE);
                holder.urlOwnMessageLayout.setVisibility(View.VISIBLE);

                holder.forwardOwnPortrait.setVisibility(View.GONE);
                holder.forwardOwnLandscape.setVisibility(View.GONE);
                holder.forwardOwnFile.setVisibility(View.GONE);
                holder.forwardOwnContact.setVisibility(View.GONE);

                holder.previewFrameLand.setVisibility(View.GONE);
                holder.previewFramePort.setVisibility(View.GONE);

                holder.contentOwnMessageFileLayout.setVisibility(View.GONE);

                holder.contentOwnMessageVoiceClipLayout.setVisibility(View.GONE);

                holder.contentOwnMessageContactLayout.setVisibility(View.GONE);
                holder.urlOwnMessageWarningButtonsLayout.setVisibility(View.GONE);
                holder.urlOwnMessageDisableButtonsLayout.setVisibility(View.GONE);

                checkEmojiSize(text, holder.urlOwnMessageText);
                holder.urlOwnMessageText.setText(getFormattedText(text));

                holder.urlOwnMessageTitle.setVisibility(View.VISIBLE);
                holder.urlOwnMessageTitle.setText(title);
                holder.urlOwnMessageTitle.setMaxLines(1);
                holder.urlOwnMessageDescription.setText(description);
                holder.urlOwnMessageDescription.setMaxLines(2);
                holder.urlOwnMessageIconAndLinkLayout.setVisibility(View.VISIBLE);
                holder.urlOwnMessageLink.setText(urlString);

                if (bitmapImage != null) {
                    holder.urlOwnMessageImage.setImageBitmap(bitmapImage);
                    holder.urlOwnMessageImage.setVisibility(View.VISIBLE);
                    holder.urlOwnMessageGroupAvatarLayout.setVisibility(View.GONE);
                    holder.urlOwnMessageTitleLayout.setGravity(Gravity.RIGHT);
                } else {
                    holder.urlOwnMessageGroupAvatarLayout.setVisibility(View.GONE);
                    holder.urlOwnMessageImage.setVisibility(View.GONE);
                    holder.urlOwnMessageTitleLayout.setGravity(Gravity.LEFT);
                }

                if (bitmapIcon != null) {
                    holder.urlOwnMessageIcon.setImageBitmap(bitmapIcon);
                    holder.urlOwnMessageIcon.setVisibility(View.VISIBLE);
                } else {
                    holder.urlOwnMessageIcon.setVisibility(View.GONE);
                }

                if (isOnline(context)) {
                    if(isMultipleSelect()){
                        holder.urlOwnMessageText.setLinksClickable(false);
                    }else{
                        holder.urlOwnMessageText.setLinksClickable(true);
                        Linkify.addLinks(holder.urlOwnMessageText, Linkify.WEB_URLS);
                        holder.urlOwnMessageText.setLinkTextColor(ContextCompat.getColor(context, R.color.white));
                    }
                }else{
                    holder.urlOwnMessageText.setLinksClickable(false);
                }

                checkMultiselectionMode(position, holder, true, message.getMsgId());

                if (!multipleSelect) {
                    if (positionClicked != INVALID_POSITION && positionClicked == position) {
                        holder.forwardOwnRichLinks.setEnabled(false);
                    } else {
                        holder.forwardOwnRichLinks.setEnabled(true);
                    }
                }

                interceptLinkClicks(context, holder.urlOwnMessageText);
            } else {
                long userHandle = message.getUserHandle();
                logDebug("Contact message!!: " + userHandle);

                setContactMessageName(position, holder, userHandle, true);

                if(context.getResources().getConfiguration().orientation == Configuration.ORIENTATION_LANDSCAPE){
                    holder.titleContactMessage.setPadding(scaleWidthPx(CONTACT_MESSAGE_LAND,outMetrics),0,0,0);
                }else{
                    holder.titleContactMessage.setPadding(scaleWidthPx(CONTACT_MESSAGE_PORT, outMetrics),0,0,0);
                }

                if (messages.get(position - 1).getInfoToShow() != -1) {
                    setInfoToShow(position, holder, false, messages.get(position -1).getInfoToShow(),
                            formatDate(context, message.getTimestamp(), DATE_SHORT_FORMAT),
                            formatTime(message));
                }

                if (messages.get(position - 1).isShowAvatar() && !isMultipleSelect()) {
                    holder.layoutAvatarMessages.setVisibility(View.VISIBLE);
                    setContactAvatar(holder, userHandle, holder.fullNameTitle);

                } else {
                    holder.layoutAvatarMessages.setVisibility(View.GONE);
                }

                holder.ownMessageLayout.setVisibility(View.GONE);
                holder.contactMessageLayout.setVisibility(View.VISIBLE);

                holder.contentContactMessageLayout.setVisibility(View.VISIBLE);
                holder.contactManagementMessageLayout.setVisibility(View.GONE);

                holder.contentContactMessageText.setVisibility(View.GONE);
                holder.urlContactMessageLayout.setVisibility(View.VISIBLE);
                holder.contentContactMessageVoiceClipLayout.setVisibility(View.GONE);

                //Forwards element (contact messages):
                if (cC.isInAnonymousMode() || isMultipleSelect()) {
                    holder.forwardContactRichLinks.setVisibility(View.GONE);
                }
                else {
                    holder.forwardContactRichLinks.setVisibility(View.VISIBLE);
                    holder.forwardContactRichLinks.setOnClickListener(this);
                }

                holder.forwardContactPreviewPortrait.setVisibility(View.GONE);
                holder.forwardContactPreviewLandscape.setVisibility(View.GONE);
                holder.forwardContactFile.setVisibility(View.GONE);
                holder.forwardContactContact.setVisibility(View.GONE);

                holder.contentContactMessageAttachLayout.setVisibility(View.GONE);
                holder.contentContactMessageContactLayout.setVisibility(View.GONE);

                //Rick link
                holder.urlOwnMessageWarningButtonsLayout.setVisibility(View.GONE);
                holder.urlOwnMessageDisableButtonsLayout.setVisibility(View.GONE);

                holder.urlContactMessageTitle.setVisibility(View.VISIBLE);
                holder.urlContactMessageTitle.setText(title);
                holder.urlContactMessageDescription.setText(description);
                holder.urlContactMessageIconAndLinkLayout.setVisibility(View.VISIBLE);
                holder.urlContactMessageLink.setText(urlString);

                checkEmojiSize(text, holder.urlContactMessageText);

                //Color always status SENT
                ((ViewHolderMessageChat) holder).urlContactMessageText.setTextColor(ContextCompat.getColor(context, R.color.name_my_account));
                holder.urlContactMessageText.setText(getFormattedText(text));

                    if (bitmapImage != null) {
                        holder.urlContactMessageImage.setImageBitmap(bitmapImage);
                        holder.urlContactMessageImage.setVisibility(View.VISIBLE);
                        holder.urlContactMessageGroupAvatarLayout.setVisibility(View.GONE);
                        holder.urlContactMessageTitleLayout.setGravity(Gravity.RIGHT);
                    } else {
                        holder.urlContactMessageGroupAvatarLayout.setVisibility(View.GONE);
                        holder.urlContactMessageImage.setVisibility(View.GONE);
                        holder.urlContactMessageTitleLayout.setGravity(Gravity.LEFT);
                    }

                if (bitmapIcon != null) {
                    holder.urlContactMessageIcon.setImageBitmap(bitmapIcon);
                    holder.urlContactMessageIcon.setVisibility(View.VISIBLE);
                } else {
                   holder.urlContactMessageIcon.setVisibility(View.GONE);
                }

                if (isOnline(context)) {
                    if(isMultipleSelect()){
                        ((ViewHolderMessageChat) holder).urlContactMessageText.setLinksClickable(false);
                    }else{
                        ((ViewHolderMessageChat) holder).urlContactMessageText.setLinksClickable(true);
                        Linkify.addLinks(((ViewHolderMessageChat) holder).urlContactMessageText, Linkify.WEB_URLS);
                        ((ViewHolderMessageChat) holder).urlContactMessageText.setLinkTextColor(ContextCompat.getColor(context, R.color.accentColor));
                    }
                }else{
                    ((ViewHolderMessageChat) holder).urlContactMessageText.setLinksClickable(false);
                }

                checkMultiselectionMode(position, holder, false, message.getMsgId());

                if (!multipleSelect) {
                    if (positionClicked != INVALID_POSITION && positionClicked == position) {
                        holder.forwardContactRichLinks.setEnabled(false);
                    } else {
                        holder.forwardContactRichLinks.setEnabled(true);
                    }
                }

                interceptLinkClicks(context, holder.urlContactMessageText);
            }
        } else if (meta != null && meta.getType() == MegaChatContainsMeta.CONTAINS_META_INVALID) {
            if (message.getUserHandle() == myUserHandle) {
                holder.layoutAvatarMessages.setVisibility(View.GONE);
                holder.titleOwnMessage.setGravity(Gravity.RIGHT);

                if(context.getResources().getConfiguration().orientation == Configuration.ORIENTATION_LANDSCAPE){
                    holder.titleOwnMessage.setPadding(0,0,scaleWidthPx(PADDING_RIGHT_HOUR_OF_OWN_MESSAGE_LAND, outMetrics),0);
                }else{
                    holder.titleOwnMessage.setPadding(0,0,scaleWidthPx(PADDING_RIGHT_HOUR_OF_OWN_MESSAGE_PORT, outMetrics),0);
                }

                if (messages.get(position - 1).getInfoToShow() != -1) {
                    setInfoToShow(position, holder, true, messages.get(position -1).getInfoToShow(),
                            formatDate(context, message.getTimestamp(), DATE_SHORT_FORMAT),
                            formatTime(message));
                }

                holder.ownMessageLayout.setVisibility(View.VISIBLE);
                holder.contactMessageLayout.setVisibility(View.GONE);
                holder.ownManagementMessageLayout.setVisibility(View.GONE);
                holder.contentOwnMessageLayout.setVisibility(View.VISIBLE);

                //Forward element (own message)
                holder.forwardOwnRichLinks.setVisibility(View.GONE);
                holder.forwardOwnPortrait.setVisibility(View.GONE);
                holder.forwardOwnLandscape.setVisibility(View.GONE);
                holder.forwardOwnFile.setVisibility(View.GONE);
                holder.forwardOwnContact.setVisibility(View.GONE);

                holder.contentOwnMessageLayout.setVisibility(View.VISIBLE);
                holder.ownManagementMessageLayout.setVisibility(View.GONE);
                holder.contentOwnMessageText.setVisibility(View.VISIBLE);

                holder.previewFrameLand.setVisibility(View.GONE);
                holder.previewFramePort.setVisibility(View.GONE);

                holder.contentOwnMessageFileLayout.setVisibility(View.GONE);
                holder.contentOwnMessageContactLayout.setVisibility(View.GONE);

                int status = message.getStatus();

                if ((status == MegaChatMessage.STATUS_SERVER_REJECTED) || (status == MegaChatMessage.STATUS_SENDING_MANUAL)) {
                    logDebug("Show triangle retry!");
                    holder.contentOwnMessageText.setTextColor(ContextCompat.getColor(context, R.color.white));
                    holder.contentOwnMessageText.setBackground(ContextCompat.getDrawable(context, R.drawable.light_rounded_chat_own_message));
                    holder.triangleIcon.setVisibility(View.VISIBLE);
                    holder.retryAlert.setVisibility(View.VISIBLE);

                } else if ((status == MegaChatMessage.STATUS_SENDING)) {
                    holder.contentOwnMessageText.setTextColor(ContextCompat.getColor(context, R.color.white));
                    holder.contentOwnMessageText.setBackground(ContextCompat.getDrawable(context, R.drawable.light_rounded_chat_own_message));
                    holder.triangleIcon.setVisibility(View.GONE);
                    holder.retryAlert.setVisibility(View.GONE);

                } else {
                    logDebug("Status: " + message.getStatus());

                    holder.contentOwnMessageText.setTextColor(ContextCompat.getColor(context, R.color.white));
                    holder.contentOwnMessageText.setBackground(ContextCompat.getDrawable(context, R.drawable.dark_rounded_chat_own_message));
                    holder.triangleIcon.setVisibility(View.GONE);
                    holder.retryAlert.setVisibility(View.GONE);
                }

                holder.contentOwnMessageText.setTextColor(ContextCompat.getColor(context, R.color.white));
                holder.contentOwnMessageText.setText(context.getString(R.string.error_meta_message_invalid));

                if (isOnline(context)) {
                    if(isMultipleSelect()){
                        holder.contentOwnMessageText.setLinksClickable(false);
                    }else{
                        holder.contentOwnMessageText.setLinksClickable(true);
                        Linkify.addLinks(holder.contentOwnMessageText, Linkify.WEB_URLS);
                        holder.contentOwnMessageText.setLinkTextColor(ContextCompat.getColor(context, R.color.white));
                    }
                }else {
                    holder.contentOwnMessageText.setLinksClickable(false);
                }


            }else{
                long userHandle = message.getUserHandle();
                logDebug("Contact message!!: " + userHandle);

                setContactMessageName(position, holder, userHandle, true);

                if(context.getResources().getConfiguration().orientation == Configuration.ORIENTATION_LANDSCAPE){
                    holder.titleContactMessage.setPadding(scaleWidthPx(CONTACT_MESSAGE_LAND,outMetrics),0,0,0);
                }else{
                    holder.titleContactMessage.setPadding(scaleWidthPx(CONTACT_MESSAGE_PORT, outMetrics),0,0,0);
                }

                //forward element (contact message)
                holder.forwardContactRichLinks.setVisibility(View.GONE);
                holder.forwardContactContact.setVisibility(View.GONE);
                holder.forwardContactPreviewLandscape.setVisibility(View.GONE);
                holder.forwardContactPreviewPortrait.setVisibility(View.GONE);
                holder.forwardContactFile.setVisibility(View.GONE);

                if (messages.get(position - 1).getInfoToShow() != -1) {
                    setInfoToShow(position, holder, false, messages.get(position -1).getInfoToShow(),
                            formatDate(context, message.getTimestamp(), DATE_SHORT_FORMAT),
                            formatTime(message));
                }

                holder.ownMessageLayout.setVisibility(View.GONE);
                holder.contactMessageLayout.setVisibility(View.VISIBLE);

                holder.contactManagementMessageLayout.setVisibility(View.GONE);
                holder.contentContactMessageLayout.setVisibility(View.VISIBLE);


                if (messages.get(position - 1).isShowAvatar() && !isMultipleSelect()) {
                    ((ViewHolderMessageChat) holder).layoutAvatarMessages.setVisibility(View.VISIBLE);
                    setContactAvatar(((ViewHolderMessageChat) holder), userHandle, ((ViewHolderMessageChat) holder).fullNameTitle);
                } else {
                    ((ViewHolderMessageChat) holder).layoutAvatarMessages.setVisibility(View.GONE);
                }

                ((ViewHolderMessageChat) holder).ownMessageLayout.setVisibility(View.GONE);
                ((ViewHolderMessageChat) holder).contactMessageLayout.setVisibility(View.VISIBLE);

                ((ViewHolderMessageChat) holder).contactManagementMessageLayout.setVisibility(View.GONE);
                ((ViewHolderMessageChat) holder).contentContactMessageLayout.setVisibility(View.VISIBLE);

                ((ViewHolderMessageChat) holder).contentContactMessageText.setVisibility(View.VISIBLE);

                ((ViewHolderMessageChat) holder).contentContactMessageAttachLayout.setVisibility(View.GONE);
                ((ViewHolderMessageChat) holder).urlContactMessageLayout.setVisibility(View.GONE);
                ((ViewHolderMessageChat) holder).contentContactMessageContactLayout.setVisibility(View.GONE);

                //Color always status SENT
                ((ViewHolderMessageChat) holder).contentContactMessageText.setTextColor(ContextCompat.getColor(context, R.color.name_my_account));
                ((ViewHolderMessageChat) holder).contentContactMessageText.setText(context.getString(R.string.error_meta_message_invalid));
            }
        }
        else if (meta.getType() == MegaChatContainsMeta.CONTAINS_META_GEOLOCATION) {
            bindGeoLocationMessage(holder, androidMessage, position);
        } else if (meta.getType() == MegaChatContainsMeta.CONTAINS_META_GIPHY) {
            bindGiphyOrGifMessage(holder, androidMessage, position, true);
        } else {
            logWarning("Link to bind as a no type message");
            bindNoTypeMessage(holder, androidMessage, position);
        }
    }

    private Bitmap getBitmapFromString(String imageString){

        if (imageString != null) {
            try {
                byte[] decodedBytes = Base64.decode(imageString, 0);
                return BitmapFactory.decodeByteArray(decodedBytes, 0, decodedBytes.length);
            } catch (Exception e) {
                logError("Error getting image", e);
            }
        }
        return null;
    }

    private Bitmap getResizeBitmap (Bitmap originalBitmap) {
        if (originalBitmap == null) return null;

        int widthResizeBitmap = originalBitmap.getWidth();
        int heightResizeBitmap = originalBitmap.getWidth() / 2;
        int topResizeBitmap = heightResizeBitmap / 2;
        int bottomResizeBitmap = topResizeBitmap + heightResizeBitmap;
        Bitmap resizeBitmap = Bitmap.createBitmap(widthResizeBitmap, heightResizeBitmap, Bitmap.Config.ARGB_8888);

        Canvas canvas = new Canvas(resizeBitmap);
        Rect desRect = new Rect(0, 0, widthResizeBitmap, heightResizeBitmap);
        Rect srcRect =  new Rect(0, topResizeBitmap, widthResizeBitmap, bottomResizeBitmap);
        canvas.drawBitmap(originalBitmap, srcRect, desRect, null);

        return resizeBitmap;
    }

    public void bindGeoLocationMessage(ViewHolderMessageChat holder, AndroidMegaChatMessage androidMessage, int position) {
        logDebug("bindGeoLocationMessage()");
        MegaChatMessage message = androidMessage.getMessage();
        MegaChatContainsMeta meta = message.getContainsMeta();

        String image = meta.getGeolocation().getImage();
        float latitude = meta.getGeolocation().getLatitude();
        float longitude = meta.getGeolocation().getLongitude();

        Bitmap bitmapImage = null;

        if (image != null) {
            byte[] decodedBytes = Base64.decode(image, 0);
            bitmapImage = BitmapFactory.decodeByteArray(decodedBytes, 0, decodedBytes.length);
            bitmapImage = getResizeBitmap(bitmapImage);
        }

        if (message.getUserHandle() == myUserHandle) {
            holder.layoutAvatarMessages.setVisibility(View.GONE);
            holder.titleOwnMessage.setGravity(Gravity.RIGHT);

            if(context.getResources().getConfiguration().orientation == Configuration.ORIENTATION_LANDSCAPE){
                holder.titleOwnMessage.setPadding(0,0,scaleWidthPx(PADDING_RIGHT_HOUR_OF_OWN_MESSAGE_LAND, outMetrics),0);
            }else{
                holder.titleOwnMessage.setPadding(0,0,scaleWidthPx(PADDING_RIGHT_HOUR_OF_OWN_MESSAGE_PORT, outMetrics),0);
            }

            logDebug("MY message handle!!: " + message.getMsgId());
            if (messages.get(position - 1).getInfoToShow() != -1) {
                setInfoToShow(position, holder, true, messages.get(position -1).getInfoToShow(),
                        formatDate(context, message.getTimestamp(), DATE_SHORT_FORMAT),
                        formatTime(message));
            }

            ((ViewHolderMessageChat) holder).mainOwnMessageItemLocation.setVisibility(View.VISIBLE);
            ((ViewHolderMessageChat) holder).previewOwnLocation.setVisibility(View.VISIBLE);

            ((ViewHolderMessageChat) holder).pinnedOwnLocationLayout.setVisibility(View.VISIBLE);
            ((ViewHolderMessageChat) holder).pinnedOwnLocationInfoText.setVisibility(View.VISIBLE);

            String location =convertToDegrees(latitude, longitude);

            ((ViewHolderMessageChat) holder).pinnedOwnLocationInfoText.setText(location);

            if (bitmapImage != null) {
                holder.previewOwnLocation.setImageBitmap(bitmapImage);
            } else {
                logWarning("Error getting bitmap");
            }

            int status = message.getStatus();

            if((status==MegaChatMessage.STATUS_SERVER_REJECTED)||(status==MegaChatMessage.STATUS_SENDING_MANUAL)){
                logDebug("Show triangle retry!");
                ((ViewHolderMessageChat)holder).retryAlert.setVisibility(View.VISIBLE);
                ((ViewHolderMessageChat) holder).transparentCoatingLocation.setVisibility(View.GONE);
                ((ViewHolderMessageChat) holder).uploadingProgressBarLocation.setVisibility(View.GONE);
                ((ViewHolderMessageChat) holder).triangleErrorLocation.setVisibility(View.VISIBLE);

                ((ViewHolderMessageChat) holder).pinnedOwnLocationInfoText.setTextColor(ContextCompat.getColor(context, R.color.mail_my_account));
                ((ViewHolderMessageChat) holder).pinnedLocationTitleText.setTextColor(ContextCompat.getColor(context, R.color.mail_my_account));

                holder.forwardOwnMessageLocation.setVisibility(View.GONE);

            }else if((status==MegaChatMessage.STATUS_SENDING)){
                ((ViewHolderMessageChat)holder).retryAlert.setVisibility(View.GONE);
                ((ViewHolderMessageChat) holder).transparentCoatingLocation.setVisibility(View.VISIBLE);
                ((ViewHolderMessageChat) holder).uploadingProgressBarLocation.setVisibility(View.VISIBLE);
                ((ViewHolderMessageChat) holder).triangleErrorLocation.setVisibility(View.GONE);

                ((ViewHolderMessageChat) holder).pinnedOwnLocationInfoText.setTextColor(ContextCompat.getColor(context, R.color.mail_my_account));
                ((ViewHolderMessageChat) holder).pinnedLocationTitleText.setTextColor(ContextCompat.getColor(context, R.color.mail_my_account));

                holder.forwardOwnMessageLocation.setVisibility(View.GONE);

            }else{
                logDebug("Status: " + message.getStatus());
                ((ViewHolderMessageChat)holder).retryAlert.setVisibility(View.GONE);
                ((ViewHolderMessageChat) holder).transparentCoatingLocation.setVisibility(View.GONE);
                ((ViewHolderMessageChat) holder).uploadingProgressBarLocation.setVisibility(View.GONE);
                ((ViewHolderMessageChat) holder).triangleErrorLocation.setVisibility(View.GONE);

                ((ViewHolderMessageChat) holder).pinnedOwnLocationInfoText.setTextColor(ContextCompat.getColor(context, R.color.name_my_account));
                ((ViewHolderMessageChat) holder).pinnedLocationTitleText.setTextColor(ContextCompat.getColor(context, R.color.name_my_account));

                //Forwards element (own messages):
                if (cC.isInAnonymousMode() || isMultipleSelect()) {
                    holder.forwardOwnMessageLocation.setVisibility(View.GONE);
                }
                else {
                    holder.forwardOwnMessageLocation.setVisibility(View.VISIBLE);
                    holder.forwardOwnMessageLocation.setOnClickListener(this);
                }
            }

            if (message.isEdited()) {
                Spannable edited = new SpannableString(context.getString(R.string.edited_message_text));
                edited.setSpan(new RelativeSizeSpan(0.70f), 0, edited.length(), Spannable.SPAN_EXCLUSIVE_EXCLUSIVE);
                edited.setSpan(new ForegroundColorSpan(ContextCompat.getColor(context, R.color.name_my_account)), 0, edited.length(), Spannable.SPAN_EXCLUSIVE_EXCLUSIVE);
                edited.setSpan(new android.text.style.StyleSpan(Typeface.ITALIC), 0, edited.length(), Spannable.SPAN_EXCLUSIVE_EXCLUSIVE);
                holder.pinnedLocationTitleText.setText(context.getString(R.string.title_geolocation_message)+" ");
                holder.pinnedLocationTitleText.append(edited);
            }
            else {
                holder.pinnedLocationTitleText.setText(context.getString(R.string.title_geolocation_message));
            }

            holder.contactMessageLayout.setVisibility(View.GONE);
            holder.ownMessageLayout.setVisibility(View.VISIBLE);

            holder.ownManagementMessageLayout.setVisibility(View.GONE);
            holder.contentOwnMessageLayout.setVisibility(View.VISIBLE);

            holder.contentOwnMessageText.setVisibility(View.GONE);
            holder.urlOwnMessageLayout.setVisibility(View.GONE);

            holder.forwardOwnPortrait.setVisibility(View.GONE);
            holder.forwardOwnLandscape.setVisibility(View.GONE);
            holder.forwardOwnFile.setVisibility(View.GONE);
            holder.forwardOwnContact.setVisibility(View.GONE);

            holder.previewFrameLand.setVisibility(View.GONE);
            holder.previewFramePort.setVisibility(View.GONE);

            holder.contentOwnMessageFileLayout.setVisibility(View.GONE);

            holder.contentOwnMessageVoiceClipLayout.setVisibility(View.GONE);

            holder.contentOwnMessageContactLayout.setVisibility(View.GONE);
            holder.urlOwnMessageWarningButtonsLayout.setVisibility(View.GONE);
            holder.urlOwnMessageDisableButtonsLayout.setVisibility(View.GONE);

            checkMultiselectionMode(position, holder, true, message.getMsgId());

            if (!multipleSelect) {
                if (positionClicked != INVALID_POSITION && positionClicked == position) {
                    holder.forwardOwnMessageLocation.setEnabled(false);
                } else {
                    holder.forwardOwnMessageLocation.setEnabled(true);
                }
            }

        } else {
            long userHandle = message.getUserHandle();
            logDebug("Contact message!!: " + userHandle);

            setContactMessageName(position, holder, userHandle, true);

            if(context.getResources().getConfiguration().orientation == Configuration.ORIENTATION_LANDSCAPE){
                holder.titleContactMessage.setPadding(scaleWidthPx(CONTACT_MESSAGE_LAND,outMetrics),0,0,0);
            }else{
                holder.titleContactMessage.setPadding(scaleWidthPx(CONTACT_MESSAGE_PORT, outMetrics),0,0,0);
            }

            if (messages.get(position - 1).getInfoToShow() != -1) {
                switch (messages.get(position - 1).getInfoToShow()) {
                    case AndroidMegaChatMessage.CHAT_ADAPTER_SHOW_ALL: {
                        logDebug("CHAT_ADAPTER_SHOW_ALL");
                        ((ViewHolderMessageChat) holder).dateLayout.setVisibility(View.VISIBLE);
                        ((ViewHolderMessageChat) holder).dateText.setText(formatDate(context, message.getTimestamp(), DATE_SHORT_FORMAT));
                        ((ViewHolderMessageChat) holder).titleContactMessage.setVisibility(View.VISIBLE);
                        ((ViewHolderMessageChat) holder).timeContactText.setText(formatTime(message));
                        ((ViewHolderMessageChat) holder).timeContactText.setVisibility(View.VISIBLE);
                        break;
                    }
                    case AndroidMegaChatMessage.CHAT_ADAPTER_SHOW_TIME: {
                        logDebug("CHAT_ADAPTER_SHOW_TIME");
                        ((ViewHolderMessageChat) holder).dateLayout.setVisibility(View.GONE);
                        ((ViewHolderMessageChat) holder).titleContactMessage.setVisibility(View.VISIBLE);
                        ((ViewHolderMessageChat) holder).timeContactText.setText(formatTime(message));
                        ((ViewHolderMessageChat) holder).timeContactText.setVisibility(View.VISIBLE);
                        break;
                    }
                    case AndroidMegaChatMessage.CHAT_ADAPTER_SHOW_NOTHING: {
                        logDebug("CHAT_ADAPTER_SHOW_NOTHING");
                        ((ViewHolderMessageChat) holder).dateLayout.setVisibility(View.GONE);
                        ((ViewHolderMessageChat) holder).timeContactText.setVisibility(View.GONE);
                        ((ViewHolderMessageChat) holder).titleContactMessage.setVisibility(View.GONE);
                        break;
                    }
                }
            }

            if (messages.get(position - 1).isShowAvatar() && !isMultipleSelect()) {
                holder.layoutAvatarMessages.setVisibility(View.VISIBLE);
                setContactAvatar(holder, userHandle, holder.fullNameTitle);
            } else {
                holder.layoutAvatarMessages.setVisibility(View.GONE);
            }

            holder.ownMessageLayout.setVisibility(View.GONE);
            holder.contactMessageLayout.setVisibility(View.VISIBLE);

            holder.mainContactMessageItemLocation.setVisibility(View.VISIBLE);
            holder.previewContactLocation.setVisibility(View.VISIBLE);

            holder.pinnedContactLocationLayout.setVisibility(View.VISIBLE);
            holder.pinnedContactLocationInfoText.setVisibility(View.VISIBLE);

            String location =convertToDegrees(latitude, longitude);

            ((ViewHolderMessageChat) holder).pinnedContactLocationInfoText.setText(location);

            if (message.isEdited()) {
                Spannable edited = new SpannableString(context.getString(R.string.edited_message_text));
                edited.setSpan(new RelativeSizeSpan(0.70f), 0, edited.length(), Spannable.SPAN_EXCLUSIVE_EXCLUSIVE);
                edited.setSpan(new ForegroundColorSpan(ContextCompat.getColor(context, R.color.name_my_account)), 0, edited.length(), Spannable.SPAN_EXCLUSIVE_EXCLUSIVE);
                edited.setSpan(new android.text.style.StyleSpan(Typeface.ITALIC), 0, edited.length(), Spannable.SPAN_EXCLUSIVE_EXCLUSIVE);
                holder.pinnedContactLocationTitleText.setText(context.getString(R.string.title_geolocation_message)+" ");
                holder.pinnedContactLocationTitleText.append(edited);
            }
            else {
                holder.pinnedContactLocationTitleText.setText(context.getString(R.string.title_geolocation_message));
            }

            if (bitmapImage != null) {
                holder.previewContactLocation.setImageBitmap(bitmapImage);
            }
            else {
                logWarning("Error getting bitmap");
            }

            //Forwards element (own messages):
            if (cC.isInAnonymousMode() || isMultipleSelect()) {
                holder.forwardContactMessageLocation.setVisibility(View.GONE);
            } else {
                holder.forwardContactMessageLocation.setVisibility(View.VISIBLE);
                holder.forwardContactMessageLocation.setOnClickListener(this);
            }

            checkMultiselectionMode(position, holder, false, message.getMsgId());

            if (!multipleSelect) {
                if (positionClicked != INVALID_POSITION && positionClicked == position) {
                    holder.forwardContactMessageLocation.setEnabled(false);
                } else {
                    holder.forwardContactMessageLocation.setEnabled(true);
                }
            }
        }
    }

    public void bindMegaLinkMessage(ViewHolderMessageChat holder, AndroidMegaChatMessage androidMessage, int position) {
        logDebug("bindMegaLinkMessage()");

        MegaChatMessage message = androidMessage.getMessage();
        MegaNode node = androidMessage.getRichLinkMessage().getNode();

        if (message.getUserHandle() == myUserHandle) {
            logDebug("MY message handle!!: " + message.getMsgId());

            holder.layoutAvatarMessages.setVisibility(View.GONE);
            holder.titleOwnMessage.setGravity(Gravity.RIGHT);
            if(context.getResources().getConfiguration().orientation == Configuration.ORIENTATION_LANDSCAPE){
                holder.titleOwnMessage.setPadding(0,0,scaleWidthPx(PADDING_RIGHT_HOUR_OF_OWN_MESSAGE_LAND, outMetrics),0);
            }else{
                holder.titleOwnMessage.setPadding(0,0,scaleWidthPx(PADDING_RIGHT_HOUR_OF_OWN_MESSAGE_PORT, outMetrics),0);
            }

            if (messages.get(position - 1).getInfoToShow() != -1) {
                switch (messages.get(position - 1).getInfoToShow()) {
                    case AndroidMegaChatMessage.CHAT_ADAPTER_SHOW_ALL: {
                        holder.dateLayout.setVisibility(View.VISIBLE);
                        holder.dateText.setText(formatDate(context, message.getTimestamp(), DATE_SHORT_FORMAT));
                        holder.titleOwnMessage.setVisibility(View.VISIBLE);
                        holder.timeOwnText.setText(formatTime(message));
                        break;
                    }
                    case AndroidMegaChatMessage.CHAT_ADAPTER_SHOW_TIME: {
                        logDebug("CHAT_ADAPTER_SHOW_TIME");
                        holder.dateLayout.setVisibility(View.GONE);
                        holder.titleOwnMessage.setVisibility(View.VISIBLE);
                        holder.timeOwnText.setText(formatTime(message));
                        break;
                    }
                    case AndroidMegaChatMessage.CHAT_ADAPTER_SHOW_NOTHING: {
                        logDebug("CHAT_ADAPTER_SHOW_NOTHING");
                        holder.dateLayout.setVisibility(View.GONE);
                        holder.titleOwnMessage.setVisibility(View.GONE);
                        break;
                    }
                }
            }

            holder.contactMessageLayout.setVisibility(View.GONE);
            holder.ownMessageLayout.setVisibility(View.VISIBLE);

            holder.ownManagementMessageLayout.setVisibility(View.GONE);
            holder.contentOwnMessageLayout.setVisibility(View.VISIBLE);

            holder.contentOwnMessageText.setVisibility(View.GONE);
            holder.urlOwnMessageLayout.setVisibility(View.VISIBLE);

            //Forward element (own messages):
            if (cC.isInAnonymousMode() || isMultipleSelect()) {
                holder.forwardOwnRichLinks.setVisibility(View.GONE);
            }
            else {
                holder.forwardOwnRichLinks.setVisibility(View.VISIBLE);
                holder.forwardOwnRichLinks.setOnClickListener(this);
            }

            holder.forwardOwnPortrait.setVisibility(View.GONE);
            holder.forwardOwnLandscape.setVisibility(View.GONE);
            holder.forwardOwnFile.setVisibility(View.GONE);
            holder.forwardOwnContact.setVisibility(View.GONE);

            holder.urlOwnMessageIconAndLinkLayout.setVisibility(View.GONE);
            holder.previewFrameLand.setVisibility(View.GONE);
            holder.previewFramePort.setVisibility(View.GONE);
            holder.contentOwnMessageFileLayout.setVisibility(View.GONE);
            holder.contentOwnMessageVoiceClipLayout.setVisibility(View.GONE);
            holder.contentOwnMessageContactLayout.setVisibility(View.GONE);

            //MEGA link
            holder.urlOwnMessageWarningButtonsLayout.setVisibility(View.GONE);
            holder.urlOwnMessageDisableButtonsLayout.setVisibility(View.GONE);

            String messageContent = "";
            if (message.getContent() != null) {
                messageContent = converterShortCodes(message.getContent());
            }

            if (message.isEdited()) {
                Spannable content = new SpannableString(messageContent);
                int status = message.getStatus();
                if ((status == MegaChatMessage.STATUS_SERVER_REJECTED) || (status == MegaChatMessage.STATUS_SENDING_MANUAL)) {
                    logDebug("Show triangle retry!");
                    holder.urlOwnMessageText.setTextColor(ContextCompat.getColor(context, R.color.white));
                    content.setSpan(new ForegroundColorSpan(ContextCompat.getColor(context, R.color.white)), 0, content.length(), Spannable.SPAN_EXCLUSIVE_EXCLUSIVE);
                    holder.urlOwnMessageTextrl.setBackground(ContextCompat.getDrawable(context, R.drawable.light_background_text_rich_link));
                    holder.errorUploadingRichLink.setVisibility(View.VISIBLE);
                    holder.forwardOwnRichLinks.setVisibility(View.GONE);
                    holder.retryAlert.setVisibility(View.VISIBLE);
                } else if ((status == MegaChatMessage.STATUS_SENDING)) {
                    logDebug("Status not received by server: " + message.getStatus());
                    holder.urlOwnMessageText.setTextColor(ContextCompat.getColor(context, R.color.white));
                    content.setSpan(new ForegroundColorSpan(ContextCompat.getColor(context, R.color.white)), 0, content.length(), Spannable.SPAN_EXCLUSIVE_EXCLUSIVE);
                    holder.urlOwnMessageTextrl.setBackground(ContextCompat.getDrawable(context, R.drawable.light_background_text_rich_link));
                    holder.errorUploadingRichLink.setVisibility(View.GONE);
                    holder.forwardOwnRichLinks.setVisibility(View.GONE);
                    holder.retryAlert.setVisibility(View.GONE);
                } else {
                    logDebug("Status: " + message.getStatus());
                    holder.urlOwnMessageText.setTextColor(ContextCompat.getColor(context, R.color.white));
                    content.setSpan(new ForegroundColorSpan(ContextCompat.getColor(context, R.color.white)), 0, content.length(), Spannable.SPAN_EXCLUSIVE_EXCLUSIVE);
                    holder.urlOwnMessageTextrl.setBackground(ContextCompat.getDrawable(context, R.drawable.dark_background_text_rich_link));
                    holder.errorUploadingRichLink.setVisibility(View.GONE);
                    holder.retryAlert.setVisibility(View.GONE);
                }

                holder.urlOwnMessageText.setText(content + " ");
                Spannable edited = new SpannableString(context.getString(R.string.edited_message_text));
                edited.setSpan(new RelativeSizeSpan(0.70f), 0, edited.length(), Spannable.SPAN_EXCLUSIVE_EXCLUSIVE);
                edited.setSpan(new ForegroundColorSpan(ContextCompat.getColor(context, R.color.white)), 0, edited.length(), Spannable.SPAN_EXCLUSIVE_EXCLUSIVE);
                edited.setSpan(new android.text.style.StyleSpan(Typeface.ITALIC), 0, edited.length(), Spannable.SPAN_EXCLUSIVE_EXCLUSIVE);
                holder.urlOwnMessageText.setText(getFormattedText(holder.urlOwnMessageText.getText().toString()));
                holder.urlOwnMessageText.append(edited);

                checkEmojiSize(messageContent, holder.urlOwnMessageText);
            } else {
                int status = message.getStatus();

                if ((status == MegaChatMessage.STATUS_SERVER_REJECTED) || (status == MegaChatMessage.STATUS_SENDING_MANUAL)) {
                    logDebug("Show triangle retry!");
                    ((ViewHolderMessageChat) holder).urlOwnMessageText.setTextColor(ContextCompat.getColor(context, R.color.white));
                    ((ViewHolderMessageChat) holder).urlOwnMessageTextrl.setBackground(ContextCompat.getDrawable(context, R.drawable.light_background_text_rich_link));
                    ((ViewHolderMessageChat) holder).errorUploadingRichLink.setVisibility(View.VISIBLE);
                    ((ViewHolderMessageChat) holder).retryAlert.setVisibility(View.VISIBLE);
                    ((ViewHolderMessageChat) holder).forwardOwnRichLinks.setVisibility(View.GONE);
                } else if ((status == MegaChatMessage.STATUS_SENDING)) {
                    ((ViewHolderMessageChat) holder).urlOwnMessageText.setTextColor(ContextCompat.getColor(context, R.color.white));
                    ((ViewHolderMessageChat) holder).urlOwnMessageTextrl.setBackground(ContextCompat.getDrawable(context, R.drawable.light_background_text_rich_link));

                    ((ViewHolderMessageChat) holder).errorUploadingRichLink.setVisibility(View.GONE);
                    ((ViewHolderMessageChat) holder).retryAlert.setVisibility(View.GONE);
                    ((ViewHolderMessageChat) holder).forwardOwnRichLinks.setVisibility(View.GONE);
                } else {
                    logDebug("Status: " + message.getStatus());
                    ((ViewHolderMessageChat) holder).urlOwnMessageText.setTextColor(ContextCompat.getColor(context, R.color.white));
                    ((ViewHolderMessageChat) holder).urlOwnMessageTextrl.setBackground(ContextCompat.getDrawable(context, R.drawable.dark_background_text_rich_link));
                    ((ViewHolderMessageChat) holder).errorUploadingRichLink.setVisibility(View.GONE);
                    ((ViewHolderMessageChat) holder).retryAlert.setVisibility(View.GONE);
                }

                checkEmojiSize(messageContent, holder.urlOwnMessageText);
                holder.urlOwnMessageText.setText(getFormattedText(messageContent));
            }

            holder.urlOwnMessageIconAndLinkLayout.setVisibility(View.VISIBLE);
            holder.urlOwnMessageLink.setText(androidMessage.getRichLinkMessage().getServer());

            holder.urlOwnMessageIcon.setImageDrawable(ContextCompat.getDrawable(context, R.drawable.ic_launcher));
            holder.urlOwnMessageIcon.setVisibility(View.VISIBLE);

            holder.urlOwnMessageText.setOnClickListener(this);
            holder.urlOwnMessageText.setOnLongClickListener(this);

            if (node != null) {
                ((ViewHolderMessageChat) holder).urlOwnMessageTitle.setVisibility(View.VISIBLE);
                ((ViewHolderMessageChat) holder).urlOwnMessageTitle.setText(node.getName());

                ((ViewHolderMessageChat) holder).urlOwnMessageImage.setVisibility(View.VISIBLE);
                ((ViewHolderMessageChat) holder).urlOwnMessageGroupAvatarLayout.setVisibility(View.GONE);

                ((ViewHolderMessageChat) holder).urlOwnMessageTitle.setMaxLines(1);
                ((ViewHolderMessageChat) holder).urlOwnMessageDescription.setMaxLines(2);

                if (node.isFile()) {
                    Bitmap thumb = null;
                    thumb = getThumbnailFromCache(node);
                    if (thumb != null) {
                        previewCache.put(node.getHandle(), thumb);
                        ((ViewHolderMessageChat) holder).urlOwnMessageImage.setImageBitmap(thumb);
                    } else {
                        thumb = getThumbnailFromFolder(node, context);
                        if (thumb != null) {
                            previewCache.put(node.getHandle(), thumb);
                            ((ViewHolderMessageChat) holder).urlOwnMessageImage.setImageBitmap(thumb);
                        } else {
                            ((ViewHolderMessageChat) holder).urlOwnMessageImage.setImageResource(MimeTypeList.typeForName(node.getName()).getIconResourceId());
                        }
                    }
                    ((ViewHolderMessageChat) holder).urlOwnMessageDescription.setText(getSizeString(node.getSize()));
                } else {
                    holder.urlOwnMessageImage.setImageResource(getFolderIcon(node, ManagerActivityLollipop.DrawerItem.CLOUD_DRIVE));
                    ((ViewHolderMessageChat) holder).urlOwnMessageDescription.setText(androidMessage.getRichLinkMessage().getFolderContent());
                }
            } else {
                if(androidMessage.getRichLinkMessage()!=null && androidMessage.getRichLinkMessage().isChat()){
                    long numParticipants = androidMessage.getRichLinkMessage().getNumParticipants();

                    if(numParticipants!=-1){
                        holder.urlOwnMessageText.setOnClickListener(this);
                        holder.urlOwnMessageText.setOnLongClickListener(this);

                        ((ViewHolderMessageChat) holder).urlOwnMessageTitle.setVisibility(View.VISIBLE);
                        ((ViewHolderMessageChat) holder).urlOwnMessageTitle.setText(androidMessage.getRichLinkMessage().getTitle());
                        ((ViewHolderMessageChat) holder).urlOwnMessageTitle.setMaxLines(1);
                        ((ViewHolderMessageChat) holder).urlOwnMessageDescription.setVisibility(View.VISIBLE);

                        ((ViewHolderMessageChat) holder).urlOwnMessageDescription.setText(context.getString(R.string.number_of_participants, numParticipants));

                        ((ViewHolderMessageChat) holder).urlOwnMessageImage.setVisibility(View.GONE);
                        ((ViewHolderMessageChat) holder).urlOwnMessageGroupAvatarLayout.setVisibility(View.VISIBLE);
                        ((ViewHolderMessageChat) holder).urlOwnMessageGroupAvatar.setImageDrawable(context.getDrawable(R.drawable.calls));
                    }
                    else{
                        if (isOnline(context)) {
                            if(isMultipleSelect()){
                                ((ViewHolderMessageChat) holder).itemLayout.setOnClickListener(this);
                                ((ViewHolderMessageChat) holder).urlOwnMessageText.setOnClickListener(this);
                            }else{
                                ((ViewHolderMessageChat) holder).itemLayout.setOnClickListener(null);
                                ((ViewHolderMessageChat) holder).urlOwnMessageText.setOnClickListener(null);
                            }
                        }else{
                            ((ViewHolderMessageChat) holder).itemLayout.setOnClickListener(null);
                            ((ViewHolderMessageChat) holder).urlOwnMessageText.setOnClickListener(null);
                        }

                        ((ViewHolderMessageChat) holder).urlOwnMessageTitle.setVisibility(View.VISIBLE);
                        ((ViewHolderMessageChat) holder).urlOwnMessageTitle.setText(context.getString(R.string.invalid_chat_link));
                        ((ViewHolderMessageChat) holder).urlOwnMessageTitle.setMaxLines(2);
                        ((ViewHolderMessageChat) holder).urlOwnMessageDescription.setVisibility(View.INVISIBLE);

                        ((ViewHolderMessageChat) holder).urlOwnMessageImage.setVisibility(View.GONE);
                        ((ViewHolderMessageChat) holder).urlOwnMessageGroupAvatarLayout.setVisibility(View.GONE);
                    }
                }
                else{
                    logWarning("Chat-link error: null");
                }
            }

            checkMultiselectionMode(position, holder, true, message.getMsgId());

            if (!multipleSelect) {
                if (positionClicked != INVALID_POSITION && positionClicked == position) {
                    holder.forwardOwnRichLinks.setEnabled(false);
                } else {
                    holder.forwardOwnRichLinks.setEnabled(true);
                }
            }

        } else {
            long userHandle = message.getUserHandle();
            logDebug("Contact message!!: " + userHandle);
            setContactMessageName(position, holder, userHandle, true);

            if(context.getResources().getConfiguration().orientation == Configuration.ORIENTATION_LANDSCAPE){
                holder.titleContactMessage.setPadding(scaleWidthPx(CONTACT_MESSAGE_LAND,outMetrics),0,0,0);
            }else{
                holder.titleContactMessage.setPadding(scaleWidthPx(CONTACT_MESSAGE_PORT, outMetrics),0,0,0);
            }

            if (messages.get(position - 1).getInfoToShow() != -1) {
                setInfoToShow(position, holder, false, messages.get(position -1).getInfoToShow(),
                        formatDate(context, message.getTimestamp(), DATE_SHORT_FORMAT),
                        formatTime(message));
            }

            if (messages.get(position - 1).isShowAvatar() && !isMultipleSelect()) {
                ((ViewHolderMessageChat) holder).layoutAvatarMessages.setVisibility(View.VISIBLE);
                setContactAvatar(((ViewHolderMessageChat) holder), userHandle, ((ViewHolderMessageChat) holder).fullNameTitle);
            } else {
                ((ViewHolderMessageChat) holder).layoutAvatarMessages.setVisibility(View.GONE);
            }

            String messageContent = "";
            if (message.getContent() != null) {
                messageContent = converterShortCodes(message.getContent());
            }

            if (message.isEdited()) {
                logDebug("Message is edited");
                Spannable content = new SpannableString(messageContent + " ");
                content.setSpan(new ForegroundColorSpan(ContextCompat.getColor(context, R.color.name_my_account)), 0, content.length(), Spannable.SPAN_EXCLUSIVE_EXCLUSIVE);

                    Spannable edited = new SpannableString(context.getString(R.string.edited_message_text));
                    edited.setSpan(new RelativeSizeSpan(0.70f), 0, edited.length(), Spannable.SPAN_EXCLUSIVE_EXCLUSIVE);
                    edited.setSpan(new ForegroundColorSpan(ContextCompat.getColor(context, R.color.name_my_account)), 0, edited.length(), Spannable.SPAN_EXCLUSIVE_EXCLUSIVE);
                    edited.setSpan(new android.text.style.StyleSpan(Typeface.ITALIC), 0, edited.length(), Spannable.SPAN_EXCLUSIVE_EXCLUSIVE);
                holder.urlContactMessageText.setText(getFormattedText(holder.urlContactMessageText.getText().toString()));
                holder.urlContactMessageText.append(edited);
                checkEmojiSize(messageContent, holder.urlContactMessageText);

            } else {
                ((ViewHolderMessageChat) holder).urlContactMessageText.setTextColor(ContextCompat.getColor(context, R.color.name_my_account));
                holder.urlContactMessageText.setText(getFormattedText(messageContent));
            }

            checkEmojiSize(messageContent, holder.urlContactMessageText);
            holder.urlContactMessageText.setText(getFormattedText(holder.urlContactMessageText.getText().toString()));

            holder.ownMessageLayout.setVisibility(View.GONE);
            holder.contactMessageLayout.setVisibility(View.VISIBLE);

            holder.contentContactMessageLayout.setVisibility(View.VISIBLE);
            holder.contactManagementMessageLayout.setVisibility(View.GONE);

            holder.contentContactMessageVoiceClipLayout.setVisibility(View.GONE);

            holder.contentContactMessageText.setVisibility(View.GONE);
            holder.urlContactMessageLayout.setVisibility(View.VISIBLE);

            //Forward element (contact messages):
            if (cC.isInAnonymousMode() || isMultipleSelect()) {
                holder.forwardContactRichLinks.setVisibility(View.GONE);
            }
            else {
                holder.forwardContactRichLinks.setVisibility(View.VISIBLE);
                holder.forwardContactRichLinks.setOnClickListener(this);
            }

            holder.forwardContactPreviewPortrait.setVisibility(View.GONE);
            holder.forwardContactPreviewLandscape.setVisibility(View.GONE);
            holder.forwardContactFile.setVisibility(View.GONE);
            holder.forwardContactContact.setVisibility(View.GONE);

            holder.contentContactMessageAttachLayout.setVisibility(View.GONE);
            holder.contentContactMessageContactLayout.setVisibility(View.GONE);

            //MEGA link
            holder.urlOwnMessageWarningButtonsLayout.setVisibility(View.GONE);
            holder.urlOwnMessageDisableButtonsLayout.setVisibility(View.GONE);

            holder.urlContactMessageIconAndLinkLayout.setVisibility(View.VISIBLE);
            holder.urlContactMessageLink.setText(androidMessage.getRichLinkMessage().getServer());

            holder.urlContactMessageIcon.setImageDrawable(ContextCompat.getDrawable(context, R.drawable.ic_launcher));
            holder.urlContactMessageIcon.setVisibility(View.VISIBLE);

            holder.urlContactMessageText.setOnClickListener(this);
            holder.urlContactMessageText.setOnLongClickListener(this);

            if (node != null) {
                ((ViewHolderMessageChat) holder).urlContactMessageTitle.setVisibility(View.VISIBLE);
                ((ViewHolderMessageChat) holder).urlContactMessageTitle.setText(node.getName());
                ((ViewHolderMessageChat) holder).urlContactMessageTitle.setMaxLines(1);

                ((ViewHolderMessageChat) holder).urlContactMessageImage.setVisibility(View.VISIBLE);
                ((ViewHolderMessageChat) holder).urlContactMessageGroupAvatarLayout.setVisibility(View.GONE);

                if (node.isFile()) {
                    Bitmap thumb = null;
                    thumb = getThumbnailFromCache(node);

                    if (thumb != null) {
                        previewCache.put(node.getHandle(), thumb);
                        ((ViewHolderMessageChat) holder).urlContactMessageImage.setImageBitmap(thumb);
                    } else {
                        thumb = getThumbnailFromFolder(node, context);
                        if (thumb != null) {
                            previewCache.put(node.getHandle(), thumb);
                            ((ViewHolderMessageChat) holder).urlContactMessageImage.setImageBitmap(thumb);
                        } else {
                            ((ViewHolderMessageChat) holder).urlContactMessageImage.setImageResource(MimeTypeList.typeForName(node.getName()).getIconResourceId());

                        }
                    }
                    ((ViewHolderMessageChat) holder).urlContactMessageDescription.setText(getSizeString(node.getSize()));
                } else {
                    if (node.isInShare()) {
                        ((ViewHolderMessageChat) holder).urlContactMessageImage.setImageResource(R.drawable.ic_folder_incoming_list);
                    } else {
                        ((ViewHolderMessageChat) holder).urlContactMessageImage.setImageResource(R.drawable.ic_folder_list);
                    }
                    ((ViewHolderMessageChat) holder).urlContactMessageDescription.setText(androidMessage.getRichLinkMessage().getFolderContent());
                }
            } else {
                if(androidMessage.getRichLinkMessage()!=null && androidMessage.getRichLinkMessage().isChat()){

                    ((ViewHolderMessageChat) holder).urlContactMessageImage.setVisibility(View.GONE);
                    ((ViewHolderMessageChat) holder).urlContactMessageGroupAvatarLayout.setVisibility(View.VISIBLE);

                    long numParticipants = androidMessage.getRichLinkMessage().getNumParticipants();
                    if(numParticipants!=-1){
                        holder.urlContactMessageText.setOnClickListener(this);
                        holder.urlContactMessageText.setOnLongClickListener(this);

                        ((ViewHolderMessageChat) holder).urlContactMessageTitle.setVisibility(View.VISIBLE);

                        ((ViewHolderMessageChat) holder).urlContactMessageTitle.setText(androidMessage.getRichLinkMessage().getTitle());
                        ((ViewHolderMessageChat) holder).urlContactMessageTitle.setMaxLines(1);
                        ((ViewHolderMessageChat) holder).urlContactMessageDescription.setVisibility(View.VISIBLE);

                        ((ViewHolderMessageChat) holder).urlContactMessageDescription.setText(context.getString(R.string.number_of_participants, numParticipants));
                        ((ViewHolderMessageChat) holder).urlContactMessageGroupAvatar.setImageDrawable(context.getDrawable(R.drawable.calls));
//                        createGroupChatAvatar(holder, androidMessage.getRichLinkMessage().getTitle(), false);
                    }
                    else{
                        if (isOnline(context)) {
                            if(isMultipleSelect()){
                                ((ViewHolderMessageChat) holder).itemLayout.setOnClickListener(this);
                                ((ViewHolderMessageChat) holder).urlContactMessageText.setOnClickListener(this);
                            }else{
                                ((ViewHolderMessageChat) holder).itemLayout.setOnClickListener(null);
                                ((ViewHolderMessageChat) holder).urlContactMessageText.setOnClickListener(null);
                            }
                        }else{
                            ((ViewHolderMessageChat) holder).itemLayout.setOnClickListener(null);
                            ((ViewHolderMessageChat) holder).urlContactMessageText.setOnClickListener(null);
                        }

                        ((ViewHolderMessageChat) holder).urlContactMessageTitle.setVisibility(View.VISIBLE);

                        ((ViewHolderMessageChat) holder).urlContactMessageTitle.setText(context.getString(R.string.invalid_chat_link));
                        ((ViewHolderMessageChat) holder).urlContactMessageTitle.setMaxLines(2);
                        ((ViewHolderMessageChat) holder).urlContactMessageDescription.setVisibility(View.INVISIBLE);

                        holder.urlContactMessageGroupAvatarLayout.setVisibility(View.GONE);
                    }
                }
                else{
                    logWarning("Chat-link error: richLinkMessage is NULL");
                }
            }

            checkMultiselectionMode(position, holder, false, message.getMsgId());

            if(!multipleSelect){
                if(positionClicked != INVALID_POSITION && positionClicked == position){
                    holder.forwardContactRichLinks.setEnabled(false);
                }else{
                    holder.forwardContactRichLinks.setEnabled(true);
                }
            }
        }
    }

    public void bindNormalMessage(ViewHolderMessageChat holder, AndroidMegaChatMessage androidMessage, int position) {
        MegaChatMessage message = androidMessage.getMessage();
        if (message.getUserHandle() == myUserHandle) {
            logDebug("MY message handle!!: " + message.getMsgId());
            holder.layoutAvatarMessages.setVisibility(View.GONE);
             holder.titleOwnMessage.setGravity(Gravity.RIGHT);
            if(context.getResources().getConfiguration().orientation == Configuration.ORIENTATION_LANDSCAPE){
                 holder.titleOwnMessage.setPadding(0,0,scaleWidthPx(PADDING_RIGHT_HOUR_OF_OWN_MESSAGE_LAND, outMetrics),0);
            }else{
                holder.titleOwnMessage.setPadding(0,0,scaleWidthPx(PADDING_RIGHT_HOUR_OF_OWN_MESSAGE_PORT, outMetrics),0);
            }

            if (messages.get(position - 1).getInfoToShow() != -1) {
                setInfoToShow(position, holder, true, messages.get(position -1).getInfoToShow(),
                        formatDate(context, message.getTimestamp(), DATE_SHORT_FORMAT),
                        formatTime(message));
            }

            holder.ownMessageLayout.setVisibility(View.VISIBLE);
            holder.contactMessageLayout.setVisibility(View.GONE);
            holder.ownManagementMessageLayout.setVisibility(View.GONE);
            holder.contentOwnMessageLayout.setVisibility(View.VISIBLE);

            //Forward element (own message)
            holder.forwardOwnRichLinks.setVisibility(View.GONE);
            holder.forwardOwnPortrait.setVisibility(View.GONE);
            holder.forwardOwnLandscape.setVisibility(View.GONE);
            holder.forwardOwnFile.setVisibility(View.GONE);
            holder.forwardOwnContact.setVisibility(View.GONE);

            String messageContent = "";

            if (message.getContent() != null) {
                messageContent = converterShortCodes(message.getContent());
            }

            int lastPosition = messages.size();

            if (lastPosition == position) {

                if (MegaChatApi.hasUrl(messageContent)) {

                    if(((ChatActivityLollipop)context).checkMegaLink(message)==-1) {
                        logDebug("Is a link - not from MEGA");

                        if (MegaApplication.isShowRichLinkWarning()) {
                            logWarning("SDK - show link rich warning");
                            if (((ChatActivityLollipop) context).showRichLinkWarning == RICH_WARNING_TRUE) {
                                logWarning("ANDROID - show link rich warning");

                                holder.urlOwnMessageLayout.setVisibility(View.VISIBLE);
                                holder.urlOwnMessageText.setText(getFormattedText(messageContent));
                                holder.urlOwnMessageTitle.setVisibility(View.VISIBLE);
                                holder.urlOwnMessageTitle.setText(context.getString(R.string.title_enable_rich_links));
                                holder.urlOwnMessageTitle.setMaxLines(10);

                                holder.urlOwnMessageDescription.setText(context.getString(R.string.text_enable_rich_links));
                                holder.urlOwnMessageDescription.setMaxLines(30);

                                holder.urlOwnMessageImage.setVisibility(View.VISIBLE);
                                holder.urlOwnMessageGroupAvatarLayout.setVisibility(View.GONE);

                                holder.urlOwnMessageImage.setImageDrawable(ContextCompat.getDrawable(context, R.drawable.ic_rich_link));

                                holder.urlOwnMessageIcon.setVisibility(View.GONE);

                                holder.alwaysAllowRichLinkButton.setOnClickListener(this);
                                holder.alwaysAllowRichLinkButton.setTag(holder);

                                holder.notNowRichLinkButton.setOnClickListener(this);
                                holder.notNowRichLinkButton.setTag(holder);

                                holder.contentOwnMessageText.setVisibility(View.GONE);
                                holder.previewFrameLand.setVisibility(View.GONE);
                                holder.previewFramePort.setVisibility(View.GONE);

                                holder.contentOwnMessageFileLayout.setVisibility(View.GONE);
                                holder.contentOwnMessageContactLayout.setVisibility(View.GONE);

                                holder.urlOwnMessageWarningButtonsLayout.setVisibility(View.VISIBLE);
                                ((ChatActivityLollipop) context).hideKeyboard();
                                holder.urlOwnMessageDisableButtonsLayout.setVisibility(View.GONE);

                                int notNowCounter = MegaApplication.getCounterNotNowRichLinkWarning();

                                if(notNowCounter>=3){
                                    holder.neverRichLinkButton.setVisibility(View.VISIBLE);
                                    holder.neverRichLinkButton.setOnClickListener(this);
                                    holder.neverRichLinkButton.setTag(holder);
                                } else {
                                    holder.neverRichLinkButton.setVisibility(View.GONE);
                                    holder.neverRichLinkButton.setOnClickListener(null);
                                }

                                return;
                            } else if (((ChatActivityLollipop) context).showRichLinkWarning == RICH_WARNING_CONFIRMATION) {
                                logWarning("ANDROID - show link disable rich link confirmation");

                                holder.urlOwnMessageLayout.setVisibility(View.VISIBLE);
                                holder.urlOwnMessageText.setText(getFormattedText(messageContent));
                                holder.urlOwnMessageTitle.setVisibility(View.VISIBLE);
                                holder.urlOwnMessageTitle.setText(context.getString(R.string.title_confirmation_disable_rich_links));
                                holder.urlOwnMessageTitle.setMaxLines(10);

                                holder.urlOwnMessageDescription.setText(context.getString(R.string.text_confirmation_disable_rich_links));
                                holder.urlOwnMessageDescription.setMaxLines(30);

                                holder.urlOwnMessageImage.setVisibility(View.VISIBLE);
                                ((ViewHolderMessageChat) holder).urlOwnMessageGroupAvatarLayout.setVisibility(View.GONE);
                                holder.urlOwnMessageImage.setImageDrawable(ContextCompat.getDrawable(context, R.drawable.ic_rich_link));

                                holder.urlOwnMessageIcon.setVisibility(View.GONE);

                                holder.noDisableButton.setOnClickListener(this);
                                holder.noDisableButton.setTag(holder);

                                holder.yesDisableButton.setOnClickListener(this);
                                holder.yesDisableButton.setTag(holder);

                                holder.contentOwnMessageText.setVisibility(View.GONE);
                                holder.previewFrameLand.setVisibility(View.GONE);
                                holder.previewFramePort.setVisibility(View.GONE);

                                holder.contentOwnMessageFileLayout.setVisibility(View.GONE);
                                holder.contentOwnMessageContactLayout.setVisibility(View.GONE);

                                holder.urlOwnMessageWarningButtonsLayout.setVisibility(View.GONE);
                                holder.urlOwnMessageDisableButtonsLayout.setVisibility(View.VISIBLE);
                            }
                        }
                    }
                    else{
                        logWarning("It a MEGA link: wait for info update");
                    }
                }
            }
            if (message.isEdited()) {
                logDebug("MY Message is edited");

                holder.contentOwnMessageLayout.setVisibility(View.VISIBLE);
                holder.contentOwnMessageText.setVisibility(View.VISIBLE);

                holder.previewFrameLand.setVisibility(View.GONE);
                holder.previewFramePort.setVisibility(View.GONE);

                holder.contentOwnMessageFileLayout.setVisibility(View.GONE);
                holder.contentOwnMessageVoiceClipLayout.setVisibility(View.GONE);
                holder.contentOwnMessageContactLayout.setVisibility(View.GONE);

                int status = message.getStatus();

                if ((status == MegaChatMessage.STATUS_SERVER_REJECTED) || (status == MegaChatMessage.STATUS_SENDING_MANUAL)) {
                    logDebug("Show triangle retry!");
                    holder.contentOwnMessageText.setBackground(ContextCompat.getDrawable(context, R.drawable.light_rounded_chat_own_message));
                    holder.triangleIcon.setVisibility(View.VISIBLE);
                    holder.retryAlert.setVisibility(View.VISIBLE);
                }else if((status==MegaChatMessage.STATUS_SENDING)){
                    logDebug("Status not received by server: " + message.getStatus());
                    holder.contentOwnMessageText.setBackground(ContextCompat.getDrawable(context, R.drawable.light_rounded_chat_own_message));
                    holder.triangleIcon.setVisibility(View.GONE);
                    holder.retryAlert.setVisibility(View.GONE);
                }else{
                    logDebug("Status: "+message.getStatus());
                    isRemovingTextMessage(position, holder, message);
                    holder.triangleIcon.setVisibility(View.GONE);
                    holder.retryAlert.setVisibility(View.GONE);
                }

                Spannable content = new SpannableString(messageContent);
                content.setSpan(new ForegroundColorSpan(ContextCompat.getColor(context, R.color.white)), 0, content.length(), Spannable.SPAN_EXCLUSIVE_EXCLUSIVE);
                holder.contentOwnMessageText.setText(content + " ");

                Spannable edited = new SpannableString(context.getString(R.string.edited_message_text));
                edited.setSpan(new RelativeSizeSpan(0.70f), 0, edited.length(), Spannable.SPAN_EXCLUSIVE_EXCLUSIVE);
                edited.setSpan(new ForegroundColorSpan(ContextCompat.getColor(context, R.color.white)), 0, edited.length(), Spannable.SPAN_EXCLUSIVE_EXCLUSIVE);
                edited.setSpan(new android.text.style.StyleSpan(Typeface.ITALIC), 0, edited.length(), Spannable.SPAN_EXCLUSIVE_EXCLUSIVE);
                holder.contentOwnMessageText.setText(getFormattedText(holder.contentOwnMessageText.getText().toString()));
                holder.contentOwnMessageText.append(edited);

                checkEmojiSize(messageContent, holder.contentOwnMessageText);

                if (isOnline(context)) {
                    if(isMultipleSelect()){
                        holder.contentOwnMessageText.setLinksClickable(false);
                    }else{
                        holder.contentOwnMessageText.setLinksClickable(true);
                        Linkify.addLinks(holder.contentOwnMessageText, Linkify.WEB_URLS);
                        holder.contentOwnMessageText.setLinkTextColor(ContextCompat.getColor(context, R.color.white));
                    }
                }else{
                    holder.contentOwnMessageText.setLinksClickable(false);
                }

                checkMultiselectionMode(position, holder, true, message.getMsgId());

            }else if (message.isDeleted()) {
                logDebug("MY Message is deleted");
                holder.contentOwnMessageLayout.setVisibility(View.GONE);
                holder.ownManagementMessageText.setTextColor(ContextCompat.getColor(context, R.color.accentColor));
                holder.ownManagementMessageText.setText(context.getString(R.string.text_deleted_message));

                holder.ownManagementMessageLayout.setVisibility(View.GONE);

                holder.previewFrameLand.setVisibility(View.GONE);
                holder.contentOwnMessageThumbLand.setVisibility(View.GONE);
                holder.previewFramePort.setVisibility(View.GONE);
                holder.contentOwnMessageThumbPort.setVisibility(View.GONE);

                holder.gradientOwnMessageThumbPort.setVisibility(View.GONE);
                holder.videoIconOwnMessageThumbPort.setVisibility(View.GONE);
                holder.videoTimecontentOwnMessageThumbPort.setVisibility(View.GONE);

                holder.gradientOwnMessageThumbLand.setVisibility(View.GONE);
                holder.videoIconOwnMessageThumbLand.setVisibility(View.GONE);
                holder.videoTimecontentOwnMessageThumbLand.setVisibility(View.GONE);

                holder.contentOwnMessageFileLayout.setVisibility(View.GONE);
                holder.contentOwnMessageVoiceClipLayout.setVisibility(View.GONE);
                holder.contentOwnMessageContactLayout.setVisibility(View.GONE);

            } else {
                logDebug("Message not edited not deleted");

                holder.contentOwnMessageLayout.setVisibility(View.VISIBLE);
                holder.ownManagementMessageLayout.setVisibility(View.GONE);
                holder.contentOwnMessageText.setVisibility(View.VISIBLE);

                holder.previewFrameLand.setVisibility(View.GONE);
                holder.previewFramePort.setVisibility(View.GONE);

                holder.contentOwnMessageFileLayout.setVisibility(View.GONE);
                holder.contentOwnMessageVoiceClipLayout.setVisibility(View.GONE);
                holder.contentOwnMessageContactLayout.setVisibility(View.GONE);

                int status = message.getStatus();
                if ((status == MegaChatMessage.STATUS_SERVER_REJECTED) || (status == MegaChatMessage.STATUS_SENDING_MANUAL)) {
                    logDebug("Show triangle retry!");
                    holder.contentOwnMessageText.setTextColor(ContextCompat.getColor(context, R.color.white));
                    holder.contentOwnMessageText.setBackground(ContextCompat.getDrawable(context, R.drawable.light_rounded_chat_own_message));
                    holder.triangleIcon.setVisibility(View.VISIBLE);
                    holder.retryAlert.setVisibility(View.VISIBLE);

                } else if ((status == MegaChatMessage.STATUS_SENDING)) {
                    holder.contentOwnMessageText.setTextColor(ContextCompat.getColor(context, R.color.white));
                    holder.contentOwnMessageText.setBackground(ContextCompat.getDrawable(context, R.drawable.light_rounded_chat_own_message));
                    holder.triangleIcon.setVisibility(View.GONE);
                    holder.retryAlert.setVisibility(View.GONE);

                } else {
                    logDebug("Status: " + message.getStatus());
                    isRemovingTextMessage(position, holder, message);
                    holder.contentOwnMessageText.setTextColor(ContextCompat.getColor(context, R.color.white));
                    holder.triangleIcon.setVisibility(View.GONE);
                    holder.retryAlert.setVisibility(View.GONE);
                }

                checkEmojiSize(messageContent, holder.contentOwnMessageText);
                holder.contentOwnMessageText.setText(getFormattedText(messageContent));
                if (isOnline(context)) {
                    if(isMultipleSelect()){
                        holder.contentOwnMessageText.setLinksClickable(false);
                    }else{
                        holder.contentOwnMessageText.setLinksClickable(true);
                        Linkify.addLinks(holder.contentOwnMessageText, Linkify.WEB_URLS);
                        holder.contentOwnMessageText.setLinkTextColor(ContextCompat.getColor(context, R.color.white));
                    }
                }else {
                    holder.contentOwnMessageText.setLinksClickable(false);
                }

                checkMultiselectionMode(position, holder, true, message.getMsgId());
            }

            interceptLinkClicks(context, holder.contentOwnMessageText);
        } else {
            long userHandle = message.getUserHandle();
            logDebug("Contact message!!: " + userHandle);

            setContactMessageName(position, holder, userHandle, true);

            if(context.getResources().getConfiguration().orientation == Configuration.ORIENTATION_LANDSCAPE){
                holder.titleContactMessage.setPadding(scaleWidthPx(CONTACT_MESSAGE_LAND,outMetrics),0,0,0);
            }else{
                holder.titleContactMessage.setPadding(scaleWidthPx(CONTACT_MESSAGE_PORT, outMetrics),0,0,0);
            }

            //forward element (contact message)
            holder.forwardContactRichLinks.setVisibility(View.GONE);
            holder.forwardContactContact.setVisibility(View.GONE);
            holder.forwardContactPreviewLandscape.setVisibility(View.GONE);
            holder.forwardContactPreviewPortrait.setVisibility(View.GONE);
            holder.forwardContactFile.setVisibility(View.GONE);

            if (messages.get(position - 1).getInfoToShow() != -1) {
                setInfoToShow(position, holder, false, messages.get(position -1).getInfoToShow(),
                        formatDate(context, message.getTimestamp(), DATE_SHORT_FORMAT),
                        formatTime(message));
            }

            holder.ownMessageLayout.setVisibility(View.GONE);
            holder.contactMessageLayout.setVisibility(View.VISIBLE);

            holder.contactManagementMessageLayout.setVisibility(View.GONE);
            holder.contentContactMessageLayout.setVisibility(View.VISIBLE);

            holder.contentContactMessageVoiceClipLayout.setVisibility(View.GONE);

            if (messages.get(position - 1).isShowAvatar() && !isMultipleSelect()) {
                ((ViewHolderMessageChat) holder).layoutAvatarMessages.setVisibility(View.VISIBLE);
                setContactAvatar(((ViewHolderMessageChat) holder), userHandle, ((ViewHolderMessageChat) holder).fullNameTitle);
            } else {
                holder.layoutAvatarMessages.setVisibility(View.GONE);
            }

            if (message.isEdited()) {
                logDebug("Message is edited");

                String messageContent = "";
                if (message.getContent() != null) {
                    messageContent = converterShortCodes(message.getContent());
                }
                ((ViewHolderMessageChat) holder).contentContactMessageText.setVisibility(View.VISIBLE);
                ((ViewHolderMessageChat) holder).urlContactMessageLayout.setVisibility(View.GONE);

                ((ViewHolderMessageChat) holder).contentContactMessageAttachLayout.setVisibility(View.GONE);
                ((ViewHolderMessageChat) holder).contentContactMessageContactLayout.setVisibility(View.GONE);


                Spannable content = new SpannableString(messageContent);
                content.setSpan(new ForegroundColorSpan(ContextCompat.getColor(context, R.color.name_my_account)), 0, content.length(), Spannable.SPAN_EXCLUSIVE_EXCLUSIVE);
                holder.contentContactMessageText.setText(content + " ");

                Spannable edited = new SpannableString(context.getString(R.string.edited_message_text));
                edited.setSpan(new RelativeSizeSpan(0.70f), 0, edited.length(), Spannable.SPAN_EXCLUSIVE_EXCLUSIVE);
                edited.setSpan(new ForegroundColorSpan(ContextCompat.getColor(context, R.color.name_my_account)), 0, edited.length(), Spannable.SPAN_EXCLUSIVE_EXCLUSIVE);
                edited.setSpan(new android.text.style.StyleSpan(Typeface.ITALIC), 0, edited.length(), Spannable.SPAN_EXCLUSIVE_EXCLUSIVE);
                holder.contentContactMessageText.setText(getFormattedText(holder.contentContactMessageText.getText().toString()));
                holder.contentContactMessageText.append(edited);

                if (isOnline(context)) {
                    if(isMultipleSelect()){
                        ((ViewHolderMessageChat) holder).contentContactMessageText.setLinksClickable(false);
                    }else {
                        Linkify.addLinks(((ViewHolderMessageChat) holder).contentContactMessageText, Linkify.WEB_URLS);
                        ((ViewHolderMessageChat) holder).contentContactMessageText.setLinksClickable(true);
                    }
                } else {
                    ((ViewHolderMessageChat) holder).contentContactMessageText.setLinksClickable(false);
                }

                checkMultiselectionMode(position, holder, false, message.getMsgId());

            }else if (message.isDeleted()) {
                logDebug("Message is deleted");

                ((ViewHolderMessageChat) holder).contentContactMessageLayout.setVisibility(View.GONE);
                ((ViewHolderMessageChat) holder).contactMessageLayout.setVisibility(View.GONE);

                ((ViewHolderMessageChat) holder).contactManagementMessageLayout.setVisibility(View.GONE);
                ((ViewHolderMessageChat) holder).nameContactText.setVisibility(View.GONE);
                ((ViewHolderMessageChat) holder).contentContactMessageThumbLand.setVisibility(View.GONE);


                ((ViewHolderMessageChat) holder).gradientContactMessageThumbLand.setVisibility(View.GONE);
                ((ViewHolderMessageChat) holder).videoIconContactMessageThumbLand.setVisibility(View.GONE);
                ((ViewHolderMessageChat) holder).videoTimecontentContactMessageThumbLand.setVisibility(View.GONE);

                ((ViewHolderMessageChat) holder).contentContactMessageThumbPort.setVisibility(View.GONE);

                ((ViewHolderMessageChat) holder).gradientContactMessageThumbPort.setVisibility(View.GONE);
                ((ViewHolderMessageChat) holder).videoIconContactMessageThumbPort.setVisibility(View.GONE);
                ((ViewHolderMessageChat) holder).videoTimecontentContactMessageThumbPort.setVisibility(View.GONE);

                ((ViewHolderMessageChat) holder).contentContactMessageAttachLayout.setVisibility(View.GONE);
                ((ViewHolderMessageChat) holder).contentContactMessageContactLayout.setVisibility(View.GONE);

                if (chatRoom != null && chatRoom.isGroup()) {
                    String textToShow = String.format(context.getString(R.string.text_deleted_message_by), toCDATA(((ViewHolderMessageChat) holder).fullNameTitle));
                    try {
                        textToShow = textToShow.replace("[A]", "<font color=\'#00BFA5\'>");
                        textToShow = textToShow.replace("[/A]", "</font>");
                        textToShow = textToShow.replace("[B]", "<font color=\'#060000\'>");
                        textToShow = textToShow.replace("[/B]", "</font>");
                    } catch (Exception e) {
                    }
                    Spanned result = null;
                    if (android.os.Build.VERSION.SDK_INT >= android.os.Build.VERSION_CODES.N) {
                        result = Html.fromHtml(textToShow, Html.FROM_HTML_MODE_LEGACY);
                    } else {
                        result = Html.fromHtml(textToShow);
                    }
                    ((ViewHolderMessageChat) holder).contactManagementMessageText.setText(result);
                } else {
                    ((ViewHolderMessageChat) holder).contactManagementMessageText.setTextColor(ContextCompat.getColor(context, R.color.accentColor));
                    ((ViewHolderMessageChat) holder).contactManagementMessageText.setText(context.getString(R.string.text_deleted_message));
                }
            } else {

                ((ViewHolderMessageChat) holder).ownMessageLayout.setVisibility(View.GONE);
                ((ViewHolderMessageChat) holder).contactMessageLayout.setVisibility(View.VISIBLE);

                ((ViewHolderMessageChat) holder).contactManagementMessageLayout.setVisibility(View.GONE);
                ((ViewHolderMessageChat) holder).contentContactMessageLayout.setVisibility(View.VISIBLE);

                String messageContent = "";

                ((ViewHolderMessageChat) holder).contentContactMessageText.setVisibility(View.VISIBLE);

                ((ViewHolderMessageChat) holder).contentContactMessageAttachLayout.setVisibility(View.GONE);
                ((ViewHolderMessageChat) holder).urlContactMessageLayout.setVisibility(View.GONE);

                ((ViewHolderMessageChat) holder).contentContactMessageContactLayout.setVisibility(View.GONE);


                if (message.getContent() != null) {
                    messageContent = message.getContent();
                }

                checkEmojiSize(messageContent, holder.contentContactMessageText);

                //Color always status SENT
                ((ViewHolderMessageChat) holder).contentContactMessageText.setTextColor(ContextCompat.getColor(context, R.color.name_my_account));
                holder.contentContactMessageText.setText(getFormattedText(messageContent));

                if (isOnline(context)) {
                    if(isMultipleSelect()){
                        ((ViewHolderMessageChat) holder).contentContactMessageText.setLinksClickable(false);
                    }else{
                        Linkify.addLinks(((ViewHolderMessageChat) holder).contentContactMessageText, Linkify.WEB_URLS);
                        ((ViewHolderMessageChat) holder).contentContactMessageText.setLinksClickable(true);
                    }
                } else {
                    ((ViewHolderMessageChat) holder).contentContactMessageText.setLinksClickable(false);
                }

                checkMultiselectionMode(position, holder, false, message.getMsgId());
            }

            interceptLinkClicks(context, holder.contentContactMessageText);
        }
    }

    private void checkEmojiSize(String message, EmojiTextView textView) {
        if (EmojiManager.getInstance().isOnlyEmojis(message)) {
            int numEmojis = EmojiManager.getInstance().getNumEmojis(message);
            textView.setLineSpacing(1, 1.2f);
            switch (numEmojis) {
                case 1: {
                    textView.setEmojiSize(px2dp(EMOJI_SIZE_EXTRA_HIGH, outMetrics));
                    break;
                }
                case 2: {
                    textView.setEmojiSize(px2dp(EMOJI_SIZE_HIGH, outMetrics));
                    break;
                }
                case 3: {
                    textView.setEmojiSize(px2dp(EMOJI_SIZE_MEDIUM, outMetrics));
                    break;
                }
                default: {
                    textView.setEmojiSize(px2dp(EMOJI_SIZE, outMetrics));
                    break;
                }
            }
        } else {
            textView.setLineSpacing(1, 1.0f);
            textView.setEmojiSize(px2dp(EMOJI_SIZE, outMetrics));
        }
    }

    public void bindNodeAttachmentMessage(ViewHolderMessageChat holder, AndroidMegaChatMessage androidMessage, int position) {
        logDebug("position: " + position);

        MegaChatMessage message = androidMessage.getMessage();
        MegaNodeList nodeList = message.getMegaNodeList();
        if (nodeList != null && nodeList.size() == 1 && nodeList.get(0) != null
                && MimeTypeList.typeForName(nodeList.get(0).getName()).isGIF()) {
            bindGiphyOrGifMessage(holder, androidMessage, position, false);
            return;
        }

        if (message.getUserHandle() == myUserHandle) {
            logDebug("MY message!!");
            holder.layoutAvatarMessages.setVisibility(View.GONE);

            holder.titleOwnMessage.setGravity(Gravity.RIGHT);
            if(context.getResources().getConfiguration().orientation == Configuration.ORIENTATION_LANDSCAPE){
                holder.titleOwnMessage.setPadding(0,0,scaleWidthPx(PADDING_RIGHT_HOUR_OF_OWN_MESSAGE_LAND, outMetrics),0);
            }else{
                holder.titleOwnMessage.setPadding(0,0,scaleWidthPx(PADDING_RIGHT_HOUR_OF_OWN_MESSAGE_PORT, outMetrics),0);
            }
            logDebug("MY message handle!!: " + message.getMsgId());
            if (messages.get(position - 1).getInfoToShow() != -1) {
                setInfoToShow(position, holder, true, messages.get(position -1).getInfoToShow(),
                        formatDate(context, message.getTimestamp(), DATE_SHORT_FORMAT),
                        formatTime(message));
            }

            holder.ownMessageLayout.setVisibility(View.VISIBLE);
            holder.contactMessageLayout.setVisibility(View.GONE);
            holder.contentOwnMessageLayout.setVisibility(View.VISIBLE);
            holder.ownManagementMessageLayout.setVisibility(View.GONE);
            holder.contentOwnMessageText.setVisibility(View.GONE);
            holder.urlOwnMessageLayout.setVisibility(View.GONE);

            //Forward element(own message):
            if (cC.isInAnonymousMode() || isMultipleSelect()) {
                holder.forwardOwnFile.setVisibility(View.GONE);
            }
            else {
                holder.forwardOwnFile.setVisibility(View.VISIBLE);
                holder.forwardOwnFile.setOnClickListener(this);
            }

            holder.forwardOwnPortrait.setVisibility(View.GONE);
            holder.forwardOwnLandscape.setVisibility(View.GONE);
            holder.forwardOwnRichLinks.setVisibility(View.GONE);
            holder.forwardOwnContact.setVisibility(View.GONE);

            holder.previewFrameLand.setVisibility(View.GONE);
            holder.previewFramePort.setVisibility(View.GONE);

            holder.contentOwnMessageFileLayout.setVisibility(View.VISIBLE);
            holder.contentOwnMessageVoiceClipLayout.setVisibility(View.GONE);
            holder.contentOwnMessageContactLayout.setVisibility(View.GONE);

            int status = message.getStatus();
            logDebug("Status: " + message.getStatus());
            if ((status == MegaChatMessage.STATUS_SERVER_REJECTED) || (status == MegaChatMessage.STATUS_SENDING_MANUAL)) {
                holder.contentOwnMessageFileLayout.setBackground(ContextCompat.getDrawable(context, R.drawable.light_rounded_chat_own_message));
            }else if (status == MegaChatMessage.STATUS_SENDING) {
                holder.contentOwnMessageFileLayout.setBackground(ContextCompat.getDrawable(context, R.drawable.light_rounded_chat_own_message));
            }else {
                holder.contentOwnMessageFileLayout.setBackground(ContextCompat.getDrawable(context, R.drawable.dark_rounded_chat_own_message));
            }

            holder.contentOwnMessageFileThumb.setVisibility(View.VISIBLE);
            holder.contentOwnMessageFileName.setVisibility(View.VISIBLE);
            holder.contentOwnMessageFileSize.setVisibility(View.VISIBLE);

            checkMultiselectionMode(position, holder, true, message.getMsgId());

            if (!multipleSelect) {
                if (positionClicked != INVALID_POSITION && positionClicked == position) {
                    holder.forwardOwnFile.setEnabled(false);
                    holder.forwardOwnPortrait.setEnabled(false);
                    holder.forwardOwnLandscape.setEnabled(false);
                } else {
                    holder.forwardOwnFile.setEnabled(true);
                    holder.forwardOwnPortrait.setEnabled(true);
                    holder.forwardOwnLandscape.setEnabled(true);
                }
            }

            if (nodeList != null) {
                if (nodeList.size() == 1) {
                    MegaNode node = nodeList.get(0);

                    logDebug("Node Handle: " + node.getHandle());

                    if (context.getResources().getConfiguration().orientation == Configuration.ORIENTATION_LANDSCAPE) {
                        logDebug("Landscape configuration");
                        float width = TypedValue.applyDimension(TypedValue.COMPLEX_UNIT_DIP, MAX_WIDTH_FILENAME_LAND, context.getResources().getDisplayMetrics());
                        holder.contentOwnMessageFileName.setMaxWidth((int) width);
                        holder.contentOwnMessageFileSize.setMaxWidth((int) width);
                    } else {
                        logDebug("Portrait configuration");
                        float width = TypedValue.applyDimension(TypedValue.COMPLEX_UNIT_DIP, MAX_WIDTH_FILENAME_PORT, context.getResources().getDisplayMetrics());
                        holder.contentOwnMessageFileName.setMaxWidth((int) width);
                        holder.contentOwnMessageFileSize.setMaxWidth((int) width);
                    }
                    holder.contentOwnMessageFileName.setText(node.getName());

                    long nodeSize = node.getSize();
                    holder.contentOwnMessageFileSize.setText(getSizeString(nodeSize));
                    holder.contentOwnMessageFileThumb.setImageResource(MimeTypeList.typeForName(node.getName()).getIconResourceId());

                    Bitmap preview = null;
                    if (node.hasPreview()) {

                        preview = getPreviewFromCache(node);
                        if (preview != null) {
                            previewCache.put(node.getHandle(), preview);
                            setOwnPreview(holder, preview, node);
                            if ((status == MegaChatMessage.STATUS_SERVER_REJECTED) || (status == MegaChatMessage.STATUS_SENDING_MANUAL)) {
                                setErrorStateOnPreview(holder, preview);
                            }

                        } else {
                            if ((status == MegaChatMessage.STATUS_SERVER_REJECTED) || (status == MegaChatMessage.STATUS_SENDING_MANUAL)) {
                                holder.errorUploadingFile.setVisibility(View.VISIBLE);
                                holder.retryAlert.setVisibility(View.VISIBLE);
                                holder.forwardOwnFile.setVisibility(View.GONE);
                                holder.forwardOwnPortrait.setVisibility(View.GONE);
                                holder.forwardOwnLandscape.setVisibility(View.GONE);
                            }

                            long msgId = message.getMsgId() != MEGACHAT_INVALID_HANDLE ? message.getMsgId() : message.getTempId();
                            try {
                                new MegaChatLollipopAdapter.ChatPreviewAsyncTask(holder, msgId).execute(node);
                            } catch (Exception ex) {
                                //Too many AsyncTasks
                                logError("Too many AsyncTasks", ex);
                            }


                        }
                    } else {
                        logWarning("Node has no preview on servers");

                        preview = getPreviewFromCache(node);
                        if (preview != null) {

                            previewCache.put(node.getHandle(), preview);
                            if (preview.getWidth() < preview.getHeight()) {

                                logDebug("Portrait");
                                holder.contentOwnMessageThumbPort.setImageBitmap(preview);
                                holder.contentOwnMessageThumbPort.setScaleType(ImageView.ScaleType.CENTER_INSIDE);

                                if (MimeTypeList.typeForName(node.getName()).isPdf()) {
                                    logDebug("Is pfd preview");
                                    holder.iconOwnTypeDocPortraitPreview.setVisibility(View.VISIBLE);
                                    holder.gradientOwnMessageThumbPort.setVisibility(View.GONE);
                                    holder.videoIconOwnMessageThumbPort.setVisibility(View.GONE);
                                    holder.videoTimecontentOwnMessageThumbPort.setVisibility(View.GONE);

                                } else if (MimeTypeList.typeForName(node.getName()).isVideo()) {
                                    logDebug("Is video preview");
                                    holder.gradientOwnMessageThumbPort.setVisibility(View.VISIBLE);
                                    holder.videoIconOwnMessageThumbPort.setVisibility(View.VISIBLE);
                                    holder.videoTimecontentOwnMessageThumbPort.setText(timeVideo(node));
                                    holder.videoTimecontentOwnMessageThumbPort.setVisibility(View.VISIBLE);
                                    holder.iconOwnTypeDocPortraitPreview.setVisibility(View.GONE);

                                } else {
                                    holder.iconOwnTypeDocPortraitPreview.setVisibility(View.GONE);
                                    holder.gradientOwnMessageThumbPort.setVisibility(View.GONE);
                                    holder.videoIconOwnMessageThumbPort.setVisibility(View.GONE);
                                    holder.videoTimecontentOwnMessageThumbPort.setVisibility(View.GONE);
                                }

                                holder.previewFramePort.setVisibility(View.VISIBLE);
                                holder.contentOwnMessageThumbPort.setVisibility(View.VISIBLE);
                                holder.contentOwnMessageFileLayout.setVisibility(View.GONE);
                                holder.previewFrameLand.setVisibility(View.GONE);
                                holder.contentOwnMessageThumbLand.setVisibility(View.GONE);
                                holder.errorUploadingLandscape.setVisibility(View.GONE);
                                holder.transparentCoatingLandscape.setVisibility(View.GONE);

                                if ((status == MegaChatMessage.STATUS_SERVER_REJECTED) || (status == MegaChatMessage.STATUS_SENDING_MANUAL)) {
                                    holder.errorUploadingPortrait.setVisibility(View.VISIBLE);
                                    holder.transparentCoatingPortrait.setVisibility(View.VISIBLE);
                                    holder.retryAlert.setVisibility(View.VISIBLE);

                                    holder.forwardOwnFile.setVisibility(View.GONE);
                                    holder.forwardOwnPortrait.setVisibility(View.GONE);
                                    holder.forwardOwnLandscape.setVisibility(View.GONE);

                                } else {
                                    holder.errorUploadingPortrait.setVisibility(View.GONE);
                                    holder.transparentCoatingPortrait.setVisibility(View.GONE);
                                    holder.retryAlert.setVisibility(View.GONE);

                                    if (cC.isInAnonymousMode() || isMultipleSelect()) {
                                        holder.forwardOwnPortrait.setVisibility(View.GONE);
                                    } else {
                                        holder.forwardOwnPortrait.setVisibility(View.VISIBLE);
                                        holder.forwardOwnPortrait.setOnClickListener(this);
                                    }
                                    holder.forwardOwnFile.setVisibility(View.GONE);
                                    holder.forwardOwnLandscape.setVisibility(View.GONE);
                                }

                                holder.errorUploadingFile.setVisibility(View.GONE);

                                holder.gradientOwnMessageThumbLand.setVisibility(View.GONE);
                                holder.videoIconOwnMessageThumbLand.setVisibility(View.GONE);
                                holder.videoTimecontentOwnMessageThumbLand.setVisibility(View.GONE);

                            } else {
                                logDebug("Landscape");
                                holder.contentOwnMessageThumbLand.setImageBitmap(preview);
                                holder.contentOwnMessageThumbLand.setScaleType(ImageView.ScaleType.CENTER_INSIDE);

                                if (MimeTypeList.typeForName(node.getName()).isPdf()) {
                                    logDebug("Is pfd preview");
                                    holder.iconOwnTypeDocLandPreview.setVisibility(View.VISIBLE);
                                    holder.gradientOwnMessageThumbLand.setVisibility(View.GONE);
                                    holder.videoIconOwnMessageThumbLand.setVisibility(View.GONE);
                                    holder.videoTimecontentOwnMessageThumbLand.setVisibility(View.GONE);

                                } else if (MimeTypeList.typeForName(node.getName()).isVideo()) {
                                    logDebug("Is video preview");
                                    holder.gradientOwnMessageThumbLand.setVisibility(View.VISIBLE);
                                    holder.videoIconOwnMessageThumbLand.setVisibility(View.VISIBLE);
                                    holder.videoTimecontentOwnMessageThumbLand.setText(timeVideo(node));
                                    holder.videoTimecontentOwnMessageThumbLand.setVisibility(View.VISIBLE);
                                    holder.iconOwnTypeDocLandPreview.setVisibility(View.GONE);

                                } else {
                                    holder.iconOwnTypeDocLandPreview.setVisibility(View.GONE);
                                    holder.gradientOwnMessageThumbLand.setVisibility(View.GONE);
                                    holder.videoIconOwnMessageThumbLand.setVisibility(View.GONE);
                                    holder.videoTimecontentOwnMessageThumbLand.setVisibility(View.GONE);
                                }

                                holder.previewFrameLand.setVisibility(View.VISIBLE);
                                holder.contentOwnMessageThumbLand.setVisibility(View.VISIBLE);
                                holder.contentOwnMessageFileLayout.setVisibility(View.GONE);
                                holder.previewFramePort.setVisibility(View.GONE);
                                holder.contentOwnMessageThumbPort.setVisibility(View.GONE);
                                holder.errorUploadingPortrait.setVisibility(View.GONE);
                                holder.transparentCoatingPortrait.setVisibility(View.GONE);

                                if ((status == MegaChatMessage.STATUS_SERVER_REJECTED) || (status == MegaChatMessage.STATUS_SENDING_MANUAL)) {
                                    holder.errorUploadingLandscape.setVisibility(View.VISIBLE);
                                    holder.transparentCoatingLandscape.setVisibility(View.VISIBLE);
                                    holder.retryAlert.setVisibility(View.VISIBLE);

                                    holder.forwardOwnFile.setVisibility(View.GONE);
                                    holder.forwardOwnPortrait.setVisibility(View.GONE);
                                    holder.forwardOwnLandscape.setVisibility(View.GONE);

                                } else {
                                    holder.errorUploadingLandscape.setVisibility(View.GONE);
                                    holder.transparentCoatingLandscape.setVisibility(View.GONE);
                                    holder.retryAlert.setVisibility(View.GONE);

                                    if (cC.isInAnonymousMode() || isMultipleSelect()) {
                                        holder.forwardOwnLandscape.setVisibility(View.GONE);
                                    }
                                    else {
                                        holder.forwardOwnLandscape.setVisibility(View.VISIBLE);
                                        holder.forwardOwnLandscape.setOnClickListener(this);
                                    }

                                    holder.forwardOwnFile.setVisibility(View.GONE);
                                    holder.forwardOwnPortrait.setVisibility(View.GONE);
                                }

                                holder.errorUploadingFile.setVisibility(View.GONE);
                                holder.gradientOwnMessageThumbPort.setVisibility(View.GONE);
                                holder.videoIconOwnMessageThumbPort.setVisibility(View.GONE);
                                holder.videoTimecontentOwnMessageThumbPort.setVisibility(View.GONE);
                            }
                        }else {
                            if ((status == MegaChatMessage.STATUS_SERVER_REJECTED) || (status == MegaChatMessage.STATUS_SENDING_MANUAL)) {
                                holder.errorUploadingFile.setVisibility(View.VISIBLE);
                                holder.retryAlert.setVisibility(View.VISIBLE);
                                holder.forwardOwnFile.setVisibility(View.GONE);
                                holder.forwardOwnPortrait.setVisibility(View.GONE);
                                holder.forwardOwnLandscape.setVisibility(View.GONE);
                            }
                            try {
                                new MegaChatLollipopAdapter.ChatLocalPreviewAsyncTask(((ViewHolderMessageChat) holder), message.getMsgId()).execute(node);

                            } catch (Exception ex) {
                                //Too many AsyncTasks
                                logError("Too many AsyncTasks", ex);
                            }
                        }
                    }
                } else {
                    long totalSize = 0;
                    int count = 0;
                    for (int i = 0; i < nodeList.size(); i++) {
                        MegaNode temp = nodeList.get(i);
                        count++;
                        logDebug("Node Handle: " + temp.getHandle());
                        totalSize = totalSize + temp.getSize();
                    }

                    holder.contentOwnMessageFileSize.setText(getSizeString(totalSize));

                    MegaNode node = nodeList.get(0);
                    holder.contentOwnMessageFileThumb.setImageResource(MimeTypeList.typeForName(node.getName()).getIconResourceId());
                    if (count == 1) {
                        holder.contentOwnMessageFileName.setText(node.getName());
                    } else {
                        holder.contentOwnMessageFileName.setText(context.getResources().getQuantityString(R.plurals.new_general_num_files, count, count));
                    }
                }
            }
        } else {
            long userHandle = message.getUserHandle();
            logDebug("Contact message!!: " + userHandle);

            setContactMessageName(position, holder, userHandle, true);

            if(context.getResources().getConfiguration().orientation == Configuration.ORIENTATION_LANDSCAPE){
                holder.titleContactMessage.setPadding(scaleWidthPx(CONTACT_MESSAGE_LAND,outMetrics),0,0,0);
            }else{
                holder.titleContactMessage.setPadding(scaleWidthPx(CONTACT_MESSAGE_PORT, outMetrics),0,0,0);
            }

            if (messages.get(position - 1).getInfoToShow() != -1) {
                setInfoToShow(position, holder, false, messages.get(position -1).getInfoToShow(),
                        formatDate(context, message.getTimestamp(), DATE_SHORT_FORMAT),
                        formatTime(message));
            }

            holder.ownMessageLayout.setVisibility(View.GONE);
            holder.contactMessageLayout.setVisibility(View.VISIBLE);
            holder.contentContactMessageLayout.setVisibility(View.VISIBLE);
            holder.contactManagementMessageLayout.setVisibility(View.GONE);

            holder.contentContactMessageVoiceClipLayout.setVisibility(View.GONE);
            if (messages.get(position - 1).isShowAvatar() && !isMultipleSelect()) {
                holder.layoutAvatarMessages.setVisibility(View.VISIBLE);
                setContactAvatar(holder, userHandle, ((ViewHolderMessageChat) holder).fullNameTitle);
            } else {
                holder.layoutAvatarMessages.setVisibility(View.GONE);
            }

            holder.contentContactMessageText.setVisibility(View.GONE);
            holder.urlContactMessageLayout.setVisibility(View.GONE);

            holder.contentContactMessageThumbLand.setVisibility(View.GONE);

            holder.gradientContactMessageThumbLand.setVisibility(View.GONE);
            holder.videoIconContactMessageThumbLand.setVisibility(View.GONE);
            holder.videoTimecontentContactMessageThumbLand.setVisibility(View.GONE);

            holder.contentContactMessageThumbPort.setVisibility(View.GONE);

            holder.gradientContactMessageThumbPort.setVisibility(View.GONE);
            holder.videoIconContactMessageThumbPort.setVisibility(View.GONE);
            holder.videoTimecontentContactMessageThumbPort.setVisibility(View.GONE);

            holder.contentContactMessageAttachLayout.setVisibility(View.VISIBLE);
            holder.contentContactMessageFile.setVisibility(View.VISIBLE);

            //Forward element (contact messages):
            if (cC.isInAnonymousMode() || isMultipleSelect()) {
                holder.forwardContactFile.setVisibility(View.GONE);
            }
            else {
                holder.forwardContactFile.setVisibility(View.VISIBLE);
                holder.forwardContactFile.setOnClickListener(this);
            }

            holder.forwardContactPreviewPortrait.setVisibility(View.GONE);
            holder.forwardContactPreviewLandscape.setVisibility(View.GONE);
            holder.forwardContactRichLinks.setVisibility(View.GONE);
            holder.forwardContactContact.setVisibility(View.GONE);

            holder.contentContactMessageFileThumb.setVisibility(View.VISIBLE);
            holder.contentContactMessageFileName.setVisibility(View.VISIBLE);
            holder.contentContactMessageFileSize.setVisibility(View.VISIBLE);
            holder.contentContactMessageContactLayout.setVisibility(View.GONE);

            checkMultiselectionMode(position, holder, false, message.getMsgId());

            if (!multipleSelect) {
                if (positionClicked != INVALID_POSITION && positionClicked == position) {
                    holder.forwardContactFile.setEnabled(false);
                    holder.forwardContactPreviewPortrait.setEnabled(false);
                    holder.forwardContactPreviewLandscape.setEnabled(false);
                } else {
                    holder.forwardContactFile.setEnabled(true);
                    holder.forwardContactPreviewPortrait.setEnabled(true);
                    holder.forwardContactPreviewLandscape.setEnabled(true);
                }
            }

            if (nodeList != null) {
                if (nodeList.size() == 1) {
                    MegaNode node = nodeList.get(0);

                    logDebug("Node Handle: " + node.getHandle());

                    if (context.getResources().getConfiguration().orientation == Configuration.ORIENTATION_LANDSCAPE) {
                        logDebug("Landscape configuration");
                        float width = TypedValue.applyDimension(TypedValue.COMPLEX_UNIT_DIP, MAX_WIDTH_FILENAME_LAND, context.getResources().getDisplayMetrics());
                        holder.contentContactMessageFileName.setMaxWidth((int) width);
                        holder.contentContactMessageFileSize.setMaxWidth((int) width);
                    } else {
                        logDebug("Portrait configuration");
                        float width = TypedValue.applyDimension(TypedValue.COMPLEX_UNIT_DIP, MAX_WIDTH_FILENAME_PORT, context.getResources().getDisplayMetrics());
                        holder.contentContactMessageFileName.setMaxWidth((int) width);
                        holder.contentContactMessageFileSize.setMaxWidth((int) width);
                    }
                    holder.contentContactMessageFileName.setText(node.getName());
                    long nodeSize = node.getSize();
                    holder.contentContactMessageFileSize.setText(getSizeString(nodeSize));
                    holder.contentContactMessageFileThumb.setImageResource(MimeTypeList.typeForName(node.getName()).getIconResourceId());

                    logDebug("Get preview of node");
                    Bitmap preview = null;
                    if (node.hasPreview()) {
                        logDebug("Get preview of node");
                        preview = getPreviewFromCache(node);
                        if (preview != null) {
                            previewCache.put(node.getHandle(), preview);

                            if (preview.getWidth() < preview.getHeight()) {
                                logDebug("Portrait");

                                holder.contentContactMessageThumbPort.setImageBitmap(preview);
                                holder.contentContactMessageThumbPort.setScaleType(ImageView.ScaleType.CENTER_INSIDE);

                                if (MimeTypeList.typeForName(node.getName()).isPdf()) {
                                    logDebug("Contact message - Is pfd preview");
                                    holder.iconContactTypeDocPortraitPreview.setVisibility(View.VISIBLE);
                                    holder.gradientContactMessageThumbPort.setVisibility(View.GONE);
                                    holder.videoIconContactMessageThumbPort.setVisibility(View.GONE);
                                    holder.videoTimecontentContactMessageThumbPort.setVisibility(View.GONE);

                                } else if (MimeTypeList.typeForName(node.getName()).isVideo()) {
                                    logDebug("Contact message - Is video preview");
                                    holder.gradientContactMessageThumbPort.setVisibility(View.VISIBLE);
                                    holder.videoIconContactMessageThumbPort.setVisibility(View.VISIBLE);
                                    holder.videoTimecontentContactMessageThumbPort.setText(timeVideo(node));
                                    holder.videoTimecontentContactMessageThumbPort.setVisibility(View.VISIBLE);
                                    holder.iconContactTypeDocPortraitPreview.setVisibility(View.GONE);

                                } else {
                                    holder.iconContactTypeDocPortraitPreview.setVisibility(View.GONE);
                                    holder.gradientContactMessageThumbPort.setVisibility(View.GONE);
                                    holder.videoIconContactMessageThumbPort.setVisibility(View.GONE);
                                    holder.videoTimecontentContactMessageThumbPort.setVisibility(View.GONE);
                                }

                                holder.contentContactMessageThumbPort.setVisibility(View.VISIBLE);

                                if (cC.isInAnonymousMode() || isMultipleSelect()) {
                                    holder.forwardContactPreviewPortrait.setVisibility(View.GONE);
                                }
                                else {
                                    holder.forwardContactPreviewPortrait.setVisibility(View.VISIBLE);
                                    holder.forwardContactPreviewPortrait.setOnClickListener(this);
                                }

                                holder.forwardContactPreviewLandscape.setVisibility(View.GONE);
                                holder.forwardContactFile.setVisibility(View.GONE);

                                holder.contentContactMessageThumbLand.setVisibility(View.GONE);
                                holder.gradientContactMessageThumbLand.setVisibility(View.GONE);
                                holder.videoIconContactMessageThumbLand.setVisibility(View.GONE);
                                holder.videoTimecontentContactMessageThumbLand.setVisibility(View.GONE);
                                holder.contentContactMessageFile.setVisibility(View.GONE);

                                holder.contentContactMessageFileThumb.setVisibility(View.GONE);
                                holder.contentContactMessageFileName.setVisibility(View.GONE);
                                holder.contentContactMessageFileSize.setVisibility(View.GONE);

                                RelativeLayout.LayoutParams contactThumbParams = (RelativeLayout.LayoutParams) ((ViewHolderMessageChat) holder).contentContactMessageThumbPort.getLayoutParams();
                                contactThumbParams.setMargins(0, 0, 0, 0);
                                holder.contentContactMessageThumbPort.setLayoutParams(contactThumbParams);
                            } else {
                                logDebug("Landscape");

                                holder.contentContactMessageThumbLand.setImageBitmap(preview);
                                holder.contentContactMessageThumbLand.setScaleType(ImageView.ScaleType.CENTER_INSIDE);

                                if (MimeTypeList.typeForName(node.getName()).isPdf()) {
                                    logDebug("Contact message - Is pfd preview");
                                    holder.iconContactTypeDocLandPreview.setVisibility(View.VISIBLE);
                                    holder.gradientContactMessageThumbLand.setVisibility(View.GONE);
                                    holder.videoIconContactMessageThumbLand.setVisibility(View.GONE);
                                    holder.videoTimecontentContactMessageThumbLand.setVisibility(View.GONE);

                                } else if (MimeTypeList.typeForName(node.getName()).isVideo()) {
                                    logDebug("Contact message - Is video preview");
                                    holder.gradientContactMessageThumbLand.setVisibility(View.VISIBLE);
                                    holder.videoIconContactMessageThumbLand.setVisibility(View.VISIBLE);
                                    holder.videoTimecontentContactMessageThumbLand.setText(timeVideo(node));
                                    holder.videoTimecontentContactMessageThumbLand.setVisibility(View.VISIBLE);
                                    holder.iconContactTypeDocLandPreview.setVisibility(View.GONE);
                                } else {
                                    holder.iconContactTypeDocLandPreview.setVisibility(View.GONE);
                                    holder.gradientContactMessageThumbLand.setVisibility(View.GONE);
                                    holder.videoIconContactMessageThumbLand.setVisibility(View.GONE);
                                    holder.videoTimecontentContactMessageThumbLand.setVisibility(View.GONE);
                                }

                                holder.contentContactMessageThumbLand.setVisibility(View.VISIBLE);

                                if (cC.isInAnonymousMode() || isMultipleSelect()) {
                                    holder.forwardContactPreviewLandscape.setVisibility(View.GONE);
                                }
                                else {
                                    holder.forwardContactPreviewLandscape.setVisibility(View.VISIBLE);
                                    holder.forwardContactPreviewLandscape.setOnClickListener(this);
                                }

                                holder.forwardContactPreviewPortrait.setVisibility(View.GONE);
                                holder.forwardContactFile.setVisibility(View.GONE);

                                holder.contentContactMessageThumbPort.setVisibility(View.GONE);
                                holder.gradientContactMessageThumbPort.setVisibility(View.GONE);
                                holder.videoIconContactMessageThumbPort.setVisibility(View.GONE);
                                holder.videoTimecontentContactMessageThumbPort.setVisibility(View.GONE);
                                holder.contentContactMessageFile.setVisibility(View.GONE);

                                holder.contentContactMessageFileThumb.setVisibility(View.GONE);
                                holder.contentContactMessageFileName.setVisibility(View.GONE);
                                holder.contentContactMessageFileSize.setVisibility(View.GONE);

                                RelativeLayout.LayoutParams contactThumbParams = (RelativeLayout.LayoutParams) holder.contentContactMessageThumbLand.getLayoutParams();
                                contactThumbParams.setMargins(0, 0, 0, 0);
                                holder.contentContactMessageThumbLand.setLayoutParams(contactThumbParams);

                            }

                        } else {
                            long msgId = message.getMsgId() != MEGACHAT_INVALID_HANDLE ? message.getMsgId() : message.getTempId();
                            try {
                                new MegaChatLollipopAdapter.ChatPreviewAsyncTask(holder, msgId).execute(node);

                            } catch (Exception ex) {
                                //Too many AsyncTasks
                                logError("Too many AsyncTasks", ex);
                            }
                        }

                    } else {
                        logWarning("Node has no preview on servers");

                        preview = getPreviewFromCache(node);
                        if (preview != null) {
                            previewCache.put(node.getHandle(), preview);
                            setContactPreview(holder, preview, node);
                        } else {

                            try {
                                new MegaChatLollipopAdapter.ChatLocalPreviewAsyncTask(holder, message.getMsgId()).execute(node);

                            } catch (Exception ex) {
                                //Too many AsyncTasks
                                logError("Too many AsyncTasks", ex);
                            }
                        }
                    }
                } else {
                    long totalSize = 0;
                    int count = 0;
                    for (int i = 0; i < nodeList.size(); i++) {
                        MegaNode temp = nodeList.get(i);
                        count++;
                        totalSize = totalSize + temp.getSize();
                    }
                    ((ViewHolderMessageChat) holder).contentContactMessageFileSize.setText(getSizeString(totalSize));
                    MegaNode node = nodeList.get(0);
                    ((ViewHolderMessageChat) holder).contentContactMessageFileThumb.setImageResource(MimeTypeList.typeForName(node.getName()).getIconResourceId());
                    if (count == 1) {
                        ((ViewHolderMessageChat) holder).contentContactMessageFileName.setText(node.getName());
                    } else {
                        ((ViewHolderMessageChat) holder).contentContactMessageFileName.setText(context.getResources().getQuantityString(R.plurals.new_general_num_files, count, count));
                    }
                }
            }
        }

        setMessageThumbnailDrawable(position, holder);
    }

    /**
     * Hides all the layouts related to attachment messages.
     *
     * @param position  Position of holder in adapter.
     * @param holder    ViewHolderMessageChat from which the layouts have to be hidden.
     */
    private void hideLayoutsAttachmentMessages(int position, ViewHolderMessageChat holder) {
        if (isHolderNull(position, holder)) {
            return;
        }

        holder.contentOwnMessageFileThumb.setVisibility(View.GONE);
        holder.contentOwnMessageFileName.setVisibility(View.GONE);
        holder.contentOwnMessageFileSize.setVisibility(View.GONE);

        holder.previewFramePort.setVisibility(View.GONE);
        holder.contentOwnMessageThumbPort.setVisibility(View.GONE);
        holder.gradientOwnMessageThumbPort.setVisibility(View.GONE);
        holder.videoIconOwnMessageThumbPort.setVisibility(View.GONE);
        holder.videoTimecontentOwnMessageThumbPort.setVisibility(View.GONE);
        holder.iconOwnTypeDocPortraitPreview.setVisibility(View.GONE);
        holder.transparentCoatingPortrait.setVisibility(View.GONE);
        holder.uploadingProgressBarPort.setVisibility(View.GONE);
        holder.errorUploadingPortrait.setVisibility(View.GONE);
        holder.forwardOwnPortrait.setVisibility(View.GONE);

        holder.previewFrameLand.setVisibility(View.GONE);
        holder.contentOwnMessageThumbLand.setVisibility(View.GONE);
        holder.gradientOwnMessageThumbLand.setVisibility(View.GONE);
        holder.videoIconOwnMessageThumbLand.setVisibility(View.GONE);
        holder.videoTimecontentOwnMessageThumbLand.setVisibility(View.GONE);
        holder.iconOwnTypeDocLandPreview.setVisibility(View.GONE);
        holder.transparentCoatingLandscape.setVisibility(View.GONE);
        holder.uploadingProgressBarLand.setVisibility(View.GONE);
        holder.errorUploadingLandscape.setVisibility(View.GONE);
        holder.forwardOwnLandscape.setVisibility(View.GONE);

        holder.contentOwnMessageFileLayout.setVisibility(View.GONE);
        holder.errorUploadingFile.setVisibility(View.GONE);
        holder.retryAlert.setVisibility(View.GONE);
        holder.forwardOwnFile.setVisibility(View.GONE);

        holder.contentContactMessageFileThumb.setVisibility(View.GONE);
        holder.contentContactMessageFileName.setVisibility(View.GONE);
        holder.contentContactMessageFileSize.setVisibility(View.GONE);

        holder.contentContactMessageAttachLayout.setVisibility(View.GONE);
        holder.contentContactMessageThumbPort.setVisibility(View.GONE);
        holder.gradientContactMessageThumbPort.setVisibility(View.GONE);
        holder.videoIconContactMessageThumbPort.setVisibility(View.GONE);
        holder.videoTimecontentContactMessageThumbPort.setVisibility(View.GONE);
        holder.iconContactTypeDocPortraitPreview.setVisibility(View.GONE);
        holder.forwardContactPreviewPortrait.setVisibility(View.GONE);

        holder.contentContactMessageThumbLand.setVisibility(View.GONE);
        holder.gradientContactMessageThumbLand.setVisibility(View.GONE);
        holder.videoIconContactMessageThumbLand.setVisibility(View.GONE);
        holder.videoTimecontentContactMessageThumbLand.setVisibility(View.GONE);
        holder.iconContactTypeDocLandPreview.setVisibility(View.GONE);
        holder.forwardContactPreviewLandscape.setVisibility(View.GONE);

        holder.contentContactMessageFile.setVisibility(View.GONE);
        holder.forwardContactFile.setVisibility(View.GONE);
    }

    /**
     * Draws a GIF message.
     *
     * @param holder            ViewHolderMessageChat where the message is going to be drawn.
     * @param androidMessage    AndroidMegaChatMessage to draw.
     * @param position          Position in adapter.
     * @param isGiphy           True if the message makes reference to a giphy message, false if the message makes reference to a GIF attachment message.
     */
    public void bindGiphyOrGifMessage(ViewHolderMessageChat holder, AndroidMegaChatMessage androidMessage, int position, boolean isGiphy) {
        MegaChatMessage message = androidMessage.getMessage();
        boolean isPortraitMode = isScreenInPortrait(context);
        boolean enableForward = positionClicked == INVALID_POSITION || positionClicked != position;
        float maxWidth = px2dp(isPortraitMode ? MAX_WIDTH_FILENAME_PORT : MAX_WIDTH_FILENAME_LAND, outMetrics);
        boolean isOwnMessage = message.getUserHandle() == myUserHandle;
        boolean isNotAnonymousModeNeitherMultipleselect = !cC.isInAnonymousMode() && !isMultipleSelect();
        Bitmap preview = null;
        boolean orientationPortrait = true;
        MegaChatGiphy giphy = null;
        MegaNode node = null;
        String gifName = null;
        long gifSize = 0;

        hideLayoutsAttachmentMessages(position, holder);

        if (isGiphy) {
            if (message.getContainsMeta() != null && message.getContainsMeta().getGiphy() != null) {
                giphy = message.getContainsMeta().getGiphy();
                if (giphy == null) {
                    logError("MegaChatGiphy is null");
                    return;
                }

                gifName = giphy.getTitle();
                gifSize = giphy.getWebpSize();
                orientationPortrait = giphy.getWidth() < giphy.getHeight();
            }
        } else if (message.getMegaNodeList() != null) {
            node = message.getMegaNodeList().get(0);
            if (node == null) {
                logError("MegaNode is null");
                return;
            }

            gifName = node.getName();
            gifSize = node.getSize();
            preview = getPreviewFromCache(node);

            if (preview != null) {
                previewCache.put(node.getHandle(), preview);
                orientationPortrait = preview.getWidth() < preview.getHeight();
            } else {
                if (isNotAnonymousModeNeitherMultipleselect) {
                    if (isOwnMessage) {
                        holder.forwardOwnFile.setVisibility(View.VISIBLE);
                        holder.forwardOwnFile.setOnClickListener(this);
                    } else {
                        holder.forwardContactFile.setVisibility(View.VISIBLE);
                        holder.forwardContactFile.setVisibility(View.VISIBLE);
                    }
                }

                try {
                    new MegaChatLollipopAdapter.ChatPreviewAsyncTask(holder, message.getMsgId()).execute(node);
                } catch (Exception ex) {
                    logError("Too many AsyncTasks", ex);
                }
            }
        }

        if (messages.get(position - 1).getInfoToShow() != -1) {
            setInfoToShow(position, holder, isOwnMessage, messages.get(position - 1).getInfoToShow(),
                    formatDate(context, message.getTimestamp(), DATE_SHORT_FORMAT),
                    formatTime(message));
        }

        if (isOwnMessage) {
            holder.layoutAvatarMessages.setVisibility(View.GONE);
            holder.titleOwnMessage.setGravity(Gravity.END);

            holder.titleOwnMessage.setPadding(0, 0,
                    scaleWidthPx(isPortraitMode ? PADDING_RIGHT_HOUR_OF_OWN_MESSAGE_PORT
                            : PADDING_RIGHT_HOUR_OF_OWN_MESSAGE_LAND, outMetrics), 0);


            holder.ownMessageLayout.setVisibility(View.VISIBLE);
            holder.contactMessageLayout.setVisibility(View.GONE);
            holder.contentOwnMessageLayout.setVisibility(View.VISIBLE);
            holder.ownManagementMessageLayout.setVisibility(View.GONE);
            holder.contentOwnMessageText.setVisibility(View.GONE);
            holder.urlOwnMessageLayout.setVisibility(View.GONE);
            holder.contentOwnMessageVoiceClipLayout.setVisibility(View.GONE);
            holder.contentOwnMessageContactLayout.setVisibility(View.GONE);

            int status = message.getStatus();
            boolean statusRejectedOrSendingManual = status == MegaChatMessage.STATUS_SERVER_REJECTED || (status == MegaChatMessage.STATUS_SENDING_MANUAL);

            checkMultiselectionMode(position, holder, true, message.getMsgId());

            if (!isMultipleSelect()) {
                holder.forwardOwnPortrait.setEnabled(enableForward);
                holder.forwardOwnLandscape.setEnabled(enableForward);
            }

            if (orientationPortrait) {
                holder.previewFramePort.setVisibility(View.VISIBLE);

                if (isNotAnonymousModeNeitherMultipleselect && preview != null) {
                    holder.forwardOwnPortrait.setVisibility(View.VISIBLE);
                    holder.forwardOwnPortrait.setOnClickListener(this);
                }
            } else {
                holder.previewFrameLand.setVisibility(View.VISIBLE);

                if (isNotAnonymousModeNeitherMultipleselect && preview != null) {
                    holder.forwardOwnLandscape.setVisibility(View.VISIBLE);
                    holder.forwardOwnLandscape.setOnClickListener(this);
                }
            }

            if (isGiphy) {
                setGiphyProperties(giphy, holder, orientationPortrait, true);
            } else if (preview == null) {
                holder.contentOwnMessageFileLayout.setVisibility(View.VISIBLE);
                holder.contentOwnMessageFileLayout.setBackground(ContextCompat.getDrawable(context,
                        statusRejectedOrSendingManual || status == MegaChatMessage.STATUS_SENDING
                                ? R.drawable.light_rounded_chat_own_message
                                : R.drawable.dark_rounded_chat_own_message));

                holder.contentOwnMessageFileThumb.setVisibility(View.VISIBLE);
                holder.contentOwnMessageFileName.setVisibility(View.VISIBLE);
                holder.contentOwnMessageFileSize.setVisibility(View.VISIBLE);

                holder.contentOwnMessageFileName.setMaxWidth((int) maxWidth);
                holder.contentOwnMessageFileSize.setMaxWidth((int) maxWidth);
                holder.contentOwnMessageFileName.setText(gifName);
                holder.contentOwnMessageFileSize.setText(getSizeString(gifSize));

                holder.contentOwnMessageFileThumb.setImageResource(MimeTypeList.typeForName(gifName).getIconResourceId());

                if (statusRejectedOrSendingManual) {
                    holder.errorUploadingFile.setVisibility(View.VISIBLE);
                    holder.retryAlert.setVisibility(View.VISIBLE);
                }
            } else if (node.hasPreview()) {
                setOwnPreview(holder, preview, node);

                if (statusRejectedOrSendingManual) {
                    setErrorStateOnPreview(holder, preview);
                }
            } else {
                setGIFProperties(node, holder, orientationPortrait, true);

                if (orientationPortrait) {
                    holder.contentOwnMessageThumbPort.setVisibility(View.VISIBLE);
                    holder.contentOwnMessageThumbPort.setImageBitmap(preview);
                    holder.contentOwnMessageThumbPort.setScaleType(ImageView.ScaleType.CENTER_INSIDE);

                    if (statusRejectedOrSendingManual) {
                        holder.errorUploadingPortrait.setVisibility(View.VISIBLE);
                        holder.transparentCoatingPortrait.setVisibility(View.VISIBLE);
                        holder.retryAlert.setVisibility(View.VISIBLE);
                    }
                } else {
                    holder.contentOwnMessageThumbLand.setVisibility(View.VISIBLE);
                    holder.contentOwnMessageThumbLand.setImageBitmap(preview);
                    holder.contentOwnMessageThumbLand.setScaleType(ImageView.ScaleType.CENTER_INSIDE);

                    if (statusRejectedOrSendingManual) {
                        holder.errorUploadingLandscape.setVisibility(View.VISIBLE);
                        holder.transparentCoatingLandscape.setVisibility(View.VISIBLE);
                        holder.retryAlert.setVisibility(View.VISIBLE);
                    }
                }
            }
        } else {
            long userHandle = message.getUserHandle();
            setContactMessageName(position, holder, userHandle, true);

            holder.titleContactMessage.setPadding(scaleWidthPx(isPortraitMode ? CONTACT_MESSAGE_PORT : CONTACT_MESSAGE_LAND, outMetrics),
                    0, 0, 0);

            holder.ownMessageLayout.setVisibility(View.GONE);
            holder.contactMessageLayout.setVisibility(View.VISIBLE);
            holder.contentContactMessageLayout.setVisibility(View.VISIBLE);
            holder.contactManagementMessageLayout.setVisibility(View.GONE);
            holder.contentContactMessageVoiceClipLayout.setVisibility(View.GONE);
            holder.contentContactMessageText.setVisibility(View.GONE);
            holder.urlContactMessageLayout.setVisibility(View.GONE);

            if (messages.get(position - 1).isShowAvatar() && !isMultipleSelect()) {
                holder.layoutAvatarMessages.setVisibility(View.VISIBLE);
                setContactAvatar(holder, userHandle, holder.fullNameTitle);
            } else {
                holder.layoutAvatarMessages.setVisibility(View.GONE);
            }

            holder.contentContactMessageAttachLayout.setVisibility(View.VISIBLE);
            holder.contentContactMessageContactLayout.setVisibility(View.GONE);

            checkMultiselectionMode(position, holder, false, message.getMsgId());

            if (!isMultipleSelect()) {
                holder.forwardContactPreviewPortrait.setEnabled(enableForward);
                holder.forwardContactPreviewLandscape.setEnabled(enableForward);
            }

            if (orientationPortrait && isNotAnonymousModeNeitherMultipleselect) {
                holder.forwardContactPreviewPortrait.setVisibility(View.VISIBLE);
                holder.forwardContactPreviewPortrait.setOnClickListener(this);
            } else if (isNotAnonymousModeNeitherMultipleselect) {
                holder.forwardContactPreviewLandscape.setVisibility(View.VISIBLE);
                holder.forwardContactPreviewLandscape.setOnClickListener(this);
            }

            if (isGiphy) {
                setGiphyProperties(giphy, holder, orientationPortrait, false);
            } else if (preview == null) {
                holder.contentContactMessageFile.setVisibility(View.VISIBLE);
                holder.contentContactMessageFileThumb.setVisibility(View.VISIBLE);
                holder.contentContactMessageFileName.setVisibility(View.VISIBLE);
                holder.contentContactMessageFileSize.setVisibility(View.VISIBLE);

                holder.contentContactMessageFileName.setMaxWidth((int) maxWidth);
                holder.contentContactMessageFileSize.setMaxWidth((int) maxWidth);
                holder.contentContactMessageFileName.setText(gifName);
                holder.contentContactMessageFileSize.setText(getSizeString(gifSize));

                holder.contentContactMessageFileThumb.setImageResource(MimeTypeList.typeForName(gifName).getIconResourceId());
            } else if (node.hasPreview()) {
                setGIFProperties(node, holder, orientationPortrait, false);

                if (orientationPortrait) {
                    holder.contentContactMessageThumbPort.setVisibility(View.VISIBLE);
                    holder.contentContactMessageThumbPort.setImageBitmap(preview);
                    holder.contentContactMessageThumbPort.setScaleType(ImageView.ScaleType.CENTER_INSIDE);

                    RelativeLayout.LayoutParams contactThumbParams = (RelativeLayout.LayoutParams) holder.contentContactMessageThumbPort.getLayoutParams();
                    contactThumbParams.setMargins(0, 0, 0, 0);
                    holder.contentContactMessageThumbPort.setLayoutParams(contactThumbParams);
                } else {
                    holder.contentContactMessageThumbLand.setVisibility(View.VISIBLE);
                    holder.contentContactMessageThumbLand.setImageBitmap(preview);
                    holder.contentContactMessageThumbLand.setScaleType(ImageView.ScaleType.CENTER_INSIDE);

                    RelativeLayout.LayoutParams contactThumbParams = (RelativeLayout.LayoutParams) holder.contentContactMessageThumbLand.getLayoutParams();
                    contactThumbParams.setMargins(0, 0, 0, 0);
                    holder.contentContactMessageThumbLand.setLayoutParams(contactThumbParams);
                }
            } else {
                setContactPreview(holder, preview, node);
            }
        }

        setMessageThumbnailDrawable(position, holder);
    }

    /**
     * Sets a background if the content is the view is visible.
     *
     * @param position  Position of holder in adapter.
     * @param holder    ViewHolderMessageChat in which the drawables have to be set.
     */
    private void setMessageThumbnailDrawable(int position, ViewHolderMessageChat holder) {
        if (isHolderNull(position, holder) || holder.contentVisible) {
            return;
        }

        if (holder.contentOwnMessageThumbLand.getVisibility() == View.VISIBLE) {
            holder.contentOwnMessageThumbLand.setImageDrawable(ContextCompat.getDrawable(context, R.drawable.background_node_attachment));
        }

        if (holder.contentOwnMessageThumbPort.getVisibility() == View.VISIBLE) {
            holder.contentOwnMessageThumbPort.setImageDrawable(ContextCompat.getDrawable(context, R.drawable.background_node_attachment));
        }

        if (holder.contentOwnMessageFileThumb.getVisibility() == View.VISIBLE) {
            holder.contentOwnMessageFileThumb.setImageDrawable(ContextCompat.getDrawable(context, R.drawable.background_node_attachment));
        }

        if (holder.contentContactMessageThumbLand.getVisibility() == View.VISIBLE) {
            holder.contentContactMessageThumbLand.setImageDrawable(ContextCompat.getDrawable(context, R.drawable.background_node_attachment));
        }

        if (holder.contentContactMessageThumbPort.getVisibility() == View.VISIBLE) {
            holder.contentContactMessageThumbPort.setImageDrawable(ContextCompat.getDrawable(context, R.drawable.background_node_attachment));
        }

        if (holder.contentContactMessageFileThumb.getVisibility() == View.VISIBLE) {
            holder.contentContactMessageFileThumb.setImageDrawable(ContextCompat.getDrawable(context, R.drawable.background_node_attachment));
        }
    }

    /**
     * Updates the dimensions of a view in which a preview is shown,
     * depending on the max size available.
     *
     * @param view          View to update.
     * @param realWidth     Width of the preview.
     * @param realHeight    Height of the preview.
     */
    public static void updateViewDimensions(SimpleDraweeView view, int realWidth, int realHeight) {
        if (view == null) {
            return;
        }

        RelativeLayout.LayoutParams params = (RelativeLayout.LayoutParams) view.getLayoutParams();
        int maxSize = view.getMaxWidth();
        float factor;

        if (realWidth == realHeight) {
            //Square
            params.height = params.width = maxSize;
        } else if (realHeight > realWidth) {
            //Portrait
            params.height = maxSize;
            factor = (float) maxSize / (float) realHeight;
            params.width = (int) (factor * realWidth);
        } else {
            //Landscape
            params.width = maxSize;
            factor =  (float) maxSize / (float) realWidth;
            params.height = (int) (factor * realHeight);
        }

        view.setLayoutParams(params);
    }

    /**
     * Updates GIF layouts and attributes depending on the orientation, if the messages is own or of a contact
     * and if the Giphy should auto-play itself or not.
     *
     * @param giphy         MegaChatGiphy of the messages containing the Giphy.
     * @param holder        ViewHolderMessageChat where the layouts and attributes have to be updated.
     * @param isPortrait    True if the GIF has portrait orientation, false if has landscape orientation.
     * @param isOwnMessage  True if the message is own, false if it is of a contact.
     */
    private void setGiphyProperties(MegaChatGiphy giphy, ViewHolderMessageChat holder, boolean isPortrait, boolean isOwnMessage) {
        if (giphy == null || holder == null) {
            return;
        }

        int backgroundColor = ContextCompat.getColor(context, R.color.giphy_loading_background);
        int giphyWidth = giphy.getWidth();
        int giphyHeight = giphy.getHeight();

        if (isPortrait) {
            if (isOwnMessage) {
                updateViewDimensions(holder.gifViewOwnMessageThumbPort, giphyWidth, giphyHeight);
                holder.gifViewOwnMessageThumbPort.setBackgroundColor(backgroundColor);
            } else {
                updateViewDimensions(holder.gifViewContactMessageThumbPort, giphyWidth, giphyHeight);
                holder.gifViewContactMessageThumbPort.setBackgroundColor(backgroundColor);
            }
        } else if (isOwnMessage) {
            updateViewDimensions(holder.gifViewOwnMessageThumbLand, giphyWidth, giphyHeight);
            holder.gifViewOwnMessageThumbLand.setBackgroundColor(backgroundColor);
        } else {
            updateViewDimensions(holder.gifViewContactMessageThumbLand, giphyWidth, giphyHeight);
            holder.gifViewContactMessageThumbLand.setBackgroundColor(backgroundColor);
        }

        boolean shouldAutoPlay = giphy.getWebpSize() <= MAX_SIZE_GIF_AUTO_PLAY;

        setGIFAndGiphyProperties(shouldAutoPlay, shouldAutoPlay ? Uri.parse(giphy.getWebpSrc()) : null, holder, isPortrait, isOwnMessage);
    }

    /**
     * Updates GIF layouts and attributes depending on the orientation, if the messages is own or of a contact
     * and if the GIF should auto-play itself or not.
     *
     * @param node          MegaNode of the messages containing the GIF.
     * @param holder        ViewHolderMessageChat where the layouts and attributes have to be updated.
     * @param isPortrait    True if the GIF has portrait orientation, false if has landscape orientation.
     * @param isOwnMessage  True if the message is own, false if it is of a contact.
     */
    private void setGIFProperties(MegaNode node, ViewHolderMessageChat holder, boolean isPortrait, boolean isOwnMessage) {
        if (node == null || holder == null) {
            return;
        }

        boolean shouldAutoPlay = node.getSize() <= MAX_SIZE_GIF_AUTO_PLAY;

        setGIFAndGiphyProperties(shouldAutoPlay, getUri(node), holder, isPortrait, isOwnMessage);
    }

    /**
     *Updates GIF layouts and attributes depending on the orientation, if the messages is own or of a contact
     * and if the GIF/Giphy should auto-play itself or not.
     *
     * @param shouldAutoPlay    True if should auto-play, false otherwise.
     * @param uri               The Uri to animate if should auto-play, null otherwise.
     * @param holder            ViewHolderMessageChat where the layouts and attributes have to be updated.
     * @param isPortrait        True if the GIF has portrait orientation, false if has landscape orientation.
     * @param isOwnMessage      True if the message is own, false if it is of a contact.
     */
    private void setGIFAndGiphyProperties(boolean shouldAutoPlay, Uri uri, ViewHolderMessageChat holder, boolean isPortrait, boolean isOwnMessage) {
        boolean contains = animationsPlaying.contains(uri);
        if (animationsPlaying.contains(uri) || shouldAutoPlay) {
            if (uri != null) {
                animationsPlaying.add(uri);
                holder.isPlayingAnimation = true;
                if (isPortrait) {
                    if (isOwnMessage) {
                        holder.gifIconOwnMessageThumbPort.setVisibility(View.GONE);
                        loadGifMessage(holder.gifViewOwnMessageThumbPort, holder.gifProgressOwnMessageThumbPort, holder.contentOwnMessageThumbPort, holder.contentOwnMessageFileLayout, uri);
                    } else {
                        holder.gifIconContactMessageThumbPort.setVisibility(View.GONE);
                        loadGifMessage(holder.gifViewContactMessageThumbPort, holder.gifProgressContactMessageThumbPort, holder.contentContactMessageThumbPort, holder.contentContactMessageFile, uri);
                    }
                } else if (isOwnMessage) {
                    holder.gifIconOwnMessageThumbLand.setVisibility(View.GONE);
                    loadGifMessage(holder.gifViewOwnMessageThumbLand, holder.gifProgressOwnMessageThumbLand, holder.contentOwnMessageThumbLand, holder.contentOwnMessageFileLayout, uri);
                } else {
                    holder.gifIconContactMessageThumbLand.setVisibility(View.GONE);
                    loadGifMessage(holder.gifViewContactMessageThumbLand, holder.gifProgressContactMessageThumbLand, holder.contentContactMessageThumbLand, holder.contentContactMessageFile, uri);
                }
            }
        } else {
            holder.isPlayingAnimation = false;

            if (isPortrait) {
                if (isOwnMessage) {
                    holder.gifIconOwnMessageThumbPort.setVisibility(View.VISIBLE);
                } else {
                    holder.gifIconContactMessageThumbPort.setVisibility(View.VISIBLE);
                }
            } else if (isOwnMessage) {
                holder.gifIconOwnMessageThumbLand.setVisibility(View.VISIBLE);
            } else {
                holder.gifIconContactMessageThumbLand.setVisibility(View.VISIBLE);
            }
        }
    }

    /**
     * If the node is already downloaded, get the local Uri.
     * If not, get the streaming one.
     *
     * @param node  MegaNode from which the Uri has to been get.
     * @return  The Uri if success, null otherwise.
     */
    private Uri getUri(MegaNode node) {
        String localPath = getLocalFile(context, node.getName(), node.getSize());
        if (localPath != null) {
            return UriUtil.getUriForFile(new File(localPath));
        } else {
            if (megaApi.httpServerIsRunning() == 0) {
                megaApi.httpServerStart();
            }

            ActivityManager.MemoryInfo mi = new ActivityManager.MemoryInfo();
            ActivityManager activityManager = (ActivityManager) context.getSystemService(Context.ACTIVITY_SERVICE);
            activityManager.getMemoryInfo(mi);

            if (mi.totalMem > BUFFER_COMP) {
                megaApi.httpServerSetMaxBufferSize(MAX_BUFFER_32MB);
            } else {
                megaApi.httpServerSetMaxBufferSize(MAX_BUFFER_16MB);
            }

            String url = megaApi.httpServerGetLocalLink(node);
            if (url != null) {
                return Uri.parse(url);
            }
        }

        return null;
    }

    /**
     * Hides all the layouts related to GIF or Giphy messages.
     *
     * @param position  Position of holder in adapter.
     * @param holder    ViewHolderMessageChat from which the layouts have to be hidden.
     */
    private void hideLayoutsGiphyAndGifMessages(int position, ViewHolderMessageChat holder){
        if (isHolderNull(position, holder)) {
            return;
        }

        holder.gifIconOwnMessageThumbPort.setVisibility(View.GONE);
        holder.gifProgressOwnMessageThumbPort.setVisibility(View.GONE);
        holder.gifViewOwnMessageThumbPort.setVisibility(View.GONE);

        holder.gifIconOwnMessageThumbLand.setVisibility(View.GONE);
        holder.gifProgressOwnMessageThumbLand.setVisibility(View.GONE);
        holder.gifViewOwnMessageThumbLand.setVisibility(View.GONE);

        holder.gifIconContactMessageThumbPort.setVisibility(View.GONE);
        holder.gifProgressContactMessageThumbPort.setVisibility(View.GONE);
        holder.gifViewContactMessageThumbPort.setVisibility(View.GONE);

        holder.gifIconContactMessageThumbLand.setVisibility(View.GONE);
        holder.gifProgressContactMessageThumbLand.setVisibility(View.GONE);
        holder.gifViewContactMessageThumbLand.setVisibility(View.GONE);
    }

    public void bindVoiceClipAttachmentMessage(ViewHolderMessageChat holder, AndroidMegaChatMessage androidMessage, int positionInAdapter) {
        logDebug("positionInAdapter: " + positionInAdapter);

        MegaChatMessage message = androidMessage.getMessage();
        final long messageUserHandle = message.getUserHandle();
        final long messageId = message.getMsgId();
        long messageHandle = -1;

        holder.totalDurationOfVoiceClip = 0;
        MegaNodeList nodeListOwn = message.getMegaNodeList();
        if(nodeListOwn.size() >= 1 && isVoiceClip(nodeListOwn.get(0).getName())) {
            holder.totalDurationOfVoiceClip = getVoiceClipDuration(nodeListOwn.get(0));
            messageHandle = message.getMegaNodeList().get(0).getHandle();

        }

        if(messagesPlaying == null) messagesPlaying = new ArrayList<>();
        boolean exist = false;
        if(!messagesPlaying.isEmpty()){
            for(MessageVoiceClip m:messagesPlaying){
                if(m.getIdMessage() == messageId){
                    exist = true;
                    break;
                }
            }
        }
        if(!exist){
            MessageVoiceClip messagePlaying = new MessageVoiceClip(messageId, messageUserHandle, messageHandle);
            messagesPlaying.add(messagePlaying);
        }

        MessageVoiceClip currentMessagePlaying = null;
        for(MessageVoiceClip m: messagesPlaying){
            if(m.getIdMessage() == messageId){
                currentMessagePlaying = m;
                break;
            }
        }


        if (message.getUserHandle() == myUserHandle) {
            logDebug("MY message!!");
            holder.layoutAvatarMessages.setVisibility(View.GONE);
            holder.titleOwnMessage.setGravity(Gravity.RIGHT);
            if(context.getResources().getConfiguration().orientation == Configuration.ORIENTATION_LANDSCAPE){
                holder.titleOwnMessage.setPadding(0,0,scaleWidthPx(PADDING_RIGHT_HOUR_OF_OWN_MESSAGE_LAND, outMetrics),0);
            }else{
                holder.titleOwnMessage.setPadding(0,0,scaleWidthPx(PADDING_RIGHT_HOUR_OF_OWN_MESSAGE_PORT, outMetrics),0);
            }

            logDebug("MY message handle!!: " + message.getMsgId());
            if (messages.get(positionInAdapter - 1).getInfoToShow() != -1) {
                setInfoToShow(positionInAdapter, holder, true, messages.get(positionInAdapter -1).getInfoToShow(),
                        formatDate(context, message.getTimestamp(), DATE_SHORT_FORMAT),
                        formatTime(message));
            }

            holder.ownMessageLayout.setVisibility(View.VISIBLE);
            holder.contactMessageLayout.setVisibility(View.GONE);

            holder.contentOwnMessageLayout.setVisibility(View.VISIBLE);
            holder.ownManagementMessageLayout.setVisibility(View.GONE);
            holder.contentOwnMessageText.setVisibility(View.GONE);
            holder.urlOwnMessageLayout.setVisibility(View.GONE);

            //Forward element(own message):
            holder.forwardOwnFile.setVisibility(View.GONE);
            holder.forwardOwnPortrait.setVisibility(View.GONE);
            holder.forwardOwnLandscape.setVisibility(View.GONE);
            holder.forwardOwnRichLinks.setVisibility(View.GONE);
            holder.forwardOwnContact.setVisibility(View.GONE);

            holder.previewFrameLand.setVisibility(View.GONE);
            holder.previewFramePort.setVisibility(View.GONE);

            holder.contentOwnMessageFileLayout.setVisibility(View.GONE);
            holder.contentOwnMessageContactLayout.setVisibility(View.GONE);

            //voice clip elements
            holder.contentOwnMessageVoiceClipLayout.setVisibility(View.VISIBLE);
            holder.contentOwnMessageVoiceClipSeekBar.setMax((int) holder.totalDurationOfVoiceClip);

            int status = message.getStatus();
            if ((status == MegaChatMessage.STATUS_SERVER_REJECTED) || (status == MegaChatMessage.STATUS_SENDING_MANUAL)) {
                logDebug("myMessage: STATUS_SERVER_REJECTED || STATUS_SENDING_MANUAL");
                holder.notAvailableOwnVoiceclip.setVisibility(View.VISIBLE);
                holder.contentOwnMessageVoiceClipPlay.setVisibility(View.GONE);
                holder.uploadingOwnProgressbarVoiceclip.setVisibility(View.GONE);

                holder.contentOwnMessageVoiceClipLayout.setBackground(ContextCompat.getDrawable(context, R.drawable.light_rounded_chat_own_message));
                holder.errorUploadingVoiceClip.setVisibility(View.VISIBLE);
                holder.retryAlert.setVisibility(View.VISIBLE);

                holder.contentOwnMessageVoiceClipSeekBar.setOnSeekBarChangeListener(null);
                holder.contentOwnMessageVoiceClipSeekBar.setEnabled(false);
                holder.contentOwnMessageVoiceClipSeekBar.setProgress(0);
                holder.contentOwnMessageVoiceClipDuration.setText("-:--");

            }else if (status == MegaChatMessage.STATUS_SENDING) {
                logDebug("myMessage: STATUS_SENDING ");
                holder.uploadingOwnProgressbarVoiceclip.setVisibility(View.VISIBLE);
                holder.notAvailableOwnVoiceclip.setVisibility(View.GONE);
                holder.contentOwnMessageVoiceClipPlay.setVisibility(View.GONE);

                holder.contentOwnMessageVoiceClipLayout.setBackground(ContextCompat.getDrawable(context, R.drawable.light_rounded_chat_own_message));
                holder.errorUploadingVoiceClip.setVisibility(View.GONE);
                holder.retryAlert.setVisibility(View.GONE);

                holder.contentOwnMessageVoiceClipSeekBar.setOnSeekBarChangeListener(null);
                holder.contentOwnMessageVoiceClipSeekBar.setEnabled(false);
                holder.contentOwnMessageVoiceClipSeekBar.setProgress(0);
                holder.contentOwnMessageVoiceClipDuration.setText("-:--");

            }else {
                if((holder.totalDurationOfVoiceClip == 0) || (currentMessagePlaying.getIsAvailable() == ERROR_VOICE_CLIP_TRANSFER)){
                    logWarning("myMessage: SENT -> duraton 0 or available == error");
                    holder.notAvailableOwnVoiceclip.setVisibility(View.VISIBLE);
                    holder.uploadingOwnProgressbarVoiceclip.setVisibility(View.GONE);
                    holder.contentOwnMessageVoiceClipPlay.setVisibility(View.GONE);
                    holder.contentOwnMessageVoiceClipSeekBar.setOnSeekBarChangeListener(null);
                    holder.contentOwnMessageVoiceClipSeekBar.setEnabled(false);
                    holder.contentOwnMessageVoiceClipSeekBar.setProgress(0);
                    holder.contentOwnMessageVoiceClipDuration.setText("--:--");

                }else{
                    logDebug("myMessage: SENT -> available ");
                    boolean isDownloaded = false;
                    File vcFile = buildVoiceClipFile(context, message.getMegaNodeList().get(0).getName());
                    if(isFileAvailable(vcFile) && vcFile.length() == message.getMegaNodeList().get(0).getSize()){
                        isDownloaded = true;
                    }

                    if(!isDownloaded){
                        logDebug("myMessage: is not downloaded ");
                        holder.uploadingOwnProgressbarVoiceclip.setVisibility(View.VISIBLE);
                        holder.contentOwnMessageVoiceClipPlay.setVisibility(View.GONE);
                        holder.notAvailableOwnVoiceclip.setVisibility(View.GONE);
                        holder.contentOwnMessageVoiceClipSeekBar.setOnSeekBarChangeListener(null);
                        holder.contentOwnMessageVoiceClipSeekBar.setEnabled(false);
                        holder.contentOwnMessageVoiceClipSeekBar.setProgress(0);
                        holder.contentOwnMessageVoiceClipDuration.setText("--:--");
                        downloadVoiceClip(holder, positionInAdapter, message.getUserHandle(), message.getMegaNodeList());
                    }else{
                        logDebug("myMessage: id " + message.getMsgId() + "is downloaded");
                        if (isDownloaded && currentMessagePlaying.isPlayingWhenTheScreenRotated()) {
                            currentMessagePlaying.setPlayingWhenTheScreenRotated(false);
                            playVoiceClip(currentMessagePlaying, vcFile.getAbsolutePath());
                        }
                        holder.contentOwnMessageVoiceClipPlay.setVisibility(View.VISIBLE);
                        holder.notAvailableOwnVoiceclip.setVisibility(View.GONE);
                        holder.uploadingOwnProgressbarVoiceclip.setVisibility(View.GONE);
                        if(currentMessagePlaying.getMediaPlayer().isPlaying()){
                            holder.contentOwnMessageVoiceClipPlay.setImageResource(R.drawable.ic_pause_grey);
                        }else{
                            holder.contentOwnMessageVoiceClipPlay.setImageResource(R.drawable.ic_play_grey);
                        }

                        if(currentMessagePlaying.getProgress() == 0){
                            holder.contentOwnMessageVoiceClipDuration.setText(milliSecondsToTimer(holder.totalDurationOfVoiceClip));
                        }else{
                            holder.contentOwnMessageVoiceClipDuration.setText(milliSecondsToTimer(currentMessagePlaying.getProgress()));
                        }

                        holder.contentOwnMessageVoiceClipSeekBar.setProgress(currentMessagePlaying.getProgress());
                        holder.contentOwnMessageVoiceClipSeekBar.setEnabled(true);
                        holder.contentOwnMessageVoiceClipSeekBar.setOnSeekBarChangeListener(new SeekBar.OnSeekBarChangeListener() {
                            @Override
                            public void onProgressChanged(SeekBar seekBar, int progress, boolean fromUser) {
                                if(fromUser) {
                                    updatingSeekBar(messageId, progress);
                                }
                            }
                            @Override
                            public void onStartTrackingTouch(SeekBar seekBar) { }
                            @Override
                            public void onStopTrackingTouch(SeekBar seekBar) { }
                        });
                    }
                }

                holder.contentOwnMessageVoiceClipDuration.setVisibility(View.VISIBLE);
                holder.contentOwnMessageVoiceClipSeekBar.setVisibility(View.VISIBLE);

                holder.contentOwnMessageVoiceClipLayout.setBackground(ContextCompat.getDrawable(context, R.drawable.dark_rounded_chat_own_message));
                holder.errorUploadingVoiceClip.setVisibility(View.GONE);
                holder.retryAlert.setVisibility(View.GONE);
            }

            checkMultiselectionMode(positionInAdapter, holder, true, message.getMsgId());

            if (multipleSelect) {
                holder.contentOwnMessageVoiceClipPlay.setOnClickListener(null);
                holder.contentOwnMessageVoiceClipSeekBar.setOnSeekBarChangeListener(null);
                holder.contentOwnMessageVoiceClipSeekBar.setEnabled(false);
                if(currentMessagePlaying.getMediaPlayer().isPlaying()){
                    holder.contentOwnMessageVoiceClipPlay.setImageResource(R.drawable.ic_play_grey);
                    currentMessagePlaying.getMediaPlayer().pause();
                    currentMessagePlaying.setProgress(currentMessagePlaying.getMediaPlayer().getCurrentPosition());
                    currentMessagePlaying.setPaused(true);
                    removeCallBacks();
                }
            } else {
                holder.contentOwnMessageVoiceClipPlay.setOnClickListener(this);
            }

        } else {
            long userHandle = message.getUserHandle();
            logDebug("Contact message: " + userHandle);

            setContactMessageName(positionInAdapter, holder, userHandle, true);

            if(context.getResources().getConfiguration().orientation == Configuration.ORIENTATION_LANDSCAPE){
                holder.titleContactMessage.setPadding(scaleWidthPx(CONTACT_MESSAGE_LAND,outMetrics),0,0,0);
            }else{
                holder.titleContactMessage.setPadding(scaleWidthPx(CONTACT_MESSAGE_PORT, outMetrics),0,0,0);
            }

            if (messages.get(positionInAdapter - 1).getInfoToShow() != -1) {
                setInfoToShow(positionInAdapter, holder, false, messages.get(positionInAdapter -1).getInfoToShow(),
                        formatDate(context, message.getTimestamp(), DATE_SHORT_FORMAT),
                        formatTime(message));
            }

            holder.ownMessageLayout.setVisibility(View.GONE);
            holder.contactMessageLayout.setVisibility(View.VISIBLE);
            holder.contentContactMessageLayout.setVisibility(View.VISIBLE);
            holder.contactManagementMessageLayout.setVisibility(View.GONE);

            if (messages.get(positionInAdapter - 1).isShowAvatar() && !isMultipleSelect()) {
                holder.layoutAvatarMessages.setVisibility(View.VISIBLE);
                setContactAvatar(holder, userHandle, holder.fullNameTitle);
            } else {
                holder.layoutAvatarMessages.setVisibility(View.GONE);
            }

            holder.contentContactMessageText.setVisibility(View.GONE);
            holder.urlContactMessageLayout.setVisibility(View.GONE);

            holder.contentContactMessageThumbLand.setVisibility(View.GONE);

            holder.gradientContactMessageThumbLand.setVisibility(View.GONE);
            holder.videoIconContactMessageThumbLand.setVisibility(View.GONE);
            holder.videoTimecontentContactMessageThumbLand.setVisibility(View.GONE);

            holder.contentContactMessageThumbPort.setVisibility(View.GONE);

            holder.gradientContactMessageThumbPort.setVisibility(View.GONE);
            holder.videoIconContactMessageThumbPort.setVisibility(View.GONE);
            holder.videoTimecontentContactMessageThumbPort.setVisibility(View.GONE);

            holder.contentContactMessageAttachLayout.setVisibility(View.GONE);
            holder.contentContactMessageFile.setVisibility(View.GONE);

            //Forward element (contact messages):
            holder.forwardContactFile.setVisibility(View.GONE);
            holder.forwardContactPreviewPortrait.setVisibility(View.GONE);
            holder.forwardContactPreviewLandscape.setVisibility(View.GONE);
            holder.forwardContactRichLinks.setVisibility(View.GONE);
            holder.forwardContactContact.setVisibility(View.GONE);

            holder.contentContactMessageFileThumb.setVisibility(View.GONE);
            holder.contentContactMessageFileName.setVisibility(View.GONE);
            holder.contentContactMessageFileSize.setVisibility(View.GONE);
            holder.contentContactMessageContactLayout.setVisibility(View.GONE);

            //Voice clip elements:
            holder.contentContactMessageVoiceClipLayout.setVisibility(View.VISIBLE);
            holder.contentContactMessageVoiceClipSeekBar.setMax((int) holder.totalDurationOfVoiceClip);

            if((holder.totalDurationOfVoiceClip == 0) || (currentMessagePlaying.getIsAvailable() == ERROR_VOICE_CLIP_TRANSFER)){
                logWarning("ContMessage:SENT -> duraton 0 or available == error");
                holder.notAvailableContactVoiceclip.setVisibility(View.VISIBLE);
                holder.uploadingContactProgressbarVoiceclip.setVisibility(View.GONE);
                holder.contentContactMessageVoiceClipPlay.setVisibility(View.GONE);
                holder.contentContactMessageVoiceClipSeekBar.setOnSeekBarChangeListener(null);
                holder.contentContactMessageVoiceClipSeekBar.setEnabled(false);
                holder.contentContactMessageVoiceClipSeekBar.setProgress(0);
                holder.contentContactMessageVoiceClipDuration.setText("--:--");

            }else{

                boolean isDownloaded = false;

                File vcFile = buildVoiceClipFile(context, message.getMegaNodeList().get(0).getName());
                if(isFileAvailable(vcFile) && vcFile.length() == message.getMegaNodeList().get(0).getSize()){
                    isDownloaded = true;
                }

                if(!isDownloaded){
                    logDebug("ContMessage -> is not downloaded -> downloadVoiceClip");
                    holder.uploadingContactProgressbarVoiceclip.setVisibility(View.VISIBLE);
                    holder.contentContactMessageVoiceClipPlay.setVisibility(View.GONE);
                    holder.notAvailableContactVoiceclip.setVisibility(View.GONE);
                    holder.contentContactMessageVoiceClipSeekBar.setOnSeekBarChangeListener(null);
                    holder.contentContactMessageVoiceClipSeekBar.setEnabled(false);
                    holder.contentContactMessageVoiceClipSeekBar.setProgress(0);
                    holder.contentContactMessageVoiceClipDuration.setText("--:--");
                    downloadVoiceClip(holder, positionInAdapter, message.getUserHandle(), message.getMegaNodeList());

                }else{
                    logDebug("ContMessage -> is downloaded");
                    if (isDownloaded && currentMessagePlaying.isPlayingWhenTheScreenRotated()) {
                        currentMessagePlaying.setPlayingWhenTheScreenRotated(false);
                        playVoiceClip(currentMessagePlaying, vcFile.getAbsolutePath());
                    }

                    holder.contentContactMessageVoiceClipPlay.setVisibility(View.VISIBLE);
                    holder.notAvailableContactVoiceclip.setVisibility(View.GONE);
                    holder.uploadingContactProgressbarVoiceclip.setVisibility(View.GONE);

                    if(currentMessagePlaying.getMediaPlayer().isPlaying()){
                        holder.contentContactMessageVoiceClipPlay.setImageResource(R.drawable.ic_pause_grey);
                    }else{
                        holder.contentContactMessageVoiceClipPlay.setImageResource(R.drawable.ic_play_grey);
                    }

                    if(currentMessagePlaying.getProgress() == 0){
                        holder.contentContactMessageVoiceClipDuration.setText(milliSecondsToTimer(holder.totalDurationOfVoiceClip));
                    }else{
                        holder.contentContactMessageVoiceClipDuration.setText(milliSecondsToTimer(currentMessagePlaying.getProgress()));
                    }

                    holder.contentContactMessageVoiceClipSeekBar.setProgress(currentMessagePlaying.getProgress());
                    holder.contentContactMessageVoiceClipSeekBar.setEnabled(true);

                    holder.contentContactMessageVoiceClipSeekBar.setOnSeekBarChangeListener(new SeekBar.OnSeekBarChangeListener() {
                        @Override
                        public void onProgressChanged(SeekBar seekBar, int progress, boolean fromUser) {
                            if(fromUser) {
                                updatingSeekBar(messageId, progress);
                            }
                        }
                        @Override
                        public void onStartTrackingTouch(SeekBar seekBar) { }
                        @Override
                        public void onStopTrackingTouch(SeekBar seekBar) { }
                    });

                }
            }

            holder.contentContactMessageVoiceClipDuration.setVisibility(View.VISIBLE);
            holder.contentContactMessageVoiceClipSeekBar.setVisibility(View.VISIBLE);

            checkMultiselectionMode(positionInAdapter, holder, false, message.getMsgId());

            if (multipleSelect) {
                holder.contentContactMessageVoiceClipPlay.setOnClickListener(null);
                holder.contentContactMessageVoiceClipSeekBar.setOnSeekBarChangeListener(null);
                holder.contentContactMessageVoiceClipSeekBar.setEnabled(false);

                if(currentMessagePlaying.getMediaPlayer().isPlaying()){
                    holder.contentContactMessageVoiceClipPlay.setImageResource(R.drawable.ic_play_grey);
                    currentMessagePlaying.getMediaPlayer().pause();
                    currentMessagePlaying.setProgress(currentMessagePlaying.getMediaPlayer().getCurrentPosition());
                    currentMessagePlaying.setPaused(true);
                    removeCallBacks();
                }
            } else {
                holder.contentContactMessageVoiceClipPlay.setOnClickListener(this);
            }
        }
    }

    public void bindContactAttachmentMessage(ViewHolderMessageChat holder, AndroidMegaChatMessage androidMessage, int position) {
        logDebug("bindContactAttachmentMessage");

        MegaChatMessage message = androidMessage.getMessage();
        if (message.getUserHandle() == myUserHandle) {
            holder.layoutAvatarMessages.setVisibility(View.GONE);
            holder.titleOwnMessage.setGravity(Gravity.RIGHT);
            if(context.getResources().getConfiguration().orientation == Configuration.ORIENTATION_LANDSCAPE){
                holder.titleOwnMessage.setPadding(0,0,scaleWidthPx(PADDING_RIGHT_HOUR_OF_OWN_MESSAGE_LAND, outMetrics),0);
            }else{
                holder.titleOwnMessage.setPadding(0,0,scaleWidthPx(PADDING_RIGHT_HOUR_OF_OWN_MESSAGE_PORT, outMetrics),0);
            }

            logDebug("MY message!!");
            logDebug("MY message handle!!: " + message.getMsgId());

            if (messages.get(position - 1).getInfoToShow() != -1) {
                setInfoToShow(position, holder, true, messages.get(position -1).getInfoToShow(),
                        formatDate(context, message.getTimestamp(), DATE_SHORT_FORMAT),
                        formatTime(message));
            }

            holder.ownMessageLayout.setVisibility(View.VISIBLE);
            holder.contactMessageLayout.setVisibility(View.GONE);
            holder.contentOwnMessageLayout.setVisibility(View.VISIBLE);
            holder.ownManagementMessageLayout.setVisibility(View.GONE);
            holder.contentOwnMessageText.setVisibility(View.GONE);
            holder.previewFrameLand.setVisibility(View.GONE);
            holder.previewFramePort.setVisibility(View.GONE);
            holder.contentOwnMessageFileLayout.setVisibility(View.GONE);
            holder.contentOwnMessageVoiceClipLayout.setVisibility(View.GONE);

            holder.forwardOwnFile.setVisibility(View.GONE);
            holder.forwardOwnPortrait.setVisibility(View.GONE);
            holder.forwardOwnLandscape.setVisibility(View.GONE);
            holder.forwardOwnRichLinks.setVisibility(View.GONE);

            holder.contentOwnMessageContactLayout.setVisibility(View.VISIBLE);
            holder.contentOwnMessageContactThumb.setVisibility(View.VISIBLE);
            holder.contentOwnMessageContactName.setVisibility(View.VISIBLE);
            holder.contentOwnMessageContactEmail.setVisibility(View.VISIBLE);

            int status = message.getStatus();
            logDebug("Status: " + message.getStatus());
            if ((status == MegaChatMessage.STATUS_SERVER_REJECTED) || (status == MegaChatMessage.STATUS_SENDING_MANUAL)) {
                holder.contentOwnMessageContactLayout.setBackground(ContextCompat.getDrawable(context, R.drawable.light_rounded_chat_own_message));
                holder.errorUploadingContact.setVisibility(View.VISIBLE);
                holder.retryAlert.setVisibility(View.VISIBLE);
                holder.forwardOwnContact.setVisibility(View.GONE);

            } else if (status == MegaChatMessage.STATUS_SENDING) {
                holder.contentOwnMessageContactLayout.setBackground(ContextCompat.getDrawable(context, R.drawable.light_rounded_chat_own_message));
                holder.retryAlert.setVisibility(View.GONE);
                holder.errorUploadingContact.setVisibility(View.GONE);
                holder.forwardOwnContact.setVisibility(View.GONE);

            } else {
                holder.contentOwnMessageContactLayout.setBackground(ContextCompat.getDrawable(context, R.drawable.dark_rounded_chat_own_message));
                holder.retryAlert.setVisibility(View.GONE);
                holder.errorUploadingContact.setVisibility(View.GONE);

                if (cC.isInAnonymousMode() || isMultipleSelect()) {
                    holder.forwardOwnContact.setVisibility(View.GONE);
                }
                else {
                    holder.forwardOwnContact.setVisibility(View.VISIBLE);
                    holder.forwardOwnContact.setOnClickListener(this);
                }
            }

            if (!isScreenInPortrait(context)) {
                logDebug("Landscape configuration");
                holder.contentOwnMessageContactName.setMaxWidthEmojis(px2dp(MAX_WIDTH_FILENAME_LAND, outMetrics));
                holder.contentOwnMessageContactEmail.setMaxWidthEmojis(px2dp(MAX_WIDTH_FILENAME_LAND, outMetrics));
            } else {
                logDebug("Portrait configuration");
                holder.contentOwnMessageContactName.setMaxWidthEmojis(px2dp(MAX_WIDTH_FILENAME_PORT, outMetrics));
                holder.contentOwnMessageContactEmail.setMaxWidthEmojis(px2dp(MAX_WIDTH_FILENAME_PORT, outMetrics));
            }

            long userCount = message.getUsersCount();

            if (userCount == 1) {
                holder.contentOwnMessageContactName.setText(converterShortCodes(getNameContactAttachment(message)));
                holder.contentOwnMessageContactEmail.setText(message.getUserEmail(0));
                setUserAvatar(holder, message);
            } else {
                //Show default avatar with userCount
                StringBuilder name = new StringBuilder("");
                name.append(message.getUserName(0));
                for (int i = 1; i < userCount; i++) {
                    name.append(", " + message.getUserName(i));
                }
                holder.contentOwnMessageContactEmail.setText(name);
                String email = context.getResources().getQuantityString(R.plurals.general_selection_num_contacts, (int) userCount, userCount);
                holder.contentOwnMessageContactName.setText(email);
                Bitmap bitmapDefaultAvatar = getDefaultAvatar(getSpecificAvatarColor(AVATAR_PRIMARY_COLOR), userCount + "", AVATAR_SIZE, true);
                holder.contentOwnMessageContactThumb.setImageBitmap(bitmapDefaultAvatar);
            }

           checkMultiselectionMode(position, holder, true, message.getMsgId());

            if (!multipleSelect) {
                if (positionClicked != INVALID_POSITION && positionClicked == position) {
                    holder.forwardOwnContact.setEnabled(false);
                } else {
                    holder.forwardOwnContact.setEnabled(true);
                }
            }

        } else {
            long userHandle = message.getUserHandle();
            logDebug("Contact message!!: " + userHandle);

            setContactMessageName(position, holder, userHandle, true);

            if(context.getResources().getConfiguration().orientation == Configuration.ORIENTATION_LANDSCAPE){
                holder.titleContactMessage.setPadding(scaleWidthPx(CONTACT_MESSAGE_LAND,outMetrics),0,0,0);
            }else{
                holder.titleContactMessage.setPadding(scaleWidthPx(CONTACT_MESSAGE_PORT, outMetrics),0,0,0);
            }
            if (messages.get(position - 1).getInfoToShow() != -1) {
                setInfoToShow(position, holder, false, messages.get(position -1).getInfoToShow(),
                        formatDate(context, message.getTimestamp(), DATE_SHORT_FORMAT),
                        formatTime(message));
            }

            holder.ownMessageLayout.setVisibility(View.GONE);
            holder.contactMessageLayout.setVisibility(View.VISIBLE);
            holder.contentContactMessageLayout.setVisibility(View.VISIBLE);
            holder.contactManagementMessageLayout.setVisibility(View.GONE);

            holder.contentContactMessageVoiceClipLayout.setVisibility(View.GONE);

            if (messages.get(position - 1).isShowAvatar() && !isMultipleSelect()) {
                holder.layoutAvatarMessages.setVisibility(View.VISIBLE);
                setContactAvatar(holder, userHandle, holder.fullNameTitle);
            } else {
                holder.layoutAvatarMessages.setVisibility(View.GONE);
            }

            holder.contentContactMessageText.setVisibility(View.GONE);
            holder.contentContactMessageAttachLayout.setVisibility(View.GONE);
            holder.urlContactMessageLayout.setVisibility(View.GONE);
            holder.contentContactMessageContactLayout.setVisibility(View.VISIBLE);

            holder.forwardContactRichLinks.setVisibility(View.GONE);
            holder.forwardContactFile.setVisibility(View.GONE);
            holder.forwardContactPreviewPortrait.setVisibility(View.GONE);
            holder.forwardContactPreviewLandscape.setVisibility(View.GONE);

            if (cC.isInAnonymousMode() || isMultipleSelect()) {
                holder.forwardContactContact.setVisibility(View.GONE);
            }
            else {
                holder.forwardContactContact.setVisibility(View.VISIBLE);
                holder.forwardContactContact.setOnClickListener(this);
            }

            holder.contentContactMessageContactThumb.setVisibility(View.VISIBLE);
            holder.contentContactMessageContactName.setVisibility(View.VISIBLE);
            holder.contentContactMessageContactEmail.setVisibility(View.VISIBLE);

            if (!isScreenInPortrait(context)) {
                holder.contentContactMessageContactName.setMaxWidthEmojis(px2dp(MAX_WIDTH_FILENAME_LAND, outMetrics));
                holder.contentContactMessageContactEmail.setMaxWidthEmojis(px2dp(MAX_WIDTH_FILENAME_LAND, outMetrics));
            } else {
                holder.contentContactMessageContactName.setMaxWidthEmojis(px2dp(MAX_WIDTH_FILENAME_PORT, outMetrics));
                holder.contentContactMessageContactEmail.setMaxWidthEmojis(px2dp(MAX_WIDTH_FILENAME_PORT, outMetrics));
            }

            long userCount = message.getUsersCount();

            if (userCount == 1) {
                holder.contentContactMessageContactName.setText(converterShortCodes(getNameContactAttachment(message)));
                holder.contentContactMessageContactEmail.setText(message.getUserEmail(0));
                setUserAvatar(holder, message);

            } else {
                //Show default avatar with userCount
                StringBuilder name = new StringBuilder("");
                name.append(converterShortCodes(message.getUserName(0)));
                for (int i = 1; i < userCount; i++) {
                    name.append(", " + message.getUserName(i));
                }
                holder.contentContactMessageContactEmail.setText(name);
                String email = context.getResources().getQuantityString(R.plurals.general_selection_num_contacts, (int) userCount, userCount);
                holder.contentContactMessageContactName.setText(email);
                Bitmap bitmap = getDefaultAvatar(getSpecificAvatarColor(AVATAR_PRIMARY_COLOR), userCount + "", AVATAR_SIZE, true);
                holder.contentContactMessageContactThumb.setImageBitmap(bitmap);
            }

            checkMultiselectionMode(position, holder, false, message.getMsgId());

            if (!multipleSelect) {
                if (positionClicked != INVALID_POSITION && positionClicked == position) {
                    holder.forwardContactContact.setEnabled(false);
                } else {
                    holder.forwardContactContact.setEnabled(true);
                }
            }
        }
    }

    /**
     * Method for obtaining the name of an attached contact
     *
     * @param message The message sent or received.
     * @return The name or nick of the contact.
     */
    private String getNameContactAttachment(MegaChatMessage message) {
        String email = message.getUserEmail(0);
        MegaUser megaUser = megaApi.getContact(email);
        String name = getMegaUserNameDB(megaUser);
        if (name == null) {
            name = message.getUserName(0);
            if (isTextEmpty(name)) {
                name = email;
            }
        }
        return name;
    }

    public void bindChangeTitleMessage(ViewHolderMessageChat holder, AndroidMegaChatMessage androidMessage, int position) {
        logDebug("bindChangeTitleMessage");
        ((ViewHolderMessageChat) holder).layoutAvatarMessages.setVisibility(View.GONE);

        MegaChatMessage message = androidMessage.getMessage();

        if (message.getUserHandle() == myUserHandle) {

            ((ViewHolderMessageChat) holder).titleOwnMessage.setGravity(Gravity.LEFT);
            if(context.getResources().getConfiguration().orientation == Configuration.ORIENTATION_LANDSCAPE){
                ((ViewHolderMessageChat) holder).titleOwnMessage.setPadding(scaleWidthPx(MANAGEMENT_MESSAGE_LAND, outMetrics),0,0,0);
            }else{
                ((ViewHolderMessageChat) holder).titleOwnMessage.setPadding(scaleWidthPx(MANAGEMENT_MESSAGE_PORT, outMetrics),0,0,0);
            }

            logDebug("MY message!!");
            logDebug("MY message handle!!: " + message.getMsgId());
            if (messages.get(position - 1).getInfoToShow() != -1) {
                setInfoToShow(position, holder, true, messages.get(position -1).getInfoToShow(),
                        formatDate(context, message.getTimestamp(), DATE_SHORT_FORMAT),
                        formatTime(message));
            }

            ((ViewHolderMessageChat) holder).ownMessageLayout.setVisibility(View.VISIBLE);
            ((ViewHolderMessageChat) holder).contactMessageLayout.setVisibility(View.GONE);

            String messageContent = message.getContent();

            String textToShow = String.format(context.getString(R.string.change_title_messages), toCDATA( megaChatApi.getMyFullname()), toCDATA(messageContent));
            try {
                textToShow = textToShow.replace("[A]", "<font color=\'#060000\'>");
                textToShow = textToShow.replace("[/A]", "</font>");
                textToShow = textToShow.replace("[B]", "<font color=\'#868686\'>");
                textToShow = textToShow.replace("[/B]", "</font>");
                textToShow = textToShow.replace("[C]", "<font color=\'#060000\'>");
                textToShow = textToShow.replace("[/C]", "</font>");
            } catch (Exception e) {
            }

            Spanned result = null;
            if (android.os.Build.VERSION.SDK_INT >= android.os.Build.VERSION_CODES.N) {
                result = Html.fromHtml(textToShow, Html.FROM_HTML_MODE_LEGACY);
            } else {
                result = Html.fromHtml(textToShow);
            }

            ((ViewHolderMessageChat) holder).contentOwnMessageLayout.setVisibility(View.GONE);
            ((ViewHolderMessageChat) holder).ownManagementMessageLayout.setVisibility(View.VISIBLE);
            ((ViewHolderMessageChat) holder).ownManagementMessageIcon.setVisibility(View.GONE);

            RelativeLayout.LayoutParams paramsOwnManagement = (RelativeLayout.LayoutParams) holder.ownManagementMessageText.getLayoutParams();
            if(context.getResources().getConfiguration().orientation == Configuration.ORIENTATION_LANDSCAPE){
                paramsOwnManagement.leftMargin = scaleWidthPx(MANAGEMENT_MESSAGE_LAND, outMetrics);
            }else{
                paramsOwnManagement.leftMargin = scaleWidthPx(MANAGEMENT_MESSAGE_PORT, outMetrics);
            }            holder.ownManagementMessageText.setLayoutParams(paramsOwnManagement);

            ((ViewHolderMessageChat) holder).ownManagementMessageText.setText(result);

        } else {
            long userHandle = message.getUserHandle();
            logDebug("Contact message!!: " + userHandle);

            setContactMessageName(position, holder, userHandle, true);

            if(context.getResources().getConfiguration().orientation == Configuration.ORIENTATION_LANDSCAPE){
                holder.titleContactMessage.setPadding(scaleWidthPx(MANAGEMENT_MESSAGE_LAND,outMetrics),0,0,0);
            }else{
                holder.titleContactMessage.setPadding(scaleWidthPx(MANAGEMENT_MESSAGE_PORT, outMetrics),0,0,0);
            }

            if (messages.get(position - 1).getInfoToShow() != -1) {
                setInfoToShow(position, holder, false, messages.get(position -1).getInfoToShow(),
                        formatDate(context, message.getTimestamp(), DATE_SHORT_FORMAT),
                        formatTime(message));
            }

            ((ViewHolderMessageChat) holder).ownMessageLayout.setVisibility(View.GONE);
            ((ViewHolderMessageChat) holder).contactMessageLayout.setVisibility(View.VISIBLE);

            ((ViewHolderMessageChat) holder).contentContactMessageLayout.setVisibility(View.GONE);

            ((ViewHolderMessageChat) holder).contactManagementMessageLayout.setVisibility(View.VISIBLE);
            ((ViewHolderMessageChat) holder).contactManagementMessageIcon.setVisibility(View.GONE);

            RelativeLayout.LayoutParams paramsContactManagement = (RelativeLayout.LayoutParams) holder.contactManagementMessageText.getLayoutParams();
            if(context.getResources().getConfiguration().orientation == Configuration.ORIENTATION_LANDSCAPE){
                paramsContactManagement.leftMargin = scaleWidthPx(MANAGEMENT_MESSAGE_LAND, outMetrics);
            }else{
                paramsContactManagement.leftMargin = scaleWidthPx(MANAGEMENT_MESSAGE_PORT, outMetrics);
            }
            holder.contactManagementMessageText.setLayoutParams(paramsContactManagement);

            ((ViewHolderMessageChat) holder).nameContactText.setVisibility(View.GONE);

            String messageContent = message.getContent();

            String textToShow = String.format(context.getString(R.string.change_title_messages), toCDATA(holder.fullNameTitle), toCDATA(messageContent));
            try {
                textToShow = textToShow.replace("[A]", "<font color=\'#060000\'>");
                textToShow = textToShow.replace("[/A]", "</font>");
                textToShow = textToShow.replace("[B]", "<font color=\'#868686\'>");
                textToShow = textToShow.replace("[/B]", "</font>");
                textToShow = textToShow.replace("[C]", "<font color=\'#060000\'>");
                textToShow = textToShow.replace("[/C]", "</font>");
            } catch (Exception e) {
            }

            Spanned result = null;
            if (android.os.Build.VERSION.SDK_INT >= android.os.Build.VERSION_CODES.N) {
                result = Html.fromHtml(textToShow, Html.FROM_HTML_MODE_LEGACY);
            } else {
                result = Html.fromHtml(textToShow);
            }

            ((ViewHolderMessageChat) holder).contactManagementMessageText.setText(result);
        }
    }

    public void bindChatLinkMessage(ViewHolderMessageChat holder, AndroidMegaChatMessage androidMessage, int position) {
        logDebug("bindChatLinkMessage");

        MegaChatMessage message = androidMessage.getMessage();
        long userHandle = message.getUserHandle();
        logDebug("Contact message!!: " + userHandle);

        if(userHandle==megaChatApi.getMyUserHandle()){
            ((ViewHolderMessageChat) holder).fullNameTitle = megaChatApi.getMyFullname();
        }
        else{
            setContactMessageName(position, holder, userHandle, false);
        }

        ((ViewHolderMessageChat) holder).nameContactText.setVisibility(View.GONE);

        if(context.getResources().getConfiguration().orientation == Configuration.ORIENTATION_LANDSCAPE){
            holder.titleContactMessage.setPadding(scaleWidthPx(MANAGEMENT_MESSAGE_LAND,outMetrics),0,0,0);
        }else{
            holder.titleContactMessage.setPadding(scaleWidthPx(MANAGEMENT_MESSAGE_PORT, outMetrics),0,0,0);
        }

        if (messages.get(position - 1).getInfoToShow() != -1) {
            setInfoToShow(position, holder, false, messages.get(position -1).getInfoToShow(),
                    formatDate(context, message.getTimestamp(), DATE_SHORT_FORMAT),
                    formatTime(message));
        }

        ((ViewHolderMessageChat) holder).ownMessageLayout.setVisibility(View.GONE);
        ((ViewHolderMessageChat) holder).contactMessageLayout.setVisibility(View.VISIBLE);

        ((ViewHolderMessageChat) holder).contentContactMessageLayout.setVisibility(View.GONE);
        ((ViewHolderMessageChat) holder).contactManagementMessageLayout.setVisibility(View.VISIBLE);
        ((ViewHolderMessageChat) holder).contactManagementMessageIcon.setVisibility(View.GONE);

        checkMultiselectionMode(position, holder, false, message.getMsgId());

        String textToShow = "";
        int messageType = message.getType();
        if(messageType == MegaChatMessage.TYPE_PUBLIC_HANDLE_CREATE){
            textToShow = String.format(context.getString(R.string.message_created_chat_link), toCDATA(holder.fullNameTitle));
            try {
                textToShow = textToShow.replace("[A]", "<font color=\'#060000\'>");
                textToShow = textToShow.replace("[/A]", "</font>");
                textToShow = textToShow.replace("[B]", "<font color=\'#868686\'>");
                textToShow = textToShow.replace("[/B]", "</font>");
            } catch (Exception e) {
                e.printStackTrace();
                logError("Exception formating the string: " + context.getString(R.string.message_created_chat_link), e);
            }
        }
        else if(messageType == MegaChatMessage.TYPE_PUBLIC_HANDLE_DELETE){
            textToShow = String.format(context.getString(R.string.message_deleted_chat_link), toCDATA(holder.fullNameTitle));
            try {
                textToShow = textToShow.replace("[A]", "<font color=\'#060000\'>");
                textToShow = textToShow.replace("[/A]", "</font>");
                textToShow = textToShow.replace("[B]", "<font color=\'#868686\'>");
                textToShow = textToShow.replace("[/B]", "</font>");
            } catch (Exception e) {
                e.printStackTrace();
                logError("Exception formating the string: " + context.getString(R.string.message_deleted_chat_link), e);
            }
        }
        else{
            textToShow = String.format(context.getString(R.string.message_set_chat_private), toCDATA(holder.fullNameTitle));
            try {
                textToShow = textToShow.replace("[A]", "<font color=\'#060000\'>");
                textToShow = textToShow.replace("[/A]", "</font>");
                textToShow = textToShow.replace("[B]", "<font color=\'#060000\'><b>");
                textToShow = textToShow.replace("[/B]", "</b></font><br/><br/>");
                textToShow += context.getString(R.string.subtitle_chat_message_enabled_ERK);
            } catch (Exception e) {
                e.printStackTrace();
                logError("Exception formating the string: " + context.getString(R.string.message_set_chat_private), e);
            }
        }

        Spanned result = null;
        if (android.os.Build.VERSION.SDK_INT >= android.os.Build.VERSION_CODES.N) {
            result = Html.fromHtml(textToShow, Html.FROM_HTML_MODE_LEGACY);
        } else {
            result = Html.fromHtml(textToShow);
        }
        ((ViewHolderMessageChat) holder).contactManagementMessageText.setText(result);
    }

    public void bindTruncateMessage(ViewHolderMessageChat holder, AndroidMegaChatMessage androidMessage, int position) {
        logDebug("bindTruncateMessage");
        ((ViewHolderMessageChat) holder).layoutAvatarMessages.setVisibility(View.VISIBLE);
        MegaChatMessage message = androidMessage.getMessage();
        if (message.getUserHandle() == myUserHandle) {

            ((ViewHolderMessageChat) holder).titleOwnMessage.setGravity(Gravity.LEFT);
            if(context.getResources().getConfiguration().orientation == Configuration.ORIENTATION_LANDSCAPE){
                ((ViewHolderMessageChat) holder).titleOwnMessage.setPadding(scaleWidthPx(MANAGEMENT_MESSAGE_LAND, outMetrics),0,0,0);
            }else{
                ((ViewHolderMessageChat) holder).titleOwnMessage.setPadding(scaleWidthPx(MANAGEMENT_MESSAGE_PORT, outMetrics),0,0,0);
            }
            logDebug("MY message!!");
            logDebug("MY message handle!!: " + message.getMsgId());

            if (messages.get(position - 1).getInfoToShow() != -1) {
                setInfoToShow(position, holder, true, messages.get(position -1).getInfoToShow(),
                        formatDate(context, message.getTimestamp(), DATE_SHORT_FORMAT),
                        formatTime(message));
            }

            ((ViewHolderMessageChat) holder).ownMessageLayout.setVisibility(View.VISIBLE);
            ((ViewHolderMessageChat) holder).contactMessageLayout.setVisibility(View.GONE);

            ((ViewHolderMessageChat) holder).contentOwnMessageLayout.setVisibility(View.GONE);
            ((ViewHolderMessageChat) holder).ownManagementMessageText.setTextColor(ContextCompat.getColor(context, R.color.file_list_second_row));

            String textToShow = String.format(context.getString(R.string.history_cleared_by), toCDATA(megaChatApi.getMyFullname()));
            try {
                textToShow = textToShow.replace("[A]", "<font color=\'#060000\'>");
                textToShow = textToShow.replace("[/A]", "</font>");
                textToShow = textToShow.replace("[B]", "<font color=\'#868686\'>");
                textToShow = textToShow.replace("[/B]", "</font>");
            } catch (Exception e) {
            }
            Spanned result = null;
            if (android.os.Build.VERSION.SDK_INT >= android.os.Build.VERSION_CODES.N) {
                result = Html.fromHtml(textToShow, Html.FROM_HTML_MODE_LEGACY);
            } else {
                result = Html.fromHtml(textToShow);
            }
            ((ViewHolderMessageChat) holder).ownManagementMessageText.setText(result);

            ((ViewHolderMessageChat) holder).ownManagementMessageLayout.setVisibility(View.VISIBLE);
            ((ViewHolderMessageChat) holder).ownManagementMessageIcon.setVisibility(View.GONE);
            RelativeLayout.LayoutParams paramsOwnManagement = (RelativeLayout.LayoutParams) holder.ownManagementMessageText.getLayoutParams();
            if(context.getResources().getConfiguration().orientation == Configuration.ORIENTATION_LANDSCAPE){
                paramsOwnManagement.leftMargin = scaleWidthPx(MANAGEMENT_MESSAGE_LAND, outMetrics);
            }else{
                paramsOwnManagement.leftMargin = scaleWidthPx(MANAGEMENT_MESSAGE_PORT, outMetrics);
            }
            holder.ownManagementMessageText.setLayoutParams(paramsOwnManagement);

        } else {
            long userHandle = message.getUserHandle();
            logDebug("Contact message!!: " + userHandle);

            setContactMessageName(position, holder, userHandle, true);

            if(context.getResources().getConfiguration().orientation == Configuration.ORIENTATION_LANDSCAPE){
                holder.titleContactMessage.setPadding(scaleWidthPx(MANAGEMENT_MESSAGE_LAND,outMetrics),0,0,0);
            }else{
                holder.titleContactMessage.setPadding(scaleWidthPx(MANAGEMENT_MESSAGE_PORT, outMetrics),0,0,0);
            }

            if (messages.get(position - 1).getInfoToShow() != -1) {
                setInfoToShow(position, holder, false, messages.get(position -1).getInfoToShow(),
                        formatDate(context, message.getTimestamp(), DATE_SHORT_FORMAT),
                        formatTime(message));
            }

            ((ViewHolderMessageChat) holder).ownMessageLayout.setVisibility(View.GONE);
            ((ViewHolderMessageChat) holder).contactMessageLayout.setVisibility(View.VISIBLE);

            ((ViewHolderMessageChat) holder).contentContactMessageLayout.setVisibility(View.GONE);
            ((ViewHolderMessageChat) holder).contactManagementMessageLayout.setVisibility(View.VISIBLE);
            ((ViewHolderMessageChat) holder).contactManagementMessageIcon.setVisibility(View.GONE);

            RelativeLayout.LayoutParams paramsContactManagement = (RelativeLayout.LayoutParams) holder.contactManagementMessageText.getLayoutParams();
            if(context.getResources().getConfiguration().orientation == Configuration.ORIENTATION_LANDSCAPE){
                paramsContactManagement.leftMargin = scaleWidthPx(MANAGEMENT_MESSAGE_LAND, outMetrics);
            }else{
                paramsContactManagement.leftMargin = scaleWidthPx(MANAGEMENT_MESSAGE_PORT, outMetrics);
            }
            holder.contactManagementMessageText.setLayoutParams(paramsContactManagement);

            ((ViewHolderMessageChat) holder).nameContactText.setVisibility(View.GONE);

            String textToShow = String.format(context.getString(R.string.history_cleared_by), toCDATA(holder.fullNameTitle));
            try {
                textToShow = textToShow.replace("[A]", "<font color=\'#060000\'>");
                textToShow = textToShow.replace("[/A]", "</font>");
                textToShow = textToShow.replace("[B]", "<font color=\'#00BFA5\'>");
                textToShow = textToShow.replace("[/B]", "</font>");
            } catch (Exception e) {
            }
            Spanned result = null;
            if (android.os.Build.VERSION.SDK_INT >= android.os.Build.VERSION_CODES.N) {
                result = Html.fromHtml(textToShow, Html.FROM_HTML_MODE_LEGACY);
            } else {
                result = Html.fromHtml(textToShow);
            }

            ((ViewHolderMessageChat) holder).contactManagementMessageText.setText(result);
        }
    }

    public void bindRevokeNodeMessage(ViewHolderMessageChat holder, AndroidMegaChatMessage androidMessage, int position) {
        logDebug("bindRevokeNodeMessage()");
        ((ViewHolderMessageChat) holder).layoutAvatarMessages.setVisibility(View.VISIBLE);
        MegaChatMessage message = androidMessage.getMessage();

        if (message.getUserHandle() == myUserHandle) {
            logDebug("MY message!!");
            logDebug("MY message handle!!: " + message.getMsgId());

            ((ViewHolderMessageChat) holder).titleOwnMessage.setGravity(Gravity.LEFT);
            if(context.getResources().getConfiguration().orientation == Configuration.ORIENTATION_LANDSCAPE){
                ((ViewHolderMessageChat) holder).titleOwnMessage.setPadding(scaleWidthPx(MANAGEMENT_MESSAGE_LAND, outMetrics),0,0,0);
            }else{
                ((ViewHolderMessageChat) holder).titleOwnMessage.setPadding(scaleWidthPx(MANAGEMENT_MESSAGE_PORT, outMetrics),0,0,0);
            }

            if (messages.get(position - 1).getInfoToShow() != -1) {
                setInfoToShow(position, holder, true, messages.get(position -1).getInfoToShow(),
                        formatDate(context, message.getTimestamp(), DATE_SHORT_FORMAT),
                        formatTime(message));
            }

            ((ViewHolderMessageChat) holder).ownMessageLayout.setVisibility(View.VISIBLE);
            ((ViewHolderMessageChat) holder).contactMessageLayout.setVisibility(View.GONE);

            String messageContent = "";

            if (message.getContent() != null) {
                messageContent = message.getContent();
            }

            AndroidMegaChatMessage androidMsg = messages.get(position - 1);
//            ((ViewHolderMessageChat)holder).contentOwnMessageLayout.setVisibility(View.VISIBLE);

            ((ViewHolderMessageChat) holder).contentOwnMessageText.setVisibility(View.VISIBLE);
            ((ViewHolderMessageChat) holder).previewFrameLand.setVisibility(View.GONE);
            ((ViewHolderMessageChat) holder).contentOwnMessageThumbLand.setVisibility(View.GONE);
            ((ViewHolderMessageChat) holder).previewFramePort.setVisibility(View.GONE);
            ((ViewHolderMessageChat) holder).contentOwnMessageThumbPort.setVisibility(View.GONE);

            holder.forwardOwnPortrait.setVisibility(View.GONE);
            holder.forwardOwnLandscape.setVisibility(View.GONE);
            holder.forwardOwnFile.setVisibility(View.GONE);
            holder.forwardOwnContact.setVisibility(View.GONE);
            holder.forwardOwnRichLinks.setVisibility(View.GONE);

            ((ViewHolderMessageChat) holder).gradientOwnMessageThumbPort.setVisibility(View.GONE);
            ((ViewHolderMessageChat) holder).videoIconOwnMessageThumbPort.setVisibility(View.GONE);
            ((ViewHolderMessageChat) holder).videoTimecontentOwnMessageThumbPort.setVisibility(View.GONE);

            ((ViewHolderMessageChat) holder).gradientOwnMessageThumbLand.setVisibility(View.GONE);
            ((ViewHolderMessageChat) holder).videoIconOwnMessageThumbLand.setVisibility(View.GONE);
            ((ViewHolderMessageChat) holder).videoTimecontentOwnMessageThumbLand.setVisibility(View.GONE);

            ((ViewHolderMessageChat) holder).contentOwnMessageFileLayout.setVisibility(View.GONE);
            ((ViewHolderMessageChat) holder).contentOwnMessageFileThumb.setVisibility(View.GONE);
            ((ViewHolderMessageChat) holder).contentOwnMessageFileName.setVisibility(View.GONE);
            ((ViewHolderMessageChat) holder).contentOwnMessageFileSize.setVisibility(View.GONE);

            ((ViewHolderMessageChat) holder).contentOwnMessageVoiceClipLayout.setVisibility(View.GONE);

            ((ViewHolderMessageChat) holder).contentOwnMessageContactLayout.setVisibility(View.GONE);

            ((ViewHolderMessageChat) holder).contentOwnMessageContactThumb.setVisibility(View.GONE);
            ((ViewHolderMessageChat) holder).contentOwnMessageContactName.setVisibility(View.GONE);
            ((ViewHolderMessageChat) holder).contentOwnMessageContactEmail.setVisibility(View.GONE);
            ((ViewHolderMessageChat) holder).contentOwnMessageText.setTextColor(ContextCompat.getColor(context, R.color.white));
            messageContent = "Attachment revoked";
            holder.contentOwnMessageText.setText(getFormattedText(messageContent));
        } else {
            long userHandle = message.getUserHandle();
            logDebug("Contact message!!: " + userHandle);

            setContactMessageName(position, holder, userHandle, true);

            if(context.getResources().getConfiguration().orientation == Configuration.ORIENTATION_LANDSCAPE){
                holder.titleContactMessage.setPadding(scaleWidthPx(MANAGEMENT_MESSAGE_LAND,outMetrics),0,0,0);
            }else{
                holder.titleContactMessage.setPadding(scaleWidthPx(MANAGEMENT_MESSAGE_PORT, outMetrics),0,0,0);
            }

            if (messages.get(position - 1).getInfoToShow() != -1) {
                setInfoToShow(position, holder, false, messages.get(position -1).getInfoToShow(),
                        formatDate(context, message.getTimestamp(), DATE_SHORT_FORMAT),
                        formatTime(message));
            }

            ((ViewHolderMessageChat) holder).ownMessageLayout.setVisibility(View.GONE);
            ((ViewHolderMessageChat) holder).contactMessageLayout.setVisibility(View.VISIBLE);

            if (messages.get(position - 1).isShowAvatar() && !isMultipleSelect()) {
                ((ViewHolderMessageChat) holder).layoutAvatarMessages.setVisibility(View.VISIBLE);
                setContactAvatar(((ViewHolderMessageChat) holder), userHandle, ((ViewHolderMessageChat) holder).fullNameTitle);
            } else {
                ((ViewHolderMessageChat) holder).layoutAvatarMessages.setVisibility(View.GONE);
            }

            ((ViewHolderMessageChat) holder).contentContactMessageLayout.setVisibility(View.VISIBLE);
            ((ViewHolderMessageChat) holder).contactManagementMessageLayout.setVisibility(View.GONE);

            String messageContent = "";

            ((ViewHolderMessageChat) holder).contentContactMessageText.setVisibility(View.VISIBLE);
            ((ViewHolderMessageChat) holder).contentContactMessageThumbLand.setVisibility(View.GONE);

            ((ViewHolderMessageChat) holder).contentContactMessageVoiceClipLayout.setVisibility(View.GONE);


            holder.forwardContactPreviewLandscape.setVisibility(View.GONE);
            holder.forwardContactPreviewPortrait.setVisibility(View.GONE);
            holder.forwardContactFile.setVisibility(View.GONE);
            holder.forwardContactContact.setVisibility(View.GONE);
            holder.forwardContactRichLinks.setVisibility(View.GONE);

            ((ViewHolderMessageChat) holder).gradientContactMessageThumbLand.setVisibility(View.GONE);
            ((ViewHolderMessageChat) holder).videoIconContactMessageThumbLand.setVisibility(View.GONE);
            ((ViewHolderMessageChat) holder).videoTimecontentContactMessageThumbLand.setVisibility(View.GONE);

            ((ViewHolderMessageChat) holder).contentContactMessageThumbPort.setVisibility(View.GONE);

            ((ViewHolderMessageChat) holder).gradientContactMessageThumbPort.setVisibility(View.GONE);
            ((ViewHolderMessageChat) holder).videoIconContactMessageThumbPort.setVisibility(View.GONE);
            ((ViewHolderMessageChat) holder).videoTimecontentContactMessageThumbPort.setVisibility(View.GONE);
//                            ((ViewHolderMessageChat)holder).contentContactMessageThumbPortFramework.setVisibility(View.GONE);

            ((ViewHolderMessageChat) holder).contentContactMessageAttachLayout.setVisibility(View.GONE);
            ((ViewHolderMessageChat) holder).contentContactMessageFile.setVisibility(View.GONE);

            ((ViewHolderMessageChat) holder).contentContactMessageFileThumb.setVisibility(View.GONE);
            ((ViewHolderMessageChat) holder).contentContactMessageFileName.setVisibility(View.GONE);
            ((ViewHolderMessageChat) holder).contentContactMessageFileSize.setVisibility(View.GONE);

            ((ViewHolderMessageChat) holder).contentContactMessageContactLayout.setVisibility(View.GONE);

            ((ViewHolderMessageChat) holder).contentContactMessageContactThumb.setVisibility(View.GONE);
            ((ViewHolderMessageChat) holder).contentContactMessageContactName.setVisibility(View.GONE);
            ((ViewHolderMessageChat) holder).contentContactMessageContactEmail.setVisibility(View.GONE);

            ((ViewHolderMessageChat) holder).contentContactMessageText.setTextColor(ContextCompat.getColor(context, R.color.accentColor));
            messageContent = "Attachment revoked";
            holder.contentContactMessageText.setText(getFormattedText(messageContent));
        }
    }

    public void hideMessage(ViewHolderMessageChat holder, AndroidMegaChatMessage androidMessage, int position) {
        logDebug("hideMessage");
        ((ViewHolderMessageChat) holder).itemLayout.setVisibility(View.GONE);
        RelativeLayout.LayoutParams params = new RelativeLayout.LayoutParams(0, 0);
        params.height = 0;
        ((ViewHolderMessageChat) holder).itemLayout.setLayoutParams(params);
    }

    public void bindNoTypeMessage(ViewHolderMessageChat holder, AndroidMegaChatMessage androidMessage, int position) {
        logDebug("bindNoTypeMessage()");

        ((ViewHolderMessageChat) holder).layoutAvatarMessages.setVisibility(View.VISIBLE);
        MegaChatMessage message = androidMessage.getMessage();
        if (message.getUserHandle() == myUserHandle) {
            logDebug("MY message handle!!: " + message.getMsgId());

            ((ViewHolderMessageChat) holder).titleOwnMessage.setGravity(Gravity.RIGHT);
            if(context.getResources().getConfiguration().orientation == Configuration.ORIENTATION_LANDSCAPE){
                ((ViewHolderMessageChat) holder).titleOwnMessage.setPadding(0,0,scaleWidthPx(PADDING_RIGHT_HOUR_OF_OWN_MESSAGE_LAND, outMetrics),0);
            }else{
                ((ViewHolderMessageChat) holder).titleOwnMessage.setPadding(0,0,scaleWidthPx(PADDING_RIGHT_HOUR_OF_OWN_MESSAGE_PORT, outMetrics),0);
            }

            if (messages.get(position - 1).getInfoToShow() != -1) {
                setInfoToShow(position, holder, true, messages.get(position -1).getInfoToShow(),
                        formatDate(context, message.getTimestamp(), DATE_SHORT_FORMAT),
                        formatTime(message));
            }

            ((ViewHolderMessageChat) holder).ownMessageLayout.setVisibility(View.VISIBLE);
            ((ViewHolderMessageChat) holder).contactMessageLayout.setVisibility(View.GONE);
            ((ViewHolderMessageChat) holder).contentOwnMessageText.setTextColor(ContextCompat.getColor(context, R.color.tour_bar_red));


            if(message.getType()==MegaChatMessage.TYPE_INVALID){
                if(message.getCode()==MegaChatMessage.INVALID_FORMAT){
                    ((ViewHolderMessageChat) holder).contentOwnMessageText.setText(context.getString(R.string.error_message_invalid_format));
                }else if(message.getCode()==MegaChatMessage.INVALID_SIGNATURE){
                    ((ViewHolderMessageChat) holder).contentOwnMessageText.setText(context.getString(R.string.error_message_invalid_signature));
                }else{
                    ((ViewHolderMessageChat) holder).contentOwnMessageText.setText(context.getString(R.string.error_message_unrecognizable));
                }
            }else{
                ((ViewHolderMessageChat) holder).contentOwnMessageText.setText(context.getString(R.string.error_message_unrecognizable));
            }

            ((ViewHolderMessageChat) holder).contentOwnMessageLayout.setVisibility(View.VISIBLE);
            ((ViewHolderMessageChat) holder).ownManagementMessageLayout.setVisibility(View.GONE);
            ((ViewHolderMessageChat) holder).contentOwnMessageLayout.setBackgroundColor(ContextCompat.getColor(context, android.R.color.transparent));

            ((ViewHolderMessageChat) holder).previewFrameLand.setVisibility(View.GONE);
            ((ViewHolderMessageChat) holder).contentOwnMessageThumbLand.setVisibility(View.GONE);
            ((ViewHolderMessageChat) holder).previewFramePort.setVisibility(View.GONE);
            ((ViewHolderMessageChat) holder).contentOwnMessageThumbPort.setVisibility(View.GONE);

            holder.forwardOwnPortrait.setVisibility(View.GONE);
            holder.forwardOwnLandscape.setVisibility(View.GONE);
            holder.forwardOwnFile.setVisibility(View.GONE);
            holder.forwardOwnContact.setVisibility(View.GONE);
            holder.forwardOwnRichLinks.setVisibility(View.GONE);

            ((ViewHolderMessageChat) holder).gradientOwnMessageThumbPort.setVisibility(View.GONE);
            ((ViewHolderMessageChat) holder).videoIconOwnMessageThumbPort.setVisibility(View.GONE);
            ((ViewHolderMessageChat) holder).videoTimecontentOwnMessageThumbPort.setVisibility(View.GONE);

            ((ViewHolderMessageChat) holder).gradientOwnMessageThumbLand.setVisibility(View.GONE);
            ((ViewHolderMessageChat) holder).videoIconOwnMessageThumbLand.setVisibility(View.GONE);
            ((ViewHolderMessageChat) holder).videoTimecontentOwnMessageThumbLand.setVisibility(View.GONE);

            ((ViewHolderMessageChat) holder).contentOwnMessageFileLayout.setVisibility(View.GONE);
            ((ViewHolderMessageChat) holder).contentOwnMessageFileThumb.setVisibility(View.GONE);
            ((ViewHolderMessageChat) holder).contentOwnMessageFileName.setVisibility(View.GONE);
            ((ViewHolderMessageChat) holder).contentOwnMessageFileSize.setVisibility(View.GONE);
            ((ViewHolderMessageChat) holder).contentOwnMessageVoiceClipLayout.setVisibility(View.GONE);

            ((ViewHolderMessageChat) holder).contentOwnMessageContactLayout.setVisibility(View.GONE);

            ((ViewHolderMessageChat) holder).contentOwnMessageContactThumb.setVisibility(View.GONE);
            ((ViewHolderMessageChat) holder).contentOwnMessageContactName.setVisibility(View.GONE);
            ((ViewHolderMessageChat) holder).contentOwnMessageContactEmail.setVisibility(View.GONE);

        } else {
            long userHandle = message.getUserHandle();
            logDebug("Contact message!!: " + userHandle);
            setContactMessageName(position, holder, userHandle, true);

            if(context.getResources().getConfiguration().orientation == Configuration.ORIENTATION_LANDSCAPE){
                holder.titleContactMessage.setPadding(scaleWidthPx(CONTACT_MESSAGE_LAND,outMetrics),0,0,0);
            }else{
                holder.titleContactMessage.setPadding(scaleWidthPx(CONTACT_MESSAGE_PORT, outMetrics),0,0,0);
            }

            if (messages.get(position - 1).getInfoToShow() != -1) {
                setInfoToShow(position, holder, false, messages.get(position -1).getInfoToShow(),
                        formatDate(context, message.getTimestamp(), DATE_SHORT_FORMAT),
                        formatTime(message));
            }

            ((ViewHolderMessageChat) holder).ownMessageLayout.setVisibility(View.GONE);
            ((ViewHolderMessageChat) holder).contactMessageLayout.setVisibility(View.VISIBLE);

            ((ViewHolderMessageChat) holder).contentContactMessageLayout.setVisibility(View.VISIBLE);
            ((ViewHolderMessageChat) holder).contactManagementMessageLayout.setVisibility(View.GONE);
            ((ViewHolderMessageChat) holder).contentContactMessageText.setTextColor(ContextCompat.getColor(context, R.color.tour_bar_red));


            if(message.getType()==MegaChatMessage.TYPE_INVALID){
                if(message.getCode()==MegaChatMessage.INVALID_FORMAT){
                    ((ViewHolderMessageChat) holder).contentContactMessageText.setText(context.getString(R.string.error_message_invalid_format));
                }else if(message.getCode()==MegaChatMessage.INVALID_SIGNATURE){
                    ((ViewHolderMessageChat) holder).contentContactMessageText.setText(context.getString(R.string.error_message_invalid_signature));
                }else{
                    ((ViewHolderMessageChat) holder).contentContactMessageText.setText(context.getString(R.string.error_message_unrecognizable));
                }
            }else{
                ((ViewHolderMessageChat) holder).contentContactMessageText.setText(context.getString(R.string.error_message_unrecognizable));
            }

            ((ViewHolderMessageChat) holder).contentContactMessageLayout.setBackgroundColor(ContextCompat.getColor(context, android.R.color.transparent));
            ((ViewHolderMessageChat) holder).contentContactMessageText.setVisibility(View.VISIBLE);
            ((ViewHolderMessageChat) holder).contentContactMessageThumbLand.setVisibility(View.GONE);

            ((ViewHolderMessageChat) holder).contentContactMessageVoiceClipLayout.setVisibility(View.GONE);

            holder.forwardContactPreviewLandscape.setVisibility(View.GONE);
            holder.forwardContactPreviewPortrait.setVisibility(View.GONE);
            holder.forwardContactFile.setVisibility(View.GONE);
            holder.forwardContactContact.setVisibility(View.GONE);
            holder.forwardContactRichLinks.setVisibility(View.GONE);

            ((ViewHolderMessageChat) holder).gradientContactMessageThumbLand.setVisibility(View.GONE);
            ((ViewHolderMessageChat) holder).videoIconContactMessageThumbLand.setVisibility(View.GONE);
            ((ViewHolderMessageChat) holder).videoTimecontentContactMessageThumbLand.setVisibility(View.GONE);

            ((ViewHolderMessageChat) holder).contentContactMessageThumbPort.setVisibility(View.GONE);

            ((ViewHolderMessageChat) holder).gradientContactMessageThumbPort.setVisibility(View.GONE);
            ((ViewHolderMessageChat) holder).videoIconContactMessageThumbPort.setVisibility(View.GONE);
            ((ViewHolderMessageChat) holder).videoTimecontentContactMessageThumbPort.setVisibility(View.GONE);

            ((ViewHolderMessageChat) holder).contentContactMessageAttachLayout.setVisibility(View.GONE);
            ((ViewHolderMessageChat) holder).contentContactMessageFile.setVisibility(View.GONE);

            ((ViewHolderMessageChat) holder).contentContactMessageFileThumb.setVisibility(View.GONE);
            ((ViewHolderMessageChat) holder).contentContactMessageFileName.setVisibility(View.GONE);
            ((ViewHolderMessageChat) holder).contentContactMessageFileSize.setVisibility(View.GONE);

            ((ViewHolderMessageChat) holder).contentContactMessageContactLayout.setVisibility(View.GONE);

            ((ViewHolderMessageChat) holder).contentContactMessageContactThumb.setVisibility(View.GONE);
            ((ViewHolderMessageChat) holder).contentContactMessageContactName.setVisibility(View.GONE);
            ((ViewHolderMessageChat) holder).contentContactMessageContactEmail.setVisibility(View.GONE);
        }
    }

    public void setUserAvatar(ViewHolderMessageChat holder, MegaChatMessage message) {
        logDebug("setUserAvatar");

        String name = message.getUserName(0);
        if (name.trim().isEmpty()) {
            name = message.getUserEmail(0);
        }
        String email = message.getUserEmail(0);
        String userHandleEncoded = MegaApiAndroid.userHandleToBase64(message.getUserHandle(0));

        ChatAttachmentAvatarListener listener;
        int color = getColorAvatar(userHandleEncoded);
        Bitmap bitmapDefaultAvatar = getDefaultAvatar(color, name, AVATAR_SIZE, true);
        if (myUserHandle == message.getUserHandle()) {
            holder.contentOwnMessageContactThumb.setImageBitmap(bitmapDefaultAvatar);
            listener = new ChatAttachmentAvatarListener(context, holder, this, true);
        } else {
            holder.contentContactMessageContactThumb.setImageBitmap(bitmapDefaultAvatar);
            listener = new ChatAttachmentAvatarListener(context, holder, this, false);
        }

        File avatar = buildAvatarFile(context, email + ".jpg");
        Bitmap bitmap = null;
        if (isFileAvailable(avatar)) {
            if (avatar.length() > 0) {
                BitmapFactory.Options bOpts = new BitmapFactory.Options();
                bOpts.inPurgeable = true;
                bOpts.inInputShareable = true;
                bitmap = BitmapFactory.decodeFile(avatar.getAbsolutePath(), bOpts);
                if (bitmap == null) {
                    avatar.delete();

                    if (megaApi == null) {
                        logWarning("megaApi is Null in Offline mode");
                        return;
                    }

                    megaApi.getUserAvatar(email,buildAvatarFile(context,email + ".jpg").getAbsolutePath(),listener);
                } else {
                    if (myUserHandle == message.getUserHandle()) {
                        holder.contentOwnMessageContactThumb.setImageBitmap(bitmap);
                    } else {
                        holder.contentContactMessageContactInitialLetter.setVisibility(View.GONE);
                        holder.contentContactMessageContactThumb.setImageBitmap(bitmap);
                    }
                }
            } else {
                if (megaApi == null) {
                    logWarning("megaApi is Null in Offline mode");
                    return;
                }

                megaApi.getUserAvatar(email,buildAvatarFile(context,email + ".jpg").getAbsolutePath(),listener);
            }
        } else {
            if (megaApi == null) {
                logWarning("megaApi is Null in Offline mode");
                return;
            }

            megaApi.getUserAvatar(email,buildAvatarFile(context,email + ".jpg").getAbsolutePath(),listener);
        }
    }

    private void setContactAvatar(ViewHolderMessageChat holder, long userHandle, String name) {
        /*Default Avatar*/
        String userHandleEncoded = MegaApiAndroid.userHandleToBase64(userHandle);
        holder.contactImageView.setImageBitmap(getDefaultAvatar(getColorAvatar(userHandle), name, AVATAR_SIZE, true));

        /*Avatar*/
        ChatAttachmentAvatarListener listener = new ChatAttachmentAvatarListener(context, holder, this, false);
        File avatar = buildAvatarFile(context, userHandleEncoded + ".jpg");
        Bitmap bitmap;
        if (isFileAvailable(avatar) && avatar.length() > 0) {
                BitmapFactory.Options bOpts = new BitmapFactory.Options();
                bitmap = BitmapFactory.decodeFile(avatar.getAbsolutePath(), bOpts);
                if (bitmap == null) {
                    avatar.delete();

                    if (megaApi == null) {
                        logWarning("megaApi is Null in Offline mode");
                        return;
                    }

                    megaApi.getUserAvatar(userHandleEncoded, buildAvatarFile(context, userHandleEncoded + ".jpg").getAbsolutePath(), listener);
                } else {
                    holder.contactImageView.setImageBitmap(bitmap);
                }
        } else {

            if (megaApi == null) {
                logWarning("megaApi is Null in Offline mode");
                return;
            }

            megaApi.getUserAvatar(userHandleEncoded, buildAvatarFile(context, userHandleEncoded + ".jpg").getAbsolutePath(), listener);
        }
    }

    @Override
    public int getItemCount() {
        return messages.size() + 1;
    }

    @Override
    public int getItemViewType(int position) {
        if (position == 0)
            return TYPE_HEADER;
        return TYPE_ITEM;
    }

    public boolean isMultipleSelect() {
        return multipleSelect;
    }

    public void setMultipleSelect(boolean multipleSelect) {
        logDebug("setMultipleSelect");
        if (this.multipleSelect != multipleSelect) {
            this.multipleSelect = multipleSelect;
            notifyDataSetChanged();
        }
        if (this.multipleSelect) {
            messagesSelectedInChat.clear();
        }
    }

    /**
     * Method for selecting or deselecting a chat message.
     *
     * @param msgId    The messages ID.
     */
    public void toggleSelection(long msgId){
        logDebug("The message selected is "+msgId);
        int position = INVALID_POSITION;
        for (AndroidMegaChatMessage message : messages) {
            if (message != null && message.getMessage() != null && message.getMessage().getMsgId() == msgId) {
                position = messages.indexOf(message);
            }
        }

        if (position == INVALID_POSITION) {
            return;
        }

        if (messagesSelectedInChat.get(msgId) != null) {
            logDebug("Message removed");
            messagesSelectedInChat.remove(msgId);
        } else {
            logDebug("Message selected");
            messagesSelectedInChat.put(msgId, position);
        }

        notifyItemChanged(position + 1);

        if (messagesSelectedInChat.isEmpty()) {
            ((ChatActivityLollipop) context).updateActionModeTitle();
        }
    }

    /**
     * Method for selecting all chat messages.
     */
    public void selectAll() {
        for(AndroidMegaChatMessage message:messages){
            if(!isItemChecked(message.getMessage().getMsgId())){
                toggleSelection(message.getMessage().getMsgId());
            }

        }
    }

    /**
     * Method for deselecting all chat messages.
     */
    public void clearSelections() {
        for(AndroidMegaChatMessage message:messages){
            if(isItemChecked(message.getMessage().getMsgId())){
                toggleSelection(message.getMessage().getMsgId());
            }
        }
    }

    /**
     * Method to know if a message is selected or not.
     *
     * @param msgId The message ID.
     * @return True, if selected. False, if not selected.
     */
    private boolean isItemChecked(long msgId) {
        return messagesSelectedInChat.get(msgId) != null;
    }

    /**
     * Method for obtaining how many messages are selected.
     *
     * @return The number of selected messages.
     */
    public int getSelectedItemCount() {
        return messagesSelectedInChat.size();
    }

    /**
     * Method for obtaining the selected messages.
     *
     * @return The selected messages.
     */
    public ArrayList<Integer> getSelectedItems() {
        if(messagesSelectedInChat == null || messagesSelectedInChat.isEmpty())
            return null;

        ArrayList<Integer> positionsMessagesSelected = new ArrayList<>();
        for (HashMap.Entry<Long, Integer> message: messagesSelectedInChat.entrySet()) {
            positionsMessagesSelected.add(message.getValue());
        }
        return positionsMessagesSelected;
    }

    /*
     * Get list of all selected chats
     */
    public ArrayList<AndroidMegaChatMessage> getSelectedMessages() {
        ArrayList<AndroidMegaChatMessage> returnedMessages = new ArrayList<>();
        if (messagesSelectedInChat == null || messagesSelectedInChat.isEmpty())
            return returnedMessages;

        HashMap<Long, Integer> selectedMessagesSorted = sortByValue(messagesSelectedInChat);

        for (HashMap.Entry<Long, Integer> messageSelected : selectedMessagesSorted.entrySet()) {
            for (AndroidMegaChatMessage message : messages) {
                if (message.getMessage().getMsgId() == messageSelected.getKey()) {
                    returnedMessages.add(message);
                    break;
                }
            }
        }
        return returnedMessages;
    }

    /**
     * Method to sort the selected messages depending on the value.
     *
     * @param listMessages HashMap of current selected messages.
     * @return HashMap of selected messages in order.
     */
    private static HashMap<Long, Integer> sortByValue(HashMap<Long, Integer> listMessages) {
        List<Map.Entry<Long, Integer>> list = new LinkedList<>(listMessages.entrySet());
        Collections.sort(list, (o1, o2) -> (o1.getValue()).compareTo(o2.getValue()));
        HashMap<Long, Integer> temp = new LinkedHashMap<>();
        for (Map.Entry<Long, Integer> aa : list) {
            temp.put(aa.getKey(), aa.getValue());
        }

        return temp;
    }

    @Override
    public int getFolderCount() {
        return 0;
    }

    @Override
    public int getPlaceholderCount() {
        return placeholderCount;
    }

    @Override
    public int getUnhandledItem() {
        return 0;
    }

    public Object getItem(int position) {
        return messages.get(position - 1);
    }

    @Override
    public long getItemId(int position) {
        return position;
    }

    public void setMessages(ArrayList<AndroidMegaChatMessage> messages) {
        this.messages = messages;
        placeholderCount = 0;
        notifyDataSetChanged();
    }

    public void modifyMessage(ArrayList<AndroidMegaChatMessage> messages, int position) {
        this.messages = messages;
        notifyItemChanged(position);
    }

    public void addMessage(ArrayList<AndroidMegaChatMessage> messages, int position) {
        this.messages = messages;

        notifyItemInserted(position);
        notifyRangeChanged(position);
    }

    public void removeMessage(int position, ArrayList<AndroidMegaChatMessage> messages) {
        this.messages = messages;

        notifyItemRemoved(position);
        notifyRangeChanged(position);
    }

    /**
     * Notifies the adapter if the range changed due to and addition or deletion in adapter.
     *
     * @param position where the item was added or removed.
     */
    private void notifyRangeChanged(int position) {
        if (position != messages.size()) {
            int itemCount = messages.size() - position + 1;
            notifyItemRangeChanged(position, itemCount + 1);
        }
    }

    /**
     * Gets the message at specified position in the Adapter.
     *
     * @param positionInAdapter The position in adapter.
     * @return The message.
     */
    public AndroidMegaChatMessage getMessageAtAdapterPosition(int positionInAdapter) {
        int positionInMessages = positionInAdapter - 1;
        return getMessageAtMessagesPosition(positionInMessages);
    }

    /**
     * Gets the message at specified position in messages array.
     *
     * @param positionInMessages The position in messages array.
     * @return The message.
     */
    public AndroidMegaChatMessage getMessageAtMessagesPosition(int positionInMessages) {
        return messages != null && positionInMessages >= 0 && positionInMessages < messages.size() ? messages.get(positionInMessages) : null;
    }

    public void loadPreviousMessages(ArrayList<AndroidMegaChatMessage> messages, int counter) {
        logDebug("counter: " + counter);
        this.messages = messages;
        notifyItemRangeInserted(0, counter);
    }

    private void setErrorStateOnPreview(MegaChatLollipopAdapter.ViewHolderMessageChat holder, Bitmap bitmap) {
        logDebug("setErrorStateOnPreview()");
        //Error
        holder.uploadingProgressBarPort.setVisibility(View.GONE);
        holder.uploadingProgressBarLand.setVisibility(View.GONE);

        String name = holder.contentOwnMessageFileName.getText().toString();

        if (bitmap.getWidth() < bitmap.getHeight()) {
            logDebug("Portrait");

            holder.errorUploadingLandscape.setVisibility(View.GONE);
            holder.transparentCoatingLandscape.setVisibility(View.GONE);
            holder.errorUploadingFile.setVisibility(View.GONE);
            holder.videoTimecontentOwnMessageThumbPort.setVisibility(View.GONE);

            if (MimeTypeList.typeForName(name).isVideo()) {
                holder.gradientOwnMessageThumbPort.setVisibility(View.VISIBLE);
                holder.videoIconOwnMessageThumbPort.setVisibility(View.VISIBLE);
            } else {
                holder.gradientOwnMessageThumbPort.setVisibility(View.GONE);
                holder.videoIconOwnMessageThumbPort.setVisibility(View.GONE);
            }

            holder.errorUploadingPortrait.setVisibility(View.VISIBLE);
            holder.transparentCoatingPortrait.setVisibility(View.VISIBLE);
            holder.retryAlert.setVisibility(View.VISIBLE);

            holder.forwardOwnFile.setVisibility(View.GONE);
            holder.forwardOwnPortrait.setVisibility(View.GONE);
            holder.forwardOwnLandscape.setVisibility(View.GONE);
        } else {
            logDebug("Landscape");
            holder.errorUploadingPortrait.setVisibility(View.GONE);
            holder.transparentCoatingPortrait.setVisibility(View.GONE);
            holder.errorUploadingFile.setVisibility(View.GONE);

            holder.videoTimecontentOwnMessageThumbLand.setVisibility(View.GONE);

            if (MimeTypeList.typeForName(name).isVideo()) {
                holder.gradientOwnMessageThumbLand.setVisibility(View.VISIBLE);
                holder.videoIconOwnMessageThumbLand.setVisibility(View.VISIBLE);
            } else {
                holder.gradientOwnMessageThumbLand.setVisibility(View.GONE);
                holder.videoIconOwnMessageThumbLand.setVisibility(View.GONE);
            }
            holder.errorUploadingLandscape.setVisibility(View.VISIBLE);
            holder.transparentCoatingLandscape.setVisibility(View.VISIBLE);
            holder.retryAlert.setVisibility(View.VISIBLE);

            holder.forwardOwnFile.setVisibility(View.GONE);
            holder.forwardOwnPortrait.setVisibility(View.GONE);
            holder.forwardOwnLandscape.setVisibility(View.GONE);
        }
    }

    private void setOwnPreview(MegaChatLollipopAdapter.ViewHolderMessageChat holder, Bitmap bitmap, MegaNode node) {
        logDebug("setOwnPreview()");

        if (holder != null) {
            if (bitmap.getWidth() < bitmap.getHeight()) {
                logDebug("Portrait");

                holder.contentOwnMessageThumbPort.setImageBitmap(bitmap);
                holder.contentOwnMessageThumbPort.setScaleType(ImageView.ScaleType.CENTER_INSIDE);

                if (MimeTypeList.typeForName(node.getName()).isPdf()) {
                    logDebug("Is pfd preview");
                    holder.iconOwnTypeDocPortraitPreview.setVisibility(View.VISIBLE);

                    holder.gradientOwnMessageThumbPort.setVisibility(View.GONE);
                    holder.videoIconOwnMessageThumbPort.setVisibility(View.GONE);
                    holder.videoTimecontentOwnMessageThumbPort.setVisibility(View.GONE);

                } else if (MimeTypeList.typeForName(node.getName()).isVideo()) {
                    logDebug("Is video preview");
                    holder.gradientOwnMessageThumbPort.setVisibility(View.VISIBLE);
                    holder.videoIconOwnMessageThumbPort.setVisibility(View.VISIBLE);
                    holder.videoTimecontentOwnMessageThumbPort.setText(timeVideo(node));
                    holder.videoTimecontentOwnMessageThumbPort.setVisibility(View.VISIBLE);

                    holder.iconOwnTypeDocPortraitPreview.setVisibility(View.GONE);

                } else {
                    if (MimeTypeList.typeForName(node.getName()).isGIF()) {
                        setGIFProperties(node, holder, true, true);
                    }

                    holder.iconOwnTypeDocPortraitPreview.setVisibility(View.GONE);
                    holder.gradientOwnMessageThumbPort.setVisibility(View.GONE);
                    holder.videoIconOwnMessageThumbPort.setVisibility(View.GONE);
                    holder.videoTimecontentOwnMessageThumbPort.setVisibility(View.GONE);
                }

                holder.previewFramePort.setVisibility(View.VISIBLE);
                holder.contentOwnMessageThumbPort.setVisibility(View.VISIBLE);

                holder.forwardOwnFile.setVisibility(View.GONE);
                if (cC.isInAnonymousMode() || isMultipleSelect()) {
                    holder.forwardOwnPortrait.setVisibility(View.GONE);
                }
                else {
                    holder.forwardOwnPortrait.setVisibility(View.VISIBLE);
                }
                holder.forwardOwnLandscape.setVisibility(View.GONE);

                holder.contentOwnMessageFileLayout.setVisibility(View.GONE);
                holder.previewFrameLand.setVisibility(View.GONE);
                holder.contentOwnMessageThumbLand.setVisibility(View.GONE);
                holder.gradientOwnMessageThumbLand.setVisibility(View.GONE);
                holder.videoIconOwnMessageThumbLand.setVisibility(View.GONE);
                holder.videoTimecontentOwnMessageThumbLand.setVisibility(View.GONE);


            } else {
                logDebug("Landscape");

                holder.contentOwnMessageThumbLand.setImageBitmap(bitmap);
                holder.contentOwnMessageThumbLand.setScaleType(ImageView.ScaleType.CENTER_INSIDE);

                if (MimeTypeList.typeForName(node.getName()).isPdf()) {
                    logDebug("Is pfd preview");
                    holder.iconOwnTypeDocLandPreview.setVisibility(View.VISIBLE);

                    holder.gradientOwnMessageThumbLand.setVisibility(View.GONE);
                    holder.videoIconOwnMessageThumbLand.setVisibility(View.GONE);
                    holder.videoTimecontentOwnMessageThumbLand.setVisibility(View.GONE);

                } else if (MimeTypeList.typeForName(node.getName()).isVideo()) {
                    logDebug("Is video preview");
                    holder.gradientOwnMessageThumbLand.setVisibility(View.VISIBLE);
                    holder.videoIconOwnMessageThumbLand.setVisibility(View.VISIBLE);
                    holder.videoTimecontentOwnMessageThumbLand.setText(timeVideo(node));
                    holder.videoTimecontentOwnMessageThumbLand.setVisibility(View.VISIBLE);

                    holder.iconOwnTypeDocLandPreview.setVisibility(View.GONE);

                } else {
                    if (MimeTypeList.typeForName(node.getName()).isGIF()) {
                        setGIFProperties(node, holder, false, true);
                    }

                    holder.iconOwnTypeDocLandPreview.setVisibility(View.GONE);
                    holder.gradientOwnMessageThumbLand.setVisibility(View.GONE);
                    holder.videoIconOwnMessageThumbLand.setVisibility(View.GONE);
                    holder.videoTimecontentOwnMessageThumbLand.setVisibility(View.GONE);
                }

                holder.previewFrameLand.setVisibility(View.VISIBLE);
                holder.contentOwnMessageThumbLand.setVisibility(View.VISIBLE);
                holder.contentOwnMessageFileLayout.setVisibility(View.GONE);
                holder.previewFramePort.setVisibility(View.GONE);
                holder.contentOwnMessageThumbPort.setVisibility(View.GONE);

                holder.forwardOwnFile.setVisibility(View.GONE);
                holder.forwardOwnPortrait.setVisibility(View.GONE);
                if (cC.isInAnonymousMode() || isMultipleSelect()) {
                    holder.forwardOwnLandscape.setVisibility(View.GONE);
                }
                else {
                    holder.forwardOwnLandscape.setVisibility(View.VISIBLE);
                }

                holder.gradientOwnMessageThumbPort.setVisibility(View.GONE);
                holder.videoIconOwnMessageThumbPort.setVisibility(View.GONE);
                holder.videoTimecontentOwnMessageThumbPort.setVisibility(View.GONE);
            }
        }
    }

    private void setContactPreview(MegaChatLollipopAdapter.ViewHolderMessageChat holder, Bitmap bitmap, MegaNode node) {
        logDebug("setContactPreview()");
        if (bitmap.getWidth() < bitmap.getHeight()) {
            logDebug("Portrait");
            holder.contentContactMessageThumbPort.setImageBitmap(bitmap);
            holder.contentContactMessageThumbPort.setScaleType(ImageView.ScaleType.CENTER_INSIDE);

            if (MimeTypeList.typeForName(node.getName()).isPdf()) {
                logDebug("Contact message - Is pfd preview");
                holder.iconContactTypeDocPortraitPreview.setVisibility(View.VISIBLE);

                holder.gradientContactMessageThumbPort.setVisibility(View.GONE);
                holder.videoIconContactMessageThumbPort.setVisibility(View.GONE);
                holder.videoTimecontentContactMessageThumbPort.setVisibility(View.GONE);

            } else if (MimeTypeList.typeForName(node.getName()).isVideo()) {
                logDebug("Contact message - Is video preview");
                holder.gradientContactMessageThumbPort.setVisibility(View.VISIBLE);
                holder.videoIconContactMessageThumbPort.setVisibility(View.VISIBLE);
                holder.videoTimecontentContactMessageThumbPort.setText(timeVideo(node));
                holder.videoTimecontentContactMessageThumbPort.setVisibility(View.VISIBLE);

                holder.iconContactTypeDocPortraitPreview.setVisibility(View.GONE);

            } else {
                if (MimeTypeList.typeForName(node.getName()).isGIF()) {
                    setGIFProperties(node, holder, true, false);
                }

                holder.iconContactTypeDocPortraitPreview.setVisibility(View.GONE);
                holder.gradientContactMessageThumbPort.setVisibility(View.GONE);
                holder.videoIconContactMessageThumbPort.setVisibility(View.GONE);
                holder.videoTimecontentContactMessageThumbPort.setVisibility(View.GONE);
            }

            holder.contentContactMessageThumbPort.setVisibility(View.VISIBLE);

            if (cC.isInAnonymousMode() || isMultipleSelect()) {
                holder.forwardContactPreviewPortrait.setVisibility(View.GONE);
            }
            else {
                holder.forwardContactPreviewPortrait.setVisibility(View.VISIBLE);
            }
            if(isMultipleSelect()){
                holder.forwardContactPreviewPortrait.setOnClickListener(null);
            }else{
                holder.forwardContactPreviewPortrait.setOnClickListener(this);
            }
            holder.forwardContactFile.setVisibility(View.GONE);
            holder.forwardContactPreviewLandscape.setVisibility(View.GONE);

            holder.contentContactMessageThumbLand.setVisibility(View.GONE);
            holder.gradientContactMessageThumbLand.setVisibility(View.GONE);
            holder.videoIconContactMessageThumbLand.setVisibility(View.GONE);
            holder.videoTimecontentContactMessageThumbLand.setVisibility(View.GONE);
            holder.contentContactMessageFile.setVisibility(View.GONE);
            holder.contentContactMessageFileThumb.setVisibility(View.GONE);
            holder.contentContactMessageFileName.setVisibility(View.GONE);
            holder.contentContactMessageFileSize.setVisibility(View.GONE);

            RelativeLayout.LayoutParams contactThumbParams = (RelativeLayout.LayoutParams) ((ViewHolderMessageChat) holder).contentContactMessageThumbPort.getLayoutParams();
            contactThumbParams.setMargins(0, 0, 0, 0);
            holder.contentContactMessageThumbPort.setLayoutParams(contactThumbParams);

//                                                if(chatRoom.isGroup()){
//                                                    RelativeLayout.LayoutParams contactThumbParams = (RelativeLayout.LayoutParams)((ViewHolderMessageChat)holder).contentContactMessageThumbPort.getLayoutParams();
//                                                    contactThumbParams.setMargins(0, scaleHeightPx(10, outMetrics) ,0, 0);
//                                                    ((ViewHolderMessageChat)holder).contentContactMessageThumbPort.setLayoutParams(contactThumbParams);
////                                                    ((ViewHolderMessageChat)holder).contentContactMessageThumbPortFramework.setLayoutParams(contactThumbParams);
//                                                }
//                                                else{
//                                                    RelativeLayout.LayoutParams contactThumbParams = (RelativeLayout.LayoutParams)((ViewHolderMessageChat)holder).contentContactMessageThumbPort.getLayoutParams();
//                                                    contactThumbParams.setMargins(0, 0 ,0, 0);
//                                                    ((ViewHolderMessageChat)holder).contentContactMessageThumbPort.setLayoutParams(contactThumbParams);
////                                                    ((ViewHolderMessageChat)holder).contentContactMessageThumbPortFramework.setLayoutParams(contactThumbParams);
//                                                }

        } else {
            logDebug("Landscape");

            holder.contentContactMessageThumbLand.setImageBitmap(bitmap);
            holder.contentContactMessageThumbLand.setScaleType(ImageView.ScaleType.CENTER_INSIDE);

            if (MimeTypeList.typeForName(node.getName()).isPdf()) {
                logDebug("Contact message - Is pfd preview");
                holder.iconContactTypeDocLandPreview.setVisibility(View.VISIBLE);

                holder.gradientContactMessageThumbLand.setVisibility(View.GONE);
                holder.videoIconContactMessageThumbLand.setVisibility(View.GONE);
                holder.videoTimecontentContactMessageThumbLand.setVisibility(View.GONE);

            } else if (MimeTypeList.typeForName(node.getName()).isVideo()) {
                logDebug("Contact message - Is video preview");
                holder.gradientContactMessageThumbLand.setVisibility(View.VISIBLE);
                holder.videoIconContactMessageThumbLand.setVisibility(View.VISIBLE);
                holder.videoTimecontentContactMessageThumbLand.setText(timeVideo(node));
                holder.videoTimecontentContactMessageThumbLand.setVisibility(View.VISIBLE);

                holder.iconContactTypeDocLandPreview.setVisibility(View.GONE);

            } else {
                if (MimeTypeList.typeForName(node.getName()).isGIF()) {
                    setGIFProperties(node, holder, false, false);
                }

                holder.iconContactTypeDocLandPreview.setVisibility(View.GONE);
                holder.gradientContactMessageThumbLand.setVisibility(View.GONE);
                holder.videoIconContactMessageThumbLand.setVisibility(View.GONE);
                holder.videoTimecontentContactMessageThumbLand.setVisibility(View.GONE);
            }

            holder.contentContactMessageThumbLand.setVisibility(View.VISIBLE);

            if (cC.isInAnonymousMode() || isMultipleSelect()) {
                holder.forwardContactPreviewLandscape.setVisibility(View.GONE);
            }
            else {
                holder.forwardContactPreviewLandscape.setVisibility(View.VISIBLE);
            }
            if(isMultipleSelect()){
                holder.forwardContactPreviewLandscape.setOnClickListener(null);
            }else{
                holder.forwardContactPreviewLandscape.setOnClickListener(this);
            }
            holder.forwardContactPreviewPortrait.setVisibility(View.GONE);
            holder.forwardContactFile.setVisibility(View.GONE);

            holder.contentContactMessageThumbPort.setVisibility(View.GONE);
            holder.gradientContactMessageThumbPort.setVisibility(View.GONE);
            holder.videoIconContactMessageThumbPort.setVisibility(View.GONE);
            holder.videoTimecontentContactMessageThumbPort.setVisibility(View.GONE);
            holder.contentContactMessageFile.setVisibility(View.GONE);
            holder.contentContactMessageFileThumb.setVisibility(View.GONE);
            holder.contentContactMessageFileName.setVisibility(View.GONE);
            holder.contentContactMessageFileSize.setVisibility(View.GONE);

            RelativeLayout.LayoutParams contactThumbParams = (RelativeLayout.LayoutParams) ((ViewHolderMessageChat) holder).contentContactMessageThumbLand.getLayoutParams();
            contactThumbParams.setMargins(0, 0, 0, 0);
            holder.contentContactMessageThumbLand.setLayoutParams(contactThumbParams);

//                                                if(chatRoom.isGroup()){
//                                                    RelativeLayout.LayoutParams contactThumbParams = (RelativeLayout.LayoutParams)((ViewHolderMessageChat)holder).contentContactMessageThumbLand.getLayoutParams();
//                                                    contactThumbParams.setMargins(0, scaleHeightPx(10, outMetrics),0, 0);
//                                                    ((ViewHolderMessageChat)holder).contentContactMessageThumbLand.setLayoutParams(contactThumbParams);
////                                                    ((ViewHolderMessageChat)holder).contentContactMessageThumbLandFramework.setLayoutParams(contactThumbParams);
//                                                }
//                                                else{
//                                                    RelativeLayout.LayoutParams contactThumbParams = (RelativeLayout.LayoutParams)((ViewHolderMessageChat)holder).contentContactMessageThumbLand.getLayoutParams();
//                                                    contactThumbParams.setMargins(0, 0 ,0, 0);
//                                                    ((ViewHolderMessageChat)holder).contentContactMessageThumbLand.setLayoutParams(contactThumbParams);
////                                                    ((ViewHolderMessageChat)holder).contentContactMessageThumbLandFramework.setLayoutParams(contactThumbParams);
//                                                }
        }
    }

    private void setPreview(long handle, MegaChatLollipopAdapter.ViewHolderMessageChat holder, MegaNode node, long msgId) {
        if (holder == null) {
            logWarning("Holder is null. Handle: " + handle);
            return;
        }

        int adapterPosition = holder.getAdapterPosition();
        AndroidMegaChatMessage megaMessage = getMessageAtAdapterPosition(adapterPosition);
        if (megaMessage == null || megaMessage.getMessage() == null) {
            logWarning("Message is null. Handle: " + handle);
            return;
        }

        if (megaMessage.getMessage().getMsgId() != msgId) {
            adapterPosition = ((ChatActivityLollipop) context).getPositionOfAttachmentMessageIfVisible(handle);
            if (adapterPosition == INVALID_POSITION) {
                logWarning("The message is not visible or does not exist. Handle: " + handle);
                return;
            }
        }

<<<<<<< HEAD
            File previewDir = getPreviewFolder(context);
            String base64 = MegaApiJava.handleToBase64(handle);
            File preview = new File(previewDir, base64 + ".jpg");
            if (preview.exists()) {

                if (preview.length() > 0) {
                    Bitmap bitmap = getBitmapForCache(preview, context);

                    if (bitmap != null) {

                        previewCache.put(handle, bitmap);

                        if (holder.userHandle == megaChatApi.getMyUserHandle()) {

                            String name = holder.contentOwnMessageFileName.getText().toString();

                            if (bitmap.getWidth() < bitmap.getHeight()) {
                                logDebug("Portrait");

                                holder.contentOwnMessageThumbPort.setImageBitmap(bitmap);
                                holder.contentOwnMessageThumbPort.setScaleType(ImageView.ScaleType.CENTER_INSIDE);

                                if (MimeTypeList.typeForName(name).isPdf()) {
                                    logDebug("Is pfd preview");
                                    holder.iconOwnTypeDocPortraitPreview.setVisibility(View.VISIBLE);

                                    holder.gradientOwnMessageThumbPort.setVisibility(View.GONE);
                                    holder.videoIconOwnMessageThumbPort.setVisibility(View.GONE);
                                    holder.videoTimecontentOwnMessageThumbPort.setVisibility(View.GONE);

                                } else if (MimeTypeList.typeForName(name).isVideo()) {
                                    logDebug("Is video preview");

                                    holder.gradientOwnMessageThumbPort.setVisibility(View.VISIBLE);
                                    holder.videoIconOwnMessageThumbPort.setVisibility(View.VISIBLE);

                                    if (node != null) {
                                        holder.videoTimecontentOwnMessageThumbPort.setText(timeVideo(node));
                                        holder.videoTimecontentOwnMessageThumbPort.setVisibility(View.VISIBLE);
                                    } else {
                                        holder.videoTimecontentOwnMessageThumbPort.setVisibility(View.GONE);
                                    }

                                    holder.iconOwnTypeDocPortraitPreview.setVisibility(View.GONE);

                                } else {
                                    if (MimeTypeList.typeForName(node.getName()).isGIF()) {
                                        setGIFProperties(node, holder, true, true);
                                    }

                                    holder.iconOwnTypeDocPortraitPreview.setVisibility(View.GONE);
                                    holder.gradientOwnMessageThumbPort.setVisibility(View.GONE);
                                    holder.videoIconOwnMessageThumbPort.setVisibility(View.GONE);
                                    holder.videoTimecontentOwnMessageThumbPort.setVisibility(View.GONE);
                                }

                                holder.previewFramePort.setVisibility(View.VISIBLE);
                                holder.contentOwnMessageThumbPort.setVisibility(View.VISIBLE);

                                if (cC.isInAnonymousMode() || isMultipleSelect()) {
                                    holder.forwardOwnPortrait.setVisibility(View.GONE);
                                }
                                else {
                                    holder.forwardOwnPortrait.setVisibility(View.VISIBLE);
                                }
                                if(isMultipleSelect()){
                                    holder.forwardOwnPortrait.setOnClickListener(null);
                                }else{
                                    holder.forwardOwnPortrait.setOnClickListener(this);
                                }
                                holder.forwardOwnLandscape.setVisibility(View.GONE);
                                holder.forwardOwnFile.setVisibility(View.GONE);

                                holder.contentOwnMessageFileLayout.setVisibility(View.GONE);
                                holder.previewFrameLand.setVisibility(View.GONE);
                                holder.contentOwnMessageThumbLand.setVisibility(View.GONE);

                                holder.gradientOwnMessageThumbLand.setVisibility(View.GONE);
                                holder.videoIconOwnMessageThumbLand.setVisibility(View.GONE);
                                holder.videoTimecontentOwnMessageThumbLand.setVisibility(View.GONE);
                            } else {
                                logDebug("Landscape");
                                holder.contentOwnMessageThumbLand.setImageBitmap(bitmap);
                                holder.contentOwnMessageThumbLand.setScaleType(ImageView.ScaleType.CENTER_INSIDE);

                                if (MimeTypeList.typeForName(name).isPdf()) {
                                    logDebug("Is pfd preview");
                                    holder.iconOwnTypeDocLandPreview.setVisibility(View.VISIBLE);

                                    holder.videoTimecontentOwnMessageThumbLand.setVisibility(View.GONE);
                                    holder.gradientOwnMessageThumbLand.setVisibility(View.GONE);
                                    holder.videoIconOwnMessageThumbLand.setVisibility(View.GONE);
=======
        File previewDir = getPreviewFolder(context);
        String base64 = MegaApiJava.handleToBase64(handle);
        File preview = new File(previewDir, base64 + JPG_EXTENSION);
        if (!preview.exists() || preview.length() <= 0) {
            logWarning("Preview not exists. Handle: " + handle);
            return;
        }
>>>>>>> c6497a08

        Bitmap bitmap = getBitmapForCache(preview, context);
        if (bitmap == null) {
            logWarning("Bitmap is null. Handle: " + handle);
            return;
        }

        previewCache.put(handle, bitmap);

        if (holder.userHandle == megaChatApi.getMyUserHandle()) {
            String name = holder.contentOwnMessageFileName.getText().toString();

<<<<<<< HEAD
                                } else {
                                    if (MimeTypeList.typeForName(node.getName()).isGIF()) {
                                        setGIFProperties(node, holder, false, true);
                                    }

                                    holder.iconOwnTypeDocLandPreview.setVisibility(View.GONE);
                                    holder.videoTimecontentOwnMessageThumbLand.setVisibility(View.GONE);
                                    holder.gradientOwnMessageThumbLand.setVisibility(View.GONE);
                                    holder.videoIconOwnMessageThumbLand.setVisibility(View.GONE);
                                }
=======
            if (bitmap.getWidth() < bitmap.getHeight()) {
                holder.contentOwnMessageThumbPort.setImageBitmap(bitmap);
                holder.contentOwnMessageThumbPort.setScaleType(ImageView.ScaleType.CENTER_INSIDE);
>>>>>>> c6497a08

                if (MimeTypeList.typeForName(name).isPdf()) {
                    holder.iconOwnTypeDocPortraitPreview.setVisibility(View.VISIBLE);
                    holder.gradientOwnMessageThumbPort.setVisibility(View.GONE);
                    holder.videoIconOwnMessageThumbPort.setVisibility(View.GONE);
                    holder.videoTimecontentOwnMessageThumbPort.setVisibility(View.GONE);
                } else if (MimeTypeList.typeForName(name).isVideo()) {
                    holder.gradientOwnMessageThumbPort.setVisibility(View.VISIBLE);
                    holder.videoIconOwnMessageThumbPort.setVisibility(View.VISIBLE);

                    if (node != null) {
                        holder.videoTimecontentOwnMessageThumbPort.setText(timeVideo(node));
                        holder.videoTimecontentOwnMessageThumbPort.setVisibility(View.VISIBLE);
                    } else {
                        holder.videoTimecontentOwnMessageThumbPort.setVisibility(View.GONE);
                    }

                    holder.iconOwnTypeDocPortraitPreview.setVisibility(View.GONE);

                } else {
                    holder.iconOwnTypeDocPortraitPreview.setVisibility(View.GONE);
                    holder.gradientOwnMessageThumbPort.setVisibility(View.GONE);
                    holder.videoIconOwnMessageThumbPort.setVisibility(View.GONE);
                    holder.videoTimecontentOwnMessageThumbPort.setVisibility(View.GONE);
                }

                holder.previewFramePort.setVisibility(View.VISIBLE);
                holder.contentOwnMessageThumbPort.setVisibility(View.VISIBLE);

                if (cC.isInAnonymousMode() || isMultipleSelect()) {
                    holder.forwardOwnPortrait.setVisibility(View.GONE);
                } else {
                    holder.forwardOwnPortrait.setVisibility(View.VISIBLE);
                }

                if (isMultipleSelect()) {
                    holder.forwardOwnPortrait.setOnClickListener(null);
                } else {
                    holder.forwardOwnPortrait.setOnClickListener(this);
                }

                holder.forwardOwnLandscape.setVisibility(View.GONE);
                holder.forwardOwnFile.setVisibility(View.GONE);

                holder.contentOwnMessageFileLayout.setVisibility(View.GONE);
                holder.previewFrameLand.setVisibility(View.GONE);
                holder.contentOwnMessageThumbLand.setVisibility(View.GONE);

                holder.gradientOwnMessageThumbLand.setVisibility(View.GONE);
                holder.videoIconOwnMessageThumbLand.setVisibility(View.GONE);
                holder.videoTimecontentOwnMessageThumbLand.setVisibility(View.GONE);
            } else {
                holder.contentOwnMessageThumbLand.setImageBitmap(bitmap);
                holder.contentOwnMessageThumbLand.setScaleType(ImageView.ScaleType.CENTER_INSIDE);

                if (MimeTypeList.typeForName(name).isPdf()) {
                    holder.iconOwnTypeDocLandPreview.setVisibility(View.VISIBLE);
                    holder.videoTimecontentOwnMessageThumbLand.setVisibility(View.GONE);
                    holder.gradientOwnMessageThumbLand.setVisibility(View.GONE);
                    holder.videoIconOwnMessageThumbLand.setVisibility(View.GONE);
                } else if (MimeTypeList.typeForName(name).isVideo()) {
                    holder.gradientOwnMessageThumbLand.setVisibility(View.VISIBLE);
                    holder.videoIconOwnMessageThumbLand.setVisibility(View.VISIBLE);

<<<<<<< HEAD
                                } else {
                                    if (MimeTypeList.typeForName(node.getName()).isGIF()) {
                                        setGIFProperties(node, holder, true, false);
                                    }

                                    holder.iconContactTypeDocPortraitPreview.setVisibility(View.GONE);
                                    holder.gradientContactMessageThumbPort.setVisibility(View.GONE);
                                    holder.videoIconContactMessageThumbPort.setVisibility(View.GONE);
                                    holder.videoTimecontentContactMessageThumbPort.setVisibility(View.GONE);
                                }
=======
                    if (node != null) {
                        holder.videoTimecontentOwnMessageThumbLand.setText(timeVideo(node));
                        holder.videoTimecontentOwnMessageThumbLand.setVisibility(View.VISIBLE);
                    } else {
                        holder.videoTimecontentOwnMessageThumbLand.setVisibility(View.GONE);
                    }
>>>>>>> c6497a08

                    holder.iconOwnTypeDocLandPreview.setVisibility(View.GONE);
                } else {
                    holder.iconOwnTypeDocLandPreview.setVisibility(View.GONE);
                    holder.videoTimecontentOwnMessageThumbLand.setVisibility(View.GONE);
                    holder.gradientOwnMessageThumbLand.setVisibility(View.GONE);
                    holder.videoIconOwnMessageThumbLand.setVisibility(View.GONE);
                }

                holder.previewFrameLand.setVisibility(View.VISIBLE);
                holder.contentOwnMessageThumbLand.setVisibility(View.VISIBLE);
                holder.contentOwnMessageFileLayout.setVisibility(View.GONE);
                holder.previewFramePort.setVisibility(View.GONE);
                holder.contentOwnMessageThumbPort.setVisibility(View.GONE);

                if (cC.isInAnonymousMode() || isMultipleSelect()) {
                    holder.forwardOwnLandscape.setVisibility(View.GONE);
                } else {
                    holder.forwardOwnLandscape.setVisibility(View.VISIBLE);
                }
                if (isMultipleSelect()) {
                    holder.forwardOwnLandscape.setOnClickListener(null);
                } else {
                    holder.forwardOwnLandscape.setOnClickListener(this);
                }
                holder.forwardOwnPortrait.setVisibility(View.GONE);
                holder.forwardOwnFile.setVisibility(View.GONE);

                holder.gradientOwnMessageThumbPort.setVisibility(View.GONE);
                holder.videoIconOwnMessageThumbPort.setVisibility(View.GONE);
                holder.videoTimecontentOwnMessageThumbPort.setVisibility(View.GONE);
            }
        } else {
            String name = holder.contentContactMessageFileName.getText().toString();

            if (bitmap.getWidth() < bitmap.getHeight()) {
                holder.contentContactMessageThumbPort.setImageBitmap(bitmap);
                holder.contentContactMessageThumbPort.setScaleType(ImageView.ScaleType.CENTER_INSIDE);

                if (MimeTypeList.typeForName(name).isPdf()) {
                    holder.iconContactTypeDocPortraitPreview.setVisibility(View.VISIBLE);
                    holder.gradientContactMessageThumbPort.setVisibility(View.GONE);
                    holder.videoIconContactMessageThumbPort.setVisibility(View.GONE);
                    holder.videoTimecontentContactMessageThumbPort.setVisibility(View.GONE);
                } else if (MimeTypeList.typeForName(name).isVideo()) {
                    holder.gradientContactMessageThumbPort.setVisibility(View.VISIBLE);
                    holder.videoIconContactMessageThumbPort.setVisibility(View.VISIBLE);

                    if (node != null) {
                        holder.videoTimecontentContactMessageThumbPort.setText(timeVideo(node));
                        holder.videoTimecontentContactMessageThumbPort.setVisibility(View.VISIBLE);
                    } else {
                        holder.videoTimecontentContactMessageThumbPort.setVisibility(View.GONE);
                    }

                    holder.iconContactTypeDocPortraitPreview.setVisibility(View.GONE);
                } else {
                    holder.iconContactTypeDocPortraitPreview.setVisibility(View.GONE);
                    holder.gradientContactMessageThumbPort.setVisibility(View.GONE);
                    holder.videoIconContactMessageThumbPort.setVisibility(View.GONE);
                    holder.videoTimecontentContactMessageThumbPort.setVisibility(View.GONE);
                }

                holder.contentContactMessageThumbPort.setVisibility(View.VISIBLE);

                if (cC.isInAnonymousMode() || isMultipleSelect()) {
                    holder.forwardContactPreviewPortrait.setVisibility(View.GONE);
                } else {
                    holder.forwardContactPreviewPortrait.setVisibility(View.VISIBLE);
                }

                if (isMultipleSelect()) {
                    holder.forwardContactPreviewPortrait.setOnClickListener(null);
                } else {
                    holder.forwardContactPreviewPortrait.setOnClickListener(this);
                }

                holder.contentContactMessageThumbLand.setVisibility(View.GONE);
                holder.forwardContactPreviewLandscape.setVisibility(View.GONE);

                holder.gradientContactMessageThumbLand.setVisibility(View.GONE);
                holder.videoIconContactMessageThumbLand.setVisibility(View.GONE);
                holder.videoTimecontentContactMessageThumbLand.setVisibility(View.GONE);

                holder.contentContactMessageFile.setVisibility(View.GONE);
                holder.forwardContactFile.setVisibility(View.GONE);

                holder.contentContactMessageFileThumb.setVisibility(View.GONE);
                holder.contentContactMessageFileName.setVisibility(View.GONE);
                holder.contentContactMessageFileSize.setVisibility(View.GONE);

<<<<<<< HEAD
                                } else {
                                    if (MimeTypeList.typeForName(node.getName()).isGIF()) {
                                        setGIFProperties(node, holder, false, false);
                                    }

                                    holder.iconContactTypeDocLandPreview.setVisibility(View.GONE);
                                    holder.gradientContactMessageThumbLand.setVisibility(View.GONE);
                                    holder.videoIconContactMessageThumbLand.setVisibility(View.GONE);
                                    holder.videoTimecontentContactMessageThumbLand.setVisibility(View.GONE);
                                }
=======
                RelativeLayout.LayoutParams contactThumbParams = (RelativeLayout.LayoutParams) holder.contentContactMessageThumbPort.getLayoutParams();
                contactThumbParams.setMargins(0, 0, 0, 0);
                holder.contentContactMessageThumbPort.setLayoutParams(contactThumbParams);
            } else {
                holder.contentContactMessageThumbLand.setImageBitmap(bitmap);
                holder.contentContactMessageThumbLand.setScaleType(ImageView.ScaleType.CENTER_INSIDE);

                if (MimeTypeList.typeForName(name).isPdf()) {
                    holder.iconContactTypeDocLandPreview.setVisibility(View.VISIBLE);

                    holder.gradientContactMessageThumbLand.setVisibility(View.GONE);
                    holder.videoIconContactMessageThumbLand.setVisibility(View.GONE);
                    holder.videoTimecontentContactMessageThumbLand.setVisibility(View.GONE);
                } else if (MimeTypeList.typeForName(name).isVideo()) {
                    holder.gradientContactMessageThumbLand.setVisibility(View.VISIBLE);
                    holder.videoIconContactMessageThumbLand.setVisibility(View.VISIBLE);

                    if (node != null) {
                        holder.videoTimecontentContactMessageThumbLand.setText(timeVideo(node));
                        holder.videoTimecontentContactMessageThumbLand.setVisibility(View.VISIBLE);
                    } else {
                        holder.videoTimecontentContactMessageThumbLand.setVisibility(View.GONE);
                    }
>>>>>>> c6497a08

                    holder.iconContactTypeDocLandPreview.setVisibility(View.GONE);
                } else {
                    holder.iconContactTypeDocLandPreview.setVisibility(View.GONE);
                    holder.gradientContactMessageThumbLand.setVisibility(View.GONE);
                    holder.videoIconContactMessageThumbLand.setVisibility(View.GONE);
                    holder.videoTimecontentContactMessageThumbLand.setVisibility(View.GONE);
                }

                holder.contentContactMessageThumbLand.setVisibility(View.VISIBLE);

                if (cC.isInAnonymousMode() || isMultipleSelect()) {
                    holder.forwardContactPreviewLandscape.setVisibility(View.GONE);
                } else {
                    holder.forwardContactPreviewLandscape.setVisibility(View.VISIBLE);
                }

                if (isMultipleSelect()) {
                    holder.forwardContactPreviewLandscape.setOnClickListener(null);
                } else {
                    holder.forwardContactPreviewLandscape.setOnClickListener(this);
                }

                holder.contentContactMessageThumbPort.setVisibility(View.GONE);
                holder.forwardContactPreviewPortrait.setVisibility(View.GONE);

                holder.gradientContactMessageThumbPort.setVisibility(View.GONE);
                holder.videoIconContactMessageThumbPort.setVisibility(View.GONE);
                holder.videoTimecontentContactMessageThumbPort.setVisibility(View.GONE);
                holder.contentContactMessageFile.setVisibility(View.GONE);
                holder.forwardContactFile.setVisibility(View.GONE);

                holder.contentContactMessageFileThumb.setVisibility(View.GONE);
                holder.contentContactMessageFileName.setVisibility(View.GONE);
                holder.contentContactMessageFileSize.setVisibility(View.GONE);

                RelativeLayout.LayoutParams contactThumbParams = (RelativeLayout.LayoutParams) holder.contentContactMessageThumbLand.getLayoutParams();
                contactThumbParams.setMargins(0, 0, 0, 0);
                holder.contentContactMessageThumbLand.setLayoutParams(contactThumbParams);
            }
        }

        notifyItemChanged(adapterPosition);
    }

    private void setUploadingPreview(MegaChatLollipopAdapter.ViewHolderMessageChat holder, Bitmap bitmap) {
        logDebug("holder.filePathUploading: " + holder.filePathUploading);

        if (holder != null) {

            holder.contentOwnMessageLayout.setVisibility(View.VISIBLE);
            holder.urlOwnMessageLayout.setVisibility(View.GONE);

            holder.forwardOwnRichLinks.setVisibility(View.GONE);
            holder.forwardOwnPortrait.setVisibility(View.GONE);
            holder.forwardOwnLandscape.setVisibility(View.GONE);
            holder.forwardOwnFile.setVisibility(View.GONE);
            holder.forwardOwnContact.setVisibility(View.GONE);

            holder.ownManagementMessageLayout.setVisibility(View.GONE);

            holder.titleOwnMessage.setGravity(Gravity.RIGHT);
            if(context.getResources().getConfiguration().orientation == Configuration.ORIENTATION_LANDSCAPE){
                holder.titleOwnMessage.setPadding(0,0,scaleWidthPx(PADDING_RIGHT_HOUR_OF_OWN_MESSAGE_LAND, outMetrics),0);
            }else{
                holder.titleOwnMessage.setPadding(0,0,scaleWidthPx(PADDING_RIGHT_HOUR_OF_OWN_MESSAGE_PORT, outMetrics),0);
            }

            if (bitmap != null) {
                logDebug("Bitmap not null - Update uploading my preview");

                int currentPosition = holder.getLayoutPosition();
                logDebug("currentPosition holder: " + currentPosition);

                if (currentPosition == -1) {
                    logWarning("The position cannot be recovered - had changed");
                    for (int i = messages.size() - 1; i >= 0; i--) {
                        AndroidMegaChatMessage message = messages.get(i);
                        if (message.isUploading()) {
                            String path = message.getPendingMessage().getFilePath();
                            if (path.equals(holder.filePathUploading)) {
                                currentPosition = i + 1;
                                logDebug("Found current position: " + currentPosition);
                                break;
                            }
                        }
                    }
                }
                logDebug("Messages size: " + messages.size());
                if (currentPosition > messages.size()) {
                    logWarning("Position not valid");
                    return;
                }

                AndroidMegaChatMessage message = messages.get(currentPosition - 1);
                if (message.getPendingMessage() != null) {
                    logDebug("State of the message: " + message.getPendingMessage().getState());
                    logDebug("Attachment: " + message.getPendingMessage().getFilePath());

                    if (bitmap.getWidth() < bitmap.getHeight()) {
                        logDebug("Portrait show preview");
                        holder.contentOwnMessageThumbPort.setImageBitmap(bitmap);
                        holder.contentOwnMessageThumbPort.setScaleType(ImageView.ScaleType.CENTER_INSIDE);
                        holder.previewFramePort.setVisibility(View.VISIBLE);
                        holder.contentOwnMessageThumbPort.setVisibility(View.VISIBLE);

                        holder.contentOwnMessageFileLayout.setVisibility(View.GONE);
                        holder.previewFrameLand.setVisibility(View.GONE);
                        holder.contentOwnMessageThumbLand.setVisibility(View.GONE);

                        holder.gradientOwnMessageThumbPort.setVisibility(View.GONE);
                        holder.videoIconOwnMessageThumbPort.setVisibility(View.GONE);
                        holder.videoTimecontentOwnMessageThumbPort.setVisibility(View.GONE);

                        holder.gradientOwnMessageThumbLand.setVisibility(View.GONE);
                        holder.videoIconOwnMessageThumbLand.setVisibility(View.GONE);
                        holder.videoTimecontentOwnMessageThumbLand.setVisibility(View.GONE);

                    } else {
                        logDebug("Landscape show preview");
                        holder.contentOwnMessageThumbLand.setImageBitmap(bitmap);
                        holder.contentOwnMessageThumbLand.setScaleType(ImageView.ScaleType.CENTER_INSIDE);
                        holder.previewFrameLand.setVisibility(View.VISIBLE);
                        holder.contentOwnMessageThumbLand.setVisibility(View.VISIBLE);

                        holder.contentOwnMessageFileLayout.setVisibility(View.GONE);
                        holder.previewFramePort.setVisibility(View.GONE);
                        holder.contentOwnMessageThumbPort.setVisibility(View.GONE);
                        holder.gradientOwnMessageThumbPort.setVisibility(View.GONE);
                        holder.videoIconOwnMessageThumbPort.setVisibility(View.GONE);
                        holder.videoTimecontentOwnMessageThumbPort.setVisibility(View.GONE);

                        holder.gradientOwnMessageThumbLand.setVisibility(View.GONE);
                        holder.videoIconOwnMessageThumbLand.setVisibility(View.GONE);
                        holder.videoTimecontentOwnMessageThumbLand.setVisibility(View.GONE);
                    }

                    if (message.getPendingMessage().getState() == PendingMessageSingle.STATE_ERROR_UPLOADING || message.getPendingMessage().getState() == PendingMessageSingle.STATE_ERROR_ATTACHING) {
                        logWarning("Message is on ERROR state");
                        holder.urlOwnMessageLayout.setVisibility(View.GONE);
                        String name = holder.contentOwnMessageFileName.getText().toString();

                        //Error
                        holder.uploadingProgressBarPort.setVisibility(View.GONE);
                        holder.uploadingProgressBarLand.setVisibility(View.GONE);
                        holder.errorUploadingFile.setVisibility(View.GONE);

                        holder.retryAlert.setVisibility(View.VISIBLE);

                        if (bitmap.getWidth() < bitmap.getHeight()) {
                            logDebug("Portrait");
                            holder.errorUploadingLandscape.setVisibility(View.GONE);
                            holder.transparentCoatingLandscape.setVisibility(View.GONE);
                            holder.videoTimecontentOwnMessageThumbPort.setVisibility(View.GONE);

                            if (MimeTypeList.typeForName(name).isVideo()) {
                                holder.gradientOwnMessageThumbPort.setVisibility(View.VISIBLE);
                                holder.videoIconOwnMessageThumbPort.setVisibility(View.VISIBLE);

                            } else {
                                holder.gradientOwnMessageThumbPort.setVisibility(View.GONE);
                                holder.videoIconOwnMessageThumbPort.setVisibility(View.GONE);
                            }

                            holder.errorUploadingPortrait.setVisibility(View.VISIBLE);
                            holder.transparentCoatingPortrait.setVisibility(View.VISIBLE);

                        } else {
                            logDebug("Landscape");
                            holder.transparentCoatingPortrait.setVisibility(View.GONE);
                            holder.errorUploadingPortrait.setVisibility(View.GONE);
                            holder.videoTimecontentOwnMessageThumbLand.setVisibility(View.GONE);

                            if (MimeTypeList.typeForName(name).isVideo()) {
                                holder.gradientOwnMessageThumbLand.setVisibility(View.VISIBLE);
                                holder.videoIconOwnMessageThumbLand.setVisibility(View.VISIBLE);

                            } else {
                                holder.gradientOwnMessageThumbLand.setVisibility(View.GONE);
                                holder.videoIconOwnMessageThumbLand.setVisibility(View.GONE);
                            }

                            holder.errorUploadingLandscape.setVisibility(View.VISIBLE);
                            holder.transparentCoatingLandscape.setVisibility(View.VISIBLE);
                        }
                    } else {
                        logDebug("Message is in progress state");
                        holder.urlOwnMessageLayout.setVisibility(View.GONE);

                        //In progress
                        holder.retryAlert.setVisibility(View.GONE);
                        holder.errorUploadingFile.setVisibility(View.GONE);
                        holder.errorUploadingPortrait.setVisibility(View.GONE);
                        holder.errorUploadingLandscape.setVisibility(View.GONE);

                        if (bitmap.getWidth() < bitmap.getHeight()) {
                            logDebug("Portrait");
                            holder.transparentCoatingLandscape.setVisibility(View.GONE);
                            holder.transparentCoatingPortrait.setVisibility(View.VISIBLE);
                            holder.uploadingProgressBarPort.setVisibility(View.VISIBLE);
                            holder.uploadingProgressBarLand.setVisibility(View.GONE);
                        } else {
                            logDebug("Landscape");
                            holder.transparentCoatingPortrait.setVisibility(View.GONE);
                            holder.transparentCoatingLandscape.setVisibility(View.VISIBLE);
                            holder.uploadingProgressBarLand.setVisibility(View.VISIBLE);
                            holder.uploadingProgressBarPort.setVisibility(View.GONE);
                        }
                    }
                } else {

                    logWarning("The pending message is NULL-- cannot set preview");
                }
            } else {
                logWarning("Bitmap is NULL");
            }
        } else {
            logWarning("Holder is NULL");
        }
    }

    private class PreviewDownloadListener implements MegaRequestListenerInterface {
        Context context;
        MegaChatLollipopAdapter.ViewHolderMessageChat holder;
        MegaChatLollipopAdapter adapter;
        MegaNode node;

        PreviewDownloadListener(Context context, MegaChatLollipopAdapter.ViewHolderMessageChat holder, MegaChatLollipopAdapter adapter, MegaNode node) {
            this.context = context;
            this.holder = holder;
            this.adapter = adapter;
            this.node = node;
        }

        @Override
        public void onRequestStart(MegaApiJava api, MegaRequest request) {

        }

        @Override
        public void onRequestFinish(MegaApiJava api, MegaRequest request, MegaError e) {

            logDebug("onRequestFinish: " + request.getType() + "__" + request.getRequestString());
            logDebug("onRequestFinish: Node: " + request.getNodeHandle());

            if (request.getType() == MegaRequest.TYPE_GET_ATTR_FILE) {
                if (e.getErrorCode() == MegaError.API_OK) {

                    long handle = request.getNodeHandle();
                    long msgId = INVALID_HANDLE;
                    if(pendingPreviews.containsKey(handle)){
                        msgId = pendingPreviews.get(handle);
                        pendingPreviews.remove(handle);
                    }

                    setPreview(handle, holder, node, msgId);

                } else {
                    logError("ERROR: " + e.getErrorCode() + "___" + e.getErrorString());
                }
            }
        }

        @Override
        public void onRequestTemporaryError(MegaApiJava api, MegaRequest request, MegaError e) {

        }

        @Override
        public void onRequestUpdate(MegaApiJava api, MegaRequest request) {

        }
    }

    public String timeVideo(MegaNode n) {
        logDebug("timeVideo");
        return getVideoDuration(n.getDuration());
    }

    private void checkItem (View v, ViewHolderMessageChat holder, int[] screenPosition, int[] dimens) {

        ImageView imageView = null;

        int position = holder.getAdapterPosition();
        if(position<=messages.size()){
            AndroidMegaChatMessage message = messages.get(position - 1);
            if (message.getMessage() != null) {
                if (message.getMessage().getMegaNodeList() != null) {
                    if (message.getMessage().getMegaNodeList().get(0) != null) {
                        if (message.getMessage().getUserHandle() == megaChatApi.getMyUserHandle()) {
                            if (holder.contentOwnMessageThumbPort.getVisibility() == View.VISIBLE) {
                                logDebug("contentOwnMessageThumbPort");
                                imageView = (RoundedImageView) v.findViewById(R.id.content_own_message_thumb_portrait);
                            }
                            else if (holder.contentOwnMessageThumbLand.getVisibility() == View.VISIBLE) {
                                logDebug("contentOwnMessageThumbLand");
                                imageView = (RoundedImageView) v.findViewById(R.id.content_own_message_thumb_landscape);
                            }
                            else if (holder.contentOwnMessageFileThumb.getVisibility() == View.VISIBLE) {
                                logDebug("contentOwnMessageFileThumb");
                                imageView = (ImageView) v.findViewById(R.id.content_own_message_file_thumb);
                            }
                        }
                        else {
                            if (holder.contentContactMessageThumbPort.getVisibility() == View.VISIBLE) {
                                logDebug("contentContactMessageThumbPort");
                                imageView = (RoundedImageView) v.findViewById(R.id.content_contact_message_thumb_portrait);
                            }
                            else if (holder.contentContactMessageThumbLand.getVisibility() == View.VISIBLE) {
                                logDebug("contentContactMessageThumbLand");
                                imageView = (RoundedImageView) v.findViewById(R.id.content_contact_message_thumb_landscape);
                            }
                            else if (holder.contentContactMessageFileThumb.getVisibility() == View.VISIBLE) {
                                logDebug("contentContactMessageFileThumb");
                                imageView = (ImageView) v.findViewById(R.id.content_contact_message_file_thumb);
                            }
                        }
                    }
                }
            }
        }else{
            logWarning("Messages removed");
        }

        ((ChatActivityLollipop) context).holder_imageDrag = holder;
        ((ChatActivityLollipop) context).position_imageDrag = position;
//        ((ChatActivityLollipop) context).imageDrag = imageView;
        if (imageView != null) {
            imageView.getLocationOnScreen(screenPosition);
            dimens[0] = screenPosition[0] + (imageView.getWidth() / 2);
            dimens[1] = screenPosition[1] + (imageView.getHeight() / 2);
            dimens[2] = imageView.getWidth();
            dimens[3] = imageView.getHeight();
        }
    }

    public void setNodeAttachmentVisibility (boolean visible, ViewHolderMessageChat holder, int position){
        logDebug("position: " + position);
        if (holder != null) {
            holder.contentVisible = visible;
            notifyItemChanged(position);
        }
    }

    @Override
    public void onClick(View v) {
        logDebug("onClick()");

        ViewHolderMessageChat holder = (ViewHolderMessageChat) v.getTag();
        int currentPositionInAdapter = holder.getAdapterPosition();
        if(currentPositionInAdapter<0){
            logWarning("Current position error - not valid value");
            return;
        }

        switch (v.getId()) {
            case R.id.content_own_message_voice_clip_play_pause:
            case R.id.content_contact_message_voice_clip_play_pause:
                if(!(((ChatActivityLollipop)context).isRecordingNow())){
                    playOrPauseVoiceClip(currentPositionInAdapter, holder);
                }
                break;

            case R.id.content_own_message_voice_clip_not_available:
            case R.id.content_contact_message_voice_clip_not_available:{
                ((ChatActivityLollipop) context).showSnackbar(SNACKBAR_TYPE, context.getString(R.string.error_message_voice_clip), -1);
                break;
            }

            case R.id.forward_own_rich_links:
            case R.id.forward_own_contact:
            case R.id.forward_own_file:
            case R.id.forward_own_preview_portrait:
            case R.id.forward_own_preview_landscape:
            case R.id.forward_contact_rich_links:
            case R.id.forward_contact_contact:
            case R.id.forward_contact_file:
            case R.id.forward_contact_preview_portrait:
            case R.id.forward_contact_preview_landscape:
            case R.id.forward_own_location:
            case R.id.forward_contact_location:{
                ArrayList<AndroidMegaChatMessage> messageArray = new ArrayList<>();
                int currentPositionInMessages = currentPositionInAdapter -1;
                messageArray.add(messages.get(currentPositionInMessages));
                ((ChatActivityLollipop) context).forwardMessages(messageArray);
                break;
            }
            case R.id.content_own_message_text:
            case R.id.content_contact_message_text:
            case R.id.url_own_message_text:
            case R.id.url_contact_message_text:
                if (isIsClickAlreadyIntercepted()) {
                    resetIsClickAlreadyIntercepted();
                    break;
                }

            case R.id.message_chat_item_layout:
            case R.id.content_own_message_thumb_portrait_gif_view:
            case R.id.content_own_message_thumb_landscape_gif_view:
            case R.id.content_contact_message_thumb_portrait_gif_view:
            case R.id.content_contact_message_thumb_landscape_gif_view:
                if (checkIfIsGiphyOrGifMessage(currentPositionInAdapter - 1, holder)) {
                    break;
                }

                int[] screenPosition = new int[2];
                int [] dimens = new int[4];
                checkItem(v, holder, screenPosition, dimens);
                ((ChatActivityLollipop) context).itemClick(currentPositionInAdapter, dimens);

                break;

            case R.id.url_always_allow_button: {
                ((ChatActivityLollipop) context).showRichLinkWarning = RICH_WARNING_FALSE;
                megaApi.enableRichPreviews(true);
                this.notifyItemChanged(currentPositionInAdapter);
                break;
            }
            case R.id.url_no_disable_button:
            case R.id.url_not_now_button: {
                ((ChatActivityLollipop) context).showRichLinkWarning = RICH_WARNING_FALSE;
                int counter = MegaApplication.getCounterNotNowRichLinkWarning();
                if (counter < 1) {
                    counter = 1;
                } else {
                    counter++;
                }
                megaApi.setRichLinkWarningCounterValue(counter);
                this.notifyItemChanged(currentPositionInAdapter);
                break;
            }
            case R.id.url_never_button: {
                ((ChatActivityLollipop) context).showRichLinkWarning = RICH_WARNING_CONFIRMATION;
                this.notifyItemChanged(currentPositionInAdapter);
                break;
            }
            case R.id.url_yes_disable_button: {
                ((ChatActivityLollipop) context).showRichLinkWarning = RICH_WARNING_FALSE;
                megaApi.enableRichPreviews(false);
                this.notifyItemChanged(currentPositionInAdapter);
                break;
            }
        }
    }

    /**
     * Checks if the message clicked is a Giphy or GIF.
     * If it is a Giphy or GIF and the animation is not playing, it plays it.
     * If it is a Giphy message and  the animation is already playing, it opens the full screen view.     *
     *
     * @param positionInMessages    Position of the message in the array of messages.
     * @param holder                Holder representing the message clicked.
     * @return True if some of the cases described below match, false otherwise.
     */
    private boolean checkIfIsGiphyOrGifMessage(int positionInMessages, ViewHolderMessageChat holder) {
        AndroidMegaChatMessage message = messages.get(positionInMessages);

        if (message != null && message.getMessage() != null) {
            MegaChatMessage megaChatMessage = message.getMessage();
            boolean isOwnMessage = megaChatMessage.getUserHandle() == myUserHandle;

            if (megaChatMessage.getContainsMeta() != null && megaChatMessage.getContainsMeta().getGiphy() != null) {
                //Giphy message
                MegaChatGiphy giphy = message.getMessage().getContainsMeta().getGiphy();

                if (holder.isPlayingAnimation) {
                    //Already playing animation
                    GifData gifData = new GifData(giphy.getMp4Src(), giphy.getWebpSrc(), giphy.getMp4Size(), giphy.getWebpSize(),
                            giphy.getWidth(), giphy.getHeight(), giphy.getTitle());

                    context.startActivity(new Intent(context, GiphyViewerActivity.class)
                            .putExtra(GIF_DATA, gifData)
                            .setAction(ACTION_PREVIEW_GIPHY));
                } else {
                    //Not playing animation, play
                    setGIFAndGiphyProperties(true, Uri.parse(giphy.getWebpSrc()), holder, giphy.getWidth() < giphy.getHeight(), isOwnMessage);
                }

                return true;
            } else if (megaChatMessage.getMegaNodeList() != null && megaChatMessage.getMegaNodeList().size() == 1
                    && megaChatMessage.getMegaNodeList().get(0) != null) {
                MegaNode node = megaChatMessage.getMegaNodeList().get(0);

                if (MimeTypeList.typeForName(node.getName()).isGIF() && !holder.isPlayingAnimation) {
                    //GIF message not playing animation, play
                    Bitmap preview = getPreviewFromCache(node);
                    if (preview != null) {
                        setGIFAndGiphyProperties(true, getUri(node), holder, preview.getWidth() < preview.getHeight(), isOwnMessage);
                        return true;
                    }
                }
            }
        }

        return false;
    }


    /*
     * Set appropriate values ​​when a playback starts
     */
    private void prepareMediaPlayer(final long msgId) {
        if(handlerVoiceNotes == null){
            handlerVoiceNotes = new Handler();
        }
        if(messagesPlaying==null || messagesPlaying.isEmpty()) return;

        for (MessageVoiceClip m : messagesPlaying) {
            if ((m.getIdMessage() == msgId)&&(m.getMediaPlayer().isPlaying())) {
                logDebug("prepareMediaPlayer");

                runnableVC = new Runnable() {
                    @Override
                    public void run() {
                        statePlaying(msgId);
                        handlerVoiceNotes.postDelayed(this, 50);
                    }
                };
                statePlaying(msgId);
                handlerVoiceNotes.postDelayed(runnableVC, 50);
            }
        }
    }

    /*
     * Update the view while a voice clip is playing
     */
    private void statePlaying(long msgId){
        if(messages==null || messages.isEmpty() || messagesPlaying==null || messagesPlaying.isEmpty()) return;

        for(MessageVoiceClip m: messagesPlaying){
            if((m.getIdMessage() == msgId)&&(m.getMediaPlayer().isPlaying())){
                m.setProgress(m.getMediaPlayer().getCurrentPosition());
                for(int i=0; i<messages.size(); i++){
                    if(messages.get(i).getMessage().getMsgId() == m.getIdMessage()){
                        int positionInAdapter = i+1;
                        ViewHolderMessageChat holder = (ViewHolderMessageChat) listFragment.findViewHolderForAdapterPosition(positionInAdapter);
                        if(holder!=null){
                            if(m.getUserHandle() == megaChatApi.getMyUserHandle()){
                                holder.contentOwnMessageVoiceClipPlay.setVisibility(View.VISIBLE);
                                holder.contentOwnMessageVoiceClipPlay.setImageResource(R.drawable.ic_pause_grey);
                                holder.contentOwnMessageVoiceClipSeekBar.setProgress(m.getProgress());
                                holder.contentOwnMessageVoiceClipDuration.setText(milliSecondsToTimer(m.getProgress()));
                            }else{
                                holder.contentContactMessageVoiceClipPlay.setVisibility(View.VISIBLE);
                                holder.contentContactMessageVoiceClipPlay.setImageResource(R.drawable.ic_pause_grey);
                                holder.contentContactMessageVoiceClipSeekBar.setProgress(m.getProgress());
                                holder.contentContactMessageVoiceClipDuration.setText(milliSecondsToTimer(m.getProgress()));
                            }
                        }
                        break;
                    }
                }
                break;
            }
        }
    }

    /*
     * Download a voice note using an asynctask
     */
    private void downloadVoiceClip(final ViewHolderMessageChat holder,int position, long userHandle, final MegaNodeList nodeList){
        logDebug("downloadVoiceClip() ");
        try {
            new MegaChatLollipopAdapter.ChatVoiceClipAsyncTask(holder, position, userHandle).execute(nodeList);
        } catch (Exception ex) {
            logError("Too many AsyncTasks", ex);
        }
    }

    /*
     * When the download of a voice clip ends, update the view with the result
     */
    public void finishedVoiceClipDownload(long nodeHandle, int resultTransfer){
        if(messages==null || messages.isEmpty() || messagesPlaying==null || messagesPlaying.isEmpty()) return;
        logDebug("nodeHandle = "+nodeHandle+", the result of transfer is "+resultTransfer);

        for(MessageVoiceClip messagevc : messagesPlaying){
            if(messagevc.getMessageHandle() == nodeHandle){
                messagevc.setIsAvailable(resultTransfer);
                for(int posArray=0; posArray<messages.size();posArray++){
                    if(messages.get(posArray).getMessage().getMsgId() == messagevc.getIdMessage()){
                        int positionInAdapter = posArray+1;
                        ViewHolderMessageChat holder = (ViewHolderMessageChat) listFragment.findViewHolderForAdapterPosition(positionInAdapter);
                        if(holder!=null) notifyItemChanged(positionInAdapter);
                        break;
                    }
                }
            }
        }
    }

    /*
      * Updating the seekBar element and the mediaplayer progress
     */
    private void updatingSeekBar(long messageId, int progress){
        if(messages==null || messages.isEmpty() || messagesPlaying==null || messagesPlaying.isEmpty()) return;

        for(MessageVoiceClip m: messagesPlaying){
            if(m.getIdMessage() == messageId) {
                logDebug("Update mediaplayer");
                m.setProgress(progress);
                m.getMediaPlayer().seekTo(m.getProgress());
                for(int i=0; i<messages.size(); i++){
                    if(messages.get(i).getMessage().getMsgId() == m.getIdMessage()){
                        int positionInAdapter = i+1;
                        ViewHolderMessageChat holder = (ViewHolderMessageChat) listFragment.findViewHolderForAdapterPosition(positionInAdapter);
                        if(holder!=null){
                            logDebug("Update holder views");
                            if(m.getUserHandle() == megaChatApi.getMyUserHandle()){
                                holder.contentOwnMessageVoiceClipDuration.setText(milliSecondsToTimer(m.getProgress()));
                            }else{
                                holder.contentContactMessageVoiceClipDuration.setText(milliSecondsToTimer(m.getProgress()));
                            }
                        }
                        break;
                    }
                }
                break;
            }
        }
    }


    /*
     * Play or pause a voice clip
     */
    private void playOrPauseVoiceClip(int positionInAdapter, ViewHolderMessageChat holder){
        AndroidMegaChatMessage currentMessage = getMessageAtAdapterPosition(positionInAdapter-1);
        if (currentMessage == null || currentMessage.getMessage() == null ||
                currentMessage.getMessage().getType() != MegaChatMessage.TYPE_VOICE_CLIP ||
                messagesPlaying == null || messagesPlaying.isEmpty())
            return;

        for(MessageVoiceClip m: messagesPlaying){
            if(m.getIdMessage() == currentMessage.getMessage().getMsgId()){
                if(m.getMediaPlayer().isPlaying()){
                    logDebug("isPlaying: PLAY -> PAUSE");
                    pauseVoiceClip(m,positionInAdapter);
                    return;
                }
                if(m.isPaused()){
                    logDebug("notPlaying: PAUSE -> PLAY");
                    playVoiceClip(m, null);
                    return;
                }

                logDebug("notPlaying: find voice clip");
                MegaNodeList nodeList = currentMessage.getMessage().getMegaNodeList();
                if(nodeList.size()<1 || !isVoiceClip(nodeList.get(0).getName())) break;

                File vcFile = buildVoiceClipFile(context, nodeList.get(0).getName());
                if(!isFileAvailable(vcFile) || vcFile.length() != nodeList.get(0).getSize()) downloadVoiceClip(holder, positionInAdapter, currentMessage.getMessage().getUserHandle(), nodeList);

                playVoiceClip(m, vcFile.getAbsolutePath());
                break;
            }
        }
    }


    /*
     * Pause the voice clip
     */
    private void pauseVoiceClip(MessageVoiceClip m, int positionInAdapter){
        m.getMediaPlayer().pause();
        m.setProgress(m.getMediaPlayer().getCurrentPosition());
        m.setPaused(true);
        removeCallBacks();
        notifyItemChanged(positionInAdapter);
    }

    /*
     * Play the voice clip
     */
    private void playVoiceClip(MessageVoiceClip m, String voiceClipPath){

        stopAllReproductionsInProgress();
        final long mId = m.getIdMessage();
        ((ChatActivityLollipop) context).startProximitySensor();

        if(voiceClipPath == null){
            m.getMediaPlayer().seekTo(m.getProgress());
            m.getMediaPlayer().start();
            m.setPaused(false);
            prepareMediaPlayer(mId);
        }else{
            try {
                m.getMediaPlayer().reset();
                m.getMediaPlayer().setDataSource(voiceClipPath);
                m.getMediaPlayer().setLooping(false);
                m.getMediaPlayer().prepare();
                m.setPaused(false);
                m.setProgress(m.getMediaPlayer().getCurrentPosition());

            } catch (IOException e) {
                e.printStackTrace();
            }
            m.getMediaPlayer().seekTo(m.getProgress());
        }

        m.getMediaPlayer().setOnErrorListener(new MediaPlayer.OnErrorListener() {
            public boolean onError(MediaPlayer mediaPlayer, int i, int i1) {
                logDebug("mediaPlayerVoiceNotes:onError");
                ((ChatActivityLollipop) context).stopProximitySensor();
                mediaPlayer.reset();
                return true;
            }
        });
        m.getMediaPlayer().setOnPreparedListener(new MediaPlayer.OnPreparedListener() {
            @Override
            public void onPrepared(MediaPlayer mediaPlayer) {
                logDebug("mediaPlayerVoiceNotes:onPrepared");
                mediaPlayer.start();
                prepareMediaPlayer(mId);

            }
        });

        m.getMediaPlayer().setOnCompletionListener(new MediaPlayer.OnCompletionListener() {
            @Override
            public void onCompletion(MediaPlayer mp) {
                logDebug("mediaPlayerVoiceNotes:setOnCompletionListener");
                removeCallBacks();
                completionMediaPlayer(mId);
            }
        });
    }

    /*
    * Stop the playing when this message is removed*/
    public void stopPlaying(long msgId){
        ((ChatActivityLollipop) context).stopProximitySensor();

        if(messagesPlaying==null || messagesPlaying.isEmpty()) return;

        for(MessageVoiceClip m: messagesPlaying) {
            if(m.getIdMessage() == msgId){
                if(m.getMediaPlayer().isPlaying()){
                    m.getMediaPlayer().stop();
                }
                m.getMediaPlayer().release();
                m.setMediaPlayer(null);
                messagesPlaying.remove(m);
                break;
            }
        }
    }

    public void pausePlaybackInProgress(){
        if (messagesPlaying == null || messagesPlaying.isEmpty()) return;
        for (MessageVoiceClip m : messagesPlaying) {
            if (m.getMediaPlayer().isPlaying()) {
                int positionInAdapter = getAdapterItemPosition(m.getIdMessage());
                if (positionInAdapter != -1) pauseVoiceClip(m, positionInAdapter);
                break;
            }
        }
    }

    /*
     * Restore values when a playback ends
     */
    private void completionMediaPlayer(long msgId){
        if(messages==null || messages.isEmpty() || messagesPlaying==null || messagesPlaying.isEmpty()) return;

        for(MessageVoiceClip m: messagesPlaying) {
            if(m.getIdMessage() == msgId){
                logDebug("completionMediaPlayer ");
                m.setProgress(0);
                m.setPaused(false);
                if(m.getMediaPlayer().isPlaying()){
                    m.getMediaPlayer().stop();
                }
                m.getMediaPlayer().seekTo(m.getProgress());
                for(int i=0; i<messages.size(); i++){
                    if(messages.get(i).getMessage().getMsgId() == msgId){
                        int positionInAdapter = i+1;
                        notifyItemChanged(positionInAdapter);
                        break;
                    }
                }
                break;
            }
        }
    }

    /* Get the voice clip that it is playing*/

    public MessageVoiceClip getVoiceClipPlaying(){
        if(messagesPlaying==null || messagesPlaying.isEmpty()) return null;
        for(MessageVoiceClip m:messagesPlaying){
            if(m.getMediaPlayer().isPlaying()){
                return m;
            }
        }
        return null;
    }

    /*
     * Stop the voice notes that are playing and update the necessary views
     */
    public void stopAllReproductionsInProgress(){

        if (messagesPlaying == null || messagesPlaying.isEmpty()) return;
        removeCallBacks();

        for(MessageVoiceClip m:messagesPlaying){
            if(m.getMediaPlayer().isPlaying()){
                logDebug("PLAY -> STOP");
                completionMediaPlayer(m.getIdMessage());
            }
        }
    }

    public void destroyVoiceElemnts(){
        logDebug("destroyVoiceElemnts()");
        removeCallBacks();
        if(messagesPlaying==null || messagesPlaying.isEmpty()) return;
        for(MessageVoiceClip m:messagesPlaying){
            m.getMediaPlayer().release();
            m.setMediaPlayer(null);
        }
        messagesPlaying.clear();
    }

    @Override
    public boolean onLongClick(View view) {
        logDebug("OnLongCLick");

        if(megaChatApi.isSignalActivityRequired()){
            megaChatApi.signalPresenceActivity();
        }
        ViewHolderMessageChat holder = (ViewHolderMessageChat) view.getTag();
        int currentPosition = holder.getAdapterPosition();

        if (isMultipleSelect() || currentPosition < 1 || messages.get(currentPosition-1).isUploading())
            return true;

        if(MegaApplication.isShowInfoChatMessages()){
            ((ChatActivityLollipop) context).showMessageInfo(currentPosition);
        }
        else{
            ((ChatActivityLollipop) context).itemLongClick(currentPosition);
        }

        return true;
    }

    private void removeCallBacks(){
        logDebug("removeCallBacks()");

        if(handlerVoiceNotes==null) return;

        if (runnableVC != null) {
            handlerVoiceNotes.removeCallbacks(runnableVC);
        }
        ((ChatActivityLollipop) context).stopProximitySensor();

        runnableVC = null;
        handlerVoiceNotes.removeCallbacksAndMessages(null);
        handlerVoiceNotes = null;
    }

    private void setContactMessageName(int pos, ViewHolderMessageChat holder, long handle, boolean visibility) {
        if (isHolderNull(pos, holder)) {
            return;
        }
        holder.fullNameTitle = getContactMessageName(pos, holder, handle);
        if (!visibility) return;

        if (chatRoom.isGroup()) {
            holder.nameContactText.setVisibility(View.VISIBLE);
            holder.nameContactText.setText(holder.fullNameTitle);
        }
        else {
            holder.nameContactText.setVisibility(View.GONE);
        }
    }

    private void isRemovingTextMessage(int pos, ViewHolderMessageChat holder, MegaChatMessage message) {
        if (isHolderNull(pos, holder)) {
            return;
        }
        boolean isRemoved = false;
        if (removedMessages != null && removedMessages.size() > 0) {
            for (RemovedMessage removeMsg : removedMessages) {
                if (removeMsg.getMsgId() == message.getMsgId() && removeMsg.getMsgTempId() == message.getTempId()) {
                    isRemoved = true;
                    break;
                }
            }
        }

        if (isRemoved) {
            holder.contentOwnMessageText.setBackground(ContextCompat.getDrawable(context, R.drawable.light_rounded_chat_own_message));
        } else {
            holder.contentOwnMessageText.setBackground(ContextCompat.getDrawable(context, R.drawable.dark_rounded_chat_own_message));
        }
    }

    private String getContactMessageName(int pos, ViewHolderMessageChat holder, long handle) {
        if (isHolderNull(pos, holder)) {
            return null;
        }

        String name = cC.getParticipantFullName(handle);
        if (!isTextEmpty(name)) {
            return name;
        }

        logWarning("NOT found in DB");
        name = context.getString(R.string.unknown_name_label);
        if (!holder.nameRequestedAction) {
            logDebug("Call for nonContactName: " + handle);
            holder.nameRequestedAction = true;
            int privilege = chatRoom.getPeerPrivilegeByHandle(handle);
            if (privilege == MegaChatRoom.PRIV_UNKNOWN || privilege == MegaChatRoom.PRIV_RM) {
                ChatNonContactNameListener listener = new ChatNonContactNameListener(context, holder, this, handle, chatRoom.isPreview(), pos);
                megaChatApi.getUserFirstname(handle, chatRoom.getAuthorizationToken(), listener);
                megaChatApi.getUserLastname(handle, chatRoom.getAuthorizationToken(), listener);
                megaChatApi.getUserEmail(handle, listener);
            } else {
                MegaHandleList handleList = MegaHandleList.createInstance();
                handleList.addMegaHandle(handle);
                megaChatApi.loadUserAttributes(chatRoom.getChatId(), handleList,
                        new GetPeerAttributesListener(context, holder, this));
            }
        } else {
            logWarning("Name already asked and no name received: " + handle);
        }
        return name;
    }

    boolean isHolderNull(int pos, ViewHolderMessageChat holder) {
        if (holder ==  null) {
            holder = (ViewHolderMessageChat) listFragment.findViewHolderForAdapterPosition(pos);
            if (holder == null) {
                notifyItemChanged(pos);
                return true;
            }
        }

        return false;
    }

    public ViewHolderMessageChat queryIfHolderNull(int pos) {
        ViewHolderMessageChat holder = (ViewHolderMessageChat) listFragment.findViewHolderForAdapterPosition(pos);
        if (holder == null) {
            return null;
        }

        return holder;
    }

    private void setInfoToShow (int position, final ViewHolderMessageChat holder, boolean ownMessage, int infotToShow, String dateText, String timeText) {

        if (isHolderNull(position, holder)) {
            return;
        }

        if (ownMessage) {
            switch (infotToShow) {
                case AndroidMegaChatMessage.CHAT_ADAPTER_SHOW_ALL: {
                    logDebug("CHAT_ADAPTER_SHOW_ALL");
                    holder.dateLayout.setVisibility(View.VISIBLE);
                    holder.dateText.setText(dateText);
                    holder.titleOwnMessage.setVisibility(View.VISIBLE);
                    holder.timeOwnText.setText(timeText);
                    break;
                }
                case AndroidMegaChatMessage.CHAT_ADAPTER_SHOW_TIME: {
                    logDebug("CHAT_ADAPTER_SHOW_TIME");
                    holder.dateLayout.setVisibility(View.GONE);
                    holder.titleOwnMessage.setVisibility(View.VISIBLE);
                    holder.timeOwnText.setText(timeText);
                    break;
                }
                case AndroidMegaChatMessage.CHAT_ADAPTER_SHOW_NOTHING: {
                    logDebug("CHAT_ADAPTER_SHOW_NOTHING");
                    holder.dateLayout.setVisibility(View.GONE);
                    holder.titleOwnMessage.setVisibility(View.GONE);
                    break;
                }
            }
        } else {
            switch (infotToShow) {
                case AndroidMegaChatMessage.CHAT_ADAPTER_SHOW_ALL: {
                    logDebug("CHAT_ADAPTER_SHOW_ALL");
                    holder.dateLayout.setVisibility(View.VISIBLE);
                    holder.dateText.setText(dateText);
                    holder.titleContactMessage.setVisibility(View.VISIBLE);
                    holder.timeContactText.setText(timeText);
                    holder.timeContactText.setVisibility(View.VISIBLE);
                    break;
                }
                case AndroidMegaChatMessage.CHAT_ADAPTER_SHOW_TIME: {
                    logDebug("CHAT_ADAPTER_SHOW_TIME");
                    holder.dateLayout.setVisibility(View.GONE);
                    holder.titleContactMessage.setVisibility(View.VISIBLE);
                    holder.timeContactText.setText(timeText);
                    holder.timeContactText.setVisibility(View.VISIBLE);
                    break;
                }
                case AndroidMegaChatMessage.CHAT_ADAPTER_SHOW_NOTHING: {
                    logDebug("CHAT_ADAPTER_SHOW_NOTHING");
                    holder.dateLayout.setVisibility(View.GONE);
                    holder.timeContactText.setVisibility(View.GONE);
                    holder.titleContactMessage.setVisibility(View.GONE);
                    break;
                }
            }
        }
    }

    private void checkMultiselectionMode(int positionInAdapter, final ViewHolderMessageChat holder, boolean ownMessage, long messageId) {
        if (isHolderNull(positionInAdapter, holder))
            return;

        if (multipleSelect) {
            if (ownMessage) {
                holder.ownMessageSelectLayout.setVisibility(View.VISIBLE);
                if (this.isItemChecked(messageId)) {
                    holder.ownMessageSelectIcon.setImageDrawable(ContextCompat.getDrawable(context, R.drawable.media_select_ic));
                } else {
                    holder.ownMessageSelectIcon.setImageDrawable(ContextCompat.getDrawable(context, R.drawable.ic_unselect_chatroom));
                }
            } else {
                holder.contactMessageSelectLayout.setVisibility(View.VISIBLE);
                if (this.isItemChecked(messageId)) {
                    holder.contactMessageSelectIcon.setImageDrawable(ContextCompat.getDrawable(context, R.drawable.media_select_ic));
                } else {
                    holder.contactMessageSelectIcon.setImageDrawable(ContextCompat.getDrawable(context, R.drawable.ic_unselect_chatroom));
                }
            }

        } else if (positionClicked != INVALID_POSITION && positionClicked == positionInAdapter) {
            listFragment.smoothScrollToPosition(positionClicked);
        }
    }

    private int getAdapterItemPosition(long id) {
        for (int position = 0; position < messages.size(); position++) {
            if (messages.get(position).getMessage().getMsgId() == id) {
                return position + 1;
            }
        }
        return -1;
    }

    public MegaChatRoom getChatRoom() {
        return chatRoom;
    }
}<|MERGE_RESOLUTION|>--- conflicted
+++ resolved
@@ -7158,100 +7158,6 @@
             }
         }
 
-<<<<<<< HEAD
-            File previewDir = getPreviewFolder(context);
-            String base64 = MegaApiJava.handleToBase64(handle);
-            File preview = new File(previewDir, base64 + ".jpg");
-            if (preview.exists()) {
-
-                if (preview.length() > 0) {
-                    Bitmap bitmap = getBitmapForCache(preview, context);
-
-                    if (bitmap != null) {
-
-                        previewCache.put(handle, bitmap);
-
-                        if (holder.userHandle == megaChatApi.getMyUserHandle()) {
-
-                            String name = holder.contentOwnMessageFileName.getText().toString();
-
-                            if (bitmap.getWidth() < bitmap.getHeight()) {
-                                logDebug("Portrait");
-
-                                holder.contentOwnMessageThumbPort.setImageBitmap(bitmap);
-                                holder.contentOwnMessageThumbPort.setScaleType(ImageView.ScaleType.CENTER_INSIDE);
-
-                                if (MimeTypeList.typeForName(name).isPdf()) {
-                                    logDebug("Is pfd preview");
-                                    holder.iconOwnTypeDocPortraitPreview.setVisibility(View.VISIBLE);
-
-                                    holder.gradientOwnMessageThumbPort.setVisibility(View.GONE);
-                                    holder.videoIconOwnMessageThumbPort.setVisibility(View.GONE);
-                                    holder.videoTimecontentOwnMessageThumbPort.setVisibility(View.GONE);
-
-                                } else if (MimeTypeList.typeForName(name).isVideo()) {
-                                    logDebug("Is video preview");
-
-                                    holder.gradientOwnMessageThumbPort.setVisibility(View.VISIBLE);
-                                    holder.videoIconOwnMessageThumbPort.setVisibility(View.VISIBLE);
-
-                                    if (node != null) {
-                                        holder.videoTimecontentOwnMessageThumbPort.setText(timeVideo(node));
-                                        holder.videoTimecontentOwnMessageThumbPort.setVisibility(View.VISIBLE);
-                                    } else {
-                                        holder.videoTimecontentOwnMessageThumbPort.setVisibility(View.GONE);
-                                    }
-
-                                    holder.iconOwnTypeDocPortraitPreview.setVisibility(View.GONE);
-
-                                } else {
-                                    if (MimeTypeList.typeForName(node.getName()).isGIF()) {
-                                        setGIFProperties(node, holder, true, true);
-                                    }
-
-                                    holder.iconOwnTypeDocPortraitPreview.setVisibility(View.GONE);
-                                    holder.gradientOwnMessageThumbPort.setVisibility(View.GONE);
-                                    holder.videoIconOwnMessageThumbPort.setVisibility(View.GONE);
-                                    holder.videoTimecontentOwnMessageThumbPort.setVisibility(View.GONE);
-                                }
-
-                                holder.previewFramePort.setVisibility(View.VISIBLE);
-                                holder.contentOwnMessageThumbPort.setVisibility(View.VISIBLE);
-
-                                if (cC.isInAnonymousMode() || isMultipleSelect()) {
-                                    holder.forwardOwnPortrait.setVisibility(View.GONE);
-                                }
-                                else {
-                                    holder.forwardOwnPortrait.setVisibility(View.VISIBLE);
-                                }
-                                if(isMultipleSelect()){
-                                    holder.forwardOwnPortrait.setOnClickListener(null);
-                                }else{
-                                    holder.forwardOwnPortrait.setOnClickListener(this);
-                                }
-                                holder.forwardOwnLandscape.setVisibility(View.GONE);
-                                holder.forwardOwnFile.setVisibility(View.GONE);
-
-                                holder.contentOwnMessageFileLayout.setVisibility(View.GONE);
-                                holder.previewFrameLand.setVisibility(View.GONE);
-                                holder.contentOwnMessageThumbLand.setVisibility(View.GONE);
-
-                                holder.gradientOwnMessageThumbLand.setVisibility(View.GONE);
-                                holder.videoIconOwnMessageThumbLand.setVisibility(View.GONE);
-                                holder.videoTimecontentOwnMessageThumbLand.setVisibility(View.GONE);
-                            } else {
-                                logDebug("Landscape");
-                                holder.contentOwnMessageThumbLand.setImageBitmap(bitmap);
-                                holder.contentOwnMessageThumbLand.setScaleType(ImageView.ScaleType.CENTER_INSIDE);
-
-                                if (MimeTypeList.typeForName(name).isPdf()) {
-                                    logDebug("Is pfd preview");
-                                    holder.iconOwnTypeDocLandPreview.setVisibility(View.VISIBLE);
-
-                                    holder.videoTimecontentOwnMessageThumbLand.setVisibility(View.GONE);
-                                    holder.gradientOwnMessageThumbLand.setVisibility(View.GONE);
-                                    holder.videoIconOwnMessageThumbLand.setVisibility(View.GONE);
-=======
         File previewDir = getPreviewFolder(context);
         String base64 = MegaApiJava.handleToBase64(handle);
         File preview = new File(previewDir, base64 + JPG_EXTENSION);
@@ -7259,7 +7165,6 @@
             logWarning("Preview not exists. Handle: " + handle);
             return;
         }
->>>>>>> c6497a08
 
         Bitmap bitmap = getBitmapForCache(preview, context);
         if (bitmap == null) {
@@ -7272,22 +7177,9 @@
         if (holder.userHandle == megaChatApi.getMyUserHandle()) {
             String name = holder.contentOwnMessageFileName.getText().toString();
 
-<<<<<<< HEAD
-                                } else {
-                                    if (MimeTypeList.typeForName(node.getName()).isGIF()) {
-                                        setGIFProperties(node, holder, false, true);
-                                    }
-
-                                    holder.iconOwnTypeDocLandPreview.setVisibility(View.GONE);
-                                    holder.videoTimecontentOwnMessageThumbLand.setVisibility(View.GONE);
-                                    holder.gradientOwnMessageThumbLand.setVisibility(View.GONE);
-                                    holder.videoIconOwnMessageThumbLand.setVisibility(View.GONE);
-                                }
-=======
             if (bitmap.getWidth() < bitmap.getHeight()) {
                 holder.contentOwnMessageThumbPort.setImageBitmap(bitmap);
                 holder.contentOwnMessageThumbPort.setScaleType(ImageView.ScaleType.CENTER_INSIDE);
->>>>>>> c6497a08
 
                 if (MimeTypeList.typeForName(name).isPdf()) {
                     holder.iconOwnTypeDocPortraitPreview.setVisibility(View.VISIBLE);
@@ -7308,6 +7200,10 @@
                     holder.iconOwnTypeDocPortraitPreview.setVisibility(View.GONE);
 
                 } else {
+                    if (MimeTypeList.typeForName(node.getName()).isGIF()) {
+                        setGIFProperties(node, holder, true, true);
+                    }
+
                     holder.iconOwnTypeDocPortraitPreview.setVisibility(View.GONE);
                     holder.gradientOwnMessageThumbPort.setVisibility(View.GONE);
                     holder.videoIconOwnMessageThumbPort.setVisibility(View.GONE);
@@ -7352,28 +7248,19 @@
                     holder.gradientOwnMessageThumbLand.setVisibility(View.VISIBLE);
                     holder.videoIconOwnMessageThumbLand.setVisibility(View.VISIBLE);
 
-<<<<<<< HEAD
-                                } else {
-                                    if (MimeTypeList.typeForName(node.getName()).isGIF()) {
-                                        setGIFProperties(node, holder, true, false);
-                                    }
-
-                                    holder.iconContactTypeDocPortraitPreview.setVisibility(View.GONE);
-                                    holder.gradientContactMessageThumbPort.setVisibility(View.GONE);
-                                    holder.videoIconContactMessageThumbPort.setVisibility(View.GONE);
-                                    holder.videoTimecontentContactMessageThumbPort.setVisibility(View.GONE);
-                                }
-=======
                     if (node != null) {
                         holder.videoTimecontentOwnMessageThumbLand.setText(timeVideo(node));
                         holder.videoTimecontentOwnMessageThumbLand.setVisibility(View.VISIBLE);
                     } else {
                         holder.videoTimecontentOwnMessageThumbLand.setVisibility(View.GONE);
                     }
->>>>>>> c6497a08
 
                     holder.iconOwnTypeDocLandPreview.setVisibility(View.GONE);
                 } else {
+                    if (MimeTypeList.typeForName(node.getName()).isGIF()) {
+                        setGIFProperties(node, holder, false, true);
+                    }
+
                     holder.iconOwnTypeDocLandPreview.setVisibility(View.GONE);
                     holder.videoTimecontentOwnMessageThumbLand.setVisibility(View.GONE);
                     holder.gradientOwnMessageThumbLand.setVisibility(View.GONE);
@@ -7428,6 +7315,10 @@
 
                     holder.iconContactTypeDocPortraitPreview.setVisibility(View.GONE);
                 } else {
+                    if (MimeTypeList.typeForName(node.getName()).isGIF()) {
+                        setGIFProperties(node, holder, true, false);
+                    }
+
                     holder.iconContactTypeDocPortraitPreview.setVisibility(View.GONE);
                     holder.gradientContactMessageThumbPort.setVisibility(View.GONE);
                     holder.videoIconContactMessageThumbPort.setVisibility(View.GONE);
@@ -7462,18 +7353,6 @@
                 holder.contentContactMessageFileName.setVisibility(View.GONE);
                 holder.contentContactMessageFileSize.setVisibility(View.GONE);
 
-<<<<<<< HEAD
-                                } else {
-                                    if (MimeTypeList.typeForName(node.getName()).isGIF()) {
-                                        setGIFProperties(node, holder, false, false);
-                                    }
-
-                                    holder.iconContactTypeDocLandPreview.setVisibility(View.GONE);
-                                    holder.gradientContactMessageThumbLand.setVisibility(View.GONE);
-                                    holder.videoIconContactMessageThumbLand.setVisibility(View.GONE);
-                                    holder.videoTimecontentContactMessageThumbLand.setVisibility(View.GONE);
-                                }
-=======
                 RelativeLayout.LayoutParams contactThumbParams = (RelativeLayout.LayoutParams) holder.contentContactMessageThumbPort.getLayoutParams();
                 contactThumbParams.setMargins(0, 0, 0, 0);
                 holder.contentContactMessageThumbPort.setLayoutParams(contactThumbParams);
@@ -7497,10 +7376,13 @@
                     } else {
                         holder.videoTimecontentContactMessageThumbLand.setVisibility(View.GONE);
                     }
->>>>>>> c6497a08
 
                     holder.iconContactTypeDocLandPreview.setVisibility(View.GONE);
                 } else {
+                    if (MimeTypeList.typeForName(node.getName()).isGIF()) {
+                        setGIFProperties(node, holder, false, false);
+                    }
+
                     holder.iconContactTypeDocLandPreview.setVisibility(View.GONE);
                     holder.gradientContactMessageThumbLand.setVisibility(View.GONE);
                     holder.videoIconContactMessageThumbLand.setVisibility(View.GONE);
