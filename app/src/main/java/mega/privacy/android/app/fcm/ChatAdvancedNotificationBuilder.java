--- conflicted
+++ resolved
@@ -880,7 +880,7 @@
         Bitmap statusIcon = null;
 
         if (chatToAnswer.isGroup()) {
-            titleChat = chatToAnswer.getTitle();
+            titleChat = getTitleChat(chatToAnswer);
             titleCall = context.getString(R.string.title_notification_incoming_group_call);
         } else {
             statusIcon = getStatusBitmap(megaChatApi.getUserOnlineStatus(chatToAnswer.getPeerHandle(0)));
@@ -1002,30 +1002,7 @@
             notificationBuilder.setPriority(NotificationManager.IMPORTANCE_HIGH);
         }
 
-<<<<<<< HEAD
         notify(notificationId, notificationBuilder.build());
-=======
-                NotificationCompat.Builder notificationBuilderO = new NotificationCompat.Builder(context, notificationChannelIdIncomingCall);
-                notificationBuilderO
-                        .setSmallIcon(R.drawable.ic_stat_notify)
-                        .setContentText(context.getString(R.string.notification_subtitle_incoming))
-                        .setAutoCancel(false)
-                        .setContentIntent(null)
-                        .setVibrate(pattern)
-                        .addAction(actionAnswer)
-                        .addAction(actionIgnore)
-                        .setDeleteIntent(pendingIntentIgnore)
-                        .setColor(ContextCompat.getColor(context, R.color.mega))
-                        .setPriority(NotificationManager.IMPORTANCE_HIGH);
-
-                if(chatToAnswer.isGroup()){
-                    notificationBuilderO.setContentTitle(getTitleChat(chatToAnswer));
-                }
-                else{
-                    notificationBuilderO.setContentTitle(getFullName(chatToAnswer));
-                }
->>>>>>> 61f57a84
-
     }
 
     /**
@@ -1044,30 +1021,12 @@
         MegaChatRoom chatToAnswer = megaChatApi.getChatRoom(callToAnswer.getChatid());
         int notificationId = (MegaApiJava.userHandleToBase64(callToAnswer.getId())).hashCode();
 
-<<<<<<< HEAD
         Intent ignoreIntent = new Intent(context, CallNotificationIntentService.class);
         ignoreIntent.putExtra(CHAT_ID_OF_CURRENT_CALL, MEGACHAT_INVALID_HANDLE);
         ignoreIntent.putExtra(CHAT_ID_OF_INCOMING_CALL, callToAnswer.getChatid());
         ignoreIntent.setAction(CallNotificationIntentService.IGNORE);
         int requestCodeIgnore = notificationId + 1;
         PendingIntent pendingIntentIgnore = PendingIntent.getService(context, requestCodeIgnore, ignoreIntent, PendingIntent.FLAG_CANCEL_CURRENT);
-=======
-                NotificationCompat.Builder notificationBuilder = new NotificationCompat.Builder(context, notificationChannelIdIncomingCall);
-                notificationBuilder
-                        .setSmallIcon(R.drawable.ic_stat_notify)
-                        .setContentText(context.getString(R.string.notification_subtitle_incoming))
-                        .setAutoCancel(false)
-                        .setContentIntent(null)
-                        .addAction(actionAnswer)
-                        .addAction(actionIgnore)
-                        .setDeleteIntent(pendingIntentIgnore);
-
-                if(chatToAnswer.isGroup()){
-                    notificationBuilder.setContentTitle(getTitleChat(chatToAnswer));
-                }else{
-                    notificationBuilder.setContentTitle(getFullName(chatToAnswer));
-                }
->>>>>>> 61f57a84
 
         Intent answerIntent = new Intent(context, CallNotificationIntentService.class);
         answerIntent.putExtra(CHAT_ID_OF_CURRENT_CALL, MEGACHAT_INVALID_HANDLE);
@@ -1092,7 +1051,7 @@
         String titleChat;
         String titleCall;
         if (chatToAnswer.isGroup()) {
-            titleChat = chatToAnswer.getTitle();
+            titleChat = getTitleChat(chatToAnswer);
             titleCall = context.getString(R.string.title_notification_incoming_group_call);
         } else {
             titleChat = getFullName(chatToAnswer);
