--- conflicted
+++ resolved
@@ -966,28 +966,14 @@
         MegaChatRoom chatToAnswer = megaChatApi.getChatRoom(chatIdCallToAnswer);
         int notificationId = getCallNotificationId(callToAnswer.getCallId());
 
-<<<<<<< HEAD
-        Intent ignoreIntent = new Intent(context, CallNotificationIntentService.class);
-        ignoreIntent.putExtra(CHAT_ID_OF_CURRENT_CALL, MEGACHAT_INVALID_HANDLE);
-        ignoreIntent.putExtra(CHAT_ID_OF_INCOMING_CALL, callToAnswer.getChatid());
-        ignoreIntent.setAction(CallNotificationIntentService.IGNORE);
-        int requestCodeIgnore = notificationId + 1;
-        PendingIntent pendingIntentIgnore = PendingIntent.getService(context, requestCodeIgnore, ignoreIntent, PendingIntent.FLAG_CANCEL_CURRENT | PendingIntent.FLAG_IMMUTABLE);
-=======
         PendingIntent intentIgnore = getPendingIntent(MEGACHAT_INVALID_HANDLE, chatIdCallToAnswer, CallNotificationIntentService.IGNORE, notificationId);
         PendingIntent callScreen = getPendingIntentMeetingRinging(context, callToAnswer.getChatid(), notificationId + ONE_REQUEST_NEEDED);
->>>>>>> d55ad54a
 
         Intent answerIntent = new Intent(context, CallNotificationIntentService.class);
         answerIntent.putExtra(CHAT_ID_OF_CURRENT_CALL, MEGACHAT_INVALID_HANDLE);
         answerIntent.putExtra(CHAT_ID_OF_INCOMING_CALL, callToAnswer.getChatid());
         answerIntent.setAction(CallNotificationIntentService.ANSWER);
-<<<<<<< HEAD
-        int requestCodeAnswer = notificationId + 1;
-        PendingIntent pendingIntentAnswer = PendingIntent.getService(context, requestCodeAnswer, answerIntent, PendingIntent.FLAG_CANCEL_CURRENT | PendingIntent.FLAG_IMMUTABLE);
-=======
-        PendingIntent intentAnswer = PendingIntent.getService(context, notificationId + ONE_REQUEST_NEEDED, answerIntent, PendingIntent.FLAG_CANCEL_CURRENT);
->>>>>>> d55ad54a
+        PendingIntent intentAnswer = PendingIntent.getService(context, notificationId + ONE_REQUEST_NEEDED, answerIntent, PendingIntent.FLAG_CANCEL_CURRENT | PendingIntent.FLAG_IMMUTABLE);
 
         Bitmap avatarIcon = setUserAvatar(chatToAnswer);
 
