package mega.privacy.android.app.fcm;

import android.annotation.TargetApi;
import android.app.Notification;
import android.app.NotificationChannel;
import android.app.NotificationManager;
import android.app.PendingIntent;
import android.content.Context;
import android.content.Intent;
import android.graphics.Bitmap;
import android.graphics.BitmapFactory;
import android.graphics.Color;
import android.media.Ringtone;
import android.media.RingtoneManager;
import android.net.Uri;
import android.os.Build;
import android.service.notification.StatusBarNotification;
import android.view.View;
import android.widget.RemoteViews;

import androidx.core.app.NotificationCompat;
import androidx.core.content.ContextCompat;

import java.io.File;
import java.util.ArrayList;
import java.util.Collections;
import java.util.Comparator;

import java.util.HashSet;
import java.util.Set;

import mega.privacy.android.app.DatabaseHandler;
import mega.privacy.android.app.MegaApplication;
import mega.privacy.android.app.R;
import mega.privacy.android.app.listeners.GetPeerAttributesListener;
import mega.privacy.android.app.lollipop.ManagerActivityLollipop;
import mega.privacy.android.app.lollipop.controllers.ChatController;
import mega.privacy.android.app.lollipop.megachat.ChatItemPreferences;
import mega.privacy.android.app.lollipop.megachat.ChatSettings;
import mega.privacy.android.app.lollipop.megachat.calls.CallNotificationIntentService;
import mega.privacy.android.app.lollipop.megachat.calls.ChatCallActivity;
import nz.mega.sdk.MegaApiAndroid;
import nz.mega.sdk.MegaApiJava;
import nz.mega.sdk.MegaChatApi;
import nz.mega.sdk.MegaChatApiAndroid;
import nz.mega.sdk.MegaChatCall;
import nz.mega.sdk.MegaChatContainsMeta;
import nz.mega.sdk.MegaChatListItem;
import nz.mega.sdk.MegaChatMessage;
import nz.mega.sdk.MegaChatRequest;
import nz.mega.sdk.MegaChatRoom;
import nz.mega.sdk.MegaHandleList;
import nz.mega.sdk.MegaNodeList;

import static android.view.View.GONE;
import static mega.privacy.android.app.utils.CacheFolderManager.*;
import static mega.privacy.android.app.utils.ChatUtil.*;
import static mega.privacy.android.app.utils.Constants.*;
import static mega.privacy.android.app.utils.FileUtils.*;
import static mega.privacy.android.app.utils.LogUtil.*;
import static mega.privacy.android.app.utils.TextUtil.*;
import static mega.privacy.android.app.utils.Util.*;
import static mega.privacy.android.app.utils.ContactUtil.*;
import static mega.privacy.android.app.utils.AvatarUtil.*;
import static mega.privacy.android.app.utils.CallUtil.*;
import static nz.mega.sdk.MegaChatApiJava.MEGACHAT_INVALID_HANDLE;

public final class ChatAdvancedNotificationBuilder {

    private static final String GROUP_KEY = "Karere";
    private static final String THREE_BUTTONS = "THREE_BUTTONS";
    private static final String VERTICAL_TWO_BUTTONS = "VERTICAL_TWO_BUTTONS";
    private static final String HORIZONTAL_TWO_BUTTONS = "HORIZONTAL_TWO_BUTTONS";


    private static final int ONE_REQUEST_NEEDED = 1;
    private static final int TWO_REQUEST_NEEDED = 2;

    private final Context context;
    private NotificationManager notificationManager;
    DatabaseHandler dbH;
    MegaApiAndroid megaApi;
    MegaChatApiAndroid megaChatApi;

    private static final String STRING_FALSE = "false";
    private static final String STRING_TRUE = "true";

    private long[] patternIncomingCall = {0, 1000, 1000, 1000, 1000, 1000, 1000};

    private static Set<Integer> notificationIds = new HashSet<>();

    private String notificationChannelIdChatSimple = NOTIFICATION_CHANNEL_CHAT_ID;
    private String notificationChannelNameChatSimple = NOTIFICATION_CHANNEL_CHAT_NAME;
    private String notificationChannelIdChatSummaryV2 = NOTIFICATION_CHANNEL_CHAT_SUMMARY_ID_V2;
    private String notificationChannelIdChatSummaryNoVibrate = NOTIFICATION_CHANNEL_CHAT_SUMMARY_NO_VIBRATE_ID;
    private String notificationChannelIdInProgressMissedCall = NOTIFICATION_CHANNEL_INPROGRESS_MISSED_CALLS_ID;
    private String notificationChannelNameInProgressMissedCall = NOTIFICATION_CHANNEL_INPROGRESS_MISSED_CALLS_NAME;
    private String notificationChannelIdIncomingCall = NOTIFICATION_CHANNEL_INCOMING_CALLS_ID;
    private String notificationChannelNameIncomingCall = NOTIFICATION_CHANNEL_INCOMING_CALLS_NAME;

    private MegaChatRequest request;
    private boolean isUpdatingUserName;

    private ChatController chatC;

    public static ChatAdvancedNotificationBuilder newInstance(Context context, MegaApiAndroid megaApi, MegaChatApiAndroid megaChatApi) {
        Context appContext = context.getApplicationContext();
        Context safeContext = ContextCompat.createDeviceProtectedStorageContext(appContext);
        if (safeContext == null) {
            safeContext = appContext;
        }
        NotificationManager notificationManager = (NotificationManager) safeContext.getSystemService(Context.NOTIFICATION_SERVICE);

        return new ChatAdvancedNotificationBuilder(safeContext, notificationManager, megaApi, megaChatApi);
    }

    public ChatAdvancedNotificationBuilder(Context context, NotificationManager notificationManager, MegaApiAndroid megaApi, MegaChatApiAndroid megaChatApi) {
        this.context = context.getApplicationContext();
        this.notificationManager = notificationManager;

        dbH = DatabaseHandler.getDbHandler(context);
        this.megaApi = megaApi;
        this.megaChatApi = megaChatApi;
        if(Build.VERSION.SDK_INT >= Build.VERSION_CODES.O) {
            createChatSummaryChannel(context);
        }

        chatC = new ChatController(context);
    }

    public void sendBundledNotification(Uri uriParameter, String vibration, long chatId, MegaHandleList unreadHandleList) {
        logDebug("sendBundledNotification");
        MegaChatRoom chat = megaChatApi.getChatRoom(chatId);

        ArrayList<MegaChatMessage> unreadMessages = new ArrayList<>();
        for(int i=0;i<unreadHandleList.size();i++){
            MegaChatMessage message = megaChatApi.getMessage(chatId, unreadHandleList.get(i));
            logDebug("Chat: " + chat.getChatId() + " messagID: " + unreadHandleList.get(i));
            if(message!=null) {
                unreadMessages.add(message);
            } else {
                logWarning("Message cannot be recovered");
            }
        }

        Collections.sort(unreadMessages, new Comparator<MegaChatMessage>() {
            public int compare(MegaChatMessage c1, MegaChatMessage c2) {
                long timestamp1 = c1.getTimestamp();
                long timestamp2 = c2.getTimestamp();

                long result = timestamp2 - timestamp1;
                return (int) result;
            }
        });

        Notification notification = buildNotification(uriParameter, vibration, GROUP_KEY, chat, unreadMessages);

        String chatString = MegaApiJava.userHandleToBase64(chat.getChatId());

        int notificationId = chatString.hashCode();
        notify(notificationId, notification);
    }

    private void notify(int id, Notification notification) {
        notificationIds.add(id);
        notificationManager.notify(id, notification);
    }

    public void buildNotificationPreN(Uri uriParameter, String vibration, MegaChatRequest request) {
        logDebug("buildNotificationPreN");

        MegaHandleList chatHandleList = request.getMegaHandleList();

        ArrayList<MegaChatListItem> chats = new ArrayList<>();
        for (int i = 0; i < chatHandleList.size(); i++) {
            MegaChatListItem chat = megaChatApi.getChatListItem(chatHandleList.get(i));
            if (chat != null) {
                chats.add(chat);
            } else {
                logError("ERROR:chatNotRecovered:NULL");
                return;
            }
        }

        PendingIntent pendingIntent = null;

        if (chats.size() > 1) {
            Intent intent = new Intent(context, ManagerActivityLollipop.class);
            intent.addFlags(Intent.FLAG_ACTIVITY_CLEAR_TOP);
            intent.setAction(ACTION_CHAT_SUMMARY);
            intent.putExtra("CHAT_ID", -1);
            pendingIntent = PendingIntent.getActivity(context, (int) chats.get(0).getChatId(), intent, PendingIntent.FLAG_ONE_SHOT);

            //Order by last interaction
            Collections.sort(chats, new Comparator<MegaChatListItem>() {

                public int compare(MegaChatListItem c1, MegaChatListItem c2) {
                    long timestamp1 = c1.getLastTimestamp();
                    long timestamp2 = c2.getLastTimestamp();

                    long result = timestamp2 - timestamp1;
                    return (int) result;
                }
            });
        } else if (chats.size() == 1) {
            Intent intent = new Intent(context, ManagerActivityLollipop.class);
            intent.addFlags(Intent.FLAG_ACTIVITY_CLEAR_TOP);
            intent.setAction(ACTION_CHAT_NOTIFICATION_MESSAGE);
            intent.putExtra("CHAT_ID", chats.get(0).getChatId());
            pendingIntent = PendingIntent.getActivity(context, (int) chats.get(0).getChatId(), intent, PendingIntent.FLAG_ONE_SHOT);
        } else {
            logError("ERROR:chatSIZE=0:return");
            return;
        }

        NotificationCompat.Builder notificationBuilder = new NotificationCompat.Builder(context)
                .setSmallIcon(R.drawable.ic_stat_notify)
                .setContentIntent(pendingIntent)
                .setAutoCancel(true);

        NotificationCompat.InboxStyle inboxStyle = new NotificationCompat.InboxStyle();

        if (Build.VERSION.SDK_INT >= Build.VERSION_CODES.LOLLIPOP) {
            notificationBuilder.setColor(ContextCompat.getColor(context, R.color.mega));
        }

        notificationBuilder.setShowWhen(true);

        setSilentNotificationIfUpdatingUserName(uriParameter, vibration);

        if (uriParameter != null) {
            notificationBuilder.setSound(uriParameter);
        }

        if (STRING_TRUE.equals(vibration)) {
            notificationBuilder.setVibrate(new long[]{0, 500});
        }

        notificationBuilder.setStyle(inboxStyle);

        if (Build.VERSION.SDK_INT <= Build.VERSION_CODES.N_MR1) {
            //API 25 = Android 7.1
            notificationBuilder.setPriority(Notification.PRIORITY_HIGH);
        } else {
            notificationBuilder.setPriority(NotificationManager.IMPORTANCE_HIGH);
        }

//        notificationBuilder.setFullScreenIntent(pendingIntent, true);

        for (int i = 0; i < chats.size(); i++) {
            if (MegaApplication.getOpenChatId() != chats.get(i).getChatId()) {
                MegaHandleList handleListUnread = request.getMegaHandleListByChat(chats.get(i).getChatId());

                for (int j = 0; j < handleListUnread.size(); j++) {
                    logDebug("Get message id: " + handleListUnread.get(j) + " from chatId: " + chats.get(i).getChatId());
                    MegaChatMessage message = megaChatApi.getMessage(chats.get(i).getChatId(), handleListUnread.get(j));
                    if (message != null) {
                        String messageContent = converterShortCodes(getMessageContent(message));
                        String title = converterShortCodes(getTitleChat(chats.get(i)));
                        CharSequence cs;

                        if (chats.get(i).isGroup()) {
                            MegaChatRoom chat = megaChatApi.getChatRoom(chats.get(i).getChatId());
                            String nameAction = converterShortCodes(getSender(message, chat));

                            cs = nameAction + " @ " + title + ": " + messageContent;
                        } else {
                            cs = title + ": " + messageContent;
                        }

                        inboxStyle.addLine(cs);
                    } else {
                        logWarning("Message NULL cannot be recovered");
                        break;
                    }
                }
            } else {
                logDebug("Do not show notification - opened chat");
            }
        }

        String textToShow = context.getResources().getQuantityString(R.plurals.plural_number_messages_chat_notification, (int) chats.size(), chats.size());

        notificationBuilder.setContentTitle("MEGA");
        notificationBuilder.setContentText(textToShow);
        inboxStyle.setSummaryText(textToShow);

        Notification notif = notificationBuilder.build();

        if (notif != null) {
            notificationManager.notify(NOTIFICATION_SUMMARY_CHAT, notif);
        } else {
            notificationManager.cancel(NOTIFICATION_SUMMARY_CHAT);
        }
    }

    private String getSender(MegaChatMessage msg, MegaChatRoom chatRoom) {
        if (chatRoom == null) return null;

        long lastMsgSender = msg.getUserHandle();
        String nameAction = chatC.getParticipantFirstName(lastMsgSender);

        if (isTextEmpty(nameAction)) {
            nameAction = context.getString(R.string.unknown_name_label);

            if (request != null) {
                MegaHandleList handleList = MegaHandleList.createInstance();
                handleList.addMegaHandle(msg.getUserHandle());
                megaChatApi.loadUserAttributes(chatRoom.getChatId(), handleList, new GetPeerAttributesListener(context, request));
            }
        }

        return nameAction;
    }

    /**
     * Checks if it is updating the name of the chat notification message.
     * If so, it silentiates the notification.
     *
     * @param uriParameter  Uri which contains the sound of the notification
     * @param vibration     String which indicates if the notification should vibrate
     */
    private void setSilentNotificationIfUpdatingUserName(Uri uriParameter, String vibration) {
        if (isUpdatingUserName) {
            uriParameter = null;
            vibration = STRING_FALSE;
        }
    }

    private String getMessageContent(MegaChatMessage msg) {
        if (msg.getType() == MegaChatMessage.TYPE_NODE_ATTACHMENT || msg.getType() == MegaChatMessage.TYPE_VOICE_CLIP) {
            return checkMessageContentAttachmentOrVoiceClip(msg);
        } else if (msg.getType() == MegaChatMessage.TYPE_CONTACT_ATTACHMENT) {
            logDebug("TYPE_CONTACT_ATTACHMENT");
            long userCount = msg.getUsersCount();
            String messageContent;

            if (userCount == 1) {
                messageContent = getNameContactAttachment(msg);
            } else {
                StringBuilder name = new StringBuilder("");
                name.append(msg.getUserName(0));
                for (int j = 1; j < userCount; j++) {
                    name.append(", " + msg.getUserName(j));
                }
                messageContent = name.toString();
            }

            return messageContent;
        } else if (msg.getType() == MegaChatMessage.TYPE_TRUNCATE) {
            logDebug("TYPE_TRUNCATE");
            return context.getString(R.string.history_cleared_message);
        } else if (msg.getType() == MegaChatMessage.TYPE_CONTAINS_META) {
            logDebug("TYPE_CONTAINS_META");
            return checkMessageContentMeta(msg);

        } else {
            logDebug("OTHER");
            return msg.getContent();
        }
    }

    private String checkMessageContentAttachmentOrVoiceClip(MegaChatMessage message) {
        MegaNodeList nodeList = message.getMegaNodeList();
        if (nodeList == null || nodeList.size() < 1) return message.getContent();
        if (!isVoiceClip(nodeList.get(0).getName())) return nodeList.get(0).getName();
        long duration = getVoiceClipDuration(nodeList.get(0));
        return "\uD83C\uDF99 " + milliSecondsToTimer(duration);
    }

    private String checkMessageContentMeta(MegaChatMessage message){
        MegaChatContainsMeta meta = message.getContainsMeta();
        if(meta != null && meta.getType() == MegaChatContainsMeta.CONTAINS_META_GEOLOCATION) {
            return  "\uD83D\uDCCD " + context.getString(R.string.title_geolocation_message);
        }
        return message.getContent();
    }

    public Notification buildNotification(Uri uriParameter, String vibration, String groupKey, MegaChatRoom chat, ArrayList<MegaChatMessage> unreadMessageList) {
        logDebug("buildChatNotification");
        Intent intent = new Intent(context, ManagerActivityLollipop.class);
        intent.addFlags(Intent.FLAG_ACTIVITY_CLEAR_TOP);
        intent.setAction(ACTION_CHAT_NOTIFICATION_MESSAGE);
        intent.putExtra("CHAT_ID", chat.getChatId());
        PendingIntent pendingIntent = PendingIntent.getActivity(context, (int) chat.getChatId(), intent, PendingIntent.FLAG_ONE_SHOT);

        String title;
        int unreadMessages = chat.getUnreadCount();
        logDebug("Unread messages: " + unreadMessages + "  chatID: " + chat.getChatId());
        if (unreadMessages != 0) {

            if (unreadMessages < 0) {
                unreadMessages = Math.abs(unreadMessages);
                logDebug("Unread number: " + unreadMessages);

                if (unreadMessages > 1) {
                    String numberString = "+" + unreadMessages;
                    title = getTitleChat(chat) + " (" + numberString + " " + context.getString(R.string.messages_chat_notification) + ")";
                } else {
                    title = getTitleChat(chat);
                }
            } else {

                if (unreadMessages > 1) {
                    String numberString = unreadMessages + "";
                    title = getTitleChat(chat) + " (" + numberString + " " + context.getString(R.string.messages_chat_notification) + ")";
                } else {
                    title = getTitleChat(chat);
                }
            }
        } else {
            title = getTitleChat(chat);
        }

        title = converterShortCodes(title);
        NotificationCompat.Builder notificationBuilderO = null;
        Notification.Builder notificationBuilder = null;
        Notification.MessagingStyle messagingStyleContent = null;
        NotificationCompat.MessagingStyle messagingStyleContentO = null;
        if (Build.VERSION.SDK_INT >= Build.VERSION_CODES.O) {
            NotificationChannel channel = new NotificationChannel(notificationChannelIdChatSimple, notificationChannelNameChatSimple, NotificationManager.IMPORTANCE_LOW);
            channel.setShowBadge(true);
            channel.enableVibration(false);
            if (notificationManager != null) {
                notificationManager.createNotificationChannel(channel);
            }

            notificationBuilderO = new NotificationCompat.Builder(context, notificationChannelIdChatSimple);
            notificationBuilderO
                    .setSmallIcon(R.drawable.ic_stat_notify)
                    .setAutoCancel(true)
                    .setShowWhen(true)
                    .setGroup(groupKey)
                    .setColor(ContextCompat.getColor(context, R.color.mega));
            messagingStyleContentO = new NotificationCompat.MessagingStyle(getTitleChat(chat));
        } else {
            notificationBuilder = new Notification.Builder(context)
                    .setSmallIcon(R.drawable.ic_stat_notify)
                    .setAutoCancel(true)
                    .setShowWhen(true)
                    .setGroup(groupKey);

            if (Build.VERSION.SDK_INT >= Build.VERSION_CODES.LOLLIPOP) {
                notificationBuilder.setColor(ContextCompat.getColor(context, R.color.mega));
            }

            messagingStyleContent = new Notification.MessagingStyle(getTitleChat(chat));
        }

        int sizeFor = (int) unreadMessageList.size() - 1;
        for (int i = sizeFor; i >= 0; i--) {
            MegaChatMessage msg = unreadMessageList.get(i);
            logDebug("getMessage: chatID: " + chat.getChatId() + " " + unreadMessageList.get(i));
            if (msg != null) {
                String messageContent = converterShortCodes(getMessageContent(msg));
                String sender = converterShortCodes(getSender(msg, chat));

                if (Build.VERSION.SDK_INT >= Build.VERSION_CODES.O) {
                    messagingStyleContentO.addMessage(messageContent, msg.getTimestamp(), sender);
                } else {
                    messagingStyleContent.addMessage(messageContent, msg.getTimestamp(), sender);
                }
            } else {
                logWarning("ERROR:buildIPCNotification:messageNULL");
            }
        }

        if (Build.VERSION.SDK_INT >= Build.VERSION_CODES.O) {
            messagingStyleContentO.setConversationTitle(title);

            notificationBuilderO.setStyle(messagingStyleContentO)
                    .setContentIntent(pendingIntent);
        } else {
            messagingStyleContent.setConversationTitle(title);

            notificationBuilder.setStyle(messagingStyleContent)
                    .setContentIntent(pendingIntent);
        }

        //Set when on notification
        int size = (int) unreadMessageList.size();

        MegaChatMessage lastMsg = unreadMessageList.get(0);

        if(lastMsg!=null){
            logDebug("Last message ts: " + lastMsg.getTimestamp());
            if (Build.VERSION.SDK_INT >= Build.VERSION_CODES.O) {
                notificationBuilderO.setWhen(lastMsg.getTimestamp() * 1000);
            } else {
                notificationBuilder.setWhen(lastMsg.getTimestamp() * 1000);
            }
        }

        setSilentNotificationIfUpdatingUserName(uriParameter, vibration);

        if (uriParameter != null) {
            if (Build.VERSION.SDK_INT >= Build.VERSION_CODES.O) {
                notificationBuilderO.setSound(uriParameter);
            } else {
                notificationBuilder.setSound(uriParameter);
            }
        }

        if (Build.VERSION.SDK_INT >= Build.VERSION_CODES.O) {
            if (!STRING_FALSE.equals(vibration)) {
                //use the channel with vibration
                notificationBuilderO.setChannelId(notificationChannelIdChatSummaryV2);
            }
        } else {
            if (STRING_TRUE.equals(vibration)) {
                notificationBuilder.setVibrate(new long[]{0, 500});
            }
        }

        if (Build.VERSION.SDK_INT <= Build.VERSION_CODES.N_MR1) {
            //API 25 = Android 7.1
            notificationBuilder.setPriority(Notification.PRIORITY_HIGH);
        } else {
            if (Build.VERSION.SDK_INT >= Build.VERSION_CODES.O) {
                notificationBuilderO.setPriority(NotificationManager.IMPORTANCE_HIGH);
            } else {
                notificationBuilder.setPriority(NotificationManager.IMPORTANCE_HIGH);
            }
        }

//        NotificationCompat.BigTextStyle bigTextStyle = new NotificationCompat.BigTextStyle();

//        if(chat.isGroup()){
//
//            if(msgUserHandle!=-1){
//                String nameAction = getParticipantShortName(msgUserHandle);
//
//                if(nameAction.isEmpty()){
//                    notificationBuilder.setContentText(msgContent);
//                    bigTextStyle.bigText(msgContent);
//                }
//                else{
//                    String source = "<b>"+nameAction+": </b>"+msgContent;
//
//                    if (Build.VERSION.SDK_INT >= Build.VERSION_CODES.N) {
//                        notificationContent = Html.fromHtml(source,Html.FROM_HTML_MODE_LEGACY);
//                    } else {
//                        notificationContent = Html.fromHtml(source);
//                    }
//                    notificationBuilder.setContentText(notificationContent);
//                    bigTextStyle.bigText(notificationContent);
//                }
//            }
//            else{
//                notificationBuilder.setContentText(msgContent);
//                bigTextStyle.bigText(msgContent);
//            }
//
//        }
//        else{
//            notificationBuilder.setContentText(msgContent);
//            bigTextStyle.bigText(msgContent);
//        }

        Bitmap largeIcon = setUserAvatar(chat);
        if(largeIcon!=null){
            if (Build.VERSION.SDK_INT >= Build.VERSION_CODES.O) {
                notificationBuilderO.setLargeIcon(largeIcon);
            }
            else{
                notificationBuilder.setLargeIcon(largeIcon);
            }
        }

//        notificationBuilder.setStyle(bigTextStyle);

        if (Build.VERSION.SDK_INT >= Build.VERSION_CODES.O) {
            return notificationBuilderO.build();
        }
        else{
            return notificationBuilder.build();
        }
    }

    private Bitmap setUserAvatar(MegaChatRoom chat){
        logDebug("Chat ID: " + chat.getChatId());
        if(!chat.isGroup()) {
            File avatar = buildAvatarFile(context, chatC.getParticipantEmail(chat.getPeerHandle(0)) + ".jpg");
            if (isFileAvailable(avatar) && avatar.length() > 0) {
                BitmapFactory.Options bOpts = new BitmapFactory.Options();
                Bitmap bitmap = BitmapFactory.decodeFile(avatar.getAbsolutePath(), bOpts);
                if (bitmap != null)
                    return getCircleBitmap(bitmap);
            }
        }
        return createDefaultAvatar(chat);
    }

    private Bitmap createDefaultAvatar(MegaChatRoom chat){
        logDebug("Chat ID: " + chat.getChatId());

        int color;
        if(chat.isGroup()){
            color = getSpecificAvatarColor(AVATAR_GROUP_CHAT_COLOR);
        }else{
            color = getColorAvatar(chat.getPeerHandle(0));
        }

        return getDefaultAvatar(color, getTitleChat(chat), AVATAR_SIZE, true, true);
    }

    @TargetApi(Build.VERSION_CODES.O)
    public static void createChatSummaryChannel(Context context) {
        String notificationChannelIdChatSummaryV2 = NOTIFICATION_CHANNEL_CHAT_SUMMARY_ID_V2;
        String notificationChannelNameChatSummary = NOTIFICATION_CHANNEL_CHAT_SUMMARY_NAME;
        String notificationChannelIdChatSummaryNoVibrate = NOTIFICATION_CHANNEL_CHAT_SUMMARY_NO_VIBRATE_ID;
        String notificationChannelNameChatSummaryNoVibrate = NOTIFICATION_CHANNEL_CHAT_SUMMARY_NO_VIBRATE_NAME;

        NotificationChannel channelWithVibration = new NotificationChannel(notificationChannelIdChatSummaryV2,notificationChannelNameChatSummary,NotificationManager.IMPORTANCE_HIGH);
        channelWithVibration.setShowBadge(true);
        channelWithVibration.setVibrationPattern(new long[] {0,500});
        //green light
        channelWithVibration.enableLights(true);
        channelWithVibration.setLightColor(Color.rgb(0,255,0));
        //current ringtone for notification
        channelWithVibration.setSound(RingtoneManager.getDefaultUri(RingtoneManager.TYPE_NOTIFICATION),Notification.AUDIO_ATTRIBUTES_DEFAULT);

        NotificationChannel channelNoVibration = new NotificationChannel(notificationChannelIdChatSummaryNoVibrate,notificationChannelNameChatSummaryNoVibrate,NotificationManager.IMPORTANCE_HIGH);
        channelNoVibration.setShowBadge(true);
        channelNoVibration.enableVibration(false);

        NotificationManager manager = context.getSystemService(NotificationManager.class);
        if (manager != null) {
            //delete old channel otherwise the new settings don't work.
            NotificationChannel oldChannel = manager.getNotificationChannel(NOTIFICATION_CHANNEL_CHAT_SUMMARY_ID);
            if(oldChannel != null) {
                manager.deleteNotificationChannel(NOTIFICATION_CHANNEL_CHAT_SUMMARY_ID);
            }
            manager.createNotificationChannel(channelWithVibration);
            manager.createNotificationChannel(channelNoVibration);
        }
    }

    public Notification buildSummary (String groupKey, boolean beep){
        Intent intent = new Intent(context, ManagerActivityLollipop.class);
        intent.addFlags(Intent.FLAG_ACTIVITY_CLEAR_TOP);
        intent.setAction(ACTION_CHAT_SUMMARY);
        intent.putExtra("CHAT_ID", -1);
        PendingIntent pendingIntent = PendingIntent.getActivity(context, 0 , intent, PendingIntent.FLAG_ONE_SHOT);

        if (Build.VERSION.SDK_INT >= Build.VERSION_CODES.O) {
            if (!beep) {
                NotificationChannel channel = new NotificationChannel(notificationChannelIdChatSimple, notificationChannelNameChatSimple, NotificationManager.IMPORTANCE_LOW);
                channel.setShowBadge(true);
                channel.enableVibration(false);
                if (notificationManager != null) {
                    notificationManager.createNotificationChannel(channel);
                }

                NotificationCompat.Builder notificationBuilderO = new NotificationCompat.Builder(context, notificationChannelIdChatSimple);
                notificationBuilderO.setColor(ContextCompat.getColor(context, R.color.mega));

                notificationBuilderO.setSmallIcon(R.drawable.ic_stat_notify)
                        .setShowWhen(true)
                        .setGroup(groupKey)
                        .setGroupSummary(true)
                        .setAutoCancel(true)
                        .setContentIntent(pendingIntent)
                        .setVibrate(null);

                return notificationBuilderO.build();
            } else {
                boolean vibrationEnabled = true;
                ChatSettings chatSettings = dbH.getChatSettings();
                if (chatSettings != null){
                    if (chatSettings.getVibrationEnabled()!=null && !chatSettings.getVibrationEnabled().isEmpty()){
                        if (STRING_FALSE.equals(chatSettings.getVibrationEnabled())){
                            vibrationEnabled = false;
                        }
                    }
                }

                NotificationCompat.Builder notificationBuilderO = null;
                if (vibrationEnabled){
                    notificationBuilderO = new NotificationCompat.Builder(context, notificationChannelIdChatSummaryV2);
                }
                else{
                    notificationBuilderO = new NotificationCompat.Builder(context, notificationChannelIdChatSummaryNoVibrate);
                }

                notificationBuilderO.setColor(ContextCompat.getColor(context, R.color.mega));

                notificationBuilderO.setSmallIcon(R.drawable.ic_stat_notify)
                        .setShowWhen(true)
                        .setGroup(groupKey)
                        .setGroupSummary(true)
                        .setAutoCancel(true)
                        .setContentIntent(pendingIntent);

                return notificationBuilderO.build();
            }
        }
        else{
            NotificationCompat.Builder notificationBuilder = new NotificationCompat.Builder(context);

            if (Build.VERSION.SDK_INT >= Build.VERSION_CODES.LOLLIPOP) {
                notificationBuilder.setColor(ContextCompat.getColor(context, R.color.mega));
            }

            notificationBuilder.setSmallIcon(R.drawable.ic_stat_notify)
                    .setShowWhen(true)
                    .setGroup(groupKey)
                    .setGroupSummary(true)
                    .setAutoCancel(true)
                    .setContentIntent(pendingIntent);

            return notificationBuilder.build();
        }
    }

    public void removeAllChatNotifications(){
        logDebug("removeAllChatNotifications");
        notificationManager.cancel(NOTIFICATION_SUMMARY_CHAT);
        notificationManager.cancel(NOTIFICATION_GENERAL_PUSH_CHAT);
        for(int id : notificationIds) {
            notificationManager.cancel(id);
        }
        notificationIds.clear();
        notificationManager.cancel(KeepAliveService.NEW_MESSAGE_NOTIFICATION_ID);
    }

    /**
     * Method for obtaining the name of the chat participant.
     *
     * @param chat The chat room.
     * @return The name.
     */
    private String getFullName(MegaChatRoom chat) {
        String fullName = getNicknameContact(chat.getPeerHandle(0));
        if (fullName == null) {
            fullName = chat.getPeerFullname(0);
        }

        return fullName;
    }

    /**
     * Method for knowing how many buttons need to be displayed in notifications.
     */
    private String getNumberButtons() {
        ArrayList<Long> currentCalls = getCallsParticipating();

        if (participatingInACall() && currentCalls != null) {
            ArrayList<MegaChatCall> callsOnHold = new ArrayList<>();
            ArrayList<MegaChatCall> callsActive = new ArrayList<>();
            for (Long currentCall : currentCalls) {
                MegaChatCall current = megaChatApi.getChatCall(currentCall);
                if (current != null) {
                    if (current.isOnHold()) {
                        callsOnHold.add(current);
                    } else {
                        callsActive.add(current);
                    }
                }
            }

            if ((!callsActive.isEmpty() && callsOnHold.isEmpty()) || (callsActive.isEmpty() && !callsOnHold.isEmpty())) {
                return THREE_BUTTONS;
            }
            if(!callsActive.isEmpty() && !callsOnHold.isEmpty()){
                return VERTICAL_TWO_BUTTONS;
            }
        }
        return HORIZONTAL_TWO_BUTTONS;
    }

    /**
     * Method for obtaining the number of request required.
     *
     * @param type Type of button.
     * @return Number of request needed.
     */
    private int getNumberRequestNotifications(String type, long chatHandleInProgress) {
        switch (type) {
            case CallNotificationIntentService.ANSWER:
            case CallNotificationIntentService.END_ANSWER:
            case CallNotificationIntentService.END_JOIN:
                return TWO_REQUEST_NEEDED;

            case CallNotificationIntentService.HOLD_ANSWER:
            case CallNotificationIntentService.HOLD_JOIN:
                if (megaChatApi.getChatCall(chatHandleInProgress).isOnHold()) {
                    return ONE_REQUEST_NEEDED;
                }
                return TWO_REQUEST_NEEDED;

            default:
                return ONE_REQUEST_NEEDED;
        }
    }

    /**
     * Gets the determined PendingIntent for a particular notification.
     *
     * @param chatIdCallInProgress Chat ID with call in progress.
     * @param chatIdCallToAnswer   Chat ID with a incoming call.
     * @param type                 Type of answer.
     * @return The PendingIntent.
     */
    private PendingIntent getPendingIntent(long chatIdCallInProgress, long chatIdCallToAnswer, String type, int notificationId) {
        Intent intent = new Intent(context, CallNotificationIntentService.class);
        intent.putExtra(CHAT_ID_OF_CURRENT_CALL, chatIdCallInProgress);
        intent.putExtra(CHAT_ID_OF_INCOMING_CALL, chatIdCallToAnswer);
        intent.setAction(type);
        int requestCode = notificationId + getNumberRequestNotifications(type, chatIdCallInProgress);
        return PendingIntent.getService(context, requestCode, intent, PendingIntent.FLAG_CANCEL_CURRENT);
    }

    /**
     * Method for obtaining the contact status bitmap.
     *
     * @param userStatus The contact status.
     * @return The final bitmap.
     */
    private Bitmap getStatusBitmap(int userStatus) {
        switch (userStatus) {
            case MegaChatApi.STATUS_ONLINE:
                return BitmapFactory.decodeResource(MegaApplication.getInstance().getBaseContext().getResources(), R.drawable.ic_online);

            case MegaChatApi.STATUS_AWAY:
                return BitmapFactory.decodeResource(MegaApplication.getInstance().getBaseContext().getResources(), R.drawable.ic_away);

            case MegaChatApi.STATUS_BUSY:
                return BitmapFactory.decodeResource(MegaApplication.getInstance().getBaseContext().getResources(), R.drawable.ic_busy);

            case MegaChatApi.STATUS_OFFLINE:
                return BitmapFactory.decodeResource(MegaApplication.getInstance().getBaseContext().getResources(), R.drawable.ic_offline);

            case MegaChatApi.STATUS_INVALID:
            default:
                return null;
        }
    }

    /**
     * Method for showing the incoming call notification, when exists another call in progress exists.
     *
     * @param callToAnswer The call that is being received.
     * @param callInProgress The current call in progress.
     */
    private void showIncomingCallNotification(MegaChatCall callToAnswer, MegaChatCall callInProgress) {
        logDebug("Call to answer ID: " + callToAnswer.getChatid() + ", Call in progress ID: " + callInProgress.getChatid());

        if (Build.VERSION.SDK_INT < Build.VERSION_CODES.LOLLIPOP_MR1){
            logWarning("Not supported incoming call notification: " + Build.VERSION.SDK_INT);
            return;
        }

        long chatIdCallToAnswer = callToAnswer.getChatid();
        long chatIdCallInProgress = callInProgress.getChatid();
        MegaChatRoom chatToAnswer = megaChatApi.getChatRoom(chatIdCallToAnswer);
        int notificationId = (MegaApiJava.userHandleToBase64(chatIdCallToAnswer)).hashCode();

        PendingIntent intentIgnore = getPendingIntent(chatIdCallInProgress, chatIdCallToAnswer, CallNotificationIntentService.IGNORE, notificationId);

        /*Customize notification*/
        Bitmap avatarIcon = setUserAvatar(chatToAnswer);
        String titleChat;
        String titleCall;
        Bitmap statusIcon = null;

        if (chatToAnswer.isGroup()) {
            titleChat = getTitleChat(chatToAnswer);
            titleCall = context.getString(R.string.title_notification_incoming_group_call);
        } else {
            statusIcon = getStatusBitmap(megaChatApi.getUserOnlineStatus(chatToAnswer.getPeerHandle(0)));
            titleChat = getFullName(chatToAnswer);
            titleCall = context.getString(callToAnswer.hasVideoInitialCall() ?
                    R.string.title_notification_incoming_individual_video_call :
                    R.string.title_notification_incoming_individual_audio_call);
        }

<<<<<<< HEAD
        /*Collapsed*/
        RemoteViews collapsedViews = new RemoteViews(context.getPackageName(), R.layout.layout_call_notifications);
        collapsedViews.setTextViewText(R.id.chat_title, titleChat);
        collapsedViews.setTextViewText(R.id.call_title, titleCall);

        if (avatarIcon == null) {
            collapsedViews.setViewVisibility(R.id.avatar_layout, GONE);
        } else {
            collapsedViews.setImageViewBitmap(R.id.avatar_image, avatarIcon);
            collapsedViews.setViewVisibility(R.id.avatar_layout, View.VISIBLE);
        }

        if (statusIcon != null) {
            collapsedViews.setImageViewBitmap(R.id.chat_status, statusIcon);
            collapsedViews.setViewVisibility(R.id.chat_status, View.VISIBLE);
        } else {
            collapsedViews.setViewVisibility(R.id.chat_status, GONE);
        }

        /*Expanded*/
        RemoteViews expandedView = new RemoteViews(context.getPackageName(), R.layout.layout_call_notifications_expanded);
        expandedView.setTextViewText(R.id.chat_title, titleChat);
        expandedView.setTextViewText(R.id.call_title, titleCall);
=======
    public void showIncomingCallNotification(MegaChatCall callToAnswer, MegaChatCall callInProgress) {
        logDebug("Call to answer ID: " + callToAnswer.getChatid() +
                ", Call in progress ID: " + callInProgress.getChatid());
>>>>>>> 3446a3c1

        if (avatarIcon == null) {
            expandedView.setViewVisibility(R.id.avatar_layout, GONE);
        } else {
            expandedView.setImageViewBitmap(R.id.avatar_image, avatarIcon);
            expandedView.setViewVisibility(R.id.avatar_layout, View.VISIBLE);
        }

        if (statusIcon != null) {
            expandedView.setImageViewBitmap(R.id.chat_status, statusIcon);
            expandedView.setViewVisibility(R.id.chat_status, View.VISIBLE);
        } else {
            expandedView.setViewVisibility(R.id.chat_status, GONE);
        }

        String numberButtons = getNumberButtons();

        if (!numberButtons.equals(THREE_BUTTONS) && !numberButtons.equals(VERTICAL_TWO_BUTTONS)) {
            expandedView.setViewVisibility(R.id.small_layout, View.VISIBLE);
            expandedView.setViewVisibility(R.id.big_layout, GONE);

            if (chatToAnswer.isGroup()) {
                expandedView.setTextViewText(R.id.decline_button_text, context.getString(R.string.ignore_call_incoming));
                expandedView.setTextViewText(R.id.answer_button_text, context.getString(R.string.action_join));
                expandedView.setOnClickPendingIntent(R.id.decline_button_layout, getPendingIntent(chatIdCallInProgress, chatIdCallToAnswer, CallNotificationIntentService.IGNORE, notificationId));
                expandedView.setOnClickPendingIntent(R.id.answer_button_layout, getPendingIntent(isAnotherActiveCall(chatIdCallInProgress), chatIdCallToAnswer, CallNotificationIntentService.ANSWER, notificationId));
            } else {
                expandedView.setTextViewText(R.id.decline_button_text, context.getString(R.string.contact_decline));
                expandedView.setTextViewText(R.id.answer_button_text, context.getString(R.string.answer_call_incoming));
                expandedView.setOnClickPendingIntent(R.id.decline_button_layout, getPendingIntent(chatIdCallInProgress, chatIdCallToAnswer, CallNotificationIntentService.DECLINE, notificationId));
                expandedView.setOnClickPendingIntent(R.id.answer_button_layout, getPendingIntent(isAnotherActiveCall(chatIdCallInProgress), chatIdCallToAnswer, CallNotificationIntentService.ANSWER, notificationId));
            }
        } else {
            expandedView.setViewVisibility(R.id.big_layout, View.VISIBLE);
            expandedView.setViewVisibility(R.id.small_layout, GONE);
            long callToHangUpChatId = existsAnotherCall(chatIdCallInProgress);

            if (chatToAnswer.isGroup()) {
                expandedView.setTextViewText(R.id.first_button_text, context.getString(R.string.ignore_call_incoming));
                expandedView.setTextViewText(R.id.second_button_text, context.getString(R.string.hold_and_join_call_incoming));
                expandedView.setTextViewText(R.id.third_button_text, context.getString(R.string.end_and_join_call_incoming));
                expandedView.setOnClickPendingIntent(R.id.first_button_layout, intentIgnore);
                expandedView.setOnClickPendingIntent(R.id.second_button_layout, getPendingIntent(chatIdCallInProgress, chatIdCallToAnswer, CallNotificationIntentService.HOLD_JOIN, notificationId));
                expandedView.setOnClickPendingIntent(R.id.third_button_layout, getPendingIntent(callToHangUpChatId, chatIdCallToAnswer, CallNotificationIntentService.END_JOIN, notificationId));
            } else {
                expandedView.setTextViewText(R.id.first_button_text, context.getString(R.string.contact_decline));
                expandedView.setTextViewText(R.id.second_button_text, context.getString(R.string.hold_and_answer_call_incoming));
                expandedView.setTextViewText(R.id.third_button_text, context.getString(R.string.end_and_answer_call_incoming));
                expandedView.setOnClickPendingIntent(R.id.first_button_layout, getPendingIntent(chatIdCallInProgress, chatIdCallToAnswer, CallNotificationIntentService.DECLINE, notificationId));
                expandedView.setOnClickPendingIntent(R.id.second_button_layout, getPendingIntent(chatIdCallInProgress, chatIdCallToAnswer, CallNotificationIntentService.HOLD_ANSWER, notificationId));
                expandedView.setOnClickPendingIntent(R.id.third_button_layout, getPendingIntent(callToHangUpChatId, chatIdCallToAnswer, CallNotificationIntentService.END_ANSWER, notificationId));
            }

            if (numberButtons.equals(VERTICAL_TWO_BUTTONS)) {
                expandedView.setViewVisibility(R.id.second_button_layout, GONE);
            }
        }

        if (Build.VERSION.SDK_INT >= Build.VERSION_CODES.O) {
            //Create a channel for android Oreo or higher
            NotificationChannel channel = new NotificationChannel(notificationChannelIdIncomingCall, notificationChannelNameIncomingCall, NotificationManager.IMPORTANCE_HIGH);
            channel.setDescription("");
            channel.enableLights(true);
            channel.enableVibration(true);
            channel.setShowBadge(true);

            if (notificationManager == null) {
                notificationManager = (NotificationManager) context.getSystemService(Context.NOTIFICATION_SERVICE);
            }

            notificationManager.createNotificationChannel(channel);
            NotificationCompat.Builder notificationBuilderO = new NotificationCompat.Builder(context, notificationChannelIdIncomingCall);
            notificationBuilderO
                    .setSmallIcon(R.drawable.ic_stat_notify)
                    .setAutoCancel(true)
                    .setStyle(new NotificationCompat.DecoratedCustomViewStyle())
                    .setCustomHeadsUpContentView(numberButtons.equals(HORIZONTAL_TWO_BUTTONS) ? expandedView : collapsedViews)
                    .setCustomContentView(collapsedViews)
                    .setCustomBigContentView(expandedView)
                    .setContentIntent(getPendingIntentCall(context, callToAnswer.getChatid(), notificationId + 1))
                    .setDeleteIntent(intentIgnore)
                    .setVibrate(patternIncomingCall)
                    .setColor(ContextCompat.getColor(context, R.color.mega))
                    .setPriority(NotificationManager.IMPORTANCE_HIGH);
            notify(notificationId, notificationBuilderO.build());
        } else {
            long[] pattern = {0, 1000};
            Uri defaultSoundUri = RingtoneManager.getDefaultUri(RingtoneManager.TYPE_NOTIFICATION);

            NotificationCompat.Builder notificationBuilder = new NotificationCompat.Builder(context)
                    .setSmallIcon(R.drawable.ic_stat_notify)
                    .setStyle(new NotificationCompat.DecoratedCustomViewStyle())
                    .setCustomHeadsUpContentView(numberButtons.equals(HORIZONTAL_TWO_BUTTONS) ? expandedView : collapsedViews)
                    .setCustomContentView(collapsedViews)
                    .setCustomBigContentView(expandedView)
                    .setContentIntent(getPendingIntentCall(context, callToAnswer.getChatid(), notificationId + 1))
                    .setDeleteIntent(intentIgnore)
                    .setAutoCancel(true)
                    .setVibrate(pattern)
                    .setSound(defaultSoundUri)
                    .setColor(ContextCompat.getColor(context, R.color.mega));

            if (Build.VERSION.SDK_INT <= Build.VERSION_CODES.N_MR1) {
                notificationBuilder.setPriority(Notification.PRIORITY_HIGH);
            } else {
                notificationBuilder.setPriority(NotificationManager.IMPORTANCE_HIGH);
            }

            if (notificationManager == null) {
                notificationManager = (NotificationManager) context.getSystemService(Context.NOTIFICATION_SERVICE);
            }

            notify(notificationId, notificationBuilder.build());
        }
    }

<<<<<<< HEAD
    /**
     * Method for showing a incoming group call notification, when no other call is in progress
     *
     * @param callToAnswer The call that is being received.
     */
    public void showIncomingGroupCallNotification(MegaChatCall callToAnswer) {
        logDebug("Call to answer ID: " + callToAnswer.getChatid());
=======
                NotificationCompat.Builder notificationBuilderO = new NotificationCompat.Builder(context, notificationChannelIdIncomingCall);
                notificationBuilderO
                        .setSmallIcon(R.drawable.ic_stat_notify)
                        .setContentText(context.getString(R.string.notification_subtitle_incoming))
                        .setAutoCancel(false)
                        .setContentIntent(null)
                        .setVibrate(pattern)
                        .addAction(actionAnswer)
                        .addAction(actionIgnore)
                        .setDeleteIntent(pendingIntentIgnore)
                        .setColor(ContextCompat.getColor(context, R.color.mega))
                        .setPriority(NotificationManager.IMPORTANCE_HIGH);

                if(chatToAnswer.isGroup()){
                    notificationBuilderO.setContentTitle(getTitleChat(chatToAnswer));
                }
                else{
                    notificationBuilderO.setContentTitle(chatC.getParticipantFullName(chatToAnswer.getPeerHandle(0)));
                }
>>>>>>> 3446a3c1

        if (Build.VERSION.SDK_INT < Build.VERSION_CODES.LOLLIPOP_MR1) {
            logWarning("Not supported incoming call notification: " + Build.VERSION.SDK_INT);
            return;
        }

        long chatIdCallToAnswer = callToAnswer.getChatid();
        MegaChatRoom chatToAnswer = megaChatApi.getChatRoom(chatIdCallToAnswer);
        int notificationId = (MegaApiJava.userHandleToBase64(chatIdCallToAnswer)).hashCode();

        Intent ignoreIntent = new Intent(context, CallNotificationIntentService.class);
        ignoreIntent.putExtra(CHAT_ID_OF_CURRENT_CALL, MEGACHAT_INVALID_HANDLE);
        ignoreIntent.putExtra(CHAT_ID_OF_INCOMING_CALL, callToAnswer.getChatid());
        ignoreIntent.setAction(CallNotificationIntentService.IGNORE);
        int requestCodeIgnore = notificationId + 1;
        PendingIntent pendingIntentIgnore = PendingIntent.getService(context, requestCodeIgnore, ignoreIntent, PendingIntent.FLAG_CANCEL_CURRENT);

        Intent answerIntent = new Intent(context, CallNotificationIntentService.class);
        answerIntent.putExtra(CHAT_ID_OF_CURRENT_CALL, MEGACHAT_INVALID_HANDLE);
        answerIntent.putExtra(CHAT_ID_OF_INCOMING_CALL, callToAnswer.getChatid());
        answerIntent.setAction(CallNotificationIntentService.ANSWER);
        int requestCodeAnswer = notificationId + 1;
        PendingIntent pendingIntentAnswer = PendingIntent.getService(context, requestCodeAnswer, answerIntent, PendingIntent.FLAG_CANCEL_CURRENT);

        /*Customize notification*/
        Bitmap avatarIcon = setUserAvatar(chatToAnswer);
        String titleChat = getTitleChat(chatToAnswer);
        String titleCall = context.getString(R.string.title_notification_incoming_group_call);

        /*Collapsed*/
        RemoteViews collapsedViews = new RemoteViews(context.getPackageName(), R.layout.layout_call_notifications);
        collapsedViews.setTextViewText(R.id.chat_title, titleChat);
        collapsedViews.setTextViewText(R.id.call_title, titleCall);

        if(avatarIcon == null){
            collapsedViews.setViewVisibility(R.id.avatar_layout, GONE);
        }else {
            collapsedViews.setImageViewBitmap(R.id.avatar_image, avatarIcon);
            collapsedViews.setViewVisibility(R.id.avatar_layout, View.VISIBLE);
        }

        /*Expanded*/
        RemoteViews expandedView = new RemoteViews(context.getPackageName(), R.layout.layout_call_notifications_expanded);
        expandedView.setTextViewText(R.id.chat_title, titleChat);
        expandedView.setTextViewText(R.id.call_title, titleCall);

        if(avatarIcon == null){
            expandedView.setViewVisibility(R.id.avatar_layout, GONE);
        }else {
            expandedView.setImageViewBitmap(R.id.avatar_image, avatarIcon);
            expandedView.setViewVisibility(R.id.avatar_layout, View.VISIBLE);
        }

        expandedView.setViewVisibility(R.id.small_layout, View.VISIBLE);
        expandedView.setViewVisibility(R.id.big_layout, GONE);

        expandedView.setTextViewText(R.id.decline_button_text, context.getString(R.string.ignore_call_incoming));
        expandedView.setTextViewText(R.id.answer_button_text, context.getString(R.string.action_join));
        expandedView.setOnClickPendingIntent(R.id.decline_button_layout, pendingIntentIgnore);
        expandedView.setOnClickPendingIntent(R.id.answer_button_layout, pendingIntentAnswer);

        if (Build.VERSION.SDK_INT >= Build.VERSION_CODES.O){
            //Create a channel for android Oreo or higher
            NotificationChannel channel = new NotificationChannel(notificationChannelIdIncomingCall, notificationChannelNameIncomingCall, NotificationManager.IMPORTANCE_HIGH);
            channel.setDescription("");
            channel.enableLights(true);
            channel.enableVibration(true);
            channel.setShowBadge(true);

            if (notificationManager == null) {
                notificationManager = (NotificationManager) context.getSystemService(Context.NOTIFICATION_SERVICE);
            }

<<<<<<< HEAD
            notificationManager.createNotificationChannel(channel);
=======
                NotificationCompat.Builder notificationBuilder = new NotificationCompat.Builder(context, notificationChannelIdIncomingCall);
                notificationBuilder
                        .setSmallIcon(R.drawable.ic_stat_notify)
                        .setContentText(context.getString(R.string.notification_subtitle_incoming))
                        .setAutoCancel(false)
                        .setContentIntent(null)
                        .addAction(actionAnswer)
                        .addAction(actionIgnore)
                        .setDeleteIntent(pendingIntentIgnore);

                if(chatToAnswer.isGroup()){
                    notificationBuilder.setContentTitle(getTitleChat(chatToAnswer));
                }else{
                    notificationBuilder.setContentTitle(chatC.getParticipantFullName(chatToAnswer.getPeerHandle(0)));
                }
>>>>>>> 3446a3c1

            NotificationCompat.Builder notificationBuilderO = new NotificationCompat.Builder(context, notificationChannelIdIncomingCall);
            notificationBuilderO
                    .setSmallIcon(R.drawable.ic_stat_notify)
                    .setAutoCancel(true)
                    .setStyle(new NotificationCompat.DecoratedCustomViewStyle())
                    .setCustomHeadsUpContentView(expandedView)
                    .setCustomContentView(collapsedViews)
                    .setCustomBigContentView(expandedView)
                    .setContentIntent(getPendingIntentCall(context, callToAnswer.getChatid(), notificationId + 1))
                    .setDeleteIntent(pendingIntentIgnore)
                    .setVibrate(patternIncomingCall)
                    .setColor(ContextCompat.getColor(context, R.color.mega))
                    .setPriority(NotificationManager.IMPORTANCE_HIGH);

            notify(notificationId, notificationBuilderO.build());
        } else {
            long[] pattern = {0, 1000};
            Uri defaultSoundUri = RingtoneManager.getDefaultUri(RingtoneManager.TYPE_NOTIFICATION);

            NotificationCompat.Builder notificationBuilder = new NotificationCompat.Builder(context)
                    .setSmallIcon(R.drawable.ic_stat_notify)
                    .setStyle(new NotificationCompat.DecoratedCustomViewStyle())
                    .setCustomHeadsUpContentView(expandedView)
                    .setCustomContentView(collapsedViews)
                    .setCustomBigContentView(expandedView)
                    .setContentIntent(getPendingIntentCall(context, callToAnswer.getChatid(), notificationId + 1))
                    .setDeleteIntent(pendingIntentIgnore)
                    .setAutoCancel(true)
                    .setVibrate(pattern)
                    .setSound(defaultSoundUri)
                    .setColor(ContextCompat.getColor(context, R.color.mega));

            if (Build.VERSION.SDK_INT <= Build.VERSION_CODES.N_MR1) {
                notificationBuilder.setPriority(Notification.PRIORITY_HIGH);
            } else {
                notificationBuilder.setPriority(NotificationManager.IMPORTANCE_HIGH);
            }

            if (notificationManager == null) {
                notificationManager = (NotificationManager) context.getSystemService(Context.NOTIFICATION_SERVICE);
            }

            notify(notificationId, notificationBuilder.build());
        }
    }

    public void checkOneGroupCall(long chatId){
        MegaChatCall groupCallIncoming = megaChatApi.getChatCall(chatId);
        showIncomingGroupCallNotification(groupCallIncoming);
    }

    public void checkQueuedCalls(){
        logDebug("checkQueuedCalls");

        MegaHandleList handleList = megaChatApi.getChatCalls();
        if(handleList!=null){
            long numberOfCalls = handleList.size();
            logDebug("Number of calls in progress: " + numberOfCalls);
            if (numberOfCalls>1){
                logDebug("MORE than one call in progress: " + numberOfCalls);
                MegaChatCall callInProgress = null;
                MegaChatCall callIncoming = null;

                for(int i=0; i<handleList.size(); i++){
                    MegaChatCall call = megaChatApi.getChatCall(handleList.get(i));
                    if(call!=null){
                        logDebug("Call ChatID: " + call.getChatid() + ", Status: " + call.getStatus());
                        if((call.getStatus()>=MegaChatCall.CALL_STATUS_IN_PROGRESS) && (call.getStatus()<MegaChatCall.CALL_STATUS_TERMINATING_USER_PARTICIPATION)){
                            callInProgress = call;
                            logDebug("FOUND Call in progress: " + callInProgress.getChatid());
                            break;
                        }
                    }
                }

                if(callInProgress==null){
                    long openCallChatId = MegaApplication.getOpenCallChatId();
                    logDebug("openCallId: " + openCallChatId);
                    if(openCallChatId!=-1){
                        MegaChatCall possibleCall = megaChatApi.getChatCall(openCallChatId);
                        if(possibleCall.getStatus()<MegaChatCall.CALL_STATUS_TERMINATING_USER_PARTICIPATION){
                            callInProgress = possibleCall;
                            logDebug("FOUND Call activity shown: " + callInProgress.getChatid());
                        }
                    }
                }

                for(int i=0; i<handleList.size(); i++){
                    MegaChatCall call = megaChatApi.getChatCall(handleList.get(i));
                    if(call!=null){

                        if(call.getStatus()<MegaChatCall.CALL_STATUS_IN_PROGRESS && (!call.isIgnored())){
                            if (Build.VERSION.SDK_INT >= Build.VERSION_CODES.M) {
                                if(notificationManager == null){
                                    notificationManager = (NotificationManager) context.getSystemService(Context.NOTIFICATION_SERVICE);
                                }

                                StatusBarNotification[] notifs = notificationManager.getActiveNotifications();
                                boolean shown=false;

                                long chatCallId = call.getId();
                                String notificationCallId = MegaApiJava.userHandleToBase64(chatCallId);
                                int notificationId = (notificationCallId).hashCode();

                                logDebug("Active Notifications: " + notifs.length);
                                for(int k = 0; k< notifs.length; k++){
                                    if(notifs[k].getId()==notificationId){
                                        logDebug("Notification for this call already shown");
                                        shown = true;
                                        break;
                                    }
                                }

                                if(!shown){
                                    if(callInProgress.getId()!=call.getId()){
                                        callIncoming = call;
                                        logDebug("FOUND Call incoming and NOT shown and NOT ignored: " + callIncoming.getChatid());
                                        break;
                                    }
                                }
                            }
                            else{
                                callIncoming = call;
                                logDebug("FOUND Call incoming and NOT shown and NOT ignored: " + callIncoming.getChatid());
                                break;
                            }
                        }
                    }
                }

                if(callInProgress!=null){
                    if(callIncoming!=null){
                        showIncomingCallNotification(callIncoming, callInProgress);
                    } else {
                        logError("ERROR:callIncoming is NULL");
                    }
                } else {
                    logWarning("callInProgress NOT found");
                }
            } else {
                logDebug("No calls to launch");
            }
        }
    }

    public void showMissedCallNotification(long chatId, long chatCallId) {
        logDebug("***********+ MISSED CALL Chat ID: " + chatId + ", Call ID: " + chatCallId);

        MegaChatRoom chat = megaChatApi.getChatRoom(chatId);
        String notificationContent;
        if (chat.isGroup()) {
            notificationContent = getTitleChat(chat);
        } else {
            notificationContent = chatC.getParticipantFullName(chat.getPeerHandle(0));
        }

        String notificationCallId = MegaApiJava.userHandleToBase64(chatCallId);
        int notificationId = (notificationCallId).hashCode() + NOTIFICATION_MISSED_CALL;

        Intent intent = new Intent(context, ManagerActivityLollipop.class);
        intent.addFlags(Intent.FLAG_ACTIVITY_CLEAR_TOP);
        intent.setAction(ACTION_CHAT_NOTIFICATION_MESSAGE);
        intent.putExtra("CHAT_ID", chat.getChatId());
        PendingIntent pendingIntent = PendingIntent.getActivity(context, (int)chat.getChatId() , intent, PendingIntent.FLAG_ONE_SHOT);

        long[] pattern = {0, 1000};

        Uri defaultSoundUri = RingtoneManager.getDefaultUri(RingtoneManager.TYPE_NOTIFICATION);

        if (Build.VERSION.SDK_INT >= Build.VERSION_CODES.O){
            NotificationChannel channel = new NotificationChannel(notificationChannelIdInProgressMissedCall, notificationChannelNameInProgressMissedCall, NotificationManager.IMPORTANCE_HIGH);
            channel.setShowBadge(true);
            if (notificationManager == null) {
                notificationManager = (NotificationManager) context.getSystemService(Context.NOTIFICATION_SERVICE);
            }
            notificationManager.createNotificationChannel(channel);

            NotificationCompat.Builder notificationBuilderO = new NotificationCompat.Builder(context, notificationChannelIdInProgressMissedCall);
            notificationBuilderO
                    .setSmallIcon(R.drawable.ic_stat_notify)
                    .setContentTitle(context.getString(R.string.missed_call_notification_title))
                    .setContentText(notificationContent)
                    .setAutoCancel(true)
                    .setVibrate(pattern)
                    .setSound(defaultSoundUri)
                    .setContentIntent(pendingIntent)
                    .setColor(ContextCompat.getColor(context, R.color.mega))
                    .setPriority(NotificationManager.IMPORTANCE_HIGH);

            if (!isTextEmpty(chatC.getParticipantEmail(chat.getPeerHandle(0)))) {

                Bitmap largeIcon = setUserAvatar(chat);
                if (largeIcon != null) {
                    notificationBuilderO.setLargeIcon(largeIcon);
                }
            }

            notify(notificationId, notificationBuilderO.build());
        }
        else {

            NotificationCompat.Builder notificationBuilder = new NotificationCompat.Builder(context)
                    .setSmallIcon(R.drawable.ic_stat_notify)
                    .setContentTitle(context.getString(R.string.missed_call_notification_title))
                    .setContentText(notificationContent)
                    .setAutoCancel(true)
                    .setVibrate(pattern)
                    .setSound(defaultSoundUri)
                    .setContentIntent(pendingIntent);

            if (Build.VERSION.SDK_INT >= Build.VERSION_CODES.LOLLIPOP) {
                notificationBuilder.setColor(ContextCompat.getColor(context, R.color.mega));
            }

            if (Build.VERSION.SDK_INT <= Build.VERSION_CODES.N_MR1) {
                //API 25 = Android 7.1
                notificationBuilder.setPriority(Notification.PRIORITY_HIGH);
            } else {
                notificationBuilder.setPriority(NotificationManager.IMPORTANCE_HIGH);
            }

            if (!isTextEmpty(chatC.getParticipantEmail(chat.getPeerHandle(0)))) {

                if (Build.VERSION.SDK_INT >= Build.VERSION_CODES.LOLLIPOP) {
                    Bitmap largeIcon = setUserAvatar(chat);
                    if (largeIcon != null) {
                        notificationBuilder.setLargeIcon(largeIcon);
                    }
                }
            }

            if (notificationManager == null) {
                notificationManager = (NotificationManager) context.getSystemService(Context.NOTIFICATION_SERVICE);
            }

            notify(notificationId, notificationBuilder.build());
        }
    }

    public void generateChatNotification(MegaChatRequest request){
        logDebug("generateChatNotification");
        this.request = request;

        if (Build.VERSION.SDK_INT >= Build.VERSION_CODES.O) {
            newGenerateChatNotification(request);
        }
        else if (Build.VERSION.SDK_INT >= Build.VERSION_CODES.N) {

            String manufacturer = "xiaomi";
            if(!manufacturer.equalsIgnoreCase(Build.MANUFACTURER)) {
                logDebug("POST Android N");
                newGenerateChatNotification(request);
            }
            else{
                logDebug("XIAOMI POST Android N");
                generateChatNotificationPreN(request);
            }
        }
        else {
            logDebug("PRE Android N");
            generateChatNotificationPreN(request);
        }
    }

    public void newGenerateChatNotification(MegaChatRequest request){
        logDebug("newGenerateChatNotification");
        if (Build.VERSION.SDK_INT >= Build.VERSION_CODES.O) {
            boolean beep = request.getFlag();
            logDebug("Should beep: " + beep);

            MegaHandleList chatHandleList = request.getMegaHandleList();
            logDebug("chats size: " + chatHandleList.size());
            ArrayList<MegaChatListItem> chats = new ArrayList<>();
            for (int i = 0; i < chatHandleList.size(); i++) {
                MegaChatListItem chat = megaChatApi.getChatListItem(chatHandleList.get(i));
                chats.add(chat);
            }

            //Order by last interaction
            Collections.sort(chats, new Comparator<MegaChatListItem>() {

                public int compare(MegaChatListItem c1, MegaChatListItem c2) {
                    long timestamp1 = c1.getLastTimestamp();
                    long timestamp2 = c2.getLastTimestamp();

                    long result = timestamp2 - timestamp1;
                    return (int) result;
                }
            });
            //Check if the last chat notification is enabled

            long lastChatId;
            if (!(chats.isEmpty())) {
                lastChatId = chats.get(0).getChatId();
            } else {
                logError("ERROR:chatsEMPTY:removeAllChatNotifications");
                removeAllChatNotifications();
                return;
            }

            logDebug("Generate chat notification for: " + chats.size() + " chats");

            boolean showNotif = false;

            if (MegaApplication.getOpenChatId() != lastChatId) {

                MegaHandleList handleListUnread = request.getMegaHandleListByChat(lastChatId);

                showNotif = shouldShowChatNotification(lastChatId, handleListUnread, beep);

                if (!showNotif) {
                    logDebug("Muted chat - do not show notification");
                }
            }

            logDebug("Generate chat notification for: " + chats.size() + " chats");
            if (showNotif) {
                for (int i = 0; i < chats.size(); i++) {
                    if (MegaApplication.getOpenChatId() != chats.get(i).getChatId()) {

                        MegaHandleList handleListUnread = request.getMegaHandleListByChat(chats.get(i).getChatId());

                        boolean showN = shouldCheckNotificationsSound(chats.get(i).getChatId(), handleListUnread, beep);
                        if (showN) {
                            showChatNotification(chats.get(i).getChatId(), handleListUnread, beep);
                            if (beep) {
                                beep = false;
                            }
                        }
                    } else {
                        logDebug("Do not show notification - opened chat");
                    }
                }
            } else {
                logDebug("Mute for the last chat");
            }
        }
        else{
            boolean beep = request.getFlag();
            logDebug("Should beep: " + beep);

            MegaHandleList chatHandleList = request.getMegaHandleList();
            ArrayList<MegaChatListItem> chats = new ArrayList<>();
            for (int i = 0; i < chatHandleList.size(); i++) {
                MegaChatListItem chat = megaChatApi.getChatListItem(chatHandleList.get(i));
                chats.add(chat);
            }

            //Order by last interaction
            Collections.sort(chats, new Comparator<MegaChatListItem>() {

                public int compare(MegaChatListItem c1, MegaChatListItem c2) {
                    long timestamp1 = c1.getLastTimestamp();
                    long timestamp2 = c2.getLastTimestamp();

                    long result = timestamp2 - timestamp1;
                    return (int) result;
                }
            });


            //Check if the last chat notification is enabled

            long lastChatId = -1;
            if (chats != null) {
                if (!(chats.isEmpty())) {
                    lastChatId = chats.get(0).getChatId();
                } else {
                    logError("ERROR:chatsEMPTY:return");
                    return;
                }
            } else {
                logError("ERROR:chatsNULL:return");
                return;
            }

            logDebug("Generate chat notification for: " + chats.size() + " chats");

            boolean showNotif = false;

            if (MegaApplication.getOpenChatId() != lastChatId) {

                MegaHandleList handleListUnread = request.getMegaHandleListByChat(lastChatId);

                showNotif = shouldShowChatNotification(lastChatId, handleListUnread, beep);

                if (!showNotif) {
                    logDebug("Muted chat - do not show notification");
                }
            }

            if (showNotif) {
                for (int i = 0; i < chats.size(); i++) {
                    if (MegaApplication.getOpenChatId() != chats.get(i).getChatId()) {

                        MegaHandleList handleListUnread = request.getMegaHandleListByChat(chats.get(i).getChatId());

                        boolean showN = shouldCheckNotificationsSound(chats.get(i).getChatId(), handleListUnread, beep);
                        if (showN) {
                            showChatNotification(chats.get(i).getChatId(), handleListUnread, beep);
                            if (beep) {
                                beep = false;
                            }
                        }
                    } else {
                        logDebug("Do not show notification - opened chat");
                    }
                }

                Notification summary = buildSummary(GROUP_KEY, request.getFlag());
                notificationManager.notify(NOTIFICATION_SUMMARY_CHAT, summary);
            } else {
                logDebug("Mute for the last chat");
            }
        }
    }

    public void generateChatNotificationPreN(MegaChatRequest request){
        logDebug("generateChatNotificationPreN");
        boolean beep = request.getFlag();
        logDebug("Should beep: " + beep);

        MegaHandleList chatHandleList = request.getMegaHandleList();
        logDebug("size chatHandleList: " + chatHandleList.size());
        ArrayList<MegaChatListItem> chats = new ArrayList<>();
        for(int i=0; i<chatHandleList.size(); i++){
            MegaChatListItem chat = megaChatApi.getChatListItem(chatHandleList.get(i));
            chats.add(chat);
        }

        //Order by last interaction
        Collections.sort(chats, new Comparator<MegaChatListItem> (){

            public int compare(MegaChatListItem c1, MegaChatListItem c2) {
                long timestamp1 = c1.getLastTimestamp();
                long timestamp2 = c2.getLastTimestamp();

                long result = timestamp2 - timestamp1;
                return (int)result;
            }
        });

        logDebug("Generate chat notification for: " + chats.size() + " chats");
        long lastChatId = -1;
        if(chats!=null && (!(chats.isEmpty()))){
            lastChatId = chats.get(0).getChatId();
            showChatNotificationPreN(request, beep, lastChatId);
        }else{
            removeAllChatNotifications();
        }
    }

    public void showChatNotificationPreN(MegaChatRequest request, boolean beep, long lastChatId){
        logDebug("Beep: " + beep + ", Last Chat ID: " + lastChatId);

        if(beep){
            ChatSettings chatSettings = dbH.getChatSettings();

            if (chatSettings != null) {

                if (chatSettings.getNotificationsEnabled()==null){
                    logDebug("getNotificationsEnabled NULL --> Notifications ON");
                    checkNotificationsSoundPreN(request, beep, lastChatId);
                }
                else{
                    if (STRING_TRUE.equals(chatSettings.getNotificationsEnabled())) {
                        logDebug("Notifications ON for all chats");
                        checkNotificationsSoundPreN(request, beep, lastChatId);
                    } else {
                        logDebug("Notifications OFF");
                    }
                }

            } else {
                logDebug("Notifications DEFAULT ON");

                Uri defaultSoundUri2 = RingtoneManager.getDefaultUri(RingtoneManager.TYPE_NOTIFICATION);
                buildNotificationPreN(defaultSoundUri2, STRING_TRUE, request);
            }
        }
        else{
            buildNotificationPreN(null, STRING_FALSE, request);
        }
    }

    public void checkNotificationsSoundPreN(MegaChatRequest request, boolean beep, long lastChatId) {
        logDebug("Beep: " + beep + ", Last Chat ID: " + lastChatId);

        ChatSettings chatSettings = dbH.getChatSettings();
        ChatItemPreferences chatItemPreferences = dbH.findChatPreferencesByHandle(String.valueOf(lastChatId));

        if (chatItemPreferences == null || chatItemPreferences.getNotificationsEnabled() == null || chatItemPreferences.getNotificationsEnabled().isEmpty() || STRING_TRUE.equals(chatItemPreferences.getNotificationsEnabled())) {
            logDebug("Notifications OFF for this chat");

            if (chatSettings.getNotificationsSound() == null){
                logWarning("Notification sound is NULL");
                Uri defaultSoundUri = RingtoneManager.getActualDefaultRingtoneUri(context, RingtoneManager.TYPE_NOTIFICATION);
                buildNotificationPreN(defaultSoundUri, chatSettings.getVibrationEnabled(), request);
            }
            else if(chatSettings.getNotificationsSound().equals("-1")){
                logDebug("Silent notification Notification sound -1");
                buildNotificationPreN(null, chatSettings.getVibrationEnabled(), request);
            }
            else{
                String soundString = chatSettings.getNotificationsSound();
                Uri uri = Uri.parse(soundString);
                logDebug("Uri: " + uri);

                if (STRING_TRUE.equals(soundString) || "".equals(soundString)) {

                    Uri defaultSoundUri = RingtoneManager.getActualDefaultRingtoneUri(context, RingtoneManager.TYPE_NOTIFICATION);
                    buildNotificationPreN(defaultSoundUri, chatSettings.getVibrationEnabled(), request);
                } else if (soundString.equals("-1")) {
                    logDebug("Silent notification");
                    buildNotificationPreN(null, chatSettings.getVibrationEnabled(), request);
                } else {
                    Ringtone sound = RingtoneManager.getRingtone(context, uri);
                    if (sound == null) {
                        logWarning("Sound is null");
                        buildNotificationPreN(null, chatSettings.getVibrationEnabled(), request);
                    } else {
                        buildNotificationPreN(uri, chatSettings.getVibrationEnabled(), request);
                    }
                }
            }

        } else {
            logDebug("Notifications OFF for this chat");
        }
    }

    public boolean showChatNotification(long chatid, MegaHandleList handleListUnread, boolean beep){
        logDebug("Beep: " + beep);

        if(beep){

            ChatSettings chatSettings = dbH.getChatSettings();
            if (chatSettings != null) {
                if (chatSettings.getNotificationsEnabled()==null){
                    logDebug("getNotificationsEnabled NULL --> Notifications ON");

                    return checkNotificationsSound(chatid, handleListUnread, beep);
                }
                else{
                    if (STRING_TRUE.equals(chatSettings.getNotificationsEnabled())) {
                        logDebug("Notifications ON for all chats");

                        return checkNotificationsSound(chatid, handleListUnread, beep);
                    } else {
                        logDebug("Notifications OFF");
                        return false;
                    }
                }

            } else {
                logDebug("Notifications DEFAULT ON");

                Uri defaultSoundUri2 = RingtoneManager.getDefaultUri(RingtoneManager.TYPE_NOTIFICATION);
                sendBundledNotification(defaultSoundUri2, STRING_TRUE, chatid, handleListUnread);
                return true;
            }
        }
        else{
            sendBundledNotification(null, STRING_FALSE, chatid, handleListUnread);
            return true;
        }
    }

    public boolean shouldShowChatNotification(long chatid, MegaHandleList handleListUnread, boolean beep){
        logDebug("Chat ID: " + chatid + ", Beep: " + beep);

        if(beep){

            ChatSettings chatSettings = dbH.getChatSettings();
            if (chatSettings != null) {
                if (chatSettings.getNotificationsEnabled()==null){
                    logDebug("getNotificationsEnabled NULL --> Notifications ON");

                    return shouldCheckNotificationsSound(chatid, handleListUnread, beep);
                }
                else{
                    if (STRING_TRUE.equals(chatSettings.getNotificationsEnabled())) {
                        logDebug("Notifications ON for all chats");

                        return shouldCheckNotificationsSound(chatid, handleListUnread, beep);
                    } else {
                        logDebug("Notifications OFF");
                        return false;
                    }
                }

            } else {
                logDebug("Notifications DEFAULT ON");
                return true;
            }
        }
        else{
            return true;
        }
    }

    public boolean checkNotificationsSound(long chatid, MegaHandleList handleListUnread, boolean beep){
        logDebug("Chat ID: " + chatid + ", Beep: " + beep);

        ChatSettings chatSettings = dbH.getChatSettings();
        ChatItemPreferences chatItemPreferences = dbH.findChatPreferencesByHandle(String.valueOf(chatid));

        if (chatItemPreferences == null || chatItemPreferences.getNotificationsEnabled() == null || chatItemPreferences.getNotificationsEnabled().isEmpty() ||STRING_TRUE.equals(chatItemPreferences.getNotificationsEnabled())) {
            logDebug("checkNotificationsSound: Notifications ON for this chat");

            removeAllChatNotifications();

            if (chatSettings.getNotificationsSound() == null){
                logWarning("Notification sound is NULL");
                Uri defaultSoundUri = RingtoneManager.getActualDefaultRingtoneUri(context, RingtoneManager.TYPE_NOTIFICATION);
                sendBundledNotification(defaultSoundUri, chatSettings.getVibrationEnabled(), chatid, handleListUnread);
            }
            else if(chatSettings.getNotificationsSound().equals("-1")){
                logDebug("Silent notification Notification sound -1");
                sendBundledNotification(null, chatSettings.getVibrationEnabled(), chatid, handleListUnread);
            }
            else{
                String soundString = chatSettings.getNotificationsSound();
                Uri uri = Uri.parse(soundString);
                logDebug("Uri: " + uri);

                if (STRING_TRUE.equals(soundString) || "".equals(soundString)) {

                    Uri defaultSoundUri = RingtoneManager.getActualDefaultRingtoneUri(context, RingtoneManager.TYPE_NOTIFICATION);
                    sendBundledNotification(defaultSoundUri, chatSettings.getVibrationEnabled(), chatid, handleListUnread);
                } else if (soundString.equals("-1")) {
                    logDebug("Silent notification");
                    sendBundledNotification(null, chatSettings.getVibrationEnabled(), chatid, handleListUnread);
                } else {
                    Ringtone sound = RingtoneManager.getRingtone(context, uri);
                    if (sound == null) {
                        logWarning("Sound is null");
                        sendBundledNotification(null, chatSettings.getVibrationEnabled(), chatid, handleListUnread);
                    } else {
                        sendBundledNotification(uri, chatSettings.getVibrationEnabled(), chatid, handleListUnread);
                    }
                }
            }
            return true;
        } else {
            logDebug("Notifications OFF for this chat");
            return false;
        }
    }

    public boolean shouldCheckNotificationsSound(long chatid, MegaHandleList handleListUnread, boolean beep){
        logDebug("Chat ID: " + chatid + ", Beep: " + beep);

        ChatSettings chatSettings = dbH.getChatSettings();
        ChatItemPreferences chatItemPreferences = dbH.findChatPreferencesByHandle(String.valueOf(chatid));

        if (chatItemPreferences == null || chatItemPreferences.getNotificationsEnabled() == null || chatItemPreferences.getNotificationsEnabled().isEmpty() ||STRING_TRUE.equals(chatItemPreferences.getNotificationsEnabled())) {
            logDebug("Notifications ON for this chat");
            return true;
        } else {
            logDebug("Notifications OFF for this chat");
            return false;
        }
    }

    public void setIsUpdatingUserName() {
        isUpdatingUserName = true;
    }
}<|MERGE_RESOLUTION|>--- conflicted
+++ resolved
@@ -875,7 +875,6 @@
                     R.string.title_notification_incoming_individual_audio_call);
         }
 
-<<<<<<< HEAD
         /*Collapsed*/
         RemoteViews collapsedViews = new RemoteViews(context.getPackageName(), R.layout.layout_call_notifications);
         collapsedViews.setTextViewText(R.id.chat_title, titleChat);
@@ -899,11 +898,6 @@
         RemoteViews expandedView = new RemoteViews(context.getPackageName(), R.layout.layout_call_notifications_expanded);
         expandedView.setTextViewText(R.id.chat_title, titleChat);
         expandedView.setTextViewText(R.id.call_title, titleCall);
-=======
-    public void showIncomingCallNotification(MegaChatCall callToAnswer, MegaChatCall callInProgress) {
-        logDebug("Call to answer ID: " + callToAnswer.getChatid() +
-                ", Call in progress ID: " + callInProgress.getChatid());
->>>>>>> 3446a3c1
 
         if (avatarIcon == null) {
             expandedView.setViewVisibility(R.id.avatar_layout, GONE);
@@ -1020,7 +1014,6 @@
         }
     }
 
-<<<<<<< HEAD
     /**
      * Method for showing a incoming group call notification, when no other call is in progress
      *
@@ -1028,27 +1021,6 @@
      */
     public void showIncomingGroupCallNotification(MegaChatCall callToAnswer) {
         logDebug("Call to answer ID: " + callToAnswer.getChatid());
-=======
-                NotificationCompat.Builder notificationBuilderO = new NotificationCompat.Builder(context, notificationChannelIdIncomingCall);
-                notificationBuilderO
-                        .setSmallIcon(R.drawable.ic_stat_notify)
-                        .setContentText(context.getString(R.string.notification_subtitle_incoming))
-                        .setAutoCancel(false)
-                        .setContentIntent(null)
-                        .setVibrate(pattern)
-                        .addAction(actionAnswer)
-                        .addAction(actionIgnore)
-                        .setDeleteIntent(pendingIntentIgnore)
-                        .setColor(ContextCompat.getColor(context, R.color.mega))
-                        .setPriority(NotificationManager.IMPORTANCE_HIGH);
-
-                if(chatToAnswer.isGroup()){
-                    notificationBuilderO.setContentTitle(getTitleChat(chatToAnswer));
-                }
-                else{
-                    notificationBuilderO.setContentTitle(chatC.getParticipantFullName(chatToAnswer.getPeerHandle(0)));
-                }
->>>>>>> 3446a3c1
 
         if (Build.VERSION.SDK_INT < Build.VERSION_CODES.LOLLIPOP_MR1) {
             logWarning("Not supported incoming call notification: " + Build.VERSION.SDK_INT);
@@ -1122,25 +1094,7 @@
                 notificationManager = (NotificationManager) context.getSystemService(Context.NOTIFICATION_SERVICE);
             }
 
-<<<<<<< HEAD
             notificationManager.createNotificationChannel(channel);
-=======
-                NotificationCompat.Builder notificationBuilder = new NotificationCompat.Builder(context, notificationChannelIdIncomingCall);
-                notificationBuilder
-                        .setSmallIcon(R.drawable.ic_stat_notify)
-                        .setContentText(context.getString(R.string.notification_subtitle_incoming))
-                        .setAutoCancel(false)
-                        .setContentIntent(null)
-                        .addAction(actionAnswer)
-                        .addAction(actionIgnore)
-                        .setDeleteIntent(pendingIntentIgnore);
-
-                if(chatToAnswer.isGroup()){
-                    notificationBuilder.setContentTitle(getTitleChat(chatToAnswer));
-                }else{
-                    notificationBuilder.setContentTitle(chatC.getParticipantFullName(chatToAnswer.getPeerHandle(0)));
-                }
->>>>>>> 3446a3c1
 
             NotificationCompat.Builder notificationBuilderO = new NotificationCompat.Builder(context, notificationChannelIdIncomingCall);
             notificationBuilderO
