--- conflicted
+++ resolved
@@ -822,6 +822,7 @@
         MegaChatRoom chatToAnswer = megaChatApi.getChatRoom(chatIdCallToAnswer);
         int notificationId = (MegaApiJava.userHandleToBase64(chatIdCallToAnswer)).hashCode();
         boolean hasVideoInitialCall = callToAnswer.hasVideoInitialCall();
+        boolean shouldVibrate = !participatingInACall();
 
         PendingIntent intentIgnore = getPendingIntent(hasVideoInitialCall, chatIdCallInProgress, chatIdCallToAnswer, CallNotificationIntentService.IGNORE, notificationId);
 
@@ -882,11 +883,6 @@
 
         String numberButtons = getNumberButtons();
 
-<<<<<<< HEAD
-        boolean shouldVibrate = !participatingInACall();
-        if (Build.VERSION.SDK_INT >= Build.VERSION_CODES.LOLLIPOP_MR1){
-            MegaChatRoom chatToAnswer = megaChatApi.getChatRoom(callToAnswer.getChatid());
-=======
         if (!numberButtons.equals(THREE_BUTTONS) && !numberButtons.equals(VERTICAL_TWO_BUTTONS)) {
             collapsedViews.setViewVisibility(R.id.arrow, GONE);
             expandedView.setViewVisibility(R.id.arrow, GONE);
@@ -900,8 +896,6 @@
         if (!numberButtons.equals(THREE_BUTTONS) && !numberButtons.equals(VERTICAL_TWO_BUTTONS)) {
             expandedView.setViewVisibility(R.id.small_layout, View.VISIBLE);
             expandedView.setViewVisibility(R.id.big_layout, GONE);
->>>>>>> e862c470
-
             if (chatToAnswer.isGroup()) {
                 expandedView.setTextViewText(R.id.decline_button_text, context.getString(R.string.ignore_call_incoming));
                 expandedView.setTextViewText(R.id.answer_button_text, context.getString(R.string.action_join));
@@ -947,22 +941,11 @@
             NotificationChannel channel = new NotificationChannel(notificationChannelIdIncomingCall, notificationChannelNameIncomingCall, NotificationManager.IMPORTANCE_HIGH);
             channel.setDescription("");
             channel.enableLights(true);
+            if(!shouldVibrate) {
+                channel.setVibrationPattern(new long[]{ 0L });
+            }
             channel.enableVibration(true);
 
-<<<<<<< HEAD
-            if(Build.VERSION.SDK_INT >= Build.VERSION_CODES.O){
-                logDebug("Oreo");
-
-                //Create a channel for android Oreo or higher
-                NotificationChannel channel = new NotificationChannel(notificationChannelIdIncomingCall, notificationChannelNameIncomingCall, NotificationManager.IMPORTANCE_HIGH);
-                channel.setDescription("");
-                channel.enableLights(true);
-                channel.setShowBadge(true);
-                if(!shouldVibrate) {
-                    channel.setVibrationPattern(new long[]{ 0L });
-                }
-                channel.enableVibration(true);
-=======
             if (notificationManager == null) {
                 notificationManager = (NotificationManager) context.getSystemService(Context.NOTIFICATION_SERVICE);
             }
@@ -981,14 +964,17 @@
                     .setShowWhen(true)
                     .setAutoCancel(false)
                     .setDeleteIntent(intentIgnore)
-                    .setVibrate(patternIncomingCall)
                     .setColor(ContextCompat.getColor(context, R.color.mega))
                     .setPriority(NotificationManager.IMPORTANCE_HIGH);
 
+            if(shouldVibrate){
+                notificationBuilderO.setVibrate(patternIncomingCall);
+            }
+
+
             notifyCall(notificationId, notificationBuilderO.build());
 
         } else {
-            long[] pattern = {0, 1000};
             Uri defaultSoundUri = RingtoneManager.getDefaultUri(RingtoneManager.TYPE_NOTIFICATION);
             NotificationCompat.Builder notificationBuilder = new NotificationCompat.Builder(context)
                     .setSmallIcon(R.drawable.ic_stat_notify)
@@ -1003,10 +989,12 @@
                     .setAutoCancel(false)
                     .setDefaults(Notification.FLAG_ONGOING_EVENT)
                     .setDeleteIntent(intentIgnore)
-                    .setVibrate(pattern)
                     .setSound(defaultSoundUri)
                     .setColor(ContextCompat.getColor(context, R.color.mega));
->>>>>>> e862c470
+
+            if(shouldVibrate){
+                notificationBuilder.setVibrate(patternIncomingCall);
+            }
 
             notificationBuilder.setPriority(Notification.PRIORITY_HIGH);
 
@@ -1018,30 +1006,6 @@
         }
     }
 
-<<<<<<< HEAD
-                NotificationCompat.Builder notificationBuilderO = new NotificationCompat.Builder(context, notificationChannelIdIncomingCall);
-                notificationBuilderO
-                        .setSmallIcon(R.drawable.ic_stat_notify)
-                        .setContentText(context.getString(R.string.notification_subtitle_incoming))
-                        .setAutoCancel(false)
-                        .setContentIntent(null)
-                        .addAction(actionAnswer)
-                        .addAction(actionIgnore)
-                        .setDeleteIntent(pendingIntentIgnore)
-                        .setColor(ContextCompat.getColor(context, R.color.mega))
-                        .setPriority(NotificationManager.IMPORTANCE_HIGH);
-
-                if(shouldVibrate){
-                    notificationBuilderO.setVibrate(pattern);
-                }
-
-                if(chatToAnswer.isGroup()){
-                    notificationBuilderO.setContentTitle(getTitleChat(chatToAnswer));
-                }
-                else{
-                    notificationBuilderO.setContentTitle(chatC.getParticipantFullName(chatToAnswer.getPeerHandle(0)));
-                }
-=======
     /**
      * Method for showing a incoming group call notification, when no other call is in progress
      *
@@ -1049,7 +1013,6 @@
      */
     public void showIncomingGroupCallNotification(MegaChatCall callToAnswer) {
         logDebug("Call to answer ID: " + callToAnswer.getChatid());
->>>>>>> e862c470
 
         if (Build.VERSION.SDK_INT < Build.VERSION_CODES.LOLLIPOP_MR1) {
             logWarning("Not supported incoming call notification: " + Build.VERSION.SDK_INT);
