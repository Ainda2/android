package mega.privacy.android.app.fcm;

import android.annotation.TargetApi;
import android.app.Notification;
import android.app.NotificationChannel;
import android.app.NotificationManager;
import android.app.PendingIntent;
import android.content.Context;
import android.content.Intent;
import android.graphics.Bitmap;
import android.graphics.BitmapFactory;
import android.graphics.Color;
import android.media.Ringtone;
import android.media.RingtoneManager;
import android.net.Uri;
import android.os.Build;
import android.service.notification.StatusBarNotification;
import androidx.core.app.NotificationCompat;
import androidx.core.content.ContextCompat;

import java.io.File;
import java.util.ArrayList;
import java.util.Collections;
import java.util.Comparator;

import java.util.HashSet;
import java.util.Set;

import mega.privacy.android.app.DatabaseHandler;
import mega.privacy.android.app.MegaApplication;
import mega.privacy.android.app.R;
import mega.privacy.android.app.lollipop.ManagerActivityLollipop;
import mega.privacy.android.app.lollipop.controllers.ChatController;
import mega.privacy.android.app.lollipop.megachat.ChatItemPreferences;
import mega.privacy.android.app.lollipop.megachat.ChatSettings;
import mega.privacy.android.app.lollipop.megachat.calls.CallNotificationIntentService;
import nz.mega.sdk.MegaApiAndroid;
import nz.mega.sdk.MegaApiJava;
import nz.mega.sdk.MegaChatApiAndroid;
import nz.mega.sdk.MegaChatCall;
import nz.mega.sdk.MegaChatContainsMeta;
import nz.mega.sdk.MegaChatListItem;
import nz.mega.sdk.MegaChatMessage;
import nz.mega.sdk.MegaChatRequest;
import nz.mega.sdk.MegaChatRoom;
import nz.mega.sdk.MegaHandleList;
import nz.mega.sdk.MegaNodeList;

import static mega.privacy.android.app.utils.CacheFolderManager.*;
import static mega.privacy.android.app.utils.ChatUtil.*;
import static mega.privacy.android.app.utils.Constants.*;
import static mega.privacy.android.app.utils.FileUtils.*;
import static mega.privacy.android.app.utils.LogUtil.*;
import static mega.privacy.android.app.utils.Util.*;
import static mega.privacy.android.app.utils.ContactUtil.*;
import static mega.privacy.android.app.utils.AvatarUtil.*;
import static mega.privacy.android.app.utils.CallUtil.*;

public final class ChatAdvancedNotificationBuilder {

    private static final String GROUP_KEY = "Karere";

    private final Context context;
    private NotificationManager notificationManager;
    DatabaseHandler dbH;
    MegaApiAndroid megaApi;
    MegaChatApiAndroid megaChatApi;

    private static final String STRING_FALSE = "false";
    private static final String STRING_TRUE = "true";

    private NotificationCompat.Builder mBuilderCompat;

    private static Set<Integer> notificationIds = new HashSet<>();

    private String notificationChannelIdChatSimple = NOTIFICATION_CHANNEL_CHAT_ID;
    private String notificationChannelNameChatSimple = NOTIFICATION_CHANNEL_CHAT_NAME;
    private String notificationChannelIdChatSummaryV2 = NOTIFICATION_CHANNEL_CHAT_SUMMARY_ID_V2;
    private String notificationChannelIdChatSummaryNoVibrate = NOTIFICATION_CHANNEL_CHAT_SUMMARY_NO_VIBRATE_ID;
    private String notificationChannelIdInProgressMissedCall = NOTIFICATION_CHANNEL_INPROGRESS_MISSED_CALLS_ID;
    private String notificationChannelNameInProgressMissedCall = NOTIFICATION_CHANNEL_INPROGRESS_MISSED_CALLS_NAME;
    private String notificationChannelIdIncomingCall = NOTIFICATION_CHANNEL_INCOMING_CALLS_ID;
    private String notificationChannelNameIncomingCall = NOTIFICATION_CHANNEL_INCOMING_CALLS_NAME;

    public static ChatAdvancedNotificationBuilder newInstance(Context context, MegaApiAndroid megaApi, MegaChatApiAndroid megaChatApi) {
        Context appContext = context.getApplicationContext();
        Context safeContext = ContextCompat.createDeviceProtectedStorageContext(appContext);
        if (safeContext == null) {
            safeContext = appContext;
        }
        NotificationManager notificationManager = (NotificationManager) safeContext.getSystemService(Context.NOTIFICATION_SERVICE);

        return new ChatAdvancedNotificationBuilder(safeContext, notificationManager, megaApi, megaChatApi);
    }

    public ChatAdvancedNotificationBuilder(Context context, NotificationManager notificationManager, MegaApiAndroid megaApi, MegaChatApiAndroid megaChatApi) {
        this.context = context.getApplicationContext();
        this.notificationManager = notificationManager;

        dbH = DatabaseHandler.getDbHandler(context);
        this.megaApi = megaApi;
        this.megaChatApi = megaChatApi;
        if(Build.VERSION.SDK_INT >= Build.VERSION_CODES.O) {
            createChatSummaryChannel(context);
        }
    }

    public void sendBundledNotification(Uri uriParameter, String vibration, long chatId, MegaHandleList unreadHandleList) {
        logDebug("sendBundledNotification");
        MegaChatRoom chat = megaChatApi.getChatRoom(chatId);

        ArrayList<MegaChatMessage> unreadMessages = new ArrayList<>();
        for(int i=0;i<unreadHandleList.size();i++){
            MegaChatMessage message = megaChatApi.getMessage(chatId, unreadHandleList.get(i));
            logDebug("Chat: " + chat.getChatId() + " messagID: " + unreadHandleList.get(i));
            if(message!=null) {
                unreadMessages.add(message);
            } else {
                logWarning("Message cannot be recovered");
            }
        }

        Collections.sort(unreadMessages, new Comparator<MegaChatMessage>() {
            public int compare(MegaChatMessage c1, MegaChatMessage c2) {
                long timestamp1 = c1.getTimestamp();
                long timestamp2 = c2.getTimestamp();

                long result = timestamp2 - timestamp1;
                return (int) result;
            }
        });

        Notification notification = buildNotification(uriParameter, vibration, GROUP_KEY, chat, unreadMessages);

        String chatString = MegaApiJava.userHandleToBase64(chat.getChatId());

        int notificationId = chatString.hashCode();
        notify(notificationId, notification);
    }

    private void notify(int id, Notification notification) {
        notificationIds.add(id);
        notificationManager.notify(id, notification);
    }

    public void buildNotificationPreN(Uri uriParameter, String vibration, MegaChatRequest request) {
        logDebug("buildNotificationPreN");

        MegaHandleList chatHandleList = request.getMegaHandleList();

        ArrayList<MegaChatListItem> chats = new ArrayList<>();
        for (int i = 0; i < chatHandleList.size(); i++) {
            MegaChatListItem chat = megaChatApi.getChatListItem(chatHandleList.get(i));
            if (chat != null) {
                chats.add(chat);
            } else {
                logError("ERROR:chatNotRecovered:NULL");
                return;
            }
        }

        PendingIntent pendingIntent = null;

        if (chats.size() > 1) {
            Intent intent = new Intent(context, ManagerActivityLollipop.class);
            intent.addFlags(Intent.FLAG_ACTIVITY_CLEAR_TOP);
            intent.setAction(ACTION_CHAT_SUMMARY);
            intent.putExtra("CHAT_ID", -1);
            pendingIntent = PendingIntent.getActivity(context, (int) chats.get(0).getChatId(), intent, PendingIntent.FLAG_ONE_SHOT);

            //Order by last interaction
            Collections.sort(chats, new Comparator<MegaChatListItem>() {

                public int compare(MegaChatListItem c1, MegaChatListItem c2) {
                    long timestamp1 = c1.getLastTimestamp();
                    long timestamp2 = c2.getLastTimestamp();

                    long result = timestamp2 - timestamp1;
                    return (int) result;
                }
            });
        } else if (chats.size() == 1) {
            Intent intent = new Intent(context, ManagerActivityLollipop.class);
            intent.addFlags(Intent.FLAG_ACTIVITY_CLEAR_TOP);
            intent.setAction(ACTION_CHAT_NOTIFICATION_MESSAGE);
            intent.putExtra("CHAT_ID", chats.get(0).getChatId());
            pendingIntent = PendingIntent.getActivity(context, (int) chats.get(0).getChatId(), intent, PendingIntent.FLAG_ONE_SHOT);
        } else {
            logError("ERROR:chatSIZE=0:return");
            return;
        }

        NotificationCompat.Builder notificationBuilder = new NotificationCompat.Builder(context)
                .setSmallIcon(R.drawable.ic_stat_notify)
                .setContentIntent(pendingIntent)
                .setAutoCancel(true);

        NotificationCompat.InboxStyle inboxStyle = new NotificationCompat.InboxStyle();

        if (Build.VERSION.SDK_INT >= Build.VERSION_CODES.LOLLIPOP) {
            notificationBuilder.setColor(ContextCompat.getColor(context, R.color.mega));
        }

        notificationBuilder.setShowWhen(true);

        if (uriParameter != null) {
            notificationBuilder.setSound(uriParameter);
        }

        if (STRING_TRUE.equals(vibration)) {
            notificationBuilder.setVibrate(new long[]{0, 500});
        }

        notificationBuilder.setStyle(inboxStyle);

        if (Build.VERSION.SDK_INT <= Build.VERSION_CODES.N_MR1) {
            //API 25 = Android 7.1
            notificationBuilder.setPriority(Notification.PRIORITY_HIGH);
        } else {
            notificationBuilder.setPriority(NotificationManager.IMPORTANCE_HIGH);
        }

//        notificationBuilder.setFullScreenIntent(pendingIntent, true);

        for (int i = 0; i < chats.size(); i++) {
            if (MegaApplication.getOpenChatId() != chats.get(i).getChatId()) {
                MegaHandleList handleListUnread = request.getMegaHandleListByChat(chats.get(i).getChatId());

                for (int j = 0; j < handleListUnread.size(); j++) {
                    logDebug("Get message id: " + handleListUnread.get(j) + " from chatId: " + chats.get(i).getChatId());
                    MegaChatMessage message = megaChatApi.getMessage(chats.get(i).getChatId(), handleListUnread.get(j));
                    if (message != null) {

                        String messageContent = "";

                        if (message.getType() == MegaChatMessage.TYPE_NODE_ATTACHMENT || message.getType() == MegaChatMessage.TYPE_VOICE_CLIP) {
                            logDebug("TYPE_NODE_ATTACHMENT || TYPE_VOICE_CLIP");
                            messageContent = checkMessageContentAttachmentOrVoiceClip(message);
                        } else if (message.getType() == MegaChatMessage.TYPE_CONTACT_ATTACHMENT) {
                            logDebug("TYPE_CONTACT_ATTACHMENT");

                            long userCount = message.getUsersCount();

                            if (userCount == 1) {
                                String name = "";
                                name = message.getUserName(0);
                                if (name.trim().isEmpty()) {
                                    name = message.getUserName(0);
                                }
                                String email = message.getUserName(0);
                                messageContent = email;
                            } else {
                                StringBuilder name = new StringBuilder("");
                                name.append(message.getUserName(0));
                                for (int k = 1; k < userCount; k++) {
                                    name.append(", " + message.getUserName(k));
                                }
                                messageContent = name.toString();
                            }
                        } else if (message.getType() == MegaChatMessage.TYPE_TRUNCATE) {
                            logDebug("TYPE_TRUNCATE");

                            messageContent = context.getString(R.string.history_cleared_message);

                        } else if (message.getType() == MegaChatMessage.TYPE_CONTAINS_META) {
                            logDebug("TYPE_CONTAINS_META");
                            messageContent = checkMessageContentMeta(message);
                        } else {
                            logDebug("OTHER");
                            messageContent = message.getContent();
                        }

                        CharSequence cs = " ";
                        String title = getTitleChat(chats.get(i));
                        if (chats.get(i).isGroup()) {
                            long lastMsgSender = message.getUserHandle();

                            MegaChatRoom chatRoom = megaChatApi.getChatRoom(chats.get(i).getChatId());
                            String nameAction = chatRoom.getPeerFirstnameByHandle(lastMsgSender);
                            if (nameAction == null) {
                                nameAction = "";
                            }

                            if (nameAction.trim().length() <= 0) {
                                ChatController cC = new ChatController(context);
                                nameAction = cC.getFirstName(lastMsgSender, chatRoom);
                            }

                            cs = nameAction + " @ " + title + ": " + messageContent;
                        } else {
                            cs = title + ": " + messageContent;
                        }

                        inboxStyle.addLine(cs);
                    } else {
                        logWarning("Message NULL cannot be recovered");
                        break;
                    }
                }
            } else {
                logDebug("Do not show notification - opened chat");
            }
        }

        String textToShow = context.getResources().getQuantityString(R.plurals.plural_number_messages_chat_notification, (int) chats.size(), chats.size());

        notificationBuilder.setContentTitle("MEGA");
        notificationBuilder.setContentText(textToShow);
        inboxStyle.setSummaryText(textToShow);

        Notification notif = notificationBuilder.build();

        if (notif != null) {
            notificationManager.notify(NOTIFICATION_SUMMARY_CHAT, notif);
        } else {
            notificationManager.cancel(NOTIFICATION_SUMMARY_CHAT);
        }
    }

    private String checkMessageContentAttachmentOrVoiceClip(MegaChatMessage message) {
        MegaNodeList nodeList = message.getMegaNodeList();
        if (nodeList == null || nodeList.size() < 1) return message.getContent();
        if (!isVoiceClip(nodeList.get(0).getName())) return nodeList.get(0).getName();
        long duration = getVoiceClipDuration(nodeList.get(0));
        return "\uD83C\uDF99 " + milliSecondsToTimer(duration);
    }

    private String checkMessageContentMeta(MegaChatMessage message){
        MegaChatContainsMeta meta = message.getContainsMeta();
        if(meta != null && meta.getType() == MegaChatContainsMeta.CONTAINS_META_GEOLOCATION) {
            return  "\uD83D\uDCCD " + context.getString(R.string.title_geolocation_message);
        }
        return message.getContent();
    }

    public Notification buildNotification(Uri uriParameter, String vibration, String groupKey, MegaChatRoom chat, ArrayList<MegaChatMessage> unreadMessageList) {
        logDebug("buildChatNotification");
        Intent intent = new Intent(context, ManagerActivityLollipop.class);
        intent.addFlags(Intent.FLAG_ACTIVITY_CLEAR_TOP);
        intent.setAction(ACTION_CHAT_NOTIFICATION_MESSAGE);
        intent.putExtra("CHAT_ID", chat.getChatId());
        PendingIntent pendingIntent = PendingIntent.getActivity(context, (int) chat.getChatId(), intent, PendingIntent.FLAG_ONE_SHOT);

        String title;
        int unreadMessages = chat.getUnreadCount();
        logDebug("Unread messages: " + unreadMessages + "  chatID: " + chat.getChatId());
        if (unreadMessages != 0) {

            if (unreadMessages < 0) {
                unreadMessages = Math.abs(unreadMessages);
                logDebug("Unread number: " + unreadMessages);

                if (unreadMessages > 1) {
                    String numberString = "+" + unreadMessages;
                    title = getTitleChat(chat) + " (" + numberString + " " + context.getString(R.string.messages_chat_notification) + ")";
                } else {
                    title = getTitleChat(chat);
                }
            } else {

                if (unreadMessages > 1) {
                    String numberString = unreadMessages + "";
                    title = getTitleChat(chat) + " (" + numberString + " " + context.getString(R.string.messages_chat_notification) + ")";
                } else {
                    title = getTitleChat(chat);
                }
            }
        } else {
            title = getTitleChat(chat);
        }

        title = converterShortCodes(title);
        NotificationCompat.Builder notificationBuilderO = null;
        Notification.Builder notificationBuilder = null;
        Notification.MessagingStyle messagingStyleContent = null;
        NotificationCompat.MessagingStyle messagingStyleContentO = null;
        if (Build.VERSION.SDK_INT >= Build.VERSION_CODES.O) {
            NotificationChannel channel = new NotificationChannel(notificationChannelIdChatSimple, notificationChannelNameChatSimple, NotificationManager.IMPORTANCE_LOW);
            channel.setShowBadge(true);
            channel.enableVibration(false);
            if (notificationManager != null) {
                notificationManager.createNotificationChannel(channel);
            }

            notificationBuilderO = new NotificationCompat.Builder(context, notificationChannelIdChatSimple);
            notificationBuilderO
                    .setSmallIcon(R.drawable.ic_stat_notify)
                    .setAutoCancel(true)
                    .setShowWhen(true)
                    .setGroup(groupKey)
                    .setColor(ContextCompat.getColor(context, R.color.mega));
            messagingStyleContentO = new NotificationCompat.MessagingStyle(getTitleChat(chat));
        } else {
            notificationBuilder = new Notification.Builder(context)
                    .setSmallIcon(R.drawable.ic_stat_notify)
                    .setAutoCancel(true)
                    .setShowWhen(true)
                    .setGroup(groupKey);

            if (Build.VERSION.SDK_INT >= Build.VERSION_CODES.LOLLIPOP) {
                notificationBuilder.setColor(ContextCompat.getColor(context, R.color.mega));
            }

            messagingStyleContent = new Notification.MessagingStyle(getTitleChat(chat));
        }

        int sizeFor = (int) unreadMessageList.size() - 1;
        for (int i = sizeFor; i >= 0; i--) {
            MegaChatMessage msg = unreadMessageList.get(i);
            logDebug("getMessage: chatID: " + chat.getChatId() + " " + unreadMessageList.get(i));
            String messageContent = "";

            if (msg != null) {
                if (msg.getType() == MegaChatMessage.TYPE_NODE_ATTACHMENT || msg.getType() == MegaChatMessage.TYPE_VOICE_CLIP) {
                    messageContent = checkMessageContentAttachmentOrVoiceClip(msg);
                } else if (msg.getType() == MegaChatMessage.TYPE_CONTACT_ATTACHMENT) {
                    logDebug("TYPE_CONTACT_ATTACHMENT");

                    long userCount = msg.getUsersCount();

                    if (userCount == 1) {
                        String name = "";
                        name = msg.getUserName(0);
                        if (name.trim().isEmpty()) {
                            name = msg.getUserName(0);
                        }
                        String email = msg.getUserName(0);
                        messageContent = email;
                    } else {
                        StringBuilder name = new StringBuilder("");
                        name.append(msg.getUserName(0));
                        for (int j = 1; j < userCount; j++) {
                            name.append(", " + msg.getUserName(j));
                        }
                        messageContent = name.toString();
                    }
                } else if (msg.getType() == MegaChatMessage.TYPE_TRUNCATE) {
                    logDebug("TYPE_TRUNCATE");
                    messageContent = context.getString(R.string.history_cleared_message);
                } else if (msg.getType() == MegaChatMessage.TYPE_CONTAINS_META) {
                    logDebug("TYPE_CONTAINS_META");
                    messageContent = checkMessageContentMeta(msg);

                } else {
                    logDebug("OTHER");
                    messageContent = msg.getContent();
                }

                messageContent = converterShortCodes(messageContent);
                String sender = chat.getPeerFirstnameByHandle(msg.getUserHandle());
                sender = converterShortCodes(sender);
                String nickName = getNicknameContact(msg.getUserHandle());
                if(nickName != null){
                    sender = converterShortCodes(nickName);
                }

                if (Build.VERSION.SDK_INT >= Build.VERSION_CODES.O) {
                    messagingStyleContentO.addMessage(messageContent, msg.getTimestamp(), sender);
                } else {
                    messagingStyleContent.addMessage(messageContent, msg.getTimestamp(), sender);
                }
            } else {
                logWarning("ERROR:buildIPCNotification:messageNULL");
            }
        }

        if (Build.VERSION.SDK_INT >= Build.VERSION_CODES.O) {
            messagingStyleContentO.setConversationTitle(title);

            notificationBuilderO.setStyle(messagingStyleContentO)
                    .setContentIntent(pendingIntent);
        } else {
            messagingStyleContent.setConversationTitle(title);

            notificationBuilder.setStyle(messagingStyleContent)
                    .setContentIntent(pendingIntent);
        }

        //Set when on notification
        int size = (int) unreadMessageList.size();

        MegaChatMessage lastMsg = unreadMessageList.get(0);

        if(lastMsg!=null){
            logDebug("Last message ts: " + lastMsg.getTimestamp());
            if (Build.VERSION.SDK_INT >= Build.VERSION_CODES.O) {
                notificationBuilderO.setWhen(lastMsg.getTimestamp() * 1000);
            } else {
                notificationBuilder.setWhen(lastMsg.getTimestamp() * 1000);
            }
        }

        if (uriParameter != null) {
            if (Build.VERSION.SDK_INT >= Build.VERSION_CODES.O) {
                notificationBuilderO.setSound(uriParameter);
            } else {
                notificationBuilder.setSound(uriParameter);
            }
        }

        if (Build.VERSION.SDK_INT >= Build.VERSION_CODES.O) {
            if (!STRING_FALSE.equals(vibration)) {
                //use the channel with vibration
                notificationBuilderO.setChannelId(notificationChannelIdChatSummaryV2);
            }
        } else {
            if (STRING_TRUE.equals(vibration)) {
                notificationBuilder.setVibrate(new long[]{0, 500});
            }
        }

        if (Build.VERSION.SDK_INT <= Build.VERSION_CODES.N_MR1) {
            //API 25 = Android 7.1
            notificationBuilder.setPriority(Notification.PRIORITY_HIGH);
        } else {
            if (Build.VERSION.SDK_INT >= Build.VERSION_CODES.O) {
                notificationBuilderO.setPriority(NotificationManager.IMPORTANCE_HIGH);
            } else {
                notificationBuilder.setPriority(NotificationManager.IMPORTANCE_HIGH);
            }
        }

//        NotificationCompat.BigTextStyle bigTextStyle = new NotificationCompat.BigTextStyle();

//        if(chat.isGroup()){
//
//            if(msgUserHandle!=-1){
//                String nameAction = getParticipantShortName(msgUserHandle);
//
//                if(nameAction.isEmpty()){
//                    notificationBuilder.setContentText(msgContent);
//                    bigTextStyle.bigText(msgContent);
//                }
//                else{
//                    String source = "<b>"+nameAction+": </b>"+msgContent;
//
//                    if (Build.VERSION.SDK_INT >= Build.VERSION_CODES.N) {
//                        notificationContent = Html.fromHtml(source,Html.FROM_HTML_MODE_LEGACY);
//                    } else {
//                        notificationContent = Html.fromHtml(source);
//                    }
//                    notificationBuilder.setContentText(notificationContent);
//                    bigTextStyle.bigText(notificationContent);
//                }
//            }
//            else{
//                notificationBuilder.setContentText(msgContent);
//                bigTextStyle.bigText(msgContent);
//            }
//
//        }
//        else{
//            notificationBuilder.setContentText(msgContent);
//            bigTextStyle.bigText(msgContent);
//        }

        Bitmap largeIcon = setUserAvatar(chat);
        if(largeIcon!=null){
            if (Build.VERSION.SDK_INT >= Build.VERSION_CODES.O) {
                notificationBuilderO.setLargeIcon(largeIcon);
            }
            else{
                notificationBuilder.setLargeIcon(largeIcon);
            }
        }

//        notificationBuilder.setStyle(bigTextStyle);

        if (Build.VERSION.SDK_INT >= Build.VERSION_CODES.O) {
            return notificationBuilderO.build();
        }
        else{
            return notificationBuilder.build();
        }
    }

    private Bitmap setUserAvatar(MegaChatRoom chat){
        logDebug("Chat ID: " + chat.getChatId());
        if(!chat.isGroup()) {
            File avatar = buildAvatarFile(context, chat.getPeerEmail(0) + ".jpg");
            if (isFileAvailable(avatar) && avatar.length() > 0) {
                BitmapFactory.Options bOpts = new BitmapFactory.Options();
                Bitmap bitmap = BitmapFactory.decodeFile(avatar.getAbsolutePath(), bOpts);
                if (bitmap != null)
                    return getCircleBitmap(bitmap);
            }
        }
        return createDefaultAvatar(chat);
    }

    private Bitmap createDefaultAvatar(MegaChatRoom chat){
        logDebug("Chat ID: " + chat.getChatId());

        int color;
        if(chat.isGroup()){
            color = getSpecificAvatarColor(AVATAR_GROUP_CHAT_COLOR);
        }else{
            color = getColorAvatar(chat.getPeerHandle(0));
        }

<<<<<<< HEAD
        return getDefaultAvatar(color, chat.getTitle(), AVATAR_SIZE, true, true);
=======
        return getDefaultAvatar(color, getTitleChat(chat), AVATAR_SIZE, true, true);
>>>>>>> 61f57a84
    }

    @TargetApi(Build.VERSION_CODES.O)
    public static void createChatSummaryChannel(Context context) {
        String notificationChannelIdChatSummaryV2 = NOTIFICATION_CHANNEL_CHAT_SUMMARY_ID_V2;
        String notificationChannelNameChatSummary = NOTIFICATION_CHANNEL_CHAT_SUMMARY_NAME;
        String notificationChannelIdChatSummaryNoVibrate = NOTIFICATION_CHANNEL_CHAT_SUMMARY_NO_VIBRATE_ID;
        String notificationChannelNameChatSummaryNoVibrate = NOTIFICATION_CHANNEL_CHAT_SUMMARY_NO_VIBRATE_NAME;

        NotificationChannel channelWithVibration = new NotificationChannel(notificationChannelIdChatSummaryV2,notificationChannelNameChatSummary,NotificationManager.IMPORTANCE_HIGH);
        channelWithVibration.setShowBadge(true);
        channelWithVibration.setVibrationPattern(new long[] {0,500});
        //green light
        channelWithVibration.enableLights(true);
        channelWithVibration.setLightColor(Color.rgb(0,255,0));
        //current ringtone for notification
        channelWithVibration.setSound(RingtoneManager.getDefaultUri(RingtoneManager.TYPE_NOTIFICATION),Notification.AUDIO_ATTRIBUTES_DEFAULT);

        NotificationChannel channelNoVibration = new NotificationChannel(notificationChannelIdChatSummaryNoVibrate,notificationChannelNameChatSummaryNoVibrate,NotificationManager.IMPORTANCE_HIGH);
        channelNoVibration.setShowBadge(true);
        channelNoVibration.enableVibration(false);

        NotificationManager manager = context.getSystemService(NotificationManager.class);
        if (manager != null) {
            //delete old channel otherwise the new settings don't work.
            NotificationChannel oldChannel = manager.getNotificationChannel(NOTIFICATION_CHANNEL_CHAT_SUMMARY_ID);
            if(oldChannel != null) {
                manager.deleteNotificationChannel(NOTIFICATION_CHANNEL_CHAT_SUMMARY_ID);
            }
            manager.createNotificationChannel(channelWithVibration);
            manager.createNotificationChannel(channelNoVibration);
        }
    }

    public Notification buildSummary (String groupKey, boolean beep){
        Intent intent = new Intent(context, ManagerActivityLollipop.class);
        intent.addFlags(Intent.FLAG_ACTIVITY_CLEAR_TOP);
        intent.setAction(ACTION_CHAT_SUMMARY);
        intent.putExtra("CHAT_ID", -1);
        PendingIntent pendingIntent = PendingIntent.getActivity(context, 0 , intent, PendingIntent.FLAG_ONE_SHOT);

        if (Build.VERSION.SDK_INT >= Build.VERSION_CODES.O) {
            if (!beep) {
                NotificationChannel channel = new NotificationChannel(notificationChannelIdChatSimple, notificationChannelNameChatSimple, NotificationManager.IMPORTANCE_LOW);
                channel.setShowBadge(true);
                channel.enableVibration(false);
                if (notificationManager != null) {
                    notificationManager.createNotificationChannel(channel);
                }

                NotificationCompat.Builder notificationBuilderO = new NotificationCompat.Builder(context, notificationChannelIdChatSimple);
                notificationBuilderO.setColor(ContextCompat.getColor(context, R.color.mega));

                notificationBuilderO.setSmallIcon(R.drawable.ic_stat_notify)
                        .setShowWhen(true)
                        .setGroup(groupKey)
                        .setGroupSummary(true)
                        .setAutoCancel(true)
                        .setContentIntent(pendingIntent)
                        .setVibrate(null);

                return notificationBuilderO.build();
            } else {
                boolean vibrationEnabled = true;
                ChatSettings chatSettings = dbH.getChatSettings();
                if (chatSettings != null){
                    if (chatSettings.getVibrationEnabled()!=null && !chatSettings.getVibrationEnabled().isEmpty()){
                        if (STRING_FALSE.equals(chatSettings.getVibrationEnabled())){
                            vibrationEnabled = false;
                        }
                    }
                }

                NotificationCompat.Builder notificationBuilderO = null;
                if (vibrationEnabled){
                    notificationBuilderO = new NotificationCompat.Builder(context, notificationChannelIdChatSummaryV2);
                }
                else{
                    notificationBuilderO = new NotificationCompat.Builder(context, notificationChannelIdChatSummaryNoVibrate);
                }

                notificationBuilderO.setColor(ContextCompat.getColor(context, R.color.mega));

                notificationBuilderO.setSmallIcon(R.drawable.ic_stat_notify)
                        .setShowWhen(true)
                        .setGroup(groupKey)
                        .setGroupSummary(true)
                        .setAutoCancel(true)
                        .setContentIntent(pendingIntent);

                return notificationBuilderO.build();
            }
        }
        else{
            NotificationCompat.Builder notificationBuilder = new NotificationCompat.Builder(context);

            if (Build.VERSION.SDK_INT >= Build.VERSION_CODES.LOLLIPOP) {
                notificationBuilder.setColor(ContextCompat.getColor(context, R.color.mega));
            }

            notificationBuilder.setSmallIcon(R.drawable.ic_stat_notify)
                    .setShowWhen(true)
                    .setGroup(groupKey)
                    .setGroupSummary(true)
                    .setAutoCancel(true)
                    .setContentIntent(pendingIntent);

            return notificationBuilder.build();
        }
    }

    public void removeAllChatNotifications(){
        logDebug("removeAllChatNotifications");
        notificationManager.cancel(NOTIFICATION_SUMMARY_CHAT);
        notificationManager.cancel(NOTIFICATION_GENERAL_PUSH_CHAT);
        for(int id : notificationIds) {
            notificationManager.cancel(id);
        }
        notificationIds.clear();
        notificationManager.cancel(KeepAliveService.NEW_MESSAGE_NOTIFICATION_ID);
    }

    public void showSimpleNotification(){
        logDebug("showSimpleNotification");
        if (Build.VERSION.SDK_INT >= Build.VERSION_CODES.O) {
            NotificationChannel channel = new NotificationChannel(notificationChannelIdChatSimple, notificationChannelNameChatSimple, NotificationManager.IMPORTANCE_LOW);
            channel.enableVibration(false);
            channel.setShowBadge(true);
            if (notificationManager == null) {
                notificationManager = (NotificationManager) context.getSystemService(Context.NOTIFICATION_SERVICE);
            }
            notificationManager.createNotificationChannel(channel);

            Intent intent = new Intent(context, ManagerActivityLollipop.class);
            intent.addFlags(Intent.FLAG_ACTIVITY_CLEAR_TOP);
            intent.setAction(ACTION_CHAT_SUMMARY);
            intent.putExtra("CHAT_ID", -1);
            PendingIntent pendingIntent = PendingIntent.getActivity(context, 0, intent, PendingIntent.FLAG_ONE_SHOT);

            NotificationCompat.Builder notificationBuilderO = new NotificationCompat.Builder(context, notificationChannelIdChatSimple);
            notificationBuilderO
                    .setSmallIcon(R.drawable.ic_stat_notify)
                    .setContentIntent(pendingIntent)
                    .setAutoCancel(true).setTicker(context.getString(R.string.notification_chat_undefined_title))
                    .setContentTitle(context.getString(R.string.notification_chat_undefined_title)).setContentText(context.getString(R.string.notification_chat_undefined_content))
                    .setOngoing(false)
                    .setColor(ContextCompat.getColor(context, R.color.mega));

            notificationManager.notify(NOTIFICATION_GENERAL_PUSH_CHAT, notificationBuilderO.build());
        }
        else {

            mBuilderCompat = new NotificationCompat.Builder(context);

            if (notificationManager == null) {
                notificationManager = (NotificationManager) context.getSystemService(Context.NOTIFICATION_SERVICE);
            }

            Intent intent = new Intent(context, ManagerActivityLollipop.class);
            intent.addFlags(Intent.FLAG_ACTIVITY_CLEAR_TOP);
            intent.setAction(ACTION_CHAT_SUMMARY);
            intent.putExtra("CHAT_ID", -1);
            PendingIntent pendingIntent = PendingIntent.getActivity(context, 0, intent, PendingIntent.FLAG_ONE_SHOT);

            mBuilderCompat
                    .setSmallIcon(R.drawable.ic_stat_notify)
                    .setContentIntent(pendingIntent)
                    .setAutoCancel(true).setTicker(context.getString(R.string.notification_chat_undefined_title))
                    .setContentTitle(context.getString(R.string.notification_chat_undefined_title)).setContentText(context.getString(R.string.notification_chat_undefined_content))
                    .setOngoing(false);

            if (Build.VERSION.SDK_INT >= Build.VERSION_CODES.LOLLIPOP) {
                mBuilderCompat.setColor(ContextCompat.getColor(context, R.color.mega));
            }

            notificationManager.notify(NOTIFICATION_GENERAL_PUSH_CHAT, mBuilderCompat.build());
        }
    }

    private String getFullName(MegaChatRoom chat) {
        String fullName = getNicknameContact(chat.getPeerHandle(0));
        if (fullName == null) {
            fullName = chat.getPeerFullname(0);
        }

        return fullName;
    }

    public void showIncomingCallNotification(MegaChatCall callToAnswer, MegaChatCall callInProgress) {
        logDebug("Call to answer ID: " + callToAnswer.getChatid() +
                ", Call in progress ID: " + callInProgress.getChatid());

        if (Build.VERSION.SDK_INT >= Build.VERSION_CODES.LOLLIPOP_MR1){
            MegaChatRoom chatToAnswer = megaChatApi.getChatRoom(callToAnswer.getChatid());

            MegaChatRoom chatInProgress = megaChatApi.getChatRoom(callInProgress.getChatid());
            long chatHandleInProgress = -1;
            if(chatInProgress!=null){
                chatHandleInProgress = callInProgress.getChatid();
            }

//        int notificationId = NOTIFICATION_INCOMING_CALL;
            long chatCallId = callToAnswer.getId();
            String notificationCallId = MegaApiJava.userHandleToBase64(chatCallId);
            int notificationId = (notificationCallId).hashCode();

            Intent ignoreIntent = new Intent(context, CallNotificationIntentService.class);
            ignoreIntent.putExtra(CHAT_ID_IN_PROGRESS, chatHandleInProgress);
            ignoreIntent.putExtra(CHAT_ID_TO_ANSWER, callToAnswer.getChatid());
            ignoreIntent.setAction(CallNotificationIntentService.IGNORE);
            int requestCodeIgnore = notificationId + 1;
            PendingIntent pendingIntentIgnore = PendingIntent.getService(context, requestCodeIgnore, ignoreIntent,  PendingIntent.FLAG_CANCEL_CURRENT);

            Intent answerIntent = new Intent(context, CallNotificationIntentService.class);
            answerIntent.putExtra(CHAT_ID_IN_PROGRESS, chatHandleInProgress);
            answerIntent.putExtra(CHAT_ID_TO_ANSWER, callToAnswer.getChatid());
            answerIntent.setAction(CallNotificationIntentService.ANSWER);
            int requestCodeAnswer = notificationId + 2;
            PendingIntent pendingIntentAnswer = PendingIntent.getService(context, requestCodeAnswer /* Request code */, answerIntent,  PendingIntent.FLAG_CANCEL_CURRENT);

            NotificationCompat.Action actionAnswer = new NotificationCompat.Action.Builder(R.drawable.ic_call_filled, context.getString(R.string.answer_call_incoming).toUpperCase(), pendingIntentAnswer).build();
            NotificationCompat.Action actionIgnore = new NotificationCompat.Action.Builder(R.drawable.ic_remove_not, context.getString(R.string.ignore_call_incoming).toUpperCase(), pendingIntentIgnore).build();

            long[] pattern = {0, 1000, 1000, 1000, 1000, 1000, 1000};



            if(Build.VERSION.SDK_INT >= Build.VERSION_CODES.O){
                logDebug("Oreo");

                //Create a channel for android Oreo or higher
                NotificationChannel channel = new NotificationChannel(notificationChannelIdIncomingCall, notificationChannelNameIncomingCall, NotificationManager.IMPORTANCE_HIGH);
                channel.setDescription("");
                channel.enableLights(true);
                channel.enableVibration(true);
                channel.setShowBadge(true);

                notificationManager = (NotificationManager) context.getSystemService(Context.NOTIFICATION_SERVICE);

                notificationManager.createNotificationChannel(channel);

                NotificationCompat.Builder notificationBuilderO = new NotificationCompat.Builder(context, notificationChannelIdIncomingCall);
                notificationBuilderO
                        .setSmallIcon(R.drawable.ic_stat_notify)
                        .setContentText(context.getString(R.string.notification_subtitle_incoming))
                        .setAutoCancel(false)
                        .setContentIntent(null)
                        .setVibrate(pattern)
                        .addAction(actionAnswer)
                        .addAction(actionIgnore)
                        .setDeleteIntent(pendingIntentIgnore)
                        .setColor(ContextCompat.getColor(context, R.color.mega))
                        .setPriority(NotificationManager.IMPORTANCE_HIGH);

                if(chatToAnswer.isGroup()){
                    notificationBuilderO.setContentTitle(getTitleChat(chatToAnswer));
                }
                else{
                    notificationBuilderO.setContentTitle(getFullName(chatToAnswer));
                }

                Bitmap largeIcon = setUserAvatar(chatToAnswer);
                if (largeIcon != null) {
                    notificationBuilderO.setLargeIcon(largeIcon);
                }

                notify(notificationId, notificationBuilderO.build());

            }else{
                logDebug("Nougat");

                notificationManager = (NotificationManager) context.getSystemService(Context.NOTIFICATION_SERVICE);

                NotificationCompat.Builder notificationBuilder = new NotificationCompat.Builder(context, notificationChannelIdIncomingCall);
                notificationBuilder
                        .setSmallIcon(R.drawable.ic_stat_notify)
                        .setContentText(context.getString(R.string.notification_subtitle_incoming))
                        .setAutoCancel(false)
                        .setContentIntent(null)
                        .addAction(actionAnswer)
                        .addAction(actionIgnore)
                        .setDeleteIntent(pendingIntentIgnore);

                if(chatToAnswer.isGroup()){
                    notificationBuilder.setContentTitle(getTitleChat(chatToAnswer));
                }else{
                    notificationBuilder.setContentTitle(getFullName(chatToAnswer));
                }

                if (Build.VERSION.SDK_INT >= Build.VERSION_CODES.LOLLIPOP) {
                    notificationBuilder.setColor(ContextCompat.getColor(context, R.color.mega));
                }
                Bitmap largeIcon = setUserAvatar(chatToAnswer);
                if (largeIcon != null) {
                    notificationBuilder.setLargeIcon(largeIcon);
                }

                if (Build.VERSION.SDK_INT <= Build.VERSION_CODES.N_MR1) {
                    //API 25 = Android 7.1
                    notificationBuilder.setPriority(Notification.PRIORITY_HIGH);
                } else {
                    notificationBuilder.setPriority(NotificationManager.IMPORTANCE_HIGH);
                }

                //Show the notification:
                notify(notificationId, notificationBuilder.build());
            }
        }
        else{
            logWarning("Not supported incoming call notification: " + Build.VERSION.SDK_INT);
        }
    }

    public void checkQueuedCalls(){
        logDebug("checkQueuedCalls");

        MegaHandleList handleList = megaChatApi.getChatCalls();
        if(handleList!=null){
            long numberOfCalls = handleList.size();
            logDebug("Number of calls in progress: " + numberOfCalls);
            if (numberOfCalls>1){
                logDebug("MORE than one call in progress: " + numberOfCalls);
                MegaChatCall callInProgress = null;
                MegaChatCall callIncoming = null;

                for(int i=0; i<handleList.size(); i++){
                    MegaChatCall call = megaChatApi.getChatCall(handleList.get(i));
                    if(call!=null){
                        logDebug("Call ChatID: " + call.getChatid() + ", Status: " + call.getStatus());
                        if((call.getStatus()>=MegaChatCall.CALL_STATUS_IN_PROGRESS) && (call.getStatus()<MegaChatCall.CALL_STATUS_TERMINATING_USER_PARTICIPATION)){
                            callInProgress = call;
                            logDebug("FOUND Call in progress: " + callInProgress.getChatid());
                            break;
                        }
                    }
                }

                if(callInProgress==null){
                    long openCallChatId = MegaApplication.getOpenCallChatId();
                    logDebug("openCallId: " + openCallChatId);
                    if(openCallChatId!=-1){
                        MegaChatCall possibleCall = megaChatApi.getChatCall(openCallChatId);
                        if(possibleCall.getStatus()<MegaChatCall.CALL_STATUS_TERMINATING_USER_PARTICIPATION){
                            callInProgress = possibleCall;
                            logDebug("FOUND Call activity shown: " + callInProgress.getChatid());
                        }
                    }
                }

                for(int i=0; i<handleList.size(); i++){
                    MegaChatCall call = megaChatApi.getChatCall(handleList.get(i));
                    if(call!=null){

                        if(call.getStatus()<MegaChatCall.CALL_STATUS_IN_PROGRESS && (!call.isIgnored())){
                            if (Build.VERSION.SDK_INT >= Build.VERSION_CODES.M) {
                                if(notificationManager == null){
                                    notificationManager = (NotificationManager) context.getSystemService(Context.NOTIFICATION_SERVICE);
                                }

                                StatusBarNotification[] notifs = notificationManager.getActiveNotifications();
                                boolean shown=false;

                                long chatCallId = call.getId();
                                String notificationCallId = MegaApiJava.userHandleToBase64(chatCallId);
                                int notificationId = (notificationCallId).hashCode();

                                logDebug("Active Notifications: " + notifs.length);
                                for(int k = 0; k< notifs.length; k++){
                                    if(notifs[k].getId()==notificationId){
                                        logDebug("Notification for this call already shown");
                                        shown = true;
                                        break;
                                    }
                                }

                                if(!shown){
                                    if(callInProgress.getId()!=call.getId()){
                                        callIncoming = call;
                                        logDebug("FOUND Call incoming and NOT shown and NOT ignored: " + callIncoming.getChatid());
                                        break;
                                    }
                                }
                            }
                            else{
                                callIncoming = call;
                                logDebug("FOUND Call incoming and NOT shown and NOT ignored: " + callIncoming.getChatid());
                                break;
                            }
                        }
                    }
                }

                if(callInProgress!=null){
                    if(callIncoming!=null){
                        showIncomingCallNotification(callIncoming, callInProgress);
                    } else {
                        logError("ERROR:callIncoming is NULL");
                    }
                } else {
                    logWarning("callInProgress NOT found");
                }
            } else {
                logDebug("No calls to launch");
            }
        }
    }

    public void showMissedCallNotification(long chatId, long chatCallId) {
        logDebug("Chat ID: " + chatId + ", Call ID: " + chatCallId);

        MegaChatRoom chat = megaChatApi.getChatRoom(chatId);
        String notificationContent;
        if (chat.isGroup()) {
            notificationContent = getTitleChat(chat);
        } else {
            notificationContent = getFullName(chat);
        }

        String notificationCallId = MegaApiJava.userHandleToBase64(chatCallId);
        int notificationId = (notificationCallId).hashCode() + NOTIFICATION_MISSED_CALL;

        Intent intent = new Intent(context, ManagerActivityLollipop.class);
        intent.addFlags(Intent.FLAG_ACTIVITY_CLEAR_TOP);
        intent.setAction(ACTION_CHAT_NOTIFICATION_MESSAGE);
        intent.putExtra("CHAT_ID", chat.getChatId());
        PendingIntent pendingIntent = PendingIntent.getActivity(context, (int)chat.getChatId() , intent, PendingIntent.FLAG_ONE_SHOT);

        long[] pattern = {0, 1000};

        Uri defaultSoundUri = RingtoneManager.getDefaultUri(RingtoneManager.TYPE_NOTIFICATION);

        if (Build.VERSION.SDK_INT >= Build.VERSION_CODES.O){
            NotificationChannel channel = new NotificationChannel(notificationChannelIdInProgressMissedCall, notificationChannelNameInProgressMissedCall, NotificationManager.IMPORTANCE_HIGH);
            channel.setShowBadge(true);
            if (notificationManager == null) {
                notificationManager = (NotificationManager) context.getSystemService(Context.NOTIFICATION_SERVICE);
            }
            notificationManager.createNotificationChannel(channel);

            NotificationCompat.Builder notificationBuilderO = new NotificationCompat.Builder(context, notificationChannelIdInProgressMissedCall);
            notificationBuilderO
                    .setSmallIcon(R.drawable.ic_stat_notify)
                    .setContentTitle(context.getString(R.string.missed_call_notification_title))
                    .setContentText(notificationContent)
                    .setAutoCancel(true)
                    .setVibrate(pattern)
                    .setSound(defaultSoundUri)
                    .setContentIntent(pendingIntent)
                    .setColor(ContextCompat.getColor(context, R.color.mega))
                    .setPriority(NotificationManager.IMPORTANCE_HIGH);

            if (chat.getPeerEmail(0) != null) {

                Bitmap largeIcon = setUserAvatar(chat);
                if (largeIcon != null) {
                    notificationBuilderO.setLargeIcon(largeIcon);
                }
            }

            notify(notificationId, notificationBuilderO.build());
        }
        else {

            NotificationCompat.Builder notificationBuilder = new NotificationCompat.Builder(context)
                    .setSmallIcon(R.drawable.ic_stat_notify)
                    .setContentTitle(context.getString(R.string.missed_call_notification_title))
                    .setContentText(notificationContent)
                    .setAutoCancel(true)
                    .setVibrate(pattern)
                    .setSound(defaultSoundUri)
                    .setContentIntent(pendingIntent);

            if (Build.VERSION.SDK_INT >= Build.VERSION_CODES.LOLLIPOP) {
                notificationBuilder.setColor(ContextCompat.getColor(context, R.color.mega));
            }

            if (Build.VERSION.SDK_INT <= Build.VERSION_CODES.N_MR1) {
                //API 25 = Android 7.1
                notificationBuilder.setPriority(Notification.PRIORITY_HIGH);
            } else {
                notificationBuilder.setPriority(NotificationManager.IMPORTANCE_HIGH);
            }

            if (chat.getPeerEmail(0) != null) {

                if (Build.VERSION.SDK_INT >= Build.VERSION_CODES.LOLLIPOP) {
                    Bitmap largeIcon = setUserAvatar(chat);
                    if (largeIcon != null) {
                        notificationBuilder.setLargeIcon(largeIcon);
                    }
                }
            }

            if (notificationManager == null) {
                notificationManager = (NotificationManager) context.getSystemService(Context.NOTIFICATION_SERVICE);
            }

            notify(notificationId, notificationBuilder.build());
        }
    }

    public void generateChatNotification(MegaChatRequest request){
        logDebug("generateChatNotification");

        if (Build.VERSION.SDK_INT >= Build.VERSION_CODES.O) {
            newGenerateChatNotification(request);
        }
        else if (Build.VERSION.SDK_INT >= Build.VERSION_CODES.N) {

            String manufacturer = "xiaomi";
            if(!manufacturer.equalsIgnoreCase(Build.MANUFACTURER)) {
                logDebug("POST Android N");
                newGenerateChatNotification(request);
            }
            else{
                logDebug("XIAOMI POST Android N");
                generateChatNotificationPreN(request);
            }
        }
        else {
            logDebug("PRE Android N");
            generateChatNotificationPreN(request);
        }
    }

    public void newGenerateChatNotification(MegaChatRequest request){
        logDebug("newGenerateChatNotification");
        if (Build.VERSION.SDK_INT >= Build.VERSION_CODES.O) {
            boolean beep = request.getFlag();
            logDebug("Should beep: " + beep);

            MegaHandleList chatHandleList = request.getMegaHandleList();
            logDebug("chats size: " + chatHandleList.size());
            ArrayList<MegaChatListItem> chats = new ArrayList<>();
            for (int i = 0; i < chatHandleList.size(); i++) {
                MegaChatListItem chat = megaChatApi.getChatListItem(chatHandleList.get(i));
                chats.add(chat);
            }

            //Order by last interaction
            Collections.sort(chats, new Comparator<MegaChatListItem>() {

                public int compare(MegaChatListItem c1, MegaChatListItem c2) {
                    long timestamp1 = c1.getLastTimestamp();
                    long timestamp2 = c2.getLastTimestamp();

                    long result = timestamp2 - timestamp1;
                    return (int) result;
                }
            });
            //Check if the last chat notification is enabled

            long lastChatId = -1;
            if (chats != null) {
                if (!(chats.isEmpty())) {
                    lastChatId = chats.get(0).getChatId();
                } else {
                    logError("ERROR:chatsEMPTY:removeAllChatNotifications");
                    removeAllChatNotifications();
                    return;
                }
            } else {
                logError("ERROR:chatsNULL:removeAllChatNotifications");
                removeAllChatNotifications();
                return;
            }

            logDebug("Generate chat notification for: " + chats.size() + " chats");

            boolean showNotif = false;

            if (MegaApplication.getOpenChatId() != lastChatId) {

                MegaHandleList handleListUnread = request.getMegaHandleListByChat(lastChatId);

                showNotif = shouldShowChatNotification(lastChatId, handleListUnread, beep);

                if (!showNotif) {
                    logDebug("Muted chat - do not show notification");
                }
            }

            logDebug("Generate chat notification for: " + chats.size() + " chats");
            if (showNotif) {
                for (int i = 0; i < chats.size(); i++) {
                    if (MegaApplication.getOpenChatId() != chats.get(i).getChatId()) {

                        MegaHandleList handleListUnread = request.getMegaHandleListByChat(chats.get(i).getChatId());

                        boolean showN = shouldCheckNotificationsSound(chats.get(i).getChatId(), handleListUnread, beep);
                        if (showN) {
                            showChatNotification(chats.get(i).getChatId(), handleListUnread, beep);
                            if (beep) {
                                beep = false;
                            }
                        }
                    } else {
                        logDebug("Do not show notification - opened chat");
                    }
                }
            } else {
                logDebug("Mute for the last chat");
            }
        }
        else{
            boolean beep = request.getFlag();
            logDebug("Should beep: " + beep);

            MegaHandleList chatHandleList = request.getMegaHandleList();
            ArrayList<MegaChatListItem> chats = new ArrayList<>();
            for (int i = 0; i < chatHandleList.size(); i++) {
                MegaChatListItem chat = megaChatApi.getChatListItem(chatHandleList.get(i));
                chats.add(chat);
            }

            //Order by last interaction
            Collections.sort(chats, new Comparator<MegaChatListItem>() {

                public int compare(MegaChatListItem c1, MegaChatListItem c2) {
                    long timestamp1 = c1.getLastTimestamp();
                    long timestamp2 = c2.getLastTimestamp();

                    long result = timestamp2 - timestamp1;
                    return (int) result;
                }
            });


            //Check if the last chat notification is enabled

            long lastChatId = -1;
            if (chats != null) {
                if (!(chats.isEmpty())) {
                    lastChatId = chats.get(0).getChatId();
                } else {
                    logError("ERROR:chatsEMPTY:return");
                    return;
                }
            } else {
                logError("ERROR:chatsNULL:return");
                return;
            }

            logDebug("Generate chat notification for: " + chats.size() + " chats");

            boolean showNotif = false;

            if (MegaApplication.getOpenChatId() != lastChatId) {

                MegaHandleList handleListUnread = request.getMegaHandleListByChat(lastChatId);

                showNotif = shouldShowChatNotification(lastChatId, handleListUnread, beep);

                if (!showNotif) {
                    logDebug("Muted chat - do not show notification");
                }
            }

            if (showNotif) {
                for (int i = 0; i < chats.size(); i++) {
                    if (MegaApplication.getOpenChatId() != chats.get(i).getChatId()) {

                        MegaHandleList handleListUnread = request.getMegaHandleListByChat(chats.get(i).getChatId());

                        boolean showN = shouldCheckNotificationsSound(chats.get(i).getChatId(), handleListUnread, beep);
                        if (showN) {
                            showChatNotification(chats.get(i).getChatId(), handleListUnread, beep);
                            if (beep) {
                                beep = false;
                            }
                        }
                    } else {
                        logDebug("Do not show notification - opened chat");
                    }
                }

                Notification summary = buildSummary(GROUP_KEY, request.getFlag());
                notificationManager.notify(NOTIFICATION_SUMMARY_CHAT, summary);
            } else {
                logDebug("Mute for the last chat");
            }
        }
    }

    public void generateChatNotificationPreN(MegaChatRequest request){
        logDebug("generateChatNotificationPreN");
        boolean beep = request.getFlag();
        logDebug("Should beep: " + beep);

        MegaHandleList chatHandleList = request.getMegaHandleList();
        logDebug("size chatHandleList: " + chatHandleList.size());
        ArrayList<MegaChatListItem> chats = new ArrayList<>();
        for(int i=0; i<chatHandleList.size(); i++){
            MegaChatListItem chat = megaChatApi.getChatListItem(chatHandleList.get(i));
            chats.add(chat);
        }

        //Order by last interaction
        Collections.sort(chats, new Comparator<MegaChatListItem> (){

            public int compare(MegaChatListItem c1, MegaChatListItem c2) {
                long timestamp1 = c1.getLastTimestamp();
                long timestamp2 = c2.getLastTimestamp();

                long result = timestamp2 - timestamp1;
                return (int)result;
            }
        });

        logDebug("Generate chat notification for: " + chats.size() + " chats");
        long lastChatId = -1;
        if(chats!=null && (!(chats.isEmpty()))){
            lastChatId = chats.get(0).getChatId();
            showChatNotificationPreN(request, beep, lastChatId);
        }else{
            removeAllChatNotifications();
        }
    }

    public void showChatNotificationPreN(MegaChatRequest request, boolean beep, long lastChatId){
        logDebug("Beep: " + beep + ", Last Chat ID: " + lastChatId);

        if(beep){
            ChatSettings chatSettings = dbH.getChatSettings();

            if (chatSettings != null) {

                if (chatSettings.getNotificationsEnabled()==null){
                    logDebug("getNotificationsEnabled NULL --> Notifications ON");
                    checkNotificationsSoundPreN(request, beep, lastChatId);
                }
                else{
                    if (STRING_TRUE.equals(chatSettings.getNotificationsEnabled())) {
                        logDebug("Notifications ON for all chats");
                        checkNotificationsSoundPreN(request, beep, lastChatId);
                    } else {
                        logDebug("Notifications OFF");
                    }
                }

            } else {
                logDebug("Notifications DEFAULT ON");

                Uri defaultSoundUri2 = RingtoneManager.getDefaultUri(RingtoneManager.TYPE_NOTIFICATION);
                buildNotificationPreN(defaultSoundUri2, STRING_TRUE, request);
            }
        }
        else{
            buildNotificationPreN(null, STRING_FALSE, request);
        }
    }

    public void checkNotificationsSoundPreN(MegaChatRequest request, boolean beep, long lastChatId) {
        logDebug("Beep: " + beep + ", Last Chat ID: " + lastChatId);

        ChatSettings chatSettings = dbH.getChatSettings();
        ChatItemPreferences chatItemPreferences = dbH.findChatPreferencesByHandle(String.valueOf(lastChatId));

        if (chatItemPreferences == null || chatItemPreferences.getNotificationsEnabled() == null || chatItemPreferences.getNotificationsEnabled().isEmpty() || STRING_TRUE.equals(chatItemPreferences.getNotificationsEnabled())) {
            logDebug("Notifications OFF for this chat");

            if (chatSettings.getNotificationsSound() == null){
                logWarning("Notification sound is NULL");
                Uri defaultSoundUri = RingtoneManager.getActualDefaultRingtoneUri(context, RingtoneManager.TYPE_NOTIFICATION);
                buildNotificationPreN(defaultSoundUri, chatSettings.getVibrationEnabled(), request);
            }
            else if(chatSettings.getNotificationsSound().equals("-1")){
                logDebug("Silent notification Notification sound -1");
                buildNotificationPreN(null, chatSettings.getVibrationEnabled(), request);
            }
            else{
                String soundString = chatSettings.getNotificationsSound();
                Uri uri = Uri.parse(soundString);
                logDebug("Uri: " + uri);

                if (STRING_TRUE.equals(soundString) || "".equals(soundString)) {

                    Uri defaultSoundUri = RingtoneManager.getActualDefaultRingtoneUri(context, RingtoneManager.TYPE_NOTIFICATION);
                    buildNotificationPreN(defaultSoundUri, chatSettings.getVibrationEnabled(), request);
                } else if (soundString.equals("-1")) {
                    logDebug("Silent notification");
                    buildNotificationPreN(null, chatSettings.getVibrationEnabled(), request);
                } else {
                    Ringtone sound = RingtoneManager.getRingtone(context, uri);
                    if (sound == null) {
                        logWarning("Sound is null");
                        buildNotificationPreN(null, chatSettings.getVibrationEnabled(), request);
                    } else {
                        buildNotificationPreN(uri, chatSettings.getVibrationEnabled(), request);
                    }
                }
            }

        } else {
            logDebug("Notifications OFF for this chat");
        }
    }

    public boolean showChatNotification(long chatid, MegaHandleList handleListUnread, boolean beep){
        logDebug("Beep: " + beep);

        if(beep){

            ChatSettings chatSettings = dbH.getChatSettings();
            if (chatSettings != null) {
                if (chatSettings.getNotificationsEnabled()==null){
                    logDebug("getNotificationsEnabled NULL --> Notifications ON");

                    return checkNotificationsSound(chatid, handleListUnread, beep);
                }
                else{
                    if (STRING_TRUE.equals(chatSettings.getNotificationsEnabled())) {
                        logDebug("Notifications ON for all chats");

                        return checkNotificationsSound(chatid, handleListUnread, beep);
                    } else {
                        logDebug("Notifications OFF");
                        return false;
                    }
                }

            } else {
                logDebug("Notifications DEFAULT ON");

                Uri defaultSoundUri2 = RingtoneManager.getDefaultUri(RingtoneManager.TYPE_NOTIFICATION);
                sendBundledNotification(defaultSoundUri2, STRING_TRUE, chatid, handleListUnread);
                return true;
            }
        }
        else{
            sendBundledNotification(null, STRING_FALSE, chatid, handleListUnread);
            return true;
        }
    }

    public boolean shouldShowChatNotification(long chatid, MegaHandleList handleListUnread, boolean beep){
        logDebug("Chat ID: " + chatid + ", Beep: " + beep);

        if(beep){

            ChatSettings chatSettings = dbH.getChatSettings();
            if (chatSettings != null) {
                if (chatSettings.getNotificationsEnabled()==null){
                    logDebug("getNotificationsEnabled NULL --> Notifications ON");

                    return shouldCheckNotificationsSound(chatid, handleListUnread, beep);
                }
                else{
                    if (STRING_TRUE.equals(chatSettings.getNotificationsEnabled())) {
                        logDebug("Notifications ON for all chats");

                        return shouldCheckNotificationsSound(chatid, handleListUnread, beep);
                    } else {
                        logDebug("Notifications OFF");
                        return false;
                    }
                }

            } else {
                logDebug("Notifications DEFAULT ON");
                return true;
            }
        }
        else{
            return true;
        }
    }

    public boolean checkNotificationsSound(long chatid, MegaHandleList handleListUnread, boolean beep){
        logDebug("Chat ID: " + chatid + ", Beep: " + beep);

        ChatSettings chatSettings = dbH.getChatSettings();
        ChatItemPreferences chatItemPreferences = dbH.findChatPreferencesByHandle(String.valueOf(chatid));

        if (chatItemPreferences == null || chatItemPreferences.getNotificationsEnabled() == null || chatItemPreferences.getNotificationsEnabled().isEmpty() ||STRING_TRUE.equals(chatItemPreferences.getNotificationsEnabled())) {
            logDebug("checkNotificationsSound: Notifications ON for this chat");

            removeAllChatNotifications();

            if (chatSettings.getNotificationsSound() == null){
                logWarning("Notification sound is NULL");
                Uri defaultSoundUri = RingtoneManager.getActualDefaultRingtoneUri(context, RingtoneManager.TYPE_NOTIFICATION);
                sendBundledNotification(defaultSoundUri, chatSettings.getVibrationEnabled(), chatid, handleListUnread);
            }
            else if(chatSettings.getNotificationsSound().equals("-1")){
                logDebug("Silent notification Notification sound -1");
                sendBundledNotification(null, chatSettings.getVibrationEnabled(), chatid, handleListUnread);
            }
            else{
                String soundString = chatSettings.getNotificationsSound();
                Uri uri = Uri.parse(soundString);
                logDebug("Uri: " + uri);

                if (STRING_TRUE.equals(soundString) || "".equals(soundString)) {

                    Uri defaultSoundUri = RingtoneManager.getActualDefaultRingtoneUri(context, RingtoneManager.TYPE_NOTIFICATION);
                    sendBundledNotification(defaultSoundUri, chatSettings.getVibrationEnabled(), chatid, handleListUnread);
                } else if (soundString.equals("-1")) {
                    logDebug("Silent notification");
                    sendBundledNotification(null, chatSettings.getVibrationEnabled(), chatid, handleListUnread);
                } else {
                    Ringtone sound = RingtoneManager.getRingtone(context, uri);
                    if (sound == null) {
                        logWarning("Sound is null");
                        sendBundledNotification(null, chatSettings.getVibrationEnabled(), chatid, handleListUnread);
                    } else {
                        sendBundledNotification(uri, chatSettings.getVibrationEnabled(), chatid, handleListUnread);
                    }
                }
            }
            return true;
        } else {
            logDebug("Notifications OFF for this chat");
            return false;
        }
    }

    public boolean shouldCheckNotificationsSound(long chatid, MegaHandleList handleListUnread, boolean beep){
        logDebug("Chat ID: " + chatid + ", Beep: " + beep);

        ChatSettings chatSettings = dbH.getChatSettings();
        ChatItemPreferences chatItemPreferences = dbH.findChatPreferencesByHandle(String.valueOf(chatid));

        if (chatItemPreferences == null || chatItemPreferences.getNotificationsEnabled() == null || chatItemPreferences.getNotificationsEnabled().isEmpty() ||STRING_TRUE.equals(chatItemPreferences.getNotificationsEnabled())) {
            logDebug("Notifications ON for this chat");
            return true;
        } else {
            logDebug("Notifications OFF for this chat");
            return false;
        }
    }
}<|MERGE_RESOLUTION|>--- conflicted
+++ resolved
@@ -598,11 +598,7 @@
             color = getColorAvatar(chat.getPeerHandle(0));
         }
 
-<<<<<<< HEAD
-        return getDefaultAvatar(color, chat.getTitle(), AVATAR_SIZE, true, true);
-=======
         return getDefaultAvatar(color, getTitleChat(chat), AVATAR_SIZE, true, true);
->>>>>>> 61f57a84
     }
 
     @TargetApi(Build.VERSION_CODES.O)
