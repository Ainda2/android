package mega.privacy.android.app.main;

import static mega.privacy.android.app.constants.BroadcastConstants.ACTION_CLOSE_CHAT_AFTER_IMPORT;
import static mega.privacy.android.app.utils.Constants.ACTION_IMPORT_LINK_FETCH_NODES;
import static mega.privacy.android.app.utils.Constants.ACTION_OPEN_FILE_LINK_ROOTNODES_NULL;
import static mega.privacy.android.app.utils.Constants.ACTION_OPEN_FOLDER;
import static mega.privacy.android.app.utils.Constants.BUFFER_COMP;
import static mega.privacy.android.app.utils.Constants.EXTRA_SERIALIZE_STRING;
import static mega.privacy.android.app.utils.Constants.FILE_LINK_ADAPTER;
import static mega.privacy.android.app.utils.Constants.INTENT_EXTRA_KEY_IS_PLAYLIST;
import static mega.privacy.android.app.utils.Constants.INTENT_EXTRA_KEY_LOCATION_FILE_INFO;
import static mega.privacy.android.app.utils.Constants.INTENT_EXTRA_KEY_NEED_STOP_HTTP_SERVER;
import static mega.privacy.android.app.utils.Constants.LOGIN_FRAGMENT;
import static mega.privacy.android.app.utils.Constants.MAX_BUFFER_16MB;
import static mega.privacy.android.app.utils.Constants.MAX_BUFFER_32MB;
import static mega.privacy.android.app.utils.Constants.OPENED_FROM_CHAT;
import static mega.privacy.android.app.utils.Constants.REQUEST_CODE_SELECT_IMPORT_FOLDER;
import static mega.privacy.android.app.utils.Constants.SEPARATOR;
import static mega.privacy.android.app.utils.Constants.SNACKBAR_TYPE;
import static mega.privacy.android.app.utils.Constants.URL_FILE_LINK;
import static mega.privacy.android.app.utils.Constants.VISIBLE_FRAGMENT;
import static mega.privacy.android.app.utils.MegaApiUtils.isIntentAvailable;
import static mega.privacy.android.app.utils.MegaNodeUtil.manageTextFileIntent;
import static mega.privacy.android.app.utils.MegaNodeUtil.shareLink;
import static mega.privacy.android.app.utils.PreviewUtils.getBitmapForCache;
import static mega.privacy.android.app.utils.PreviewUtils.getPreviewFolder;
import static mega.privacy.android.app.utils.PreviewUtils.getPreviewFromCache;
import static mega.privacy.android.app.utils.PreviewUtils.getPreviewFromFolder;
import static mega.privacy.android.app.utils.PreviewUtils.previewCache;
import static mega.privacy.android.app.utils.Util.getMediaIntent;
import static mega.privacy.android.app.utils.Util.getSizeString;
import static mega.privacy.android.app.utils.Util.isDarkMode;
import static mega.privacy.android.app.utils.Util.isOnline;
import static mega.privacy.android.app.utils.Util.scaleHeightPx;
import static nz.mega.sdk.MegaChatApiJava.MEGACHAT_INVALID_HANDLE;

import android.annotation.SuppressLint;
import android.app.ActivityManager;
import android.content.Context;
import android.content.Intent;
import android.content.res.Configuration;
import android.graphics.Bitmap;
import android.graphics.PorterDuff;
import android.graphics.drawable.Drawable;
import android.net.Uri;
import android.os.Bundle;
import android.text.TextUtils;
import android.util.DisplayMetrics;
import android.view.Display;
import android.view.Menu;
import android.view.MenuItem;
import android.view.View;
import android.view.View.OnClickListener;
import android.view.Window;
import android.widget.Button;
import android.widget.ImageView;
import android.widget.RelativeLayout;
import android.widget.TextView;

import androidx.annotation.NonNull;
import androidx.appcompat.app.ActionBar;
import androidx.appcompat.app.AlertDialog;
import androidx.appcompat.widget.Toolbar;
import androidx.coordinatorlayout.widget.CoordinatorLayout;
import androidx.core.content.ContextCompat;

import com.google.android.material.appbar.AppBarLayout;
import com.google.android.material.appbar.CollapsingToolbarLayout;
import com.google.android.material.dialog.MaterialAlertDialogBuilder;

import org.jetbrains.annotations.Nullable;

import java.io.File;
import java.util.ArrayList;

import javax.inject.Inject;

import dagger.hilt.android.AndroidEntryPoint;
import io.reactivex.rxjava3.android.schedulers.AndroidSchedulers;
import io.reactivex.rxjava3.schedulers.Schedulers;
import mega.privacy.android.app.DatabaseHandler;
import mega.privacy.android.app.MegaApplication;
import mega.privacy.android.app.MimeTypeList;
import mega.privacy.android.app.R;
import mega.privacy.android.app.TransfersManagementActivity;
<<<<<<< HEAD
import mega.privacy.android.app.imageviewer.ImageViewerActivity;
import mega.privacy.android.app.namecollision.data.NameCollision;
import mega.privacy.android.app.namecollision.data.NameCollisionType;
import mega.privacy.android.app.namecollision.usecase.CheckNameCollisionUseCase;
import mega.privacy.android.app.usecase.CopyNodeUseCase;
import mega.privacy.android.app.usecase.exception.MegaNodeException;
import mega.privacy.android.app.utils.MegaProgressDialogUtil;
=======
>>>>>>> 3f26ba2a
import mega.privacy.android.app.components.saver.NodeSaver;
import mega.privacy.android.app.fragments.settingsFragments.cookie.CookieDialogHandler;
<<<<<<< HEAD
import mega.privacy.android.app.utils.AlertsAndWarnings;
import mega.privacy.android.app.utils.ColorUtils;
=======
import mega.privacy.android.app.imageviewer.ImageViewerActivity;
import mega.privacy.android.app.interfaces.SnackbarShower;
import mega.privacy.android.app.namecollision.data.NameCollision;
import mega.privacy.android.app.namecollision.data.NameCollisionType;
import mega.privacy.android.app.namecollision.usecase.CheckNameCollisionUseCase;
import mega.privacy.android.app.usecase.CopyNodeUseCase;
import mega.privacy.android.app.usecase.exception.MegaNodeException;
import mega.privacy.android.app.utils.AlertsAndWarnings;
import mega.privacy.android.app.utils.ColorUtils;
import mega.privacy.android.app.utils.MegaProgressDialogUtil;
>>>>>>> 3f26ba2a
import mega.privacy.android.app.utils.StringResourcesUtils;
import nz.mega.sdk.MegaApiJava;
import nz.mega.sdk.MegaError;
import nz.mega.sdk.MegaNode;
import nz.mega.sdk.MegaRequest;
import nz.mega.sdk.MegaRequestListenerInterface;
<<<<<<< HEAD

import static mega.privacy.android.app.constants.BroadcastConstants.ACTION_CLOSE_CHAT_AFTER_IMPORT;
import static mega.privacy.android.app.utils.Constants.*;
import static mega.privacy.android.app.utils.LogUtil.*;
import static mega.privacy.android.app.utils.MegaApiUtils.*;
import static mega.privacy.android.app.utils.MegaNodeUtil.*;
import static mega.privacy.android.app.utils.PreviewUtils.*;
import static mega.privacy.android.app.utils.Util.*;
import static nz.mega.sdk.MegaChatApiJava.MEGACHAT_INVALID_HANDLE;
=======
import timber.log.Timber;
>>>>>>> 3f26ba2a

@AndroidEntryPoint
public class FileLinkActivity extends TransfersManagementActivity implements MegaRequestListenerInterface, OnClickListener, DecryptAlertDialog.DecryptDialogListener,
        SnackbarShower {

    @Inject
    CheckNameCollisionUseCase checkNameCollisionUseCase;
    @Inject
    CopyNodeUseCase copyNodeUseCase;

<<<<<<< HEAD
	@Inject
	CheckNameCollisionUseCase checkNameCollisionUseCase;
	@Inject
	CopyNodeUseCase copyNodeUseCase;

	private static final String TAG_DECRYPT = "decrypt";
=======
    private static final String TAG_DECRYPT = "decrypt";
>>>>>>> 3f26ba2a

    FileLinkActivity fileLinkActivity = this;

    Toolbar tB;
    ActionBar aB;
    DisplayMetrics outMetrics;
    String url;
    AlertDialog statusDialog;

    File previewFile = null;
    Bitmap preview = null;

<<<<<<< HEAD
	long toHandle = 0;
	long fragmentHandle = -1;
=======
    long toHandle = 0;
    long fragmentHandle = -1;
>>>>>>> 3f26ba2a

    CoordinatorLayout fragmentContainer;
    AppBarLayout appBarLayout;
    CollapsingToolbarLayout collapsingToolbar;
    ImageView iconView;
    ImageView imageView;
    RelativeLayout iconViewLayout;
    RelativeLayout imageViewLayout;

    TextView sizeTextView;
    Button importButton;
    Button downloadButton;
    Button buttonPreviewContent;
    MegaNode document = null;
    DatabaseHandler dbH = null;

    boolean decryptionIntroduced = false;

    boolean importClicked = false;
    MegaNode target = null;

    public static final int FILE_LINK = 1;

    private String mKey;

    private final NodeSaver nodeSaver = new NodeSaver(this, this, this,
            AlertsAndWarnings.showSaveToDeviceConfirmDialog(this));

    private MenuItem shareMenuItem;
    private Drawable upArrow;
    private Drawable drawableShare;

    @Inject
    CookieDialogHandler cookieDialogHandler;

<<<<<<< HEAD
	@Override
	public void onDestroy(){
		if(megaApi != null)
		{
			megaApi.removeRequestListener(this);
		}

		nodeSaver.destroy();

		super.onDestroy();
	}
	
	@Override
	protected void onCreate(Bundle savedInstanceState) {
		logDebug("onCreate()");
		requestWindowFeature(Window.FEATURE_NO_TITLE);
		super.onCreate(savedInstanceState);
		
		Display display = getWindowManager().getDefaultDisplay();
		outMetrics = new DisplayMetrics ();
	    display.getMetrics(outMetrics);

		dbH = DatabaseHandler.getDbHandler(getApplicationContext());

		Intent intentReceived = getIntent();
		if (intentReceived != null){
			url = intentReceived.getDataString();
		}

		if (dbH.getCredentials() != null && (megaApi == null || megaApi.getRootNode() == null)) {
			logDebug("Refresh session - sdk or karere");
			Intent intent = new Intent(this, LoginActivity.class);
			intent.putExtra(VISIBLE_FRAGMENT, LOGIN_FRAGMENT);
			intent.setData(Uri.parse(url));
			intent.setAction(ACTION_OPEN_FILE_LINK_ROOTNODES_NULL);
			intent.setFlags(Intent.FLAG_ACTIVITY_CLEAR_TOP);
			startActivity(intent);
			finish();
			return;
		}

		if (savedInstanceState != null) {
			nodeSaver.restoreState(savedInstanceState);
		}

		setContentView(R.layout.activity_file_link);
		fragmentContainer = findViewById(R.id.file_link_fragment_container);

		appBarLayout = findViewById(R.id.app_bar);
		collapsingToolbar = findViewById(R.id.file_link_info_collapse_toolbar);

		if(getResources().getConfiguration().orientation == Configuration.ORIENTATION_LANDSCAPE){
			collapsingToolbar.setExpandedTitleMarginBottom(scaleHeightPx(60, outMetrics));
		}else{
			collapsingToolbar.setExpandedTitleMarginBottom(scaleHeightPx(35, outMetrics));
		}
		collapsingToolbar.setExpandedTitleMarginStart((int) getResources().getDimension(R.dimen.bottom_sheet_item_divider_margin_start));
		tB = findViewById(R.id.toolbar_file_link);
		setSupportActionBar(tB);
		aB = getSupportActionBar();
		if(aB != null) {
			aB.setDisplayShowTitleEnabled(false);
			aB.setHomeButtonEnabled(true);
			aB.setDisplayHomeAsUpEnabled(true);
		}
		/*Icon & image in Toolbar*/
		iconViewLayout = findViewById(R.id.file_link_icon_layout);
		iconView = findViewById(R.id.file_link_icon);

		imageViewLayout = findViewById(R.id.file_info_image_layout);
		imageView = findViewById(R.id.file_info_toolbar_image);
		imageViewLayout.setVisibility(View.GONE);

		/*Elements*/
		sizeTextView = findViewById(R.id.file_link_size);
		buttonPreviewContent = findViewById(R.id.button_preview_content);
		buttonPreviewContent.setOnClickListener(this);
		buttonPreviewContent.setEnabled(false);

		buttonPreviewContent.setVisibility(View.GONE);

		downloadButton = findViewById(R.id.file_link_button_download);
		downloadButton.setOnClickListener(this);
		downloadButton.setVisibility(View.INVISIBLE);

		importButton = findViewById(R.id.file_link_button_import);
		importButton.setOnClickListener(this);
		importButton.setVisibility(View.GONE);

		setTransfersWidgetLayout(findViewById(R.id.transfers_widget_layout));

		try{
			statusDialog.dismiss();
		}
		catch(Exception e){
			logError(e.getMessage());
		}

		if(url!=null){
			importLink(url);
		}
		else{
			logWarning("url NULL");
		}

		fragmentContainer.post(() -> cookieDialogHandler.showDialogIfNeeded(this));
	}

	@Override
	public void onConfigurationChanged(@NonNull Configuration newConfig) {
		super.onConfigurationChanged(newConfig);

		cookieDialogHandler.showDialogIfNeeded(this, true);
	}

	@Override
	protected void onSaveInstanceState(Bundle outState) {
		super.onSaveInstanceState(outState);

		nodeSaver.saveState(outState);
	}

	@Override
	public boolean onCreateOptionsMenu(Menu menu) {
		// Inflate the menu items for use in the action bar
		getMenuInflater().inflate(R.menu.file_folder_link_action, menu);

		upArrow = ContextCompat.getDrawable(getApplicationContext(), R.drawable.ic_arrow_back_white);
		upArrow = upArrow.mutate();

		drawableShare = ContextCompat.getDrawable(getApplicationContext(), R.drawable.ic_social_share_white);
		drawableShare = drawableShare.mutate();

		shareMenuItem = menu.findItem(R.id.share_link);

		trySetupCollapsingToolbar();

		return super.onCreateOptionsMenu(menu);
	}

	@SuppressLint("NonConstantResourceId")
	@Override
	public boolean onOptionsItemSelected(MenuItem item) {
		logDebug("onOptionsItemSelected");

		int id = item.getItemId();
		switch (id) {
			case android.R.id.home: {
				finish();
				break;
			}
			case R.id.share_link: {
				shareLink(this, url);
				break;
			}
		}
		return super.onOptionsItemSelected(item);
	}

	private void trySetupCollapsingToolbar() {
		if (shareMenuItem == null || document == null) {
			return;
		}
=======
    @Override
    public void onDestroy() {
        if (megaApi != null) {
            megaApi.removeRequestListener(this);
        }

        nodeSaver.destroy();

        super.onDestroy();
    }

    @Override
    protected void onCreate(Bundle savedInstanceState) {
        Timber.d("onCreate()");
        requestWindowFeature(Window.FEATURE_NO_TITLE);
        super.onCreate(savedInstanceState);

        Display display = getWindowManager().getDefaultDisplay();
        outMetrics = new DisplayMetrics();
        display.getMetrics(outMetrics);

        dbH = DatabaseHandler.getDbHandler(getApplicationContext());

        Intent intentReceived = getIntent();
        if (intentReceived != null) {
            url = intentReceived.getDataString();
        }

        if (dbH.getCredentials() != null && (megaApi == null || megaApi.getRootNode() == null)) {
            Timber.d("Refresh session - sdk or karere");
            Intent intent = new Intent(this, LoginActivity.class);
            intent.putExtra(VISIBLE_FRAGMENT, LOGIN_FRAGMENT);
            intent.setData(Uri.parse(url));
            intent.setAction(ACTION_OPEN_FILE_LINK_ROOTNODES_NULL);
            intent.setFlags(Intent.FLAG_ACTIVITY_CLEAR_TOP);
            startActivity(intent);
            finish();
            return;
        }

        if (savedInstanceState != null) {
            nodeSaver.restoreState(savedInstanceState);
        }

        setContentView(R.layout.activity_file_link);
        fragmentContainer = findViewById(R.id.file_link_fragment_container);

        appBarLayout = findViewById(R.id.app_bar);
        collapsingToolbar = findViewById(R.id.file_link_info_collapse_toolbar);

        if (getResources().getConfiguration().orientation == Configuration.ORIENTATION_LANDSCAPE) {
            collapsingToolbar.setExpandedTitleMarginBottom(scaleHeightPx(60, outMetrics));
        } else {
            collapsingToolbar.setExpandedTitleMarginBottom(scaleHeightPx(35, outMetrics));
        }
        collapsingToolbar.setExpandedTitleMarginStart((int) getResources().getDimension(R.dimen.bottom_sheet_item_divider_margin_start));
        tB = findViewById(R.id.toolbar_file_link);
        setSupportActionBar(tB);
        aB = getSupportActionBar();
        if (aB != null) {
            aB.setDisplayShowTitleEnabled(false);
            aB.setHomeButtonEnabled(true);
            aB.setDisplayHomeAsUpEnabled(true);
        }
        /*Icon & image in Toolbar*/
        iconViewLayout = findViewById(R.id.file_link_icon_layout);
        iconView = findViewById(R.id.file_link_icon);

        imageViewLayout = findViewById(R.id.file_info_image_layout);
        imageView = findViewById(R.id.file_info_toolbar_image);
        imageViewLayout.setVisibility(View.GONE);

        /*Elements*/
        sizeTextView = findViewById(R.id.file_link_size);
        buttonPreviewContent = findViewById(R.id.button_preview_content);
        buttonPreviewContent.setOnClickListener(this);
        buttonPreviewContent.setEnabled(false);

        buttonPreviewContent.setVisibility(View.GONE);

        downloadButton = findViewById(R.id.file_link_button_download);
        downloadButton.setOnClickListener(this);
        downloadButton.setVisibility(View.INVISIBLE);

        importButton = findViewById(R.id.file_link_button_import);
        importButton.setOnClickListener(this);
        importButton.setVisibility(View.GONE);

        setTransfersWidgetLayout(findViewById(R.id.transfers_widget_layout));

        try {
            statusDialog.dismiss();
        } catch (Exception e) {
            Timber.e(e);
        }

        if (url != null) {
            importLink(url);
        } else {
            Timber.w("url NULL");
        }

        fragmentContainer.post(() -> cookieDialogHandler.showDialogIfNeeded(this));
    }

    @Override
    public void onConfigurationChanged(@NonNull Configuration newConfig) {
        super.onConfigurationChanged(newConfig);

        cookieDialogHandler.showDialogIfNeeded(this, true);
    }

    @Override
    protected void onSaveInstanceState(Bundle outState) {
        super.onSaveInstanceState(outState);

        nodeSaver.saveState(outState);
    }

    @Override
    public boolean onCreateOptionsMenu(Menu menu) {
        // Inflate the menu items for use in the action bar
        getMenuInflater().inflate(R.menu.file_folder_link_action, menu);

        upArrow = ContextCompat.getDrawable(getApplicationContext(), R.drawable.ic_arrow_back_white);
        upArrow = upArrow.mutate();

        drawableShare = ContextCompat.getDrawable(getApplicationContext(), R.drawable.ic_social_share_white);
        drawableShare = drawableShare.mutate();

        shareMenuItem = menu.findItem(R.id.share_link);

        trySetupCollapsingToolbar();

        return super.onCreateOptionsMenu(menu);
    }

    @SuppressLint("NonConstantResourceId")
    @Override
    public boolean onOptionsItemSelected(MenuItem item) {
        Timber.d("onOptionsItemSelected");

        int id = item.getItemId();
        switch (id) {
            case android.R.id.home: {
                finish();
                break;
            }
            case R.id.share_link: {
                shareLink(this, url);
                break;
            }
        }
        return super.onOptionsItemSelected(item);
    }

    private void trySetupCollapsingToolbar() {
        if (shareMenuItem == null || document == null) {
            return;
        }
>>>>>>> 3f26ba2a

        int statusBarColor = ColorUtils.getColorForElevation(this, getResources().getDimension(R.dimen.toolbar_elevation));
        if (isDarkMode(this)) {
            collapsingToolbar.setContentScrimColor(statusBarColor);
        }

<<<<<<< HEAD
		if (preview != null) {
			appBarLayout.addOnOffsetChangedListener((appBarLayout, offset) -> {
				if (offset == 0) {
					// Expanded
					setColorFilterWhite();
				} else {
					if (offset < 0 && Math.abs(offset) >= appBarLayout.getTotalScrollRange() / 2) {
						// Collapsed
						setColorFilterBlack();
					} else {
						setColorFilterWhite();
					}
				}
			});

			collapsingToolbar.setCollapsedTitleTextColor(ContextCompat.getColor(this, R.color.grey_087_white_087));
			collapsingToolbar.setExpandedTitleColor(ContextCompat.getColor(this, R.color.white_alpha_087));
			collapsingToolbar.setStatusBarScrimColor(statusBarColor);
		} else {
			collapsingToolbar.setStatusBarScrimColor(statusBarColor);
			setColorFilterBlack();
		}
	}

	private void setColorFilterBlack () {
		int color = getResources().getColor(R.color.grey_087_white_087);
		upArrow.setColorFilter(color, PorterDuff.Mode.SRC_ATOP);
		getSupportActionBar().setHomeAsUpIndicator(upArrow);

		if (shareMenuItem != null) {
			drawableShare.setColorFilter(color, PorterDuff.Mode.SRC_ATOP);
			shareMenuItem.setIcon(drawableShare);
		}
	}

	private void setColorFilterWhite () {
		int color = getResources().getColor(R.color.white_alpha_087);
		upArrow.setColorFilter(color, PorterDuff.Mode.SRC_ATOP);
		getSupportActionBar().setHomeAsUpIndicator(upArrow);

		if (shareMenuItem != null) {
			drawableShare.setColorFilter(color, PorterDuff.Mode.SRC_ATOP);
			shareMenuItem.setIcon(drawableShare);
		}
	}

	public void askForDecryptionKeyDialog(){
		logDebug("askForDecryptionKeyDialog");

		DecryptAlertDialog.Builder builder = new DecryptAlertDialog.Builder();
		builder.setListener(this).setTitle(getString(R.string.alert_decryption_key))
				.setPosText(R.string.general_decryp).setNegText(R.string.general_cancel)
				.setMessage(getString(R.string.message_decryption_key))
				.setErrorMessage(R.string.invalid_decryption_key).setKey(mKey)
				.build().show(getSupportFragmentManager(), TAG_DECRYPT);
	}

	private void decrypt() {
		if (TextUtils.isEmpty(mKey)) return;
		String urlWithKey = "";

		if (url.contains("#!")) {
			// old folder link format
			if (mKey.startsWith("!")) {
				logDebug("Decryption key with exclamation!");
				urlWithKey = url + mKey;
			} else {
				urlWithKey = url + "!" + mKey;
			}
		} else if (url.contains(SEPARATOR + "file" + SEPARATOR)) {
			// new folder link format
			if (mKey.startsWith("#")) {
				logDebug("Decryption key with hash!");
				urlWithKey = url + mKey;
			} else {
				urlWithKey = url + "#" + mKey;
			}
		}

		logDebug("File link to import: " + urlWithKey);
		decryptionIntroduced = true;
		importLink(urlWithKey);
	}

	@Override
	protected void onResume() {
    	super.onResume();

    	Intent intent = getIntent();

    	if (intent != null){
    		if (intent.getAction() != null){
    			if (intent.getAction().equals(ACTION_IMPORT_LINK_FETCH_NODES)){
    				importNode();
    			}
    			intent.setAction(null);
    		}
    	}
	}

	private void importLink(String url) {

		if(!isOnline(this))
		{
			showSnackbar(SNACKBAR_TYPE, getString(R.string.error_server_connection_problem));
			return;
		}

		if(this.isFinishing()) return;

		AlertDialog temp;
		try {
			temp = MegaProgressDialogUtil.createProgressDialog(this, getString(R.string.general_loading));
			temp.show();
		}
		catch(Exception ex)
		{ return; }

		statusDialog = temp;

		megaApi.getPublicNode(url, this);
	}

	@Override
	public void onRequestStart(MegaApiJava api, MegaRequest request) {
		logDebug("onRequestStart: " + request.getRequestString());
	}

	@Override
	public void onRequestUpdate(MegaApiJava api, MegaRequest request) {
		logDebug("onRequestUpdate: " + request.getRequestString());
	}

	@Override
	public void onRequestFinish(MegaApiJava api, MegaRequest request, MegaError e) {
		logDebug("onRequestFinish: " + request.getRequestString()+ " code: "+e.getErrorCode());
		if (request.getType() == MegaRequest.TYPE_GET_PUBLIC_NODE){
			try {
				statusDialog.dismiss();
			} catch (Exception ex) {
				logError(ex.getMessage());
			}

			if (e.getErrorCode() == MegaError.API_OK) {
				document = request.getPublicMegaNode();

				if (document == null){
					logWarning("documment==null --> Intent to ManagerActivity");
					boolean closedChat = MegaApplication.isClosedChat();
					if(closedChat){
						Intent backIntent = new Intent(this, ManagerActivity.class);
						startActivity(backIntent);
					}

	    			finish();
					return;
				}

				long handle = document.getHandle();

				logDebug("DOCUMENTNODEHANDLEPUBLIC: " + handle);
				if (dbH == null){
					dbH = DatabaseHandler.getDbHandler(getApplicationContext());
				}

				if (handle != MegaApiJava.INVALID_HANDLE) {
					dbH.setLastPublicHandle(handle);
					dbH.setLastPublicHandleTimeStamp();
					dbH.setLastPublicHandleType(MegaApiJava.AFFILIATE_TYPE_FILE_FOLDER);
				}

				collapsingToolbar.setTitle(document.getName());

				sizeTextView.setText(getSizeString(document.getSize()));

				iconView.setImageResource(MimeTypeList.typeForName(document.getName()).getIconResourceId());
				iconViewLayout.setVisibility(View.VISIBLE);
				downloadButton.setVisibility(View.VISIBLE);

				if(dbH.getCredentials() == null){
					importButton.setVisibility(View.GONE);
				}
				else{
					importButton.setVisibility(View.VISIBLE);
				}

				preview = getPreviewFromCache(document);
				if (preview != null){
					previewCache.put(document.getHandle(), preview);
					imageView.setImageBitmap(preview);
					imageViewLayout.setVisibility(View.VISIBLE);
					iconViewLayout.setVisibility(View.GONE);
					buttonPreviewContent.setVisibility(View.VISIBLE);
					buttonPreviewContent.setEnabled(true);

				}else{

					preview = getPreviewFromFolder(document, this);
					if (preview != null){
						previewCache.put(document.getHandle(), preview);
						imageView.setImageBitmap(preview);
						imageViewLayout.setVisibility(View.VISIBLE);
						iconViewLayout.setVisibility(View.GONE);
						buttonPreviewContent.setVisibility(View.VISIBLE);
						buttonPreviewContent.setEnabled(true);

					}else{

						if (document.hasPreview()) {
							previewFile = new File(getPreviewFolder(this), document.getBase64Handle() + ".jpg");
							megaApi.getPreview(document, previewFile.getAbsolutePath(), this);
							buttonPreviewContent.setVisibility(View.VISIBLE);
						}else{
							if (MimeTypeList.typeForName(document.getName()).isVideoReproducible()
									|| MimeTypeList.typeForName(document.getName()).isAudio()
									|| MimeTypeList.typeForName(document.getName()).isPdf()
									||  MimeTypeList.typeForName(document.getName()).isOpenableTextFile(document.getSize())){
								imageViewLayout.setVisibility(View.GONE);
								iconViewLayout.setVisibility(View.VISIBLE);

								buttonPreviewContent.setVisibility(View.VISIBLE);
								buttonPreviewContent.setEnabled(true);
							}
							else{
								buttonPreviewContent.setEnabled(false);
								buttonPreviewContent.setVisibility(View.GONE);

								imageViewLayout.setVisibility(View.GONE);
								iconViewLayout.setVisibility(View.VISIBLE);
							}
						}
					}
				}

				trySetupCollapsingToolbar();

				if (importClicked){
					checkCollisionBeforeCopying();
				}
			}
			else{
				logWarning("ERROR: " + e.getErrorCode());
				MaterialAlertDialogBuilder dialogBuilder = new MaterialAlertDialogBuilder(this);
				dialogBuilder.setCancelable(false);
				if(e.getErrorCode() == MegaError.API_EBLOCKED){
					dialogBuilder.setMessage(getString(R.string.file_link_unavaible_ToS_violation));
					dialogBuilder.setTitle(getString(R.string.general_error_file_not_found));
				}
				else if(e.getErrorCode() == MegaError.API_EARGS){
					if(decryptionIntroduced){
						logWarning("Incorrect key, ask again!");
						decryptionIntroduced=false;
						askForDecryptionKeyDialog();
						return;
					}
					else{
						// Invalid Link
						dialogBuilder.setTitle(getString(R.string.general_error_word));
						dialogBuilder.setMessage(getString(R.string.link_broken));
					}
				}
				else if(e.getErrorCode() == MegaError.API_ETOOMANY){
					dialogBuilder.setMessage(getString(R.string.file_link_unavaible_delete_account));
					dialogBuilder.setTitle(getString(R.string.general_error_file_not_found));
				}
				else if(e.getErrorCode() == MegaError.API_EINCOMPLETE){
					decryptionIntroduced=false;
					askForDecryptionKeyDialog();
					return;
				}
				else{
					dialogBuilder.setTitle(getString(R.string.general_error_word));
					dialogBuilder.setMessage(getString(R.string.general_error_file_not_found));

					if(e.getErrorCode() == MegaError.API_ETEMPUNAVAIL){
						logWarning("ERROR: " + MegaError.API_ETEMPUNAVAIL);
					}
				}

				try{
					dialogBuilder.setPositiveButton(getString(android.R.string.ok),
							(dialog, which) -> {
								dialog.dismiss();
								boolean closedChat = MegaApplication.isClosedChat();
								if(closedChat){
									Intent backIntent = new Intent(fileLinkActivity, ManagerActivity.class);
									startActivity(backIntent);
								}

								finish();
							});

					AlertDialog dialog = dialogBuilder.create();
					dialog.show();
				}
				catch(Exception ex){
					showSnackbar(SNACKBAR_TYPE, getString(R.string.general_error_file_not_found));
				}
			}
		}
		else if (request.getType() == MegaRequest.TYPE_GET_ATTR_FILE){
			if (e.getErrorCode() == MegaError.API_OK){
				File previewDir = getPreviewFolder(this);
				if (document != null){
					File preview = new File(previewDir, document.getBase64Handle()+".jpg");
					if (preview.exists()) {
						if (preview.length() > 0) {
							Bitmap bitmap = getBitmapForCache(preview, this);
							previewCache.put(document.getHandle(), bitmap);
							this.preview = bitmap;

							if (iconView != null) {
								trySetupCollapsingToolbar();
								imageView.setImageBitmap(bitmap);
								buttonPreviewContent.setEnabled(true);
								imageViewLayout.setVisibility(View.VISIBLE);
								iconViewLayout.setVisibility(View.GONE);
							}
						}
					}
				}
			}
		}
	}

	@Override
	public void onRequestTemporaryError(MegaApiJava api, MegaRequest request,
			MegaError e) {
		logWarning("onRequestTemporaryError: " + request.getRequestString());
	}

	@SuppressLint("NonConstantResourceId")
	@Override
	public void onClick(View v) {

		switch(v.getId()){
			case R.id.file_link_button_download:{
				nodeSaver.saveNode(document, false, false, false, true);
				break;
			}
			case R.id.file_link_button_import:{
				importNode();
				break;
			}
			case R.id.button_preview_content:{
				showFile();
				break;
			}
		}
	}
	
	public void importNode(){

		Intent intent = new Intent(this, FileExplorerActivity.class);
		intent.setAction(FileExplorerActivity.ACTION_PICK_IMPORT_FOLDER);
		startActivityForResult(intent, REQUEST_CODE_SELECT_IMPORT_FOLDER);
	}

	/**
	 * Checks if there is any name collision before copying the node.
	 */
	private void checkCollisionBeforeCopying() {
		checkNameCollisionUseCase.check(document, target, NameCollisionType.COPY)
				.subscribeOn(Schedulers.io())
				.observeOn(AndroidSchedulers.mainThread())
				.subscribe(collision -> {
							ArrayList<NameCollision> list = new ArrayList<>();
							list.add(collision);
							nameCollisionActivityContract.launch(list);
						},
						throwable -> {
							if (throwable instanceof MegaNodeException.ParentDoesNotExistException) {
								showSnackbar(SNACKBAR_TYPE, StringResourcesUtils.getString(R.string.general_error), MEGACHAT_INVALID_HANDLE);
							} else if (throwable instanceof MegaNodeException.ChildDoesNotExistsException) {
								copyNode();
							}
						}
				);
	}

	/**
	 * Copies a node.
	 */
	private void copyNode() {
		copyNodeUseCase.copy(document, target, null)
				.subscribeOn(Schedulers.io())
				.observeOn(AndroidSchedulers.mainThread())
				.subscribe(() -> {
							startActivity(new Intent(this, ManagerActivity.class)
									.addFlags(Intent.FLAG_ACTIVITY_CLEAR_TASK));
							finish();
						}, copyThrowable -> {
							if (!manageCopyMoveException(copyThrowable)) {
								showSnackbar(SNACKBAR_TYPE, getString(R.string.context_no_copied));
								startActivity(new Intent(this, ManagerActivity.class)
										.addFlags(Intent.FLAG_ACTIVITY_CLEAR_TASK));
								finish();
							}
						}
				);
	}

	public void showFile(){
		logDebug("showFile");
		String serializeString = document.serialize();
		if(MimeTypeList.typeForName(document.getName()).isImage()){
			Intent intent = ImageViewerActivity.getIntentForSingleNode(this, url);
			startActivity(intent);
		}else if (MimeTypeList.typeForName(document.getName()).isVideoReproducible() || MimeTypeList.typeForName(document.getName()).isAudio() ){
			logDebug("Is video");

			String mimeType = MimeTypeList.typeForName(document.getName()).getType();
			logDebug("NODE HANDLE: " + document.getHandle() + ", TYPE: " + mimeType);

			Intent mediaIntent;
			boolean internalIntent;
			boolean opusFile = false;
			if (MimeTypeList.typeForName(document.getName()).isVideoNotSupported() || MimeTypeList.typeForName(document.getName()).isAudioNotSupported()) {
				mediaIntent = new Intent(Intent.ACTION_VIEW);
				internalIntent = false;
				String[] s = document.getName().split("\\.");
				if (s != null && s.length > 1 && s[s.length-1].equals("opus")) {
					opusFile = true;
				}
			} else {
				logDebug("setIntentToAudioVideoPlayer");
				mediaIntent = getMediaIntent(this, document.getName());
				mediaIntent.putExtra("adapterType", FILE_LINK_ADAPTER);
				mediaIntent.putExtra(INTENT_EXTRA_KEY_IS_PLAYLIST, false);
				mediaIntent.putExtra(EXTRA_SERIALIZE_STRING, serializeString);
				mediaIntent.putExtra(URL_FILE_LINK, url);
				internalIntent = true;
			}
			mediaIntent.putExtra("FILENAME", document.getName());

			if (megaApi.httpServerIsRunning() == 0) {
				megaApi.httpServerStart();
				mediaIntent.putExtra(INTENT_EXTRA_KEY_NEED_STOP_HTTP_SERVER, true);
			} else {
				logWarning("ERROR: HTTP server already running");
			}

			ActivityManager.MemoryInfo mi = new ActivityManager.MemoryInfo();
			ActivityManager activityManager = (ActivityManager) this.getSystemService(Context.ACTIVITY_SERVICE);
			activityManager.getMemoryInfo(mi);

			if (mi.totalMem > BUFFER_COMP) {
				logDebug("Total mem: " + mi.totalMem + " allocate 32 MB");
				megaApi.httpServerSetMaxBufferSize(MAX_BUFFER_32MB);
			} else {
				logDebug("Total mem: " + mi.totalMem + " allocate 16 MB");
				megaApi.httpServerSetMaxBufferSize(MAX_BUFFER_16MB);
			}

			String url = megaApi.httpServerGetLocalLink(document);
			if (url != null) {
				Uri parsedUri = Uri.parse(url);
				if (parsedUri != null) {
					mediaIntent.setDataAndType(parsedUri, mimeType);
				} else {
					logWarning("ERROR: HTTP server get local link");
					showSnackbar(SNACKBAR_TYPE, getString(R.string.general_text_error));
					return;
				}
			} else {
				logWarning("ERROR: HTTP server get local link");
				showSnackbar(SNACKBAR_TYPE, getString(R.string.general_text_error));
				return;
			}

			mediaIntent.putExtra("HANDLE", document.getHandle());
			if (opusFile){
				mediaIntent.setDataAndType(mediaIntent.getData(), "audio/*");
			}
			if (internalIntent) {
				startActivity(mediaIntent);
			} else {
				logDebug("External Intent");
				if (isIntentAvailable(this, mediaIntent)) {
					startActivity(mediaIntent);
				} else {
					logDebug("No Available Intent");
					showSnackbar(SNACKBAR_TYPE, "NoApp available");
				}
			}

		}else if(MimeTypeList.typeForName(document.getName()).isPdf()){
			logDebug("Is pdf");

			String mimeType = MimeTypeList.typeForName(document.getName()).getType();
			logDebug("NODE HANDLE: " + document.getHandle() + ", TYPE: " + mimeType);
			Intent pdfIntent = new Intent(this, PdfViewerActivity.class);
			pdfIntent.putExtra("adapterType", FILE_LINK_ADAPTER);
			pdfIntent.putExtra(EXTRA_SERIALIZE_STRING, serializeString);
			pdfIntent.putExtra("inside", true);
			pdfIntent.putExtra("FILENAME", document.getName());
			pdfIntent.putExtra(URL_FILE_LINK, url);

			if (isOnline(this)){
				if (megaApi.httpServerIsRunning() == 0) {
					megaApi.httpServerStart();
					pdfIntent.putExtra(INTENT_EXTRA_KEY_NEED_STOP_HTTP_SERVER, true);
				}
				else{
					logWarning("ERROR: HTTP server already running");
				}
				ActivityManager.MemoryInfo mi = new ActivityManager.MemoryInfo();
				ActivityManager activityManager = (ActivityManager) this.getSystemService(Context.ACTIVITY_SERVICE);
				activityManager.getMemoryInfo(mi);
				if(mi.totalMem>BUFFER_COMP){
					logDebug("Total mem: " + mi.totalMem + " allocate 32 MB");
					megaApi.httpServerSetMaxBufferSize(MAX_BUFFER_32MB);
				}
				else{
					logDebug("Total mem: " + mi.totalMem + " allocate 16 MB");
					megaApi.httpServerSetMaxBufferSize(MAX_BUFFER_16MB);
				}
				String url = megaApi.httpServerGetLocalLink(document);
				if(url!=null){
					Uri parsedUri = Uri.parse(url);
					if(parsedUri!=null){
						pdfIntent.setDataAndType(parsedUri, mimeType);
					}
					else{
						logDebug("ERROR: HTTP server get local link");
						showSnackbar(SNACKBAR_TYPE, getString(R.string.general_text_error));
					}
				}
				else{
					logDebug("ERROR: HTTP server get local link");
					showSnackbar(SNACKBAR_TYPE, getString(R.string.general_text_error));
				}
			}
			else {
				showSnackbar(SNACKBAR_TYPE, getString(R.string.error_server_connection_problem)+". "+ getString(R.string.no_network_connection_on_play_file));
			}

			pdfIntent.putExtra("HANDLE", document.getHandle());

			if (isIntentAvailable(this, pdfIntent)){
				startActivity(pdfIntent);
			}
			else{
				logWarning("No Available Intent");
			}
		} else if (MimeTypeList.typeForName(document.getName()).isOpenableTextFile(document.getSize())) {
			manageTextFileIntent(this, document, FILE_LINK_ADAPTER, url);
		} else{
			logWarning("none");
		}
	}
	@Override
	protected void onActivityResult(int requestCode, int resultCode, Intent intent) {
		super.onActivityResult(requestCode, resultCode, intent);
		if (intent == null) {
			return;
		}

		if (nodeSaver.handleActivityResult(this, requestCode, resultCode, intent)) {
			return;
		}

		if (requestCode == REQUEST_CODE_SELECT_IMPORT_FOLDER && resultCode == RESULT_OK) {
			if (!isOnline(this)) {
				try {
					statusDialog.dismiss();
				} catch (Exception ex) {
					logError(ex.getMessage());
				}

				showSnackbar(SNACKBAR_TYPE, getString(R.string.error_server_connection_problem));
				return;
			}

			toHandle = intent.getLongExtra("IMPORT_TO", 0);
			fragmentHandle = intent.getLongExtra("fragmentH", -1);

			target = megaApi.getNodeByHandle(toHandle);

			statusDialog = MegaProgressDialogUtil.createProgressDialog(this, getString(R.string.general_importing));
			statusDialog.show();

			if (document == null) {
				importClicked = true;
			} else {
				checkCollisionBeforeCopying();
			}
		}
	}

	public void showSnackbar(int type, String s){
		showSnackbar(type, fragmentContainer, s);
	}

	public void successfulCopy(){
		if (getIntent() != null && getIntent().getBooleanExtra(OPENED_FROM_CHAT, false)) {
			sendBroadcast(new Intent(ACTION_CLOSE_CHAT_AFTER_IMPORT));
		}

		Intent startIntent = new Intent(this, ManagerActivity.class);
		if(toHandle!=-1){
			startIntent.setAction(ACTION_OPEN_FOLDER);
			startIntent.putExtra("PARENT_HANDLE", toHandle);
			startIntent.putExtra("offline_adapter", false);
			startIntent.putExtra(INTENT_EXTRA_KEY_LOCATION_FILE_INFO, true);
			startIntent.putExtra("fragmentHandle", fragmentHandle);
		}
		startActivity(startIntent);

		try{
			statusDialog.dismiss();
		} catch(Exception ex){
			logError(ex.getMessage());
		}

		finish();
	}
	
	@Override
=======
        if (preview != null) {
            appBarLayout.addOnOffsetChangedListener((appBarLayout, offset) -> {
                if (offset == 0) {
                    // Expanded
                    setColorFilterWhite();
                } else {
                    if (offset < 0 && Math.abs(offset) >= appBarLayout.getTotalScrollRange() / 2) {
                        // Collapsed
                        setColorFilterBlack();
                    } else {
                        setColorFilterWhite();
                    }
                }
            });

            collapsingToolbar.setCollapsedTitleTextColor(ContextCompat.getColor(this, R.color.grey_087_white_087));
            collapsingToolbar.setExpandedTitleColor(ContextCompat.getColor(this, R.color.white_alpha_087));
            collapsingToolbar.setStatusBarScrimColor(statusBarColor);
        } else {
            collapsingToolbar.setStatusBarScrimColor(statusBarColor);
            setColorFilterBlack();
        }
    }

    private void setColorFilterBlack() {
        int color = getResources().getColor(R.color.grey_087_white_087);
        upArrow.setColorFilter(color, PorterDuff.Mode.SRC_ATOP);
        getSupportActionBar().setHomeAsUpIndicator(upArrow);

        if (shareMenuItem != null) {
            drawableShare.setColorFilter(color, PorterDuff.Mode.SRC_ATOP);
            shareMenuItem.setIcon(drawableShare);
        }
    }

    private void setColorFilterWhite() {
        int color = getResources().getColor(R.color.white_alpha_087);
        upArrow.setColorFilter(color, PorterDuff.Mode.SRC_ATOP);
        getSupportActionBar().setHomeAsUpIndicator(upArrow);

        if (shareMenuItem != null) {
            drawableShare.setColorFilter(color, PorterDuff.Mode.SRC_ATOP);
            shareMenuItem.setIcon(drawableShare);
        }
    }

    public void askForDecryptionKeyDialog() {
        Timber.d("askForDecryptionKeyDialog");

        DecryptAlertDialog.Builder builder = new DecryptAlertDialog.Builder();
        builder.setListener(this).setTitle(getString(R.string.alert_decryption_key))
                .setPosText(R.string.general_decryp).setNegText(R.string.general_cancel)
                .setMessage(getString(R.string.message_decryption_key))
                .setErrorMessage(R.string.invalid_decryption_key).setKey(mKey)
                .build().show(getSupportFragmentManager(), TAG_DECRYPT);
    }

    private void decrypt() {
        if (TextUtils.isEmpty(mKey)) return;
        String urlWithKey = "";

        if (url.contains("#!")) {
            // old folder link format
            if (mKey.startsWith("!")) {
                Timber.d("Decryption key with exclamation!");
                urlWithKey = url + mKey;
            } else {
                urlWithKey = url + "!" + mKey;
            }
        } else if (url.contains(SEPARATOR + "file" + SEPARATOR)) {
            // new folder link format
            if (mKey.startsWith("#")) {
                Timber.d("Decryption key with hash!");
                urlWithKey = url + mKey;
            } else {
                urlWithKey = url + "#" + mKey;
            }
        }

        Timber.d("File link to import: %s", urlWithKey);
        decryptionIntroduced = true;
        importLink(urlWithKey);
    }

    @Override
    protected void onResume() {
        super.onResume();

        Intent intent = getIntent();

        if (intent != null) {
            if (intent.getAction() != null) {
                if (intent.getAction().equals(ACTION_IMPORT_LINK_FETCH_NODES)) {
                    importNode();
                }
                intent.setAction(null);
            }
        }
    }

    private void importLink(String url) {

        if (!isOnline(this)) {
            showSnackbar(SNACKBAR_TYPE, getString(R.string.error_server_connection_problem));
            return;
        }

        if (this.isFinishing()) return;

        AlertDialog temp;
        try {
            temp = MegaProgressDialogUtil.createProgressDialog(this, getString(R.string.general_loading));
            temp.show();
        } catch (Exception ex) {
            return;
        }

        statusDialog = temp;

        megaApi.getPublicNode(url, this);
    }

    @Override
    public void onRequestStart(MegaApiJava api, MegaRequest request) {
        Timber.d("onRequestStart: %s", request.getRequestString());
    }

    @Override
    public void onRequestUpdate(MegaApiJava api, MegaRequest request) {
        Timber.d("onRequestUpdate: %s", request.getRequestString());
    }

    @Override
    public void onRequestFinish(MegaApiJava api, MegaRequest request, MegaError e) {
        Timber.d("onRequestFinish: %s code: %d", request.getRequestString(), e.getErrorCode());
        if (request.getType() == MegaRequest.TYPE_GET_PUBLIC_NODE) {
            try {
                statusDialog.dismiss();
            } catch (Exception ex) {
                Timber.e(ex);
            }

            if (e.getErrorCode() == MegaError.API_OK) {
                document = request.getPublicMegaNode();

                if (document == null) {
                    Timber.w("documment==null --> Intent to ManagerActivity");
                    boolean closedChat = MegaApplication.isClosedChat();
                    if (closedChat) {
                        Intent backIntent = new Intent(this, ManagerActivity.class);
                        startActivity(backIntent);
                    }

                    finish();
                    return;
                }

                long handle = document.getHandle();

                Timber.d("DOCUMENTNODEHANDLEPUBLIC: %s", handle);
                if (dbH == null) {
                    dbH = DatabaseHandler.getDbHandler(getApplicationContext());
                }

                if (handle != MegaApiJava.INVALID_HANDLE) {
                    dbH.setLastPublicHandle(handle);
                    dbH.setLastPublicHandleTimeStamp();
                    dbH.setLastPublicHandleType(MegaApiJava.AFFILIATE_TYPE_FILE_FOLDER);
                }

                collapsingToolbar.setTitle(document.getName());

                sizeTextView.setText(getSizeString(document.getSize()));

                iconView.setImageResource(MimeTypeList.typeForName(document.getName()).getIconResourceId());
                iconViewLayout.setVisibility(View.VISIBLE);
                downloadButton.setVisibility(View.VISIBLE);

                if (dbH.getCredentials() == null) {
                    importButton.setVisibility(View.GONE);
                } else {
                    importButton.setVisibility(View.VISIBLE);
                }

                preview = getPreviewFromCache(document);
                if (preview != null) {
                    previewCache.put(document.getHandle(), preview);
                    imageView.setImageBitmap(preview);
                    imageViewLayout.setVisibility(View.VISIBLE);
                    iconViewLayout.setVisibility(View.GONE);
                    buttonPreviewContent.setVisibility(View.VISIBLE);
                    buttonPreviewContent.setEnabled(true);

                } else {

                    preview = getPreviewFromFolder(document, this);
                    if (preview != null) {
                        previewCache.put(document.getHandle(), preview);
                        imageView.setImageBitmap(preview);
                        imageViewLayout.setVisibility(View.VISIBLE);
                        iconViewLayout.setVisibility(View.GONE);
                        buttonPreviewContent.setVisibility(View.VISIBLE);
                        buttonPreviewContent.setEnabled(true);

                    } else {

                        if (document.hasPreview()) {
                            previewFile = new File(getPreviewFolder(this), document.getBase64Handle() + ".jpg");
                            megaApi.getPreview(document, previewFile.getAbsolutePath(), this);
                            buttonPreviewContent.setVisibility(View.VISIBLE);
                        } else {
                            if (MimeTypeList.typeForName(document.getName()).isVideoReproducible()
                                    || MimeTypeList.typeForName(document.getName()).isAudio()
                                    || MimeTypeList.typeForName(document.getName()).isPdf()
                                    || MimeTypeList.typeForName(document.getName()).isOpenableTextFile(document.getSize())) {
                                imageViewLayout.setVisibility(View.GONE);
                                iconViewLayout.setVisibility(View.VISIBLE);

                                buttonPreviewContent.setVisibility(View.VISIBLE);
                                buttonPreviewContent.setEnabled(true);
                            } else {
                                buttonPreviewContent.setEnabled(false);
                                buttonPreviewContent.setVisibility(View.GONE);

                                imageViewLayout.setVisibility(View.GONE);
                                iconViewLayout.setVisibility(View.VISIBLE);
                            }
                        }
                    }
                }

                trySetupCollapsingToolbar();

                if (importClicked) {
                    checkCollisionBeforeCopying();
                }
            } else {
                Timber.w("ERROR: %s", e.getErrorCode());
                MaterialAlertDialogBuilder dialogBuilder = new MaterialAlertDialogBuilder(this);
                dialogBuilder.setCancelable(false);
                if (e.getErrorCode() == MegaError.API_EBLOCKED) {
                    dialogBuilder.setMessage(getString(R.string.file_link_unavaible_ToS_violation));
                    dialogBuilder.setTitle(getString(R.string.general_error_file_not_found));
                } else if (e.getErrorCode() == MegaError.API_EARGS) {
                    if (decryptionIntroduced) {
                        Timber.w("Incorrect key, ask again!");
                        decryptionIntroduced = false;
                        askForDecryptionKeyDialog();
                        return;
                    } else {
                        // Invalid Link
                        dialogBuilder.setTitle(getString(R.string.general_error_word));
                        dialogBuilder.setMessage(getString(R.string.link_broken));
                    }
                } else if (e.getErrorCode() == MegaError.API_ETOOMANY) {
                    dialogBuilder.setMessage(getString(R.string.file_link_unavaible_delete_account));
                    dialogBuilder.setTitle(getString(R.string.general_error_file_not_found));
                } else if (e.getErrorCode() == MegaError.API_EINCOMPLETE) {
                    decryptionIntroduced = false;
                    askForDecryptionKeyDialog();
                    return;
                } else {
                    dialogBuilder.setTitle(getString(R.string.general_error_word));
                    dialogBuilder.setMessage(getString(R.string.general_error_file_not_found));

                    if (e.getErrorCode() == MegaError.API_ETEMPUNAVAIL) {
                        Timber.w("ERROR: %s", MegaError.API_ETEMPUNAVAIL);
                    }
                }

                try {
                    dialogBuilder.setPositiveButton(getString(android.R.string.ok),
                            (dialog, which) -> {
                                dialog.dismiss();
                                boolean closedChat = MegaApplication.isClosedChat();
                                if (closedChat) {
                                    Intent backIntent = new Intent(fileLinkActivity, ManagerActivity.class);
                                    startActivity(backIntent);
                                }

                                finish();
                            });

                    AlertDialog dialog = dialogBuilder.create();
                    dialog.show();
                } catch (Exception ex) {
                    showSnackbar(SNACKBAR_TYPE, getString(R.string.general_error_file_not_found));
                }
            }
        } else if (request.getType() == MegaRequest.TYPE_GET_ATTR_FILE) {
            if (e.getErrorCode() == MegaError.API_OK) {
                File previewDir = getPreviewFolder(this);
                if (document != null) {
                    File preview = new File(previewDir, document.getBase64Handle() + ".jpg");
                    if (preview.exists()) {
                        if (preview.length() > 0) {
                            Bitmap bitmap = getBitmapForCache(preview, this);
                            previewCache.put(document.getHandle(), bitmap);
                            this.preview = bitmap;

                            if (iconView != null) {
                                trySetupCollapsingToolbar();
                                imageView.setImageBitmap(bitmap);
                                buttonPreviewContent.setEnabled(true);
                                imageViewLayout.setVisibility(View.VISIBLE);
                                iconViewLayout.setVisibility(View.GONE);
                            }
                        }
                    }
                }
            }
        }
    }

    @Override
    public void onRequestTemporaryError(MegaApiJava api, MegaRequest request,
                                        MegaError e) {
        Timber.w("onRequestTemporaryError: %s", request.getRequestString());
    }

    @SuppressLint("NonConstantResourceId")
    @Override
    public void onClick(View v) {

        switch (v.getId()) {
            case R.id.file_link_button_download: {
                nodeSaver.saveNode(document, false, false, false, true);
                break;
            }
            case R.id.file_link_button_import: {
                importNode();
                break;
            }
            case R.id.button_preview_content: {
                showFile();
                break;
            }
        }
    }

    public void importNode() {

        Intent intent = new Intent(this, FileExplorerActivity.class);
        intent.setAction(FileExplorerActivity.ACTION_PICK_IMPORT_FOLDER);
        startActivityForResult(intent, REQUEST_CODE_SELECT_IMPORT_FOLDER);
    }

    /**
     * Checks if there is any name collision before copying the node.
     */
    private void checkCollisionBeforeCopying() {
        checkNameCollisionUseCase.check(document, target, NameCollisionType.COPY)
                .subscribeOn(Schedulers.io())
                .observeOn(AndroidSchedulers.mainThread())
                .subscribe(collision -> {
                            ArrayList<NameCollision> list = new ArrayList<>();
                            list.add(collision);
                            nameCollisionActivityContract.launch(list);
                        },
                        throwable -> {
                            if (throwable instanceof MegaNodeException.ParentDoesNotExistException) {
                                showSnackbar(SNACKBAR_TYPE, StringResourcesUtils.getString(R.string.general_error), MEGACHAT_INVALID_HANDLE);
                            } else if (throwable instanceof MegaNodeException.ChildDoesNotExistsException) {
                                copyNode();
                            }
                        }
                );
    }

    /**
     * Copies a node.
     */
    private void copyNode() {
        copyNodeUseCase.copy(document, target, null)
                .subscribeOn(Schedulers.io())
                .observeOn(AndroidSchedulers.mainThread())
                .subscribe(() -> {
                            startActivity(new Intent(this, ManagerActivity.class)
                                    .addFlags(Intent.FLAG_ACTIVITY_CLEAR_TASK));
                            finish();
                        }, copyThrowable -> {
                            if (!manageCopyMoveException(copyThrowable)) {
                                showSnackbar(SNACKBAR_TYPE, getString(R.string.context_no_copied));
                                startActivity(new Intent(this, ManagerActivity.class)
                                        .addFlags(Intent.FLAG_ACTIVITY_CLEAR_TASK));
                                finish();
                            }
                        }
                );
    }

    public void showFile() {
        Timber.d("showFile");
        String serializeString = document.serialize();
        if (MimeTypeList.typeForName(document.getName()).isImage()) {
            Intent intent = ImageViewerActivity.getIntentForSingleNode(this, url);
            startActivity(intent);
        } else if (MimeTypeList.typeForName(document.getName()).isVideoReproducible() || MimeTypeList.typeForName(document.getName()).isAudio()) {
            Timber.d("Is video");

            String mimeType = MimeTypeList.typeForName(document.getName()).getType();
            Timber.d("NODE HANDLE: %d, TYPE: %s", document.getHandle(), mimeType);

            Intent mediaIntent;
            boolean internalIntent;
            boolean opusFile = false;
            if (MimeTypeList.typeForName(document.getName()).isVideoNotSupported() || MimeTypeList.typeForName(document.getName()).isAudioNotSupported()) {
                mediaIntent = new Intent(Intent.ACTION_VIEW);
                internalIntent = false;
                String[] s = document.getName().split("\\.");
                if (s != null && s.length > 1 && s[s.length - 1].equals("opus")) {
                    opusFile = true;
                }
            } else {
                Timber.d("setIntentToAudioVideoPlayer");
                mediaIntent = getMediaIntent(this, document.getName());
                mediaIntent.putExtra("adapterType", FILE_LINK_ADAPTER);
                mediaIntent.putExtra(INTENT_EXTRA_KEY_IS_PLAYLIST, false);
                mediaIntent.putExtra(EXTRA_SERIALIZE_STRING, serializeString);
                mediaIntent.putExtra(URL_FILE_LINK, url);
                internalIntent = true;
            }
            mediaIntent.putExtra("FILENAME", document.getName());

            if (megaApi.httpServerIsRunning() == 0) {
                megaApi.httpServerStart();
                mediaIntent.putExtra(INTENT_EXTRA_KEY_NEED_STOP_HTTP_SERVER, true);
            } else {
                Timber.w("ERROR: HTTP server already running");
            }

            ActivityManager.MemoryInfo mi = new ActivityManager.MemoryInfo();
            ActivityManager activityManager = (ActivityManager) this.getSystemService(Context.ACTIVITY_SERVICE);
            activityManager.getMemoryInfo(mi);

            if (mi.totalMem > BUFFER_COMP) {
                Timber.d("Total mem: %d allocate 32 MB", mi.totalMem);
                megaApi.httpServerSetMaxBufferSize(MAX_BUFFER_32MB);
            } else {
                Timber.d("Total mem: %d allocate 16 MB", mi.totalMem);
                megaApi.httpServerSetMaxBufferSize(MAX_BUFFER_16MB);
            }

            String url = megaApi.httpServerGetLocalLink(document);
            if (url != null) {
                Uri parsedUri = Uri.parse(url);
                if (parsedUri != null) {
                    mediaIntent.setDataAndType(parsedUri, mimeType);
                } else {
                    Timber.w("ERROR: HTTP server get local link");
                    showSnackbar(SNACKBAR_TYPE, getString(R.string.general_text_error));
                    return;
                }
            } else {
                Timber.w("ERROR: HTTP server get local link");
                showSnackbar(SNACKBAR_TYPE, getString(R.string.general_text_error));
                return;
            }

            mediaIntent.putExtra("HANDLE", document.getHandle());
            if (opusFile) {
                mediaIntent.setDataAndType(mediaIntent.getData(), "audio/*");
            }
            if (internalIntent) {
                startActivity(mediaIntent);
            } else {
                Timber.d("External Intent");
                if (isIntentAvailable(this, mediaIntent)) {
                    startActivity(mediaIntent);
                } else {
                    Timber.d("No Available Intent");
                    showSnackbar(SNACKBAR_TYPE, "NoApp available");
                }
            }

        } else if (MimeTypeList.typeForName(document.getName()).isPdf()) {
            Timber.d("Is pdf");

            String mimeType = MimeTypeList.typeForName(document.getName()).getType();
            Timber.d("NODE HANDLE: %d, TYPE: %s", document.getHandle(), mimeType);
            Intent pdfIntent = new Intent(this, PdfViewerActivity.class);
            pdfIntent.putExtra("adapterType", FILE_LINK_ADAPTER);
            pdfIntent.putExtra(EXTRA_SERIALIZE_STRING, serializeString);
            pdfIntent.putExtra("inside", true);
            pdfIntent.putExtra("FILENAME", document.getName());
            pdfIntent.putExtra(URL_FILE_LINK, url);

            if (isOnline(this)) {
                if (megaApi.httpServerIsRunning() == 0) {
                    megaApi.httpServerStart();
                    pdfIntent.putExtra(INTENT_EXTRA_KEY_NEED_STOP_HTTP_SERVER, true);
                } else {
                    Timber.w("ERROR: HTTP server already running");
                }
                ActivityManager.MemoryInfo mi = new ActivityManager.MemoryInfo();
                ActivityManager activityManager = (ActivityManager) this.getSystemService(Context.ACTIVITY_SERVICE);
                activityManager.getMemoryInfo(mi);
                if (mi.totalMem > BUFFER_COMP) {
                    Timber.d("Total mem: %d allocate 32 MB", mi.totalMem);
                    megaApi.httpServerSetMaxBufferSize(MAX_BUFFER_32MB);
                } else {
                    Timber.d("Total mem: %d allocate 16 MB", mi.totalMem);
                    megaApi.httpServerSetMaxBufferSize(MAX_BUFFER_16MB);
                }
                String url = megaApi.httpServerGetLocalLink(document);
                if (url != null) {
                    Uri parsedUri = Uri.parse(url);
                    if (parsedUri != null) {
                        pdfIntent.setDataAndType(parsedUri, mimeType);
                    } else {
                        Timber.d("ERROR: HTTP server get local link");
                        showSnackbar(SNACKBAR_TYPE, getString(R.string.general_text_error));
                    }
                } else {
                    Timber.d("ERROR: HTTP server get local link");
                    showSnackbar(SNACKBAR_TYPE, getString(R.string.general_text_error));
                }
            } else {
                showSnackbar(SNACKBAR_TYPE, getString(R.string.error_server_connection_problem) + ". " + getString(R.string.no_network_connection_on_play_file));
            }

            pdfIntent.putExtra("HANDLE", document.getHandle());

            if (isIntentAvailable(this, pdfIntent)) {
                startActivity(pdfIntent);
            } else {
                Timber.w("No Available Intent");
            }
        } else if (MimeTypeList.typeForName(document.getName()).isOpenableTextFile(document.getSize())) {
            manageTextFileIntent(this, document, FILE_LINK_ADAPTER, url);
        } else {
            Timber.w("none");
        }
    }

    @Override
    protected void onActivityResult(int requestCode, int resultCode, Intent intent) {
        super.onActivityResult(requestCode, resultCode, intent);
        if (intent == null) {
            return;
        }

        if (nodeSaver.handleActivityResult(this, requestCode, resultCode, intent)) {
            return;
        }

        if (requestCode == REQUEST_CODE_SELECT_IMPORT_FOLDER && resultCode == RESULT_OK) {
            if (!isOnline(this)) {
                try {
                    statusDialog.dismiss();
                } catch (Exception ex) {
                    Timber.e(ex);
                }

                showSnackbar(SNACKBAR_TYPE, getString(R.string.error_server_connection_problem));
                return;
            }

            toHandle = intent.getLongExtra("IMPORT_TO", 0);
            fragmentHandle = intent.getLongExtra("fragmentH", -1);

            target = megaApi.getNodeByHandle(toHandle);

            statusDialog = MegaProgressDialogUtil.createProgressDialog(this, getString(R.string.general_importing));
            statusDialog.show();

            if (document == null) {
                importClicked = true;
            } else {
                checkCollisionBeforeCopying();
            }
        }
    }

    public void showSnackbar(int type, String s) {
        showSnackbar(type, fragmentContainer, s);
    }

    public void successfulCopy() {
        if (getIntent() != null && getIntent().getBooleanExtra(OPENED_FROM_CHAT, false)) {
            sendBroadcast(new Intent(ACTION_CLOSE_CHAT_AFTER_IMPORT));
        }

        Intent startIntent = new Intent(this, ManagerActivity.class);
        if (toHandle != -1) {
            startIntent.setAction(ACTION_OPEN_FOLDER);
            startIntent.putExtra("PARENT_HANDLE", toHandle);
            startIntent.putExtra("offline_adapter", false);
            startIntent.putExtra(INTENT_EXTRA_KEY_LOCATION_FILE_INFO, true);
            startIntent.putExtra("fragmentHandle", fragmentHandle);
        }
        startActivity(startIntent);

        try {
            statusDialog.dismiss();
        } catch (Exception ex) {
            Timber.e(ex);
        }

        finish();
    }

    @Override
>>>>>>> 3f26ba2a
    public void onRequestPermissionsResult(int requestCode, String[] permissions, int[] grantResults) {
        super.onRequestPermissionsResult(requestCode, permissions, grantResults);

        nodeSaver.handleRequestPermissionsResult(requestCode);
    }

<<<<<<< HEAD
	@Override
	public void onDialogPositiveClick(String key) {
		mKey = key;
		decrypt();
	}

	@Override
	public void onDialogNegativeClick() {
		finish();
	}

	@Override
	public void showSnackbar(int type, @Nullable String content, long chatId) {
		showSnackbar(type, fragmentContainer, content, chatId);
	}
=======
    @Override
    public void onDialogPositiveClick(String key) {
        mKey = key;
        decrypt();
    }

    @Override
    public void onDialogNegativeClick() {
        finish();
    }

    @Override
    public void showSnackbar(int type, @Nullable String content, long chatId) {
        showSnackbar(type, fragmentContainer, content, chatId);
    }
>>>>>>> 3f26ba2a
}<|MERGE_RESOLUTION|>--- conflicted
+++ resolved
@@ -83,22 +83,8 @@
 import mega.privacy.android.app.MimeTypeList;
 import mega.privacy.android.app.R;
 import mega.privacy.android.app.TransfersManagementActivity;
-<<<<<<< HEAD
-import mega.privacy.android.app.imageviewer.ImageViewerActivity;
-import mega.privacy.android.app.namecollision.data.NameCollision;
-import mega.privacy.android.app.namecollision.data.NameCollisionType;
-import mega.privacy.android.app.namecollision.usecase.CheckNameCollisionUseCase;
-import mega.privacy.android.app.usecase.CopyNodeUseCase;
-import mega.privacy.android.app.usecase.exception.MegaNodeException;
-import mega.privacy.android.app.utils.MegaProgressDialogUtil;
-=======
->>>>>>> 3f26ba2a
 import mega.privacy.android.app.components.saver.NodeSaver;
 import mega.privacy.android.app.fragments.settingsFragments.cookie.CookieDialogHandler;
-<<<<<<< HEAD
-import mega.privacy.android.app.utils.AlertsAndWarnings;
-import mega.privacy.android.app.utils.ColorUtils;
-=======
 import mega.privacy.android.app.imageviewer.ImageViewerActivity;
 import mega.privacy.android.app.interfaces.SnackbarShower;
 import mega.privacy.android.app.namecollision.data.NameCollision;
@@ -109,26 +95,13 @@
 import mega.privacy.android.app.utils.AlertsAndWarnings;
 import mega.privacy.android.app.utils.ColorUtils;
 import mega.privacy.android.app.utils.MegaProgressDialogUtil;
->>>>>>> 3f26ba2a
 import mega.privacy.android.app.utils.StringResourcesUtils;
 import nz.mega.sdk.MegaApiJava;
 import nz.mega.sdk.MegaError;
 import nz.mega.sdk.MegaNode;
 import nz.mega.sdk.MegaRequest;
 import nz.mega.sdk.MegaRequestListenerInterface;
-<<<<<<< HEAD
-
-import static mega.privacy.android.app.constants.BroadcastConstants.ACTION_CLOSE_CHAT_AFTER_IMPORT;
-import static mega.privacy.android.app.utils.Constants.*;
-import static mega.privacy.android.app.utils.LogUtil.*;
-import static mega.privacy.android.app.utils.MegaApiUtils.*;
-import static mega.privacy.android.app.utils.MegaNodeUtil.*;
-import static mega.privacy.android.app.utils.PreviewUtils.*;
-import static mega.privacy.android.app.utils.Util.*;
-import static nz.mega.sdk.MegaChatApiJava.MEGACHAT_INVALID_HANDLE;
-=======
 import timber.log.Timber;
->>>>>>> 3f26ba2a
 
 @AndroidEntryPoint
 public class FileLinkActivity extends TransfersManagementActivity implements MegaRequestListenerInterface, OnClickListener, DecryptAlertDialog.DecryptDialogListener,
@@ -139,16 +112,7 @@
     @Inject
     CopyNodeUseCase copyNodeUseCase;
 
-<<<<<<< HEAD
-	@Inject
-	CheckNameCollisionUseCase checkNameCollisionUseCase;
-	@Inject
-	CopyNodeUseCase copyNodeUseCase;
-
-	private static final String TAG_DECRYPT = "decrypt";
-=======
     private static final String TAG_DECRYPT = "decrypt";
->>>>>>> 3f26ba2a
 
     FileLinkActivity fileLinkActivity = this;
 
@@ -161,13 +125,8 @@
     File previewFile = null;
     Bitmap preview = null;
 
-<<<<<<< HEAD
-	long toHandle = 0;
-	long fragmentHandle = -1;
-=======
     long toHandle = 0;
     long fragmentHandle = -1;
->>>>>>> 3f26ba2a
 
     CoordinatorLayout fragmentContainer;
     AppBarLayout appBarLayout;
@@ -203,171 +162,6 @@
     @Inject
     CookieDialogHandler cookieDialogHandler;
 
-<<<<<<< HEAD
-	@Override
-	public void onDestroy(){
-		if(megaApi != null)
-		{
-			megaApi.removeRequestListener(this);
-		}
-
-		nodeSaver.destroy();
-
-		super.onDestroy();
-	}
-	
-	@Override
-	protected void onCreate(Bundle savedInstanceState) {
-		logDebug("onCreate()");
-		requestWindowFeature(Window.FEATURE_NO_TITLE);
-		super.onCreate(savedInstanceState);
-		
-		Display display = getWindowManager().getDefaultDisplay();
-		outMetrics = new DisplayMetrics ();
-	    display.getMetrics(outMetrics);
-
-		dbH = DatabaseHandler.getDbHandler(getApplicationContext());
-
-		Intent intentReceived = getIntent();
-		if (intentReceived != null){
-			url = intentReceived.getDataString();
-		}
-
-		if (dbH.getCredentials() != null && (megaApi == null || megaApi.getRootNode() == null)) {
-			logDebug("Refresh session - sdk or karere");
-			Intent intent = new Intent(this, LoginActivity.class);
-			intent.putExtra(VISIBLE_FRAGMENT, LOGIN_FRAGMENT);
-			intent.setData(Uri.parse(url));
-			intent.setAction(ACTION_OPEN_FILE_LINK_ROOTNODES_NULL);
-			intent.setFlags(Intent.FLAG_ACTIVITY_CLEAR_TOP);
-			startActivity(intent);
-			finish();
-			return;
-		}
-
-		if (savedInstanceState != null) {
-			nodeSaver.restoreState(savedInstanceState);
-		}
-
-		setContentView(R.layout.activity_file_link);
-		fragmentContainer = findViewById(R.id.file_link_fragment_container);
-
-		appBarLayout = findViewById(R.id.app_bar);
-		collapsingToolbar = findViewById(R.id.file_link_info_collapse_toolbar);
-
-		if(getResources().getConfiguration().orientation == Configuration.ORIENTATION_LANDSCAPE){
-			collapsingToolbar.setExpandedTitleMarginBottom(scaleHeightPx(60, outMetrics));
-		}else{
-			collapsingToolbar.setExpandedTitleMarginBottom(scaleHeightPx(35, outMetrics));
-		}
-		collapsingToolbar.setExpandedTitleMarginStart((int) getResources().getDimension(R.dimen.bottom_sheet_item_divider_margin_start));
-		tB = findViewById(R.id.toolbar_file_link);
-		setSupportActionBar(tB);
-		aB = getSupportActionBar();
-		if(aB != null) {
-			aB.setDisplayShowTitleEnabled(false);
-			aB.setHomeButtonEnabled(true);
-			aB.setDisplayHomeAsUpEnabled(true);
-		}
-		/*Icon & image in Toolbar*/
-		iconViewLayout = findViewById(R.id.file_link_icon_layout);
-		iconView = findViewById(R.id.file_link_icon);
-
-		imageViewLayout = findViewById(R.id.file_info_image_layout);
-		imageView = findViewById(R.id.file_info_toolbar_image);
-		imageViewLayout.setVisibility(View.GONE);
-
-		/*Elements*/
-		sizeTextView = findViewById(R.id.file_link_size);
-		buttonPreviewContent = findViewById(R.id.button_preview_content);
-		buttonPreviewContent.setOnClickListener(this);
-		buttonPreviewContent.setEnabled(false);
-
-		buttonPreviewContent.setVisibility(View.GONE);
-
-		downloadButton = findViewById(R.id.file_link_button_download);
-		downloadButton.setOnClickListener(this);
-		downloadButton.setVisibility(View.INVISIBLE);
-
-		importButton = findViewById(R.id.file_link_button_import);
-		importButton.setOnClickListener(this);
-		importButton.setVisibility(View.GONE);
-
-		setTransfersWidgetLayout(findViewById(R.id.transfers_widget_layout));
-
-		try{
-			statusDialog.dismiss();
-		}
-		catch(Exception e){
-			logError(e.getMessage());
-		}
-
-		if(url!=null){
-			importLink(url);
-		}
-		else{
-			logWarning("url NULL");
-		}
-
-		fragmentContainer.post(() -> cookieDialogHandler.showDialogIfNeeded(this));
-	}
-
-	@Override
-	public void onConfigurationChanged(@NonNull Configuration newConfig) {
-		super.onConfigurationChanged(newConfig);
-
-		cookieDialogHandler.showDialogIfNeeded(this, true);
-	}
-
-	@Override
-	protected void onSaveInstanceState(Bundle outState) {
-		super.onSaveInstanceState(outState);
-
-		nodeSaver.saveState(outState);
-	}
-
-	@Override
-	public boolean onCreateOptionsMenu(Menu menu) {
-		// Inflate the menu items for use in the action bar
-		getMenuInflater().inflate(R.menu.file_folder_link_action, menu);
-
-		upArrow = ContextCompat.getDrawable(getApplicationContext(), R.drawable.ic_arrow_back_white);
-		upArrow = upArrow.mutate();
-
-		drawableShare = ContextCompat.getDrawable(getApplicationContext(), R.drawable.ic_social_share_white);
-		drawableShare = drawableShare.mutate();
-
-		shareMenuItem = menu.findItem(R.id.share_link);
-
-		trySetupCollapsingToolbar();
-
-		return super.onCreateOptionsMenu(menu);
-	}
-
-	@SuppressLint("NonConstantResourceId")
-	@Override
-	public boolean onOptionsItemSelected(MenuItem item) {
-		logDebug("onOptionsItemSelected");
-
-		int id = item.getItemId();
-		switch (id) {
-			case android.R.id.home: {
-				finish();
-				break;
-			}
-			case R.id.share_link: {
-				shareLink(this, url);
-				break;
-			}
-		}
-		return super.onOptionsItemSelected(item);
-	}
-
-	private void trySetupCollapsingToolbar() {
-		if (shareMenuItem == null || document == null) {
-			return;
-		}
-=======
     @Override
     public void onDestroy() {
         if (megaApi != null) {
@@ -528,634 +322,12 @@
         if (shareMenuItem == null || document == null) {
             return;
         }
->>>>>>> 3f26ba2a
 
         int statusBarColor = ColorUtils.getColorForElevation(this, getResources().getDimension(R.dimen.toolbar_elevation));
         if (isDarkMode(this)) {
             collapsingToolbar.setContentScrimColor(statusBarColor);
         }
 
-<<<<<<< HEAD
-		if (preview != null) {
-			appBarLayout.addOnOffsetChangedListener((appBarLayout, offset) -> {
-				if (offset == 0) {
-					// Expanded
-					setColorFilterWhite();
-				} else {
-					if (offset < 0 && Math.abs(offset) >= appBarLayout.getTotalScrollRange() / 2) {
-						// Collapsed
-						setColorFilterBlack();
-					} else {
-						setColorFilterWhite();
-					}
-				}
-			});
-
-			collapsingToolbar.setCollapsedTitleTextColor(ContextCompat.getColor(this, R.color.grey_087_white_087));
-			collapsingToolbar.setExpandedTitleColor(ContextCompat.getColor(this, R.color.white_alpha_087));
-			collapsingToolbar.setStatusBarScrimColor(statusBarColor);
-		} else {
-			collapsingToolbar.setStatusBarScrimColor(statusBarColor);
-			setColorFilterBlack();
-		}
-	}
-
-	private void setColorFilterBlack () {
-		int color = getResources().getColor(R.color.grey_087_white_087);
-		upArrow.setColorFilter(color, PorterDuff.Mode.SRC_ATOP);
-		getSupportActionBar().setHomeAsUpIndicator(upArrow);
-
-		if (shareMenuItem != null) {
-			drawableShare.setColorFilter(color, PorterDuff.Mode.SRC_ATOP);
-			shareMenuItem.setIcon(drawableShare);
-		}
-	}
-
-	private void setColorFilterWhite () {
-		int color = getResources().getColor(R.color.white_alpha_087);
-		upArrow.setColorFilter(color, PorterDuff.Mode.SRC_ATOP);
-		getSupportActionBar().setHomeAsUpIndicator(upArrow);
-
-		if (shareMenuItem != null) {
-			drawableShare.setColorFilter(color, PorterDuff.Mode.SRC_ATOP);
-			shareMenuItem.setIcon(drawableShare);
-		}
-	}
-
-	public void askForDecryptionKeyDialog(){
-		logDebug("askForDecryptionKeyDialog");
-
-		DecryptAlertDialog.Builder builder = new DecryptAlertDialog.Builder();
-		builder.setListener(this).setTitle(getString(R.string.alert_decryption_key))
-				.setPosText(R.string.general_decryp).setNegText(R.string.general_cancel)
-				.setMessage(getString(R.string.message_decryption_key))
-				.setErrorMessage(R.string.invalid_decryption_key).setKey(mKey)
-				.build().show(getSupportFragmentManager(), TAG_DECRYPT);
-	}
-
-	private void decrypt() {
-		if (TextUtils.isEmpty(mKey)) return;
-		String urlWithKey = "";
-
-		if (url.contains("#!")) {
-			// old folder link format
-			if (mKey.startsWith("!")) {
-				logDebug("Decryption key with exclamation!");
-				urlWithKey = url + mKey;
-			} else {
-				urlWithKey = url + "!" + mKey;
-			}
-		} else if (url.contains(SEPARATOR + "file" + SEPARATOR)) {
-			// new folder link format
-			if (mKey.startsWith("#")) {
-				logDebug("Decryption key with hash!");
-				urlWithKey = url + mKey;
-			} else {
-				urlWithKey = url + "#" + mKey;
-			}
-		}
-
-		logDebug("File link to import: " + urlWithKey);
-		decryptionIntroduced = true;
-		importLink(urlWithKey);
-	}
-
-	@Override
-	protected void onResume() {
-    	super.onResume();
-
-    	Intent intent = getIntent();
-
-    	if (intent != null){
-    		if (intent.getAction() != null){
-    			if (intent.getAction().equals(ACTION_IMPORT_LINK_FETCH_NODES)){
-    				importNode();
-    			}
-    			intent.setAction(null);
-    		}
-    	}
-	}
-
-	private void importLink(String url) {
-
-		if(!isOnline(this))
-		{
-			showSnackbar(SNACKBAR_TYPE, getString(R.string.error_server_connection_problem));
-			return;
-		}
-
-		if(this.isFinishing()) return;
-
-		AlertDialog temp;
-		try {
-			temp = MegaProgressDialogUtil.createProgressDialog(this, getString(R.string.general_loading));
-			temp.show();
-		}
-		catch(Exception ex)
-		{ return; }
-
-		statusDialog = temp;
-
-		megaApi.getPublicNode(url, this);
-	}
-
-	@Override
-	public void onRequestStart(MegaApiJava api, MegaRequest request) {
-		logDebug("onRequestStart: " + request.getRequestString());
-	}
-
-	@Override
-	public void onRequestUpdate(MegaApiJava api, MegaRequest request) {
-		logDebug("onRequestUpdate: " + request.getRequestString());
-	}
-
-	@Override
-	public void onRequestFinish(MegaApiJava api, MegaRequest request, MegaError e) {
-		logDebug("onRequestFinish: " + request.getRequestString()+ " code: "+e.getErrorCode());
-		if (request.getType() == MegaRequest.TYPE_GET_PUBLIC_NODE){
-			try {
-				statusDialog.dismiss();
-			} catch (Exception ex) {
-				logError(ex.getMessage());
-			}
-
-			if (e.getErrorCode() == MegaError.API_OK) {
-				document = request.getPublicMegaNode();
-
-				if (document == null){
-					logWarning("documment==null --> Intent to ManagerActivity");
-					boolean closedChat = MegaApplication.isClosedChat();
-					if(closedChat){
-						Intent backIntent = new Intent(this, ManagerActivity.class);
-						startActivity(backIntent);
-					}
-
-	    			finish();
-					return;
-				}
-
-				long handle = document.getHandle();
-
-				logDebug("DOCUMENTNODEHANDLEPUBLIC: " + handle);
-				if (dbH == null){
-					dbH = DatabaseHandler.getDbHandler(getApplicationContext());
-				}
-
-				if (handle != MegaApiJava.INVALID_HANDLE) {
-					dbH.setLastPublicHandle(handle);
-					dbH.setLastPublicHandleTimeStamp();
-					dbH.setLastPublicHandleType(MegaApiJava.AFFILIATE_TYPE_FILE_FOLDER);
-				}
-
-				collapsingToolbar.setTitle(document.getName());
-
-				sizeTextView.setText(getSizeString(document.getSize()));
-
-				iconView.setImageResource(MimeTypeList.typeForName(document.getName()).getIconResourceId());
-				iconViewLayout.setVisibility(View.VISIBLE);
-				downloadButton.setVisibility(View.VISIBLE);
-
-				if(dbH.getCredentials() == null){
-					importButton.setVisibility(View.GONE);
-				}
-				else{
-					importButton.setVisibility(View.VISIBLE);
-				}
-
-				preview = getPreviewFromCache(document);
-				if (preview != null){
-					previewCache.put(document.getHandle(), preview);
-					imageView.setImageBitmap(preview);
-					imageViewLayout.setVisibility(View.VISIBLE);
-					iconViewLayout.setVisibility(View.GONE);
-					buttonPreviewContent.setVisibility(View.VISIBLE);
-					buttonPreviewContent.setEnabled(true);
-
-				}else{
-
-					preview = getPreviewFromFolder(document, this);
-					if (preview != null){
-						previewCache.put(document.getHandle(), preview);
-						imageView.setImageBitmap(preview);
-						imageViewLayout.setVisibility(View.VISIBLE);
-						iconViewLayout.setVisibility(View.GONE);
-						buttonPreviewContent.setVisibility(View.VISIBLE);
-						buttonPreviewContent.setEnabled(true);
-
-					}else{
-
-						if (document.hasPreview()) {
-							previewFile = new File(getPreviewFolder(this), document.getBase64Handle() + ".jpg");
-							megaApi.getPreview(document, previewFile.getAbsolutePath(), this);
-							buttonPreviewContent.setVisibility(View.VISIBLE);
-						}else{
-							if (MimeTypeList.typeForName(document.getName()).isVideoReproducible()
-									|| MimeTypeList.typeForName(document.getName()).isAudio()
-									|| MimeTypeList.typeForName(document.getName()).isPdf()
-									||  MimeTypeList.typeForName(document.getName()).isOpenableTextFile(document.getSize())){
-								imageViewLayout.setVisibility(View.GONE);
-								iconViewLayout.setVisibility(View.VISIBLE);
-
-								buttonPreviewContent.setVisibility(View.VISIBLE);
-								buttonPreviewContent.setEnabled(true);
-							}
-							else{
-								buttonPreviewContent.setEnabled(false);
-								buttonPreviewContent.setVisibility(View.GONE);
-
-								imageViewLayout.setVisibility(View.GONE);
-								iconViewLayout.setVisibility(View.VISIBLE);
-							}
-						}
-					}
-				}
-
-				trySetupCollapsingToolbar();
-
-				if (importClicked){
-					checkCollisionBeforeCopying();
-				}
-			}
-			else{
-				logWarning("ERROR: " + e.getErrorCode());
-				MaterialAlertDialogBuilder dialogBuilder = new MaterialAlertDialogBuilder(this);
-				dialogBuilder.setCancelable(false);
-				if(e.getErrorCode() == MegaError.API_EBLOCKED){
-					dialogBuilder.setMessage(getString(R.string.file_link_unavaible_ToS_violation));
-					dialogBuilder.setTitle(getString(R.string.general_error_file_not_found));
-				}
-				else if(e.getErrorCode() == MegaError.API_EARGS){
-					if(decryptionIntroduced){
-						logWarning("Incorrect key, ask again!");
-						decryptionIntroduced=false;
-						askForDecryptionKeyDialog();
-						return;
-					}
-					else{
-						// Invalid Link
-						dialogBuilder.setTitle(getString(R.string.general_error_word));
-						dialogBuilder.setMessage(getString(R.string.link_broken));
-					}
-				}
-				else if(e.getErrorCode() == MegaError.API_ETOOMANY){
-					dialogBuilder.setMessage(getString(R.string.file_link_unavaible_delete_account));
-					dialogBuilder.setTitle(getString(R.string.general_error_file_not_found));
-				}
-				else if(e.getErrorCode() == MegaError.API_EINCOMPLETE){
-					decryptionIntroduced=false;
-					askForDecryptionKeyDialog();
-					return;
-				}
-				else{
-					dialogBuilder.setTitle(getString(R.string.general_error_word));
-					dialogBuilder.setMessage(getString(R.string.general_error_file_not_found));
-
-					if(e.getErrorCode() == MegaError.API_ETEMPUNAVAIL){
-						logWarning("ERROR: " + MegaError.API_ETEMPUNAVAIL);
-					}
-				}
-
-				try{
-					dialogBuilder.setPositiveButton(getString(android.R.string.ok),
-							(dialog, which) -> {
-								dialog.dismiss();
-								boolean closedChat = MegaApplication.isClosedChat();
-								if(closedChat){
-									Intent backIntent = new Intent(fileLinkActivity, ManagerActivity.class);
-									startActivity(backIntent);
-								}
-
-								finish();
-							});
-
-					AlertDialog dialog = dialogBuilder.create();
-					dialog.show();
-				}
-				catch(Exception ex){
-					showSnackbar(SNACKBAR_TYPE, getString(R.string.general_error_file_not_found));
-				}
-			}
-		}
-		else if (request.getType() == MegaRequest.TYPE_GET_ATTR_FILE){
-			if (e.getErrorCode() == MegaError.API_OK){
-				File previewDir = getPreviewFolder(this);
-				if (document != null){
-					File preview = new File(previewDir, document.getBase64Handle()+".jpg");
-					if (preview.exists()) {
-						if (preview.length() > 0) {
-							Bitmap bitmap = getBitmapForCache(preview, this);
-							previewCache.put(document.getHandle(), bitmap);
-							this.preview = bitmap;
-
-							if (iconView != null) {
-								trySetupCollapsingToolbar();
-								imageView.setImageBitmap(bitmap);
-								buttonPreviewContent.setEnabled(true);
-								imageViewLayout.setVisibility(View.VISIBLE);
-								iconViewLayout.setVisibility(View.GONE);
-							}
-						}
-					}
-				}
-			}
-		}
-	}
-
-	@Override
-	public void onRequestTemporaryError(MegaApiJava api, MegaRequest request,
-			MegaError e) {
-		logWarning("onRequestTemporaryError: " + request.getRequestString());
-	}
-
-	@SuppressLint("NonConstantResourceId")
-	@Override
-	public void onClick(View v) {
-
-		switch(v.getId()){
-			case R.id.file_link_button_download:{
-				nodeSaver.saveNode(document, false, false, false, true);
-				break;
-			}
-			case R.id.file_link_button_import:{
-				importNode();
-				break;
-			}
-			case R.id.button_preview_content:{
-				showFile();
-				break;
-			}
-		}
-	}
-	
-	public void importNode(){
-
-		Intent intent = new Intent(this, FileExplorerActivity.class);
-		intent.setAction(FileExplorerActivity.ACTION_PICK_IMPORT_FOLDER);
-		startActivityForResult(intent, REQUEST_CODE_SELECT_IMPORT_FOLDER);
-	}
-
-	/**
-	 * Checks if there is any name collision before copying the node.
-	 */
-	private void checkCollisionBeforeCopying() {
-		checkNameCollisionUseCase.check(document, target, NameCollisionType.COPY)
-				.subscribeOn(Schedulers.io())
-				.observeOn(AndroidSchedulers.mainThread())
-				.subscribe(collision -> {
-							ArrayList<NameCollision> list = new ArrayList<>();
-							list.add(collision);
-							nameCollisionActivityContract.launch(list);
-						},
-						throwable -> {
-							if (throwable instanceof MegaNodeException.ParentDoesNotExistException) {
-								showSnackbar(SNACKBAR_TYPE, StringResourcesUtils.getString(R.string.general_error), MEGACHAT_INVALID_HANDLE);
-							} else if (throwable instanceof MegaNodeException.ChildDoesNotExistsException) {
-								copyNode();
-							}
-						}
-				);
-	}
-
-	/**
-	 * Copies a node.
-	 */
-	private void copyNode() {
-		copyNodeUseCase.copy(document, target, null)
-				.subscribeOn(Schedulers.io())
-				.observeOn(AndroidSchedulers.mainThread())
-				.subscribe(() -> {
-							startActivity(new Intent(this, ManagerActivity.class)
-									.addFlags(Intent.FLAG_ACTIVITY_CLEAR_TASK));
-							finish();
-						}, copyThrowable -> {
-							if (!manageCopyMoveException(copyThrowable)) {
-								showSnackbar(SNACKBAR_TYPE, getString(R.string.context_no_copied));
-								startActivity(new Intent(this, ManagerActivity.class)
-										.addFlags(Intent.FLAG_ACTIVITY_CLEAR_TASK));
-								finish();
-							}
-						}
-				);
-	}
-
-	public void showFile(){
-		logDebug("showFile");
-		String serializeString = document.serialize();
-		if(MimeTypeList.typeForName(document.getName()).isImage()){
-			Intent intent = ImageViewerActivity.getIntentForSingleNode(this, url);
-			startActivity(intent);
-		}else if (MimeTypeList.typeForName(document.getName()).isVideoReproducible() || MimeTypeList.typeForName(document.getName()).isAudio() ){
-			logDebug("Is video");
-
-			String mimeType = MimeTypeList.typeForName(document.getName()).getType();
-			logDebug("NODE HANDLE: " + document.getHandle() + ", TYPE: " + mimeType);
-
-			Intent mediaIntent;
-			boolean internalIntent;
-			boolean opusFile = false;
-			if (MimeTypeList.typeForName(document.getName()).isVideoNotSupported() || MimeTypeList.typeForName(document.getName()).isAudioNotSupported()) {
-				mediaIntent = new Intent(Intent.ACTION_VIEW);
-				internalIntent = false;
-				String[] s = document.getName().split("\\.");
-				if (s != null && s.length > 1 && s[s.length-1].equals("opus")) {
-					opusFile = true;
-				}
-			} else {
-				logDebug("setIntentToAudioVideoPlayer");
-				mediaIntent = getMediaIntent(this, document.getName());
-				mediaIntent.putExtra("adapterType", FILE_LINK_ADAPTER);
-				mediaIntent.putExtra(INTENT_EXTRA_KEY_IS_PLAYLIST, false);
-				mediaIntent.putExtra(EXTRA_SERIALIZE_STRING, serializeString);
-				mediaIntent.putExtra(URL_FILE_LINK, url);
-				internalIntent = true;
-			}
-			mediaIntent.putExtra("FILENAME", document.getName());
-
-			if (megaApi.httpServerIsRunning() == 0) {
-				megaApi.httpServerStart();
-				mediaIntent.putExtra(INTENT_EXTRA_KEY_NEED_STOP_HTTP_SERVER, true);
-			} else {
-				logWarning("ERROR: HTTP server already running");
-			}
-
-			ActivityManager.MemoryInfo mi = new ActivityManager.MemoryInfo();
-			ActivityManager activityManager = (ActivityManager) this.getSystemService(Context.ACTIVITY_SERVICE);
-			activityManager.getMemoryInfo(mi);
-
-			if (mi.totalMem > BUFFER_COMP) {
-				logDebug("Total mem: " + mi.totalMem + " allocate 32 MB");
-				megaApi.httpServerSetMaxBufferSize(MAX_BUFFER_32MB);
-			} else {
-				logDebug("Total mem: " + mi.totalMem + " allocate 16 MB");
-				megaApi.httpServerSetMaxBufferSize(MAX_BUFFER_16MB);
-			}
-
-			String url = megaApi.httpServerGetLocalLink(document);
-			if (url != null) {
-				Uri parsedUri = Uri.parse(url);
-				if (parsedUri != null) {
-					mediaIntent.setDataAndType(parsedUri, mimeType);
-				} else {
-					logWarning("ERROR: HTTP server get local link");
-					showSnackbar(SNACKBAR_TYPE, getString(R.string.general_text_error));
-					return;
-				}
-			} else {
-				logWarning("ERROR: HTTP server get local link");
-				showSnackbar(SNACKBAR_TYPE, getString(R.string.general_text_error));
-				return;
-			}
-
-			mediaIntent.putExtra("HANDLE", document.getHandle());
-			if (opusFile){
-				mediaIntent.setDataAndType(mediaIntent.getData(), "audio/*");
-			}
-			if (internalIntent) {
-				startActivity(mediaIntent);
-			} else {
-				logDebug("External Intent");
-				if (isIntentAvailable(this, mediaIntent)) {
-					startActivity(mediaIntent);
-				} else {
-					logDebug("No Available Intent");
-					showSnackbar(SNACKBAR_TYPE, "NoApp available");
-				}
-			}
-
-		}else if(MimeTypeList.typeForName(document.getName()).isPdf()){
-			logDebug("Is pdf");
-
-			String mimeType = MimeTypeList.typeForName(document.getName()).getType();
-			logDebug("NODE HANDLE: " + document.getHandle() + ", TYPE: " + mimeType);
-			Intent pdfIntent = new Intent(this, PdfViewerActivity.class);
-			pdfIntent.putExtra("adapterType", FILE_LINK_ADAPTER);
-			pdfIntent.putExtra(EXTRA_SERIALIZE_STRING, serializeString);
-			pdfIntent.putExtra("inside", true);
-			pdfIntent.putExtra("FILENAME", document.getName());
-			pdfIntent.putExtra(URL_FILE_LINK, url);
-
-			if (isOnline(this)){
-				if (megaApi.httpServerIsRunning() == 0) {
-					megaApi.httpServerStart();
-					pdfIntent.putExtra(INTENT_EXTRA_KEY_NEED_STOP_HTTP_SERVER, true);
-				}
-				else{
-					logWarning("ERROR: HTTP server already running");
-				}
-				ActivityManager.MemoryInfo mi = new ActivityManager.MemoryInfo();
-				ActivityManager activityManager = (ActivityManager) this.getSystemService(Context.ACTIVITY_SERVICE);
-				activityManager.getMemoryInfo(mi);
-				if(mi.totalMem>BUFFER_COMP){
-					logDebug("Total mem: " + mi.totalMem + " allocate 32 MB");
-					megaApi.httpServerSetMaxBufferSize(MAX_BUFFER_32MB);
-				}
-				else{
-					logDebug("Total mem: " + mi.totalMem + " allocate 16 MB");
-					megaApi.httpServerSetMaxBufferSize(MAX_BUFFER_16MB);
-				}
-				String url = megaApi.httpServerGetLocalLink(document);
-				if(url!=null){
-					Uri parsedUri = Uri.parse(url);
-					if(parsedUri!=null){
-						pdfIntent.setDataAndType(parsedUri, mimeType);
-					}
-					else{
-						logDebug("ERROR: HTTP server get local link");
-						showSnackbar(SNACKBAR_TYPE, getString(R.string.general_text_error));
-					}
-				}
-				else{
-					logDebug("ERROR: HTTP server get local link");
-					showSnackbar(SNACKBAR_TYPE, getString(R.string.general_text_error));
-				}
-			}
-			else {
-				showSnackbar(SNACKBAR_TYPE, getString(R.string.error_server_connection_problem)+". "+ getString(R.string.no_network_connection_on_play_file));
-			}
-
-			pdfIntent.putExtra("HANDLE", document.getHandle());
-
-			if (isIntentAvailable(this, pdfIntent)){
-				startActivity(pdfIntent);
-			}
-			else{
-				logWarning("No Available Intent");
-			}
-		} else if (MimeTypeList.typeForName(document.getName()).isOpenableTextFile(document.getSize())) {
-			manageTextFileIntent(this, document, FILE_LINK_ADAPTER, url);
-		} else{
-			logWarning("none");
-		}
-	}
-	@Override
-	protected void onActivityResult(int requestCode, int resultCode, Intent intent) {
-		super.onActivityResult(requestCode, resultCode, intent);
-		if (intent == null) {
-			return;
-		}
-
-		if (nodeSaver.handleActivityResult(this, requestCode, resultCode, intent)) {
-			return;
-		}
-
-		if (requestCode == REQUEST_CODE_SELECT_IMPORT_FOLDER && resultCode == RESULT_OK) {
-			if (!isOnline(this)) {
-				try {
-					statusDialog.dismiss();
-				} catch (Exception ex) {
-					logError(ex.getMessage());
-				}
-
-				showSnackbar(SNACKBAR_TYPE, getString(R.string.error_server_connection_problem));
-				return;
-			}
-
-			toHandle = intent.getLongExtra("IMPORT_TO", 0);
-			fragmentHandle = intent.getLongExtra("fragmentH", -1);
-
-			target = megaApi.getNodeByHandle(toHandle);
-
-			statusDialog = MegaProgressDialogUtil.createProgressDialog(this, getString(R.string.general_importing));
-			statusDialog.show();
-
-			if (document == null) {
-				importClicked = true;
-			} else {
-				checkCollisionBeforeCopying();
-			}
-		}
-	}
-
-	public void showSnackbar(int type, String s){
-		showSnackbar(type, fragmentContainer, s);
-	}
-
-	public void successfulCopy(){
-		if (getIntent() != null && getIntent().getBooleanExtra(OPENED_FROM_CHAT, false)) {
-			sendBroadcast(new Intent(ACTION_CLOSE_CHAT_AFTER_IMPORT));
-		}
-
-		Intent startIntent = new Intent(this, ManagerActivity.class);
-		if(toHandle!=-1){
-			startIntent.setAction(ACTION_OPEN_FOLDER);
-			startIntent.putExtra("PARENT_HANDLE", toHandle);
-			startIntent.putExtra("offline_adapter", false);
-			startIntent.putExtra(INTENT_EXTRA_KEY_LOCATION_FILE_INFO, true);
-			startIntent.putExtra("fragmentHandle", fragmentHandle);
-		}
-		startActivity(startIntent);
-
-		try{
-			statusDialog.dismiss();
-		} catch(Exception ex){
-			logError(ex.getMessage());
-		}
-
-		finish();
-	}
-	
-	@Override
-=======
         if (preview != null) {
             appBarLayout.addOnOffsetChangedListener((appBarLayout, offset) -> {
                 if (offset == 0) {
@@ -1759,30 +931,12 @@
     }
 
     @Override
->>>>>>> 3f26ba2a
     public void onRequestPermissionsResult(int requestCode, String[] permissions, int[] grantResults) {
         super.onRequestPermissionsResult(requestCode, permissions, grantResults);
 
         nodeSaver.handleRequestPermissionsResult(requestCode);
     }
 
-<<<<<<< HEAD
-	@Override
-	public void onDialogPositiveClick(String key) {
-		mKey = key;
-		decrypt();
-	}
-
-	@Override
-	public void onDialogNegativeClick() {
-		finish();
-	}
-
-	@Override
-	public void showSnackbar(int type, @Nullable String content, long chatId) {
-		showSnackbar(type, fragmentContainer, content, chatId);
-	}
-=======
     @Override
     public void onDialogPositiveClick(String key) {
         mKey = key;
@@ -1798,5 +952,4 @@
     public void showSnackbar(int type, @Nullable String content, long chatId) {
         showSnackbar(type, fragmentContainer, content, chatId);
     }
->>>>>>> 3f26ba2a
 }