--- conflicted
+++ resolved
@@ -458,11 +458,7 @@
             BACKUP_TYPE_INVALID,
             targetNode,
             localFolder,
-<<<<<<< HEAD
-            INVALID_NON_NULL_VALUE,
-=======
             backupName,
->>>>>>> 55abff1f
             state,
             MegaError.API_OK,
             SyncListener(UpdateBackupCallback(), megaApplication)
