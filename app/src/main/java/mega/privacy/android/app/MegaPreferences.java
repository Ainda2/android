package mega.privacy.android.app;

import static mega.privacy.android.app.utils.LogUtil.*;

public class MegaPreferences{
	
	String firstTime = "";
	String camSyncWifi = "";
	String camSyncCharging = "";
	String camSyncEnabled = "";
	String camSyncHandle = "";
	String camSyncLocalPath = "";
	String camSyncFileUpload = "";
	String camSyncTimeStamp = "";
	String camVideoSyncTimeStamp = "";
	String pinLockEnabled = "";
	String pinLockCode = "";
	String storageAskAlways = "";
	String storageDownloadLocation = "";
	String lastFolderUpload = "";
	String lastFolderCloud = "";
	String secondaryMediaFolderEnabled = "";
	String localPathSecondaryFolder = "";
	String megaHandleSecondaryFolder = "";
	String secSyncTimeStamp = "";
	String secVideoSyncTimeStamp = "";
	String keepFileNames = "";
	String storageAdvancedDevices = "";
	String preferredViewList = "";
	String preferredViewListCameraUploads = "";
	String uriExternalSDCard = "";
	String cameraFolderExternalSDCard = "";	
	String pinLockType = "";
	String preferredSortCloud = "";
	String preferredSortContacts = "";
	private String preferredSortCameraUpload;
	String preferredSortOthers = "";
	String firstTimeChat = "";
	String smallGridCamera = "";
	String uploadVideoQuality = "";
	String conversionOnCharging = "";
	private String removeGPS;
	String chargingOnSize = "";
	String shouldClearCameraSyncRecords;

	String isAutoPlayEnabled = "";
	private String showInviteBanner = "";

	public final static int ONLY_PHOTOS = 1001;
	public final static int ONLY_VIDEOS = 1002;
	public final static int PHOTOS_AND_VIDEOS = 1003;
	public final static int ORIGINAL = 0;
	public final static int MEDIUM = 1;
	public final static int CHARGING_ON_SIZE_DEFAULT = 200;



	MegaPreferences(String firstTime, String camSyncWifi, String camSyncEnabled, String camSyncHandle, String camSyncLocalPath, String camSyncFileUpload, String camSyncTimeStamp, String pinLockEnabled, String pinLockCode, String storageAskAlways, 
			String storageDownloadLocation, String camSyncCharging, String lastFolderUpload, String lastFolderCloud, String secondaryMediaFolderEnabled, String localPathSecondaryFolder, String megaHandleSecondaryFolder, String secSyncTimeStamp, 
			String keepFileNames, String storageAdvancedDevices, String preferredViewList, String preferredViewListCameraUploads, String uriExternalSDCard, String cameraFolderExternalSDCard, String pinLockType, String preferredSortCloud, String preferredSortContacts,
<<<<<<< HEAD
			String preferredSortOthers, String firstTimeChat, String smallGridCamera,String uploadVideoQuality,String conversionOnCharging,String chargingOnSize,String shouldClearCameraSyncRecords,String camVideoSyncTimeStamp,String secVideoSyncTimeStamp,
                    String isAutoPlayEnabled, String preferredSortCameraUpload){
=======
			String preferredSortOthers, String firstTimeChat, String smallGridCamera,String uploadVideoQuality,String conversionOnCharging,String chargingOnSize,String shouldClearCameraSyncRecords,String camVideoSyncTimeStamp,String secVideoSyncTimeStamp, String isAutoPlayEnabled, String removeGPS,String showInviteBanner){
>>>>>>> 06a50058
		this.firstTime = firstTime;
		this.camSyncWifi = camSyncWifi;
		this.camSyncEnabled = camSyncEnabled;
		this.camSyncHandle = camSyncHandle;
		this.camSyncLocalPath = camSyncLocalPath;
		this.camSyncFileUpload = camSyncFileUpload;
		this.camSyncTimeStamp = camSyncTimeStamp;
		this.pinLockEnabled = pinLockEnabled;
		this.pinLockCode = pinLockCode;
		this.storageAskAlways = storageAskAlways;
		this.storageDownloadLocation = storageDownloadLocation;
		this.camSyncCharging = camSyncCharging;
		this.lastFolderUpload = lastFolderUpload;
		this.lastFolderCloud = lastFolderCloud;
		this.secondaryMediaFolderEnabled = secondaryMediaFolderEnabled;
		this.localPathSecondaryFolder = localPathSecondaryFolder;
		this.megaHandleSecondaryFolder = megaHandleSecondaryFolder;
		this.secSyncTimeStamp = secSyncTimeStamp;
		this.keepFileNames = keepFileNames;
		this.storageAdvancedDevices = storageAdvancedDevices;
		this.preferredViewList = preferredViewList;
		this.preferredViewListCameraUploads = preferredViewListCameraUploads;
		this.uriExternalSDCard = uriExternalSDCard;
		this.cameraFolderExternalSDCard = cameraFolderExternalSDCard;
		this.pinLockType = pinLockType;
		this.preferredSortCloud = preferredSortCloud;
		this.preferredSortContacts = preferredSortContacts;
		this.preferredSortOthers = preferredSortOthers;
		this.firstTimeChat = firstTimeChat;
		this.smallGridCamera = smallGridCamera;
		this.uploadVideoQuality = uploadVideoQuality;
		this.conversionOnCharging = conversionOnCharging;
		this.chargingOnSize = chargingOnSize;
		this.shouldClearCameraSyncRecords = shouldClearCameraSyncRecords;
		this.camVideoSyncTimeStamp = camVideoSyncTimeStamp;
		this.secVideoSyncTimeStamp = secVideoSyncTimeStamp;
		this.isAutoPlayEnabled = isAutoPlayEnabled;
<<<<<<< HEAD
		this.preferredSortCameraUpload = preferredSortCameraUpload;
=======
		this.removeGPS = removeGPS;
		this.showInviteBanner = showInviteBanner;
>>>>>>> 06a50058
	}

	public String getFirstTime (){
		return firstTime;
	}
	
	public void setFirstTime(String firstTime){
		this.firstTime = firstTime;
	}
	
	public String getCamSyncEnabled(){
		return camSyncEnabled;
	}
	
	public void setCamSyncEnabled(String camSyncEnabled){
		this.camSyncEnabled = camSyncEnabled;
	}
	
	public String getCamSyncHandle(){
		return camSyncHandle;
	}
	
	public void setCamSyncHandle(String camSyncHandle){
		this.camSyncHandle = camSyncHandle;
	}
	
	public String getCamSyncLocalPath(){
		return camSyncLocalPath;
	}
	
	public void setCamSyncLocalPath(String camSyncLocalPath){
		this.camSyncLocalPath = camSyncLocalPath;
	}
	
	public String getCamSyncWifi (){
		return camSyncWifi;
	}
	
	public void setCamSyncWifi(String camSyncWifi){
		this.camSyncWifi = camSyncWifi;
	}

    public String getShouldClearCameraSyncRecords() {
        return shouldClearCameraSyncRecords;
    }

    public void setShouldClearCameraSyncRecords(String shouldClearCameraSyncRecords) {
        this.shouldClearCameraSyncRecords = shouldClearCameraSyncRecords;
    }
    //	public String getCamSyncCharging (){
//		return camSyncCharging;
//	}
//
//	public void setCamSyncCharging(String camSyncCharging){
//		this.camSyncCharging = camSyncCharging;
//	}
	
	public String getCamSyncFileUpload(){
		return camSyncFileUpload;
	}
	
	public void setCamSyncFileUpload(String camSyncFileUpload){
		this.camSyncFileUpload = camSyncFileUpload;
	}
	
	public String getCamSyncTimeStamp(){
		return camSyncTimeStamp;
	}
	
	public void setCamSyncTimeStamp(String camSyncTimeStamp){
		this.camSyncTimeStamp = camSyncTimeStamp;
	}
	
	public String getPinLockEnabled(){
		return pinLockEnabled;
	}
	
	public void setPinLockEnabled(String pinLockEnabled){
		this.pinLockEnabled = pinLockEnabled;
	}
	
	public String getPinLockCode(){
		return pinLockCode;
	}
	
	public void setPinLockCode(String pinLockCode){
		this.pinLockCode = pinLockCode;
	}
	
	public String getStorageAskAlways(){
		return storageAskAlways;
	}
	
	public void setStorageAskAlways(String storageAskAlways){
		this.storageAskAlways = storageAskAlways;
	}
	
	public String getStorageDownloadLocation(){
		return storageDownloadLocation;
	}
	
	public void setStorageDownloadLocation(String storageDownloadLocation){
		this.storageDownloadLocation = storageDownloadLocation;
	}

    public String getPreferredSortCameraUpload() {
        return preferredSortCameraUpload;
    }

    public void setPreferredSortCameraUpload(String preferredSortCameraUpload) {
        this.preferredSortCameraUpload = preferredSortCameraUpload;
    }

    public String getLastFolderUpload() {
		if(lastFolderUpload == null || lastFolderUpload.length() == 0)
			return null;
		return lastFolderUpload;
	}

	public void setLastFolderUpload(String lastFolderUpload) {
		this.lastFolderUpload = lastFolderUpload;
	}

    public String getShowInviteBanner() {
        return showInviteBanner;
    }

    public String getLastFolderCloud() {
		if(lastFolderCloud == null || lastFolderCloud.length() == 0)
			return null;
		
		return lastFolderCloud;
	}

	public void setLastFolderCloud(String lastFolderCloud) {
		this.lastFolderCloud = lastFolderCloud;
	}

	public String getSecondaryMediaFolderEnabled() {
		return secondaryMediaFolderEnabled;
	}

	public void setSecondaryMediaFolderEnabled(String secondaryMediaFolderEnabled) {
		this.secondaryMediaFolderEnabled = secondaryMediaFolderEnabled;
	}

	public String getLocalPathSecondaryFolder() {
		return localPathSecondaryFolder;
	}

	public void setLocalPathSecondaryFolder(String localPathSecondaryFolder) {
		this.localPathSecondaryFolder = localPathSecondaryFolder;
	}

	public String getMegaHandleSecondaryFolder() {
		logDebug("getMegaHandleSecondaryFolder " + megaHandleSecondaryFolder);
		return megaHandleSecondaryFolder;
	}

	public void setMegaHandleSecondaryFolder(String megaHandleSecondaryFolder) {
		this.megaHandleSecondaryFolder = megaHandleSecondaryFolder;
	}

	public String getSecSyncTimeStamp() {
		return secSyncTimeStamp;
	}

	public void setSecSyncTimeStamp(String secSyncTimeStamp) {
		this.secSyncTimeStamp = secSyncTimeStamp;
	}

	public String getKeepFileNames() {
		return keepFileNames;
	}

	public void setKeepFileNames(String keepFileNames) {
		this.keepFileNames = keepFileNames;
	}

	public String getStorageAdvancedDevices() {
		return storageAdvancedDevices;
	}

	public void setStorageAdvancedDevices(String storageAdvancedDevices) {
		this.storageAdvancedDevices = storageAdvancedDevices;
	}

	public String getPreferredViewList() {
		return preferredViewList;
	}

	public void setPreferredViewList(String preferredViewList) {
		this.preferredViewList = preferredViewList;
	}

	public String getPreferredViewListCameraUploads() {
		return preferredViewListCameraUploads;
	}

	public void setPreferredViewListCameraUploads(
			String preferredViewListCameraUploads) {
		this.preferredViewListCameraUploads = preferredViewListCameraUploads;
	}
	
	public String getUriExternalSDCard(){
		return this.uriExternalSDCard;
	}
	
	public void setUriExternalSDCard(String uriExternalSDCard){
		this.uriExternalSDCard = uriExternalSDCard;
	}
	
	public String getCameraFolderExternalSDCard(){
		return this.cameraFolderExternalSDCard;
	}
	
	public void setCameraFolderExternalSDCard(String cameraFolderExternalSDCard){
		this.cameraFolderExternalSDCard = cameraFolderExternalSDCard;
	}

	public String getPinLockType() {
		return pinLockType;
	}

	public void setPinLockType(String pinLockType) {
		this.pinLockType = pinLockType;
	}


	public String getPreferredSortCloud() {
		return preferredSortCloud;
	}

	public void setPreferredSortCloud(String preferredSortCloud) {
		this.preferredSortCloud = preferredSortCloud;
	}

	public String getPreferredSortContacts() {
		return preferredSortContacts;
	}

	public void setPreferredSortContacts(String preferredSortContacts) {
		this.preferredSortContacts = preferredSortContacts;
	}

	public String getPreferredSortOthers() {
		return preferredSortOthers;
	}

	public void setPreferredSortOthers(String preferredSortOthers) {
		this.preferredSortOthers = preferredSortOthers;
	}

	public String getFirstTimeChat (){
		return firstTimeChat;
	}

	public void setFirstTimeChat(String firstTimeChat){
		this.firstTimeChat = firstTimeChat;
	}

	public String getSmallGridCamera() {
		return smallGridCamera;
	}

	public void setSmallGridCamera(String smallGridCamera) {
		this.smallGridCamera = smallGridCamera;
	}

    public String getUploadVideoQuality() {
        return uploadVideoQuality;
    }

    public void setUploadVideoQuality(String uploadVideoQuality) {
        this.uploadVideoQuality = uploadVideoQuality;
    }

    public String getConversionOnCharging() {
        return conversionOnCharging;
    }

    public void setConversionOnCharging(String conversionOnCharging) {
        this.conversionOnCharging = conversionOnCharging;
    }

    public String getChargingOnSize() {
        return chargingOnSize;
    }

    public void setChargingOnSize(String chargingOnSize) {
        this.chargingOnSize = chargingOnSize;
    }

    public String getCamVideoSyncTimeStamp() {
        return camVideoSyncTimeStamp;
    }

    public void setCamVideoSyncTimeStamp(String camVideoSyncTimeStamp) {
        this.camVideoSyncTimeStamp = camVideoSyncTimeStamp;
    }

    public String getSecVideoSyncTimeStamp() {
        return secVideoSyncTimeStamp;
    }

    public void setSecVideoSyncTimeStamp(String secVideoSyncTimeStamp) {
        this.secVideoSyncTimeStamp = secVideoSyncTimeStamp;
    }

    public String getRemoveGPS() {
        return removeGPS;
    }

    public void setRemoveGPS(String removeGPS) {
        this.removeGPS = removeGPS;
    }

    @Override
    public String toString() {
        return "MegaPreferences{" +
                "camSyncTimeStamp='" + camSyncTimeStamp + '\'' +
                ", camVideoSyncTimeStamp='" + camVideoSyncTimeStamp + '\'' +
                ", secSyncTimeStamp='" + secSyncTimeStamp + '\'' +
                ", secVideoSyncTimeStamp='" + secVideoSyncTimeStamp + '\'' +
                '}';
    }

    public boolean isAutoPlayEnabled(){
        return Boolean.parseBoolean(isAutoPlayEnabled);
    }
}
<|MERGE_RESOLUTION|>--- conflicted
+++ resolved
@@ -58,12 +58,8 @@
 	MegaPreferences(String firstTime, String camSyncWifi, String camSyncEnabled, String camSyncHandle, String camSyncLocalPath, String camSyncFileUpload, String camSyncTimeStamp, String pinLockEnabled, String pinLockCode, String storageAskAlways, 
 			String storageDownloadLocation, String camSyncCharging, String lastFolderUpload, String lastFolderCloud, String secondaryMediaFolderEnabled, String localPathSecondaryFolder, String megaHandleSecondaryFolder, String secSyncTimeStamp, 
 			String keepFileNames, String storageAdvancedDevices, String preferredViewList, String preferredViewListCameraUploads, String uriExternalSDCard, String cameraFolderExternalSDCard, String pinLockType, String preferredSortCloud, String preferredSortContacts,
-<<<<<<< HEAD
-			String preferredSortOthers, String firstTimeChat, String smallGridCamera,String uploadVideoQuality,String conversionOnCharging,String chargingOnSize,String shouldClearCameraSyncRecords,String camVideoSyncTimeStamp,String secVideoSyncTimeStamp,
-                    String isAutoPlayEnabled, String preferredSortCameraUpload){
-=======
-			String preferredSortOthers, String firstTimeChat, String smallGridCamera,String uploadVideoQuality,String conversionOnCharging,String chargingOnSize,String shouldClearCameraSyncRecords,String camVideoSyncTimeStamp,String secVideoSyncTimeStamp, String isAutoPlayEnabled, String removeGPS,String showInviteBanner){
->>>>>>> 06a50058
+			String preferredSortOthers, String firstTimeChat, String smallGridCamera, String uploadVideoQuality,String conversionOnCharging,String chargingOnSize,String shouldClearCameraSyncRecords,String camVideoSyncTimeStamp,
+                    String secVideoSyncTimeStamp, String isAutoPlayEnabled, String removeGPS,String showInviteBanner, String preferredSortCameraUpload){
 		this.firstTime = firstTime;
 		this.camSyncWifi = camSyncWifi;
 		this.camSyncEnabled = camSyncEnabled;
@@ -101,12 +97,9 @@
 		this.camVideoSyncTimeStamp = camVideoSyncTimeStamp;
 		this.secVideoSyncTimeStamp = secVideoSyncTimeStamp;
 		this.isAutoPlayEnabled = isAutoPlayEnabled;
-<<<<<<< HEAD
-		this.preferredSortCameraUpload = preferredSortCameraUpload;
-=======
 		this.removeGPS = removeGPS;
 		this.showInviteBanner = showInviteBanner;
->>>>>>> 06a50058
+		this.preferredSortCameraUpload = preferredSortCameraUpload;
 	}
 
 	public String getFirstTime (){
