package mega.privacy.android.app.utils;

import android.app.Dialog;
import android.content.Context;
import android.content.Intent;
import android.net.Uri;
import android.os.Bundle;
import androidx.fragment.app.DialogFragment;
import androidx.appcompat.app.AlertDialog;
import androidx.appcompat.app.AppCompatActivity;
import android.view.Gravity;
import android.view.LayoutInflater;
import android.view.View;
import android.view.ViewGroup;
import android.widget.Button;
import android.widget.LinearLayout;
import android.widget.TextView;

import java.io.File;
import java.util.ArrayList;
import java.util.List;
import java.util.concurrent.CopyOnWriteArrayList;

import mega.privacy.android.app.MegaApplication;
import mega.privacy.android.app.DatabaseHandler;
import mega.privacy.android.app.MegaPreferences;
import mega.privacy.android.app.R;
import mega.privacy.android.app.listeners.ExportListener;
import mega.privacy.android.app.lollipop.ManagerActivityLollipop;
import mega.privacy.android.app.lollipop.WebViewActivityLollipop;
import mega.privacy.android.app.lollipop.controllers.NodeController;
import nz.mega.sdk.MegaApiAndroid;
import nz.mega.sdk.MegaApiJava;
import nz.mega.sdk.MegaError;
import nz.mega.sdk.MegaNode;
import nz.mega.sdk.MegaShare;

import static mega.privacy.android.app.constants.BroadcastConstants.BROADCAST_ACTION_DESTROY_ACTION_MODE;
import static mega.privacy.android.app.utils.Constants.*;
import static mega.privacy.android.app.utils.FileUtil.*;
import static mega.privacy.android.app.utils.LogUtil.*;
import static mega.privacy.android.app.utils.TextUtil.*;
import static mega.privacy.android.app.utils.Util.*;
import static nz.mega.sdk.MegaApiJava.*;
import static nz.mega.sdk.MegaShare.ACCESS_FULL;

public class MegaNodeUtil {

    /**
     * The method to calculate how many nodes are folders in array list
     *
     * @param nodes the nodes to be calculated
     * @return how many nodes are folders in array list
     */
    public static int getNumberOfFolders(ArrayList<MegaNode> nodes) {

        int folderCount = 0;

        if (nodes == null) return folderCount;

        CopyOnWriteArrayList<MegaNode> safeList = new CopyOnWriteArrayList<>(nodes);

        for (MegaNode node : safeList) {
            if (node == null) {
                safeList.remove(node);
            } else if (node.isFolder()) {
                folderCount++;
            }
        }

        nodes = new ArrayList<>(safeList);
        return folderCount;
    }

    /**
     * @param node the detected node
     * @return whether the node is taken down
     */
    public static boolean isNodeTakenDown(MegaNode node) {
        return node != null && node.isTakenDown();
    }


    /**
     * If the node is taken down, and try to execute action against the node,
     * such as manage link, remove link, show the alert dialog
     *
     * @param node the detected node
     * @return whether show the dialog for the mega node or not
     */
    public static boolean showTakenDownNodeActionNotAvailableDialog(MegaNode node, Context context) {
        if (isNodeTakenDown(node)) {
            showSnackbar(context, context.getString(R.string.error_download_takendown_node));
            return true;
        } else {
            return false;
        }
    }

    /**
     * The static class to show taken down notice for mega node when the node is taken down and try to be opened in the preview
     */
    public static class NodeTakenDownAlertHandler {
        /**
         * alertTakenDown is the dialog to be shown. It resides inside this static class to prevent multiple definition within the activity class
         */
        private static AlertDialog alertTakenDown = null;

        public static class TakenDownAlertFragment extends DialogFragment {
            @Override
            public Dialog onCreateDialog(Bundle savedInstanceState) {
                AlertDialog.Builder dialogBuilder = new AlertDialog.Builder(getActivity());
                dialogBuilder.setTitle(getActivity().getString(R.string.general_not_available))
                             .setMessage(getActivity().getString(R.string.error_download_takendown_node)).setNegativeButton(R.string.general_dismiss, (dialog, i) -> {
                    dialog.dismiss();
                    getActivity().finish();
                });
                alertTakenDown = dialogBuilder.create();

                setCancelable(false);

                return alertTakenDown;
            }
        }

        /**
         * @param activity the activity is the page where dialog is shown
         */
        public static void showTakenDownAlert(final AppCompatActivity activity) {

            if (activity == null
                    || activity.isFinishing()
                    || (alertTakenDown != null && alertTakenDown.isShowing())) {
                return;
            }

            new TakenDownAlertFragment().show(activity.getSupportFragmentManager(), "taken_down");
        }
    }

    /**
     * The static class to show taken down dialog for mega node when the node is taken down and be clicked in adapter
     */
    public static class NodeTakenDownDialogHandler {

        /**
         * The listener to handle button click events
         */
        public interface nodeTakenDownDialogListener {
            void onOpenClicked(int currentPosition, View view);

            void onDisputeClicked();

            void onCancelClicked();
        }

        /**
         * show dialog
         *
         * @param isFolder        the clicked node
         * @param view            the view in the adapter which triggers the click event
         * @param currentPosition the view position in adapter
         * @param listener        the listener to handle all clicking event
         * @param context         the context where adapter resides
         * @return the dialog object to be handled by adapter to be dismissed, in case of window leaking situation
         */
        public static AlertDialog showTakenDownDialog(boolean isFolder, final View view, final int currentPosition, nodeTakenDownDialogListener listener, Context context) {
            int alertMessageID = isFolder ? R.string.message_folder_takedown_pop_out_notification : R.string.message_file_takedown_pop_out_notification;

            AlertDialog.Builder builder = new AlertDialog.Builder(context);
            LayoutInflater inflater = LayoutInflater.from(context);
            View v = inflater.inflate(R.layout.dialog_three_vertical_buttons, null);
            builder.setView(v);

            TextView title = v.findViewById(R.id.dialog_title);
            TextView text = v.findViewById(R.id.dialog_text);

            Button openButton = v.findViewById(R.id.dialog_first_button);
            Button disputeButton = v.findViewById(R.id.dialog_second_button);
            Button cancelButton = v.findViewById(R.id.dialog_third_button);

            LinearLayout.LayoutParams params = new LinearLayout.LayoutParams(
                    ViewGroup.LayoutParams.WRAP_CONTENT,
                    ViewGroup.LayoutParams.WRAP_CONTENT);
            params.gravity = Gravity.RIGHT;

            title.setText(R.string.general_error_word);
            text.setText(alertMessageID);
            openButton.setText(R.string.context_open_link);
            disputeButton.setText(R.string.dispute_takendown_file);
            cancelButton.setText(R.string.general_cancel);

            final AlertDialog dialog = builder.create();
            dialog.setCancelable(false);
            dialog.setCanceledOnTouchOutside(false);

            openButton.setOnClickListener(button -> {
                listener.onOpenClicked(currentPosition, view);
                dialog.dismiss();
            });

            disputeButton.setOnClickListener(button -> {
                listener.onDisputeClicked();
                Intent openTermsIntent = new Intent(context, WebViewActivityLollipop.class);
                openTermsIntent.setFlags(Intent.FLAG_ACTIVITY_CLEAR_TOP);
                openTermsIntent.setData(Uri.parse(DISPUTE_URL));
                context.startActivity(openTermsIntent);
                dialog.dismiss();
            });

            cancelButton.setOnClickListener(button -> {
                listener.onCancelClicked();
                dialog.dismiss();
            });

            dialog.show();

            return dialog;
        }
    }

    /**
     * Gets the root parent folder of a node.
     *
     * @param node  MegaNode to get its root parent path
     * @return The path of the root parent of the node.
     */
    public static String getParentFolderPath(MegaNode node) {
        if (node != null) {
            MegaApplication app = MegaApplication.getInstance();
            MegaApiAndroid megaApi = app.getMegaApi();
            String path = megaApi.getNodePath(node);

            while (megaApi.getParentNode(node) != null) {
                node = megaApi.getParentNode(node);
            }

            if (node.getHandle() == megaApi.getRootNode().getHandle()) {
                return app.getString(R.string.section_cloud_drive) + path;
            } else if (node.getHandle() == megaApi.getRubbishNode().getHandle()) {
                return app.getString(R.string.section_rubbish_bin) + path.replace("bin" + SEPARATOR, "");
            } else if (node.isInShare()) {
                return app.getString(R.string.title_incoming_shares_explorer) + SEPARATOR + path.substring(path.indexOf(":") + 1);
            }
        }

        return "";
    }

    /**
     *
     * Shares a node.
     * If the node is a folder creates and/or shares the folder link.
     * If the node is a file and exists in local storage, shares the file. If not, creates and/or shares the file link.
     *
     * @param context   current Context.
     * @param node      node to share.
     */
    public static void shareNode(Context context, MegaNode node) {
        if (shouldContinueWithoutError(context, "sharing node", node)) {
            String path = getLocalFile(context, node.getName(), node.getSize());

            if (!isTextEmpty(path) && !node.isFolder()) {
                shareFile(context, new File(path));
            } else if (node.isExported()) {
                startShareIntent(context, new Intent(android.content.Intent.ACTION_SEND), node.getPublicLink());
            } else {
                MegaApplication.getInstance().getMegaApi().exportNode(node, new ExportListener(context, new Intent(android.content.Intent.ACTION_SEND)));
            }
        }
    }

    /**
     * Share multiple nodes out of MEGA app.
     *
     * If a folder is involved, we will share links of all nodes.
     *
     * Other apps can't handle the mixture of link and file, so if there is any file that is not
     * downloaded, we will share links of all files.
     *
     * @param context the context where nodes are shared
     * @param nodes nodes to share
     */
    public static void shareNodes(Context context, List<MegaNode> nodes) {
        if (!shouldContinueWithoutError(context, "sharing nodes", nodes)) {
            return;
        }
        List<File> downloadedFiles = new ArrayList<>();
        boolean allDownloadedFiles = true;
        for (MegaNode node : nodes) {
            String path = node.isFolder() ? null
                : getLocalFile(context, node.getName(), node.getSize());
            if (isTextEmpty(path)) {
                allDownloadedFiles = false;
                break;
            } else {
                downloadedFiles.add(new File(path));
            }
        }
        if (allDownloadedFiles) {
            shareFiles(context, downloadedFiles);
            return;
        }

        int notExportedNodes = 0;
        StringBuilder links = new StringBuilder();
        for (MegaNode node : nodes) {
            if (!node.isExported()) {
                notExportedNodes++;
            } else {
                links.append(node.getPublicLink())
                    .append("\n\n");
            }
        }
        if (notExportedNodes == 0) {
            startShareIntent(context, new Intent(android.content.Intent.ACTION_SEND),
                links.toString());
            return;
        }

        MegaApiAndroid megaApi = MegaApplication.getInstance().getMegaApi();
        ExportListener exportListener = new ExportListener(context, notExportedNodes, links,
            new Intent(android.content.Intent.ACTION_SEND));
        for (MegaNode node : nodes) {
            if (!node.isExported()) {
                megaApi.exportNode(node, exportListener);
            }
        }
    }

    /**
     * Shares a link.
     *
     * @param context   current Context.
     * @param fileLink  link to share.
     */
    public static void shareLink(Context context, String fileLink) {
        startShareIntent(context, new Intent(android.content.Intent.ACTION_SEND), fileLink);
    }

    /**
     * Ends the creation of the share intent and starts it.
     *
     * @param context       current Context.
     * @param shareIntent   intent to start the share.
     * @param link          link of the node to share.
     */
    public static void startShareIntent (Context context, Intent shareIntent, String link) {
        shareIntent.setType(TYPE_TEXT_PLAIN);
        shareIntent.putExtra(Intent.EXTRA_TEXT, link);
        context.startActivity(Intent.createChooser(shareIntent, context.getString(R.string.context_share)));
    }

    /**
     * Checks if there is any error before continues any action.
     *
     * @param context   current Context.
     * @param message   action being taken.
     * @param node      node involved in the action.
     * @return True if there is not any error, false otherwise.
     */
    private static boolean shouldContinueWithoutError(Context context, String message, MegaNode node) {
        String error = "Error " + message + ". ";

        if (node == null) {
            logError(error + "Node == NULL");
            return false;
        } else if (!isOnline(context)) {
            logError(error + "No network connection");
            showSnackbar(context, context.getString(R.string.error_server_connection_problem));
            return false;
        }

        return true;
    }

    /**
     * Checks if there is any error before continues any action.
     *
     * @param context   current Context.
     * @param message   action being taken.
     * @param nodes      nodes involved in the action.
     * @return True if there is not any error, false otherwise.
     */
    private static boolean shouldContinueWithoutError(Context context, String message,
        List<MegaNode> nodes) {
        String error = "Error " + message + ". ";

        if (nodes == null || nodes.isEmpty()) {
            logError(error + "no nodes");
            return false;
        } else if (!isOnline(context)) {
            logError(error + "No network connection");
            showSnackbar(context, context.getString(R.string.error_server_connection_problem));
            return false;
        }

        return true;
    }

    /**
     * Checks if a MegaNode is the user attribute "My chat files"
     *
     * @param node MegaNode to check
     * @return True if the node is "My chat files" attribute, false otherwise
     */
    public static boolean isMyChatFilesFolder(MegaNode node) {
        MegaApplication megaApplication = MegaApplication.getInstance();

        return node != null && node.getHandle() != INVALID_HANDLE && !megaApplication.getMegaApi().isInRubbish(node)
                && existsMyChatFilesFolder() && node.getHandle() == megaApplication.getDbH().getMyChatFilesFolderHandle();
    }

    /**
     * Checks if the user attribute "My chat files" is saved in DB and exists
     *
     * @return True if the the user attribute "My chat files" is saved in the DB, false otherwise
     */
    public static boolean existsMyChatFilesFolder() {
        DatabaseHandler dbH = MegaApplication.getInstance().getDbH();
        MegaApiJava megaApi = MegaApplication.getInstance().getMegaApi();

        if (dbH != null && dbH.getMyChatFilesFolderHandle() != INVALID_HANDLE) {
            MegaNode myChatFilesFolder = megaApi.getNodeByHandle(dbH.getMyChatFilesFolderHandle());

            return myChatFilesFolder != null && myChatFilesFolder.getHandle() != INVALID_HANDLE && !megaApi.isInRubbish(myChatFilesFolder);
        }

        return false;
    }

    /**
     * Gets the node of the user attribute "My chat files" from the DB.
     *
     * Before call this method is neccesary to call existsMyChatFilesFolder() method
     *
     * @return "My chat files" folder node
     * @see MegaNodeUtil#existsMyChatFilesFolder()
     */
    public static MegaNode getMyChatFilesFolder() {
        return MegaApplication.getInstance().getMegaApi().getNodeByHandle(MegaApplication.getInstance().getDbH().getMyChatFilesFolderHandle());
    }

    /**
     * Checks if a node is "Camera Uploads" or "Media Uploads" folder.
     *
     * Note: The content of this method is temporary and will have to be modified when the PR of the CU user attribute be merged.
     *
     * @param n MegaNode to check
     * @return True if the node is "Camera Uploads" or "Media Uploads" folder, false otherwise
     */
    public static boolean isCameraUploads(MegaNode n) {
        String cameraSyncHandle = null;
        String secondaryMediaHandle = null;
        DatabaseHandler dbH = MegaApplication.getInstance().getDbH();
        MegaPreferences prefs = dbH.getPreferences();

        //Check if the item is the Camera Uploads folder
        if (prefs != null && prefs.getCamSyncHandle() != null) {
            cameraSyncHandle = prefs.getCamSyncHandle();
        }

        long handle = n.getHandle();

        if (cameraSyncHandle != null && !cameraSyncHandle.isEmpty()
                && handle == Long.parseLong(cameraSyncHandle) && !isNodeInRubbishOrDeleted(handle) ) {
            return true;
        }

        //Check if the item is the Media Uploads folder
        if (prefs != null && prefs.getMegaHandleSecondaryFolder() != null) {
            secondaryMediaHandle = prefs.getMegaHandleSecondaryFolder();
        }

        return secondaryMediaHandle != null && !secondaryMediaHandle.isEmpty()
                && handle == Long.parseLong(secondaryMediaHandle) && !isNodeInRubbishOrDeleted(handle);
    }

    /**
     * Checks if a node is  outgoing or a pending outgoing share.
     *
     * @param node MegaNode to check
     * @return True if the node is a outgoing or a pending outgoing share, false otherwise
     */
    public static boolean isOutShare(MegaNode node) {
        return node.isOutShare() || MegaApplication.getInstance().getMegaApi().isPendingShare(node);
    }

    /**
     * Gets the the icon that has to be displayed for a folder.
     *
     * @param node          MegaNode referencing the folder to check
     * @param drawerItem    indicates if the icon has to be shown in Outgoing shares section or any other
     * @return The icon of the folder to be displayed.
     */
    public static int getFolderIcon(MegaNode node, ManagerActivityLollipop.DrawerItem drawerItem) {
        if (node.isInShare()) {
            return R.drawable.ic_folder_incoming;
        } else if (isCameraUploads(node)) {
            if (drawerItem == ManagerActivityLollipop.DrawerItem.SHARED_ITEMS && isOutShare(node)) {
                return R.drawable.ic_folder_outgoing;
            } else {
                return R.drawable.ic_folder_camera_uploads_list;
            }
        } else if (isMyChatFilesFolder(node)) {
            if (drawerItem == ManagerActivityLollipop.DrawerItem.SHARED_ITEMS && isOutShare(node)) {
                return R.drawable.ic_folder_outgoing;
            } else {
                return R.drawable.ic_folder_chat_list;
            }
        } else if (isOutShare(node)) {
            return R.drawable.ic_folder_outgoing;
        } else {
            return R.drawable.ic_folder_list;
        }
    }

    /**
     * Gets the parent MegaNode of the highest level in tree of the node passed by param.
     *
     * @param node  MegaNode to check
     * @return The root parent MegaNode
     */
    public static MegaNode getRootParentNode(MegaNode node) {
        MegaApiAndroid megaApi = MegaApplication.getInstance().getMegaApi();

        while (megaApi.getParentNode(node) != null) {
            node = megaApi.getParentNode(node);
        }

        return node;
    }

    /**
     * Checks if it is on Links section and in root level.
     *
     * @param adapterType   current section
     * @param parentHandle  current parent handle
     * @return true if it is on Links section and it is in root level, false otherwise
     */
    public static boolean isInRootLinksLevel(int adapterType, long parentHandle) {
        return adapterType == LINKS_ADAPTER && parentHandle == INVALID_HANDLE;
    }

    /*
     * Checks if the Toolbar option "share" should be visible or not depending on the permissions of the MegaNode
     *
     * @param adapterType   view in which is required the check
     * @param isFolderLink  if true, the node comes from a folder link
     * @param handle        identifier of the MegaNode to check
     * @return True if the option "share" should be visible, false otherwise
     */
    public static boolean showShareOption(int adapterType, boolean isFolderLink, long handle) {
        if (isFolderLink) {
            return false;
        } else if (adapterType != OFFLINE_ADAPTER && adapterType != ZIP_ADAPTER && adapterType != FILE_LINK_ADAPTER) {
            MegaApiAndroid megaApi = MegaApplication.getInstance().getMegaApi();
            MegaNode node = megaApi.getNodeByHandle(handle);

            return node != null && megaApi.getAccess(node) == MegaShare.ACCESS_OWNER;
        }

        return true;
    }

    /**
     * This method is to detect whether the node exist and in rubbish bean
     * @param handle node's handle to be detected
     * @return whether the node is in rubbish
     */
    public static boolean isNodeInRubbish(long handle){
        MegaApiAndroid megaApi = MegaApplication.getInstance().getMegaApi();
        MegaNode node =  megaApi.getNodeByHandle(handle);
        return node != null && megaApi.isInRubbish(node);
    }

    /**
     * This method is to detect whether the node has been deleted completely
     * or in rubbish bin
     * @param handle node's handle to be detected
     * @return whether the node is in rubbish
     */
    public static boolean isNodeInRubbishOrDeleted(long handle){
        MegaApiAndroid megaApi = MegaApplication.getInstance().getMegaApi();
        MegaNode node =  megaApi.getNodeByHandle(handle);
        return node == null || megaApi.isInRubbish(node);
    }

    /**
     * Gets the parent outgoing or incoming MegaNode folder of a node.
     *
     * @param node  MegaNode to get its parent
     * @return The outgoing or incoming parent folder.
     */
    public static MegaNode getOutgoingOrIncomingParent(MegaNode node) {
        if (isOutgoingOrIncomingFolder(node)) {
            return node;
        }

        MegaNode parentNode = node;
        MegaApiJava megaApi = MegaApplication.getInstance().getMegaApi();

        while (megaApi.getParentNode(parentNode) != null) {
            parentNode = megaApi.getParentNode(parentNode);

            if (isOutgoingOrIncomingFolder(parentNode)) {
                return parentNode;
            }
        }

        return null;
    }

    /**
     * Checks if a node is an outgoing or an incoming folder.
     *
     * @param node  MegaNode to check
     * @return  True if the node is an outgoing or incoming folder, false otherwise.
     */
    private static boolean isOutgoingOrIncomingFolder(MegaNode node) {
        return node.isOutShare() || node.isInShare();
    }

    /*
     * Check if all nodes can be moved to rubbish bin.
     *
     * @param nodes nodes to check
     * @return whether all nodes can be moved to rubbish bin
     */
    public static boolean canMoveToRubbish(List<MegaNode> nodes) {
        MegaApiAndroid megaApi = MegaApplication.getInstance().getMegaApi();
        for (MegaNode node : nodes) {
            if (megaApi.checkMove(node, megaApi.getRubbishNode()).getErrorCode()
                != MegaError.API_OK) {
                return false;
            }
        }
        return true;
    }

    /**
     * Check if all nodes are file nodes.
     *
     * @param nodes nodes to check
     * @return whether all nodes are file nodes
     */
    public static boolean areAllFileNodes(List<MegaNode> nodes) {
        for (MegaNode node : nodes) {
            if (!node.isFile()) {
                return false;
            }
        }
        return true;
    }

    /**
     * Check if all nodes have full access.
     *
     * @param nodes nodes to check
     * @return whether all nodes have full access
     */
    public static boolean allHaveFullAccess(List<MegaNode> nodes) {
        MegaApiAndroid megaApi = MegaApplication.getInstance().getMegaApi();
        for (MegaNode node : nodes) {
            if (megaApi.checkAccess(node, ACCESS_FULL).getErrorCode() != MegaError.API_OK) {
                return false;
            }
        }
        return true;
    }

    /**
     * Shows a confirmation warning before leave an incoming share.
     *
     * @param context   current Context
     * @param n         incoming share to leave
     */
    public static void showConfirmationLeaveIncomingShare(Context context, MegaNode n) {
        showConfirmationLeaveIncomingShares(context, n, null);
    }

    /**
     * Shows a confirmation warning before leave some incoming shares.
     *
     * @param context       current Context
     * @param handleList    handles list of the incoming shares to leave
     */
    public static void showConfirmationLeaveIncomingShares (Context context, ArrayList<Long> handleList){
        showConfirmationLeaveIncomingShares(context, null, handleList);
    }

    /**
     * Shows a confirmation warning before leave one or more incoming shares.
     *
     * @param context       current Context
     * @param n             if only one incoming share to leave, its node, null otherwise
     * @param handleList    if mode than one incoming shares to leave, list of its handles, null otherwise
     */
    private static void showConfirmationLeaveIncomingShares (Context context, MegaNode n, ArrayList<Long> handleList) {
        boolean onlyOneIncomingShare = n != null && handleList == null;
        int numIncomingShares = onlyOneIncomingShare ? 1 : handleList.size();

        android.app.AlertDialog.Builder builder = new android.app.AlertDialog.Builder(context, R.style.AppCompatAlertDialogStyle);
        builder.setMessage(context.getResources().getQuantityString(R.plurals.confirmation_leave_share_folder, numIncomingShares))
                .setPositiveButton(R.string.general_leave, (dialog, which) -> {
                    if (onlyOneIncomingShare) {
                        new NodeController(context).leaveIncomingShare(n);
                    } else {
                        new NodeController(context).leaveMultipleIncomingShares(handleList);
                    }

                    MegaApplication.getInstance().sendBroadcast(new Intent(BROADCAST_ACTION_DESTROY_ACTION_MODE));
                })
                .setNegativeButton(R.string.general_cancel, null).show();
    }

    /**
<<<<<<< HEAD
     * Get a node's name by its handle.
     *
     * @param handle Hanlde of node.
     * @return The node's name, if exists otherwise null.
     */
    public static String getNodeName(long handle) {
        MegaApiAndroid megaApi = MegaApplication.getInstance().getMegaApi();
        MegaNode node = megaApi.getNodeByHandle(handle);
        return node != null ? node.getName() : null;
=======
     * Checks if a folder node is empty.
     * If a folder is empty means although contains more folders inside,
     * all of them don't contain any file.
     *
     * @param node  MegaNode to check.
     * @return  True if the folder is folder and is empty, false otherwise.
     */
    public static boolean isEmptyFolder(MegaNode node) {
        if (node == null || node.isFile()) {
            return false;
        }

        MegaApiAndroid megaApi = MegaApplication.getInstance().getMegaApi();
        List<MegaNode> children = megaApi.getChildren(node);

        if (children != null && !children.isEmpty()) {
            for (MegaNode child : children) {
                if (child == null) {
                    continue;
                }

                if (child.isFile() || !isEmptyFolder(child)) {
                    return false;
                }
            }
        }

        return true;
>>>>>>> f5a89278
    }
}<|MERGE_RESOLUTION|>--- conflicted
+++ resolved
@@ -715,17 +715,6 @@
     }
 
     /**
-<<<<<<< HEAD
-     * Get a node's name by its handle.
-     *
-     * @param handle Hanlde of node.
-     * @return The node's name, if exists otherwise null.
-     */
-    public static String getNodeName(long handle) {
-        MegaApiAndroid megaApi = MegaApplication.getInstance().getMegaApi();
-        MegaNode node = megaApi.getNodeByHandle(handle);
-        return node != null ? node.getName() : null;
-=======
      * Checks if a folder node is empty.
      * If a folder is empty means although contains more folders inside,
      * all of them don't contain any file.
@@ -754,6 +743,17 @@
         }
 
         return true;
->>>>>>> f5a89278
+    }
+
+    /**
+     * Get a node's name by its handle.
+     *
+     * @param handle Hanlde of node.
+     * @return The node's name, if exists otherwise null.
+     */
+    public static String getNodeName(long handle) {
+        MegaApiAndroid megaApi = MegaApplication.getInstance().getMegaApi();
+        MegaNode node = megaApi.getNodeByHandle(handle);
+        return node != null ? node.getName() : null;
     }
 }