--- conflicted
+++ resolved
@@ -752,17 +752,6 @@
     }
 
     /**
-<<<<<<< HEAD
-     * Get a node's name by its handle.
-     *
-     * @param handle Hanlde of node.
-     * @return The node's name, if exists otherwise null.
-     */
-    public static String getNodeName(long handle) {
-        MegaApiAndroid megaApi = MegaApplication.getInstance().getMegaApi();
-        MegaNode node = megaApi.getNodeByHandle(handle);
-        return node != null ? node.getName() : null;
-=======
      * Gets the tinted circle Drawable for the provided {@link MegaNode} Label
      *
      * @param nodeLabel     {@link MegaNode} Label
@@ -825,6 +814,5 @@
             default:
                 return R.color.label_grey;
         }
->>>>>>> 13bcc358
     }
 }