--- conflicted
+++ resolved
@@ -721,7 +721,37 @@
     }
 
     /**
-<<<<<<< HEAD
+     * Checks if a folder node is empty.
+     * If a folder is empty means although contains more folders inside,
+     * all of them don't contain any file.
+     *
+     * @param node  MegaNode to check.
+     * @return  True if the folder is folder and is empty, false otherwise.
+     */
+    public static boolean isEmptyFolder(MegaNode node) {
+        if (node == null || node.isFile()) {
+            return false;
+        }
+
+        MegaApiAndroid megaApi = MegaApplication.getInstance().getMegaApi();
+        List<MegaNode> children = megaApi.getChildren(node);
+
+        if (children != null && !children.isEmpty()) {
+            for (MegaNode child : children) {
+                if (child == null) {
+                    continue;
+                }
+
+                if (child.isFile() || !isEmptyFolder(child)) {
+                    return false;
+                }
+            }
+        }
+
+        return true;
+    }
+
+    /**
      * Gets the tinted circle Drawable for the provided {@link MegaNode} Label
      *
      * @param nodeLabel     {@link MegaNode} Label
@@ -784,35 +814,5 @@
             default:
                 return R.color.label_grey;
         }
-=======
-     * Checks if a folder node is empty.
-     * If a folder is empty means although contains more folders inside,
-     * all of them don't contain any file.
-     *
-     * @param node  MegaNode to check.
-     * @return  True if the folder is folder and is empty, false otherwise.
-     */
-    public static boolean isEmptyFolder(MegaNode node) {
-        if (node == null || node.isFile()) {
-            return false;
-        }
-
-        MegaApiAndroid megaApi = MegaApplication.getInstance().getMegaApi();
-        List<MegaNode> children = megaApi.getChildren(node);
-
-        if (children != null && !children.isEmpty()) {
-            for (MegaNode child : children) {
-                if (child == null) {
-                    continue;
-                }
-
-                if (child.isFile() || !isEmptyFolder(child)) {
-                    return false;
-                }
-            }
-        }
-
-        return true;
->>>>>>> cb432c28
     }
 }