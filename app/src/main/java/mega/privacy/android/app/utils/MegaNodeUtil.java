--- conflicted
+++ resolved
@@ -5,15 +5,9 @@
 import android.content.Intent;
 import android.net.Uri;
 import android.os.Bundle;
-<<<<<<< HEAD
-import android.support.v4.app.DialogFragment;
-import android.support.v7.app.AlertDialog;
-import android.support.v7.app.AppCompatActivity;
-=======
 import androidx.fragment.app.DialogFragment;
 import androidx.appcompat.app.AlertDialog;
 import androidx.appcompat.app.AppCompatActivity;
->>>>>>> b3f63831
 import android.view.Gravity;
 import android.view.LayoutInflater;
 import android.view.View;
@@ -22,17 +16,6 @@
 import android.widget.LinearLayout;
 import android.widget.TextView;
 
-<<<<<<< HEAD
-import java.util.ArrayList;
-import java.util.concurrent.CopyOnWriteArrayList;
-
-import mega.privacy.android.app.DatabaseHandler;
-import mega.privacy.android.app.MegaApplication;
-import mega.privacy.android.app.MegaPreferences;
-import mega.privacy.android.app.R;
-import mega.privacy.android.app.lollipop.ManagerActivityLollipop;
-import mega.privacy.android.app.lollipop.WebViewActivityLollipop;
-=======
 import java.io.File;
 import java.util.ArrayList;
 import java.util.concurrent.CopyOnWriteArrayList;
@@ -45,7 +28,6 @@
 import mega.privacy.android.app.lollipop.ManagerActivityLollipop;
 import mega.privacy.android.app.lollipop.WebViewActivityLollipop;
 import nz.mega.sdk.MegaApiAndroid;
->>>>>>> b3f63831
 import nz.mega.sdk.MegaApiJava;
 import nz.mega.sdk.MegaNode;
 import nz.mega.sdk.MegaShare;
@@ -54,11 +36,6 @@
 import static mega.privacy.android.app.utils.FileUtils.*;
 import static mega.privacy.android.app.utils.LogUtil.*;
 import static mega.privacy.android.app.utils.TextUtil.*;
-import static mega.privacy.android.app.utils.Util.*;
-import static nz.mega.sdk.MegaApiJava.*;
-
-import static mega.privacy.android.app.jobservices.CameraUploadsService.SECONDARY_UPLOADS;
-import static mega.privacy.android.app.utils.Constants.*;
 import static mega.privacy.android.app.utils.Util.*;
 import static nz.mega.sdk.MegaApiJava.*;
 
@@ -238,8 +215,6 @@
     }
 
     /**
-<<<<<<< HEAD
-=======
      *
      * Shares a node.
      * If the node is a folder creates and/or shares the folder link.
@@ -309,7 +284,6 @@
     }
 
     /**
->>>>>>> b3f63831
      * Checks if a MegaNode is the user attribute "My chat files"
      *
      * @param node MegaNode to check
@@ -371,20 +345,10 @@
             cameraSyncHandle = prefs.getCamSyncHandle();
         }
 
-<<<<<<< HEAD
-        if (cameraSyncHandle != null && !cameraSyncHandle.isEmpty() && n.getHandle() == Long.parseLong(cameraSyncHandle)) {
-            return true;
-        } else if (n.getName().equals("Camera Uploads")) {
-            if (prefs != null) {
-                prefs.setCamSyncHandle(String.valueOf(n.getHandle()));
-            }
-            dbH.setCamSyncHandle(n.getHandle());
-=======
         long handle = n.getHandle();
 
         if (cameraSyncHandle != null && !cameraSyncHandle.isEmpty()
                 && handle == Long.parseLong(cameraSyncHandle) && !isNodeInRubbishOrDeleted(handle) ) {
->>>>>>> b3f63831
             return true;
         }
 
@@ -393,22 +357,8 @@
             secondaryMediaHandle = prefs.getMegaHandleSecondaryFolder();
         }
 
-<<<<<<< HEAD
-        if (secondaryMediaHandle != null && !secondaryMediaHandle.isEmpty() && n.getHandle() == Long.parseLong(secondaryMediaHandle)) {
-            return true;
-        } else if (n.getName().equals(SECONDARY_UPLOADS)) {
-            if (prefs != null) {
-                prefs.setMegaHandleSecondaryFolder(String.valueOf(n.getHandle()));
-            }
-            dbH.setSecondaryFolderHandle(n.getHandle());
-            return true;
-        }
-
-        return false;
-=======
         return secondaryMediaHandle != null && !secondaryMediaHandle.isEmpty()
                 && handle == Long.parseLong(secondaryMediaHandle) && !isNodeInRubbishOrDeleted(handle);
->>>>>>> b3f63831
     }
 
     /**
@@ -449,8 +399,6 @@
             return R.drawable.ic_folder_list;
         }
     }
-<<<<<<< HEAD
-=======
 
     /**
      * Checks if it is on Links section and in root level.
@@ -506,5 +454,4 @@
         MegaNode node =  megaApi.getNodeByHandle(handle);
         return node == null || megaApi.isInRubbish(node);
     }
->>>>>>> b3f63831
 }