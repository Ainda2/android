--- conflicted
+++ resolved
@@ -20,14 +20,10 @@
 import java.util.ArrayList;
 import java.util.concurrent.CopyOnWriteArrayList;
 
-<<<<<<< HEAD
-
 import mega.privacy.android.app.MegaApplication;
 import mega.privacy.android.app.DatabaseHandler;
 import mega.privacy.android.app.MegaPreferences;
-=======
 import mega.privacy.android.app.MegaApplication;
->>>>>>> 4ceb505b
 import mega.privacy.android.app.R;
 import mega.privacy.android.app.listeners.ExportListener;
 import mega.privacy.android.app.DatabaseHandler;
@@ -443,7 +439,6 @@
     }
 
     /**
-<<<<<<< HEAD
      * Gets the parent MegaNode of the highest level in tree of the node passed by param.
      *
      * @param node  MegaNode to check
@@ -457,7 +452,9 @@
         }
 
         return node;
-=======
+    }
+
+    /**
      * Checks if it is on Links section and in root level.
      *
      * @param adapterType   current section
@@ -487,6 +484,5 @@
         }
 
         return true;
->>>>>>> 4ceb505b
     }
 }