--- conflicted
+++ resolved
@@ -368,10 +368,7 @@
 
             if (streamingFileURL == null) {
                 Timber.e("Error getting the file URL.")
-<<<<<<< HEAD
                 downloadFileForReading()
-=======
->>>>>>> 0f8264c7
                 return@withContext
             }
 
@@ -380,8 +377,7 @@
             try {
                 deferred.await()
             } catch (e: Exception) {
-<<<<<<< HEAD
-                Timber.e("Creating connection for reading by streaming.", e)
+                Timber.e(e, "Creating connection for reading by streaming.")
                 downloadFileForReading()
             }
         }
@@ -413,9 +409,6 @@
 
             if (!readLocalFile()) {
                 fatalError.value = Unit
-=======
-                Timber.e(e, "Creating connection for reading by streaming.")
->>>>>>> 0f8264c7
             }
         }
     }
@@ -457,11 +450,7 @@
 
                 br.close()
             } catch (e: IOException) {
-<<<<<<< HEAD
-                Timber.e("Exception while reading text file.", e)
-=======
                 Timber.e(e, "Exception while reading text file.")
->>>>>>> 0f8264c7
             }
 
             checkIfNeedsStopHttpServer()
