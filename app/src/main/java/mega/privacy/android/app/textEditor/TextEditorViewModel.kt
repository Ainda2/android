package mega.privacy.android.app.textEditor

import android.app.Activity
import android.app.ActivityManager
import android.content.Context
import android.content.Intent
import android.content.SharedPreferences
import android.net.Uri
import androidx.core.net.toUri
import androidx.lifecycle.LiveData
import androidx.lifecycle.MutableLiveData
import androidx.lifecycle.viewModelScope
import dagger.hilt.android.lifecycle.HiltViewModel
import io.reactivex.rxjava3.android.schedulers.AndroidSchedulers
import io.reactivex.rxjava3.kotlin.addTo
import io.reactivex.rxjava3.kotlin.subscribeBy
import io.reactivex.rxjava3.schedulers.Schedulers
import kotlinx.coroutines.Dispatchers
import kotlinx.coroutines.async
import kotlinx.coroutines.launch
import kotlinx.coroutines.withContext
import mega.privacy.android.app.UploadService
import mega.privacy.android.app.arch.BaseRxViewModel
import mega.privacy.android.app.components.saver.NodeSaver
import mega.privacy.android.app.di.MegaApi
import mega.privacy.android.app.di.MegaApiFolder
import mega.privacy.android.app.namecollision.data.NameCollision
import mega.privacy.android.app.interfaces.ActivityLauncher
import mega.privacy.android.app.interfaces.SnackbarShower
import mega.privacy.android.app.listeners.ExportListener
import mega.privacy.android.app.namecollision.NameCollisionActivity
import mega.privacy.android.app.namecollision.usecase.CheckNameCollisionUseCase
import mega.privacy.android.app.usecase.exception.MegaNodeException
import mega.privacy.android.app.utils.*
import mega.privacy.android.app.utils.AlertsAndWarnings.showConfirmRemoveLinkDialog
import mega.privacy.android.app.utils.CacheFolderManager.buildTempFile
import mega.privacy.android.app.utils.ChatUtil.authorizeNodeIfPreview
import mega.privacy.android.app.utils.Constants.*
import mega.privacy.android.app.utils.FileUtil.*
import mega.privacy.android.app.utils.LinksUtil.showGetLinkActivity
import mega.privacy.android.app.utils.LogUtil.logError
import mega.privacy.android.app.utils.MegaNodeUtil.handleSelectFolderToCopyResult
import mega.privacy.android.app.utils.MegaNodeUtil.handleSelectFolderToImportResult
import mega.privacy.android.app.utils.MegaNodeUtil.handleSelectFolderToMoveResult
import mega.privacy.android.app.utils.MegaNodeUtil.shareLink
import mega.privacy.android.app.utils.MegaNodeUtil.shareNode
import mega.privacy.android.app.utils.MegaNodeUtil.showTakenDownNodeActionNotAvailableDialog
import mega.privacy.android.app.utils.RunOnUIThreadUtils.runDelay
import mega.privacy.android.app.utils.TextUtil.isTextEmpty
import nz.mega.sdk.*
import nz.mega.sdk.MegaApiJava.INVALID_HANDLE
import nz.mega.sdk.MegaChatApiJava.MEGACHAT_INVALID_HANDLE
import java.io.*
import java.lang.Exception
import java.net.HttpURLConnection
import java.net.URL
import javax.inject.Inject

@HiltViewModel
class TextEditorViewModel @Inject constructor(
    @MegaApi private val megaApi: MegaApiAndroid,
    @MegaApiFolder private val megaApiFolder: MegaApiAndroid,
    private val megaChatApi: MegaChatApiAndroid,
    private val checkNameCollisionUseCase: CheckNameCollisionUseCase
) : BaseRxViewModel() {

    companion object {
        const val MODE = "MODE"
        const val CREATE_MODE = "CREATE_MODE"
        const val VIEW_MODE = "VIEW_MODE"
        const val EDIT_MODE = "EDIT_MODE"
        const val NON_UPDATE_FINISH_ACTION = 0
        const val SUCCESS_FINISH_ACTION = 1
        const val ERROR_FINISH_ACTION = 2
        const val SHOW_LINE_NUMBERS = "SHOW_LINE_NUMBERS"
    }

    private val textEditorData: MutableLiveData<TextEditorData> = MutableLiveData(TextEditorData())
    private val mode: MutableLiveData<String> = MutableLiveData()
    private val fileName: MutableLiveData<String> = MutableLiveData()
    private val pagination: MutableLiveData<Pagination> = MutableLiveData()

    private var needsReadContent = false
    private var isReadingContent = false
    private var errorSettingContent = false
    private var localFileUri: String? = null
    private var streamingFileURL: URL? = null
    private var showLineNumbers = false

    private lateinit var preferences: SharedPreferences

    fun onTextFileEditorDataUpdate(): LiveData<TextEditorData> = textEditorData

    fun getFileName(): LiveData<String> = fileName

    fun onContentTextRead(): LiveData<Pagination> = pagination

    fun getPagination(): Pagination? = pagination.value

    fun getNode(): MegaNode? = textEditorData.value?.node

    fun getNodeAccess(): Int = megaApi.getAccess(getNode())

    fun updateNode() {
        val node = textEditorData.value?.node ?: return

        textEditorData.value?.node = megaApi.getNodeByHandle(node.handle)
        textEditorData.notifyObserver()
    }

    private fun getFileUri(): Uri? = textEditorData.value?.fileUri

    private fun getFileSize(): Long? = textEditorData.value?.fileSize

    fun getAdapterType(): Int = textEditorData.value?.adapterType ?: INVALID_VALUE

    fun isEditableAdapter(): Boolean = textEditorData.value?.editableAdapter ?: false

    fun getMsgChat(): MegaChatMessage? = textEditorData.value?.msgChat

    fun getChatRoom(): MegaChatRoom? = textEditorData.value?.chatRoom

    fun getMode(): LiveData<String> = mode

    fun isViewMode(): Boolean = mode.value == VIEW_MODE

    private fun isEditMode(): Boolean = mode.value == EDIT_MODE

    fun isCreateMode(): Boolean = mode.value == CREATE_MODE

    private fun setViewMode() {
        mode.value = VIEW_MODE
    }

    fun setEditMode() {
        mode.value = EDIT_MODE
    }

    fun getCurrentText(): String? = pagination.value?.getCurrentPageText()

    fun setEditedText(text: String?) {
        pagination.value?.updatePage(text)
    }

    fun getNameOfFile(): String = fileName.value ?: ""

    fun needsReadContent(): Boolean = needsReadContent

    fun isReadingContent(): Boolean = isReadingContent

    fun needsReadOrIsReadingContent(): Boolean = needsReadContent || isReadingContent

    fun errorSettingContent() {
        errorSettingContent = true
    }

    fun thereIsErrorSettingContent(): Boolean = errorSettingContent

    fun thereIsNoErrorSettingContent(): Boolean = !errorSettingContent

    fun setShowLineNumbers(): Boolean {
        showLineNumbers = !showLineNumbers
        preferences.edit().putBoolean(SHOW_LINE_NUMBERS, showLineNumbers).apply()

        return shouldShowLineNumbers()
    }

    fun shouldShowLineNumbers(): Boolean = showLineNumbers

    fun canShowEditFab(): Boolean =
        isViewMode() && isEditableAdapter() && !needsReadOrIsReadingContent()
                && thereIsNoErrorSettingContent()

    /**
     * Checks if the file can be editable depending on the current adapter.
     */
    private fun setEditableAdapter() {
        textEditorData.value?.editableAdapter =
            if (isCreateMode()) true
            else getAdapterType() != OFFLINE_ADAPTER
                    && getAdapterType() != RUBBISH_BIN_ADAPTER && !megaApi.isInRubbish(getNode())
                    && getAdapterType() != FILE_LINK_ADAPTER
                    && getAdapterType() != FOLDER_LINK_ADAPTER
                    && getAdapterType() != ZIP_ADAPTER
                    && getAdapterType() != FROM_CHAT
                    && getAdapterType() != VERSIONS_ADAPTER
                    && getAdapterType() != INVALID_VALUE
                    && getNodeAccess() >= MegaShare.ACCESS_READWRITE
    }

    /**
     * Sets all necessary values from params if available.
     *
     * @param intent      Received intent.
     * @param mi          Current phone memory info in case is needed to read the file on streaming.
     * @param preferences Preference data.
     */
    fun setInitialValues(
        intent: Intent,
        mi: ActivityManager.MemoryInfo,
        preferences: SharedPreferences
    ) {
        val adapterType = intent.getIntExtra(INTENT_EXTRA_KEY_ADAPTER_TYPE, INVALID_VALUE)
        textEditorData.value?.adapterType = adapterType

        when (adapterType) {
            FROM_CHAT -> {
                val msgId = intent.getLongExtra(MESSAGE_ID, MEGACHAT_INVALID_HANDLE)
                val chatId = intent.getLongExtra(CHAT_ID, MEGACHAT_INVALID_HANDLE)

                if (msgId != MEGACHAT_INVALID_HANDLE && chatId != MEGACHAT_INVALID_HANDLE) {
                    textEditorData.value?.chatRoom = megaChatApi.getChatRoom(chatId)
                    var msgChat = megaChatApi.getMessage(chatId, msgId)

                    if (msgChat == null) {
                        msgChat = megaChatApi.getMessageFromNodeHistory(chatId, msgId)
                    }

                    if (msgChat != null) {
                        textEditorData.value?.msgChat = msgChat

                        textEditorData.value?.node = authorizeNodeIfPreview(
                            msgChat.megaNodeList.get(0),
                            megaChatApi,
                            megaApi,
                            chatId
                        )
                    }
                }
            }
            OFFLINE_ADAPTER, ZIP_ADAPTER -> {
                val filePath = intent.getStringExtra(INTENT_EXTRA_KEY_PATH)

                if (filePath != null) {
                    textEditorData.value?.fileUri = filePath.toUri()
                    textEditorData.value?.fileSize = File(filePath).length()
                }
            }
            FILE_LINK_ADAPTER -> {
                textEditorData.value?.node =
                    MegaNode.unserialize(intent.getStringExtra(EXTRA_SERIALIZE_STRING))
            }
            FOLDER_LINK_ADAPTER -> {
                val node = megaApiFolder.getNodeByHandle(
                    intent.getLongExtra(
                        INTENT_EXTRA_KEY_HANDLE,
                        INVALID_HANDLE
                    )
                )

                textEditorData.value?.node = megaApiFolder.authorizeNode(node)
            }
            else -> {
                textEditorData.value?.node = megaApi.getNodeByHandle(
                    intent.getLongExtra(
                        INTENT_EXTRA_KEY_HANDLE,
                        INVALID_HANDLE
                    )
                )
            }
        }

        textEditorData.value?.api =
            if (adapterType == FOLDER_LINK_ADAPTER) megaApiFolder else megaApi

        mode.value = intent.getStringExtra(MODE) ?: VIEW_MODE

        if (isViewMode() || isEditMode()) {
            needsReadContent = true
            initializeReadParams(mi)
        } else {
            pagination.value = Pagination()
        }

        setEditableAdapter()

        fileName.value = intent.getStringExtra(INTENT_EXTRA_KEY_FILE_NAME) ?: getNode()?.name ?: ""

        this.preferences = preferences
        showLineNumbers = preferences.getBoolean(SHOW_LINE_NUMBERS, false)
    }

    /**
     * Initializes the necessary params to read the file content.
     * If file is available locally, the local uri. If not, the streaming URL.
     *
     * @param mi Current phone memory info in case is needed to read the file on streaming.
     */
    private fun initializeReadParams(mi: ActivityManager.MemoryInfo) {
        localFileUri =
            if (getAdapterType() == OFFLINE_ADAPTER || getAdapterType() == ZIP_ADAPTER) getFileUri().toString()
            else getLocalFile(getNode())

        if (isTextEmpty(localFileUri)) {
            val api = textEditorData.value?.api ?: return

            if (api.httpServerIsRunning() == 0) {
                api.httpServerStart()
                textEditorData.value?.needStopHttpServer = true
            }

            api.httpServerSetMaxBufferSize(
                if (mi.totalMem > BUFFER_COMP) MAX_BUFFER_32MB
                else MAX_BUFFER_16MB
            )

            val uri = api.httpServerGetLocalLink(getNode())

            if (!isTextEmpty(uri)) {
                streamingFileURL = URL(uri)
            }
        }
    }

    /**
     * Starts the read action to get the content of the file.
     */
    fun readFileContent() {
        viewModelScope.launch { readFile() }
    }

    /**
     * Continues the read action to get the content of the file.
     * Checks if the file is available to read locally. If not, it's read by streaming.
     */
    private suspend fun readFile() {
        withContext(Dispatchers.IO) {
            isReadingContent = true
            needsReadContent = false

            if (!isTextEmpty(localFileUri)) {
                val localFile = File(localFileUri!!)

                if (isFileAvailable(localFile)) {
                    readFile(BufferedReader(FileReader(localFile)))
                    return@withContext
                }
            }

            if (streamingFileURL == null) {
                logError("Error getting the file URL.")
                return@withContext
            }

            val deferred = viewModelScope.async { createConnectionAndRead() }

            try {
                deferred.await()
            } catch (e: Exception) {
                logError("Creating connection for reading by streaming.", e)
            }
        }
    }

    /**
     * Creates a connection for reading the file by streaming.
     */
    private suspend fun createConnectionAndRead() {
        withContext(Dispatchers.IO) {
            val connection: HttpURLConnection =
                streamingFileURL?.openConnection() as HttpURLConnection

            readFile(BufferedReader(InputStreamReader(connection.inputStream)))
        }
    }

    /**
     * Finishes the read action after get all necessary params to do it.
     *
     * @param br Necessary BufferReader to read the file.
     */
    private suspend fun readFile(br: BufferedReader) {
        withContext(Dispatchers.IO) {
            val sb = StringBuilder()

            try {
                var line: String?

                while (br.readLine().also { line = it } != null) {
                    sb.appendLine(line)
                }

                br.close()
            } catch (e: IOException) {
                logError("Exception while reading text file.", e)
            }

            checkIfNeedsStopHttpServer()
            isReadingContent = false

            //Remove latest line break since it's not part of the file content
            val latestBreak = sb.lastIndexOf("\n")
            if (sb.isNotEmpty() && latestBreak != -1 && sb.length - latestBreak == 1) {
                sb.deleteRange(latestBreak, sb.length)
            }


            pagination.postValue(Pagination(sb.toString()))
            sb.clear()
        }
    }

    /**
     * Starts the save file content action by creating a temp file, setting the new or modified text,
     * and then uploading it to the Cloud.
     *
     * @param activity Current activity.
     * @param fromHome True if is creating file from Home page, false otherwise.
     */
    fun saveFile(activity: Activity, fromHome: Boolean) {
        if (!isFileEdited() && !isCreateMode()) {
            setViewMode()
            return
        }

        val tempFile = buildTempFile(activity, fileName.value)
        if (tempFile == null) {
            logError("Cannot get temporal file.")
            return
        }

        val fileWriter = FileWriter(tempFile.absolutePath)
        val out = BufferedWriter(fileWriter)
        out.write(pagination.value?.getEditedText() ?: "")
        out.close()

        if (!isFileAvailable(tempFile)) {
            logError("Cannot manage temporal file.")
            return
        }

        val parentHandle = if (mode.value == CREATE_MODE && getNode() == null) {
            megaApi.rootNode?.handle
        } else if (mode.value == CREATE_MODE) {
            getNode()?.handle
        } else {
            getNode()?.parentHandle
        }

        if (parentHandle == null) {
            logError("Parent handle not valid.")
            return
        }

        checkNameCollisionUseCase.check(tempFile.name, parentHandle)
            .subscribeOn(Schedulers.io())
            .observeOn(AndroidSchedulers.mainThread())
            .subscribeBy(
                onSuccess = { handle ->
                    activity.startActivity(
                        NameCollisionActivity.getIntentForSingleItem(
                            activity,
                            NameCollision.Upload.getUploadCollision(handle, tempFile, parentHandle)
                        )
                    )
                },
                onError = { error ->
                    when (error) {
                        is MegaNodeException.ParentDoesNotExistException -> {
                            logError(error.message)
                        }
                        is MegaNodeException.ChildDoesNotExistsException -> {
                            val uploadIntent = Intent(activity, UploadService::class.java)
                                .putExtra(UploadService.EXTRA_UPLOAD_TXT, mode.value)
                                .putExtra(FROM_HOME_PAGE, fromHome)
                                .putExtra(UploadService.EXTRA_FILEPATH, tempFile.absolutePath)
                                .putExtra(UploadService.EXTRA_NAME, fileName.value)
                                .putExtra(UploadService.EXTRA_SIZE, tempFile.length())
                                .putExtra(UploadService.EXTRA_PARENT_HASH, parentHandle)

                            activity.startService(uploadIntent)
                            activity.finish()
                        }
                    }
                }
            )
<<<<<<< HEAD
            .addTo(composite)
=======

        activity.startService(uploadIntent)
        activity.finish()
>>>>>>> 85aa8d7f
    }

    /**
     * Stops the http server if has been started before.
     */
    fun checkIfNeedsStopHttpServer() {
        if (textEditorData.value?.needStopHttpServer == true) {
            textEditorData.value?.api?.httpServerStop()
            textEditorData.value?.needStopHttpServer = false
        }
    }

    /**
     * Handle activity result.
     *
     * @param context          Current Context
     * @param requestCode      RequestCode of onActivityResult
     * @param resultCode       ResultCode of onActivityResult
     * @param data             Intent of onActivityResult
     * @param snackbarShower   Interface to show snackbar
     * @param activityLauncher Interface to start activity
     */
    fun handleActivityResult(
        context: Context,
        requestCode: Int,
        resultCode: Int,
        data: Intent?,
        snackbarShower: SnackbarShower,
        activityLauncher: ActivityLauncher
    ) {
        if (resultCode != Activity.RESULT_OK || data == null) {
            return
        }

        when (requestCode) {
            REQUEST_CODE_SELECT_IMPORT_FOLDER -> {
                val toHandle = data.getLongExtra(INTENT_EXTRA_KEY_IMPORT_TO, INVALID_HANDLE)
                if (toHandle == INVALID_HANDLE) {
                    return
                }

                handleSelectFolderToImportResult(
                    resultCode,
                    toHandle,
                    getNode()!!,
                    snackbarShower,
                    activityLauncher
                )
            }
            REQUEST_CODE_SELECT_FOLDER_TO_MOVE -> handleSelectFolderToMoveResult(
                context,
                requestCode,
                resultCode,
                data,
                snackbarShower
            )
            REQUEST_CODE_SELECT_FOLDER_TO_COPY -> handleSelectFolderToCopyResult(
                context,
                requestCode,
                resultCode,
                data,
                snackbarShower,
                activityLauncher
            )
        }
    }

    /**
     * Checks if the content of the file has been modified.
     *
     * @return True if the content has been modified, false otherwise.
     */
    fun isFileEdited(): Boolean = pagination.value?.isEdited() == true

    /**
     * Manages the download action.
     *
     * @param nodeSaver Required object to save nodes.
     */
    fun downloadFile(nodeSaver: NodeSaver) {
        when (getAdapterType()) {
            OFFLINE_ADAPTER -> nodeSaver.saveOfflineNode(getNode()!!.handle, true)
            ZIP_ADAPTER -> nodeSaver.saveUri(
                getFileUri()!!,
                getNameOfFile(),
                getFileSize()!!,
                true
            )
            FROM_CHAT -> nodeSaver.saveNode(
                getNode()!!,
                highPriority = true,
                isFolderLink = true,
                fromMediaViewer = true
            )
            else -> nodeSaver.saveHandle(
                getNode()!!.handle,
                isFolderLink = getAdapterType() == FOLDER_LINK_ADAPTER,
                fromMediaViewer = true
            )
        }
    }

    /**
     * Manages the get or remove link action depending on if the node is already exported or not.
     *
     * @param context Current context.
     */
    fun manageLink(context: Context) {
        if (showTakenDownNodeActionNotAvailableDialog(getNode(), context)) {
            return
        }

        if (getNode()?.isExported == true) {
            showConfirmRemoveLinkDialog(context) {
                megaApi.disableExport(
                    getNode(),
                    ExportListener(context) { runDelay(100L) { updateNode() } })
            }
        } else {
            showGetLinkActivity(context as Activity, getNode()!!.handle)
        }
    }

    /**
     * Manages the share action.
     *
     * @param context     Current context.
     * @param urlFileLink Link if FILE_LINK_ADAPTER, empty otherwise.
     */
    fun share(context: Context, urlFileLink: String) {
        when (getAdapterType()) {
            OFFLINE_ADAPTER, ZIP_ADAPTER -> shareUri(
                context,
                getNameOfFile(),
                getFileUri()
            )
            FILE_LINK_ADAPTER -> shareLink(context, urlFileLink)
            else -> shareNode(context, getNode()!!) { updateNode() }
        }
    }

    fun previousClicked() {
        pagination.value?.previousPage()
        pagination.notifyObserver()
    }

    fun nextClicked() {
        pagination.value?.nextPage()
        pagination.notifyObserver()
    }
}<|MERGE_RESOLUTION|>--- conflicted
+++ resolved
@@ -474,13 +474,7 @@
                     }
                 }
             )
-<<<<<<< HEAD
             .addTo(composite)
-=======
-
-        activity.startService(uploadIntent)
-        activity.finish()
->>>>>>> 85aa8d7f
     }
 
     /**
