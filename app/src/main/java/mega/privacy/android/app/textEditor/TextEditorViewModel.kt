package mega.privacy.android.app.textEditor

import android.app.Activity
import android.app.ActivityManager
import android.content.Context
import android.content.Intent
import android.content.SharedPreferences
import android.net.Uri
import androidx.core.net.toUri
import androidx.lifecycle.LiveData
import androidx.lifecycle.MutableLiveData
import androidx.lifecycle.viewModelScope
import dagger.hilt.android.lifecycle.HiltViewModel
import io.reactivex.rxjava3.android.schedulers.AndroidSchedulers
import io.reactivex.rxjava3.kotlin.addTo
import io.reactivex.rxjava3.kotlin.subscribeBy
import io.reactivex.rxjava3.schedulers.Schedulers
import kotlinx.coroutines.Dispatchers
import kotlinx.coroutines.async
import kotlinx.coroutines.launch
import kotlinx.coroutines.withContext
import mega.privacy.android.app.R
import mega.privacy.android.app.UploadService
import mega.privacy.android.app.arch.BaseRxViewModel
import mega.privacy.android.app.components.saver.NodeSaver
import mega.privacy.android.app.di.MegaApi
import mega.privacy.android.app.di.MegaApiFolder
import mega.privacy.android.app.namecollision.data.NameCollision
import mega.privacy.android.app.listeners.ExportListener
import mega.privacy.android.app.namecollision.data.NameCollisionType
import mega.privacy.android.app.namecollision.usecase.CheckNameCollisionUseCase
import mega.privacy.android.app.usecase.CopyNodeUseCase
import mega.privacy.android.app.usecase.MoveNodeUseCase
import mega.privacy.android.app.usecase.exception.MegaNodeException
import mega.privacy.android.app.utils.*
import mega.privacy.android.app.utils.AlertsAndWarnings.showConfirmRemoveLinkDialog
import mega.privacy.android.app.utils.ChatUtil.authorizeNodeIfPreview
import mega.privacy.android.app.utils.Constants.*
import mega.privacy.android.app.utils.FileUtil.*
import mega.privacy.android.app.utils.LinksUtil.showGetLinkActivity
<<<<<<< HEAD
import mega.privacy.android.app.utils.LogUtil.logError
=======
>>>>>>> 3f26ba2a
import mega.privacy.android.app.utils.MegaNodeUtil.shareLink
import mega.privacy.android.app.utils.MegaNodeUtil.shareNode
import mega.privacy.android.app.utils.MegaNodeUtil.showTakenDownNodeActionNotAvailableDialog
import mega.privacy.android.app.utils.RunOnUIThreadUtils.runDelay
import mega.privacy.android.app.utils.TextUtil.isTextEmpty
import mega.privacy.android.app.utils.livedata.SingleLiveEvent
import nz.mega.sdk.*
import nz.mega.sdk.MegaApiJava.INVALID_HANDLE
import nz.mega.sdk.MegaChatApiJava.MEGACHAT_INVALID_HANDLE
import timber.log.Timber
import java.io.*
import java.lang.Exception
import java.net.HttpURLConnection
import java.net.URL
import javax.inject.Inject

/**
 * Main ViewModel to handle all logic related to the [TextEditorActivity].
 *
 * @property megaApi                    Needed to manage nodes.
 * @property megaChatApi                Needed to get text file info from chats.
 * @property checkNameCollisionUseCase  UseCase required to check name collisions.
 * @property moveNodeUseCase            UseCase required to move nodes.
 * @property copyNodeUseCase            UseCase required to copy nodes.
 */
@HiltViewModel
class TextEditorViewModel @Inject constructor(
    @MegaApi private val megaApi: MegaApiAndroid,
    @MegaApiFolder private val megaApiFolder: MegaApiAndroid,
    private val megaChatApi: MegaChatApiAndroid,
    private val checkNameCollisionUseCase: CheckNameCollisionUseCase,
    private val moveNodeUseCase: MoveNodeUseCase,
    private val copyNodeUseCase: CopyNodeUseCase
) : BaseRxViewModel() {

    companion object {
        const val MODE = "MODE"
        const val CREATE_MODE = "CREATE_MODE"
        const val VIEW_MODE = "VIEW_MODE"
        const val EDIT_MODE = "EDIT_MODE"
        const val NON_UPDATE_FINISH_ACTION = 0
        const val SUCCESS_FINISH_ACTION = 1
        const val ERROR_FINISH_ACTION = 2
        const val SHOW_LINE_NUMBERS = "SHOW_LINE_NUMBERS"
    }

    private val textEditorData: MutableLiveData<TextEditorData> = MutableLiveData(TextEditorData())
    private val mode: MutableLiveData<String> = MutableLiveData()
    private val fileName: MutableLiveData<String> = MutableLiveData()
    private val pagination: MutableLiveData<Pagination> = MutableLiveData()
    private val snackbarMessage = SingleLiveEvent<String>()
    private val collision = SingleLiveEvent<NameCollision>()
    private val throwable = SingleLiveEvent<Throwable>()

    private var needsReadContent = false
    private var isReadingContent = false
    private var errorSettingContent = false
    private var localFileUri: String? = null
    private var streamingFileURL: URL? = null
    private var showLineNumbers = false

    private lateinit var preferences: SharedPreferences

    fun onTextFileEditorDataUpdate(): LiveData<TextEditorData> = textEditorData

    fun getFileName(): LiveData<String> = fileName

    fun onContentTextRead(): LiveData<Pagination> = pagination

    fun onSnackbarMessage(): LiveData<String> = snackbarMessage

    fun getCollision(): LiveData<NameCollision> = collision

    fun onExceptionThrown(): LiveData<Throwable> = throwable

    fun getPagination(): Pagination? = pagination.value

    fun getNode(): MegaNode? = textEditorData.value?.node

    fun getNodeAccess(): Int = megaApi.getAccess(getNode())

    fun updateNode() {
        val node = textEditorData.value?.node ?: return

        textEditorData.value?.node = megaApi.getNodeByHandle(node.handle)
        textEditorData.notifyObserver()
    }

    private fun getFileUri(): Uri? = textEditorData.value?.fileUri

    private fun getFileSize(): Long? = textEditorData.value?.fileSize

    fun getAdapterType(): Int = textEditorData.value?.adapterType ?: INVALID_VALUE

    fun isEditableAdapter(): Boolean = textEditorData.value?.editableAdapter ?: false

    fun getMsgChat(): MegaChatMessage? = textEditorData.value?.msgChat

    fun getChatRoom(): MegaChatRoom? = textEditorData.value?.chatRoom

    fun getMode(): LiveData<String> = mode

    fun isViewMode(): Boolean = mode.value == VIEW_MODE

    private fun isEditMode(): Boolean = mode.value == EDIT_MODE

    fun isCreateMode(): Boolean = mode.value == CREATE_MODE

    private fun setViewMode() {
        mode.value = VIEW_MODE
    }

    fun setEditMode() {
        mode.value = EDIT_MODE
    }

    fun getCurrentText(): String? = pagination.value?.getCurrentPageText()

    fun setEditedText(text: String?) {
        pagination.value?.updatePage(text)
    }

    fun getNameOfFile(): String = fileName.value ?: ""

    fun needsReadContent(): Boolean = needsReadContent

    fun isReadingContent(): Boolean = isReadingContent

    fun needsReadOrIsReadingContent(): Boolean = needsReadContent || isReadingContent

    fun errorSettingContent() {
        errorSettingContent = true
    }

    fun thereIsErrorSettingContent(): Boolean = errorSettingContent

    fun thereIsNoErrorSettingContent(): Boolean = !errorSettingContent

    fun setShowLineNumbers(): Boolean {
        showLineNumbers = !showLineNumbers
        preferences.edit().putBoolean(SHOW_LINE_NUMBERS, showLineNumbers).apply()

        return shouldShowLineNumbers()
    }

    fun shouldShowLineNumbers(): Boolean = showLineNumbers

    fun canShowEditFab(): Boolean =
        isViewMode() && isEditableAdapter() && !needsReadOrIsReadingContent()
                && thereIsNoErrorSettingContent()

    /**
     * Checks if the file can be editable depending on the current adapter.
     */
    private fun setEditableAdapter() {
        textEditorData.value?.editableAdapter =
            if (isCreateMode()) true
            else getAdapterType() != OFFLINE_ADAPTER
                    && getAdapterType() != RUBBISH_BIN_ADAPTER && !megaApi.isInRubbish(getNode())
                    && getAdapterType() != FILE_LINK_ADAPTER
                    && getAdapterType() != FOLDER_LINK_ADAPTER
                    && getAdapterType() != ZIP_ADAPTER
                    && getAdapterType() != FROM_CHAT
                    && getAdapterType() != VERSIONS_ADAPTER
                    && getAdapterType() != INVALID_VALUE
                    && getNodeAccess() >= MegaShare.ACCESS_READWRITE
    }

    /**
     * Sets all necessary values from params if available.
     *
     * @param intent      Received intent.
     * @param mi          Current phone memory info in case is needed to read the file on streaming.
     * @param preferences Preference data.
     */
    fun setInitialValues(
        intent: Intent,
        mi: ActivityManager.MemoryInfo,
        preferences: SharedPreferences
    ) {
        val adapterType = intent.getIntExtra(INTENT_EXTRA_KEY_ADAPTER_TYPE, INVALID_VALUE)
        textEditorData.value?.adapterType = adapterType

        when (adapterType) {
            FROM_CHAT -> {
                val msgId = intent.getLongExtra(MESSAGE_ID, MEGACHAT_INVALID_HANDLE)
                val chatId = intent.getLongExtra(CHAT_ID, MEGACHAT_INVALID_HANDLE)

                if (msgId != MEGACHAT_INVALID_HANDLE && chatId != MEGACHAT_INVALID_HANDLE) {
                    textEditorData.value?.chatRoom = megaChatApi.getChatRoom(chatId)
                    var msgChat = megaChatApi.getMessage(chatId, msgId)

                    if (msgChat == null) {
                        msgChat = megaChatApi.getMessageFromNodeHistory(chatId, msgId)
                    }

                    if (msgChat != null) {
                        textEditorData.value?.msgChat = msgChat

                        textEditorData.value?.node = authorizeNodeIfPreview(
                            msgChat.megaNodeList.get(0),
                            megaChatApi,
                            megaApi,
                            chatId
                        )
                    }
                }
            }
            OFFLINE_ADAPTER, ZIP_ADAPTER -> {
                val filePath = intent.getStringExtra(INTENT_EXTRA_KEY_PATH)

                if (filePath != null) {
                    textEditorData.value?.fileUri = filePath.toUri()
                    textEditorData.value?.fileSize = File(filePath).length()
                }
            }
            FILE_LINK_ADAPTER -> {
                textEditorData.value?.node =
                    MegaNode.unserialize(intent.getStringExtra(EXTRA_SERIALIZE_STRING))
            }
            FOLDER_LINK_ADAPTER -> {
                val node = megaApiFolder.getNodeByHandle(
                    intent.getLongExtra(
                        INTENT_EXTRA_KEY_HANDLE,
                        INVALID_HANDLE
                    )
                )

                textEditorData.value?.node = megaApiFolder.authorizeNode(node)
            }
            else -> {
                textEditorData.value?.node = megaApi.getNodeByHandle(
                    intent.getLongExtra(
                        INTENT_EXTRA_KEY_HANDLE,
                        INVALID_HANDLE
                    )
                )
            }
        }

        textEditorData.value?.api =
            if (adapterType == FOLDER_LINK_ADAPTER) megaApiFolder else megaApi

        mode.value = intent.getStringExtra(MODE) ?: VIEW_MODE

        if (isViewMode() || isEditMode()) {
            needsReadContent = true
            initializeReadParams(mi)
        } else {
            pagination.value = Pagination()
        }

        setEditableAdapter()

        fileName.value = intent.getStringExtra(INTENT_EXTRA_KEY_FILE_NAME) ?: getNode()?.name ?: ""

        this.preferences = preferences
        showLineNumbers = preferences.getBoolean(SHOW_LINE_NUMBERS, false)
    }

    /**
     * Initializes the necessary params to read the file content.
     * If file is available locally, the local uri. If not, the streaming URL.
     *
     * @param mi Current phone memory info in case is needed to read the file on streaming.
     */
    private fun initializeReadParams(mi: ActivityManager.MemoryInfo) {
        localFileUri =
            if (getAdapterType() == OFFLINE_ADAPTER || getAdapterType() == ZIP_ADAPTER) getFileUri().toString()
            else getLocalFile(getNode())

        if (isTextEmpty(localFileUri)) {
            val api = textEditorData.value?.api ?: return

            if (api.httpServerIsRunning() == 0) {
                api.httpServerStart()
                textEditorData.value?.needStopHttpServer = true
            }

            api.httpServerSetMaxBufferSize(
                if (mi.totalMem > BUFFER_COMP) MAX_BUFFER_32MB
                else MAX_BUFFER_16MB
            )

            val uri = api.httpServerGetLocalLink(getNode())

            if (!isTextEmpty(uri)) {
                streamingFileURL = URL(uri)
            }
        }
    }

    /**
     * Starts the read action to get the content of the file.
     */
    fun readFileContent() {
        viewModelScope.launch { readFile() }
    }

    /**
     * Continues the read action to get the content of the file.
     * Checks if the file is available to read locally. If not, it's read by streaming.
     */
    private suspend fun readFile() {
        withContext(Dispatchers.IO) {
            isReadingContent = true
            needsReadContent = false

            if (!isTextEmpty(localFileUri)) {
                val localFile = File(localFileUri!!)

                if (isFileAvailable(localFile)) {
                    readFile(BufferedReader(FileReader(localFile)))
                    return@withContext
                }
            }

            if (streamingFileURL == null) {
                Timber.e("Error getting the file URL.")
                return@withContext
            }

            val deferred = viewModelScope.async { createConnectionAndRead() }

            try {
                deferred.await()
            } catch (e: Exception) {
                Timber.e(e, "Creating connection for reading by streaming.")
            }
        }
    }

    /**
     * Creates a connection for reading the file by streaming.
     */
    private suspend fun createConnectionAndRead() {
        withContext(Dispatchers.IO) {
            val connection: HttpURLConnection =
                streamingFileURL?.openConnection() as HttpURLConnection

            readFile(BufferedReader(InputStreamReader(connection.inputStream)))
        }
    }

    /**
     * Finishes the read action after get all necessary params to do it.
     *
     * @param br Necessary BufferReader to read the file.
     */
    private suspend fun readFile(br: BufferedReader) {
        withContext(Dispatchers.IO) {
            val sb = StringBuilder()

            try {
                var line: String?

                while (br.readLine().also { line = it } != null) {
                    sb.appendLine(line)
                }

                br.close()
            } catch (e: IOException) {
                Timber.e(e, "Exception while reading text file.")
            }

            checkIfNeedsStopHttpServer()
            isReadingContent = false

            //Remove latest line break since it's not part of the file content
            val latestBreak = sb.lastIndexOf("\n")
            if (sb.isNotEmpty() && latestBreak != -1 && sb.length - latestBreak == 1) {
                sb.deleteRange(latestBreak, sb.length)
            }


            pagination.postValue(Pagination(sb.toString()))
            sb.clear()
        }
    }

    /**
     * Starts the save file content action by creating a temp file, setting the new or modified text,
     * and then uploading it to the Cloud.
     *
     * @param activity Current activity.
     * @param fromHome True if is creating file from Home page, false otherwise.
     */
    fun saveFile(activity: Activity, fromHome: Boolean) {
        if (!isFileEdited() && !isCreateMode()) {
            setViewMode()
            return
        }

        val tempFile = CacheFolderManager.buildTempFile(activity, fileName.value)
        if (tempFile == null) {
            Timber.e("Cannot get temporal file.")
            return
        }

        val fileWriter = FileWriter(tempFile.absolutePath)
        val out = BufferedWriter(fileWriter)
        out.write(pagination.value?.getEditedText() ?: "")
        out.close()

        if (!isFileAvailable(tempFile)) {
            Timber.e("Cannot manage temporal file.")
            return
        }

        val parentHandle = if (mode.value == CREATE_MODE && getNode() == null) {
            megaApi.rootNode?.handle
        } else if (mode.value == CREATE_MODE) {
            getNode()?.handle
        } else {
            getNode()?.parentHandle
        }

        if (parentHandle == null) {
            Timber.e("Parent handle not valid.")
            return
        }

        if (mode.value == EDIT_MODE) {
            uploadFile(activity, fromHome, tempFile, parentHandle)
            return
        }

<<<<<<< HEAD
        val parentHandle = if (mode.value == CREATE_MODE && getNode() == null) {
            megaApi.rootNode?.handle
        } else if (mode.value == CREATE_MODE) {
            getNode()?.handle
        } else {
            getNode()?.parentHandle
        }

        if (parentHandle == null) {
            logError("Parent handle not valid.")
            return
        }

        if (mode.value == EDIT_MODE) {
            uploadFile(activity, fromHome, tempFile, parentHandle)
            return
        }

=======
>>>>>>> 3f26ba2a
        checkNameCollisionUseCase.check(tempFile.name, parentHandle)
            .subscribeOn(Schedulers.io())
            .observeOn(AndroidSchedulers.mainThread())
            .subscribeBy(
                onSuccess = { handle ->
                    collision.value =
                        NameCollision.Upload.getUploadCollision(handle, tempFile, parentHandle)
                },
                onError = { error ->
                    when (error) {
                        is MegaNodeException.ParentDoesNotExistException -> {
<<<<<<< HEAD
                            logError(error.message)
=======
                            Timber.e(error)
>>>>>>> 3f26ba2a
                        }
                        is MegaNodeException.ChildDoesNotExistsException -> {
                            uploadFile(activity, fromHome, tempFile, parentHandle)
                        }
                    }
                }
            )
            .addTo(composite)
    }

    /**
     * Uploads the file.
     *
     * @param activity Current activity.
     * @param fromHome True if is creating file from Home page, false otherwise.
     * @param tempFile  The file to upload.
     * @param parentHandle  The handle of the folder in which the file will be uploaded.
     */
    private fun uploadFile(
        activity: Activity,
        fromHome: Boolean,
        tempFile: File,
        parentHandle: Long
    ) {
        activity.startService(
            Intent(activity, UploadService::class.java)
                .putExtra(UploadService.EXTRA_UPLOAD_TXT, mode.value)
                .putExtra(FROM_HOME_PAGE, fromHome)
                .putExtra(UploadService.EXTRA_FILE_PATH, tempFile.absolutePath)
                .putExtra(UploadService.EXTRA_NAME, fileName.value)
                .putExtra(UploadService.EXTRA_PARENT_HASH, parentHandle)
        )
        activity.finish()
    }

    /**
     * Stops the http server if has been started before.
     */
    fun checkIfNeedsStopHttpServer() {
        if (textEditorData.value?.needStopHttpServer == true) {
            textEditorData.value?.api?.httpServerStop()
            textEditorData.value?.needStopHttpServer = false
        }
    }

    /**
     * Copies a node if there is no name collision.
     *
     * @param newParentHandle   Parent handle in which the node will be copied.
     */
    fun copyNode(newParentHandle: Long) {
        checkNameCollision(
            newParentHandle = newParentHandle,
            type = NameCollisionType.COPY
        ) {
            copyNodeUseCase.copy(
                node = getNode(),
                parentHandle = newParentHandle
            ).subscribeOn(Schedulers.io())
                .observeOn(AndroidSchedulers.mainThread())
                .subscribeBy(
                    onComplete = {
                        snackbarMessage.value =
                            StringResourcesUtils.getString(R.string.context_correctly_copied)
                    },
                    onError = { error ->
                        throwable.value = error
<<<<<<< HEAD
                        logError("Not copied: ", error)
=======
                        Timber.e(error, "Not copied: ")
>>>>>>> 3f26ba2a
                    }
                )
                .addTo(composite)
        }
    }

    /**
     * Moves a node if there is no name collision.
     *
     * @param newParentHandle   Parent handle in which the node will be moved.
     */
    fun moveNode(newParentHandle: Long) {
        checkNameCollision(
            newParentHandle = newParentHandle,
            type = NameCollisionType.MOVE
        ) {
            moveNodeUseCase.move(
                handle = getNode()?.handle ?: return@checkNameCollision,
                parentHandle = newParentHandle
            ).subscribeOn(Schedulers.io())
                .observeOn(AndroidSchedulers.mainThread())
                .subscribeBy(
                    onComplete = {
                        snackbarMessage.value =
                            StringResourcesUtils.getString(R.string.context_correctly_moved)
                    },
                    onError = { error ->
                        throwable.value = error
<<<<<<< HEAD
                        logError("Not moved: ", error)
=======
                        Timber.e(error, "Not moved: ")
>>>>>>> 3f26ba2a
                    }
                )
                .addTo(composite)
        }
    }

    /**
     * Checks if there is a name collision before proceeding with the action.
     *
     * @param newParentHandle   Handle of the parent folder in which the action will be performed.
     * @param type              [NameCollisionType]
     * @param completeAction    Action to complete after checking the name collision.
     */
    private fun checkNameCollision(
        newParentHandle: Long,
        type: NameCollisionType,
        completeAction: (() -> Unit)
    ) {
        checkNameCollisionUseCase.check(
            handle = getNode()?.handle ?: return,
            parentHandle = newParentHandle,
            type = type
        ).observeOn(AndroidSchedulers.mainThread())
            .subscribeBy(
                onSuccess = { collisionResult -> collision.value = collisionResult },
                onError = { error ->
                    when (error) {
                        is MegaNodeException.ChildDoesNotExistsException -> completeAction.invoke()
<<<<<<< HEAD
                        else -> logError(error.stackTraceToString())
=======
                        else -> Timber.e(error)
>>>>>>> 3f26ba2a
                    }
                }
            )
            .addTo(composite)
    }

    /**
     * Checks if the content of the file has been modified.
     *
     * @return True if the content has been modified, false otherwise.
     */
    fun isFileEdited(): Boolean = pagination.value?.isEdited() == true

    /**
     * Manages the download action.
     *
     * @param nodeSaver Required object to save nodes.
     */
    fun downloadFile(nodeSaver: NodeSaver) {
        when (getAdapterType()) {
            OFFLINE_ADAPTER -> nodeSaver.saveOfflineNode(getNode()!!.handle, true)
            ZIP_ADAPTER -> nodeSaver.saveUri(
                getFileUri()!!,
                getNameOfFile(),
                getFileSize()!!,
                true
            )
            FROM_CHAT -> nodeSaver.saveNode(
                getNode()!!,
                highPriority = true,
                isFolderLink = true,
                fromMediaViewer = true
            )
            else -> nodeSaver.saveHandle(
                getNode()!!.handle,
                isFolderLink = getAdapterType() == FOLDER_LINK_ADAPTER,
                fromMediaViewer = true
            )
        }
    }

    /**
     * Manages the get or remove link action depending on if the node is already exported or not.
     *
     * @param context Current context.
     */
    fun manageLink(context: Context) {
        if (showTakenDownNodeActionNotAvailableDialog(getNode(), context)) {
            return
        }

        if (getNode()?.isExported == true) {
            showConfirmRemoveLinkDialog(context) {
                megaApi.disableExport(
                    getNode(),
                    ExportListener(context) { runDelay(100L) { updateNode() } })
            }
        } else {
            showGetLinkActivity(context as Activity, getNode()!!.handle)
        }
    }

    /**
     * Manages the share action.
     *
     * @param context     Current context.
     * @param urlFileLink Link if FILE_LINK_ADAPTER, empty otherwise.
     */
    fun share(context: Context, urlFileLink: String) {
        when (getAdapterType()) {
            OFFLINE_ADAPTER, ZIP_ADAPTER -> shareUri(
                context,
                getNameOfFile(),
                getFileUri()
            )
            FILE_LINK_ADAPTER -> shareLink(context, urlFileLink)
            else -> shareNode(context, getNode()!!) { updateNode() }
        }
    }

    fun previousClicked() {
        pagination.value?.previousPage()
        pagination.notifyObserver()
    }

    fun nextClicked() {
        pagination.value?.nextPage()
        pagination.notifyObserver()
    }
}<|MERGE_RESOLUTION|>--- conflicted
+++ resolved
@@ -38,10 +38,6 @@
 import mega.privacy.android.app.utils.Constants.*
 import mega.privacy.android.app.utils.FileUtil.*
 import mega.privacy.android.app.utils.LinksUtil.showGetLinkActivity
-<<<<<<< HEAD
-import mega.privacy.android.app.utils.LogUtil.logError
-=======
->>>>>>> 3f26ba2a
 import mega.privacy.android.app.utils.MegaNodeUtil.shareLink
 import mega.privacy.android.app.utils.MegaNodeUtil.shareNode
 import mega.privacy.android.app.utils.MegaNodeUtil.showTakenDownNodeActionNotAvailableDialog
@@ -469,27 +465,6 @@
             return
         }
 
-<<<<<<< HEAD
-        val parentHandle = if (mode.value == CREATE_MODE && getNode() == null) {
-            megaApi.rootNode?.handle
-        } else if (mode.value == CREATE_MODE) {
-            getNode()?.handle
-        } else {
-            getNode()?.parentHandle
-        }
-
-        if (parentHandle == null) {
-            logError("Parent handle not valid.")
-            return
-        }
-
-        if (mode.value == EDIT_MODE) {
-            uploadFile(activity, fromHome, tempFile, parentHandle)
-            return
-        }
-
-=======
->>>>>>> 3f26ba2a
         checkNameCollisionUseCase.check(tempFile.name, parentHandle)
             .subscribeOn(Schedulers.io())
             .observeOn(AndroidSchedulers.mainThread())
@@ -501,11 +476,7 @@
                 onError = { error ->
                     when (error) {
                         is MegaNodeException.ParentDoesNotExistException -> {
-<<<<<<< HEAD
-                            logError(error.message)
-=======
                             Timber.e(error)
->>>>>>> 3f26ba2a
                         }
                         is MegaNodeException.ChildDoesNotExistsException -> {
                             uploadFile(activity, fromHome, tempFile, parentHandle)
@@ -573,11 +544,7 @@
                     },
                     onError = { error ->
                         throwable.value = error
-<<<<<<< HEAD
-                        logError("Not copied: ", error)
-=======
                         Timber.e(error, "Not copied: ")
->>>>>>> 3f26ba2a
                     }
                 )
                 .addTo(composite)
@@ -606,11 +573,7 @@
                     },
                     onError = { error ->
                         throwable.value = error
-<<<<<<< HEAD
-                        logError("Not moved: ", error)
-=======
                         Timber.e(error, "Not moved: ")
->>>>>>> 3f26ba2a
                     }
                 )
                 .addTo(composite)
@@ -639,11 +602,7 @@
                 onError = { error ->
                     when (error) {
                         is MegaNodeException.ChildDoesNotExistsException -> completeAction.invoke()
-<<<<<<< HEAD
-                        else -> logError(error.stackTraceToString())
-=======
                         else -> Timber.e(error)
->>>>>>> 3f26ba2a
                     }
                 }
             )
