package mega.privacy.android.app.listeners;

import android.content.Context;

import mega.privacy.android.app.DatabaseHandler;
import mega.privacy.android.app.MegaApplication;
import nz.mega.sdk.MegaApiJava;
import nz.mega.sdk.MegaError;
import nz.mega.sdk.MegaRequest;
import nz.mega.sdk.MegaRequestListenerInterface;

public class BaseListener implements MegaRequestListenerInterface {

    protected Context context;
<<<<<<< HEAD

=======
>>>>>>> b3f63831
    protected DatabaseHandler dBH;

    public BaseListener(Context context) {
        this.context = context;
<<<<<<< HEAD

=======
>>>>>>> b3f63831
        dBH = MegaApplication.getInstance().getDbH();
    }

    @Override
    public void onRequestStart(MegaApiJava api, MegaRequest request) {

    }

    @Override
    public void onRequestUpdate(MegaApiJava api, MegaRequest request) {

    }

    @Override
    public void onRequestFinish(MegaApiJava api, MegaRequest request, MegaError e) {

    }

    @Override
    public void onRequestTemporaryError(MegaApiJava api, MegaRequest request, MegaError e) {

    }
}<|MERGE_RESOLUTION|>--- conflicted
+++ resolved
@@ -12,18 +12,10 @@
 public class BaseListener implements MegaRequestListenerInterface {
 
     protected Context context;
-<<<<<<< HEAD
-
-=======
->>>>>>> b3f63831
     protected DatabaseHandler dBH;
 
     public BaseListener(Context context) {
         this.context = context;
-<<<<<<< HEAD
-
-=======
->>>>>>> b3f63831
         dBH = MegaApplication.getInstance().getDbH();
     }
 
