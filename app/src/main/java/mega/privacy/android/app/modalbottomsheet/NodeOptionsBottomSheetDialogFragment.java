package mega.privacy.android.app.modalbottomsheet;

import android.annotation.SuppressLint;
import android.content.Intent;
import android.graphics.drawable.Drawable;
import android.net.Uri;
import android.os.Bundle;
import android.view.LayoutInflater;
import android.view.View;
import android.view.ViewGroup;
import android.widget.ImageView;
import android.widget.LinearLayout;
import android.widget.RelativeLayout;
import android.widget.TextView;

import androidx.annotation.NonNull;
import androidx.annotation.Nullable;
import androidx.core.content.res.ResourcesCompat;

import com.google.android.material.switchmaterial.SwitchMaterial;
import com.jeremyliao.liveeventbus.LiveEventBus;

import java.io.File;
import java.util.ArrayList;
import java.util.Collections;
import java.util.List;

import mega.privacy.android.app.MegaOffline;
import mega.privacy.android.app.MimeTypeList;
import mega.privacy.android.app.R;
import mega.privacy.android.app.activities.WebViewActivity;
import mega.privacy.android.app.interfaces.SnackbarShower;
import mega.privacy.android.app.lollipop.DrawerItem;
import mega.privacy.android.app.lollipop.FileContactListActivity;
import mega.privacy.android.app.lollipop.FileInfoActivity;
import mega.privacy.android.app.lollipop.ManagerActivity;
import mega.privacy.android.app.lollipop.VersionsFileActivity;
import mega.privacy.android.app.lollipop.controllers.NodeController;
import mega.privacy.android.app.utils.MegaNodeUtil;
import mega.privacy.android.app.utils.StringResourcesUtils;
import mega.privacy.android.app.utils.Util;
import mega.privacy.android.app.utils.ViewUtils;
import nz.mega.sdk.MegaNode;
import nz.mega.sdk.MegaShare;
import nz.mega.sdk.MegaUser;

import static mega.privacy.android.app.lollipop.ManagerActivity.INCOMING_TAB;
import static mega.privacy.android.app.lollipop.ManagerActivity.LINKS_TAB;
import static mega.privacy.android.app.lollipop.ManagerActivity.OUTGOING_TAB;
import static mega.privacy.android.app.modalbottomsheet.ModalBottomSheetUtil.*;
import static mega.privacy.android.app.utils.Constants.*;
import static mega.privacy.android.app.utils.FileUtil.*;
import static mega.privacy.android.app.utils.LogUtil.*;
import static mega.privacy.android.app.utils.MegaApiUtils.*;
import static mega.privacy.android.app.utils.MegaNodeDialogUtil.ACTION_BACKUP_SHARE_FOLDER;
import static mega.privacy.android.app.utils.MegaNodeDialogUtil.BACKUP_NONE;
import static mega.privacy.android.app.utils.MegaNodeUtil.*;
import static mega.privacy.android.app.utils.OfflineUtils.*;
import static mega.privacy.android.app.utils.StringResourcesUtils.getQuantityString;
import static mega.privacy.android.app.utils.Util.*;
import static mega.privacy.android.app.utils.ContactUtil.*;
import static nz.mega.sdk.MegaApiJava.INVALID_HANDLE;

public class NodeOptionsBottomSheetDialogFragment extends BaseBottomSheetDialogFragment implements View.OnClickListener {
    /** The "modes" are defined to allow the client to specify the dialog style more flexibly.
    At the same time, compatible with old code. For which mode corresponds to which dialog style,
     please refer to the code */
    /** No definite mode, map the drawerItem to a specific mode */
    public static final int MODE0 = 0;
    /** For Cloud Drive */
    public static final int MODE1 = 1;
    /** For Rubbish Bin */
    public static final int MODE2 = 2;
    /** For Inbox */
    public static final int MODE3 = 3;
    /** For Shared items */
    public static final int MODE4 = 4;
    /** For Search */
    public static final int MODE5 = 5;
    /** For Recents */
    public static final int MODE6 = 6;

    private static final String SAVED_STATE_KEY_MODE = "MODE";

    private int mMode;

    private MegaNode node = null;
    private NodeController nC;

    private TextView nodeInfo;

    private DrawerItem drawerItem;

    public NodeOptionsBottomSheetDialogFragment(int mode) {
        if (mode >= MODE0 && mode <= MODE6) {
            mMode = mode;
        }
    }

    public NodeOptionsBottomSheetDialogFragment() {
        mMode = MODE0;
    }

    @Nullable
    @Override
    public View onCreateView(@NonNull LayoutInflater inflater, @Nullable ViewGroup container, @Nullable Bundle savedInstanceState) {
        contentView = View.inflate(getContext(), R.layout.bottom_sheet_node_item, null);
        itemsLayout = contentView.findViewById(R.id.items_layout_bottom_sheet_node);

        if (savedInstanceState != null) {
            long handle = savedInstanceState.getLong(HANDLE, INVALID_HANDLE);
            node = megaApi.getNodeByHandle(handle);
            if (requireActivity() instanceof ManagerActivity) {
                drawerItem = ((ManagerActivity) requireActivity()).getDrawerItem();
            }
            mMode = savedInstanceState.getInt(SAVED_STATE_KEY_MODE, MODE0);
        } else {
            if (requireActivity() instanceof ManagerActivity) {
                node = ((ManagerActivity) requireActivity()).getSelectedNode();
                drawerItem = ((ManagerActivity) requireActivity()).getDrawerItem();
            }
        }

        nC = new NodeController(requireActivity());

        if (megaApi.isInRubbish(node)) {
            mMode = MODE2;
        } else if (nC.nodeComesFromIncoming(node)) {
            mMode = MODE4;
        }

        return contentView;
    }

    @Override
    public void onViewCreated(@NonNull View view, @Nullable Bundle savedInstanceState) {
        ImageView nodeThumb = contentView.findViewById(R.id.node_thumbnail);
        TextView nodeName = contentView.findViewById(R.id.node_name_text);

        nodeInfo = contentView.findViewById(R.id.node_info_text);
        ImageView nodeVersionsIcon = contentView.findViewById(R.id.node_info_versions_icon);
        ImageView permissionsIcon = contentView.findViewById(R.id.permissions_icon);

        LinearLayout optionEdit = contentView.findViewById(R.id.edit_file_option);

        TextView optionInfo = contentView.findViewById(R.id.properties_option);
        // option Versions
        LinearLayout optionVersionsLayout = contentView.findViewById(R.id.option_versions_layout);
        TextView versions = contentView.findViewById(R.id.versions);
//      optionFavourite
        TextView optionFavourite = contentView.findViewById(R.id.favorite_option);
//      optionLabel
        LinearLayout optionLabel = contentView.findViewById(R.id.option_label_layout);
        TextView optionLabelCurrent = contentView.findViewById(R.id.option_label_current);
//      counterSave
        TextView optionDownload = contentView.findViewById(R.id.download_option);
        LinearLayout optionOffline = contentView.findViewById(R.id.option_offline_layout);
        SwitchMaterial offlineSwitch = contentView.findViewById(R.id.file_properties_switch);
//      counterShares
        TextView optionLink = contentView.findViewById(R.id.link_option);
        TextView optionRemoveLink = contentView.findViewById(R.id.remove_link_option);
        TextView optionShare = contentView.findViewById(R.id.share_option);
        TextView optionShareFolder = contentView.findViewById(R.id.share_folder_option);
        TextView optionClearShares = contentView.findViewById(R.id.clear_share_option);
        TextView optionSendChat = contentView.findViewById(R.id.send_chat_option);
//      counterModify
        TextView optionRename = contentView.findViewById(R.id.rename_option);
        TextView optionMove = contentView.findViewById(R.id.move_option);
        TextView optionCopy = contentView.findViewById(R.id.copy_option);
        TextView optionRestoreFromRubbish = contentView.findViewById(R.id.restore_option);
//      counterOpen
        TextView optionOpenFolder = contentView.findViewById(R.id.open_folder_option);
        TextView optionOpenWith = contentView.findViewById(R.id.open_with_option);
//      counterRemove
        TextView optionLeaveShares = contentView.findViewById(R.id.leave_share_option);
        TextView optionRubbishBin = contentView.findViewById(R.id.rubbish_bin_option);
        TextView optionRemove = contentView.findViewById(R.id.remove_option);
//      backup
        RelativeLayout optionMoveBackup = contentView.findViewById(R.id.option_backup_move_layout);
        TextView optionCopyBackup = contentView.findViewById(R.id.backup_copy_option);
        RelativeLayout optionRubbishBinBackup = contentView.findViewById(R.id.option_backup_rubbish_bin_layout);

        optionEdit.setOnClickListener(this);
        optionLabel.setOnClickListener(this);
        optionFavourite.setOnClickListener(this);
        optionDownload.setOnClickListener(this);
        optionOffline.setOnClickListener(this);
        optionInfo.setOnClickListener(this);
        optionLink.setOnClickListener(this);
        optionRemoveLink.setOnClickListener(this);
        optionShare.setOnClickListener(this);
        optionShareFolder.setOnClickListener(this);
        optionClearShares.setOnClickListener(this);
        optionLeaveShares.setOnClickListener(this);
        optionRename.setOnClickListener(this);
        optionSendChat.setOnClickListener(this);
        optionMove.setOnClickListener(this);
        optionCopy.setOnClickListener(this);
        optionRubbishBin.setOnClickListener(this);
        optionRestoreFromRubbish.setOnClickListener(this);
        optionRemove.setOnClickListener(this);
        optionOpenFolder.setOnClickListener(this);
        optionOpenWith.setOnClickListener(this);
        optionMoveBackup.setOnClickListener(this);
        optionCopyBackup.setOnClickListener(this);
        optionRubbishBinBackup.setOnClickListener(this);
        optionVersionsLayout.setOnClickListener(this);

        TextView viewInFolder = contentView.findViewById(R.id.view_in_folder_option);
        if (mMode == MODE6) {
            viewInFolder.setVisibility(View.VISIBLE);
            viewInFolder.setOnClickListener(this);
        } else {
            viewInFolder.setVisibility(View.GONE);
            viewInFolder.setOnClickListener(null);
        }

        int counterOpen = 2;
        int counterSave = 2;
        int counterShares = 6;
        int counterModify = 4;

        LinearLayout separatorOpen = contentView.findViewById(R.id.separator_open_options);
        LinearLayout separatorDownload = contentView.findViewById(R.id.separator_download_options);
        LinearLayout separatorShares = contentView.findViewById(R.id.separator_share_options);
        LinearLayout separatorModify = contentView.findViewById(R.id.separator_modify_options);

        if (!isScreenInPortrait(requireContext())) {
            logDebug("Landscape configuration");
            nodeName.setMaxWidth(scaleWidthPx(275, getResources().getDisplayMetrics()));
            nodeInfo.setMaxWidth(scaleWidthPx(275, getResources().getDisplayMetrics()));
        } else {
            nodeName.setMaxWidth(scaleWidthPx(210, getResources().getDisplayMetrics()));
            nodeInfo.setMaxWidth(scaleWidthPx(210, getResources().getDisplayMetrics()));
        }

        if (node == null) return;

        boolean isTakenDown = node.isTakenDown();
        int accessLevel = megaApi.getAccess(node);

        if (node.isFile() && !isTakenDown) {
            optionOpenWith.setVisibility(View.VISIBLE);
        } else {
            counterOpen--;
            optionOpenWith.setVisibility(View.GONE);
        }

        if (isOnline(requireContext())) {
            nodeName.setText(node.getName());
            if (node.isFolder()) {
                optionVersionsLayout.setVisibility(View.GONE);
                nodeInfo.setText(getMegaNodeFolderInfo(node));
                nodeVersionsIcon.setVisibility(View.GONE);

                nodeThumb.setImageResource(getFolderIcon(node, drawerItem));

                if (isEmptyFolder(node)) {
                    counterSave--;
                    optionOffline.setVisibility(View.GONE);
                }

                counterShares--;
                optionSendChat.setVisibility(View.GONE);
            } else {
                if (MimeTypeList.typeForName(node.getName()).isOpenableTextFile(node.getSize())
                        && accessLevel >= MegaShare.ACCESS_READWRITE) {
                    optionEdit.setVisibility(View.VISIBLE);
                }

                nodeInfo.setText(getFileInfo(node));

                if (megaApi.hasVersions(node)) {
                    nodeVersionsIcon.setVisibility(View.VISIBLE);
                    optionVersionsLayout.setVisibility(View.VISIBLE);
                    versions.setText(String.valueOf(megaApi.getNumVersions(node)));
                } else {
                    nodeVersionsIcon.setVisibility(View.GONE);
                    optionVersionsLayout.setVisibility(View.GONE);
                }

                setNodeThumbnail(requireContext(), node, nodeThumb);

                if (isTakenDown)  {
                    counterShares--;
                    optionSendChat.setVisibility(View.GONE);
                } else {
                    optionSendChat.setVisibility(View.VISIBLE);
                }
            }
        }

        if (isTakenDown) {
            contentView.findViewById(R.id.dispute_option).setVisibility(View.VISIBLE);
            contentView.findViewById(R.id.dispute_option).setOnClickListener(v -> {
                startActivity(new Intent(requireContext(), WebViewActivity.class)
                        .addFlags(Intent.FLAG_ACTIVITY_CLEAR_TOP)
                        .setData(Uri.parse(DISPUTE_URL)));

                dismiss();
            });

            counterSave--;
            optionDownload.setVisibility(View.GONE);
            if (ViewUtils.isVisible(optionOffline)) {
                counterSave--;
                optionOffline.setVisibility(View.GONE);
            }
        } else {
            offlineSwitch.setChecked(availableOffline(requireContext(), node));
        }

        optionLabel.setVisibility(isTakenDown ? View.GONE : View.VISIBLE);
        optionFavourite.setVisibility(isTakenDown ? View.GONE : View.VISIBLE);

        if (accessLevel != MegaShare.ACCESS_OWNER || isTakenDown) {
            counterShares--;
            optionShare.setVisibility(View.GONE);
        }

        if (node.isFolder()) {
            if (isTakenDown) {
                counterShares--;
                optionShareFolder.setVisibility(View.GONE);
                counterShares--;
                optionClearShares.setVisibility(View.GONE);
            } else {
                optionShareFolder.setVisibility(View.VISIBLE);

                if (isOutShare(node)) {
                    optionShareFolder.setText(R.string.manage_share);
                    optionClearShares.setVisibility(View.VISIBLE);
                } else {
                    optionShareFolder.setText(R.string.context_share_folder);
                    counterShares--;
                    optionClearShares.setVisibility(View.GONE);
                }
            }
        } else {
            counterShares--;
            optionShareFolder.setVisibility(View.GONE);
            counterShares--;
            optionClearShares.setVisibility(View.GONE);
        }

        if (isTakenDown) {
            counterShares--;
            optionLink.setVisibility(View.GONE);
            counterShares--;
            optionRemoveLink.setVisibility(View.GONE);
            counterModify--;
            optionCopy.setVisibility(View.GONE);
        } else {
            optionLink.setVisibility(View.VISIBLE);

            if (node.isExported()) {
                //Node has public link
                optionLink.setText(R.string.edit_link_option);
                optionRemoveLink.setVisibility(View.VISIBLE);
            } else {
                optionLink.setText(StringResourcesUtils.getQuantityString(R.plurals.get_links, 1));
                counterShares--;
                optionRemoveLink.setVisibility(View.GONE);
            }
        }

        if (mMode == MODE0) {
            mapDrawerItemToMode(drawerItem);
        }

        switch (mMode) {
            case MODE1:
            case MODE3:
            case MODE5:
                logDebug("show Cloud bottom sheet");

                // Check if sub folder of "My Backup"
                ArrayList<Long> handleList = new ArrayList<>();
                handleList.add(node.getHandle());
                int nodeType = checkBackupNodeTypeInList(megaApi, handleList);
                if (nodeType != BACKUP_NONE) {
                    counterModify--;
                    optionRename.setVisibility(View.GONE);
                    counterModify--;
                    optionMove.setVisibility(View.GONE);
                    if (ViewUtils.isVisible(optionCopy)) {
                        counterModify--;
                        optionCopy.setVisibility(View.GONE);
                    }
                    optionRubbishBin.setVisibility(View.GONE);

                    optionMoveBackup.setVisibility(View.VISIBLE);
                    optionCopyBackup.setVisibility(isTakenDown ? View.GONE : View.VISIBLE);
                    optionRubbishBinBackup.setVisibility(View.VISIBLE);
                }

                optionRemove.setVisibility(View.GONE);
                optionLeaveShares.setVisibility(View.GONE);
                counterOpen--;
                optionOpenFolder.setVisibility(View.GONE);
                counterModify--;
                optionRestoreFromRubbish.setVisibility(View.GONE);
                break;

            case MODE2:
                logDebug("show Rubbish bottom sheet");

                optionEdit.setVisibility(View.GONE);

                long restoreHandle = node.getRestoreHandle();
                MegaNode restoreNode = megaApi.getNodeByHandle(restoreHandle);
                if (restoreHandle == INVALID_HANDLE || !megaApi.isInRubbish(node)
                        || restoreNode == null || megaApi.isInRubbish(restoreNode)) {
                    counterModify--;
                    optionRestoreFromRubbish.setVisibility(View.GONE);
                }

                optionLabel.setVisibility(View.GONE);
                optionFavourite.setVisibility(View.GONE);

                if (ViewUtils.isVisible(optionOpenWith)) {
                    counterOpen--;
                    optionOpenWith.setVisibility(View.GONE);
                }
                counterModify--;
                optionMove.setVisibility(View.GONE);
                counterModify--;
                optionRename.setVisibility(View.GONE);
                if (ViewUtils.isVisible(optionCopy)) {
                    counterModify--;
                    optionCopy.setVisibility(View.GONE);
                }
                if (ViewUtils.isVisible(optionClearShares)) {
                    counterShares--;
                    optionClearShares.setVisibility(View.GONE);
                }
                optionLeaveShares.setVisibility(View.GONE);
                optionRubbishBin.setVisibility(View.GONE);

                if (ViewUtils.isVisible(optionShare)) {
                    counterShares--;
                    optionShare.setVisibility(View.GONE);
                }
                if (ViewUtils.isVisible(optionShareFolder)) {
                    counterShares--;
                    optionShareFolder.setVisibility(View.GONE);
                }
                if (ViewUtils.isVisible(optionLink)) {
                    counterShares--;
                    optionLink.setVisibility(View.GONE);
                }
                if (ViewUtils.isVisible(optionRemoveLink)) {
                    counterShares--;
                    optionRemoveLink.setVisibility(View.GONE);
                }
                counterOpen--;
                optionOpenFolder.setVisibility(View.GONE);
                if (ViewUtils.isVisible(optionDownload)) {
                    counterSave--;
                    optionDownload.setVisibility(View.GONE);
                }
                if (ViewUtils.isVisible(optionOffline)) {
                    counterSave--;
                    optionOffline.setVisibility(View.GONE);
                }
                if (ViewUtils.isVisible(optionSendChat)) {
                    counterShares--;
                    optionSendChat.setVisibility(View.GONE);
                }
                break;

            case MODE4:
<<<<<<< HEAD
                int tabSelected = ((ManagerActivityLollipop) requireActivity()).getTabItemShares();
                if (tabSelected == 0 || nC.nodeComesFromIncoming(node)) {
=======

                int tabSelected = ((ManagerActivity) requireActivity()).getTabItemShares();
                if (tabSelected == 0) {
>>>>>>> 229b5133
                    logDebug("showOptionsPanelIncoming");
                    long incomingParentHandle = ((ManagerActivity) requireActivity()).getParentHandleIncoming();
                    boolean isParentNode = node.getHandle() == incomingParentHandle;

                    optionRemove.setVisibility(View.GONE);
                    if (ViewUtils.isVisible(optionShareFolder)) {
                        counterShares--;
                        optionShareFolder.setVisibility(View.GONE);
                    }

                    if (ViewUtils.isVisible(optionClearShares)) {
                        counterShares--;
                        optionClearShares.setVisibility(View.GONE);
                    }

<<<<<<< HEAD
                    int dBT = nC.getIncomingLevel(node);
=======
                    int dBT = ((ManagerActivity) requireActivity()).getDeepBrowserTreeIncoming();
>>>>>>> 229b5133
                    logDebug("DeepTree value:" + dBT);

                    if (dBT > FIRST_NAVIGATION_LEVEL && !isParentNode) {
                        optionLeaveShares.setVisibility(View.GONE);
                    } else {
                        //Show the owner of the shared folder
                        showOwnerSharedFolder();
                        optionLeaveShares.setVisibility(isTakenDown ? View.GONE : View.VISIBLE);
                        permissionsIcon.setVisibility(View.VISIBLE);

                        switch (accessLevel) {
                            case MegaShare.ACCESS_FULL:
                                logDebug("LEVEL 0 - access FULL");
                                permissionsIcon.setImageResource(R.drawable.ic_shared_fullaccess);
                                break;

                            case MegaShare.ACCESS_READ:
                                logDebug("LEVEL 0 - access read");
                                permissionsIcon.setImageResource(R.drawable.ic_shared_read);
                                break;

                            case MegaShare.ACCESS_READWRITE:
                                logDebug("LEVEL 0 - readwrite");
                                permissionsIcon.setImageResource(R.drawable.ic_shared_read_write);
                                break;
                        }
                    }

                    if (ViewUtils.isVisible(optionLink)) {
                        counterShares--;
                        optionLink.setVisibility(View.GONE);
                    }

                    if (ViewUtils.isVisible(optionRemoveLink)) {
                        counterShares--;
                        optionRemoveLink.setVisibility(View.GONE);
                    }

                    switch (accessLevel) {
                        case MegaShare.ACCESS_FULL:
                            logDebug("access FULL");
                            if (dBT <= FIRST_NAVIGATION_LEVEL || isParentNode) {
                                optionRubbishBin.setVisibility(View.GONE);
                                counterModify--;
                                optionMove.setVisibility(View.GONE);
                            }

                            break;

                        case MegaShare.ACCESS_READ:
                            logDebug("access read");
                            optionLabel.setVisibility(View.GONE);
                            optionFavourite.setVisibility(View.GONE);
                            counterModify--;
                            optionRename.setVisibility(View.GONE);
                            counterModify--;
                            optionMove.setVisibility(View.GONE);
                            optionRubbishBin.setVisibility(View.GONE);
                            break;

                        case MegaShare.ACCESS_READWRITE:
                            logDebug("readwrite");
                            optionLabel.setVisibility(View.GONE);
                            optionFavourite.setVisibility(View.GONE);
                            counterModify--;
                            optionRename.setVisibility(View.GONE);
                            counterModify--;
                            optionMove.setVisibility(View.GONE);
                            optionRubbishBin.setVisibility(View.GONE);
                            break;
                    }
                } else if (tabSelected == 1) {
                    logDebug("showOptionsPanelOutgoing");

<<<<<<< HEAD
                    if (!isTakenDown && ((ManagerActivityLollipop) requireActivity()).getDeepBrowserTreeOutgoing() == FIRST_NAVIGATION_LEVEL
                            && ViewUtils.isVisible(optionClearShares)) {
=======
                    if (node.isFolder()) {
                        optionShareFolder.setVisibility(View.VISIBLE);
                        optionShareFolder.setText(R.string.manage_share);
                    } else {
                        if (MimeTypeList.typeForName(node.getName()).isOpenableTextFile(node.getSize())) {
                            optionEdit.setVisibility(View.VISIBLE);
                        }

                        counterShares--;
                        optionShareFolder.setVisibility(View.GONE);
                    }

                    if (node.isExported()) {
                        //Node has public link
                        optionLink.setText(R.string.edit_link_option);
                        optionRemoveLink.setVisibility(View.VISIBLE);
                    } else {
                        optionLink.setText(StringResourcesUtils.getQuantityString(R.plurals.get_links, 1));
                        counterShares--;
                        optionRemoveLink.setVisibility(View.GONE);
                    }

                    if (((ManagerActivity) requireActivity()).getDeepBrowserTreeOutgoing() == FIRST_NAVIGATION_LEVEL) {
                        optionClearShares.setVisibility(View.VISIBLE);

>>>>>>> 229b5133
                        //Show the number of contacts who shared the folder
                        ArrayList<MegaShare> sl = megaApi.getOutShares(node);
                        if (sl != null) {
                            if (sl.size() != 0) {
                                nodeInfo.setText(getQuantityString(R.plurals.general_num_shared_with,
                                        sl.size(), sl.size()));
                            }
                        }
                    } else if (ViewUtils.isVisible(optionClearShares)) {
                        counterShares--;
                        optionClearShares.setVisibility(View.GONE);
                    }

                    counterModify--;
                    optionMove.setVisibility(View.GONE);
                    optionRemove.setVisibility(View.GONE);
                    optionLeaveShares.setVisibility(View.GONE);
                } else if (tabSelected == 2) {
                    if (!isTakenDown && node.isShared()) {
                        optionClearShares.setVisibility(View.VISIBLE);
                    } else if (ViewUtils.isVisible(optionClearShares)) {
                        counterShares--;
                        optionClearShares.setVisibility(View.GONE);
                    }

                    counterModify--;
                    optionMove.setVisibility(View.GONE);
                    optionRemove.setVisibility(View.GONE);
                    optionLeaveShares.setVisibility(View.GONE);
                }

                counterOpen--;
                optionOpenFolder.setVisibility(View.GONE);
                counterModify--;
                optionRestoreFromRubbish.setVisibility(View.GONE);

                break;

            case MODE6:
                if (ViewUtils.isVisible(optionShareFolder)) {
                    counterShares--;
                    optionShareFolder.setVisibility(View.GONE);
                }
                if (ViewUtils.isVisible(optionClearShares)) {
                    counterShares--;
                    optionClearShares.setVisibility(View.GONE);
                }

                optionRemove.setVisibility(View.GONE);
                optionLeaveShares.setVisibility(View.GONE);
                counterOpen--;
                optionOpenFolder.setVisibility(View.GONE);
                counterModify--;
                optionRestoreFromRubbish.setVisibility(View.GONE);

                switch (accessLevel) {
                    case MegaShare.ACCESS_READWRITE:
                    case MegaShare.ACCESS_READ:
                    case MegaShare.ACCESS_UNKNOWN:
                        optionLabel.setVisibility(View.GONE);
                        optionFavourite.setVisibility(View.GONE);
                        counterModify--;
                        optionRename.setVisibility(View.GONE);
                        counterModify--;
                        optionMove.setVisibility(View.GONE);
                        optionRubbishBin.setVisibility(View.GONE);
                        if (ViewUtils.isVisible(optionLink)) {
                            counterShares--;
                            optionLink.setVisibility(View.GONE);
                        }
                        if (ViewUtils.isVisible(optionRemoveLink)) {
                            counterShares--;
                            optionRemoveLink.setVisibility(View.GONE);
                        }
                        break;
                }
                break;
        }

        separatorOpen.setVisibility(counterOpen <= 0 ? View.GONE : View.VISIBLE);
        separatorDownload.setVisibility(counterSave <= 0 ? View.GONE : View.VISIBLE);
        separatorShares.setVisibility(counterShares <= 0 ? View.GONE : View.VISIBLE);
        separatorModify.setVisibility(counterModify <= 0 ? View.GONE : View.VISIBLE);

        offlineSwitch.setOnCheckedChangeListener((v, isChecked) -> onClick(v));

        optionFavourite.setText(node.isFavourite() ? R.string.file_properties_unfavourite : R.string.file_properties_favourite);
        optionFavourite.setCompoundDrawablesWithIntrinsicBounds(node.isFavourite()
                        ? R.drawable.ic_remove_favourite
                        : R.drawable.ic_add_favourite,
                0, 0, 0);

        if (node.getLabel() != MegaNode.NODE_LBL_UNKNOWN) {
            int color = ResourcesCompat.getColor(getResources(), getNodeLabelColor(node.getLabel()), null);
            Drawable drawable = MegaNodeUtil.getNodeLabelDrawable(node.getLabel(), getResources());
            optionLabelCurrent.setCompoundDrawablesRelativeWithIntrinsicBounds(null, null, drawable, null);
            optionLabelCurrent.setText(MegaNodeUtil.getNodeLabelText(node.getLabel()));
            optionLabelCurrent.setTextColor(color);
            optionLabelCurrent.setVisibility(View.VISIBLE);
        } else {
            optionLabelCurrent.setVisibility(View.GONE);
        }

        super.onViewCreated(view, savedInstanceState);
    }

    private void showOwnerSharedFolder() {
        ArrayList<MegaShare> sharesIncoming = megaApi.getInSharesList();
        for (int j = 0; j < sharesIncoming.size(); j++) {
            MegaShare mS = sharesIncoming.get(j);
            if (mS.getNodeHandle() == node.getHandle()) {
                MegaUser user = megaApi.getContact(mS.getUser());
                if (user != null) {
                    nodeInfo.setText(getMegaUserNameDB(user));
                } else {
                    nodeInfo.setText(mS.getUser());
                }
            }
        }
    }

    @SuppressLint("NonConstantResourceId")
    @Override
    public void onClick(View v) {
        if (node == null) {
            logWarning("The selected node is NULL");
            return;
        }

        ArrayList<Long> handleList = new ArrayList<>();
        handleList.add(node.getHandle());

        Intent i;
        int nodeType;

        switch (v.getId()) {
            case R.id.download_option:
                ((ManagerActivity) requireActivity()).saveNodesToDevice(
                        Collections.singletonList(node), false, false, false, false);
                break;

            case R.id.favorite_option:
                megaApi.setNodeFavourite(node, !node.isFavourite());
                break;

            case R.id.option_label_layout:
                ((ManagerActivity) requireActivity()).showNodeLabelsPanel(node);
                break;

            case R.id.file_properties_switch:
            case R.id.option_offline_layout:
                if (availableOffline(requireContext(), node)) {
                    MegaOffline mOffDelete = dbH.findByHandle(node.getHandle());
                    removeFromOffline(mOffDelete);
                    Util.showSnackbar(
                            getActivity(), getResources().getString(R.string.file_removed_offline));
                } else {
                    saveForOffline();
                }
                break;

            case R.id.properties_option:
                i = new Intent(requireContext(), FileInfoActivity.class);
                i.putExtra(HANDLE, node.getHandle());

                if (drawerItem == DrawerItem.SHARED_ITEMS) {
                    if (((ManagerActivity) requireActivity()).getTabItemShares() == 0) {
                        i.putExtra("from", FROM_INCOMING_SHARES);
                        i.putExtra(INTENT_EXTRA_KEY_FIRST_LEVEL,
                                ((ManagerActivity) requireActivity()).getDeepBrowserTreeIncoming() <= FIRST_NAVIGATION_LEVEL);
                    } else if (((ManagerActivity) requireActivity()).getTabItemShares() == 1) {
                        i.putExtra("adapterType", OUTGOING_SHARES_ADAPTER);
                    }
                } else if (drawerItem == DrawerItem.INBOX) {
                    if (((ManagerActivity) requireActivity()).getTabItemShares() == 0) {
                        i.putExtra("from", FROM_INBOX);
                    }
                } else if (drawerItem == DrawerItem.SEARCH) {
                    if (nC.nodeComesFromIncoming(node)) {
                        i.putExtra("from", FROM_INCOMING_SHARES);
                        int dBT = nC.getIncomingLevel(node);
                        i.putExtra(INTENT_EXTRA_KEY_FIRST_LEVEL, dBT <= FIRST_NAVIGATION_LEVEL);
                    }
                }
                i.putExtra(NAME, node.getName());

                startActivityForResult(i, REQUEST_CODE_FILE_INFO);
                dismissAllowingStateLoss();
                break;

            case R.id.link_option:
                ((ManagerActivity) requireActivity()).showGetLinkActivity(node.getHandle());
                break;

            case R.id.view_in_folder_option:
                ((ManagerActivity) requireActivity()).viewNodeInFolder(node);
                break;

            case R.id.remove_link_option:
                ((ManagerActivity) requireActivity()).showConfirmationRemovePublicLink(node);
                break;

            case R.id.share_folder_option:
                nodeType = checkBackupNodeTypeByHandle(megaApi, node);
                if (nodeType != BACKUP_NONE) {
                    ((ManagerActivity) requireActivity()).showWarningDialogOfShare(node, nodeType, ACTION_BACKUP_SHARE_FOLDER);
                } else {
                    if (isOutShare(node)) {
                        i = new Intent(requireContext(), FileContactListActivity.class);
                        i.putExtra(NAME, node.getHandle());
                        startActivity(i);
                    } else {
                        nC.selectContactToShareFolder(node);
                    }
                }
                dismissAllowingStateLoss();
                break;

            case R.id.clear_share_option:
                ArrayList<MegaShare> shareList = megaApi.getOutShares(node);
                ((ManagerActivity) requireActivity()).showConfirmationRemoveAllSharingContacts(shareList, node);
                break;

            case R.id.leave_share_option:
                showConfirmationLeaveIncomingShare(requireActivity(),
                        (SnackbarShower) requireActivity(), node);
                break;

            case R.id.send_chat_option:
                ((ManagerActivity) requireActivity()).attachNodeToChats(node);
                dismissAllowingStateLoss();
                break;

            case R.id.rename_option:
                ((ManagerActivity) requireActivity()).showRenameDialog(node);

                break;

            case R.id.move_option:
                nC.chooseLocationToMoveNodes(handleList);
                dismissAllowingStateLoss();
                break;

            case R.id.option_backup_move_layout:
                ((ManagerActivity) requireActivity()).moveBackupNode(handleList);
                dismissAllowingStateLoss();
                break;

            case R.id.copy_option:
            case R.id.backup_copy_option:
                nC.chooseLocationToCopyNodes(handleList);
                dismissAllowingStateLoss();
                break;

            case R.id.rubbish_bin_option:
            case R.id.remove_option:
            case R.id.option_backup_rubbish_bin_layout:
                ((ManagerActivity) requireActivity()).askConfirmationMoveToRubbish(handleList);
                break;

            case R.id.open_folder_option:
                nC.openFolderFromSearch(node.getHandle());
                dismissAllowingStateLoss();
                break;

            case R.id.open_with_option:
                openWith(requireActivity(), node);
                break;

            case R.id.restore_option:
                List<MegaNode> nodes = new ArrayList<>();
                nodes.add(node);
                ((ManagerActivity) requireActivity()).restoreFromRubbish(nodes);
                break;

            case R.id.share_option:
                shareNode(requireActivity(), node);
                break;

            case R.id.edit_file_option:
                manageEditTextFileIntent(requireContext(), node, getAdapterType());
                break;
            case R.id.option_versions_layout:
                Intent version = new Intent(getActivity(), VersionsFileActivity.class);
                version.putExtra("handle", node.getHandle());
                requireActivity().startActivityForResult(version, REQUEST_CODE_DELETE_VERSIONS_HISTORY);
                break;
        }

        setStateBottomSheetBehaviorHidden();
    }

    private void refreshView() {
        switch (drawerItem) {
            case CLOUD_DRIVE:
            case RUBBISH_BIN:
                ((ManagerActivity) requireActivity()).onNodesCloudDriveUpdate();
                break;

            case INBOX:
                ((ManagerActivity) requireActivity()).onNodesInboxUpdate();
                break;

            case SHARED_ITEMS:
                ((ManagerActivity) requireActivity()).onNodesSharedUpdate();
                break;

            case SEARCH:
                ((ManagerActivity) requireActivity()).onNodesSearchUpdate();
                break;

            case HOMEPAGE:
                LiveEventBus.get(EVENT_NODES_CHANGE).post(false);
                break;
        }
    }

    private void removeFromOffline(MegaOffline mOffDelete) {
        removeOffline(mOffDelete, dbH, requireContext());
        refreshView();
    }

    private void saveForOffline() {
        int adapterType;

        switch (drawerItem) {
            case INBOX:
                adapterType = FROM_INBOX;
                break;

            case SHARED_ITEMS:
                if (((ManagerActivity) requireActivity()).getTabItemShares() == 0) {
                    adapterType = FROM_INCOMING_SHARES;
                    break;
                }

            default:
                adapterType = FROM_OTHERS;
        }

        File offlineParent = getOfflineParentFile(requireActivity(), adapterType, node, megaApi);

        if (isFileAvailable(offlineParent)) {
            File offlineFile = new File(offlineParent, node.getName());

            if (isFileAvailable(offlineFile)) {
                if (isFileDownloadedLatest(offlineFile, node)
                        && offlineFile.length() == node.getSize()) {
                    // if the file matches to the latest on the cloud, do nothing
                    return;
                } else {
                    // if the file does not match the latest on the cloud, delete the old file offline database record
                    String parentName = getOfflineParentFileName(requireContext(), node).getAbsolutePath() + File.separator;
                    MegaOffline mOffDelete = dbH.findbyPathAndName(parentName, node.getName());
                    removeFromOffline(mOffDelete);
                }
            }
        }

        // Save the new file to offline
        saveOffline(offlineParent, node, requireActivity());
    }

    @Override
    public void onSaveInstanceState(@NonNull Bundle outState) {
        super.onSaveInstanceState(outState);
        long handle = node.getHandle();
        outState.putLong(HANDLE, handle);
        outState.putInt(SAVED_STATE_KEY_MODE, mMode);
    }

    private void mapDrawerItemToMode(DrawerItem drawerItem) {
        switch (drawerItem) {
            case CLOUD_DRIVE:
                mMode = MODE1;
                break;
            case RUBBISH_BIN:
                mMode = MODE2;
                break;
            case INBOX:
                mMode = MODE3;
                break;
            case SHARED_ITEMS:
                mMode = MODE4;
                break;
            case SEARCH:
                mMode = MODE5;
                break;
        }
    }

    private int getAdapterType() {
        switch (mMode) {
            case MODE1:
                return FILE_BROWSER_ADAPTER;

            case MODE2:
                return RUBBISH_BIN_ADAPTER;

            case MODE3:
                return INBOX_ADAPTER;

            case MODE4:
                switch (((ManagerActivity) requireActivity()).getTabItemShares()) {
                    case INCOMING_TAB:
                        return INCOMING_SHARES_ADAPTER;
                    case OUTGOING_TAB:
                        return OUTGOING_SHARES_ADAPTER;
                    case LINKS_TAB:
                        return LINKS_ADAPTER;
                }

            case MODE5:
                return SEARCH_ADAPTER;

            case MODE6:
                return RECENTS_ADAPTER;

            default:
                return INVALID_VALUE;
        }
    }
}<|MERGE_RESOLUTION|>--- conflicted
+++ resolved
@@ -470,14 +470,8 @@
                 break;
 
             case MODE4:
-<<<<<<< HEAD
-                int tabSelected = ((ManagerActivityLollipop) requireActivity()).getTabItemShares();
+                int tabSelected = ((ManagerActivity) requireActivity()).getTabItemShares();
                 if (tabSelected == 0 || nC.nodeComesFromIncoming(node)) {
-=======
-
-                int tabSelected = ((ManagerActivity) requireActivity()).getTabItemShares();
-                if (tabSelected == 0) {
->>>>>>> 229b5133
                     logDebug("showOptionsPanelIncoming");
                     long incomingParentHandle = ((ManagerActivity) requireActivity()).getParentHandleIncoming();
                     boolean isParentNode = node.getHandle() == incomingParentHandle;
@@ -493,11 +487,7 @@
                         optionClearShares.setVisibility(View.GONE);
                     }
 
-<<<<<<< HEAD
                     int dBT = nC.getIncomingLevel(node);
-=======
-                    int dBT = ((ManagerActivity) requireActivity()).getDeepBrowserTreeIncoming();
->>>>>>> 229b5133
                     logDebug("DeepTree value:" + dBT);
 
                     if (dBT > FIRST_NAVIGATION_LEVEL && !isParentNode) {
@@ -572,36 +562,8 @@
                 } else if (tabSelected == 1) {
                     logDebug("showOptionsPanelOutgoing");
 
-<<<<<<< HEAD
-                    if (!isTakenDown && ((ManagerActivityLollipop) requireActivity()).getDeepBrowserTreeOutgoing() == FIRST_NAVIGATION_LEVEL
+                    if (!isTakenDown && ((ManagerActivity) requireActivity()).getDeepBrowserTreeOutgoing() == FIRST_NAVIGATION_LEVEL
                             && ViewUtils.isVisible(optionClearShares)) {
-=======
-                    if (node.isFolder()) {
-                        optionShareFolder.setVisibility(View.VISIBLE);
-                        optionShareFolder.setText(R.string.manage_share);
-                    } else {
-                        if (MimeTypeList.typeForName(node.getName()).isOpenableTextFile(node.getSize())) {
-                            optionEdit.setVisibility(View.VISIBLE);
-                        }
-
-                        counterShares--;
-                        optionShareFolder.setVisibility(View.GONE);
-                    }
-
-                    if (node.isExported()) {
-                        //Node has public link
-                        optionLink.setText(R.string.edit_link_option);
-                        optionRemoveLink.setVisibility(View.VISIBLE);
-                    } else {
-                        optionLink.setText(StringResourcesUtils.getQuantityString(R.plurals.get_links, 1));
-                        counterShares--;
-                        optionRemoveLink.setVisibility(View.GONE);
-                    }
-
-                    if (((ManagerActivity) requireActivity()).getDeepBrowserTreeOutgoing() == FIRST_NAVIGATION_LEVEL) {
-                        optionClearShares.setVisibility(View.VISIBLE);
-
->>>>>>> 229b5133
                         //Show the number of contacts who shared the folder
                         ArrayList<MegaShare> sl = megaApi.getOutShares(node);
                         if (sl != null) {
