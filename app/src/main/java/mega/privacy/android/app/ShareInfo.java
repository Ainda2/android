--- conflicted
+++ resolved
@@ -393,7 +393,6 @@
 	 */
 	private void processContent(Uri uri, Context context) {
 		logDebug("processContent: " + uri);
-<<<<<<< HEAD
 
 		ContentProviderClient client = null;
 		Cursor cursor = null;
@@ -406,29 +405,15 @@
 			logError("client or cursor EXCEPTION: ", e);
 		}
 
-		if(cursor!=null){
-			if(cursor.getCount()==0){
-				logDebug("RETURN - Cursor get count is 0");
-=======
-		ContentProviderClient client = null;
-		Cursor cursor = null;
-		try {
-            client = context.getContentResolver().acquireContentProviderClient(uri);
-			cursor = client.query(uri, null, null, null, null);
-		} catch (Exception e) {
-			logError("cursor EXCEPTION!!!", e);
-		} finally {
-			if (cursor == null || cursor.getCount() == 0) {
-				logWarning("Error with cursor");
-				if (cursor != null) {
-					cursor.close();
-				}
-				if (client != null) {
-					client.close();
-				}
->>>>>>> ddb16f29
-				return;
-			}
+		if (cursor == null || cursor.getCount() == 0) {
+			logWarning("Error with cursor: null or count is 0");
+			if (cursor != null) {
+				cursor.close();
+			}
+			if (client != null) {
+				client.close();
+			}
+			return;
 		}
 
 		cursor.moveToFirst();
@@ -490,21 +475,10 @@
 		else{
 			logWarning("Nothing done!");
 		}
-<<<<<<< HEAD
-	
-		client.release();
+
 		cursor.close();
-
-=======
-
-		if (cursor != null) {
-			cursor.close();
-		}
-
-		if (client != null) {
-			client.close();
-		}
->>>>>>> ddb16f29
+		client.close();
+
 		logDebug("---- END process content----");
 	}
 	
