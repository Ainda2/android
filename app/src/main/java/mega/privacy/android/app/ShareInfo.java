package mega.privacy.android.app;

import static mega.privacy.android.app.utils.FileUtil.addPdfFileExtension;

import android.annotation.SuppressLint;
import android.content.ClipData;
import android.content.ContentProviderClient;
import android.content.Context;
import android.content.Intent;
import android.database.Cursor;
import android.net.Uri;
import android.os.Build;
import android.os.Bundle;
import android.provider.MediaStore;

import java.io.BufferedOutputStream;
import java.io.File;
import java.io.FileInputStream;
import java.io.FileNotFoundException;
import java.io.FileOutputStream;
import java.io.IOException;
import java.io.InputStream;
import java.io.OutputStream;
import java.io.Serializable;
import java.io.UnsupportedEncodingException;
import java.net.URI;
import java.net.URISyntaxException;
import java.net.URLDecoder;
import java.util.ArrayList;
import java.util.List;

import mega.privacy.android.app.main.FileExplorerActivity;
import mega.privacy.android.app.main.PdfViewerActivity;
import mega.privacy.android.app.main.megachat.data.FileGalleryItem;
import timber.log.Timber;


/*
 * Helper class to process shared files from other activities
 */
public class ShareInfo implements Serializable {

<<<<<<< HEAD
	private static final String APP_PRIVATE_DIR1 = "/data/data/mega.privacy.android.app";
	private static final String APP_PRIVATE_DIR2 = "/data/user/0/mega.privacy.android.app";

	public String title = null;
	private long lastModified;
	public transient InputStream inputStream = null;
	public long size = -1;
	private File file = null;
	public boolean isContact = false;
	public Uri contactUri = null;

	private static Intent mIntent;
	
	/*
	 * Get ShareInfo from File
	 */
	public static ShareInfo infoFromFile(File file) {
		ShareInfo info = new ShareInfo();
		info.file = file;
		info.lastModified = file.lastModified();
		info.size = file.length();
		info.title = file.getName();
		try {
			info.inputStream = new FileInputStream(file);
		} catch (FileNotFoundException e) {
			return null;
		}
		return info;
	}

	public String getOriginalFileName() {
		return file.getName();
	}
	
	public String getFileAbsolutePath() {
		return file.getAbsolutePath();
	}
	
	public String getTitle() {
		return title;
	}

	public InputStream getInputStream() {
		return inputStream;
	}

	public long getSize() {
		return size;
	}

	public long getLastModified() {
	    return lastModified;
=======
    private static final String APP_PRIVATE_DIR1 = "/data/data/mega.privacy.android.app";
    private static final String APP_PRIVATE_DIR2 = "/data/user/0/mega.privacy.android.app";

    public String title = null;
    private long lastModified;
    public transient InputStream inputStream = null;
    public long size = -1;
    private File file = null;
    public boolean isContact = false;
    public Uri contactUri = null;

    private static Intent mIntent;

    /*
     * Get ShareInfo from File
     */
    public static ShareInfo infoFromFile(File file) {
        ShareInfo info = new ShareInfo();
        info.file = file;
        info.lastModified = file.lastModified();
        info.size = file.length();
        info.title = file.getName();
        try {
            info.inputStream = new FileInputStream(file);
        } catch (FileNotFoundException e) {
            return null;
        }
        return info;
    }

    public String getOriginalFileName() {
        return file.getName();
    }

    public String getFileAbsolutePath() {
        return file.getAbsolutePath();
    }

    public String getTitle() {
        return title;
    }

    public InputStream getInputStream() {
        return inputStream;
    }

    public long getSize() {
        return size;
    }

    public long getLastModified() {
        return lastModified;
>>>>>>> 3f26ba2a
    }

    /*
     * Process incoming Intent and get list of ShareInfo objects
     */
    public static List<ShareInfo> processIntent(Intent intent, Context context) {
        Timber.d("%s of action", intent.getAction());

        if (intent.getAction() == null || intent.getAction().equals(FileExplorerActivity.ACTION_PROCESSED) || intent.getAction().equals(FileExplorerActivity.ACTION_PROCESSED)) {
            return null;
        }
        if (context == null) {
            return null;
        }

        mIntent = intent;

        // Process multiple items
        if (Intent.ACTION_SEND_MULTIPLE.equals(intent.getAction())) {
            Timber.d("Multiple!");
            return processIntentMultiple(intent, context);
        }
        ShareInfo shareInfo = new ShareInfo();

        Bundle extras = intent.getExtras();
        // File data in EXTRA_STREAM
        if (extras != null && extras.containsKey(Intent.EXTRA_STREAM)) {
            Timber.d("Extras is not null");
            Object streamObject = extras.get(Intent.EXTRA_STREAM);
            if (streamObject instanceof Uri) {
                Timber.d("Instance of URI");
                Timber.d(streamObject.toString());
                shareInfo.processUri((Uri) streamObject, context);
            } else if (streamObject == null) {
                Timber.d("Stream object is null!");
                return null;
            } else {
                Timber.d("Unhandled type %s", streamObject.getClass().getName());
                for (String key : extras.keySet()) {
                    Timber.d("Key %s", key);
                }
                return processIntentMultiple(intent, context);
            }
        } else if (intent.getClipData() != null) {
            if (Intent.ACTION_GET_CONTENT.equals(intent.getAction())) {
                Timber.d("Multiple ACTION_GET_CONTENT");
                return processGetContentMultiple(intent, context);
            }
        }
        // Get File info from Data URI
        else {
            Uri dataUri = intent.getData();
            if (dataUri == null) {
                Timber.w("Data uri is null");

                return null;
            }

            if (isPathInsecure(dataUri.getPath())) {
                Timber.w("Data uri is insecure");
                return null;
            }

            shareInfo.processUri(dataUri, context);
        }
        if (shareInfo.file == null) {
            Timber.w("Share info file is null");
            return null;
        }
        intent.setAction(FileExplorerActivity.ACTION_PROCESSED);

        ArrayList<ShareInfo> result = new ArrayList<ShareInfo>();
        result.add(shareInfo);
        return result;
    }

    /**
     * Process files to upload to chat from gallery
     *
     * @param context Context
     * @param files   List of FileGalleryItem
     * @return List of ShareInfo
     */
    public static List<ShareInfo> processUploadFile(Context context, ArrayList<FileGalleryItem> files) {
        List<ShareInfo> result = new ArrayList<>();

        if (files.isEmpty())
            return result;

        // Get File info from Data URI
        for (int i = 0; i < files.size(); i++) {
            ShareInfo shareInfo = new ShareInfo();
            FileGalleryItem file = files.get(i);
            Uri dataUri = file.getFileUri();
            if (dataUri == null) {
                Timber.w("Data uri is null");
                continue;
            }

            if (isPathInsecure(dataUri.getPath())) {
                Timber.w("Data uri is insecure");
                continue;
            }

            shareInfo.processUri(dataUri, context);
            result.add(shareInfo);
        }

        return result;
    }

    private static boolean isPathInsecure(String path) {
        return path.contains("../") || path.contains(APP_PRIVATE_DIR1)
                || path.contains(APP_PRIVATE_DIR2);
    }

    /*
     * Process Multiple files from GET_CONTENT Intent
     */
    @SuppressLint("NewApi")
    public static List<ShareInfo> processGetContentMultiple(Intent intent, Context context) {
        Timber.d("processGetContentMultiple");
        ArrayList<ShareInfo> result = new ArrayList<>();
        ClipData cD = intent.getClipData();

        if (cD != null && cD.getItemCount() != 0) {
            for (int i = 0; i < cD.getItemCount(); i++) {
                ClipData.Item item = cD.getItemAt(i);
                Uri uri = item.getUri();
                Timber.d("ClipData uri: %s", uri);
                if (uri == null)
                    continue;
                Timber.d("Uri: %s", uri.toString());
                ShareInfo info = new ShareInfo();
                info.processUri(uri, context);
                if (info.file == null) {
                    continue;
                }
                result.add(info);
            }
        } else {
            Timber.w("ClipData or uploadResults NUll or size=0");
            return null;
        }

        intent.setAction(FileExplorerActivity.ACTION_PROCESSED);

        return result;
    }


    /*
     * Process Multiple files
     */
    public static List<ShareInfo> processIntentMultiple(Intent intent, Context context) {
        Timber.d("processIntentMultiple");
        ArrayList<Uri> imageUris = intent.getParcelableArrayListExtra(Intent.EXTRA_STREAM);

        ArrayList<Uri> imageUri = intent.getParcelableArrayListExtra(Intent.EXTRA_ALLOW_MULTIPLE);

        if (imageUris == null || imageUris.size() == 0) {
            Timber.w("imageUris == null || imageUris.size() == 0");
            return null;
        }
        ArrayList<ShareInfo> result = new ArrayList<ShareInfo>();
        for (Uri uri : imageUris) {
            if (uri == null) {
                Timber.w("continue --> uri null");
                continue;
            }
            Timber.d("Uri: %s", uri.toString());
            ShareInfo info = new ShareInfo();
            info.processUri(uri, context);
            if (info.file == null) {
                Timber.w("continue -->info.file null");
                continue;
            }
            result.add(info);
        }

        intent.setAction(FileExplorerActivity.ACTION_PROCESSED);

        return result;
    }

    /*
     * Get info from Uri
     */
    public void processUri(Uri uri, Context context) {
        Timber.d("processUri: %s", uri);
        // getting input stream
        inputStream = null;
        try {
            inputStream = context.getContentResolver().openInputStream(uri);
        } catch (FileNotFoundException fileNotFound) {
            Timber.e(fileNotFound, "Can't find uri: %s", uri);
            return;
        } catch (Exception e) {
            Timber.e(e, "inputStream EXCEPTION!");
            String path = uri.getPath();
            Timber.d("Process Uri path in the exception: %s", path);
        }

        String scheme = uri.getScheme();
        if (scheme != null) {
            if (scheme.equals("content")) {
                Timber.d("processUri go to scheme content");
                processContent(uri, context);
            } else if (scheme.equals("file")) {
                Timber.d("processUri go to file content");
                processFile(uri, context);
            }
        } else {
            Timber.w("Scheme NULL");
        }

        if (inputStream != null) {
            Timber.d("processUri inputStream != null");

            file = null;
            String path = uri.getPath();
            Timber.d("processUri-path: %s", path);
            try {
                file = new File(path);
            } catch (Exception e) {
                Timber.e(e, "Error when creating File!");
            }

            if ((file != null) && file.exists() && file.canRead()) {
                size = file.length();
                Timber.d("The file is accesible!");
                return;
            }

            file = null;
            path = getRealPathFromURI(context, uri);
            if (path != null) {
                Timber.d("RealPath: %s", path);
                try {
                    file = new File(path);
                } catch (Exception e) {
                    Timber.e(e, "EXCEPTION: No real path from URI");
                }
            } else {
                Timber.w("Real path is NULL");
            }

            if ((file != null) && file.exists() && file.canRead()) {
                size = file.length();
                Timber.d("Return here");
                return;
            }

            if (title == null) {
                Timber.w("Title is null, return!");
                return;
            }
            if (title.contains("../") || title.contains(("..%2F"))) {
                Timber.d("Internal path traversal: %s", title);
                return;
            }
            Timber.d("Internal No path traversal: %s", title);
            if (context instanceof PdfViewerActivity
                    || (mIntent != null && mIntent.getType() != null && mIntent.getType().equals("application/pdf"))) {
                title = addPdfFileExtension(title);
            }
            file = new File(context.getCacheDir(), title);
            Timber.d("Start copy to: %s", file.getAbsolutePath());

            try {
                OutputStream stream = new BufferedOutputStream(new FileOutputStream(file));
                int bufferSize = 1024;
                byte[] buffer = new byte[bufferSize];
                int len = 0;
                while ((len = inputStream.read(buffer)) != -1) {
                    stream.write(buffer, 0, len);
                }
                if (stream != null) {
                    stream.close();
                }

                inputStream = new FileInputStream(file);
                size = file.length();
                Timber.d("File size: %s", size);
            } catch (IOException e) {
                Timber.e(e, "Catch IO exception");
                inputStream = null;
                if (file != null) {
                    file.delete();
                }
            }
        } else {
            Timber.d("inputStream is NULL");
            String path = uri.getPath();
            Timber.d("PATH: %s", path);
            if (path != null) {
                String[] s = path.split("file://");
                if (s.length > 1) {
                    String p = s[1];
                    String[] s1 = p.split("/ORIGINAL");
                    if (s1.length > 1) {
                        path = s1[0];
                        try {
                            path = URLDecoder.decode(path, "UTF-8");
                        } catch (UnsupportedEncodingException e) {
                            path.replaceAll("%20", " ");
                        }
                    }
                }
            }
            Timber.d("REAL PATH: %s", path);

            file = null;
            try {
                file = new File(path);
            } catch (Exception e) {
                Timber.e(e, "Error when creating File!");
            }
            if ((file != null) && file.exists() && file.canRead()) {
                size = file.length();
                Timber.d("The file is accesible!");
                return;
            } else {
                Timber.w("The file is not accesible!");
                isContact = true;
                contactUri = uri;
            }
        }
        Timber.d("END processUri");
    }

    /*
     * Get info from content provider
     */
    private void processContent(Uri uri, Context context) {
        Timber.d("processContent: %s", uri);

        ContentProviderClient client = null;
        Cursor cursor = null;
        try {
            client = context.getContentResolver().acquireContentProviderClient(uri);
            if (client != null) {
                cursor = client.query(uri, null, null, null, null);
            }
        } catch (Exception e) {
            Timber.e(e, "client or cursor EXCEPTION: ");
        }

        if (cursor == null || cursor.getCount() == 0) {
            Timber.w("Error with cursor");
            if (cursor != null) {
                cursor.close();
            }
            if (client != null) {
                if (Build.VERSION.SDK_INT >= Build.VERSION_CODES.N) {
                    client.close();
                } else {
                    client.release();
                }
            }
            return;
        }

        cursor.moveToFirst();
        int displayIndex = cursor.getColumnIndex("_display_name");
        if (displayIndex != -1)
            title = cursor.getString(displayIndex);
        int sizeIndex = cursor.getColumnIndex("_size");
        if (sizeIndex != -1) {
            String sizeString = cursor.getString(sizeIndex);
            if (sizeString != null) {
                long size = Long.valueOf(sizeString);
                if (size > 0) {
                    Timber.d("Size: %s", size);
                    this.size = size;
                }
            }
        }
        int lastModifiedIndex = cursor.getColumnIndex("last_modified");
        if (lastModifiedIndex != -1) {
            this.lastModified = cursor.getLong(lastModifiedIndex);
        }

        if (size == -1 || inputStream == null) {
            Timber.d("Keep going");
            int dataIndex = cursor.getColumnIndex("_data");
            if (dataIndex != -1) {
                String data = cursor.getString(dataIndex);
                if (data == null) {
                    Timber.w("RETURN - data is NULL");
                    return;
                }
                File dataFile = new File(data);
                if (dataFile.exists() && dataFile.canRead()) {
                    if (size == -1) {
                        long size = dataFile.length();
                        if (size > 0) {
                            Timber.d("Size is: %s", size);
                            this.size = size;
                        }
                    } else {
                        Timber.w("Not valid size");
                    }

                    if (inputStream == null) {
                        try {
                            inputStream = new FileInputStream(dataFile);
                        } catch (FileNotFoundException e) {
                            Timber.e(e, "Exception");
                        }

                    } else {
                        Timber.w("inputStream is NULL");
                    }
                }
            }
        } else {
            Timber.w("Nothing done!");
        }

        cursor.close();
        if (Build.VERSION.SDK_INT >= Build.VERSION_CODES.N) {
            client.close();
        } else {
            client.release();
        }

        Timber.d("---- END process content----");
    }

    /*
     * Process Uri as File path
     */
    private void processFile(Uri uri, Context context) {
        Timber.d("processing file");
        File file = null;
        try {
            file = new File(new URI(uri.toString()));
        } catch (URISyntaxException e1) {
            file = new File(uri.toString().replace("file:///", "/"));
        }
        if (!file.exists() || !file.canRead()) {
            Timber.w("Can't read file. exists: %s, canRead: %s, uri: %s", file.exists(), file.canRead(), uri.toString());
            return;
        }
        if (file.isDirectory()) {
            Timber.d("Is folder");
            return;
        }
        Timber.d("Continue processing...");
        size = file.length();
        title = file.getName();
        try {
            inputStream = new FileInputStream(file);
        } catch (FileNotFoundException e) {
        }
        Timber.d("%s %d", title, size);
    }

    private String getRealPathFromURI(Context context, Uri contentURI) {
        if (contentURI == null) return null;
        String path = null;
        Cursor cursor = null;

        try {
            cursor = context.getContentResolver().query(contentURI, null, null, null, null);
            if (cursor == null) return null;
            if (cursor.getCount() == 0) {
                cursor.close();
                return null;
            }

            cursor.moveToFirst();
            int idx = cursor.getColumnIndex(MediaStore.Images.ImageColumns.DATA);
            if (idx == -1) {
                cursor.close();
                return null;
            }

            try {
                path = cursor.getString(idx);
            } catch (Exception ex) {
                cursor.close();
                return null;
            }
        } catch (Exception e) {
            if (cursor != null)
                cursor.close();
            return null;
        }

        if (cursor != null)
            cursor.close();
        return path;
    }
}<|MERGE_RESOLUTION|>--- conflicted
+++ resolved
@@ -40,60 +40,6 @@
  */
 public class ShareInfo implements Serializable {
 
-<<<<<<< HEAD
-	private static final String APP_PRIVATE_DIR1 = "/data/data/mega.privacy.android.app";
-	private static final String APP_PRIVATE_DIR2 = "/data/user/0/mega.privacy.android.app";
-
-	public String title = null;
-	private long lastModified;
-	public transient InputStream inputStream = null;
-	public long size = -1;
-	private File file = null;
-	public boolean isContact = false;
-	public Uri contactUri = null;
-
-	private static Intent mIntent;
-	
-	/*
-	 * Get ShareInfo from File
-	 */
-	public static ShareInfo infoFromFile(File file) {
-		ShareInfo info = new ShareInfo();
-		info.file = file;
-		info.lastModified = file.lastModified();
-		info.size = file.length();
-		info.title = file.getName();
-		try {
-			info.inputStream = new FileInputStream(file);
-		} catch (FileNotFoundException e) {
-			return null;
-		}
-		return info;
-	}
-
-	public String getOriginalFileName() {
-		return file.getName();
-	}
-	
-	public String getFileAbsolutePath() {
-		return file.getAbsolutePath();
-	}
-	
-	public String getTitle() {
-		return title;
-	}
-
-	public InputStream getInputStream() {
-		return inputStream;
-	}
-
-	public long getSize() {
-		return size;
-	}
-
-	public long getLastModified() {
-	    return lastModified;
-=======
     private static final String APP_PRIVATE_DIR1 = "/data/data/mega.privacy.android.app";
     private static final String APP_PRIVATE_DIR2 = "/data/user/0/mega.privacy.android.app";
 
@@ -146,7 +92,6 @@
 
     public long getLastModified() {
         return lastModified;
->>>>>>> 3f26ba2a
     }
 
     /*
