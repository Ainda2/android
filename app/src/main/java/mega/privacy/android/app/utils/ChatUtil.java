package mega.privacy.android.app.utils;

import android.app.Activity;
import android.content.Context;
import android.content.DialogInterface;
import android.content.Intent;
import android.content.pm.ActivityInfo;
import android.content.res.Resources;
import android.graphics.Bitmap;
import android.graphics.Canvas;
import android.graphics.drawable.BitmapDrawable;
import android.graphics.drawable.Drawable;
import android.os.SystemClock;
import android.support.annotation.Nullable;
import android.support.v4.content.ContextCompat;
import android.support.v7.app.AlertDialog;
import android.util.TypedValue;
import android.view.LayoutInflater;
import android.view.View;
import android.widget.Button;
import android.widget.Chronometer;
import android.widget.RelativeLayout;
import android.widget.TextView;

import java.util.List;

import mega.privacy.android.app.MegaApplication;
import mega.privacy.android.app.MimeTypeList;
import mega.privacy.android.app.R;
import mega.privacy.android.app.components.SimpleSpanBuilder;
import mega.privacy.android.app.components.twemoji.EmojiManager;
import mega.privacy.android.app.components.twemoji.EmojiRange;
import mega.privacy.android.app.components.twemoji.EmojiUtilsShortcodes;
import mega.privacy.android.app.lollipop.ContactInfoActivityLollipop;
import mega.privacy.android.app.lollipop.megachat.ChatActivityLollipop;
import mega.privacy.android.app.lollipop.megachat.GroupChatInfoActivityLollipop;
import mega.privacy.android.app.lollipop.megachat.NodeAttachmentHistoryActivity;
import mega.privacy.android.app.lollipop.megachat.calls.ChatCallActivity;
import nz.mega.sdk.MegaChatApi;
import nz.mega.sdk.MegaChatApiAndroid;
import nz.mega.sdk.MegaChatCall;
import nz.mega.sdk.MegaChatMessage;
import nz.mega.sdk.MegaChatRoom;
import nz.mega.sdk.MegaChatSession;
import nz.mega.sdk.MegaHandleList;
import nz.mega.sdk.MegaNode;

import static mega.privacy.android.app.utils.Constants.*;
import static mega.privacy.android.app.utils.LogUtil.*;
import static mega.privacy.android.app.utils.Util.*;

public class ChatUtil {

    /*Method to know if i'm participating in any A/V call*/
    public static boolean participatingInACall(MegaChatApiAndroid megaChatApi) {
        if (megaChatApi == null) return false;
        MegaHandleList listCallsRequestSent = megaChatApi.getChatCalls(MegaChatCall.CALL_STATUS_REQUEST_SENT);
        MegaHandleList listCallsUserNoPresent = megaChatApi.getChatCalls(MegaChatCall.CALL_STATUS_USER_NO_PRESENT);
        MegaHandleList listCallsRingIn = megaChatApi.getChatCalls(MegaChatCall.CALL_STATUS_RING_IN);
        MegaHandleList listCallsDestroy = megaChatApi.getChatCalls(MegaChatCall.CALL_STATUS_DESTROYED);
        MegaHandleList listCalls = megaChatApi.getChatCalls();

        if ((listCalls.size() - listCallsDestroy.size()) == 0) {
            logDebug("No calls in progress");
            return false;
        }

        logDebug("There is some call in progress");
        if ((listCalls.size() - listCallsDestroy.size()) == (listCallsUserNoPresent.size() + listCallsRingIn.size())) {
            logDebug("I'm not participating in any of the calls there");
            return false;
        }
        if (listCallsRequestSent.size() > 0) {
            logDebug("I'm doing a outgoing call");
            return true;
        }
        logDebug("I'm in a call in progress");
        return true;
    }

    /*Method to know the chat id which A / V call I am participating in*/
    public static long getChatCallInProgress(MegaChatApiAndroid megaChatApi) {
        if (megaChatApi != null) {
            MegaHandleList listCallsRequestSent = megaChatApi.getChatCalls(MegaChatCall.CALL_STATUS_REQUEST_SENT);
            if (listCallsRequestSent != null && listCallsRequestSent.size() > 0) {
                return listCallsRequestSent.get(0);
            }

            MegaHandleList listCallsInProgress = megaChatApi.getChatCalls(MegaChatCall.CALL_STATUS_IN_PROGRESS);
            if (listCallsInProgress != null && listCallsInProgress.size() > 0) {
                return listCallsInProgress.get(0);
            }

            MegaHandleList listCallsInReconnecting = megaChatApi.getChatCalls(MegaChatCall.CALL_STATUS_RECONNECTING);
            if (listCallsInReconnecting != null && listCallsInReconnecting.size() > 0) {
                return listCallsInReconnecting.get(0);
            }
        }
        return -1;
    }

    /*Method to return to the call which I am participating*/
    public static void returnCall(Context context, MegaChatApiAndroid megaChatApi) {
        if ((megaChatApi == null) || (megaChatApi.getChatCall(getChatCallInProgress(megaChatApi)) == null))
            return;
        long chatId = getChatCallInProgress(megaChatApi);
        MegaChatCall call = megaChatApi.getChatCall(chatId);
        MegaApplication.setShowPinScreen(false);
        Intent intent = new Intent(context, ChatCallActivity.class);
        intent.addFlags(Intent.FLAG_ACTIVITY_CLEAR_TOP);
        intent.putExtra(CHAT_ID, chatId);
        intent.putExtra(CALL_ID, call.getId());
        context.startActivity(intent);

    }

    /*Method to show or hide the "Tap to return to call" banner*/
    public static void showCallLayout(Context context, MegaChatApiAndroid megaChatApi, final RelativeLayout callInProgressLayout, final Chronometer callInProgressChrono, final TextView callInProgressText) {
        if (megaChatApi == null || callInProgressLayout == null) return;
        if (!participatingInACall(megaChatApi)) {
            callInProgressLayout.setVisibility(View.GONE);
            activateChrono(false, callInProgressChrono, null);
            return;
        }

        long chatId = getChatCallInProgress(megaChatApi);
        if (chatId == -1) return;

        MegaChatCall call = megaChatApi.getChatCall(chatId);
        if (call.getStatus() == MegaChatCall.CALL_STATUS_RECONNECTING) {
            logDebug("Displayed the Reconnecting call layout");
            activateChrono(false, callInProgressChrono, null);
            callInProgressLayout.setBackgroundColor(ContextCompat.getColor(context, R.color.reconnecting_bar));
            callInProgressText.setText(context.getString(R.string.reconnecting_message));

        } else {
            logDebug("Displayed the layout to return to the call");
            callInProgressText.setText(context.getString(R.string.call_in_progress_layout));
            callInProgressLayout.setBackgroundColor(ContextCompat.getColor(context, R.color.accentColor));

            if (call.getStatus() == MegaChatCall.CALL_STATUS_IN_PROGRESS) {
                activateChrono(true, callInProgressChrono, call);
            } else {
                activateChrono(false, callInProgressChrono, null);
            }
        }
        callInProgressLayout.setVisibility(View.VISIBLE);
    }

    /*Method to know if I come from a call reconnection to show the layout of returning to the call*/
    public static boolean isAfterReconnecting(Context context, RelativeLayout layout, final TextView reconnectingText) {
        return layout != null && layout.getVisibility() == View.VISIBLE && reconnectingText.getText().toString().equals(context.getString(R.string.reconnecting_message));
    }

    /*Method to know if a call is established*/
    public static boolean isEstablishedCall(MegaChatApiAndroid megaChatApi, long chatId) {

        if ((megaChatApi == null) || (megaChatApi.getChatCall(chatId) == null)) return false;
        MegaChatCall call = megaChatApi.getChatCall(chatId);
        if ((call.getStatus() <= MegaChatCall.CALL_STATUS_REQUEST_SENT) || (call.getStatus() == MegaChatCall.CALL_STATUS_JOINING) || (call.getStatus() == MegaChatCall.CALL_STATUS_IN_PROGRESS))
            return true;
        return false;
    }

    public static boolean isVoiceClip(String name) {
        return MimeTypeList.typeForName(name).isAudioVoiceClip();
    }

    public static long getVoiceClipDuration(MegaNode node) {
        return node.getDuration() <= 0 ? 0 : node.getDuration() * 1000;
    }

    /* Get the height of the action bar */
    public static int getActionBarHeight(Activity activity, Resources resources) {
        int actionBarHeight = 0;
        TypedValue tv = new TypedValue();
        if (activity != null && activity.getTheme().resolveAttribute(android.R.attr.actionBarSize, tv, true)) {
            actionBarHeight = TypedValue.complexToDimensionPixelSize(tv.data, resources.getDisplayMetrics());
        }
        return actionBarHeight;
    }

    private static int getRealLength(CharSequence text){
        int length = text.length();

        List<EmojiRange> emojisFound = EmojiManager.getInstance().findAllEmojis(text);
        int count = 0;
        if(emojisFound.size() > 0){
            for (int i=0; i<emojisFound.size();i++) {
                count = count + (emojisFound.get(i).end - emojisFound.get(i).start);
            }
            return length + count;

        }
        return -1;
    }

    public static int getMaxAllowed(@Nullable CharSequence text) {

        int realLength = getRealLength(text);
        if (realLength > MAX_ALLOWED_CHARACTERS_AND_EMOJIS){
            return text.length();
        }
        return MAX_ALLOWED_CHARACTERS_AND_EMOJIS;
    }

    public static boolean isAllowedTitle(String text) {
        if (getMaxAllowed(text) == text.length() && text.length() != MAX_ALLOWED_CHARACTERS_AND_EMOJIS) {
            return false;
        }
        return true;
    }

    public static void showShareChatLinkDialog (final Context context, MegaChatRoom chat, final String chatLink) {

        AlertDialog.Builder builder = new AlertDialog.Builder(context, R.style.AppCompatAlertDialogStyle);
        LayoutInflater inflater = null;
        if (context instanceof GroupChatInfoActivityLollipop) {
            inflater = ((GroupChatInfoActivityLollipop) context).getLayoutInflater();
        } else if (context instanceof ChatActivityLollipop) {
            inflater = ((ChatActivityLollipop) context).getLayoutInflater();
        }
        View v = inflater.inflate(R.layout.chat_link_share_dialog, null);
        builder.setView(v);
        final AlertDialog shareLinkDialog = builder.create();

        TextView nameGroup = (TextView) v.findViewById(R.id.group_name_text);
        nameGroup.setText(chat.getTitle());
        TextView chatLinkText = (TextView) v.findViewById(R.id.chat_link_text);
        chatLinkText.setText(chatLink);

        final boolean isModerator = chat.getOwnPrivilege() == MegaChatRoom.PRIV_MODERATOR ? true : false;

        View.OnClickListener clickListener = new View.OnClickListener() {
            @Override
            public void onClick(View v) {
                switch (v.getId()) {
                    case R.id.copy_button: {
                        android.content.ClipboardManager clipboard = (android.content.ClipboardManager) context.getSystemService(Context.CLIPBOARD_SERVICE);
                        android.content.ClipData clip = android.content.ClipData.newPlainText("Copied Text", chatLink);
                        clipboard.setPrimaryClip(clip);
                        if (context instanceof GroupChatInfoActivityLollipop) {
                            ((GroupChatInfoActivityLollipop) context).showSnackbar(context.getString(R.string.chat_link_copied_clipboard));
                        } else if (context instanceof ChatActivityLollipop) {
                            ((ChatActivityLollipop) context).showSnackbar(SNACKBAR_TYPE, context.getString(R.string.chat_link_copied_clipboard), -1);

                        }
                        dismissShareChatLinkDialog(context, shareLinkDialog);
                        break;
                    }
                    case R.id.share_button: {
                        Intent sharingIntent = new Intent(android.content.Intent.ACTION_SEND);
                        sharingIntent.setType("text/plain");
                        sharingIntent.putExtra(android.content.Intent.EXTRA_TEXT, chatLink);
                        context.startActivity(Intent.createChooser(sharingIntent, context.getString(R.string.context_share)));
                        dismissShareChatLinkDialog(context, shareLinkDialog);
                        break;
                    }
                    case R.id.delete_button: {
                        if (isModerator) {
                            showConfirmationRemoveChatLink(context);
                        }
                        dismissShareChatLinkDialog(context, shareLinkDialog);
                        break;
                    }
                    case R.id.dismiss_button: {
                        dismissShareChatLinkDialog(context, shareLinkDialog);
                        break;
                    }
                }
            }
        };

        Button copyButton = (Button) v.findViewById(R.id.copy_button);
        copyButton.setOnClickListener(clickListener);
        Button shareButton = (Button) v.findViewById(R.id.share_button);
        shareButton.setOnClickListener(clickListener);
        Button deleteButton = (Button) v.findViewById(R.id.delete_button);
        if (isModerator) {
            deleteButton.setVisibility(View.VISIBLE);
        } else {
            deleteButton.setVisibility(View.GONE);
        }
        deleteButton.setOnClickListener(clickListener);
        Button dismissButton = (Button) v.findViewById(R.id.dismiss_button);
        dismissButton.setOnClickListener(clickListener);

        shareLinkDialog.setCancelable(false);
        shareLinkDialog.setCanceledOnTouchOutside(false);
        try {
            shareLinkDialog.show();
        } catch (Exception e) {
        }
    }

    private static void dismissShareChatLinkDialog(Context context, AlertDialog shareLinkDialog) {
        try {
            shareLinkDialog.dismiss();
            if (context instanceof ChatActivityLollipop) {
                ((ChatActivityLollipop) context).setShareLinkDialogDismissed(true);
            }
        } catch (Exception e) {
        }
    }

    public static void showConfirmationRemoveChatLink(final Context context) {
        logDebug("showConfirmationRemoveChatLink");

        DialogInterface.OnClickListener dialogClickListener = new DialogInterface.OnClickListener() {
            @Override
            public void onClick(DialogInterface dialog, int which) {
                switch (which) {
                    case DialogInterface.BUTTON_POSITIVE:
                        if (context instanceof GroupChatInfoActivityLollipop) {
                            ((GroupChatInfoActivityLollipop) context).removeChatLink();
                        } else if (context instanceof ChatActivityLollipop) {
                            ((ChatActivityLollipop) context).removeChatLink();
                        }
                        break;

                    case DialogInterface.BUTTON_NEGATIVE:
                        //No button clicked
                        break;
                }
            }
        };

        android.support.v7.app.AlertDialog.Builder builder = new android.support.v7.app.AlertDialog.Builder(context);
        builder.setTitle(R.string.action_delete_link);
        builder.setMessage(R.string.context_remove_chat_link_warning_text).setPositiveButton(R.string.delete_button, dialogClickListener)
                .setNegativeButton(R.string.general_cancel, dialogClickListener).show();
    }

    public static MegaChatMessage getMegaChatMessage(Context context, MegaChatApiAndroid megaChatApi, long chatId, long messageId) {
        if (context instanceof NodeAttachmentHistoryActivity) {
            return megaChatApi.getMessageFromNodeHistory(chatId, messageId);
        } else {
            return megaChatApi.getMessage(chatId, messageId);
        }

    }

    public static void activateChrono(boolean activateChrono, final Chronometer chronometer, MegaChatCall callChat) {
        if (chronometer == null) return;
        if(!activateChrono){
            chronometer.stop();
            chronometer.setVisibility(View.GONE);
            return;
        }
        if (callChat != null) {
            chronometer.setVisibility(View.VISIBLE);
            chronometer.setBase(SystemClock.elapsedRealtime() - (callChat.getDuration() * 1000));
            chronometer.start();
            chronometer.setFormat(" %s");
        }
    }

    /**
     * Locks the device window in landscape mode.
     */
    public static void lockOrientationLandscape(Activity activity) {
        activity.setRequestedOrientation(ActivityInfo.SCREEN_ORIENTATION_LANDSCAPE);
    }

    /**
     * Locks the device window in reverse landscape mode.
     */
    public static void lockOrientationReverseLandscape(Activity activity) {
        activity.setRequestedOrientation(ActivityInfo.SCREEN_ORIENTATION_REVERSE_LANDSCAPE);
    }

    /**
     * Locks the device window in portrait mode.
     */
    public static void lockOrientationPortrait(Activity activity) {
        activity.setRequestedOrientation(ActivityInfo.SCREEN_ORIENTATION_PORTRAIT);
    }

    /**
     * Locks the device window in reverse portrait mode.
     */
    public static void lockOrientationReversePortrait(Activity activity) {
        activity.setRequestedOrientation(ActivityInfo.SCREEN_ORIENTATION_REVERSE_PORTRAIT);
    }

    /**
     * Allows user to freely use portrait or landscape mode.
     */
    public static void unlockOrientation(Activity activity) {
        activity.setRequestedOrientation(ActivityInfo.SCREEN_ORIENTATION_UNSPECIFIED);
    }

    public static String milliSecondsToTimer(long milliseconds) {
        String minutesString;
        String secondsString;
        String finalTime = "";
        int hours = (int) (milliseconds / (1000 * 60 * 60));
        int minutes = (int) (milliseconds % (1000 * 60 * 60)) / (1000 * 60);
        int seconds = (int) ((milliseconds % (1000 * 60 * 60)) % (1000 * 60) / 1000);

        if (minutes < 10) {
            minutesString = "0" + minutes;
        } else {
            minutesString = "" + minutes;
        }
        if (seconds < 10) {
            secondsString = "0" + seconds;
        } else {
            secondsString = "" + seconds;
        }

        if (hours > 0) {
            if (hours < 10) {
                finalTime = "0" + hours + ":";
            } else {
                finalTime = "" + hours + ":";
            }
        }

        finalTime = finalTime + minutesString + ":" + secondsString;
        return finalTime;
    }

    public static void showErrorAlertDialogGroupCall(String message, final boolean finish, final Activity activity){
        if(activity == null){
            return;
        }

        try{
            android.app.AlertDialog.Builder dialogBuilder = getCustomAlertBuilder(activity, activity.getString(R.string.general_error_word), message, null);
            dialogBuilder.setPositiveButton(
                    activity.getString(android.R.string.ok),
                    new DialogInterface.OnClickListener() {
                        @Override
                        public void onClick(DialogInterface dialog, int which) {
                            dialog.dismiss();
                            if (finish) {
                                activity.finishAndRemoveTask();
                            }
                        }
                    });
            dialogBuilder.setOnCancelListener(new DialogInterface.OnCancelListener() {
                @Override
                public void onCancel(DialogInterface dialog) {
                    if (finish) {
                        activity.finishAndRemoveTask();
                    }
                }
            });


            android.app.AlertDialog dialog = dialogBuilder.create();
            dialog.show();
            brandAlertDialog(dialog);
        }catch(Exception ex){
            showToast(activity, message);
        }
    }

    public static String sessionStatusToString(int status) {
        switch (status) {
            case MegaChatSession.SESSION_STATUS_INVALID: {
                return "SESSION_STATUS_INVALID";
            }
            case MegaChatSession.SESSION_STATUS_INITIAL: {
                return "SESSION_STATUS_INITIAL";
            }
            case MegaChatSession.SESSION_STATUS_IN_PROGRESS: {
                return "SESSION_STATUS_IN_PROGRESS";
            }
            case MegaChatSession.SESSION_STATUS_DESTROYED: {
                return "SESSION_STATUS_DESTROYED";
            }
            default:
                return String.valueOf(status);
        }
    }

    public static String callStatusToString(int status) {
        switch (status) {
            case MegaChatCall.CALL_STATUS_INITIAL: {
                return "CALL_STATUS_INITIAL";
            }
            case MegaChatCall.CALL_STATUS_HAS_LOCAL_STREAM: {
                return "CALL_STATUS_HAS_LOCAL_STREAM";
            }
            case MegaChatCall.CALL_STATUS_REQUEST_SENT: {
                return "CALL_STATUS_REQUEST_SENT";
            }
            case MegaChatCall.CALL_STATUS_RING_IN: {
                return "CALL_STATUS_RING_IN";
            }
            case MegaChatCall.CALL_STATUS_JOINING: {
                return "CALL_STATUS_JOINING";
            }
            case MegaChatCall.CALL_STATUS_IN_PROGRESS: {
                return "CALL_STATUS_IN_PROGRESS";
            }
            case MegaChatCall.CALL_STATUS_TERMINATING_USER_PARTICIPATION: {
                return "CALL_STATUS_TERMINATING_USER_PARTICIPATION";
            }
            case MegaChatCall.CALL_STATUS_DESTROYED: {
                return "CALL_STATUS_DESTROYED";
            }
            case MegaChatCall.CALL_STATUS_USER_NO_PRESENT: {
                return "CALL_STATUS_USER_NO_PRESENT";
            }
            case MegaChatCall.CALL_STATUS_RECONNECTING: {
                return "CALL_STATUS_RECONNECTING";
            }
            default:
                return String.valueOf(status);
        }
    }

    public static String converterShortCodes(String text) {
        if (text == null || text.isEmpty()) return text;
        return EmojiUtilsShortcodes.emojify(text);
    }

    public static SimpleSpanBuilder formatText(Context context, String text) {

        SimpleSpanBuilder result;

        try {
            RTFFormatter formatter = new RTFFormatter(text, context);
            result = formatter.setRTFFormat();
        } catch (Exception e) {
            logError("FORMATTER EXCEPTION!!!", e);
            result = null;
        }
        return result;
    }

    public static boolean areDrawablesIdentical(Drawable drawableA, Drawable drawableB) {
        Drawable.ConstantState stateA = drawableA.getConstantState();
        Drawable.ConstantState stateB = drawableB.getConstantState();
        return (stateA != null && stateB != null && stateA.equals(stateB)) || getBitmap(drawableA).sameAs(getBitmap(drawableB));
    }

    private static Bitmap getBitmap(Drawable drawable) {
        Bitmap result;
        if (drawable instanceof BitmapDrawable) {
            result = ((BitmapDrawable) drawable).getBitmap();
        } else {
            int width = drawable.getIntrinsicWidth();
            int height = drawable.getIntrinsicHeight();
            if (width <= 0) {
                width = 1;
            }
            if (height <= 0) {
                height = 1;
            }

            result = Bitmap.createBitmap(width, height, Bitmap.Config.ARGB_8888);
            Canvas canvas = new Canvas(result);
            drawable.setBounds(0, 0, canvas.getWidth(), canvas.getHeight());
            drawable.draw(canvas);
        }
        return result;
    }
<<<<<<< HEAD
=======

    public static boolean isStatusConnected(Context context, MegaChatApiAndroid megaChatApi, long chatId) {
        return checkConnection(context) && megaChatApi != null && megaChatApi.getConnectionState() == MegaChatApi.CONNECTED && megaChatApi.getChatConnectionState(chatId) == MegaChatApi.CHAT_CONNECTION_ONLINE;
    }

    public static boolean checkConnection(Context context) {
        if (!isOnline(context)) {
            if (context instanceof ContactInfoActivityLollipop) {
                ((ContactInfoActivityLollipop) context).showSnackbar(SNACKBAR_TYPE, context.getString(R.string.error_server_connection_problem), -1);
            }
            return false;
        }
        return true;
    }

>>>>>>> c55097b0
}<|MERGE_RESOLUTION|>--- conflicted
+++ resolved
@@ -559,8 +559,6 @@
         }
         return result;
     }
-<<<<<<< HEAD
-=======
 
     public static boolean isStatusConnected(Context context, MegaChatApiAndroid megaChatApi, long chatId) {
         return checkConnection(context) && megaChatApi != null && megaChatApi.getConnectionState() == MegaChatApi.CONNECTED && megaChatApi.getChatConnectionState(chatId) == MegaChatApi.CHAT_CONNECTION_ONLINE;
@@ -576,5 +574,4 @@
         return true;
     }
 
->>>>>>> c55097b0
 }