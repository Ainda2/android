--- conflicted
+++ resolved
@@ -193,8 +193,6 @@
         return -1;
     }
 
-<<<<<<< HEAD
-=======
     public static int getMaxAllowed(@Nullable CharSequence text) {
 
         int realLength = getRealLength(text);
@@ -211,7 +209,6 @@
         return true;
     }
 
->>>>>>> a87403b3
     public static void showShareChatLinkDialog (final Context context, MegaChatRoom chat, final String chatLink) {
 
         AlertDialog.Builder builder = new AlertDialog.Builder(context, R.style.AppCompatAlertDialogStyle);
