--- conflicted
+++ resolved
@@ -43,11 +43,8 @@
 import mega.privacy.android.app.components.twemoji.EmojiRange;
 import mega.privacy.android.app.components.twemoji.EmojiTextView;
 import mega.privacy.android.app.components.twemoji.EmojiUtilsShortcodes;
-<<<<<<< HEAD
 import mega.privacy.android.app.lollipop.controllers.ChatController;
-=======
 import mega.privacy.android.app.lollipop.listeners.AudioFocusListener;
->>>>>>> e194073d
 import mega.privacy.android.app.lollipop.megachat.ChatActivityLollipop;
 import mega.privacy.android.app.lollipop.megachat.ChatSettings;
 import mega.privacy.android.app.lollipop.megachat.GroupChatInfoActivityLollipop;
@@ -590,7 +587,6 @@
 
         return getTitleChat(MegaApplication.getInstance().getMegaChatApi().getChatRoom(chat.getChatId()));
     }
-<<<<<<< HEAD
 
     /**
      * Method for the treatment of plurals in the strings
@@ -823,6 +819,4 @@
             notificationsSubTitle.setVisibility(View.GONE);
         }
     }
-=======
->>>>>>> e194073d
 }