package mega.privacy.android.app.utils;

import android.app.Activity;
import android.content.Context;
import android.content.DialogInterface;
import android.content.Intent;
import android.content.pm.ActivityInfo;
import android.content.res.Resources;
import android.graphics.Bitmap;
import android.graphics.Canvas;
import android.graphics.drawable.BitmapDrawable;
import android.graphics.drawable.Drawable;
<<<<<<< HEAD
import android.os.SystemClock;
import androidx.annotation.Nullable;
import androidx.core.content.ContextCompat;
=======
import androidx.annotation.Nullable;
import android.content.pm.ActivityInfo;
import android.content.res.Resources;
>>>>>>> 8da2eb28
import androidx.appcompat.app.AlertDialog;
import android.util.TypedValue;
import android.view.LayoutInflater;
import android.view.View;
import android.widget.Button;
import android.widget.TextView;
<<<<<<< HEAD

=======
import java.io.File;
import java.io.FileOutputStream;
>>>>>>> 8da2eb28
import java.util.List;
import mega.privacy.android.app.MegaApplication;
import mega.privacy.android.app.MimeTypeList;
import mega.privacy.android.app.R;
import mega.privacy.android.app.components.SimpleSpanBuilder;
import mega.privacy.android.app.components.twemoji.EmojiManager;
import mega.privacy.android.app.components.twemoji.EmojiRange;
import mega.privacy.android.app.components.twemoji.EmojiUtilsShortcodes;
import mega.privacy.android.app.lollipop.megachat.ChatActivityLollipop;
import mega.privacy.android.app.lollipop.megachat.GroupChatInfoActivityLollipop;
import mega.privacy.android.app.lollipop.megachat.NodeAttachmentHistoryActivity;
<<<<<<< HEAD
import mega.privacy.android.app.lollipop.megachat.calls.ChatCallActivity;
import nz.mega.sdk.MegaChatApi;
=======
import nz.mega.sdk.AndroidGfxProcessor;
>>>>>>> 8da2eb28
import nz.mega.sdk.MegaChatApiAndroid;
import nz.mega.sdk.MegaChatMessage;
import nz.mega.sdk.MegaChatRoom;
<<<<<<< HEAD
import nz.mega.sdk.MegaChatSession;
import nz.mega.sdk.MegaHandleList;
=======
>>>>>>> 8da2eb28
import nz.mega.sdk.MegaNode;

import static mega.privacy.android.app.utils.Constants.*;
import static mega.privacy.android.app.utils.LogUtil.*;

public class ChatUtil {

<<<<<<< HEAD
    /*Method to know if i'm participating in any A/V call*/
    public static boolean participatingInACall(MegaChatApiAndroid megaChatApi) {
        if (megaChatApi == null) return false;
        MegaHandleList listCallsRequestSent = megaChatApi.getChatCalls(MegaChatCall.CALL_STATUS_REQUEST_SENT);
        MegaHandleList listCallsUserNoPresent = megaChatApi.getChatCalls(MegaChatCall.CALL_STATUS_USER_NO_PRESENT);
        MegaHandleList listCallsRingIn = megaChatApi.getChatCalls(MegaChatCall.CALL_STATUS_RING_IN);
        MegaHandleList listCallsDestroy = megaChatApi.getChatCalls(MegaChatCall.CALL_STATUS_DESTROYED);
        MegaHandleList listCalls = megaChatApi.getChatCalls();

        if ((listCalls.size() - listCallsDestroy.size()) == 0) {
            logDebug("No calls in progress");
            return false;
        }

        logDebug("There is some call in progress");
        if ((listCalls.size() - listCallsDestroy.size()) == (listCallsUserNoPresent.size() + listCallsRingIn.size())) {
            logDebug("I'm not participating in any of the calls there");
            return false;
        }
        if (listCallsRequestSent.size() > 0) {
            logDebug("I'm doing a outgoing call");
            return true;
        }
        logDebug("I'm in a call in progress");
        return true;
    }

    /*Method to know the chat id which A / V call I am participating in*/
    public static long getChatCallInProgress(MegaChatApiAndroid megaChatApi) {
        if (megaChatApi != null) {
            MegaHandleList listCallsRequestSent = megaChatApi.getChatCalls(MegaChatCall.CALL_STATUS_REQUEST_SENT);
            if (listCallsRequestSent != null && listCallsRequestSent.size() > 0) {
                return listCallsRequestSent.get(0);
            }

            MegaHandleList listCallsInProgress = megaChatApi.getChatCalls(MegaChatCall.CALL_STATUS_IN_PROGRESS);
            if (listCallsInProgress != null && listCallsInProgress.size() > 0) {
                return listCallsInProgress.get(0);
            }

            MegaHandleList listCallsInReconnecting = megaChatApi.getChatCalls(MegaChatCall.CALL_STATUS_RECONNECTING);
            if (listCallsInReconnecting != null && listCallsInReconnecting.size() > 0) {
                return listCallsInReconnecting.get(0);
            }
        }
        return -1;
    }

    /*Method to return to the call which I am participating*/
    public static void returnCall(Context context, MegaChatApiAndroid megaChatApi) {
        if ((megaChatApi == null) || (megaChatApi.getChatCall(getChatCallInProgress(megaChatApi)) == null))
            return;
        long chatId = getChatCallInProgress(megaChatApi);
        MegaChatCall call = megaChatApi.getChatCall(chatId);
        MegaApplication.setShowPinScreen(false);
        Intent intent = new Intent(context, ChatCallActivity.class);
        intent.addFlags(Intent.FLAG_ACTIVITY_CLEAR_TOP);
        intent.putExtra(CHAT_ID, chatId);
        intent.putExtra(CALL_ID, call.getId());
        context.startActivity(intent);

    }

    /*Method to show or hide the "Tap to return to call" banner*/
    public static void showCallLayout(Context context, MegaChatApiAndroid megaChatApi, final RelativeLayout callInProgressLayout, final Chronometer callInProgressChrono, final TextView callInProgressText) {
        if (megaChatApi == null || callInProgressLayout == null) return;
        if (!participatingInACall(megaChatApi)) {
            callInProgressLayout.setVisibility(View.GONE);
            activateChrono(false, callInProgressChrono, null);
            return;
        }

        long chatId = getChatCallInProgress(megaChatApi);
        if (chatId == -1) return;

        MegaChatCall call = megaChatApi.getChatCall(chatId);
        if (call.getStatus() == MegaChatCall.CALL_STATUS_RECONNECTING) {
            logDebug("Displayed the Reconnecting call layout");
            activateChrono(false, callInProgressChrono, null);
            callInProgressLayout.setBackgroundColor(ContextCompat.getColor(context, R.color.reconnecting_bar));
            callInProgressText.setText(context.getString(R.string.reconnecting_message));

        } else {
            logDebug("Displayed the layout to return to the call");
            callInProgressText.setText(context.getString(R.string.call_in_progress_layout));
            callInProgressLayout.setBackgroundColor(ContextCompat.getColor(context, R.color.accentColor));

            if (call.getStatus() == MegaChatCall.CALL_STATUS_IN_PROGRESS) {
                activateChrono(true, callInProgressChrono, call);
            } else {
                activateChrono(false, callInProgressChrono, null);
            }
        }
        callInProgressLayout.setVisibility(View.VISIBLE);
    }

    /*Method to know if I come from a call reconnection to show the layout of returning to the call*/
    public static boolean isAfterReconnecting(Context context, RelativeLayout layout, final TextView reconnectingText) {
        return layout != null && layout.getVisibility() == View.VISIBLE && reconnectingText.getText().toString().equals(context.getString(R.string.reconnecting_message));
    }

    /*Method to know if a call is established*/
    public static boolean isEstablishedCall(MegaChatApiAndroid megaChatApi, long chatId) {

        if ((megaChatApi == null) || (megaChatApi.getChatCall(chatId) == null)) return false;
        MegaChatCall call = megaChatApi.getChatCall(chatId);
        if ((call.getStatus() <= MegaChatCall.CALL_STATUS_REQUEST_SENT) || (call.getStatus() == MegaChatCall.CALL_STATUS_JOINING) || (call.getStatus() == MegaChatCall.CALL_STATUS_IN_PROGRESS))
            return true;
        return false;
    }
=======
    private static final float DOWNSCALE_IMAGES_PX = 2000000f;
>>>>>>> 8da2eb28

    public static boolean isVoiceClip(String name) {
        return MimeTypeList.typeForName(name).isAudioVoiceClip();
    }

    public static long getVoiceClipDuration(MegaNode node) {
        return node.getDuration() <= 0 ? 0 : node.getDuration() * 1000;
    }

    /* Get the height of the action bar */
    public static int getActionBarHeight(Activity activity, Resources resources) {
        int actionBarHeight = 0;
        TypedValue tv = new TypedValue();
        if (activity != null && activity.getTheme().resolveAttribute(android.R.attr.actionBarSize, tv, true)) {
            actionBarHeight = TypedValue.complexToDimensionPixelSize(tv.data, resources.getDisplayMetrics());
        }
        return actionBarHeight;
    }

    private static int getRealLength(CharSequence text){
        int length = text.length();

        List<EmojiRange> emojisFound = EmojiManager.getInstance().findAllEmojis(text);
        int count = 0;
        if(emojisFound.size() > 0){
            for (int i=0; i<emojisFound.size();i++) {
                count = count + (emojisFound.get(i).end - emojisFound.get(i).start);
            }
            return length + count;

        }
        return length;
    }

    public static int getMaxAllowed(@Nullable CharSequence text) {
        int realLength = getRealLength(text);
        if (realLength > MAX_ALLOWED_CHARACTERS_AND_EMOJIS) {
            return text.length();
        }
        return MAX_ALLOWED_CHARACTERS_AND_EMOJIS;
    }

    public static boolean isAllowedTitle(String text) {
        return getMaxAllowed(text) != text.length() || getRealLength(text) == MAX_ALLOWED_CHARACTERS_AND_EMOJIS;
    }

    public static void showShareChatLinkDialog (final Context context, MegaChatRoom chat, final String chatLink) {

        AlertDialog.Builder builder = new AlertDialog.Builder(context, R.style.AppCompatAlertDialogStyle);
        LayoutInflater inflater = null;
        if (context instanceof GroupChatInfoActivityLollipop) {
            inflater = ((GroupChatInfoActivityLollipop) context).getLayoutInflater();
        } else if (context instanceof ChatActivityLollipop) {
            inflater = ((ChatActivityLollipop) context).getLayoutInflater();
        }
        View v = inflater.inflate(R.layout.chat_link_share_dialog, null);
        builder.setView(v);
        final AlertDialog shareLinkDialog = builder.create();

        TextView nameGroup = (TextView) v.findViewById(R.id.group_name_text);
        nameGroup.setText(chat.getTitle());
        TextView chatLinkText = (TextView) v.findViewById(R.id.chat_link_text);
        chatLinkText.setText(chatLink);

        final boolean isModerator = chat.getOwnPrivilege() == MegaChatRoom.PRIV_MODERATOR ? true : false;

        View.OnClickListener clickListener = new View.OnClickListener() {
            @Override
            public void onClick(View v) {
                switch (v.getId()) {
                    case R.id.copy_button: {
                        android.content.ClipboardManager clipboard = (android.content.ClipboardManager) context.getSystemService(Context.CLIPBOARD_SERVICE);
                        android.content.ClipData clip = android.content.ClipData.newPlainText("Copied Text", chatLink);
                        clipboard.setPrimaryClip(clip);
                        if (context instanceof GroupChatInfoActivityLollipop) {
                            ((GroupChatInfoActivityLollipop) context).showSnackbar(context.getString(R.string.chat_link_copied_clipboard));
                        } else if (context instanceof ChatActivityLollipop) {
                            ((ChatActivityLollipop) context).showSnackbar(SNACKBAR_TYPE, context.getString(R.string.chat_link_copied_clipboard), -1);

                        }
                        dismissShareChatLinkDialog(context, shareLinkDialog);
                        break;
                    }
                    case R.id.share_button: {
                        Intent sharingIntent = new Intent(android.content.Intent.ACTION_SEND);
                        sharingIntent.setType("text/plain");
                        sharingIntent.putExtra(android.content.Intent.EXTRA_TEXT, chatLink);
                        context.startActivity(Intent.createChooser(sharingIntent, context.getString(R.string.context_share)));
                        dismissShareChatLinkDialog(context, shareLinkDialog);
                        break;
                    }
                    case R.id.delete_button: {
                        if (isModerator) {
                            showConfirmationRemoveChatLink(context);
                        }
                        dismissShareChatLinkDialog(context, shareLinkDialog);
                        break;
                    }
                    case R.id.dismiss_button: {
                        dismissShareChatLinkDialog(context, shareLinkDialog);
                        break;
                    }
                }
            }
        };

        Button copyButton = (Button) v.findViewById(R.id.copy_button);
        copyButton.setOnClickListener(clickListener);
        Button shareButton = (Button) v.findViewById(R.id.share_button);
        shareButton.setOnClickListener(clickListener);
        Button deleteButton = (Button) v.findViewById(R.id.delete_button);
        if (isModerator) {
            deleteButton.setVisibility(View.VISIBLE);
        } else {
            deleteButton.setVisibility(View.GONE);
        }
        deleteButton.setOnClickListener(clickListener);
        Button dismissButton = (Button) v.findViewById(R.id.dismiss_button);
        dismissButton.setOnClickListener(clickListener);

        shareLinkDialog.setCancelable(false);
        shareLinkDialog.setCanceledOnTouchOutside(false);
        try {
            shareLinkDialog.show();
        } catch (Exception e) {
        }
    }

    private static void dismissShareChatLinkDialog(Context context, AlertDialog shareLinkDialog) {
        try {
            shareLinkDialog.dismiss();
            if (context instanceof ChatActivityLollipop) {
                ((ChatActivityLollipop) context).setShareLinkDialogDismissed(true);
            }
        } catch (Exception e) {
        }
    }

    public static void showConfirmationRemoveChatLink(final Context context) {
        logDebug("showConfirmationRemoveChatLink");

        DialogInterface.OnClickListener dialogClickListener = new DialogInterface.OnClickListener() {
            @Override
            public void onClick(DialogInterface dialog, int which) {
                switch (which) {
                    case DialogInterface.BUTTON_POSITIVE:
                        if (context instanceof GroupChatInfoActivityLollipop) {
                            ((GroupChatInfoActivityLollipop) context).removeChatLink();
                        } else if (context instanceof ChatActivityLollipop) {
                            ((ChatActivityLollipop) context).removeChatLink();
                        }
                        break;

                    case DialogInterface.BUTTON_NEGATIVE:
                        //No button clicked
                        break;
                }
            }
        };

        androidx.appcompat.app.AlertDialog.Builder builder = new androidx.appcompat.app.AlertDialog.Builder(context);
        builder.setTitle(R.string.action_delete_link);
        builder.setMessage(R.string.context_remove_chat_link_warning_text).setPositiveButton(R.string.delete_button, dialogClickListener)
                .setNegativeButton(R.string.general_cancel, dialogClickListener).show();
    }

    public static MegaChatMessage getMegaChatMessage(Context context, MegaChatApiAndroid megaChatApi, long chatId, long messageId) {
        if (context instanceof NodeAttachmentHistoryActivity) {
            return megaChatApi.getMessageFromNodeHistory(chatId, messageId);
        } else {
            return megaChatApi.getMessage(chatId, messageId);
        }

    }

    /**
     * Locks the device window in landscape mode.
     */
    public static void lockOrientationLandscape(Activity activity) {
        activity.setRequestedOrientation(ActivityInfo.SCREEN_ORIENTATION_LANDSCAPE);
    }

    /**
     * Locks the device window in reverse landscape mode.
     */
    public static void lockOrientationReverseLandscape(Activity activity) {
        activity.setRequestedOrientation(ActivityInfo.SCREEN_ORIENTATION_REVERSE_LANDSCAPE);
    }

    /**
     * Locks the device window in portrait mode.
     */
    public static void lockOrientationPortrait(Activity activity) {
        activity.setRequestedOrientation(ActivityInfo.SCREEN_ORIENTATION_PORTRAIT);
    }

    /**
     * Locks the device window in reverse portrait mode.
     */
    public static void lockOrientationReversePortrait(Activity activity) {
        activity.setRequestedOrientation(ActivityInfo.SCREEN_ORIENTATION_REVERSE_PORTRAIT);
    }

    /**
     * Allows user to freely use portrait or landscape mode.
     */
    public static void unlockOrientation(Activity activity) {
        activity.setRequestedOrientation(ActivityInfo.SCREEN_ORIENTATION_UNSPECIFIED);
    }

<<<<<<< HEAD
    public static String milliSecondsToTimer(long milliseconds) {
        String minutesString;
        String secondsString;
        String finalTime = "";
        int hours = (int) (milliseconds / (1000 * 60 * 60));
        int minutes = (int) (milliseconds % (1000 * 60 * 60)) / (1000 * 60);
        int seconds = (int) ((milliseconds % (1000 * 60 * 60)) % (1000 * 60) / 1000);

        if (minutes < 10) {
            minutesString = "0" + minutes;
        } else {
            minutesString = "" + minutes;
        }
        if (seconds < 10) {
            secondsString = "0" + seconds;
        } else {
            secondsString = "" + seconds;
        }

        if (hours > 0) {
            if (hours < 10) {
                finalTime = "0" + hours + ":";
            } else {
                finalTime = "" + hours + ":";
            }
        }

        finalTime = finalTime + minutesString + ":" + secondsString;
        return finalTime;
    }

    public static void showErrorAlertDialogGroupCall(String message, final boolean finish, final Activity activity){
        if(activity == null){
            return;
        }

        try{
            android.app.AlertDialog.Builder dialogBuilder = getCustomAlertBuilder(activity, activity.getString(R.string.general_error_word), message, null);
            dialogBuilder.setPositiveButton(
                    activity.getString(android.R.string.ok),
                    new DialogInterface.OnClickListener() {
                        @Override
                        public void onClick(DialogInterface dialog, int which) {
                            dialog.dismiss();
                            if (finish) {
                                activity.finishAndRemoveTask();
                            }
                        }
                    });
            dialogBuilder.setOnCancelListener(new DialogInterface.OnCancelListener() {
                @Override
                public void onCancel(DialogInterface dialog) {
                    if (finish) {
                        activity.finishAndRemoveTask();
                    }
                }
            });


            android.app.AlertDialog dialog = dialogBuilder.create();
            dialog.show();
            brandAlertDialog(dialog);
        }catch(Exception ex){
            showToast(activity, message);
        }
    }

    public static String sessionStatusToString(int status) {
        switch (status) {
            case MegaChatSession.SESSION_STATUS_INVALID:
                return "SESSION_STATUS_INVALID";
            case MegaChatSession.SESSION_STATUS_INITIAL:
                return "SESSION_STATUS_INITIAL";
            case MegaChatSession.SESSION_STATUS_IN_PROGRESS:
                return "SESSION_STATUS_IN_PROGRESS";
            case MegaChatSession.SESSION_STATUS_DESTROYED:
                return "SESSION_STATUS_DESTROYED";
            default:
                return String.valueOf(status);
        }
    }

    public static String callStatusToString(int status) {
        switch (status) {
            case MegaChatCall.CALL_STATUS_INITIAL:
                return "CALL_STATUS_INITIAL";
            case MegaChatCall.CALL_STATUS_HAS_LOCAL_STREAM:
                return "CALL_STATUS_HAS_LOCAL_STREAM";
            case MegaChatCall.CALL_STATUS_REQUEST_SENT:
                return "CALL_STATUS_REQUEST_SENT";
            case MegaChatCall.CALL_STATUS_RING_IN:
                return "CALL_STATUS_RING_IN";
            case MegaChatCall.CALL_STATUS_JOINING:
                return "CALL_STATUS_JOINING";
            case MegaChatCall.CALL_STATUS_IN_PROGRESS:
                return "CALL_STATUS_IN_PROGRESS";
            case MegaChatCall.CALL_STATUS_TERMINATING_USER_PARTICIPATION:
                return "CALL_STATUS_TERMINATING_USER_PARTICIPATION";
            case MegaChatCall.CALL_STATUS_DESTROYED:
                return "CALL_STATUS_DESTROYED";
            case MegaChatCall.CALL_STATUS_USER_NO_PRESENT:
                return "CALL_STATUS_USER_NO_PRESENT";
            case MegaChatCall.CALL_STATUS_RECONNECTING:
                return "CALL_STATUS_RECONNECTING";
            default:
                return String.valueOf(status);
        }
    }

=======
>>>>>>> 8da2eb28
    public static String converterShortCodes(String text) {
        if (text == null || text.isEmpty()) return text;
        return EmojiUtilsShortcodes.emojify(text);
    }

    public static SimpleSpanBuilder formatText(Context context, String text) {

        SimpleSpanBuilder result;

        try {
            RTFFormatter formatter = new RTFFormatter(text, context);
            result = formatter.setRTFFormat();
        } catch (Exception e) {
            logError("FORMATTER EXCEPTION!!!", e);
            result = null;
        }
        return result;
    }

    public static boolean areDrawablesIdentical(Drawable drawableA, Drawable drawableB) {
        Drawable.ConstantState stateA = drawableA.getConstantState();
        Drawable.ConstantState stateB = drawableB.getConstantState();
        return (stateA != null && stateB != null && stateA.equals(stateB)) || getBitmap(drawableA).sameAs(getBitmap(drawableB));
    }

    private static Bitmap getBitmap(Drawable drawable) {
        Bitmap result;
        if (drawable instanceof BitmapDrawable) {
            result = ((BitmapDrawable) drawable).getBitmap();
        } else {
            int width = drawable.getIntrinsicWidth();
            int height = drawable.getIntrinsicHeight();
            if (width <= 0) {
                width = 1;
            }
            if (height <= 0) {
                height = 1;
            }

            result = Bitmap.createBitmap(width, height, Bitmap.Config.ARGB_8888);
            Canvas canvas = new Canvas(result);
            drawable.setBounds(0, 0, canvas.getWidth(), canvas.getHeight());
            drawable.draw(canvas);
        }
        return result;
    }

<<<<<<< HEAD
    public static boolean isStatusConnected(Context context, MegaChatApiAndroid megaChatApi, long chatId) {
        return checkConnection(context) && megaChatApi != null && megaChatApi.getConnectionState() == MegaChatApi.CONNECTED && megaChatApi.getChatConnectionState(chatId) == MegaChatApi.CHAT_CONNECTION_ONLINE;
    }

    public static boolean checkConnection(Context context) {
        if (!isOnline(context)) {
            if (context instanceof ContactInfoActivityLollipop) {
                ((ContactInfoActivityLollipop) context).showSnackbar(SNACKBAR_TYPE, context.getString(R.string.error_server_connection_problem), -1);
            }
            return false;
        }
        return true;
    }

=======
    /**
     * Gets the image compress format depending on the file extension.
     * @param name Name of the image file including the extension.
     * @return Image compress format.
     */
    private static Bitmap.CompressFormat getCompressFormat(String name) {
        String[] s = name.split("\\.");

        if (s.length > 1) {
            String ext = s[s.length - 1];
            switch (ext) {
                case "jpeg":
                case "jpg":
                default:
                    return Bitmap.CompressFormat.JPEG;

                case "png":
                    return Bitmap.CompressFormat.PNG;

                case "webp":
                    return Bitmap.CompressFormat.WEBP;
            }
        }
        return Bitmap.CompressFormat.JPEG;
    }

    /**
     * Checks an image before upload to a chat and downscales it if needed.
     * @param file Original image file.
     * @return Image file to be uploaded.
     */
    public static File checkImageBeforeUpload(File file) {
        BitmapFactory.Options options = new BitmapFactory.Options();
        int orientation = AndroidGfxProcessor.getExifOrientation(file.getAbsolutePath());
        Rect fileRect = AndroidGfxProcessor.getImageDimensions(file.getAbsolutePath(), orientation);
        Bitmap fileBitmap = AndroidGfxProcessor.getBitmap(file.getAbsolutePath(), fileRect, orientation, fileRect.right, fileRect.bottom);
        if (fileBitmap == null) {
            logError("Bitmap NULL when decoding image file for upload it to chat.");
            return null;
        }

        File outFile = null;
        float width = options.outWidth;
        float height = options.outHeight;
        float totalPixels = width * height;
        float division = DOWNSCALE_IMAGES_PX / totalPixels;
        float factor = (float) Math.min(Math.sqrt(division), 1);

        if (factor < 1) {
            width *= factor;
            height *= factor;
            logDebug("DATA connection factor<1 totalPixels: " + totalPixels + " width: " + width + " height: " + height +
                    " DOWNSCALE_IMAGES_PX/totalPixels: " + division + " Math.sqrt(DOWNSCALE_IMAGES_PX/totalPixels): " + Math.sqrt(division));

            Bitmap scaleBitmap = Bitmap.createScaledBitmap(fileBitmap, (int) width, (int) height, true);
            if (scaleBitmap == null) {
                logError("Bitmap NULL when scaling image file for upload it to chat.");
                return null;
            }

            outFile = buildChatTempFile(MegaApplication.getInstance().getApplicationContext(), file.getName());
            if (outFile == null) {
                logError("File NULL when building it for upload a scaled image to chat.");
                return null;
            }

            FileOutputStream fOut;
            try {
                fOut = new FileOutputStream(outFile);
                scaleBitmap.compress(getCompressFormat(file.getName()), 100, fOut);
                fOut.flush();
                fOut.close();
            } catch (Exception e) {
                logError("Exception compressing image file for upload it to chat.", e);
            }

            scaleBitmap.recycle();
        }

        fileBitmap.recycle();

        return outFile;
    }
>>>>>>> 8da2eb28
}<|MERGE_RESOLUTION|>--- conflicted
+++ resolved
@@ -4,33 +4,23 @@
 import android.content.Context;
 import android.content.DialogInterface;
 import android.content.Intent;
-import android.content.pm.ActivityInfo;
-import android.content.res.Resources;
 import android.graphics.Bitmap;
+import android.graphics.BitmapFactory;
 import android.graphics.Canvas;
+import android.graphics.Rect;
 import android.graphics.drawable.BitmapDrawable;
 import android.graphics.drawable.Drawable;
-<<<<<<< HEAD
-import android.os.SystemClock;
-import androidx.annotation.Nullable;
-import androidx.core.content.ContextCompat;
-=======
 import androidx.annotation.Nullable;
 import android.content.pm.ActivityInfo;
 import android.content.res.Resources;
->>>>>>> 8da2eb28
 import androidx.appcompat.app.AlertDialog;
 import android.util.TypedValue;
 import android.view.LayoutInflater;
 import android.view.View;
 import android.widget.Button;
 import android.widget.TextView;
-<<<<<<< HEAD
-
-=======
 import java.io.File;
 import java.io.FileOutputStream;
->>>>>>> 8da2eb28
 import java.util.List;
 import mega.privacy.android.app.MegaApplication;
 import mega.privacy.android.app.MimeTypeList;
@@ -42,141 +32,19 @@
 import mega.privacy.android.app.lollipop.megachat.ChatActivityLollipop;
 import mega.privacy.android.app.lollipop.megachat.GroupChatInfoActivityLollipop;
 import mega.privacy.android.app.lollipop.megachat.NodeAttachmentHistoryActivity;
-<<<<<<< HEAD
-import mega.privacy.android.app.lollipop.megachat.calls.ChatCallActivity;
-import nz.mega.sdk.MegaChatApi;
-=======
 import nz.mega.sdk.AndroidGfxProcessor;
->>>>>>> 8da2eb28
 import nz.mega.sdk.MegaChatApiAndroid;
 import nz.mega.sdk.MegaChatMessage;
 import nz.mega.sdk.MegaChatRoom;
-<<<<<<< HEAD
-import nz.mega.sdk.MegaChatSession;
-import nz.mega.sdk.MegaHandleList;
-=======
->>>>>>> 8da2eb28
 import nz.mega.sdk.MegaNode;
 
+import static mega.privacy.android.app.utils.CacheFolderManager.*;
 import static mega.privacy.android.app.utils.Constants.*;
 import static mega.privacy.android.app.utils.LogUtil.*;
 
 public class ChatUtil {
 
-<<<<<<< HEAD
-    /*Method to know if i'm participating in any A/V call*/
-    public static boolean participatingInACall(MegaChatApiAndroid megaChatApi) {
-        if (megaChatApi == null) return false;
-        MegaHandleList listCallsRequestSent = megaChatApi.getChatCalls(MegaChatCall.CALL_STATUS_REQUEST_SENT);
-        MegaHandleList listCallsUserNoPresent = megaChatApi.getChatCalls(MegaChatCall.CALL_STATUS_USER_NO_PRESENT);
-        MegaHandleList listCallsRingIn = megaChatApi.getChatCalls(MegaChatCall.CALL_STATUS_RING_IN);
-        MegaHandleList listCallsDestroy = megaChatApi.getChatCalls(MegaChatCall.CALL_STATUS_DESTROYED);
-        MegaHandleList listCalls = megaChatApi.getChatCalls();
-
-        if ((listCalls.size() - listCallsDestroy.size()) == 0) {
-            logDebug("No calls in progress");
-            return false;
-        }
-
-        logDebug("There is some call in progress");
-        if ((listCalls.size() - listCallsDestroy.size()) == (listCallsUserNoPresent.size() + listCallsRingIn.size())) {
-            logDebug("I'm not participating in any of the calls there");
-            return false;
-        }
-        if (listCallsRequestSent.size() > 0) {
-            logDebug("I'm doing a outgoing call");
-            return true;
-        }
-        logDebug("I'm in a call in progress");
-        return true;
-    }
-
-    /*Method to know the chat id which A / V call I am participating in*/
-    public static long getChatCallInProgress(MegaChatApiAndroid megaChatApi) {
-        if (megaChatApi != null) {
-            MegaHandleList listCallsRequestSent = megaChatApi.getChatCalls(MegaChatCall.CALL_STATUS_REQUEST_SENT);
-            if (listCallsRequestSent != null && listCallsRequestSent.size() > 0) {
-                return listCallsRequestSent.get(0);
-            }
-
-            MegaHandleList listCallsInProgress = megaChatApi.getChatCalls(MegaChatCall.CALL_STATUS_IN_PROGRESS);
-            if (listCallsInProgress != null && listCallsInProgress.size() > 0) {
-                return listCallsInProgress.get(0);
-            }
-
-            MegaHandleList listCallsInReconnecting = megaChatApi.getChatCalls(MegaChatCall.CALL_STATUS_RECONNECTING);
-            if (listCallsInReconnecting != null && listCallsInReconnecting.size() > 0) {
-                return listCallsInReconnecting.get(0);
-            }
-        }
-        return -1;
-    }
-
-    /*Method to return to the call which I am participating*/
-    public static void returnCall(Context context, MegaChatApiAndroid megaChatApi) {
-        if ((megaChatApi == null) || (megaChatApi.getChatCall(getChatCallInProgress(megaChatApi)) == null))
-            return;
-        long chatId = getChatCallInProgress(megaChatApi);
-        MegaChatCall call = megaChatApi.getChatCall(chatId);
-        MegaApplication.setShowPinScreen(false);
-        Intent intent = new Intent(context, ChatCallActivity.class);
-        intent.addFlags(Intent.FLAG_ACTIVITY_CLEAR_TOP);
-        intent.putExtra(CHAT_ID, chatId);
-        intent.putExtra(CALL_ID, call.getId());
-        context.startActivity(intent);
-
-    }
-
-    /*Method to show or hide the "Tap to return to call" banner*/
-    public static void showCallLayout(Context context, MegaChatApiAndroid megaChatApi, final RelativeLayout callInProgressLayout, final Chronometer callInProgressChrono, final TextView callInProgressText) {
-        if (megaChatApi == null || callInProgressLayout == null) return;
-        if (!participatingInACall(megaChatApi)) {
-            callInProgressLayout.setVisibility(View.GONE);
-            activateChrono(false, callInProgressChrono, null);
-            return;
-        }
-
-        long chatId = getChatCallInProgress(megaChatApi);
-        if (chatId == -1) return;
-
-        MegaChatCall call = megaChatApi.getChatCall(chatId);
-        if (call.getStatus() == MegaChatCall.CALL_STATUS_RECONNECTING) {
-            logDebug("Displayed the Reconnecting call layout");
-            activateChrono(false, callInProgressChrono, null);
-            callInProgressLayout.setBackgroundColor(ContextCompat.getColor(context, R.color.reconnecting_bar));
-            callInProgressText.setText(context.getString(R.string.reconnecting_message));
-
-        } else {
-            logDebug("Displayed the layout to return to the call");
-            callInProgressText.setText(context.getString(R.string.call_in_progress_layout));
-            callInProgressLayout.setBackgroundColor(ContextCompat.getColor(context, R.color.accentColor));
-
-            if (call.getStatus() == MegaChatCall.CALL_STATUS_IN_PROGRESS) {
-                activateChrono(true, callInProgressChrono, call);
-            } else {
-                activateChrono(false, callInProgressChrono, null);
-            }
-        }
-        callInProgressLayout.setVisibility(View.VISIBLE);
-    }
-
-    /*Method to know if I come from a call reconnection to show the layout of returning to the call*/
-    public static boolean isAfterReconnecting(Context context, RelativeLayout layout, final TextView reconnectingText) {
-        return layout != null && layout.getVisibility() == View.VISIBLE && reconnectingText.getText().toString().equals(context.getString(R.string.reconnecting_message));
-    }
-
-    /*Method to know if a call is established*/
-    public static boolean isEstablishedCall(MegaChatApiAndroid megaChatApi, long chatId) {
-
-        if ((megaChatApi == null) || (megaChatApi.getChatCall(chatId) == null)) return false;
-        MegaChatCall call = megaChatApi.getChatCall(chatId);
-        if ((call.getStatus() <= MegaChatCall.CALL_STATUS_REQUEST_SENT) || (call.getStatus() == MegaChatCall.CALL_STATUS_JOINING) || (call.getStatus() == MegaChatCall.CALL_STATUS_IN_PROGRESS))
-            return true;
-        return false;
-    }
-=======
     private static final float DOWNSCALE_IMAGES_PX = 2000000f;
->>>>>>> 8da2eb28
 
     public static boolean isVoiceClip(String name) {
         return MimeTypeList.typeForName(name).isAudioVoiceClip();
@@ -387,118 +255,6 @@
         activity.setRequestedOrientation(ActivityInfo.SCREEN_ORIENTATION_UNSPECIFIED);
     }
 
-<<<<<<< HEAD
-    public static String milliSecondsToTimer(long milliseconds) {
-        String minutesString;
-        String secondsString;
-        String finalTime = "";
-        int hours = (int) (milliseconds / (1000 * 60 * 60));
-        int minutes = (int) (milliseconds % (1000 * 60 * 60)) / (1000 * 60);
-        int seconds = (int) ((milliseconds % (1000 * 60 * 60)) % (1000 * 60) / 1000);
-
-        if (minutes < 10) {
-            minutesString = "0" + minutes;
-        } else {
-            minutesString = "" + minutes;
-        }
-        if (seconds < 10) {
-            secondsString = "0" + seconds;
-        } else {
-            secondsString = "" + seconds;
-        }
-
-        if (hours > 0) {
-            if (hours < 10) {
-                finalTime = "0" + hours + ":";
-            } else {
-                finalTime = "" + hours + ":";
-            }
-        }
-
-        finalTime = finalTime + minutesString + ":" + secondsString;
-        return finalTime;
-    }
-
-    public static void showErrorAlertDialogGroupCall(String message, final boolean finish, final Activity activity){
-        if(activity == null){
-            return;
-        }
-
-        try{
-            android.app.AlertDialog.Builder dialogBuilder = getCustomAlertBuilder(activity, activity.getString(R.string.general_error_word), message, null);
-            dialogBuilder.setPositiveButton(
-                    activity.getString(android.R.string.ok),
-                    new DialogInterface.OnClickListener() {
-                        @Override
-                        public void onClick(DialogInterface dialog, int which) {
-                            dialog.dismiss();
-                            if (finish) {
-                                activity.finishAndRemoveTask();
-                            }
-                        }
-                    });
-            dialogBuilder.setOnCancelListener(new DialogInterface.OnCancelListener() {
-                @Override
-                public void onCancel(DialogInterface dialog) {
-                    if (finish) {
-                        activity.finishAndRemoveTask();
-                    }
-                }
-            });
-
-
-            android.app.AlertDialog dialog = dialogBuilder.create();
-            dialog.show();
-            brandAlertDialog(dialog);
-        }catch(Exception ex){
-            showToast(activity, message);
-        }
-    }
-
-    public static String sessionStatusToString(int status) {
-        switch (status) {
-            case MegaChatSession.SESSION_STATUS_INVALID:
-                return "SESSION_STATUS_INVALID";
-            case MegaChatSession.SESSION_STATUS_INITIAL:
-                return "SESSION_STATUS_INITIAL";
-            case MegaChatSession.SESSION_STATUS_IN_PROGRESS:
-                return "SESSION_STATUS_IN_PROGRESS";
-            case MegaChatSession.SESSION_STATUS_DESTROYED:
-                return "SESSION_STATUS_DESTROYED";
-            default:
-                return String.valueOf(status);
-        }
-    }
-
-    public static String callStatusToString(int status) {
-        switch (status) {
-            case MegaChatCall.CALL_STATUS_INITIAL:
-                return "CALL_STATUS_INITIAL";
-            case MegaChatCall.CALL_STATUS_HAS_LOCAL_STREAM:
-                return "CALL_STATUS_HAS_LOCAL_STREAM";
-            case MegaChatCall.CALL_STATUS_REQUEST_SENT:
-                return "CALL_STATUS_REQUEST_SENT";
-            case MegaChatCall.CALL_STATUS_RING_IN:
-                return "CALL_STATUS_RING_IN";
-            case MegaChatCall.CALL_STATUS_JOINING:
-                return "CALL_STATUS_JOINING";
-            case MegaChatCall.CALL_STATUS_IN_PROGRESS:
-                return "CALL_STATUS_IN_PROGRESS";
-            case MegaChatCall.CALL_STATUS_TERMINATING_USER_PARTICIPATION:
-                return "CALL_STATUS_TERMINATING_USER_PARTICIPATION";
-            case MegaChatCall.CALL_STATUS_DESTROYED:
-                return "CALL_STATUS_DESTROYED";
-            case MegaChatCall.CALL_STATUS_USER_NO_PRESENT:
-                return "CALL_STATUS_USER_NO_PRESENT";
-            case MegaChatCall.CALL_STATUS_RECONNECTING:
-                return "CALL_STATUS_RECONNECTING";
-            default:
-                return String.valueOf(status);
-        }
-    }
-
-=======
->>>>>>> 8da2eb28
     public static String converterShortCodes(String text) {
         if (text == null || text.isEmpty()) return text;
         return EmojiUtilsShortcodes.emojify(text);
@@ -546,22 +302,6 @@
         return result;
     }
 
-<<<<<<< HEAD
-    public static boolean isStatusConnected(Context context, MegaChatApiAndroid megaChatApi, long chatId) {
-        return checkConnection(context) && megaChatApi != null && megaChatApi.getConnectionState() == MegaChatApi.CONNECTED && megaChatApi.getChatConnectionState(chatId) == MegaChatApi.CHAT_CONNECTION_ONLINE;
-    }
-
-    public static boolean checkConnection(Context context) {
-        if (!isOnline(context)) {
-            if (context instanceof ContactInfoActivityLollipop) {
-                ((ContactInfoActivityLollipop) context).showSnackbar(SNACKBAR_TYPE, context.getString(R.string.error_server_connection_problem), -1);
-            }
-            return false;
-        }
-        return true;
-    }
-
-=======
     /**
      * Gets the image compress format depending on the file extension.
      * @param name Name of the image file including the extension.
@@ -645,5 +385,4 @@
 
         return outFile;
     }
->>>>>>> 8da2eb28
 }