--- conflicted
+++ resolved
@@ -446,12 +446,4 @@
             Util.showToast(activity, message);
         }
     }
-<<<<<<< HEAD
-
-    private static void log(String message) {
-        log("ChatUtil", message);
-    }
-
-=======
->>>>>>> 094d50ad
 }