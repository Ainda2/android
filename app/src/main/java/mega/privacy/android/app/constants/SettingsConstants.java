package mega.privacy.android.app.constants;

public class SettingsConstants {
    /* General settings */
<<<<<<< HEAD
    public static final String KEY_APPEARNCE_COLOR_THEME = "settings_appearance_color_theme";
=======
    public static final String KEY_FEATURES = "settings_features";
>>>>>>> de2c225d
    public static final String KEY_FEATURES_CAMERA_UPLOAD = "settings_features_camera_upload";
    public static final String KEY_FEATURES_CHAT = "settings_features_chat";
    public static final String CATEGORY_STORAGE = "settings_storage";
    public static final String KEY_STORAGE_DOWNLOAD = "settings_nested_download_location";
    public static final String KEY_STORAGE_FILE_MANAGEMENT = "settings_storage_file_management";
    public static final String CATEGORY_SECURITY = "settings_security";
    public static final String KEY_RECOVERY_KEY = "settings_recovery_key";
    public static final String KEY_PIN_LOCK = "settings_pin_lock";
    public static final String KEY_CHANGE_PASSWORD = "settings_change_password";
    public static final String KEY_2FA = "settings_2fa_activated";
    public static final String KEY_QR_CODE_AUTO_ACCEPT = "settings_qrcode_autoaccept";
    public static final String KEY_SECURITY_ADVANCED = "settings_security_advanced";
    public static final String KEY_HELP_SEND_FEEDBACK = "settings_help_send_feedback";
    public static final String CATEGORY_ABOUT = "settings_about";
    public static final String KEY_ABOUT_PRIVACY_POLICY = "settings_about_privacy_policy";
    public static final String KEY_ABOUT_COOKIE_POLICY = "settings_about_cookie_policy";
    public static final String KEY_COOKIE_SETTINGS = "settings_cookie";
    public static final String KEY_ABOUT_TOS = "settings_about_terms_of_service";
    public static final String KEY_ABOUT_GDPR = "settings_about_gdpr";
    public static final String KEY_ABOUT_CODE_LINK = "settings_about_code_link";
    public static final String KEY_ABOUT_SDK_VERSION = "settings_about_sdk_version";
    public static final String KEY_ABOUT_KARERE_VERSION = "settings_about_karere_version";
    public static final String KEY_ABOUT_APP_VERSION = "settings_about_app_version";
    public static final String KEY_CANCEL_ACCOUNT = "settings_about_cancel_account";

    /* CU settings */
    public static final String KEY_CAMERA_UPLOAD_ON_OFF = "settings_camera_upload_on_off";
    public static final String KEY_CAMERA_UPLOAD_HOW_TO = "settings_camera_upload_how_to_upload";
    public static final String KEY_CAMERA_UPLOAD_WHAT_TO = "settings_camera_upload_what_to_upload";
    public static final String KEY_CAMERA_UPLOAD_INCLUDE_GPS = "settings_camera_upload_include_gps";
    public static final String KEY_CAMERA_UPLOAD_VIDEO_QUALITY = "settings_video_upload_quality";
    public static final String KEY_CAMERA_UPLOAD_CHARGING = "settings_camera_upload_charging";
    public static final String KEY_CAMERA_UPLOAD_VIDEO_QUEUE_SIZE = "video_compression_queue_size";
    public static final String KEY_KEEP_FILE_NAMES = "settings_keep_file_names";
    public static final String KEY_CAMERA_UPLOAD_CAMERA_FOLDER = "settings_local_camera_upload_folder";
    public static final String KEY_CAMERA_UPLOAD_MEGA_FOLDER = "settings_mega_camera_folder";
    public static final String KEY_SECONDARY_MEDIA_FOLDER_ON = "settings_secondary_media_folder_on";
    public static final String KEY_LOCAL_SECONDARY_MEDIA_FOLDER = "settings_local_secondary_media_folder";
    public static final String KEY_MEGA_SECONDARY_MEDIA_FOLDER = "settings_mega_secondary_media_folder";
    public static final int VIDEO_QUALITY_ORIGINAL = 0;
    public static final int VIDEO_QUALITY_MEDIUM = 1;
    public static final int DEFAULT_CONVENTION_QUEUE_SIZE = 200;
    public static final int COMPRESSION_QUEUE_SIZE_MIN = 100;
    public static final int COMPRESSION_QUEUE_SIZE_MAX = 1000;
    public static final int REQUEST_CAMERA_FOLDER = 2000;
    public static final int REQUEST_MEGA_CAMERA_FOLDER = 3000;
    public static final int REQUEST_LOCAL_SECONDARY_MEDIA_FOLDER = 4000;
    public static final int REQUEST_MEGA_SECONDARY_MEDIA_FOLDER = 5000;
    public static final String KEY_SET_QUEUE_DIALOG = "KEY_SET_QUEUE_DIALOG";
    public static final String KEY_SET_QUEUE_SIZE = "KEY_SET_QUEUE_SIZE";
    public final static String SELECTED_MEGA_FOLDER = "SELECT_MEGA_FOLDER";
    public static final int CAMERA_UPLOAD_WIFI_OR_DATA_PLAN = 1001;
    public static final int CAMERA_UPLOAD_WIFI = 1002;
    public static final int CAMERA_UPLOAD_FILE_UPLOAD_PHOTOS = 1001;
    public static final int CAMERA_UPLOAD_FILE_UPLOAD_VIDEOS = 1002;
    public static final int CAMERA_UPLOAD_FILE_UPLOAD_PHOTOS_AND_VIDEOS = 1003;
    public static final String INVALID_PATH = "";

    /* Chat settings */
    public static final String KEY_CHAT_NOTIFICATIONS_CHAT = "settings_chat_notification_chat";
    public static final String KEY_CHAT_STATUS = "settings_chat_list_status";
    public static final String KEY_CHAT_AUTOAWAY_SWITCH = "settings_chat_autoaway_switch";
    public static final String KEY_CHAT_AUTOAWAY_PREFERENCE = "settings_chat_autoaway_preference";
    public static final String KEY_CHAT_PERSISTENCE = "settings_chat_persistence";
    public static final String KEY_CHAT_LAST_GREEN = "settings_chat_last_green";
    public static final String KEY_CHAT_SEND_ORIGINALS = "settings_chat_send_originals";
    public static final String KEY_CHAT_RICH_LINK = "settings_chat_rich_links_enable";

    /* Chat notifications settings */
    public static final String KEY_CHAT_NOTIFICATIONS = "settings_chat_notifications";
    public static final String KEY_CHAT_SOUND = "settings_chat_sound";
    public static final String KEY_CHAT_VIBRATE = "settings_chat_vibrate";
    public static final String KEY_CHAT_DND = "settings_chat_dnd";

    /* Download settings */
    public static final String KEY_STORAGE_DOWNLOAD_LOCATION = "settings_storage_download_location";
    public static final String KEY_STORAGE_ASK_ME_ALWAYS = "settings_storage_ask_me_always";

    /* File management settings */
    public static final String KEY_OFFLINE = "settings_file_management_offline";
    public static final String KEY_CACHE = "settings_advanced_features_cache";
    public static final String KEY_RUBBISH = "settings_file_management_rubbish";
    public static final String KEY_ENABLE_RB_SCHEDULER = "settings_rb_scheduler_switch";
    public static final String KEY_DAYS_RB_SCHEDULER = "settings_days_rb_scheduler";
    public static final String KEY_ENABLE_VERSIONS = "settings_file_versioning_switch";
    public static final String KEY_FILE_VERSIONS = "settings_file_management_file_version";
    public static final String KEY_CLEAR_VERSIONS = "settings_file_management_clear_version";
    public static final String KEY_AUTO_PLAY_SWITCH = "auto_play_switch";

    /* PassCode Lock settings */
    public static final String KEY_PIN_LOCK_ENABLE = "settings_pin_lock_enable";
    public static final String KEY_PIN_LOCK_CODE = "settings_pin_lock_code";

    /* Advance settings  */
    public static final String KEY_HTTPS_ONLY = "settings_use_https_only";

    /* Cookie settings  */
    public static final String KEY_COOKIE_ACCEPT = "settings_cookie_accept";
    public static final String KEY_COOKIE_ESSENTIAL = "settings_cookie_essential";
    public static final String KEY_COOKIE_PREFERENCE = "settings_cookie_preference";
    public static final String KEY_COOKIE_ANALYTICS = "settings_cookie_performance_analytics";
    public static final String KEY_COOKIE_ADVERTISING = "settings_cookie_advertising";
    public static final String KEY_COOKIE_THIRD_PARTY = "settings_cookie_third_party";
    public static final String KEY_COOKIE_POLICIES = "setting_cookie_policies";
}<|MERGE_RESOLUTION|>--- conflicted
+++ resolved
@@ -2,11 +2,8 @@
 
 public class SettingsConstants {
     /* General settings */
-<<<<<<< HEAD
     public static final String KEY_APPEARNCE_COLOR_THEME = "settings_appearance_color_theme";
-=======
     public static final String KEY_FEATURES = "settings_features";
->>>>>>> de2c225d
     public static final String KEY_FEATURES_CAMERA_UPLOAD = "settings_features_camera_upload";
     public static final String KEY_FEATURES_CHAT = "settings_features_chat";
     public static final String CATEGORY_STORAGE = "settings_storage";
