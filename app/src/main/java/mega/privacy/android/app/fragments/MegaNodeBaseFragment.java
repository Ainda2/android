package mega.privacy.android.app.fragments;

import android.app.ActivityManager;
import android.content.Context;
import android.content.Intent;
import android.net.Uri;
import android.os.Build;

import androidx.annotation.NonNull;
import androidx.annotation.Nullable;
import androidx.core.content.FileProvider;
import androidx.appcompat.view.ActionMode;
import androidx.core.text.HtmlCompat;
import androidx.lifecycle.ViewModelProvider;
import androidx.recyclerview.widget.DefaultItemAnimator;
import androidx.recyclerview.widget.LinearLayoutManager;
import androidx.recyclerview.widget.RecyclerView;

import android.os.Bundle;
import android.os.Handler;
import android.os.Looper;
import android.view.LayoutInflater;
import android.view.Menu;
import android.view.MenuInflater;
import android.view.MenuItem;
import android.view.View;
import android.view.ViewGroup;
import android.widget.ImageView;
import android.widget.LinearLayout;
import android.widget.TextView;
import android.widget.Toast;

import org.jetbrains.annotations.NotNull;

import java.io.File;
import java.util.ArrayList;
import java.util.Collections;
import java.util.List;
import java.util.Stack;

import javax.inject.Inject;

import dagger.hilt.android.AndroidEntryPoint;
import kotlin.Unit;
import mega.privacy.android.app.MegaPreferences;
import mega.privacy.android.app.MimeTypeList;
import mega.privacy.android.app.R;
import mega.privacy.android.app.components.CustomizedGridLayoutManager;
import mega.privacy.android.app.components.PositionDividerItemDecoration;
import mega.privacy.android.app.components.scrollBar.FastScroller;
import mega.privacy.android.app.fragments.homepage.EventObserver;
import mega.privacy.android.app.fragments.homepage.SortByHeaderViewModel;
import mega.privacy.android.app.fragments.managerFragments.LinksFragment;
import mega.privacy.android.app.globalmanagement.SortOrderManagement;
import mega.privacy.android.app.imageviewer.ImageViewerActivity;
import mega.privacy.android.app.interfaces.SnackbarShower;
import mega.privacy.android.app.lollipop.ManagerActivityLollipop;
import mega.privacy.android.app.lollipop.PdfViewerActivityLollipop;
import mega.privacy.android.app.lollipop.adapters.MegaNodeAdapter;
import mega.privacy.android.app.lollipop.adapters.RotatableAdapter;
import mega.privacy.android.app.lollipop.controllers.NodeController;
import mega.privacy.android.app.lollipop.managerSections.IncomingSharesFragmentLollipop;
import mega.privacy.android.app.lollipop.managerSections.OutgoingSharesFragmentLollipop;
import mega.privacy.android.app.lollipop.managerSections.RotatableFragment;
import mega.privacy.android.app.utils.ColorUtils;
import mega.privacy.android.app.utils.MegaNodeUtil;
import mega.privacy.android.app.utils.StringResourcesUtils;
import nz.mega.sdk.MegaNode;

import static mega.privacy.android.app.components.dragger.DragToExitSupport.observeDragSupportEvents;
import static mega.privacy.android.app.components.dragger.DragToExitSupport.putThumbnailLocation;
import static mega.privacy.android.app.fragments.managerFragments.LinksFragment.getLinksOrderCloud;
import static mega.privacy.android.app.lollipop.ManagerActivityLollipop.*;
import static mega.privacy.android.app.lollipop.adapters.MegaNodeAdapter.*;
import static mega.privacy.android.app.utils.Constants.*;
import static mega.privacy.android.app.utils.FileUtil.*;
import static mega.privacy.android.app.utils.LogUtil.*;
import static mega.privacy.android.app.utils.MegaApiUtils.*;
import static mega.privacy.android.app.utils.MegaNodeUtil.manageTextFileIntent;
import static mega.privacy.android.app.utils.MegaNodeUtil.manageURLNode;
import static mega.privacy.android.app.utils.MegaNodeUtil.onNodeTapped;
import static mega.privacy.android.app.utils.MegaNodeUtil.showConfirmationLeaveIncomingShares;
import static mega.privacy.android.app.utils.Util.*;
import static nz.mega.sdk.MegaApiJava.*;

@AndroidEntryPoint
public abstract class MegaNodeBaseFragment extends RotatableFragment {
    private static int MARGIN_BOTTOM_LIST = 85;

    @Inject
    protected
    SortOrderManagement sortOrderManagement;

    protected ManagerActivityLollipop managerActivity;

    protected ActionMode actionMode;

    protected ArrayList<MegaNode> nodes = new ArrayList<>();
    protected MegaNodeAdapter adapter;

    protected MegaPreferences prefs;
    protected String downloadLocationDefaultPath;
    protected Stack<Integer> lastPositionStack = new Stack<>();

    protected FastScroller fastScroller;
    protected RecyclerView recyclerView;
    protected LinearLayoutManager mLayoutManager;
    protected CustomizedGridLayoutManager gridLayoutManager;

    protected ImageView emptyImageView;
    protected LinearLayout emptyLinearLayout;
    protected TextView emptyTextViewFirst;

    protected SortByHeaderViewModel sortByHeaderViewModel;

    protected abstract void setNodes(ArrayList<MegaNode> nodes);

    protected abstract void setEmptyView();

    protected abstract int onBackPressed();

    protected abstract void itemClick(int position);

    protected abstract void refresh();

    public MegaNodeBaseFragment() {
        prefs = dbH.getPreferences();
        downloadLocationDefaultPath = getDownloadLocation();
    }

    @Nullable
    @Override
    public View onCreateView(@NonNull LayoutInflater inflater, @Nullable ViewGroup container, @Nullable Bundle savedInstanceState) {
        sortByHeaderViewModel = new ViewModelProvider(this).get(SortByHeaderViewModel.class);

        sortByHeaderViewModel.getShowDialogEvent().observe(getViewLifecycleOwner(),
                new EventObserver<>(this::showSortByPanel));

        return super.onCreateView(inflater, container, savedInstanceState);
    }

    protected abstract class BaseActionBarCallBack implements ActionMode.Callback {

        protected List<MegaNode> selected;
        private int currentTab;

        public BaseActionBarCallBack (int currentTab) {
            this.currentTab = currentTab;
        }

        @Override
        public boolean onCreateActionMode(ActionMode actionMode, Menu menu) {
            MenuInflater inflater = actionMode.getMenuInflater();
            inflater.inflate(R.menu.cloud_storage_action, menu);
            if (context instanceof ManagerActivityLollipop) {
                managerActivity.hideFabButton();
                managerActivity.hideTabs(true, currentTab);
                managerActivity.showHideBottomNavigationView(true);
            }
            checkScroll();
            return true;
        }

        @Override
        public boolean onPrepareActionMode(ActionMode actionMode, Menu menu) {
            selected = adapter.getSelectedNodes();

            menu.findItem(R.id.cab_menu_share_link)
                    .setTitle(StringResourcesUtils.getQuantityString(R.plurals.get_links, selected.size()));

            return false;
        }

        @Override
        public boolean onActionItemClicked(ActionMode mode, MenuItem item) {
            logDebug("onActionItemClicked");
            ArrayList<Long> handleList = new ArrayList<>();
            for (MegaNode node : selected) {
                handleList.add(node.getHandle());
            }

            NodeController nC = new NodeController(context);

            switch (item.getItemId()) {
                case R.id.cab_menu_download:
                    managerActivity.saveNodesToDevice(selected, false, false, false, false);
                    hideActionMode();
                    break;

                case R.id.cab_menu_rename:
                    if (selected.get(0) == null) {
                        logWarning("The selected node is NULL");
                        break;
                    }
                    managerActivity.showRenameDialog(selected.get(0));
                    hideActionMode();
                    break;

                case R.id.cab_menu_copy:
                    nC.chooseLocationToCopyNodes(handleList);
                    hideActionMode();
                    break;

                case R.id.cab_menu_move:
                    nC.chooseLocationToMoveNodes(handleList);
                    hideActionMode();
                    break;

                case R.id.cab_menu_share_folder:
                    nC.selectContactToShareFolders(handleList);
                    hideActionMode();
                    break;

                case R.id.cab_menu_share_out:
                    MegaNodeUtil.shareNodes(context, selected);
                    hideActionMode();
                    break;

                case R.id.cab_menu_share_link:
                case R.id.cab_menu_edit_link:
                    if (selected.get(0) == null) {
                        logWarning("The selected node is NULL");
                        break;
                    }
                    managerActivity.showGetLinkActivity(selected.get(0).getHandle());
                    hideActionMode();
                    break;

                case R.id.cab_menu_remove_link:
                    if (selected.size() == 1 && selected.get(0) == null) {
                        logWarning("The selected node is NULL");
                        break;
                    }

                    ArrayList<MegaNode> nodes = new ArrayList<>(selected);
                    managerActivity.showConfirmationRemoveSeveralPublicLinks(nodes);
                    hideActionMode();
                    break;

                case R.id.cab_menu_leave_share:
                    showConfirmationLeaveIncomingShares(requireActivity(),
                            (SnackbarShower) requireActivity(), handleList);
                    break;

                case R.id.cab_menu_send_to_chat:
                    managerActivity.attachNodesToChats(adapter.getArrayListSelectedNodes());
                    hideActionMode();
                    break;

                case R.id.cab_menu_trash:
                    managerActivity.askConfirmationMoveToRubbish(handleList);
                    break;

                case R.id.cab_menu_select_all:
                    selectAll();
                    break;

                case R.id.cab_menu_clear_selection:
                    hideActionMode();
                    break;

                case R.id.cab_menu_remove_share:
                    managerActivity.showConfirmationRemoveAllSharingContacts(selected);
                    break;
            }

            return true;
        }

        @Override
        public void onDestroyActionMode(ActionMode actionMode) {
            clearSelections();
            adapter.setMultipleSelect(false);
            if (context instanceof ManagerActivityLollipop) {
                managerActivity.showFabButton();
                managerActivity.hideTabs(false, currentTab);
                managerActivity.showHideBottomNavigationView(false);
            }
            checkScroll();
        }

        protected boolean notAllNodesSelected() {
            return selected.size() < adapter.getItemCount() - adapter.getPlaceholderCount();
        }
    }

    @Override
    public void onAttach(@NonNull Context context) {
        super.onAttach(context);

        if (context instanceof ManagerActivityLollipop) {
            managerActivity = (ManagerActivityLollipop) context;
        }
    }

    @Override
    public void onDestroy() {
        if (adapter != null) {
            adapter.clearTakenDownDialog();
        }
        super.onDestroy();
    }

    @Override
    protected RotatableAdapter getAdapter() {
        return adapter;
    }

    @Override
    public void activateActionMode() {
        if (adapter != null && !adapter.isMultipleSelect()) {
            adapter.setMultipleSelect(true);
        }
    }

    @Override
    public void multipleItemClick(int position) {
        if (adapter != null) {
            adapter.toggleSelection(position);
        }
    }

    @Override
    public void reselectUnHandledSingleItem(int position) {
        if (adapter != null) {
            adapter.filClicked(position);
        }
    }

    @Override
    protected void updateActionModeTitle() {
        if (actionMode == null || getActivity() == null || adapter == null) {
            return;
        }
        List<MegaNode> documents = adapter.getSelectedNodes();
        int files = 0;
        int folders = 0;
        for (MegaNode document : documents) {
            if (document.isFile()) {
                files++;
            } else if (document.isFolder()) {
                folders++;
            }
        }

        String title;
        int sum = files + folders;

        if (files == 0 && folders == 0) {
            title = Integer.toString(sum);
        } else if (files == 0) {
            title = Integer.toString(folders);
        } else if (folders == 0) {
            title = Integer.toString(files);
        } else {
            title = Integer.toString(sum);
        }
        actionMode.setTitle(title);
        try {
            actionMode.invalidate();
        } catch (NullPointerException e) {
            e.printStackTrace();
            logError("Invalidate error", e);
        }
    }

    /**
     * Shows the Sort by panel.
     *
     * @param unit Unit event.
     * @return Null.
     */
    protected Unit showSortByPanel(Unit unit) {
        managerActivity.showNewSortByPanel(getCurrentSharesTab() == INCOMING_TAB
                ? ORDER_OTHERS
                : ORDER_CLOUD);

        return null;
    }

    public ActionMode getActionMode() {
        return actionMode;
    }

    public boolean isMultipleSelect() {
        return adapter != null && adapter.isMultipleSelect();
    }

    public void selectAll() {
        if (adapter != null) {
            if (!adapter.isMultipleSelect()) {
                activateActionMode();
            }

            adapter.selectAll();

            new Handler(Looper.getMainLooper()).post(() -> updateActionModeTitle());
        }
    }

    public void hideMultipleSelect() {
        if (adapter != null) {
            adapter.setMultipleSelect(false);
        }

        if (actionMode != null) {
            actionMode.finish();
        }
    }

    public void clearSelections() {
        if (adapter != null && adapter.isMultipleSelect()) {
            adapter.clearSelections();
        }
    }

    public void notifyDataSetChanged() {
        if (adapter != null) {
            adapter.notifyDataSetChanged();
        }
    }

    public int getItemCount() {
        if (adapter != null) {
            return adapter.getItemCount();
        }
        return 0;
    }

    public void visibilityFastScroller() {
        if (adapter == null || adapter.getItemCount() < MIN_ITEMS_SCROLLBAR) {
            fastScroller.setVisibility(View.GONE);
        } else {
            fastScroller.setVisibility(View.VISIBLE);
        }
    }

    public void checkScroll() {
        if (recyclerView != null) {
            if ((recyclerView.canScrollVertically(-1) && recyclerView.getVisibility() == View.VISIBLE) || (adapter != null && adapter.isMultipleSelect())) {
                managerActivity.changeAppBarElevation(true);
            } else {
                managerActivity.changeAppBarElevation(false);
            }
        }
    }

    protected void checkEmptyView() {
        if (adapter != null && adapter.getItemCount() == 0) {
            recyclerView.setVisibility(View.GONE);
            emptyImageView.setVisibility(View.VISIBLE);
            emptyLinearLayout.setVisibility(View.VISIBLE);
        } else {
            recyclerView.setVisibility(View.VISIBLE);
            emptyImageView.setVisibility(View.GONE);
            emptyLinearLayout.setVisibility(View.GONE);
        }
    }

    public void openFile(MegaNode node, int fragmentAdapter, int position) {
        MimeTypeList mimeType = MimeTypeList.typeForName(node.getName());
        String mimeTypeType = mimeType.getType();
        Intent intent;
        boolean internalIntent = false;

        if (mimeType.isImage()) {
<<<<<<< HEAD
            internalIntent = true;
            intent = ImageViewerActivity.getIntentForParentNode(
                    requireContext(),
                    getParentHandle(fragmentAdapter),
                    getIntentOrder(fragmentAdapter),
                    node.getHandle()
            );
=======
            intent = new Intent(context, FullScreenImageViewerLollipop.class);
            intent.putExtra("placeholder", adapter.getPlaceholderCount());
            intent.putExtra("position", position);
            intent.putExtra("adapterType", fragmentAdapter);
            intent.putExtra("isFolderLink", false);
            intent.putExtra("parentNodeHandle", getParentHandle(fragmentAdapter));
            intent.putExtra("orderGetChildren", getIntentOrder(fragmentAdapter));
            intent.putExtra(INTENT_EXTRA_KEY_HANDLE, node.getHandle());

            launchIntent(intent, true, position);
>>>>>>> 391c6c02
        } else if (mimeType.isVideoReproducible() || mimeType.isAudio()) {
            boolean opusFile = false;

            if (mimeType.isVideoNotSupported() || mimeType.isAudioNotSupported()) {
                intent = new Intent(Intent.ACTION_VIEW);
                String[] s = node.getName().split("\\.");
                opusFile = s.length > 1 && s[s.length - 1].equals("opus");
            } else {
                intent = getMediaIntent(context, node.getName());
                internalIntent = true;
            }

            intent.putExtra("position", position);
            intent.putExtra("placeholder", adapter.getPlaceholderCount());
            intent.putExtra("parentNodeHandle", getParentHandle(fragmentAdapter));
            intent.putExtra("orderGetChildren", getIntentOrder(fragmentAdapter));
            intent.putExtra("adapterType", fragmentAdapter);
            intent.putExtra("HANDLE", node.getHandle());
            intent.putExtra("FILENAME", node.getName());

            String localPath = getLocalFile(node);
            if (localPath != null) {
                File mediaFile = new File(localPath);
                if (Build.VERSION.SDK_INT >= Build.VERSION_CODES.N) {
                    intent.setDataAndType(FileProvider.getUriForFile(context, AUTHORITY_STRING_FILE_PROVIDER, mediaFile), MimeTypeList.typeForName(node.getName()).getType());
                } else {
                    intent.setDataAndType(Uri.fromFile(mediaFile), MimeTypeList.typeForName(node.getName()).getType());
                }
                intent.addFlags(Intent.FLAG_GRANT_READ_URI_PERMISSION);
            } else {
                if (megaApi.httpServerIsRunning() == 0) {
                    megaApi.httpServerStart();
                    intent.putExtra(INTENT_EXTRA_KEY_NEED_STOP_HTTP_SERVER, true);
                } else {
                    logWarning("ERROR:httpServerAlreadyRunning");
                }

                ActivityManager.MemoryInfo mi = new ActivityManager.MemoryInfo();
                ActivityManager activityManager = (ActivityManager) context.getSystemService(Context.ACTIVITY_SERVICE);
                activityManager.getMemoryInfo(mi);

                if (mi.totalMem > BUFFER_COMP) {
                    logDebug("total mem: " + mi.totalMem + " allocate 32 MB");
                    megaApi.httpServerSetMaxBufferSize(MAX_BUFFER_32MB);
                } else {
                    logDebug("total mem: " + mi.totalMem + " allocate 16 MB");
                    megaApi.httpServerSetMaxBufferSize(MAX_BUFFER_16MB);
                }

                String url = megaApi.httpServerGetLocalLink(node);
                Uri parsedUri = null;
                if (url != null) {
                    parsedUri = Uri.parse(url);
                }

                if (parsedUri != null) {
                    intent.setDataAndType(parsedUri, mimeTypeType);
                } else {
                    logError("ERROR:httpServerGetLocalLink");
                    managerActivity.showSnackbar(SNACKBAR_TYPE, getString(R.string.general_text_error), INVALID_HANDLE);
                    return;
                }
            }

            if (opusFile) {
                intent.setDataAndType(intent.getData(), "audio/*");
            }

            launchIntent(intent, internalIntent, position);
        } else if (mimeType.isURL()) {
            manageURLNode(context, megaApi, node);
        } else if (mimeType.isPdf()) {
            logDebug("isFile:isPdf");
            intent = new Intent(context, PdfViewerActivityLollipop.class);
            intent.putExtra("inside", true);
            intent.putExtra("adapterType", fragmentAdapter);
            intent.putExtra("HANDLE", node.getHandle());

            String localPath = getLocalFile(node);
            if (localPath != null) {
                File mediaFile = new File(localPath);
                if (Build.VERSION.SDK_INT >= Build.VERSION_CODES.N) {
                    intent.setDataAndType(FileProvider.getUriForFile(context, AUTHORITY_STRING_FILE_PROVIDER, mediaFile), mimeTypeType);
                } else {
                    intent.setDataAndType(Uri.fromFile(mediaFile), mimeTypeType);
                }
                intent.addFlags(Intent.FLAG_GRANT_READ_URI_PERMISSION);
            } else {
                if (megaApi.httpServerIsRunning() == 0) {
                    megaApi.httpServerStart();
                    intent.putExtra(INTENT_EXTRA_KEY_NEED_STOP_HTTP_SERVER, true);
                }

                ActivityManager.MemoryInfo mi = new ActivityManager.MemoryInfo();
                ActivityManager activityManager = (ActivityManager) context.getSystemService(Context.ACTIVITY_SERVICE);
                activityManager.getMemoryInfo(mi);

                if (mi.totalMem > BUFFER_COMP) {
                    logDebug("Total mem: " + mi.totalMem + " allocate 32 MB");
                    megaApi.httpServerSetMaxBufferSize(MAX_BUFFER_32MB);
                } else {
                    logDebug("Total mem: " + mi.totalMem + " allocate 16 MB");
                    megaApi.httpServerSetMaxBufferSize(MAX_BUFFER_16MB);
                }

                String url = megaApi.httpServerGetLocalLink(node);
                Uri parsedUri = null;
                if (url != null) {
                    parsedUri = Uri.parse(url);
                }

                if (parsedUri != null) {
                    intent.setDataAndType(parsedUri, mimeTypeType);
                } else {
                    logError("ERROR:httpServerGetLocalLink");
                    managerActivity.showSnackbar(SNACKBAR_TYPE, getString(R.string.general_text_error), INVALID_HANDLE);
                    return;
                }
            }

            launchIntent(intent, false, position);
        } else if (mimeType.isOpenableTextFile(node.getSize())) {
            manageTextFileIntent(requireContext(), node, fragmentAdapter);
        } else {
            logDebug("itemClick:isFile:otherOption");
            onNodeTapped(context, node, managerActivity::saveNodeByTap, managerActivity, managerActivity);
        }
    }

    /**
     * Launch corresponding intent to open the file based on its type.
     *
     * @param intent Intent to launch activity.
     * @param internalIntent true, if the intent is for launching an intent in-app; false, otherwise.
     * @param position Clicked item position.
     */
    private void launchIntent(Intent intent, boolean internalIntent, int position) {
        if (intent != null) {
            if (internalIntent || isIntentAvailable(context, intent)) {
                putThumbnailLocation(intent, recyclerView, position, viewerFrom(), adapter);
                context.startActivity(intent);
                managerActivity.overridePendingTransition(0, 0);
            } else {
                Toast.makeText(context, context.getResources().getString(R.string.intent_not_available), Toast.LENGTH_LONG).show();
            }
        }
    }

    protected abstract int viewerFrom();

    private int getIntentOrder(int fragmentAdapter) {
        switch (fragmentAdapter) {
            case LINKS_ADAPTER:
                return getLinksOrderCloud(sortOrderManagement.getOrderCloud(),
                        managerActivity.isFirstNavigationLevel());

            case INCOMING_SHARES_ADAPTER:
            case OUTGOING_SHARES_ADAPTER:
                if (managerActivity.isFirstNavigationLevel()) {
                    return sortOrderManagement.getOrderOthers();
                }

            default:
                return sortOrderManagement.getOrderCloud();
        }
    }

    protected View getListView(LayoutInflater inflater, ViewGroup container) {
        View v = inflater.inflate(R.layout.fragment_filebrowserlist, container, false);

        recyclerView = v.findViewById(R.id.file_list_view_browser);
        mLayoutManager = new LinearLayoutManager(context);
        recyclerView.setLayoutManager(mLayoutManager);
        recyclerView.addItemDecoration(new PositionDividerItemDecoration(requireContext(), getOutMetrics()));
        fastScroller = v.findViewById(R.id.fastscroll);
        setRecyclerView();
        recyclerView.setItemAnimator(noChangeRecyclerViewItemAnimator());

        emptyImageView = v.findViewById(R.id.file_list_empty_image);
        emptyLinearLayout = v.findViewById(R.id.file_list_empty_text);
        emptyTextViewFirst = v.findViewById(R.id.file_list_empty_text_first);

        if (adapter != null) {
            adapter.setAdapterType(ITEM_VIEW_TYPE_LIST);
        }

        return v;
    }

    protected View getGridView(LayoutInflater inflater, ViewGroup container) {
        View v = inflater.inflate(R.layout.fragment_filebrowsergrid, container, false);

        recyclerView = v.findViewById(R.id.file_grid_view_browser);
        gridLayoutManager = (CustomizedGridLayoutManager) recyclerView.getLayoutManager();
        fastScroller = v.findViewById(R.id.fastscroll);
        setRecyclerView();
        recyclerView.setItemAnimator(new DefaultItemAnimator());

        emptyImageView = v.findViewById(R.id.file_grid_empty_image);
        emptyLinearLayout = v.findViewById(R.id.file_grid_empty_text);
        emptyTextViewFirst = v.findViewById(R.id.file_grid_empty_text_first);

        if (adapter != null) {
            adapter.setAdapterType(ITEM_VIEW_TYPE_GRID);
        }

        return v;
    }

    /**
     * Gets the current shares tab depending on the current Fragment instance.
     *
     * @return The current shares tab.
     */
    private int getCurrentSharesTab() {
        int tab = ERROR_TAB;

        if (MegaNodeBaseFragment.this instanceof IncomingSharesFragmentLollipop) {
            tab = INCOMING_TAB;
        } else if (MegaNodeBaseFragment.this instanceof OutgoingSharesFragmentLollipop) {
            tab = OUTGOING_TAB;
        } else if (MegaNodeBaseFragment.this instanceof LinksFragment) {
            tab = LINKS_TAB;
        }

        return tab;
    }

    private void setRecyclerView() {
        recyclerView.setPadding(0, 0, 0, dp2px(MARGIN_BOTTOM_LIST, outMetrics));
        recyclerView.setHasFixedSize(true);
        recyclerView.setClipToPadding(false);
        recyclerView.addOnScrollListener(new RecyclerView.OnScrollListener() {
            @Override
            public void onScrolled(RecyclerView recyclerView, int dx, int dy) {
                super.onScrolled(recyclerView, dx, dy);
                int tab = getCurrentSharesTab();

                if (managerActivity.getTabItemShares() == tab) {
                    checkScroll();
                }
            }
        });
        fastScroller.setRecyclerView(recyclerView);
    }

    private String getGeneralEmptyView() {
        if (isScreenInPortrait(context)) {
            emptyImageView.setImageResource(R.drawable.empty_folder_portrait);
        } else {
            emptyImageView.setImageResource(R.drawable.empty_folder_landscape);
        }

        return context.getString(R.string.file_browser_empty_folder_new);
    }

    protected void setFinalEmptyView(String text) {
        if (text == null) {
            text = getGeneralEmptyView();
        }

        try {
            text = text.replace("[A]","<font color=\'"
                    + ColorUtils.getColorHexString(context, R.color.grey_900_grey_100)
                    + "\'>");
            text = text.replace("[/A]","</font>");
            text = text.replace("[B]","<font color=\'"
                    + ColorUtils.getColorHexString(context, R.color.grey_300_grey_600)
                    + "\'>");
            text = text.replace("[/B]","</font>");
        } catch (Exception e) {
            logWarning("Exception formatting text", e);
        }

        emptyTextViewFirst.setText(HtmlCompat.fromHtml(text, HtmlCompat.FROM_HTML_MODE_LEGACY));
        checkEmptyView();
    }

    private long getParentHandle(int fragmentAdapter) {
        switch (fragmentAdapter) {
            case INCOMING_SHARES_ADAPTER:
                return managerActivity.getParentHandleIncoming();

            case OUTGOING_SHARES_ADAPTER:
                return managerActivity.getParentHandleOutgoing();

            case LINKS_ADAPTER:
                return managerActivity.getParentHandleLinks();

            default:
                return INVALID_HANDLE;
        }

    }

    protected void hideActionMode() {
        clearSelections();
        hideMultipleSelect();
    }

    @Override
    public void onViewCreated(@NonNull @NotNull View view, @Nullable @org.jetbrains.annotations.Nullable Bundle savedInstanceState) {
        super.onViewCreated(view, savedInstanceState);
        observeDragSupportEvents(getViewLifecycleOwner(), recyclerView, viewerFrom());
    }
}<|MERGE_RESOLUTION|>--- conflicted
+++ resolved
@@ -464,26 +464,14 @@
         boolean internalIntent = false;
 
         if (mimeType.isImage()) {
-<<<<<<< HEAD
-            internalIntent = true;
             intent = ImageViewerActivity.getIntentForParentNode(
                     requireContext(),
                     getParentHandle(fragmentAdapter),
                     getIntentOrder(fragmentAdapter),
                     node.getHandle()
             );
-=======
-            intent = new Intent(context, FullScreenImageViewerLollipop.class);
-            intent.putExtra("placeholder", adapter.getPlaceholderCount());
-            intent.putExtra("position", position);
-            intent.putExtra("adapterType", fragmentAdapter);
-            intent.putExtra("isFolderLink", false);
-            intent.putExtra("parentNodeHandle", getParentHandle(fragmentAdapter));
-            intent.putExtra("orderGetChildren", getIntentOrder(fragmentAdapter));
-            intent.putExtra(INTENT_EXTRA_KEY_HANDLE, node.getHandle());
 
             launchIntent(intent, true, position);
->>>>>>> 391c6c02
         } else if (mimeType.isVideoReproducible() || mimeType.isAudio()) {
             boolean opusFile = false;
 
