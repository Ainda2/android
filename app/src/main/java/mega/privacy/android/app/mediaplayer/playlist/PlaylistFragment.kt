--- conflicted
+++ resolved
@@ -131,10 +131,6 @@
             adapter = PlaylistAdapter(
                 it,
                 this,
-<<<<<<< HEAD
-                (requireActivity() as MediaPlayerActivity).isAudioPlayer(),
-=======
->>>>>>> 26b6e5a4
                 dragStartListener = this
             )
         }
@@ -154,30 +150,10 @@
                 }
             })
 
-<<<<<<< HEAD
-            if (!isAudioPlayer) {
-                setBackgroundResource(R.color.grey_800)
-            }
-
-            requireContext().run {
-                // Add the different divider for different area of audio and video playlist
-                itemDecoration = PlaylistItemDecoration(
-                    if (isAudioPlayer) {
-                        getDrawable(R.drawable.playlist_divider_layer)
-                    } else {
-                        getDrawable(R.drawable.playlist_divider_layer_video)
-                    },
-                    if (isAudioPlayer) {
-                        getDrawable(R.drawable.playlist_divider_layer_next)
-                    } else {
-                        getDrawable(R.drawable.playlist_divider_layer_next_video)
-                    },
-=======
             requireContext().run {
                 itemDecoration = PlaylistItemDecoration(
                     getDrawable(R.drawable.playlist_divider_layer),
                     getDrawable(R.drawable.playlist_divider_layer_next),
->>>>>>> 26b6e5a4
                     this@PlaylistFragment.adapter
                 )
             }
