package mega.privacy.android.app.lollipop.managerSections;

import android.app.Activity;
import android.os.Bundle;
import android.support.v4.app.Fragment;

import java.util.ArrayList;

import mega.privacy.android.app.lollipop.ManagerActivityLollipop;
import mega.privacy.android.app.lollipop.adapters.RotatableAdapter;

import static mega.privacy.android.app.utils.LogUtil.*;

public abstract class RotatableFragment extends Fragment {

    private final static String SELECTED_ITEMS = "selectedItems";
    private final static String FOLDER_COUNT = "folderCount";
    private final static String LAST_PLACE_HOLDER_COUNT = "lastPlaceHolderCount";
    protected abstract RotatableAdapter getAdapter();

    public abstract void activateActionMode();

    public abstract void multipleItemClick(int position);

    protected abstract void updateActionModeTitle();

    private ArrayList<Integer> selectedItems;

    private int lastPlaceHolderCount;

    private void reDoTheSelectionAfterRotation() {
        logDebug("Reselect items");
        RotatableAdapter adapter = getAdapter();
        if (adapter != null) {
            int folderCount = adapter.getFolderCount();
            logDebug("Folders: " + folderCount);
            int currentPlaceHolderCount = adapter.getPlaceholderCount();
            logDebug("Place holder: " + currentPlaceHolderCount);
            if (selectedItems != null && selectedItems.size() > 0) {
                activateActionMode();
                for (int selectedItem : selectedItems) {
<<<<<<< HEAD
                    Activity activity = getActivity();
                    if (activity instanceof ManagerActivityLollipop) {
                        if (((ManagerActivityLollipop) getActivity()).isList) {
                            log(className, "selectedItem:" + selectedItem);
                            multipleItemClick(selectedItem);
                        } else {
                            if (selectedItem < folderCount) {
                                log(className, "list folder, selectedItem: " + selectedItem);
                                multipleItemClick(selectedItem);
                            } else {
                                log(className, "file selection, selectedItem: " + selectedItem + "lastPlaceHolderCount:" + lastPlaceHolderCount + ". currentPlaceHolderCount: " + currentPlaceHolderCount);
                                multipleItemClick((selectedItem - lastPlaceHolderCount + currentPlaceHolderCount));
                            }
=======
                    if (((ManagerActivityLollipop) getActivity()).isList) {
                        logDebug("selectedItem:" + selectedItem);
                        multipleItemClick(selectedItem);
                    } else {
                        if (selectedItem < folderCount) {
                            logDebug("List folder, selectedItem: " + selectedItem);
                            multipleItemClick(selectedItem);
                        } else {
                            logDebug("File selection, selectedItem: " + selectedItem + "lastPlaceHolderCount:" + lastPlaceHolderCount + ". currentPlaceHolderCount: " + currentPlaceHolderCount);
                            multipleItemClick((selectedItem - lastPlaceHolderCount + currentPlaceHolderCount));
>>>>>>> 393a7df3
                        }
                    } else {
                        multipleItemClick(selectedItem);
                    }
                }
            }
            updateActionModeTitle();
        }
    }

    @Override
    public void onSaveInstanceState(Bundle outState) {
        super.onSaveInstanceState(outState);
        RotatableAdapter currentAdapter = getAdapter();
        if(currentAdapter != null){
            ArrayList<Integer> selectedItems = (ArrayList<Integer>) (currentAdapter.getSelectedItems());
            outState.putSerializable(SELECTED_ITEMS, selectedItems);
            outState.putInt(FOLDER_COUNT, currentAdapter.getFolderCount());
            outState.putInt(LAST_PLACE_HOLDER_COUNT, currentAdapter.getPlaceholderCount());
            lastPlaceHolderCount = -1;
        }
    }

    @Override
    public void onActivityCreated(Bundle savedInstanceState) {
        super.onActivityCreated(savedInstanceState);
        if (savedInstanceState != null) {
            selectedItems = (ArrayList<Integer>) savedInstanceState.getSerializable(SELECTED_ITEMS);
            lastPlaceHolderCount = savedInstanceState.getInt(LAST_PLACE_HOLDER_COUNT);
        }
    }

    @Override
    public void onResume() {
        super.onResume();
        if (selectedItems != null) {
            reDoTheSelectionAfterRotation();
            selectedItems = null;
        }
    }

}<|MERGE_RESOLUTION|>--- conflicted
+++ resolved
@@ -39,32 +39,19 @@
             if (selectedItems != null && selectedItems.size() > 0) {
                 activateActionMode();
                 for (int selectedItem : selectedItems) {
-<<<<<<< HEAD
                     Activity activity = getActivity();
                     if (activity instanceof ManagerActivityLollipop) {
                         if (((ManagerActivityLollipop) getActivity()).isList) {
-                            log(className, "selectedItem:" + selectedItem);
+                            logDebug( "selectedItem:" + selectedItem);
                             multipleItemClick(selectedItem);
                         } else {
                             if (selectedItem < folderCount) {
-                                log(className, "list folder, selectedItem: " + selectedItem);
+                                logDebug("List folder, selectedItem: " + selectedItem);
                                 multipleItemClick(selectedItem);
                             } else {
-                                log(className, "file selection, selectedItem: " + selectedItem + "lastPlaceHolderCount:" + lastPlaceHolderCount + ". currentPlaceHolderCount: " + currentPlaceHolderCount);
+                                logDebug("File selection, selectedItem: " + selectedItem + "lastPlaceHolderCount:" + lastPlaceHolderCount + ". currentPlaceHolderCount: " + currentPlaceHolderCount);
                                 multipleItemClick((selectedItem - lastPlaceHolderCount + currentPlaceHolderCount));
                             }
-=======
-                    if (((ManagerActivityLollipop) getActivity()).isList) {
-                        logDebug("selectedItem:" + selectedItem);
-                        multipleItemClick(selectedItem);
-                    } else {
-                        if (selectedItem < folderCount) {
-                            logDebug("List folder, selectedItem: " + selectedItem);
-                            multipleItemClick(selectedItem);
-                        } else {
-                            logDebug("File selection, selectedItem: " + selectedItem + "lastPlaceHolderCount:" + lastPlaceHolderCount + ". currentPlaceHolderCount: " + currentPlaceHolderCount);
-                            multipleItemClick((selectedItem - lastPlaceHolderCount + currentPlaceHolderCount));
->>>>>>> 393a7df3
                         }
                     } else {
                         multipleItemClick(selectedItem);
