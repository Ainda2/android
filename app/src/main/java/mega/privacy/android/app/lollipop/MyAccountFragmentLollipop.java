--- conflicted
+++ resolved
@@ -928,14 +928,7 @@
 	public void updateAvatar(String contactEmail, boolean retry){
 		log("updateAvatar: "+contactEmail);
 		File avatar = null;
-<<<<<<< HEAD
-		if(getActivity()==null){
-			log("the activity is null");
-			return;
-		}
-		if (getActivity().getExternalCacheDir() != null){
-			avatar = new File(getActivity().getExternalCacheDir().getAbsolutePath(), contactEmail + ".jpg");
-=======
+
 		if(context!=null){
 			log("context is not null");
 
@@ -945,7 +938,6 @@
 			else{
 				avatar = new File(context.getCacheDir().getAbsolutePath(), contactEmail + ".jpg");
 			}
->>>>>>> a74ecca6
 		}
 		else{
 			log("context is null!!!");
