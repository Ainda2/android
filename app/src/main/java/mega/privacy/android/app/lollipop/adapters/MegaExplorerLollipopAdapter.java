package mega.privacy.android.app.lollipop.adapters;

import android.app.Activity;
import android.content.Context;
import android.content.res.Configuration;
import android.graphics.Bitmap;
import android.graphics.Color;
import android.graphics.drawable.ColorDrawable;
import android.support.v4.content.ContextCompat;
import android.support.v7.widget.RecyclerView;
import android.util.DisplayMetrics;
import android.util.SparseBooleanArray;
import android.util.TypedValue;
import android.view.Display;
import android.view.LayoutInflater;
import android.view.View;
import android.view.ViewGroup;
import android.view.animation.Animation;
import android.view.animation.AnimationUtils;
import android.widget.ImageView;
import android.widget.RelativeLayout;
import android.widget.TextView;

import java.util.ArrayList;
import java.util.List;

import mega.privacy.android.app.DatabaseHandler;
import mega.privacy.android.app.MegaApplication;
import mega.privacy.android.app.MegaContactDB;
import mega.privacy.android.app.MegaPreferences;
import mega.privacy.android.app.MimeTypeList;
import mega.privacy.android.app.MimeTypeThumbnail;
import mega.privacy.android.app.R;
import mega.privacy.android.app.components.NewGridRecyclerView;
import mega.privacy.android.app.components.scrollBar.SectionTitleProvider;
import mega.privacy.android.app.jobservices.CameraUploadsService;
import mega.privacy.android.app.lollipop.CloudDriveExplorerFragmentLollipop;
<<<<<<< HEAD
import mega.privacy.android.app.lollipop.FileExplorerActivityLollipop;
import mega.privacy.android.app.lollipop.IncomingSharesExplorerFragmentLollipop;
import mega.privacy.android.app.utils.Constants;
import mega.privacy.android.app.utils.MegaApiUtils;
=======
>>>>>>> 094d50ad
import mega.privacy.android.app.utils.ThumbnailUtilsLollipop;
import nz.mega.sdk.MegaApiAndroid;
import nz.mega.sdk.MegaNode;
import nz.mega.sdk.MegaShare;
import nz.mega.sdk.MegaUser;

<<<<<<< HEAD
import static mega.privacy.android.app.utils.FileUtils.isVideoFile;
=======
import static mega.privacy.android.app.utils.LogUtil.*;
import static mega.privacy.android.app.utils.MegaApiUtils.*;
import static mega.privacy.android.app.utils.Util.*;

>>>>>>> 094d50ad


public class MegaExplorerLollipopAdapter extends RecyclerView.Adapter<MegaExplorerLollipopAdapter.ViewHolderExplorerLollipop> implements View.OnClickListener, View.OnLongClickListener, SectionTitleProvider {
	
	final public static int CLOUD_EXPLORER = 0;
	final public static int INCOMING_SHARES_EXPLORER = 1;

	public static int MAX_WIDTH_FILENAME_LAND=500;
	public static int MAX_WIDTH_FILENAME_PORT=235;

	Context context;
	MegaApiAndroid megaApi;
	MegaPreferences prefs;


	int positionClicked;
	ArrayList<Integer> imageIds;
	ArrayList<String> names;
	ArrayList<MegaNode> nodes;

	DatabaseHandler dbH = null;
	private ArrayList<Long> disabledNodes;

	Object fragment;

	long parentHandle = -1;
	boolean selectFile = false;

	boolean multipleSelect;
	private SparseBooleanArray selectedItems;

	RecyclerView listFragment;

    /*public static view holder class*/
    public class ViewHolderExplorerLollipop extends RecyclerView.ViewHolder{
		public RelativeLayout itemLayout;
		public int currentPosition;
		public long document;


    	public ViewHolderExplorerLollipop(View itemView) {
			super(itemView);
		}
    }

	public class ViewHolderListExplorerLollipop extends ViewHolderExplorerLollipop{
		public ImageView imageView;
		public ImageView permissionsIcon;
        public TextView textViewFileName;
		public TextView textViewFileSize;


		public ViewHolderListExplorerLollipop(View itemView) {
			super(itemView);
		}
	}

	public class ViewHolderGridExplorerLollipop extends ViewHolderExplorerLollipop{
		public RelativeLayout folderLayout;
		public RelativeLayout thumbnailFolderLayout;
		public ImageView folderIcon;
		public TextView folderName;
		public RelativeLayout fileLayout;
        public RelativeLayout thumbnailFileLayout;
        public ImageView fileThumbnail;
        public ImageView fileSelectedIcon;
        public ImageView fileIcon;
        public TextView fileName;
        public RelativeLayout videoLayout;
        public TextView videoDuration;
        public ImageView videoIcon;


		public ViewHolderGridExplorerLollipop(View itemView) {
			super(itemView);
		}
	}
	
	ViewHolderExplorerLollipop holder = null;    

	public MegaExplorerLollipopAdapter(Context _context, Object fragment, ArrayList<MegaNode> _nodes, long _parentHandle, RecyclerView listView, boolean selectFile){
		this.context = _context;
		this.nodes = _nodes;
		this.parentHandle = _parentHandle;
		this.listFragment = listView;
		this.selectFile = selectFile;
		this.positionClicked = -1;
		this.imageIds = new ArrayList<Integer>();
		this.names = new ArrayList<String>();
		this.fragment = fragment;

		if (megaApi == null){
			megaApi = ((MegaApplication) ((Activity)context).getApplication()).getMegaApi();
		}

		dbH = DatabaseHandler.getDbHandler(context);

	}
	
	@Override
	public int getItemCount() {
		if (nodes == null){
			nodes = new ArrayList<MegaNode>();
		}

		return nodes.size();
	}

	public Object getItem(int position) {
		return nodes.get(position);
	}

	@Override
	public long getItemId(int position) {
		return position;
	}
	
	@Override
	public ViewHolderExplorerLollipop onCreateViewHolder(ViewGroup parent, int viewType) {

	    listFragment = (RecyclerView) parent;

		Display display = ((Activity)context).getWindowManager().getDefaultDisplay();
		DisplayMetrics outMetrics = new DisplayMetrics ();
	    display.getMetrics(outMetrics);
<<<<<<< HEAD
=======
	    float density  = ((Activity)context).getResources().getDisplayMetrics().density;		
	    float scaleW = getScaleW(outMetrics, density);
		
	    View v = LayoutInflater.from(parent.getContext()).inflate(R.layout.item_file_explorer, parent, false);

		holder = new ViewHolderExplorerLollipop(v);
		holder.itemLayout = (RelativeLayout) v.findViewById(R.id.file_explorer_item_layout);
		holder.imageView = (ImageView) v.findViewById(R.id.file_explorer_thumbnail);
		holder.textViewFileName = (TextView) v.findViewById(R.id.file_explorer_filename);
>>>>>>> 094d50ad

		View v;
	    if (((FileExplorerActivityLollipop) context).isList()) {
	        log("onCreateViewHolder list");
			v = LayoutInflater.from(parent.getContext()).inflate(R.layout.item_file_explorer, parent, false);
			ViewHolderListExplorerLollipop holder = new ViewHolderListExplorerLollipop(v);

<<<<<<< HEAD
			holder.itemLayout = v.findViewById(R.id.file_explorer_item_layout);
			holder.imageView = v.findViewById(R.id.file_explorer_thumbnail);
			holder.textViewFileName = v.findViewById(R.id.file_explorer_filename);
			holder.textViewFileSize = v.findViewById(R.id.file_explorer_filesize);
			holder.permissionsIcon = v.findViewById(R.id.file_explorer_permissions);
=======
		if(context.getResources().getConfiguration().orientation == Configuration.ORIENTATION_LANDSCAPE){
			holder.textViewFileName.setMaxWidth(scaleWidthPx(260, outMetrics));
			holder.textViewFileSize.setMaxWidth(scaleWidthPx(260, outMetrics));
>>>>>>> 094d50ad

			v.setTag(holder);
			return holder;
		}
<<<<<<< HEAD
		else {
		    log("onCreateViewHolder grid");
			v = LayoutInflater.from(parent.getContext()).inflate(R.layout.item_file_explorer_grid, parent, false);
			ViewHolderGridExplorerLollipop holder =  new ViewHolderGridExplorerLollipop(v);

			holder.itemLayout = v.findViewById(R.id.file_explorer_grid_layout);
            holder.folderLayout = v.findViewById(R.id.file_explorer_grid_folder_layout);
            holder.thumbnailFolderLayout = v.findViewById(R.id.file_explorer_grid_folder_thumbnail_layout);
            holder.folderIcon = v.findViewById(R.id.file_explorer_grid_folder_icon);
            holder.folderName= v.findViewById(R.id.file_explorer_grid_folder_filename);
            holder.fileLayout = v.findViewById(R.id.file_explorer_grid_file_layout);
            holder.thumbnailFileLayout = v.findViewById(R.id.file_explorer_grid_file_thumbnail_layout);
            holder.fileThumbnail = v.findViewById(R.id.file_explorer_grid_file_thumbnail);
            holder.fileSelectedIcon = v.findViewById(R.id.file_explorer_grid_file_selected);
            holder.fileIcon = v.findViewById(R.id.file_explorer_grid_file_icon);
            holder.fileName= v.findViewById(R.id.file_grid_filename_for_file);
            holder.videoLayout = v.findViewById(R.id.file_explorer_grid_file_videoinfo_layout);
            holder.videoDuration= v.findViewById(R.id.file_explorer_grid_file_title_video_duration);
            holder.videoIcon = v.findViewById(R.id.file_explorer_grid_file_video_icon);

			v.setTag(holder);
			return holder;
=======
		else{
			holder.textViewFileName.setMaxWidth(scaleWidthPx(200, outMetrics));
			holder.textViewFileSize.setMaxWidth(scaleWidthPx(200, outMetrics));

>>>>>>> 094d50ad
		}
	}

	@Override
	public void onBindViewHolder(ViewHolderExplorerLollipop holder, int position){
<<<<<<< HEAD
        if (((FileExplorerActivityLollipop) context).isList()) {
            ViewHolderListExplorerLollipop holderList = (ViewHolderListExplorerLollipop) holder;
            onBindViewHolderList(holderList, position);
        }
        else  {
            ViewHolderGridExplorerLollipop holderGrid = (ViewHolderGridExplorerLollipop) holder;
            onBindViewHolderGrid(holderGrid, position);
        }
	}

	private void setImageParams (ImageView image, int size, int sizeLeft) {
        RelativeLayout.LayoutParams params = (RelativeLayout.LayoutParams) image.getLayoutParams();
        params.height = (int) TypedValue.applyDimension(TypedValue.COMPLEX_UNIT_DIP, size, context.getResources().getDisplayMetrics());
        params.width = (int) TypedValue.applyDimension(TypedValue.COMPLEX_UNIT_DIP, size, context.getResources().getDisplayMetrics());
        int left = (int) TypedValue.applyDimension(TypedValue.COMPLEX_UNIT_DIP, sizeLeft, context.getResources().getDisplayMetrics());
        params.setMargins(left, 0, 0, 0);

        image.setLayoutParams(params);
    }
=======
		Display display = ((Activity)context).getWindowManager().getDefaultDisplay();
		DisplayMetrics outMetrics = new DisplayMetrics ();
	    display.getMetrics(outMetrics);
	    float density  = ((Activity)context).getResources().getDisplayMetrics().density;

		holder.currentPosition = position;
		
		MegaNode node = (MegaNode) getItem(position);
		holder.document = node.getHandle();
		Bitmap thumb = null;
		
		holder.textViewFileName.setText(node.getName());
			
		if (node.isFolder()){
			RelativeLayout.LayoutParams params = (RelativeLayout.LayoutParams) holder.imageView.getLayoutParams();
			params.height = (int) TypedValue.applyDimension(TypedValue.COMPLEX_UNIT_DIP, 48, context.getResources().getDisplayMetrics());
			params.width = (int) TypedValue.applyDimension(TypedValue.COMPLEX_UNIT_DIP, 48, context.getResources().getDisplayMetrics());
			params.setMargins(0, 0, 0, 0);

			holder.imageView.setLayoutParams(params);

			holder.itemLayout.setBackgroundColor(Color.WHITE);

			if (disabledNodes != null){

				if (disabledNodes.contains(node.getHandle())){
					logDebug("Disabled!");
					holder.imageView.setAlpha(.4f);
					holder.textViewFileName.setTextColor(ContextCompat.getColor(context, R.color.text_secondary));
					holder.permissionsIcon.setAlpha(.2f);
					holder.itemView.setOnClickListener(null);
				}
				else{
					logDebug("Full access");
					holder.imageView.setAlpha(1.0f);
					holder.textViewFileName.setTextColor(ContextCompat.getColor(context, android.R.color.black));
					holder.itemView.setOnClickListener(holder);
					holder.permissionsIcon.setAlpha(.35f);
				}
			}
			else{
				holder.imageView.setAlpha(1.0f);
				holder.textViewFileName.setTextColor(ContextCompat.getColor(context, android.R.color.black));
				holder.itemView.setOnClickListener(holder);
			}

			if(node.isInShare()){
				holder.imageView.setImageResource(R.drawable.ic_folder_incoming_list);
				ArrayList<MegaShare> sharesIncoming = megaApi.getInSharesList();
				for(int j=0; j<sharesIncoming.size();j++){
					MegaShare mS = sharesIncoming.get(j);
					if(mS.getNodeHandle()==node.getHandle()){
						MegaUser user= megaApi.getContact(mS.getUser());
						if(user!=null){
							MegaContactDB contactDB = dbH.findContactByHandle(String.valueOf(user.getHandle()));
							if(contactDB!=null){
								if(!contactDB.getName().equals("")){
									holder.textViewFileSize.setText(contactDB.getName()+" "+contactDB.getLastName());
								}
								else{
									holder.textViewFileSize.setText(user.getEmail());
								}
							}
							else{
								logWarning("The contactDB is null: ");
								holder.textViewFileSize.setText(user.getEmail());
							}
						}
						else{
							holder.textViewFileSize.setText(mS.getUser());
						}
					}
				}

				//Check permissions
				holder.permissionsIcon.setVisibility(View.VISIBLE);
				int accessLevel = megaApi.getAccess(node);

				if(accessLevel== MegaShare.ACCESS_FULL){
					holder.permissionsIcon.setImageResource(R.drawable.ic_shared_fullaccess);
				}
				else if(accessLevel== MegaShare.ACCESS_READ){
					holder.permissionsIcon.setImageResource(R.drawable.ic_shared_read);
				}
				else{
					holder.permissionsIcon.setImageResource(R.drawable.ic_shared_read_write);
				}
			}
			else if(node.isOutShare()||megaApi.isPendingShare(node)) {
				holder.permissionsIcon.setVisibility(View.GONE);
				holder.imageView.setImageResource(R.drawable.ic_folder_outgoing_list);
				holder.textViewFileSize.setText(getInfoFolder(node, context));

			}else{
				holder.permissionsIcon.setVisibility(View.GONE);
				boolean isCU = isCameraUploads(node);
				if(isCU){
					holder.imageView.setImageResource(R.drawable.ic_folder_image_list);
				}else{
					holder.imageView.setImageResource(R.drawable.ic_folder_list);
				}
				holder.textViewFileSize.setText(getInfoFolder(node, context));
			}
		}
		else{

			holder.permissionsIcon.setVisibility(View.GONE);

			long nodeSize = node.getSize();
			holder.textViewFileSize.setText(getSizeString(nodeSize));
			holder.imageView.setImageResource(MimeTypeList.typeForName(node.getName()).getIconResourceId());
			RelativeLayout.LayoutParams params = (RelativeLayout.LayoutParams) holder.imageView.getLayoutParams();
			params.height = (int) TypedValue.applyDimension(TypedValue.COMPLEX_UNIT_DIP, 48, context.getResources().getDisplayMetrics());
			params.width = (int) TypedValue.applyDimension(TypedValue.COMPLEX_UNIT_DIP, 48, context.getResources().getDisplayMetrics());
			params.setMargins(0, 0, 0, 0);

			holder.imageView.setLayoutParams(params);

			if(selectFile){

				holder.imageView.setAlpha(1.0f);
				holder.textViewFileName.setTextColor(ContextCompat.getColor(context, android.R.color.black));
				holder.itemView.setOnClickListener(holder);

				if (multipleSelect) {
					if(this.isItemChecked(position)){
						holder.itemLayout.setBackgroundColor(ContextCompat.getColor(context, R.color.new_multiselect_color));
						holder.imageView.setImageResource(R.drawable.ic_select_folder);
						logDebug("Do not show thumb");
						return;
					}
					else{
						holder.imageView.setImageResource(MimeTypeList.typeForName(node.getName()).getIconResourceId());
						holder.itemLayout.setBackgroundColor(Color.WHITE);
					}
				}
				else{
					holder.imageView.setImageResource(MimeTypeList.typeForName(node.getName()).getIconResourceId());
					holder.itemLayout.setBackgroundColor(Color.WHITE);
				}
			}
			else{
				holder.imageView.setAlpha(.4f);
				holder.textViewFileName.setTextColor(ContextCompat.getColor(context, R.color.text_secondary));
				holder.itemView.setOnClickListener(null);
			}

			if (node.hasThumbnail()){

				RelativeLayout.LayoutParams params1 = (RelativeLayout.LayoutParams) holder.imageView.getLayoutParams();
				params1.height = (int) TypedValue.applyDimension(TypedValue.COMPLEX_UNIT_DIP, 36, context.getResources().getDisplayMetrics());
				params1.width = (int) TypedValue.applyDimension(TypedValue.COMPLEX_UNIT_DIP, 36, context.getResources().getDisplayMetrics());
				int left = (int) TypedValue.applyDimension(TypedValue.COMPLEX_UNIT_DIP, 6, context.getResources().getDisplayMetrics());
				params1.setMargins(left, 0, 0, 0);

				holder.imageView.setLayoutParams(params1);

				thumb = ThumbnailUtilsLollipop.getThumbnailFromCache(node);
				if (thumb != null){
					holder.imageView.setImageBitmap(thumb);
				}
				else{
					thumb = ThumbnailUtilsLollipop.getThumbnailFromFolder(node, context);
					if (thumb != null){
						holder.imageView.setImageBitmap(thumb);
					}
					else{
						try{
							thumb = ThumbnailUtilsLollipop.getThumbnailFromMegaExplorerLollipop(node, context, holder, megaApi, this);
						}
						catch(Exception e){} //Too many AsyncTasks

						if (thumb != null){
							holder.imageView.setImageBitmap(thumb);
						}
					}
				}
			}
			else{
				thumb = ThumbnailUtilsLollipop.getThumbnailFromCache(node);
				if (thumb != null){
					RelativeLayout.LayoutParams params1 = (RelativeLayout.LayoutParams) holder.imageView.getLayoutParams();
					params1.height = (int) TypedValue.applyDimension(TypedValue.COMPLEX_UNIT_DIP, 36, context.getResources().getDisplayMetrics());
					params1.width = (int) TypedValue.applyDimension(TypedValue.COMPLEX_UNIT_DIP, 36, context.getResources().getDisplayMetrics());
					int left = (int) TypedValue.applyDimension(TypedValue.COMPLEX_UNIT_DIP, 6, context.getResources().getDisplayMetrics());
					params1.setMargins(left, 0, 0, 0);

					holder.imageView.setLayoutParams(params1);
					holder.imageView.setImageBitmap(thumb);
				}
				else{
					thumb = ThumbnailUtilsLollipop.getThumbnailFromFolder(node, context);
					if (thumb != null){
						RelativeLayout.LayoutParams params1 = (RelativeLayout.LayoutParams) holder.imageView.getLayoutParams();
						params1.height = (int) TypedValue.applyDimension(TypedValue.COMPLEX_UNIT_DIP, 36, context.getResources().getDisplayMetrics());
						params1.width = (int) TypedValue.applyDimension(TypedValue.COMPLEX_UNIT_DIP, 36, context.getResources().getDisplayMetrics());
						int left = (int) TypedValue.applyDimension(TypedValue.COMPLEX_UNIT_DIP, 6, context.getResources().getDisplayMetrics());
						params1.setMargins(left, 0, 0, 0);

						holder.imageView.setLayoutParams(params1);
						holder.imageView.setImageBitmap(thumb);
					}
					else{
						try{
							ThumbnailUtilsLollipop.createThumbnailExplorerLollipop(context, node, holder, megaApi, this);
						}
						catch(Exception e){} //Too many AsyncTasks
					}
				}
			}


		}
	}

	public void toggleAllSelection(int pos) {
		logDebug("Position: " + pos);
		final int positionToflip = pos;

		if (selectedItems.get(pos, false)) {
			logDebug("Delete pos: " + pos);
			selectedItems.delete(pos);
		}
		else {
			logDebug("PUT pos: " + pos);
			selectedItems.put(pos, true);
		}

		MegaExplorerLollipopAdapter.ViewHolderExplorerLollipop view = (MegaExplorerLollipopAdapter.ViewHolderExplorerLollipop) listFragment.findViewHolderForLayoutPosition(pos);
		if(view!=null){
			logDebug("Start animation: " + pos);
			Animation flipAnimation = AnimationUtils.loadAnimation(context, R.anim.multiselect_flip);
			flipAnimation.setAnimationListener(new Animation.AnimationListener() {
				@Override
				public void onAnimationStart(Animation animation) {
>>>>>>> 094d50ad

    private void onBindViewHolderList(ViewHolderListExplorerLollipop holder, int position) {
	    log("onBindViewHolderList");
        Display display = ((Activity)context).getWindowManager().getDefaultDisplay();
        DisplayMetrics outMetrics = new DisplayMetrics ();
        display.getMetrics(outMetrics);

        holder.currentPosition = position;

        MegaNode node = (MegaNode) getItem(position);
        if (node == null) {
            return;
        }
        holder.document = node.getHandle();

        holder.textViewFileName.setText(node.getName());

        if (node.isFolder()){
            setImageParams(holder.imageView, 48, 0);
            holder.itemLayout.setBackgroundColor(Color.WHITE);
            holder.itemView.setOnLongClickListener(null);

            if (disabledNodes != null && disabledNodes.contains(node.getHandle())) {
                log("Disabled!");
                holder.imageView.setAlpha(.4f);
                holder.textViewFileName.setTextColor(ContextCompat.getColor(context, R.color.text_secondary));
                holder.permissionsIcon.setAlpha(.2f);
                holder.itemView.setOnClickListener(null);
            } else {
                holder.imageView.setAlpha(1.0f);
                holder.textViewFileName.setTextColor(ContextCompat.getColor(context, android.R.color.black));
                holder.permissionsIcon.setAlpha(.35f);
                holder.itemView.setOnClickListener(this);
            }

            if(node.isInShare()){
                if(context.getResources().getConfiguration().orientation == Configuration.ORIENTATION_LANDSCAPE){
                    holder.textViewFileName.setMaxWidth(Util.scaleWidthPx(260, outMetrics));
                    holder.textViewFileSize.setMaxWidth(Util.scaleWidthPx(260, outMetrics));

<<<<<<< HEAD
                }
                else{
                    holder.textViewFileName.setMaxWidth(Util.scaleWidthPx(200, outMetrics));
                    holder.textViewFileSize.setMaxWidth(Util.scaleWidthPx(200, outMetrics));
=======
				@Override
				public void onAnimationEnd(Animation animation) {
					logDebug("onAnimationEnd");
					if (selectedItems.size() <= 0){
						logDebug("toggleAllSelection: hideMultipleSelect");
>>>>>>> 094d50ad

                }
                holder.imageView.setImageResource(R.drawable.ic_folder_incoming_list);
                ArrayList<MegaShare> sharesIncoming = megaApi.getInSharesList();
                for(int j=0; j<sharesIncoming.size();j++){
                    MegaShare mS = sharesIncoming.get(j);
                    if(mS.getNodeHandle()==node.getHandle()){
                        MegaUser user= megaApi.getContact(mS.getUser());
                        if(user!=null){
                            MegaContactDB contactDB = dbH.findContactByHandle(String.valueOf(user.getHandle()));
                            if(contactDB!=null){
                                if(!contactDB.getName().equals("")){
                                    holder.textViewFileSize.setText(contactDB.getName()+" "+contactDB.getLastName());
                                }
                                else{
                                    holder.textViewFileSize.setText(user.getEmail());
                                }
                            }
                            else{
                                log("The contactDB is null: ");
                                holder.textViewFileSize.setText(user.getEmail());
                            }
                        }
                        else{
                            holder.textViewFileSize.setText(mS.getUser());
                        }
                    }
                }

<<<<<<< HEAD
                //Check permissions
                holder.permissionsIcon.setVisibility(View.VISIBLE);
                int accessLevel = megaApi.getAccess(node);
=======
					}
					logDebug("toggleAllSelection: notified item changed");
					notifyItemChanged(positionToflip);
				}
>>>>>>> 094d50ad

                if(accessLevel== MegaShare.ACCESS_FULL){
                    holder.permissionsIcon.setImageResource(R.drawable.ic_shared_fullaccess);
                }
                else if(accessLevel== MegaShare.ACCESS_READ){
                    holder.permissionsIcon.setImageResource(R.drawable.ic_shared_read);
                }
                else{
                    holder.permissionsIcon.setImageResource(R.drawable.ic_shared_read_write);
                }
            }
            else if(node.isOutShare()||megaApi.isPendingShare(node)) {
                holder.permissionsIcon.setVisibility(View.GONE);
                holder.imageView.setImageResource(R.drawable.ic_folder_outgoing_list);
                holder.textViewFileSize.setText(MegaApiUtils.getInfoFolder(node, context));

            }else{
                holder.permissionsIcon.setVisibility(View.GONE);
                boolean isCU = isCameraUploads(node);
                if(isCU){
                    holder.imageView.setImageResource(R.drawable.ic_folder_image_list);
                }else{
                    holder.imageView.setImageResource(R.drawable.ic_folder_list);
                }
                holder.textViewFileSize.setText(MegaApiUtils.getInfoFolder(node, context));
            }
        }
        else{
            holder.permissionsIcon.setVisibility(View.GONE);

            long nodeSize = node.getSize();
            holder.textViewFileSize.setText(Util.getSizeString(nodeSize));
            holder.imageView.setImageResource(MimeTypeList.typeForName(node.getName()).getIconResourceId());
            setImageParams(holder.imageView, 48, 0);

            if(selectFile){
                holder.imageView.setAlpha(1.0f);
                holder.textViewFileName.setTextColor(ContextCompat.getColor(context, android.R.color.black));
                holder.itemView.setOnClickListener(this);
                holder.itemView.setOnLongClickListener(this);

                if (isMultipleSelect() && isItemChecked(position)) {
                    holder.itemLayout.setBackgroundColor(ContextCompat.getColor(context, R.color.new_multiselect_color));
                    holder.imageView.setImageResource(R.drawable.ic_select_folder);
                    log("Do not show thumb");
                    return;
                } else {
                    holder.imageView.setImageResource(MimeTypeList.typeForName(node.getName()).getIconResourceId());
                    holder.itemLayout.setBackgroundColor(Color.WHITE);
                }
            } else{
                holder.imageView.setAlpha(.4f);
                holder.textViewFileName.setTextColor(ContextCompat.getColor(context, R.color.text_secondary));
                holder.itemView.setOnClickListener(null);
                holder.itemView.setOnLongClickListener(null);
            }


            Bitmap thumb = ThumbnailUtilsLollipop.getThumbnailFromCache(node);
            if (thumb == null) {
                thumb = ThumbnailUtilsLollipop.getThumbnailFromFolder(node, context);
                if (thumb == null) {
                    try {
                        if (node.hasThumbnail()) {
                            thumb = ThumbnailUtilsLollipop.getThumbnailFromMegaExplorerLollipop(node, context, holder, megaApi, this);
                        }
                        else {
                            ThumbnailUtilsLollipop.createThumbnailExplorerLollipop(context, node, holder, megaApi, this);
                        }
                    } catch (Exception e) {}
                }
            }

<<<<<<< HEAD
            if (thumb != null) {
                setImageParams(holder.imageView, 36, 6);
                holder.imageView.setImageBitmap(thumb);
            }
        }
    }
=======
				}
			});
			view.imageView.startAnimation(flipAnimation);
		}
		else{
			logWarning("NULL view pos: " + positionToflip);
			notifyItemChanged(pos);
		}
>>>>>>> 094d50ad

    private void onBindViewHolderGrid(ViewHolderGridExplorerLollipop holder, int position) {
	    log("onBindViewHolderGrid");
        Display display = ((Activity)context).getWindowManager().getDefaultDisplay();
        DisplayMetrics outMetrics = new DisplayMetrics ();
        display.getMetrics(outMetrics);

        holder.currentPosition = position;

        MegaNode node = (MegaNode) getItem(position);

        if (node == null) {
            holder.fileLayout.setVisibility(View.GONE);
            holder.folderLayout.setVisibility(View.INVISIBLE);
            holder.itemLayout.setVisibility(View.INVISIBLE);
            return;
        }

        holder.document = node.getHandle();
        holder.itemLayout.setVisibility(View.VISIBLE);

        if (node.isFolder()){
            holder.folderLayout.setVisibility(View.VISIBLE);
            holder.fileLayout.setVisibility(View.GONE);
            holder.folderName.setText(node.getName());

            holder.itemLayout.setBackgroundColor(Color.WHITE);
            holder.itemView.setOnLongClickListener(null);

            if(node.isInShare()){
                holder.folderIcon.setImageResource(R.drawable.ic_folder_incoming_list);
            }
            else if(node.isOutShare()||megaApi.isPendingShare(node)) {
                holder.folderIcon.setImageResource(R.drawable.ic_folder_outgoing_list);
            }
            else if(isCameraUploads(node)){
                holder.folderIcon.setImageResource(R.drawable.ic_folder_image_list);
            }
            else{
                holder.folderIcon.setImageResource(R.drawable.ic_folder_list);
            }

            if (disabledNodes != null && disabledNodes.contains(node.getHandle())) {
                log("Disabled!");
                holder.folderIcon.setAlpha(.4f);
                holder.folderName.setTextColor(ContextCompat.getColor(context, R.color.text_secondary));
                holder.itemView.setOnClickListener(null);
            } else {
                holder.folderIcon.setAlpha(1.0f);
                holder.folderName.setTextColor(ContextCompat.getColor(context, android.R.color.black));
                holder.itemView.setOnClickListener(this);
            }
        }
        else{
            holder.folderLayout.setVisibility(View.GONE);
            holder.fileLayout.setVisibility(View.VISIBLE);
            holder.fileName.setText(node.getName());
            holder.fileThumbnail.setVisibility(View.GONE);
            holder.fileIcon.setImageResource(MimeTypeThumbnail.typeForName(node.getName()).getIconResourceId());

            if (isVideoFile(node.getName())) {
                holder.videoLayout.setVisibility(View.VISIBLE);
                log(node.getName() + " DURATION: " + node.getDuration());
                String duration = Util.getVideoDuration(node.getDuration());
                if (duration != null && !duration.isEmpty())  {
                    holder.videoDuration.setText(duration);
                    holder.videoDuration.setVisibility(View.VISIBLE);
                }
                else {
                    holder.videoDuration.setVisibility(View.GONE);
                }
            }
            else {
                holder.videoLayout.setVisibility(View.GONE);
            }

            Bitmap thumb = ThumbnailUtilsLollipop.getThumbnailFromCache(node);
            if (thumb == null) {
                thumb = ThumbnailUtilsLollipop.getThumbnailFromFolder(node, context);
                if (thumb == null) {
                    try {
                        if (node.hasThumbnail()) {
                            thumb = ThumbnailUtilsLollipop.getThumbnailFromMegaExplorerLollipop(node, context, holder, megaApi, this);
                        }
                        else {
                            ThumbnailUtilsLollipop.createThumbnailExplorerLollipop(context, node, holder, megaApi, this);
                        }
                    } catch (Exception e) {}
                }
            }
            if (thumb != null) {
                holder.fileThumbnail.setImageBitmap(ThumbnailUtilsLollipop.getRoundedRectBitmap(context,thumb,2));
                holder.fileThumbnail.setVisibility(View.VISIBLE);
                holder.fileIcon.setVisibility(View.GONE);
            }

            if(selectFile){
                holder.fileThumbnail.setAlpha(1.0f);
                holder.fileName.setTextColor(ContextCompat.getColor(context, android.R.color.black));
                holder.itemView.setOnClickListener(this);
                holder.itemView.setOnLongClickListener(this);

                if (isMultipleSelect() && isItemChecked(position)) {
                    holder.itemLayout.setBackground(ContextCompat.getDrawable(context,R.drawable.background_item_grid_selected));
                    holder.fileSelectedIcon.setImageResource(R.drawable.ic_select_folder);

                } else {
                    holder.itemLayout.setBackground(ContextCompat.getDrawable(context,R.drawable.background_item_grid));
                    holder.fileSelectedIcon.setImageDrawable(new ColorDrawable(Color.TRANSPARENT));
                }
            } else{
                holder.fileThumbnail.setAlpha(.4f);
                holder.fileName.setTextColor(ContextCompat.getColor(context, R.color.text_secondary));
                holder.itemView.setOnClickListener(null);
                holder.itemView.setOnLongClickListener(null);
            }
        }
    }

<<<<<<< HEAD
    private void toggleAllSelection(int pos) {
        log("toggleAllSelection: " + pos);
        startAnimation(pos, putOrDeletePostion(pos));
    }

    public void toggleSelection(int pos) {
        log("toggleSelection: " + pos);
        startAnimation(pos, putOrDeletePostion(pos));
    }
=======
	public void toggleSelection(int pos) {
		logDebug("Position: " + pos);

		if (selectedItems.get(pos, false)) {
			logDebug("Delete pos: " + pos);
			selectedItems.delete(pos);
		}
		else {
			logDebug("PUT pos: " + pos);
			selectedItems.put(pos, true);
		}
		notifyItemChanged(pos);
>>>>>>> 094d50ad

    private boolean putOrDeletePostion(int pos) {
        if (selectedItems.get(pos,false)) {
            log("delete pos: " + pos);
            selectedItems.delete(pos);
            return true;
        } else {
            log("PUT pos: " + pos);
            selectedItems.put(pos,true);
            return false;
        }
    }

<<<<<<< HEAD
    private void hideMultipleSelect() {
        if (selectedItems.size() <= 0) {
            if (fragment instanceof CloudDriveExplorerFragmentLollipop) {
                ((CloudDriveExplorerFragmentLollipop) fragment).hideMultipleSelect();
            } else if (fragment instanceof IncomingSharesExplorerFragmentLollipop) {
                ((IncomingSharesExplorerFragmentLollipop) fragment).hideMultipleSelect();
            }
        }
    }
=======
		MegaExplorerLollipopAdapter.ViewHolderExplorerLollipop view = (MegaExplorerLollipopAdapter.ViewHolderExplorerLollipop) listFragment.findViewHolderForLayoutPosition(pos);
		if(view!=null){
			logDebug("Start animation: " + pos);
			Animation flipAnimation = AnimationUtils.loadAnimation(context, R.anim.multiselect_flip);
			flipAnimation.setAnimationListener(new Animation.AnimationListener() {
				@Override
				public void onAnimationStart(Animation animation) {
>>>>>>> 094d50ad

    private void startAnimation (final int pos, final boolean delete) {

        if (((FileExplorerActivityLollipop) context).isList()) {
            log("adapter type is LIST");
            ViewHolderListExplorerLollipop view = (ViewHolderListExplorerLollipop) listFragment.findViewHolderForLayoutPosition(pos);
            if (view != null) {
                log("Start animation: " + pos);
                Animation flipAnimation = AnimationUtils.loadAnimation(context,R.anim.multiselect_flip);
                flipAnimation.setAnimationListener(new Animation.AnimationListener() {
                    @Override
                    public void onAnimationStart(Animation animation) {
                        if (!delete) {
                            notifyItemChanged(pos);
                        }
                    }

                    @Override
                    public void onAnimationEnd(Animation animation) {
                        hideMultipleSelect();
                        if (delete) {
                            notifyItemChanged(pos);
                        }
                    }

                    @Override
                    public void onAnimationRepeat(Animation animation) {

                    }
                });
                view.imageView.startAnimation(flipAnimation);
            }
            else {
                log("view is null - not animation");
                hideMultipleSelect();
                notifyItemChanged(pos);
            }
        } else {
            log("adapter type is GRID");
            ViewHolderGridExplorerLollipop view = (ViewHolderGridExplorerLollipop) listFragment.findViewHolderForLayoutPosition(pos);
            if (view != null) {
                log("Start animation: " + pos);
                Animation flipAnimation = AnimationUtils.loadAnimation(context,R.anim.multiselect_flip);
                if (!delete) {
                    notifyItemChanged(pos);
                    flipAnimation.setDuration(250);
                }
                flipAnimation.setAnimationListener(new Animation.AnimationListener() {
                    @Override
                    public void onAnimationStart(Animation animation) {
                        if (!delete) {
                            notifyItemChanged(pos);
                        }
                    }

                    @Override
                    public void onAnimationEnd(Animation animation) {
                        hideMultipleSelect();
                        notifyItemChanged(pos);
                    }

                    @Override
                    public void onAnimationRepeat(Animation animation) {

                    }
                });
                view.fileSelectedIcon.startAnimation(flipAnimation);
            }
            else {
                log("view is null - not animation");
                hideMultipleSelect();
                notifyItemChanged(pos);
            }
        }
    }

	public void selectAll(){
		for (int i= 0; i<this.getItemCount();i++){
			if(!isItemChecked(i)){
				if (fragment instanceof CloudDriveExplorerFragmentLollipop) {
					if(!((CloudDriveExplorerFragmentLollipop) fragment).isFolder(i)){
						toggleAllSelection(i);
					}
				}
				else if (fragment instanceof IncomingSharesExplorerFragmentLollipop) {
					if(!((IncomingSharesExplorerFragmentLollipop) fragment).isFolder(i)){
						toggleAllSelection(i);
					}
				}

<<<<<<< HEAD
=======
			view.imageView.startAnimation(flipAnimation);

		}
		else{
			logWarning("View is null - not animation");
		}

	}

	public void selectAll(){
		for (int i= 0; i<this.getItemCount();i++){
			if(!isItemChecked(i)){
                if(!((CloudDriveExplorerFragmentLollipop) fragment).isFolder(i)){
                    toggleAllSelection(i);
                }
>>>>>>> 094d50ad
			}
		}
	}

	public void clearSelections() {
		logDebug("clearSelections");
		for (int i= 0; i<this.getItemCount();i++){
			if(isItemChecked(i)){
				toggleAllSelection(i);
			}
		}
	}

<<<<<<< HEAD
=======
	public void clearSelectedItems() {
		logDebug("clearSelectedItems");
		selectedItems.clear();
	}

	//	public void clearSelections() {
//		if(selectedItems!=null){
//			selectedItems.clear();
//			for (int i= 0; i<this.getItemCount();i++) {
//				if (isItemChecked(i)) {
//					toggleAllSelection(i);
//				}
//			}
//		}
//		notifyDataSetChanged();
//	}
//
>>>>>>> 094d50ad
	private boolean isItemChecked(int position) {
	    if (selectedItems == null) {
	        return false;
        }
		return selectedItems.get(position);
	}

	public int getSelectedItemCount() {
		if(selectedItems!=null){
			return selectedItems.size();
		}
		return 0;
	}

	public List<Integer> getSelectedItems() {
		List<Integer> items = new ArrayList<Integer>(selectedItems.size());
		for (int i = 0; i < selectedItems.size(); i++) {
			items.add(selectedItems.keyAt(i));
		}
		return items;
	}

	/*
	 * Get list of all selected nodes
	 */
	public List<MegaNode> getSelectedNodes() {
		ArrayList<MegaNode> nodes = new ArrayList<MegaNode>();

		for (int i = 0; i < selectedItems.size(); i++) {
			if (selectedItems.valueAt(i) == true) {
				MegaNode document = getNodeAt(selectedItems.keyAt(i));
				if (document != null){
					nodes.add(document);
				}
			}
		}
		return nodes;
	}

	public long[] getSelectedHandles() {

		long handles[] = new long[selectedItems.size()];

		int k=0;
		for (int i = 0; i < selectedItems.size(); i++) {
			if (selectedItems.valueAt(i) == true) {
				MegaNode document = getNodeAt(selectedItems.keyAt(i));
				if (document != null){
					handles[k] = document.getHandle();
					k++;
				}
			}
		}
		return handles;
	}

	/*
 * Get document at specified position
 */
    private MegaNode getNodeAt(int position) {
		try {
			if (nodes != null) {
				return nodes.get(position);
			}
		} catch (IndexOutOfBoundsException e) {
		}
		return null;
	}

	public boolean isMultipleSelect() {
		return multipleSelect;
	}

	public void setMultipleSelect(boolean multipleSelect) {
		logDebug("multipleSelect: " + multipleSelect);
		if (this.multipleSelect != multipleSelect) {
			this.multipleSelect = multipleSelect;
		}
		if(this.multipleSelect){
			selectedItems = new SparseBooleanArray();
		}
	}

<<<<<<< HEAD
=======
	public boolean isEnabled(int position) {
		if (nodes.size() == 0){
			return false;
		}

		MegaNode document = nodes.get(position);
		if (document.isFile()){
			if(selectFile){
				return true;
			}
			else{
				return false;
			}
		}
		else{
			if (disabledNodes != null) {
				if (disabledNodes.contains(document.getHandle())){
					return false;
				}
			}
		}

		return true;
	}

>>>>>>> 094d50ad
	public int getPositionClicked (){
    	return positionClicked;
    }

    public void setPositionClicked(int p){
    	positionClicked = p;
    }

	public void setNodes(ArrayList<MegaNode> nodes){
		this.nodes = insertPlaceHolderNode(nodes);
		positionClicked = -1;
		notifyDataSetChanged();
		visibilityFastScroller();
	}

	public long getParentHandle(){
		return parentHandle;
	}

	public void setParentHandle(long parentHandle){
		this.parentHandle = parentHandle;
	}

	/*
	 * Set provided nodes disabled
	 */
	public void setDisableNodes(ArrayList<Long> disabledNodes) {
		this.disabledNodes = disabledNodes;
	}

	public boolean isSelectFile() {
		return selectFile;
	}

	public void setSelectFile(boolean selectFile) {
		this.selectFile = selectFile;
	}

<<<<<<< HEAD
	private static void log(String log) {
		Util.log("MegaExplorerLollipopAdapter", log);
	}


    private boolean isCameraUploads(MegaNode n){
		log("isCameraUploads()");
=======
	public boolean isCameraUploads(MegaNode n){
>>>>>>> 094d50ad
		String cameraSyncHandle = null;

		//Check if the item is the Camera Uploads folder
		if(dbH.getPreferences()!=null){
			prefs = dbH.getPreferences();
			if(prefs.getCamSyncHandle()!=null){
				cameraSyncHandle = prefs.getCamSyncHandle();
			}else{
				cameraSyncHandle = null;
			}
		}else{
			prefs=null;
		}

		if(cameraSyncHandle!=null){
			if(!(cameraSyncHandle.equals(""))){
				if ((n.getHandle()==Long.parseLong(cameraSyncHandle))){
					return true;
				}

			}else{
				if(n.getName().equals("Camera Uploads")){
					if (prefs != null){
						prefs.setCamSyncHandle(String.valueOf(n.getHandle()));
					}
					dbH.setCamSyncHandle(n.getHandle());
					logDebug("FOUND Camera Uploads!!----> " + n.getHandle());
					return true;
				}
			}

		}else{
			if(n.getName().equals("Camera Uploads")){
				if (prefs != null){
					prefs.setCamSyncHandle(String.valueOf(n.getHandle()));
				}
				dbH.setCamSyncHandle(n.getHandle());
				logDebug("FOUND Camera Uploads!!: " + n.getHandle());
				return true;
			}
		}

		//Check if the item is the Media Uploads folder
		String secondaryMediaHandle = null;

		if(prefs!=null){
			if(prefs.getMegaHandleSecondaryFolder()!=null){
				secondaryMediaHandle =prefs.getMegaHandleSecondaryFolder();
			}else{
				secondaryMediaHandle = null;
			}
		}

		if(secondaryMediaHandle!=null){
			if(!(secondaryMediaHandle.equals(""))){
				if ((n.getHandle()==Long.parseLong(secondaryMediaHandle))){
					logDebug("Click on Media Uploads");
					return true;
				}
			}
		}else{
			if(n.getName().equals(CameraUploadsService.SECONDARY_UPLOADS)){
				if (prefs != null){
					prefs.setMegaHandleSecondaryFolder(String.valueOf(n.getHandle()));
				}
				dbH.setSecondaryFolderHandle(n.getHandle());
				logDebug("FOUND Media Uploads!!: " + n.getHandle());
				return true;
			}
		}
		return false;
	}



	@Override
	public void onClick(View v) {
		clickItem(v);
	}

	@Override
	public boolean onLongClick(View v) {
		clickItem(v);
		return true;
	}

    private void clickItem(View v) {
		ViewHolderExplorerLollipop holder = (ViewHolderExplorerLollipop) v.getTag();
		if (holder == null) {
			return;
		}

		if (fragment instanceof CloudDriveExplorerFragmentLollipop)  {
			((CloudDriveExplorerFragmentLollipop) fragment).itemClick(v, holder.getAdapterPosition());
		}
		else if (fragment instanceof IncomingSharesExplorerFragmentLollipop) {
			((IncomingSharesExplorerFragmentLollipop) fragment).itemClick(v, holder.getAdapterPosition());
		}
	}

    private ArrayList<MegaNode> insertPlaceHolderNode(ArrayList<MegaNode> nodes) {
	    if (nodes == null) {
	        return null;
        }
        int folderCount = 0;
        for (MegaNode node : nodes) {
            if (node == null) {
                continue;
            }
            if (node.isFolder()) {
                folderCount++;
            }
        }
        int spanCount = 2;
        if (listFragment instanceof NewGridRecyclerView) {
            spanCount = ((NewGridRecyclerView)listFragment).getSpanCount();
        }
        int placeholderCount = (folderCount % spanCount) == 0 ? 0 : spanCount - (folderCount % spanCount);

        if (folderCount > 0 && placeholderCount != 0 && !((FileExplorerActivityLollipop) context).isList()) {
            //Add placeholder at folders' end.
            for (int i = 0;i < placeholderCount;i++) {
                nodes.add(folderCount + i,null);
            }
        }
        return nodes;
    }

    private void visibilityFastScroller() {
	    int visibility;
        if (getItemCount() < Constants.MIN_ITEMS_SCROLLBAR) {
            visibility = View.GONE;
        }
        else {
            visibility = View.VISIBLE;
        }

        if (fragment instanceof IncomingSharesExplorerFragmentLollipop) {
            ((IncomingSharesExplorerFragmentLollipop) fragment).getFastScroller().setVisibility(visibility);
        }
        else if (fragment instanceof CloudDriveExplorerFragmentLollipop) {
            ((CloudDriveExplorerFragmentLollipop) fragment).getFastScroller().setVisibility(visibility);
        }
    }

    @Override
    public String getSectionTitle(int position) {
	    MegaNode node = (MegaNode) getItem(position);

        if (node != null && node.getName() != null && !node.getName().isEmpty()) {
            return node.getName().substring(0,1);
        }
        return null;
    }
}<|MERGE_RESOLUTION|>--- conflicted
+++ resolved
@@ -35,28 +35,19 @@
 import mega.privacy.android.app.components.scrollBar.SectionTitleProvider;
 import mega.privacy.android.app.jobservices.CameraUploadsService;
 import mega.privacy.android.app.lollipop.CloudDriveExplorerFragmentLollipop;
-<<<<<<< HEAD
 import mega.privacy.android.app.lollipop.FileExplorerActivityLollipop;
 import mega.privacy.android.app.lollipop.IncomingSharesExplorerFragmentLollipop;
-import mega.privacy.android.app.utils.Constants;
-import mega.privacy.android.app.utils.MegaApiUtils;
-=======
->>>>>>> 094d50ad
 import mega.privacy.android.app.utils.ThumbnailUtilsLollipop;
 import nz.mega.sdk.MegaApiAndroid;
 import nz.mega.sdk.MegaNode;
 import nz.mega.sdk.MegaShare;
 import nz.mega.sdk.MegaUser;
 
-<<<<<<< HEAD
-import static mega.privacy.android.app.utils.FileUtils.isVideoFile;
-=======
+import static mega.privacy.android.app.utils.Constants.*;
+import static mega.privacy.android.app.utils.FileUtils.*;
 import static mega.privacy.android.app.utils.LogUtil.*;
 import static mega.privacy.android.app.utils.MegaApiUtils.*;
 import static mega.privacy.android.app.utils.Util.*;
-
->>>>>>> 094d50ad
-
 
 public class MegaExplorerLollipopAdapter extends RecyclerView.Adapter<MegaExplorerLollipopAdapter.ViewHolderExplorerLollipop> implements View.OnClickListener, View.OnLongClickListener, SectionTitleProvider {
 	
@@ -181,43 +172,23 @@
 		Display display = ((Activity)context).getWindowManager().getDefaultDisplay();
 		DisplayMetrics outMetrics = new DisplayMetrics ();
 	    display.getMetrics(outMetrics);
-<<<<<<< HEAD
-=======
-	    float density  = ((Activity)context).getResources().getDisplayMetrics().density;		
-	    float scaleW = getScaleW(outMetrics, density);
-		
-	    View v = LayoutInflater.from(parent.getContext()).inflate(R.layout.item_file_explorer, parent, false);
-
-		holder = new ViewHolderExplorerLollipop(v);
-		holder.itemLayout = (RelativeLayout) v.findViewById(R.id.file_explorer_item_layout);
-		holder.imageView = (ImageView) v.findViewById(R.id.file_explorer_thumbnail);
-		holder.textViewFileName = (TextView) v.findViewById(R.id.file_explorer_filename);
->>>>>>> 094d50ad
 
 		View v;
 	    if (((FileExplorerActivityLollipop) context).isList()) {
-	        log("onCreateViewHolder list");
+	        logDebug("onCreateViewHolder list");
 			v = LayoutInflater.from(parent.getContext()).inflate(R.layout.item_file_explorer, parent, false);
 			ViewHolderListExplorerLollipop holder = new ViewHolderListExplorerLollipop(v);
 
-<<<<<<< HEAD
 			holder.itemLayout = v.findViewById(R.id.file_explorer_item_layout);
 			holder.imageView = v.findViewById(R.id.file_explorer_thumbnail);
 			holder.textViewFileName = v.findViewById(R.id.file_explorer_filename);
 			holder.textViewFileSize = v.findViewById(R.id.file_explorer_filesize);
 			holder.permissionsIcon = v.findViewById(R.id.file_explorer_permissions);
-=======
-		if(context.getResources().getConfiguration().orientation == Configuration.ORIENTATION_LANDSCAPE){
-			holder.textViewFileName.setMaxWidth(scaleWidthPx(260, outMetrics));
-			holder.textViewFileSize.setMaxWidth(scaleWidthPx(260, outMetrics));
->>>>>>> 094d50ad
 
 			v.setTag(holder);
 			return holder;
-		}
-<<<<<<< HEAD
-		else {
-		    log("onCreateViewHolder grid");
+		} else {
+		    logDebug("onCreateViewHolder grid");
 			v = LayoutInflater.from(parent.getContext()).inflate(R.layout.item_file_explorer_grid, parent, false);
 			ViewHolderGridExplorerLollipop holder =  new ViewHolderGridExplorerLollipop(v);
 
@@ -238,18 +209,11 @@
 
 			v.setTag(holder);
 			return holder;
-=======
-		else{
-			holder.textViewFileName.setMaxWidth(scaleWidthPx(200, outMetrics));
-			holder.textViewFileSize.setMaxWidth(scaleWidthPx(200, outMetrics));
-
->>>>>>> 094d50ad
 		}
 	}
 
 	@Override
 	public void onBindViewHolder(ViewHolderExplorerLollipop holder, int position){
-<<<<<<< HEAD
         if (((FileExplorerActivityLollipop) context).isList()) {
             ViewHolderListExplorerLollipop holderList = (ViewHolderListExplorerLollipop) holder;
             onBindViewHolderList(holderList, position);
@@ -269,246 +233,9 @@
 
         image.setLayoutParams(params);
     }
-=======
-		Display display = ((Activity)context).getWindowManager().getDefaultDisplay();
-		DisplayMetrics outMetrics = new DisplayMetrics ();
-	    display.getMetrics(outMetrics);
-	    float density  = ((Activity)context).getResources().getDisplayMetrics().density;
-
-		holder.currentPosition = position;
-		
-		MegaNode node = (MegaNode) getItem(position);
-		holder.document = node.getHandle();
-		Bitmap thumb = null;
-		
-		holder.textViewFileName.setText(node.getName());
-			
-		if (node.isFolder()){
-			RelativeLayout.LayoutParams params = (RelativeLayout.LayoutParams) holder.imageView.getLayoutParams();
-			params.height = (int) TypedValue.applyDimension(TypedValue.COMPLEX_UNIT_DIP, 48, context.getResources().getDisplayMetrics());
-			params.width = (int) TypedValue.applyDimension(TypedValue.COMPLEX_UNIT_DIP, 48, context.getResources().getDisplayMetrics());
-			params.setMargins(0, 0, 0, 0);
-
-			holder.imageView.setLayoutParams(params);
-
-			holder.itemLayout.setBackgroundColor(Color.WHITE);
-
-			if (disabledNodes != null){
-
-				if (disabledNodes.contains(node.getHandle())){
-					logDebug("Disabled!");
-					holder.imageView.setAlpha(.4f);
-					holder.textViewFileName.setTextColor(ContextCompat.getColor(context, R.color.text_secondary));
-					holder.permissionsIcon.setAlpha(.2f);
-					holder.itemView.setOnClickListener(null);
-				}
-				else{
-					logDebug("Full access");
-					holder.imageView.setAlpha(1.0f);
-					holder.textViewFileName.setTextColor(ContextCompat.getColor(context, android.R.color.black));
-					holder.itemView.setOnClickListener(holder);
-					holder.permissionsIcon.setAlpha(.35f);
-				}
-			}
-			else{
-				holder.imageView.setAlpha(1.0f);
-				holder.textViewFileName.setTextColor(ContextCompat.getColor(context, android.R.color.black));
-				holder.itemView.setOnClickListener(holder);
-			}
-
-			if(node.isInShare()){
-				holder.imageView.setImageResource(R.drawable.ic_folder_incoming_list);
-				ArrayList<MegaShare> sharesIncoming = megaApi.getInSharesList();
-				for(int j=0; j<sharesIncoming.size();j++){
-					MegaShare mS = sharesIncoming.get(j);
-					if(mS.getNodeHandle()==node.getHandle()){
-						MegaUser user= megaApi.getContact(mS.getUser());
-						if(user!=null){
-							MegaContactDB contactDB = dbH.findContactByHandle(String.valueOf(user.getHandle()));
-							if(contactDB!=null){
-								if(!contactDB.getName().equals("")){
-									holder.textViewFileSize.setText(contactDB.getName()+" "+contactDB.getLastName());
-								}
-								else{
-									holder.textViewFileSize.setText(user.getEmail());
-								}
-							}
-							else{
-								logWarning("The contactDB is null: ");
-								holder.textViewFileSize.setText(user.getEmail());
-							}
-						}
-						else{
-							holder.textViewFileSize.setText(mS.getUser());
-						}
-					}
-				}
-
-				//Check permissions
-				holder.permissionsIcon.setVisibility(View.VISIBLE);
-				int accessLevel = megaApi.getAccess(node);
-
-				if(accessLevel== MegaShare.ACCESS_FULL){
-					holder.permissionsIcon.setImageResource(R.drawable.ic_shared_fullaccess);
-				}
-				else if(accessLevel== MegaShare.ACCESS_READ){
-					holder.permissionsIcon.setImageResource(R.drawable.ic_shared_read);
-				}
-				else{
-					holder.permissionsIcon.setImageResource(R.drawable.ic_shared_read_write);
-				}
-			}
-			else if(node.isOutShare()||megaApi.isPendingShare(node)) {
-				holder.permissionsIcon.setVisibility(View.GONE);
-				holder.imageView.setImageResource(R.drawable.ic_folder_outgoing_list);
-				holder.textViewFileSize.setText(getInfoFolder(node, context));
-
-			}else{
-				holder.permissionsIcon.setVisibility(View.GONE);
-				boolean isCU = isCameraUploads(node);
-				if(isCU){
-					holder.imageView.setImageResource(R.drawable.ic_folder_image_list);
-				}else{
-					holder.imageView.setImageResource(R.drawable.ic_folder_list);
-				}
-				holder.textViewFileSize.setText(getInfoFolder(node, context));
-			}
-		}
-		else{
-
-			holder.permissionsIcon.setVisibility(View.GONE);
-
-			long nodeSize = node.getSize();
-			holder.textViewFileSize.setText(getSizeString(nodeSize));
-			holder.imageView.setImageResource(MimeTypeList.typeForName(node.getName()).getIconResourceId());
-			RelativeLayout.LayoutParams params = (RelativeLayout.LayoutParams) holder.imageView.getLayoutParams();
-			params.height = (int) TypedValue.applyDimension(TypedValue.COMPLEX_UNIT_DIP, 48, context.getResources().getDisplayMetrics());
-			params.width = (int) TypedValue.applyDimension(TypedValue.COMPLEX_UNIT_DIP, 48, context.getResources().getDisplayMetrics());
-			params.setMargins(0, 0, 0, 0);
-
-			holder.imageView.setLayoutParams(params);
-
-			if(selectFile){
-
-				holder.imageView.setAlpha(1.0f);
-				holder.textViewFileName.setTextColor(ContextCompat.getColor(context, android.R.color.black));
-				holder.itemView.setOnClickListener(holder);
-
-				if (multipleSelect) {
-					if(this.isItemChecked(position)){
-						holder.itemLayout.setBackgroundColor(ContextCompat.getColor(context, R.color.new_multiselect_color));
-						holder.imageView.setImageResource(R.drawable.ic_select_folder);
-						logDebug("Do not show thumb");
-						return;
-					}
-					else{
-						holder.imageView.setImageResource(MimeTypeList.typeForName(node.getName()).getIconResourceId());
-						holder.itemLayout.setBackgroundColor(Color.WHITE);
-					}
-				}
-				else{
-					holder.imageView.setImageResource(MimeTypeList.typeForName(node.getName()).getIconResourceId());
-					holder.itemLayout.setBackgroundColor(Color.WHITE);
-				}
-			}
-			else{
-				holder.imageView.setAlpha(.4f);
-				holder.textViewFileName.setTextColor(ContextCompat.getColor(context, R.color.text_secondary));
-				holder.itemView.setOnClickListener(null);
-			}
-
-			if (node.hasThumbnail()){
-
-				RelativeLayout.LayoutParams params1 = (RelativeLayout.LayoutParams) holder.imageView.getLayoutParams();
-				params1.height = (int) TypedValue.applyDimension(TypedValue.COMPLEX_UNIT_DIP, 36, context.getResources().getDisplayMetrics());
-				params1.width = (int) TypedValue.applyDimension(TypedValue.COMPLEX_UNIT_DIP, 36, context.getResources().getDisplayMetrics());
-				int left = (int) TypedValue.applyDimension(TypedValue.COMPLEX_UNIT_DIP, 6, context.getResources().getDisplayMetrics());
-				params1.setMargins(left, 0, 0, 0);
-
-				holder.imageView.setLayoutParams(params1);
-
-				thumb = ThumbnailUtilsLollipop.getThumbnailFromCache(node);
-				if (thumb != null){
-					holder.imageView.setImageBitmap(thumb);
-				}
-				else{
-					thumb = ThumbnailUtilsLollipop.getThumbnailFromFolder(node, context);
-					if (thumb != null){
-						holder.imageView.setImageBitmap(thumb);
-					}
-					else{
-						try{
-							thumb = ThumbnailUtilsLollipop.getThumbnailFromMegaExplorerLollipop(node, context, holder, megaApi, this);
-						}
-						catch(Exception e){} //Too many AsyncTasks
-
-						if (thumb != null){
-							holder.imageView.setImageBitmap(thumb);
-						}
-					}
-				}
-			}
-			else{
-				thumb = ThumbnailUtilsLollipop.getThumbnailFromCache(node);
-				if (thumb != null){
-					RelativeLayout.LayoutParams params1 = (RelativeLayout.LayoutParams) holder.imageView.getLayoutParams();
-					params1.height = (int) TypedValue.applyDimension(TypedValue.COMPLEX_UNIT_DIP, 36, context.getResources().getDisplayMetrics());
-					params1.width = (int) TypedValue.applyDimension(TypedValue.COMPLEX_UNIT_DIP, 36, context.getResources().getDisplayMetrics());
-					int left = (int) TypedValue.applyDimension(TypedValue.COMPLEX_UNIT_DIP, 6, context.getResources().getDisplayMetrics());
-					params1.setMargins(left, 0, 0, 0);
-
-					holder.imageView.setLayoutParams(params1);
-					holder.imageView.setImageBitmap(thumb);
-				}
-				else{
-					thumb = ThumbnailUtilsLollipop.getThumbnailFromFolder(node, context);
-					if (thumb != null){
-						RelativeLayout.LayoutParams params1 = (RelativeLayout.LayoutParams) holder.imageView.getLayoutParams();
-						params1.height = (int) TypedValue.applyDimension(TypedValue.COMPLEX_UNIT_DIP, 36, context.getResources().getDisplayMetrics());
-						params1.width = (int) TypedValue.applyDimension(TypedValue.COMPLEX_UNIT_DIP, 36, context.getResources().getDisplayMetrics());
-						int left = (int) TypedValue.applyDimension(TypedValue.COMPLEX_UNIT_DIP, 6, context.getResources().getDisplayMetrics());
-						params1.setMargins(left, 0, 0, 0);
-
-						holder.imageView.setLayoutParams(params1);
-						holder.imageView.setImageBitmap(thumb);
-					}
-					else{
-						try{
-							ThumbnailUtilsLollipop.createThumbnailExplorerLollipop(context, node, holder, megaApi, this);
-						}
-						catch(Exception e){} //Too many AsyncTasks
-					}
-				}
-			}
-
-
-		}
-	}
-
-	public void toggleAllSelection(int pos) {
-		logDebug("Position: " + pos);
-		final int positionToflip = pos;
-
-		if (selectedItems.get(pos, false)) {
-			logDebug("Delete pos: " + pos);
-			selectedItems.delete(pos);
-		}
-		else {
-			logDebug("PUT pos: " + pos);
-			selectedItems.put(pos, true);
-		}
-
-		MegaExplorerLollipopAdapter.ViewHolderExplorerLollipop view = (MegaExplorerLollipopAdapter.ViewHolderExplorerLollipop) listFragment.findViewHolderForLayoutPosition(pos);
-		if(view!=null){
-			logDebug("Start animation: " + pos);
-			Animation flipAnimation = AnimationUtils.loadAnimation(context, R.anim.multiselect_flip);
-			flipAnimation.setAnimationListener(new Animation.AnimationListener() {
-				@Override
-				public void onAnimationStart(Animation animation) {
->>>>>>> 094d50ad
 
     private void onBindViewHolderList(ViewHolderListExplorerLollipop holder, int position) {
-	    log("onBindViewHolderList");
+	    logDebug("onBindViewHolderList");
         Display display = ((Activity)context).getWindowManager().getDefaultDisplay();
         DisplayMetrics outMetrics = new DisplayMetrics ();
         display.getMetrics(outMetrics);
@@ -529,7 +256,6 @@
             holder.itemView.setOnLongClickListener(null);
 
             if (disabledNodes != null && disabledNodes.contains(node.getHandle())) {
-                log("Disabled!");
                 holder.imageView.setAlpha(.4f);
                 holder.textViewFileName.setTextColor(ContextCompat.getColor(context, R.color.text_secondary));
                 holder.permissionsIcon.setAlpha(.2f);
@@ -543,22 +269,13 @@
 
             if(node.isInShare()){
                 if(context.getResources().getConfiguration().orientation == Configuration.ORIENTATION_LANDSCAPE){
-                    holder.textViewFileName.setMaxWidth(Util.scaleWidthPx(260, outMetrics));
-                    holder.textViewFileSize.setMaxWidth(Util.scaleWidthPx(260, outMetrics));
-
-<<<<<<< HEAD
+                    holder.textViewFileName.setMaxWidth(scaleWidthPx(260, outMetrics));
+                    holder.textViewFileSize.setMaxWidth(scaleWidthPx(260, outMetrics));
+
                 }
                 else{
-                    holder.textViewFileName.setMaxWidth(Util.scaleWidthPx(200, outMetrics));
-                    holder.textViewFileSize.setMaxWidth(Util.scaleWidthPx(200, outMetrics));
-=======
-				@Override
-				public void onAnimationEnd(Animation animation) {
-					logDebug("onAnimationEnd");
-					if (selectedItems.size() <= 0){
-						logDebug("toggleAllSelection: hideMultipleSelect");
->>>>>>> 094d50ad
-
+                    holder.textViewFileName.setMaxWidth(scaleWidthPx(200, outMetrics));
+                    holder.textViewFileSize.setMaxWidth(scaleWidthPx(200, outMetrics));
                 }
                 holder.imageView.setImageResource(R.drawable.ic_folder_incoming_list);
                 ArrayList<MegaShare> sharesIncoming = megaApi.getInSharesList();
@@ -577,7 +294,7 @@
                                 }
                             }
                             else{
-                                log("The contactDB is null: ");
+                                logDebug("The contactDB is null: ");
                                 holder.textViewFileSize.setText(user.getEmail());
                             }
                         }
@@ -587,17 +304,9 @@
                     }
                 }
 
-<<<<<<< HEAD
                 //Check permissions
                 holder.permissionsIcon.setVisibility(View.VISIBLE);
                 int accessLevel = megaApi.getAccess(node);
-=======
-					}
-					logDebug("toggleAllSelection: notified item changed");
-					notifyItemChanged(positionToflip);
-				}
->>>>>>> 094d50ad
-
                 if(accessLevel== MegaShare.ACCESS_FULL){
                     holder.permissionsIcon.setImageResource(R.drawable.ic_shared_fullaccess);
                 }
@@ -611,7 +320,7 @@
             else if(node.isOutShare()||megaApi.isPendingShare(node)) {
                 holder.permissionsIcon.setVisibility(View.GONE);
                 holder.imageView.setImageResource(R.drawable.ic_folder_outgoing_list);
-                holder.textViewFileSize.setText(MegaApiUtils.getInfoFolder(node, context));
+                holder.textViewFileSize.setText(getInfoFolder(node, context));
 
             }else{
                 holder.permissionsIcon.setVisibility(View.GONE);
@@ -621,14 +330,14 @@
                 }else{
                     holder.imageView.setImageResource(R.drawable.ic_folder_list);
                 }
-                holder.textViewFileSize.setText(MegaApiUtils.getInfoFolder(node, context));
+                holder.textViewFileSize.setText(getInfoFolder(node, context));
             }
         }
         else{
             holder.permissionsIcon.setVisibility(View.GONE);
 
             long nodeSize = node.getSize();
-            holder.textViewFileSize.setText(Util.getSizeString(nodeSize));
+            holder.textViewFileSize.setText(getSizeString(nodeSize));
             holder.imageView.setImageResource(MimeTypeList.typeForName(node.getName()).getIconResourceId());
             setImageParams(holder.imageView, 48, 0);
 
@@ -641,7 +350,7 @@
                 if (isMultipleSelect() && isItemChecked(position)) {
                     holder.itemLayout.setBackgroundColor(ContextCompat.getColor(context, R.color.new_multiselect_color));
                     holder.imageView.setImageResource(R.drawable.ic_select_folder);
-                    log("Do not show thumb");
+                    logDebug("Do not show thumb");
                     return;
                 } else {
                     holder.imageView.setImageResource(MimeTypeList.typeForName(node.getName()).getIconResourceId());
@@ -670,26 +379,15 @@
                 }
             }
 
-<<<<<<< HEAD
             if (thumb != null) {
                 setImageParams(holder.imageView, 36, 6);
                 holder.imageView.setImageBitmap(thumb);
             }
         }
     }
-=======
-				}
-			});
-			view.imageView.startAnimation(flipAnimation);
-		}
-		else{
-			logWarning("NULL view pos: " + positionToflip);
-			notifyItemChanged(pos);
-		}
->>>>>>> 094d50ad
 
     private void onBindViewHolderGrid(ViewHolderGridExplorerLollipop holder, int position) {
-	    log("onBindViewHolderGrid");
+	    logDebug("onBindViewHolderGrid");
         Display display = ((Activity)context).getWindowManager().getDefaultDisplay();
         DisplayMetrics outMetrics = new DisplayMetrics ();
         display.getMetrics(outMetrics);
@@ -730,7 +428,6 @@
             }
 
             if (disabledNodes != null && disabledNodes.contains(node.getHandle())) {
-                log("Disabled!");
                 holder.folderIcon.setAlpha(.4f);
                 holder.folderName.setTextColor(ContextCompat.getColor(context, R.color.text_secondary));
                 holder.itemView.setOnClickListener(null);
@@ -749,8 +446,8 @@
 
             if (isVideoFile(node.getName())) {
                 holder.videoLayout.setVisibility(View.VISIBLE);
-                log(node.getName() + " DURATION: " + node.getDuration());
-                String duration = Util.getVideoDuration(node.getDuration());
+                logDebug(node.getName() + " DURATION: " + node.getDuration());
+                String duration = getVideoDuration(node.getDuration());
                 if (duration != null && !duration.isEmpty())  {
                     holder.videoDuration.setText(duration);
                     holder.videoDuration.setVisibility(View.VISIBLE);
@@ -806,44 +503,28 @@
         }
     }
 
-<<<<<<< HEAD
     private void toggleAllSelection(int pos) {
-        log("toggleAllSelection: " + pos);
+        logDebug("toggleAllSelection: " + pos);
         startAnimation(pos, putOrDeletePostion(pos));
     }
 
     public void toggleSelection(int pos) {
-        log("toggleSelection: " + pos);
+        logDebug("toggleSelection: " + pos);
         startAnimation(pos, putOrDeletePostion(pos));
     }
-=======
-	public void toggleSelection(int pos) {
-		logDebug("Position: " + pos);
-
-		if (selectedItems.get(pos, false)) {
-			logDebug("Delete pos: " + pos);
-			selectedItems.delete(pos);
-		}
-		else {
-			logDebug("PUT pos: " + pos);
-			selectedItems.put(pos, true);
-		}
-		notifyItemChanged(pos);
->>>>>>> 094d50ad
 
     private boolean putOrDeletePostion(int pos) {
         if (selectedItems.get(pos,false)) {
-            log("delete pos: " + pos);
+            logDebug("delete pos: " + pos);
             selectedItems.delete(pos);
             return true;
         } else {
-            log("PUT pos: " + pos);
+            logDebug("PUT pos: " + pos);
             selectedItems.put(pos,true);
             return false;
         }
     }
 
-<<<<<<< HEAD
     private void hideMultipleSelect() {
         if (selectedItems.size() <= 0) {
             if (fragment instanceof CloudDriveExplorerFragmentLollipop) {
@@ -853,23 +534,14 @@
             }
         }
     }
-=======
-		MegaExplorerLollipopAdapter.ViewHolderExplorerLollipop view = (MegaExplorerLollipopAdapter.ViewHolderExplorerLollipop) listFragment.findViewHolderForLayoutPosition(pos);
-		if(view!=null){
-			logDebug("Start animation: " + pos);
-			Animation flipAnimation = AnimationUtils.loadAnimation(context, R.anim.multiselect_flip);
-			flipAnimation.setAnimationListener(new Animation.AnimationListener() {
-				@Override
-				public void onAnimationStart(Animation animation) {
->>>>>>> 094d50ad
 
     private void startAnimation (final int pos, final boolean delete) {
 
         if (((FileExplorerActivityLollipop) context).isList()) {
-            log("adapter type is LIST");
+            logDebug("adapter type is LIST");
             ViewHolderListExplorerLollipop view = (ViewHolderListExplorerLollipop) listFragment.findViewHolderForLayoutPosition(pos);
             if (view != null) {
-                log("Start animation: " + pos);
+                logDebug("Start animation: " + pos);
                 Animation flipAnimation = AnimationUtils.loadAnimation(context,R.anim.multiselect_flip);
                 flipAnimation.setAnimationListener(new Animation.AnimationListener() {
                     @Override
@@ -895,15 +567,15 @@
                 view.imageView.startAnimation(flipAnimation);
             }
             else {
-                log("view is null - not animation");
+                logDebug("view is null - not animation");
                 hideMultipleSelect();
                 notifyItemChanged(pos);
             }
         } else {
-            log("adapter type is GRID");
+            logDebug("adapter type is GRID");
             ViewHolderGridExplorerLollipop view = (ViewHolderGridExplorerLollipop) listFragment.findViewHolderForLayoutPosition(pos);
             if (view != null) {
-                log("Start animation: " + pos);
+                logDebug("Start animation: " + pos);
                 Animation flipAnimation = AnimationUtils.loadAnimation(context,R.anim.multiselect_flip);
                 if (!delete) {
                     notifyItemChanged(pos);
@@ -931,7 +603,7 @@
                 view.fileSelectedIcon.startAnimation(flipAnimation);
             }
             else {
-                log("view is null - not animation");
+                logDebug("view is null - not animation");
                 hideMultipleSelect();
                 notifyItemChanged(pos);
             }
@@ -951,25 +623,6 @@
 						toggleAllSelection(i);
 					}
 				}
-
-<<<<<<< HEAD
-=======
-			view.imageView.startAnimation(flipAnimation);
-
-		}
-		else{
-			logWarning("View is null - not animation");
-		}
-
-	}
-
-	public void selectAll(){
-		for (int i= 0; i<this.getItemCount();i++){
-			if(!isItemChecked(i)){
-                if(!((CloudDriveExplorerFragmentLollipop) fragment).isFolder(i)){
-                    toggleAllSelection(i);
-                }
->>>>>>> 094d50ad
 			}
 		}
 	}
@@ -983,26 +636,6 @@
 		}
 	}
 
-<<<<<<< HEAD
-=======
-	public void clearSelectedItems() {
-		logDebug("clearSelectedItems");
-		selectedItems.clear();
-	}
-
-	//	public void clearSelections() {
-//		if(selectedItems!=null){
-//			selectedItems.clear();
-//			for (int i= 0; i<this.getItemCount();i++) {
-//				if (isItemChecked(i)) {
-//					toggleAllSelection(i);
-//				}
-//			}
-//		}
-//		notifyDataSetChanged();
-//	}
-//
->>>>>>> 094d50ad
 	private boolean isItemChecked(int position) {
 	    if (selectedItems == null) {
 	        return false;
@@ -1086,34 +719,6 @@
 		}
 	}
 
-<<<<<<< HEAD
-=======
-	public boolean isEnabled(int position) {
-		if (nodes.size() == 0){
-			return false;
-		}
-
-		MegaNode document = nodes.get(position);
-		if (document.isFile()){
-			if(selectFile){
-				return true;
-			}
-			else{
-				return false;
-			}
-		}
-		else{
-			if (disabledNodes != null) {
-				if (disabledNodes.contains(document.getHandle())){
-					return false;
-				}
-			}
-		}
-
-		return true;
-	}
-
->>>>>>> 094d50ad
 	public int getPositionClicked (){
     	return positionClicked;
     }
@@ -1152,17 +757,7 @@
 		this.selectFile = selectFile;
 	}
 
-<<<<<<< HEAD
-	private static void log(String log) {
-		Util.log("MegaExplorerLollipopAdapter", log);
-	}
-
-
-    private boolean isCameraUploads(MegaNode n){
-		log("isCameraUploads()");
-=======
 	public boolean isCameraUploads(MegaNode n){
->>>>>>> 094d50ad
 		String cameraSyncHandle = null;
 
 		//Check if the item is the Camera Uploads folder
@@ -1293,7 +888,7 @@
 
     private void visibilityFastScroller() {
 	    int visibility;
-        if (getItemCount() < Constants.MIN_ITEMS_SCROLLBAR) {
+        if (getItemCount() < MIN_ITEMS_SCROLLBAR) {
             visibility = View.GONE;
         }
         else {
