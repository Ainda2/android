package mega.privacy.android.app.lollipop.adapters;

import android.app.Activity;
import android.content.Context;
import android.content.res.Configuration;
import android.graphics.Bitmap;
import android.graphics.Color;
import android.graphics.drawable.ColorDrawable;
import androidx.core.content.ContextCompat;
import androidx.recyclerview.widget.RecyclerView;
import android.util.DisplayMetrics;
import android.util.SparseBooleanArray;
import android.util.TypedValue;
import android.view.Display;
import android.view.LayoutInflater;
import android.view.View;
import android.view.ViewGroup;
import android.view.animation.Animation;
import android.view.animation.AnimationUtils;
import android.widget.ImageView;
import android.widget.RelativeLayout;
import android.widget.TextView;

import java.util.ArrayList;
import java.util.List;

import mega.privacy.android.app.DatabaseHandler;
import mega.privacy.android.app.MegaApplication;
import mega.privacy.android.app.MegaContactDB;
import mega.privacy.android.app.MegaPreferences;
import mega.privacy.android.app.MimeTypeList;
import mega.privacy.android.app.MimeTypeThumbnail;
import mega.privacy.android.app.R;
import mega.privacy.android.app.components.NewGridRecyclerView;
import mega.privacy.android.app.components.scrollBar.SectionTitleProvider;
import mega.privacy.android.app.jobservices.CameraUploadsService;
import mega.privacy.android.app.lollipop.CloudDriveExplorerFragmentLollipop;
import mega.privacy.android.app.lollipop.FileExplorerActivityLollipop;
import mega.privacy.android.app.lollipop.IncomingSharesExplorerFragmentLollipop;
import mega.privacy.android.app.lollipop.ManagerActivityLollipop;
import mega.privacy.android.app.utils.ThumbnailUtilsLollipop;
import nz.mega.sdk.MegaApiAndroid;
import nz.mega.sdk.MegaNode;
import nz.mega.sdk.MegaShare;
import nz.mega.sdk.MegaUser;

import static mega.privacy.android.app.jobservices.CameraUploadsService.*;
import static mega.privacy.android.app.utils.Constants.*;
import static mega.privacy.android.app.utils.FileUtils.*;
import static mega.privacy.android.app.utils.LogUtil.*;
import static mega.privacy.android.app.utils.MegaApiUtils.*;
import static mega.privacy.android.app.utils.MegaNodeUtil.*;
import static mega.privacy.android.app.utils.TimeUtils.*;
import static mega.privacy.android.app.utils.Util.*;
import static mega.privacy.android.app.utils.ContactUtil.*;

public class MegaExplorerLollipopAdapter extends RecyclerView.Adapter<MegaExplorerLollipopAdapter.ViewHolderExplorerLollipop> implements View.OnClickListener, View.OnLongClickListener, SectionTitleProvider, RotatableAdapter {
	
	final public static int CLOUD_EXPLORER = 0;
	final public static int INCOMING_SHARES_EXPLORER = 1;

	public static int MAX_WIDTH_FILENAME_LAND=500;
	public static int MAX_WIDTH_FILENAME_PORT=235;

	Context context;
	MegaApiAndroid megaApi;
	MegaPreferences prefs;

	ArrayList<Integer> imageIds;
	ArrayList<String> names;
	ArrayList<MegaNode> nodes;

    DatabaseHandler dbH = null;
	private ArrayList<Long> disabledNodes;

	Object fragment;

	long parentHandle = -1;
	boolean selectFile = false;

	boolean multipleSelect;
	private SparseBooleanArray selectedItems;

	RecyclerView listFragment;

	private int placeholderCount;

	private DisplayMetrics outMetrics;

    /*public static view holder class*/
    public class ViewHolderExplorerLollipop extends RecyclerView.ViewHolder{
		public RelativeLayout itemLayout;
		public int currentPosition;
		public long document;


    	public ViewHolderExplorerLollipop(View itemView) {
			super(itemView);
		}
    }

	public class ViewHolderListExplorerLollipop extends ViewHolderExplorerLollipop{
		public ImageView imageView;
		public ImageView permissionsIcon;
        public TextView textViewFileName;
		public TextView textViewFileSize;


		public ViewHolderListExplorerLollipop(View itemView) {
			super(itemView);
		}
	}

	public class ViewHolderGridExplorerLollipop extends ViewHolderExplorerLollipop{
		public RelativeLayout folderLayout;
		public RelativeLayout thumbnailFolderLayout;
		public ImageView folderIcon;
		public TextView folderName;
		public RelativeLayout fileLayout;
        public RelativeLayout thumbnailFileLayout;
        public ImageView fileThumbnail;
        public ImageView fileSelectedIcon;
        public ImageView fileIcon;
        public TextView fileName;
        public RelativeLayout videoLayout;
        public TextView videoDuration;
        public ImageView videoIcon;


		public ViewHolderGridExplorerLollipop(View itemView) {
			super(itemView);
		}
	}
	
	ViewHolderExplorerLollipop holder = null;    

	public MegaExplorerLollipopAdapter(Context _context, Object fragment, ArrayList<MegaNode> _nodes, long _parentHandle, RecyclerView listView, boolean selectFile){
		this.context = _context;
		this.nodes = _nodes;
		this.parentHandle = _parentHandle;
		this.listFragment = listView;
		this.selectFile = selectFile;
		this.imageIds = new ArrayList<Integer>();
		this.names = new ArrayList<String>();
		this.fragment = fragment;

		if (megaApi == null){
			megaApi = ((MegaApplication) ((Activity)context).getApplication()).getMegaApi();
		}

		dbH = DatabaseHandler.getDbHandler(context);

        Display display = ((Activity)context).getWindowManager().getDefaultDisplay();
        outMetrics = new DisplayMetrics ();
        display.getMetrics(outMetrics);

	}
	
	@Override
	public int getItemCount() {
		if (nodes == null){
			nodes = new ArrayList<MegaNode>();
		}

		return nodes.size();
	}

	public Object getItem(int position) {
		return nodes.get(position);
	}

	@Override
	public long getItemId(int position) {
		return position;
	}
	
	@Override
	public ViewHolderExplorerLollipop onCreateViewHolder(ViewGroup parent, int viewType) {
	    View v;

	    if (((FileExplorerActivityLollipop) context).isList()) {
	        logDebug("onCreateViewHolder list");
			v = LayoutInflater.from(parent.getContext()).inflate(R.layout.item_file_explorer, parent, false);
			ViewHolderListExplorerLollipop holder = new ViewHolderListExplorerLollipop(v);

			holder.itemLayout = v.findViewById(R.id.file_explorer_item_layout);
			holder.imageView = v.findViewById(R.id.file_explorer_thumbnail);
			holder.textViewFileName = v.findViewById(R.id.file_explorer_filename);
            holder.textViewFileSize = v.findViewById(R.id.file_explorer_filesize);
			holder.permissionsIcon = v.findViewById(R.id.file_explorer_permissions);
            holder.textViewFileName.setOnClickListener(this);
            holder.textViewFileName.setTag(holder);
			v.setTag(holder);
			return holder;
		} else {
		    logDebug("onCreateViewHolder grid");
			v = LayoutInflater.from(parent.getContext()).inflate(R.layout.item_file_explorer_grid, parent, false);
			ViewHolderGridExplorerLollipop holder =  new ViewHolderGridExplorerLollipop(v);

			holder.itemLayout = v.findViewById(R.id.file_explorer_grid_layout);
            holder.folderLayout = v.findViewById(R.id.file_explorer_grid_folder_layout);
            holder.thumbnailFolderLayout = v.findViewById(R.id.file_explorer_grid_folder_thumbnail_layout);
            holder.folderIcon = v.findViewById(R.id.file_explorer_grid_folder_icon);
            holder.folderName= v.findViewById(R.id.file_explorer_grid_folder_filename);
            holder.fileLayout = v.findViewById(R.id.file_explorer_grid_file_layout);
            holder.thumbnailFileLayout = v.findViewById(R.id.file_explorer_grid_file_thumbnail_layout);
            holder.fileThumbnail = v.findViewById(R.id.file_explorer_grid_file_thumbnail);
            holder.fileSelectedIcon = v.findViewById(R.id.file_explorer_grid_file_selected);
            holder.fileIcon = v.findViewById(R.id.file_explorer_grid_file_icon);
            holder.fileName= v.findViewById(R.id.file_grid_filename_for_file);
            holder.videoLayout = v.findViewById(R.id.file_explorer_grid_file_videoinfo_layout);
            holder.videoDuration= v.findViewById(R.id.file_explorer_grid_file_title_video_duration);
            holder.videoIcon = v.findViewById(R.id.file_explorer_grid_file_video_icon);

			v.setTag(holder);
			return holder;
		}
	}

	@Override
	public void onBindViewHolder(ViewHolderExplorerLollipop holder, int position){
        if (((FileExplorerActivityLollipop) context).isList()) {
            ViewHolderListExplorerLollipop holderList = (ViewHolderListExplorerLollipop) holder;
            onBindViewHolderList(holderList, position);
        }
        else  {
            ViewHolderGridExplorerLollipop holderGrid = (ViewHolderGridExplorerLollipop) holder;
            onBindViewHolderGrid(holderGrid, position);
        }
	}

	private void setImageParams (ImageView image, int size, int sizeLeft) {
        RelativeLayout.LayoutParams params = (RelativeLayout.LayoutParams) image.getLayoutParams();
        params.height = (int) TypedValue.applyDimension(TypedValue.COMPLEX_UNIT_DIP, size, context.getResources().getDisplayMetrics());
        params.width = (int) TypedValue.applyDimension(TypedValue.COMPLEX_UNIT_DIP, size, context.getResources().getDisplayMetrics());
        int left = (int) TypedValue.applyDimension(TypedValue.COMPLEX_UNIT_DIP, sizeLeft, context.getResources().getDisplayMetrics());
        params.setMargins(left, 0, 0, 0);

        image.setLayoutParams(params);
    }

    private void onBindViewHolderList(ViewHolderListExplorerLollipop holder, int position) {
        MegaNode node = (MegaNode) getItem(position);
        if (node == null) {
            return;
        }

        holder.currentPosition = position;

        holder.document = node.getHandle();

        holder.textViewFileName.setText(node.getName());

        if (node.isFolder()){
            setImageParams(holder.imageView, 48, 0);
            holder.itemLayout.setBackgroundColor(Color.WHITE);
            holder.itemView.setOnLongClickListener(null);

            if (disabledNodes != null && disabledNodes.contains(node.getHandle())) {
                holder.imageView.setAlpha(.4f);
                holder.textViewFileName.setTextColor(ContextCompat.getColor(context, R.color.text_secondary));
                holder.permissionsIcon.setAlpha(.2f);
                holder.itemView.setOnClickListener(null);
            } else {
                holder.imageView.setAlpha(1.0f);
                holder.textViewFileName.setTextColor(ContextCompat.getColor(context, android.R.color.black));
                holder.permissionsIcon.setAlpha(.35f);
                holder.itemView.setOnClickListener(this);
            }

            holder.permissionsIcon.setVisibility(View.GONE);
            holder.textViewFileSize.setText(getInfoFolder(node, context));
            holder.imageView.setImageResource(getFolderIcon(node, ManagerActivityLollipop.DrawerItem.CLOUD_DRIVE));

            if(node.isInShare()){
                if(context.getResources().getConfiguration().orientation == Configuration.ORIENTATION_LANDSCAPE){
                    holder.textViewFileName.setMaxWidth(scaleWidthPx(260, outMetrics));
                    holder.textViewFileSize.setMaxWidth(scaleWidthPx(260, outMetrics));

                }
                else{
                    holder.textViewFileName.setMaxWidth(scaleWidthPx(200, outMetrics));
                    holder.textViewFileSize.setMaxWidth(scaleWidthPx(200, outMetrics));
                }
                ArrayList<MegaShare> sharesIncoming = megaApi.getInSharesList();
                for(int j=0; j<sharesIncoming.size();j++){
                    MegaShare mS = sharesIncoming.get(j);
                    if(mS.getNodeHandle()==node.getHandle()){
                        MegaUser user= megaApi.getContact(mS.getUser());
                        if(user!=null){
                            holder.textViewFileSize.setText(getMegaUserNameDB(user));
                        }
                        else{
                            holder.textViewFileSize.setText(mS.getUser());
                        }
                    }
                }

                //Check permissions
                holder.permissionsIcon.setVisibility(View.VISIBLE);
                int accessLevel = megaApi.getAccess(node);
                if(accessLevel== MegaShare.ACCESS_FULL){
                    holder.permissionsIcon.setImageResource(R.drawable.ic_shared_fullaccess);
                }
                else if(accessLevel== MegaShare.ACCESS_READ){
                    holder.permissionsIcon.setImageResource(R.drawable.ic_shared_read);
                }
                else{
                    holder.permissionsIcon.setImageResource(R.drawable.ic_shared_read_write);
                }
            }
        }
        else{
            holder.permissionsIcon.setVisibility(View.GONE);

            long nodeSize = node.getSize();
            holder.textViewFileSize.setText(String.format("%s . %s", getSizeString(nodeSize), formatLongDateTime(node.getModificationTime())));
            holder.imageView.setImageResource(MimeTypeList.typeForName(node.getName()).getIconResourceId());
            setImageParams(holder.imageView, 48, 0);

            if(selectFile){
                holder.imageView.setAlpha(1.0f);
                holder.textViewFileName.setTextColor(ContextCompat.getColor(context, android.R.color.black));
                holder.itemView.setOnClickListener(this);
                holder.itemView.setOnLongClickListener(this);

                if (isMultipleSelect() && isItemChecked(position)) {
                    holder.itemLayout.setBackgroundColor(ContextCompat.getColor(context, R.color.new_multiselect_color));
                    holder.imageView.setImageResource(R.drawable.ic_select_folder);
                    logDebug("Do not show thumb");
                    return;
                } else {
                    holder.imageView.setImageResource(MimeTypeList.typeForName(node.getName()).getIconResourceId());
                    holder.itemLayout.setBackgroundColor(Color.WHITE);
                }
            } else{
                holder.imageView.setAlpha(.4f);
                holder.textViewFileName.setTextColor(ContextCompat.getColor(context, R.color.text_secondary));
                holder.itemView.setOnClickListener(null);
                holder.itemView.setOnLongClickListener(null);
            }


            Bitmap thumb = ThumbnailUtilsLollipop.getThumbnailFromCache(node);
            if (thumb == null) {
                thumb = ThumbnailUtilsLollipop.getThumbnailFromFolder(node, context);
                if (thumb == null) {
                    try {
                        if (node.hasThumbnail()) {
                            thumb = ThumbnailUtilsLollipop.getThumbnailFromMegaExplorerLollipop(node, context, holder, megaApi, this);
                        }
                        else {
                            ThumbnailUtilsLollipop.createThumbnailExplorerLollipop(context, node, holder, megaApi, this);
                        }
                    } catch (Exception e) {}
                }
            }

            if (thumb != null) {
                setImageParams(holder.imageView, 36, 6);
                holder.imageView.setImageBitmap(thumb);
            }
        }
    }

    private void onBindViewHolderGrid(ViewHolderGridExplorerLollipop holder, int position) {
	    logDebug("onBindViewHolderGrid");
        Display display = ((Activity)context).getWindowManager().getDefaultDisplay();
        DisplayMetrics outMetrics = new DisplayMetrics ();
        display.getMetrics(outMetrics);

        holder.currentPosition = position;

        MegaNode node = (MegaNode) getItem(position);

        if (node == null) {
            holder.fileLayout.setVisibility(View.GONE);
            holder.folderLayout.setVisibility(View.INVISIBLE);
            holder.itemLayout.setVisibility(View.INVISIBLE);
            return;
        }

        holder.document = node.getHandle();
        holder.itemLayout.setVisibility(View.VISIBLE);

        if (node.isFolder()){
            holder.folderLayout.setVisibility(View.VISIBLE);
            holder.fileLayout.setVisibility(View.GONE);
            holder.folderName.setText(node.getName());

            holder.itemLayout.setBackgroundColor(Color.WHITE);
            holder.itemView.setOnLongClickListener(null);

            holder.folderIcon.setImageResource(getFolderIcon(node, ManagerActivityLollipop.DrawerItem.CLOUD_DRIVE));

            if (disabledNodes != null && disabledNodes.contains(node.getHandle())) {
                holder.folderIcon.setAlpha(.4f);
                holder.folderName.setTextColor(ContextCompat.getColor(context, R.color.text_secondary));
                holder.itemView.setOnClickListener(null);
            } else {
                holder.folderIcon.setAlpha(1.0f);
                holder.folderName.setTextColor(ContextCompat.getColor(context, android.R.color.black));
                holder.itemView.setOnClickListener(this);
            }
        }
        else{
            holder.folderLayout.setVisibility(View.GONE);
            holder.fileLayout.setVisibility(View.VISIBLE);
            holder.fileName.setText(node.getName());
            holder.fileThumbnail.setVisibility(View.GONE);
            holder.fileIcon.setImageResource(MimeTypeThumbnail.typeForName(node.getName()).getIconResourceId());

            if (isVideoFile(node.getName())) {
                holder.videoLayout.setVisibility(View.VISIBLE);
                logDebug(node.getName() + " DURATION: " + node.getDuration());
                String duration = getVideoDuration(node.getDuration());
                if (duration != null && !duration.isEmpty())  {
                    holder.videoDuration.setText(duration);
                    holder.videoDuration.setVisibility(View.VISIBLE);
                }
                else {
                    holder.videoDuration.setVisibility(View.GONE);
                }
            }
            else {
                holder.videoLayout.setVisibility(View.GONE);
            }

            Bitmap thumb = ThumbnailUtilsLollipop.getThumbnailFromCache(node);
            if (thumb == null) {
                thumb = ThumbnailUtilsLollipop.getThumbnailFromFolder(node, context);
                if (thumb == null) {
                    try {
                        if (node.hasThumbnail()) {
                            thumb = ThumbnailUtilsLollipop.getThumbnailFromMegaExplorerLollipop(node, context, holder, megaApi, this);
                        }
                        else {
                            ThumbnailUtilsLollipop.createThumbnailExplorerLollipop(context, node, holder, megaApi, this);
                        }
                    } catch (Exception e) {}
                }
            }
            if (thumb != null) {
                holder.fileThumbnail.setImageBitmap(ThumbnailUtilsLollipop.getRoundedRectBitmap(context,thumb,2));
                holder.fileThumbnail.setVisibility(View.VISIBLE);
                holder.fileIcon.setVisibility(View.GONE);
            } else {
                holder.fileThumbnail.setVisibility(View.GONE);
                holder.fileIcon.setVisibility(View.VISIBLE);
            }

            if(selectFile){
                holder.fileThumbnail.setAlpha(1.0f);
                holder.fileName.setTextColor(ContextCompat.getColor(context, android.R.color.black));
                holder.itemView.setOnClickListener(this);
                holder.itemView.setOnLongClickListener(this);

                if (isMultipleSelect() && isItemChecked(position)) {
                    holder.itemLayout.setBackground(ContextCompat.getDrawable(context,R.drawable.background_item_grid_selected));
                    holder.fileSelectedIcon.setImageResource(R.drawable.ic_select_folder);

                } else {
                    holder.itemLayout.setBackground(ContextCompat.getDrawable(context,R.drawable.background_item_grid));
                    holder.fileSelectedIcon.setImageDrawable(new ColorDrawable(Color.TRANSPARENT));
                }
            } else{
                holder.fileThumbnail.setAlpha(.4f);
                holder.fileName.setTextColor(ContextCompat.getColor(context, R.color.text_secondary));
                holder.itemView.setOnClickListener(null);
                holder.itemView.setOnLongClickListener(null);
            }
        }
    }

    public void toggleSelection(int pos) {
        logDebug("toggleSelection: " + pos);
        startAnimation(pos, putOrDeletePostion(pos));
    }

    private boolean putOrDeletePostion(int pos) {
        if (selectedItems.get(pos,false)) {
            logDebug("delete pos: " + pos);
            selectedItems.delete(pos);
            return true;
        } else {
            logDebug("PUT pos: " + pos);
            selectedItems.put(pos,true);
            return false;
        }
    }

    private void hideMultipleSelect() {
        if (selectedItems.size() <= 0) {
            if (fragment instanceof CloudDriveExplorerFragmentLollipop) {
                ((CloudDriveExplorerFragmentLollipop) fragment).hideMultipleSelect();
            } else if (fragment instanceof IncomingSharesExplorerFragmentLollipop) {
                ((IncomingSharesExplorerFragmentLollipop) fragment).hideMultipleSelect();
            }
        }
    }

    private void startAnimation (final int pos, final boolean delete) {

        if (((FileExplorerActivityLollipop) context).isList()) {
            logDebug("adapter type is LIST");
            ViewHolderListExplorerLollipop view = (ViewHolderListExplorerLollipop) listFragment.findViewHolderForLayoutPosition(pos);
            if (view != null) {
                logDebug("Start animation: " + pos);
                Animation flipAnimation = AnimationUtils.loadAnimation(context,R.anim.multiselect_flip);
                flipAnimation.setAnimationListener(new Animation.AnimationListener() {
                    @Override
                    public void onAnimationStart(Animation animation) {
                        if (!delete) {
                            notifyItemChanged(pos);
                        }
                    }

                    @Override
                    public void onAnimationEnd(Animation animation) {
                        hideMultipleSelect();
                        if (delete) {
                            notifyItemChanged(pos);
                        }
                    }

                    @Override
                    public void onAnimationRepeat(Animation animation) {

                    }
                });
                view.imageView.startAnimation(flipAnimation);
            }
            else {
                logDebug("view is null - not animation");
                hideMultipleSelect();
                notifyItemChanged(pos);
            }
        } else {
            logDebug("adapter type is GRID");
            ViewHolderGridExplorerLollipop view = (ViewHolderGridExplorerLollipop) listFragment.findViewHolderForLayoutPosition(pos);
            if (view != null) {
                logDebug("Start animation: " + pos);
                Animation flipAnimation = AnimationUtils.loadAnimation(context,R.anim.multiselect_flip);
                if (!delete) {
                    notifyItemChanged(pos);
                    flipAnimation.setDuration(250);
                }
                flipAnimation.setAnimationListener(new Animation.AnimationListener() {
                    @Override
                    public void onAnimationStart(Animation animation) {
                        if (!delete) {
                            notifyItemChanged(pos);
                        }
                    }

                    @Override
                    public void onAnimationEnd(Animation animation) {
                        hideMultipleSelect();
                        notifyItemChanged(pos);
                    }

                    @Override
                    public void onAnimationRepeat(Animation animation) {

                    }
                });
                view.fileSelectedIcon.startAnimation(flipAnimation);
            }
            else {
                logDebug("view is null - not animation");
                hideMultipleSelect();
                notifyItemChanged(pos);
            }
        }
    }

    public void selectAll() {
        for (int i = 0; i < nodes.size(); i++) {
            MegaNode node = nodes.get(i);
            if (node != null && !node.isFolder() && !isItemChecked(i)) {
                toggleSelection(i);
            }
        }
    }

	public void clearSelections() {
		logDebug("clearSelections");
		for (int i= 0; i<this.getItemCount();i++){
			if(isItemChecked(i)){
				toggleSelection(i);
			}
		}
	}

	private boolean isItemChecked(int position) {
	    if (selectedItems == null) {
	        return false;
        }
		return selectedItems.get(position);
	}

	public int getSelectedItemCount() {
		if(selectedItems!=null){
			return selectedItems.size();
		}
		return 0;
	}

	@Override
    public List<Integer> getSelectedItems() {

        if (selectedItems != null) {
            List<Integer> items = new ArrayList<Integer>(selectedItems.size());
            for (int i = 0; i < selectedItems.size(); i++) {
                items.add(selectedItems.keyAt(i));
            }
            return items;
        }

        return null;
    }

    @Override
    public int getFolderCount() {
        return getNumberOfFolders(nodes);
    }

    @Override
    public int getPlaceholderCount() {
        return placeholderCount;
    }

    @Override
    public int getUnhandledItem() {
        return -1;
    }

    /*
	 * Get list of all selected nodes
	 */
	public List<MegaNode> getSelectedNodes() {
	    if (selectedItems != null) {
            ArrayList<MegaNode> nodes = new ArrayList<MegaNode>();

            for (int i = 0; i < selectedItems.size(); i++) {
                if (selectedItems.valueAt(i) == true) {
                    MegaNode document = getNodeAt(selectedItems.keyAt(i));
                    if (document != null) {
                        nodes.add(document);
                    }
                }
            }
            return nodes;
        }

	    return null;
	}

	public long[] getSelectedHandles() {

		long handles[] = new long[selectedItems.size()];

		int k=0;
		for (int i = 0; i < selectedItems.size(); i++) {
			if (selectedItems.valueAt(i) == true) {
				MegaNode document = getNodeAt(selectedItems.keyAt(i));
				if (document != null){
					handles[k] = document.getHandle();
					k++;
				}
			}
		}
		return handles;
	}

	/*
 * Get document at specified position
 */
    private MegaNode getNodeAt(int position) {
		try {
			if (nodes != null) {
				return nodes.get(position);
			}
		} catch (IndexOutOfBoundsException e) {
		}
		return null;
	}

	public boolean isMultipleSelect() {
		return multipleSelect;
	}

	public void setMultipleSelect(boolean multipleSelect) {
		logDebug("multipleSelect: " + multipleSelect);
		if (this.multipleSelect != multipleSelect) {
			this.multipleSelect = multipleSelect;
		}
		if(this.multipleSelect){
			selectedItems = new SparseBooleanArray();
		}
	}

	public void setNodes(ArrayList<MegaNode> nodes){
		this.nodes = insertPlaceHolderNode(nodes);
		notifyDataSetChanged();
		visibilityFastScroller();
	}

	public long getParentHandle(){
		return parentHandle;
	}

	public void setParentHandle(long parentHandle){
		this.parentHandle = parentHandle;
	}

	/*
	 * Set provided nodes disabled
	 */
	public void setDisableNodes(ArrayList<Long> disabledNodes) {
		this.disabledNodes = disabledNodes;
	}

	public boolean isSelectFile() {
		return selectFile;
	}

	public void setSelectFile(boolean selectFile) {
		this.selectFile = selectFile;
	}

<<<<<<< HEAD
=======
	private boolean isCameraUploads(MegaNode n){
		String cameraSyncHandle = null;

		//Check if the item is the Camera Uploads folder
		if(dbH.getPreferences()!=null){
			prefs = dbH.getPreferences();
			if(prefs.getCamSyncHandle()!=null){
				cameraSyncHandle = prefs.getCamSyncHandle();
			}else{
				cameraSyncHandle = null;
			}
		}else{
			prefs=null;
		}

		if(cameraSyncHandle!=null){
			if(!(cameraSyncHandle.equals(""))){
				if ((n.getHandle()==Long.parseLong(cameraSyncHandle))){
					return true;
				}

			}else{
				if(n.getName().equals(context.getString(R.string.section_photo_sync))){
					if (prefs != null){
						prefs.setCamSyncHandle(String.valueOf(n.getHandle()));
					}
					dbH.setCamSyncHandle(n.getHandle());
					logDebug("FOUND Camera Uploads!!----> " + n.getHandle());
					return true;
				}
			}

		}else{
			if(n.getName().equals(context.getString(R.string.section_photo_sync))){
				if (prefs != null){
					prefs.setCamSyncHandle(String.valueOf(n.getHandle()));
				}
				dbH.setCamSyncHandle(n.getHandle());
				logDebug("FOUND Camera Uploads!!: " + n.getHandle());
				return true;
			}
		}

		//Check if the item is the Media Uploads folder
		String secondaryMediaHandle = null;

		if(prefs!=null){
			if(prefs.getMegaHandleSecondaryFolder()!=null){
				secondaryMediaHandle =prefs.getMegaHandleSecondaryFolder();
			}else{
				secondaryMediaHandle = null;
			}
		}

		if(secondaryMediaHandle!=null){
			if(!(secondaryMediaHandle.equals(""))){
				if ((n.getHandle()==Long.parseLong(secondaryMediaHandle))){
					logDebug("Click on Media Uploads");
					return true;
				}
			}
		}else{
			if(n.getName().equals(context.getString(R.string.section_secondary_media_uploads))){
				if (prefs != null){
					prefs.setMegaHandleSecondaryFolder(String.valueOf(n.getHandle()));
				}
				dbH.setSecondaryFolderHandle(n.getHandle());
				logDebug("FOUND Media Uploads!!: " + n.getHandle());
				return true;
			}
		}
		return false;
	}


>>>>>>> 61f57a84
	@Override
	public void onClick(View v) {
		clickItem(v);
	}

	@Override
	public boolean onLongClick(View v) {
		clickItem(v);
		return true;
	}

    private void clickItem(View v) {
		ViewHolderExplorerLollipop holder = (ViewHolderExplorerLollipop) v.getTag();
		if (holder == null) {
			return;
		}

		if (fragment instanceof CloudDriveExplorerFragmentLollipop)  {
			((CloudDriveExplorerFragmentLollipop) fragment).itemClick(v, holder.getAdapterPosition());
		}
		else if (fragment instanceof IncomingSharesExplorerFragmentLollipop) {
			((IncomingSharesExplorerFragmentLollipop) fragment).itemClick(v, holder.getAdapterPosition());
		}
	}

    private ArrayList<MegaNode> insertPlaceHolderNode(ArrayList<MegaNode> nodes) {
	    if (((FileExplorerActivityLollipop) context).isList()) {
	        placeholderCount = 0;
	        return nodes;
        }

        int folderCount = getNumberOfFolders(nodes);
        int spanCount = 2;

        if (listFragment instanceof NewGridRecyclerView) {
            spanCount = ((NewGridRecyclerView)listFragment).getSpanCount();
        }

        placeholderCount = (folderCount % spanCount) == 0 ? 0 : spanCount - (folderCount % spanCount);

        if (folderCount > 0 && placeholderCount != 0 && !((FileExplorerActivityLollipop) context).isList()) {
            //Add placeholder at folders' end.
            for (int i = 0;i < placeholderCount;i++) {
                try {
                    nodes.add(folderCount + i,null);
                } catch (IndexOutOfBoundsException e) {
                    logError("Inserting placeholders [nodes.size]: " + nodes.size() + " [folderCount+i]: " + (folderCount + i), e);
                }
            }
        }

        return nodes;
    }

    private void visibilityFastScroller() {
	    int visibility;
        if (getItemCount() < MIN_ITEMS_SCROLLBAR) {
            visibility = View.GONE;
        }
        else {
            visibility = View.VISIBLE;
        }

        if (fragment instanceof IncomingSharesExplorerFragmentLollipop) {
            ((IncomingSharesExplorerFragmentLollipop) fragment).getFastScroller().setVisibility(visibility);
        }
        else if (fragment instanceof CloudDriveExplorerFragmentLollipop) {
            ((CloudDriveExplorerFragmentLollipop) fragment).getFastScroller().setVisibility(visibility);
        }
    }

    @Override
    public String getSectionTitle(int position) {
	    MegaNode node = (MegaNode) getItem(position);

        if (node != null && node.getName() != null && !node.getName().isEmpty()) {
            return node.getName().substring(0,1);
        }
        return null;
    }

    public void setListFragment(RecyclerView listFragment) {
        this.listFragment = listFragment;
    }
}<|MERGE_RESOLUTION|>--- conflicted
+++ resolved
@@ -729,84 +729,6 @@
 		this.selectFile = selectFile;
 	}
 
-<<<<<<< HEAD
-=======
-	private boolean isCameraUploads(MegaNode n){
-		String cameraSyncHandle = null;
-
-		//Check if the item is the Camera Uploads folder
-		if(dbH.getPreferences()!=null){
-			prefs = dbH.getPreferences();
-			if(prefs.getCamSyncHandle()!=null){
-				cameraSyncHandle = prefs.getCamSyncHandle();
-			}else{
-				cameraSyncHandle = null;
-			}
-		}else{
-			prefs=null;
-		}
-
-		if(cameraSyncHandle!=null){
-			if(!(cameraSyncHandle.equals(""))){
-				if ((n.getHandle()==Long.parseLong(cameraSyncHandle))){
-					return true;
-				}
-
-			}else{
-				if(n.getName().equals(context.getString(R.string.section_photo_sync))){
-					if (prefs != null){
-						prefs.setCamSyncHandle(String.valueOf(n.getHandle()));
-					}
-					dbH.setCamSyncHandle(n.getHandle());
-					logDebug("FOUND Camera Uploads!!----> " + n.getHandle());
-					return true;
-				}
-			}
-
-		}else{
-			if(n.getName().equals(context.getString(R.string.section_photo_sync))){
-				if (prefs != null){
-					prefs.setCamSyncHandle(String.valueOf(n.getHandle()));
-				}
-				dbH.setCamSyncHandle(n.getHandle());
-				logDebug("FOUND Camera Uploads!!: " + n.getHandle());
-				return true;
-			}
-		}
-
-		//Check if the item is the Media Uploads folder
-		String secondaryMediaHandle = null;
-
-		if(prefs!=null){
-			if(prefs.getMegaHandleSecondaryFolder()!=null){
-				secondaryMediaHandle =prefs.getMegaHandleSecondaryFolder();
-			}else{
-				secondaryMediaHandle = null;
-			}
-		}
-
-		if(secondaryMediaHandle!=null){
-			if(!(secondaryMediaHandle.equals(""))){
-				if ((n.getHandle()==Long.parseLong(secondaryMediaHandle))){
-					logDebug("Click on Media Uploads");
-					return true;
-				}
-			}
-		}else{
-			if(n.getName().equals(context.getString(R.string.section_secondary_media_uploads))){
-				if (prefs != null){
-					prefs.setMegaHandleSecondaryFolder(String.valueOf(n.getHandle()));
-				}
-				dbH.setSecondaryFolderHandle(n.getHandle());
-				logDebug("FOUND Media Uploads!!: " + n.getHandle());
-				return true;
-			}
-		}
-		return false;
-	}
-
-
->>>>>>> 61f57a84
 	@Override
 	public void onClick(View v) {
 		clickItem(v);
