--- conflicted
+++ resolved
@@ -64,7 +64,7 @@
 import nz.mega.sdk.MegaNode;
 import nz.mega.sdk.MegaShare;
 
-public class SearchFragmentLollipop extends Fragment implements OnClickListener{
+public class SearchFragmentLollipop extends Fragment{
 
 	public static ImageView imageDrag;
 
@@ -505,14 +505,6 @@
 		this.context = context;
 	}
 	
-	@Override
-	public void onClick(View v) {
-
-		switch(v.getId()){
-
-		}
-	}
-	
     public void itemClick(int position, int[] screenPosition, ImageView imageView) {
 		log("itemClick: "+position);
 		((MegaApplication) ((Activity)context).getApplication()).sendSignalPresenceActivity();
@@ -530,6 +522,8 @@
 		}
 		else{
 			((ManagerActivityLollipop)context).textSubmitted = true;
+			nodes = megaApi.search(((ManagerActivityLollipop)context).searchQuery);
+			log("nodes.size(): "+nodes.size());
 			if (nodes.get(position).isFolder()){
 				MegaNode n = nodes.get(position);
 
@@ -641,7 +635,6 @@
 					else {
 						mediaIntent = new Intent(context, AudioVideoPlayerLollipop.class);
 					}
-<<<<<<< HEAD
 					mediaIntent.putExtra("position", position);
 					mediaIntent.putExtra("searchQuery", ((ManagerActivityLollipop)context).searchQuery);
 					mediaIntent.putExtra("adapterType", Constants.SEARCH_ADAPTER);
@@ -653,12 +646,10 @@
 					}
 					mediaIntent.putExtra("orderGetChildren", ((ManagerActivityLollipop)context).orderCloud);
 					mediaIntent.putExtra("screenPosition", screenPosition);
-=======
 					MyAccountInfo accountInfo = ((ManagerActivityLollipop)context).getMyAccountInfo();
 					if(accountInfo!=null){
 						mediaIntent.putExtra("typeAccount", accountInfo.getAccountType());
 					}
->>>>>>> 5957b0ea
 					mediaIntent.putExtra("HANDLE", file.getHandle());
 					mediaIntent.putExtra("FILENAME", file.getName());
 					imageDrag = imageView;
@@ -753,7 +744,7 @@
 					}
 					pdfIntent.putExtra("HANDLE", file.getHandle());
 					if (MegaApiUtils.isIntentAvailable(context, pdfIntent)){
-						startActivity(pdfIntent);
+						context.startActivity(pdfIntent);
 					}
 					else{
 						Toast.makeText(context, context.getResources().getString(R.string.intent_not_available), Toast.LENGTH_LONG).show();
@@ -1016,8 +1007,8 @@
 	
 	public void setNodes(ArrayList<MegaNode> nodes){
 		log("setNodes");
+
 		this.nodes = nodes;
-
 		if (adapter != null){
 			adapter.setNodes(nodes);
 			visibilityFastScroller();
