package mega.privacy.android.app.lollipop.managerSections;

import android.app.Activity;
import android.app.ActivityManager;
import android.content.Context;
import android.content.Intent;
import android.content.res.Configuration;
import android.content.res.Resources;
import android.net.Uri;
import android.os.AsyncTask;
import android.os.Build;
import android.os.Bundle;
import android.os.Environment;
import android.support.v4.content.FileProvider;
import android.support.v7.app.AppCompatActivity;
import android.support.v7.view.ActionMode;
import android.support.v7.widget.DefaultItemAnimator;
import android.support.v7.widget.LinearLayoutManager;
import android.support.v7.widget.RecyclerView;
import android.text.Html;
import android.text.Spanned;
import android.util.DisplayMetrics;
import android.view.Display;
import android.view.LayoutInflater;
import android.view.Menu;
import android.view.MenuInflater;
import android.view.MenuItem;
import android.view.View;
import android.view.ViewGroup;
import android.widget.ImageView;
import android.widget.LinearLayout;
import android.widget.ProgressBar;
import android.widget.RelativeLayout;
import android.widget.TextView;
import android.widget.Toast;

import java.io.BufferedReader;
import java.io.File;
import java.io.FileInputStream;
import java.io.IOException;
import java.io.InputStream;
import java.io.InputStreamReader;
import java.util.ArrayList;
import java.util.HashMap;
import java.util.List;
import java.util.Map;
import java.util.Stack;
import java.util.concurrent.CopyOnWriteArrayList;

import mega.privacy.android.app.DatabaseHandler;
import mega.privacy.android.app.MegaApplication;
import mega.privacy.android.app.MegaPreferences;
import mega.privacy.android.app.MimeTypeList;
import mega.privacy.android.app.R;
import mega.privacy.android.app.components.CustomizedGridLayoutManager;
import mega.privacy.android.app.components.NewGridRecyclerView;
import mega.privacy.android.app.components.NewHeaderItemDecoration;
import mega.privacy.android.app.components.scrollBar.FastScroller;
import mega.privacy.android.app.lollipop.AudioVideoPlayerLollipop;
import mega.privacy.android.app.lollipop.FullScreenImageViewerLollipop;
import mega.privacy.android.app.lollipop.ManagerActivityLollipop;
import mega.privacy.android.app.lollipop.PdfViewerActivityLollipop;
import mega.privacy.android.app.lollipop.adapters.MegaNodeAdapter;
import mega.privacy.android.app.lollipop.adapters.RotatableAdapter;
import mega.privacy.android.app.lollipop.controllers.NodeController;
import nz.mega.sdk.MegaApiAndroid;
import nz.mega.sdk.MegaApiJava;
import nz.mega.sdk.MegaCancelToken;
import nz.mega.sdk.MegaError;
import nz.mega.sdk.MegaNode;
import nz.mega.sdk.MegaShare;

import static mega.privacy.android.app.utils.SortUtil.*;
import static mega.privacy.android.app.utils.Constants.*;
import static mega.privacy.android.app.utils.FileUtils.*;
import static mega.privacy.android.app.utils.LogUtil.*;
import static mega.privacy.android.app.utils.MegaApiUtils.*;
import static mega.privacy.android.app.utils.Util.*;
import static nz.mega.sdk.MegaApiJava.ORDER_DEFAULT_ASC;

public class SearchFragmentLollipop extends RotatableFragment{

	private static final String BUNDLE_RECYCLER_LAYOUT = "classname.recycler.layout";

	public static ImageView imageDrag;

	private Context context;
	private RecyclerView recyclerView;
	private LinearLayoutManager mLayoutManager;
	private CustomizedGridLayoutManager gridLayoutManager;
	private FastScroller fastScroller;

	private ImageView emptyImageView;
	private LinearLayout emptyTextView;
	private TextView emptyTextViewFirst;

<<<<<<< HEAD
	private MegaNodeAdapter adapter;
	private ProgressBar progressBar;
	private MegaApiAndroid megaApi;
	private RelativeLayout transfersOverViewLayout;
=======
    MegaNodeAdapter adapter;
	SearchFragmentLollipop searchFragment = this;
	MegaApiAndroid megaApi;
>>>>>>> b8e9bb4b

	private Stack<Integer> lastPositionStack;

    private MenuItem trashIcon;

	private ArrayList<MegaNode> nodes = new ArrayList<>();

	private ActionMode actionMode;

	private DisplayMetrics outMetrics;
	private Display display;

	private boolean allFiles = true;
	private DatabaseHandler dbH;
	private MegaPreferences prefs;
	private String downloadLocationDefaultPath;

	private boolean multiselectBoolean=false;

    private int placeholderCount;

	private NewHeaderItemDecoration headerItemDecoration;

	private SearchNodesTask searchNodesTask;
	private RelativeLayout contentLayout;
	private ProgressBar searchProgressBar;

	private MegaCancelToken megaCancelToken;

	@Override
	protected RotatableAdapter getAdapter() {
		return adapter;
	}

	public void activateActionMode(){
		logDebug("activateActionMode");

		if (!adapter.isMultipleSelect()){
			adapter.setMultipleSelect(true);
			actionMode = ((AppCompatActivity)context).startSupportActionMode(new ActionBarCallBack());
		}
	}

	@Override
	public void multipleItemClick(int position) {
		adapter.toggleSelection(position);
	}

	public void updateScrollPosition(int position) {
		logDebug("Position: " + position);
		if (adapter != null) {
			if (adapter.getAdapterType() == MegaNodeAdapter.ITEM_VIEW_TYPE_LIST && mLayoutManager != null) {
				mLayoutManager.scrollToPosition(position);
			}
			else if (gridLayoutManager != null) {
				gridLayoutManager.scrollToPosition(position);
			}
		}
	}


	public ImageView getImageDrag(int position) {
		logDebug("Position: " + position);
		if (adapter != null) {
			if (adapter.getAdapterType() == MegaNodeAdapter.ITEM_VIEW_TYPE_LIST && mLayoutManager != null) {
				View v = mLayoutManager.findViewByPosition(position);
				if (v != null) {
					return (ImageView) v.findViewById(R.id.file_list_thumbnail);
				}
			}
			else if (gridLayoutManager != null){
				View v = gridLayoutManager.findViewByPosition(position);
				if (v != null) {
					return (ImageView) v.findViewById(R.id.file_grid_thumbnail);
				}
			}
		}
		return null;
	}

	private class ActionBarCallBack implements ActionMode.Callback {

		@Override
		public boolean onActionItemClicked(ActionMode mode, MenuItem item) {
			List<MegaNode> documents = adapter.getSelectedNodes();
			
			switch(item.getItemId()){
				case R.id.cab_menu_download:{
					ArrayList<Long> handleList = new ArrayList<Long>();
					for (int i=0;i<documents.size();i++){
						handleList.add(documents.get(i).getHandle());
					}

					NodeController nC = new NodeController(context);
					nC.prepareForDownload(handleList, false);
					break;
				}
				case R.id.cab_menu_rename:{

					if (documents.size()==1){
						((ManagerActivityLollipop) context).showRenameDialog(documents.get(0), documents.get(0).getName());
					}
					break;
				}
				case R.id.cab_menu_copy:{
					ArrayList<Long> handleList = new ArrayList<Long>();
					for (int i=0;i<documents.size();i++){
						handleList.add(documents.get(i).getHandle());
					}

					NodeController nC = new NodeController(context);
					nC.chooseLocationToCopyNodes(handleList);
					break;
				}	
				case R.id.cab_menu_move:{
					ArrayList<Long> handleList = new ArrayList<Long>();
					for (int i=0;i<documents.size();i++){
						handleList.add(documents.get(i).getHandle());
					}

					NodeController nC = new NodeController(context);
					nC.chooseLocationToMoveNodes(handleList);
					break;
				}
				case R.id.cab_menu_share_link:{

					if (documents.size()==1){
//						NodeController nC = new NodeController(context);
//						nC.exportLink(documents.get(0));
						((ManagerActivityLollipop) context).showGetLinkActivity(documents.get(0).getHandle());
						clearSelections();
						hideMultipleSelect();
					}
					break;
				}
				case R.id.cab_menu_share_link_remove:{

					logDebug("Remove public link option");
					if(documents.get(0)==null){
						logWarning("The selected node is NULL");
						break;
					}
					((ManagerActivityLollipop) context).showConfirmationRemovePublicLink(documents.get(0));
					clearSelections();
					hideMultipleSelect();

					break;
				}
				case R.id.cab_menu_edit_link:{

					logDebug("Edit link option");
					if(documents.get(0)==null){
						logWarning("The selected node is NULL");
						break;
					}
					((ManagerActivityLollipop) context).showGetLinkActivity(documents.get(0).getHandle());
					clearSelections();
					hideMultipleSelect();
					break;
				}
				case R.id.cab_menu_send_to_chat:{
					logDebug("Send files to chat");
					ArrayList<MegaNode> nodesSelected = adapter.getArrayListSelectedNodes();
					NodeController nC = new NodeController(context);
					nC.checkIfNodesAreMineAndSelectChatsToSendNodes(nodesSelected);
					clearSelections();
					hideMultipleSelect();
					break;
				}
				case R.id.cab_menu_trash:{
					ArrayList<Long> handleList = new ArrayList<Long>();
					for (int i=0;i<documents.size();i++){
						handleList.add(documents.get(i).getHandle());
					}

					((ManagerActivityLollipop) context).askConfirmationMoveToRubbish(handleList);
					break;
				}
				case R.id.cab_menu_select_all:{
					selectAll();
					break;
				}
				case R.id.cab_menu_unselect_all:{
					clearSelections();
					hideMultipleSelect();
					break;
				}				
			}
			return false;
		}

		@Override
		public boolean onCreateActionMode(ActionMode mode, Menu menu) {
			MenuInflater inflater = mode.getMenuInflater();
			inflater.inflate(R.menu.file_browser_action, menu);
            trashIcon = menu.findItem(R.id.cab_menu_trash);
			((ManagerActivityLollipop) context).changeStatusBarColor(COLOR_STATUS_BAR_ACCENT);
			checkScroll();
			return true;
		}

		@Override
		public void onDestroyActionMode(ActionMode arg0) {
			logDebug("onDestroyActionMode");
			clearSelections();
			adapter.setMultipleSelect(false);
			((ManagerActivityLollipop)context).showFabButton();
			((ManagerActivityLollipop) context).changeStatusBarColor(COLOR_STATUS_BAR_ZERO_DELAY);
			checkScroll();
		}

		@Override
		public boolean onPrepareActionMode(ActionMode mode, Menu menu) {
			List<MegaNode> selected = adapter.getSelectedNodes();
			MenuItem unselect = menu.findItem(R.id.cab_menu_unselect_all);

			boolean showDownload = false;
			boolean showSendToChat = false;
			boolean showRename = false;
			boolean showCopy = false;
			boolean showMove = false;
			boolean showLink = false;
			boolean showEditLink = false;
			boolean showRemoveLink = false;
			boolean showTrash = false;
			boolean itemsSelected = false;

			menu.findItem(R.id.cab_menu_send_to_chat).setIcon(mutateIconSecondary(context, R.drawable.ic_send_to_contact, R.color.white));

			// Rename
			if((selected.size() == 1) && (megaApi.checkAccess(selected.get(0), MegaShare.ACCESS_FULL).getErrorCode() == MegaError.API_OK)) {
				showRename = true;
			}
			
			// Link
			if ((selected.size() == 1) && (megaApi.checkAccess(selected.get(0), MegaShare.ACCESS_OWNER).getErrorCode() == MegaError.API_OK)) {
				if(selected.get(0).isExported()){
					//Node has public link
					showRemoveLink=true;
					showLink=false;
					showEditLink = true;

				}
				else{
					showRemoveLink=false;
					showLink=true;
					showEditLink = false;
				}
			}


			if (selected.size() != 0) {
				showDownload = true;
				showTrash = true;
				showMove = true;
				showCopy = true;
				allFiles = true;

				for(int i=0; i<selected.size();i++)	{
					if(megaApi.checkMove(selected.get(i), megaApi.getRubbishNode()).getErrorCode() != MegaError.API_OK)	{
						showTrash = false;
						showMove = false;
						break;
					}
				}
				//showSendToChat
				for(int i=0; i<selected.size();i++)	{
					if(!selected.get(i).isFile()){
						allFiles = false;
					}
				}

				if(allFiles){
					if (isChatEnabled()) {
						showSendToChat = true;
					}
					else {
						showSendToChat = false;
					}
				}else{
					showSendToChat = false;
				}


				if(selected.size()==adapter.getItemCount()){
					menu.findItem(R.id.cab_menu_select_all).setVisible(false);
					unselect.setTitle(context.getString(R.string.action_unselect_all));
					unselect.setVisible(true);
				}
				else if(selected.size()==1){

                    menu.findItem(R.id.cab_menu_select_all).setVisible(true);
					unselect.setTitle(context.getString(R.string.action_unselect_all));
					unselect.setVisible(true);

					final long handle = selected.get(0).getHandle();
					MegaNode parent = megaApi.getNodeByHandle(handle);
					while (megaApi.getParentNode(parent) != null){
						parent = megaApi.getParentNode(parent);
					}

					if (parent.getHandle() != megaApi.getRubbishNode().getHandle()){
						trashIcon.setTitle(context.getString(R.string.context_move_to_trash));
					}else{
						trashIcon.setTitle(context.getString(R.string.context_remove));
					}
				}
				else{
					menu.findItem(R.id.cab_menu_select_all).setVisible(true);
					unselect.setTitle(context.getString(R.string.action_unselect_all));
					unselect.setVisible(true);

					for(MegaNode i:selected){

						final long handle = i.getHandle();
						MegaNode parent = megaApi.getNodeByHandle(handle);
						while (megaApi.getParentNode(parent) != null){
							parent = megaApi.getParentNode(parent);
						}
						if (parent.getHandle() != megaApi.getRubbishNode().getHandle()){
							itemsSelected=true;
						}
					}

					if(!itemsSelected){
						trashIcon.setTitle(context.getString(R.string.context_remove));
					}else{
						trashIcon.setTitle(context.getString(R.string.context_move_to_trash));
					}
				}
			}
			else{
				menu.findItem(R.id.cab_menu_select_all).setVisible(true);
				menu.findItem(R.id.cab_menu_unselect_all).setVisible(false);
			}
			
			menu.findItem(R.id.cab_menu_download).setVisible(showDownload);

			menu.findItem(R.id.cab_menu_send_to_chat).setVisible(showSendToChat);
			menu.findItem(R.id.cab_menu_send_to_chat).setShowAsAction(MenuItem.SHOW_AS_ACTION_ALWAYS);

			menu.findItem(R.id.cab_menu_rename).setVisible(showRename);
			menu.findItem(R.id.cab_menu_copy).setVisible(showCopy);
			menu.findItem(R.id.cab_menu_move).setVisible(showMove);
			menu.findItem(R.id.cab_menu_share_link).setVisible(showLink);
			if(showLink){
				menu.findItem(R.id.cab_menu_share_link_remove).setShowAsAction(MenuItem.SHOW_AS_ACTION_NEVER);
				menu.findItem(R.id.cab_menu_share_link).setShowAsAction(MenuItem.SHOW_AS_ACTION_ALWAYS);
			}else{
				menu.findItem(R.id.cab_menu_share_link).setShowAsAction(MenuItem.SHOW_AS_ACTION_NEVER);

			}

			menu.findItem(R.id.cab_menu_share_link_remove).setVisible(showRemoveLink);
			if(showRemoveLink){
				menu.findItem(R.id.cab_menu_share_link).setShowAsAction(MenuItem.SHOW_AS_ACTION_NEVER);
				menu.findItem(R.id.cab_menu_share_link_remove).setShowAsAction(MenuItem.SHOW_AS_ACTION_ALWAYS);
			}else{
				menu.findItem(R.id.cab_menu_share_link_remove).setShowAsAction(MenuItem.SHOW_AS_ACTION_NEVER);

			}
			menu.findItem(R.id.cab_menu_edit_link).setVisible(showEditLink);
			menu.findItem(R.id.cab_menu_trash).setVisible(showTrash);

			menu.findItem(R.id.cab_menu_leave_multiple_share).setVisible(false);
			
			return false;
		}
	}

	@Override
	public void onSaveInstanceState(Bundle outState) {
		super.onSaveInstanceState(outState);

		if(recyclerView.getLayoutManager()!=null){
			outState.putParcelable(BUNDLE_RECYCLER_LAYOUT, recyclerView.getLayoutManager().onSaveInstanceState());
		}
	}
	
	@Override
	public void onCreate (Bundle savedInstanceState){
		if (megaApi == null){
			megaApi = ((MegaApplication) ((Activity)context).getApplication()).getMegaApi();
		}
		dbH = DatabaseHandler.getDbHandler(context);
		prefs = dbH.getPreferences();
		downloadLocationDefaultPath = getDownloadLocation(context);

		lastPositionStack = new Stack<>();
		super.onCreate(savedInstanceState);
	}

	public void checkScroll () {
		if (recyclerView != null) {
			if (recyclerView.canScrollVertically(-1) || (adapter != null && adapter.isMultipleSelect())) {
				((ManagerActivityLollipop) context).changeActionBarElevation(true);
			}
			else {
				((ManagerActivityLollipop) context).changeActionBarElevation(false);
			}
		}
	}

    public void addSectionTitle(List<MegaNode> nodes,int type) {
        Map<Integer, String> sections = new HashMap<>();
        int folderCount = 0;
        int fileCount = 0;
        for (MegaNode node : nodes) {
            if(node == null) {
                continue;
            }
            if (node.isFolder()) {
                folderCount++;
            }
            if (node.isFile()) {
                fileCount++;
            }
        }

        String folderStr = context.getResources().getQuantityString(R.plurals.general_num_folders,folderCount);
        String fileStr = context.getResources().getQuantityString(R.plurals.general_num_files,fileCount);
        if (type == MegaNodeAdapter.ITEM_VIEW_TYPE_GRID) {
            int spanCount = 2;
            if (recyclerView instanceof NewGridRecyclerView) {
                spanCount = ((NewGridRecyclerView)recyclerView).getSpanCount();
            }
            if(folderCount > 0) {
                for (int i = 0;i < spanCount;i++) {
                    sections.put(i, getString(R.string.general_folders));
                }
            }

            if(fileCount > 0 ) {
                placeholderCount =  (folderCount % spanCount) == 0 ? 0 : spanCount - (folderCount % spanCount);
                if (placeholderCount == 0) {
                    for (int i = 0;i < spanCount;i++) {
                        sections.put(folderCount + i, getString(R.string.general_files));
                    }
                } else {
                    for (int i = 0;i < spanCount;i++) {
                        sections.put(folderCount + placeholderCount + i, getString(R.string.general_files));
                    }
                }
            }
        } else {
            placeholderCount = 0;
            sections.put(0, context.getString(R.string.general_folders));
            sections.put(folderCount, context.getString(R.string.general_files));
        }
		if (headerItemDecoration == null) {
			logDebug("Create new decoration");
			headerItemDecoration = new NewHeaderItemDecoration(context);
		} else {
			logDebug("Remove old decoration");
			recyclerView.removeItemDecoration(headerItemDecoration);
		}
		headerItemDecoration.setType(type);
		headerItemDecoration.setKeys(sections);
		recyclerView.addItemDecoration(headerItemDecoration);
    }
	
	@Override
	public View onCreateView(LayoutInflater inflater, ViewGroup container, Bundle savedInstanceState) {
		logDebug("onCreateView");

		if (megaApi == null){
			megaApi = ((MegaApplication) ((Activity)context).getApplication()).getMegaApi();
		}

		if (megaApi.getRootNode() == null){
			return null;
		}
		
		display = ((Activity)context).getWindowManager().getDefaultDisplay();
		outMetrics = new DisplayMetrics ();
	    display.getMetrics(outMetrics);
<<<<<<< HEAD
=======
	    density  = getResources().getDisplayMetrics().density;

		if(((ManagerActivityLollipop)context).parentHandleSearch==-1){
			if(((ManagerActivityLollipop)context).searchQuery!=null){
				if(!((ManagerActivityLollipop)context).searchQuery.isEmpty()){
					logDebug("SEARCH NODES: " + ((ManagerActivityLollipop)context).searchQuery);
					nodes = megaApi.search(((ManagerActivityLollipop)context).searchQuery,ORDER_DEFAULT_ASC);
					logDebug("Nodes found = " + nodes.size());

				}
			}
		}
		else{
			MegaNode parentNode = megaApi.getNodeByHandle(((ManagerActivityLollipop)context).parentHandleSearch);
			if(parentNode!=null){
				logDebug("Parent node: " + parentNode.getHandle());
				nodes = megaApi.getChildren(parentNode, ((ManagerActivityLollipop)context).orderCloud);
			}
		}
>>>>>>> b8e9bb4b

		View v;
		if (((ManagerActivityLollipop)context).isList){
			
			v = inflater.inflate(R.layout.fragment_filebrowserlist, container, false);

			recyclerView = (RecyclerView) v.findViewById(R.id.file_list_view_browser);
			fastScroller = (FastScroller) v.findViewById(R.id.fastscroll);

            //Add bottom padding for recyclerView like in other fragments.
            recyclerView.setPadding(0, 0, 0, scaleHeightPx(85, outMetrics));
            recyclerView.setClipToPadding(false);
			recyclerView.setClipToPadding(false);
//			recyclerView.addItemDecoration(new SimpleDividerItemDecoration(context, outMetrics));
			mLayoutManager = new LinearLayoutManager(context);
			recyclerView.setLayoutManager(mLayoutManager);
			recyclerView.setHasFixedSize(true);
			recyclerView.setItemAnimator(new DefaultItemAnimator());
			recyclerView.addOnScrollListener(new RecyclerView.OnScrollListener() {
				@Override
				public void onScrolled(RecyclerView recyclerView, int dx, int dy) {
					super.onScrolled(recyclerView, dx, dy);
					checkScroll();
				}
			});

			emptyImageView = (ImageView) v.findViewById(R.id.file_list_empty_image);
			emptyTextView = (LinearLayout) v.findViewById(R.id.file_list_empty_text);
			emptyTextViewFirst = (TextView) v.findViewById(R.id.file_list_empty_text_first);

			if (adapter == null){
				adapter = new MegaNodeAdapter(context, this, nodes, ((ManagerActivityLollipop)context).parentHandleSearch, recyclerView, null, SEARCH_ADAPTER, MegaNodeAdapter.ITEM_VIEW_TYPE_LIST);
			}
			else{
				adapter.setListFragment(recyclerView);
                adapter.setAdapterType(MegaNodeAdapter.ITEM_VIEW_TYPE_LIST);
			}
		} else{
			logDebug("Grid View");
			
			v = inflater.inflate(R.layout.fragment_filebrowsergrid, container, false);
			
			recyclerView = (RecyclerView) v.findViewById(R.id.file_grid_view_browser);
			fastScroller = (FastScroller) v.findViewById(R.id.fastscroll);

			//recyclerView.setPadding(0, 0, 0, scaleHeightPx(80, outMetrics));
			recyclerView.setClipToPadding(false);

			recyclerView.setHasFixedSize(true);
			gridLayoutManager = (CustomizedGridLayoutManager) recyclerView.getLayoutManager();
			recyclerView.setItemAnimator(new DefaultItemAnimator());
			recyclerView.addOnScrollListener(new RecyclerView.OnScrollListener() {
				@Override
				public void onScrolled(RecyclerView recyclerView, int dx, int dy) {
					super.onScrolled(recyclerView, dx, dy);
					checkScroll();
				}
			});

			emptyImageView = (ImageView) v.findViewById(R.id.file_grid_empty_image);
			emptyTextView = (LinearLayout) v.findViewById(R.id.file_grid_empty_text);
			emptyTextViewFirst = (TextView) v.findViewById(R.id.file_grid_empty_text_first);

			if (adapter == null){
				adapter = new MegaNodeAdapter(context, this, nodes, ((ManagerActivityLollipop)context).parentHandleSearch, recyclerView, null, SEARCH_ADAPTER, MegaNodeAdapter.ITEM_VIEW_TYPE_GRID);
			}
			else{
				adapter.setListFragment(recyclerView);
				adapter.setAdapterType(MegaNodeAdapter.ITEM_VIEW_TYPE_GRID);
			}
		}

		adapter.setMultipleSelect(false);

		recyclerView.setAdapter(adapter);
		fastScroller.setRecyclerView(recyclerView);

		contentLayout = v.findViewById(R.id.content_layout);
		searchProgressBar = v.findViewById(R.id.progressbar);

		return v;
	}

	@Override
	public void onViewCreated(View view, Bundle savedInstanceState) {
		super.onViewCreated(view, savedInstanceState);

		if (isAdded() && ((ManagerActivityLollipop) context).searchQuery != null) {
			newSearchNodesTask();
			((ManagerActivityLollipop) context).showFabButton();
		}
	}

	private class SearchNodesTask extends AsyncTask<Void, Void, Void> {

		@Override
		protected Void doInBackground(Void... voids) {
			getSearchNodes();
			return null;
		}

		@Override
		protected void onPostExecute(Void aVoid) {
			setProgressView(false);
			setNodes();
		}
	}

	public void newSearchNodesTask() {
		setProgressView(true);
		cancelPreviousAsyncTask();
		searchNodesTask = new SearchNodesTask();
		searchNodesTask.execute();
	}

	public void cancelPreviousAsyncTask() {
	    if (megaCancelToken != null && !megaCancelToken.isCancelled()) {
            megaCancelToken.cancel();
        }
		if (searchNodesTask != null) {
			searchNodesTask.cancel(true);
		}
	}

	private void setProgressView(boolean inProgress) {
		contentLayout.setEnabled(!inProgress);
		if (inProgress) {
			contentLayout.setAlpha(0.4f);
			searchProgressBar.setVisibility(View.VISIBLE);
			recyclerView.setVisibility(View.GONE);
		} else {
			contentLayout.setAlpha(1);
			searchProgressBar.setVisibility(View.GONE);
			recyclerView.setVisibility(View.VISIBLE);
		}
	}

	private void getSearchNodes() {
		String query = ((ManagerActivityLollipop) context).searchQuery;
		if (query == null) {
			nodes.clear();
			return;
		}

		MegaNode parent = null;
		long parentHandle = -1;
		long parentHandleSearch = ((ManagerActivityLollipop) context).parentHandleSearch;

		if (parentHandleSearch == -1) {
			final ManagerActivityLollipop.DrawerItem drawerItem = ((ManagerActivityLollipop) context).getSearchDrawerItem();
			if (drawerItem == null) return;

			switch (drawerItem) {
				case CLOUD_DRIVE: {
					parent = megaApi.getNodeByHandle(((ManagerActivityLollipop) context).parentHandleBrowser);
					break;
				}
				case SHARED_ITEMS: {
					if (((ManagerActivityLollipop) context).getTabItemShares() == 0) {
						if (((ManagerActivityLollipop) context).parentHandleIncoming == -1) {
							nodes = filterInShares(query);
							return;
						} else {
							parent = megaApi.getNodeByHandle(((ManagerActivityLollipop) context).parentHandleIncoming);
						}
					} else if (((ManagerActivityLollipop) context).getTabItemShares() == 1) {
						if (((ManagerActivityLollipop) context).parentHandleOutgoing == -1) {
							nodes = filterOutShares(query);
							return;
						} else {
							parent = megaApi.getNodeByHandle(((ManagerActivityLollipop) context).parentHandleOutgoing);
						}
					}
					break;
				}
				case SAVED_FOR_OFFLINE: {
					break;
				}
				case RUBBISH_BIN: {
				    parentHandle = ((ManagerActivityLollipop) context).parentHandleRubbish;
				    if (parentHandle == -1) {
				        parent = megaApi.getRubbishNode();
                    } else {
                        parent = megaApi.getNodeByHandle(((ManagerActivityLollipop) context).parentHandleRubbish);
                    }
					break;
				}
				case INBOX: {
				    parentHandle = ((ManagerActivityLollipop) context).parentHandleInbox;
				    if (parentHandle == -1) {
				        parent = megaApi.getInboxNode();
                    } else {
                        parent = megaApi.getNodeByHandle(parentHandle);
                    }
					break;
				}
			}
		} else {
			parent = megaApi.getNodeByHandle(parentHandleSearch);
		}

		if (parent != null) {
			if (query.isEmpty() || parentHandleSearch != -1) {
				nodes = megaApi.getChildren(parent);
			} else {
				megaCancelToken = MegaCancelToken.createInstance();
				nodes = megaApi.search(parent, query, megaCancelToken,true, ((ManagerActivityLollipop) context).orderCloud);
			}
		}
		logDebug("Nodes found = " + nodes.size());
	}

	private ArrayList<MegaNode> filterInShares(String query) {
		ArrayList<MegaNode> inShares = megaApi.getInShares();
		ArrayList<MegaNode> filteredInShares = new ArrayList<>();

		for (MegaNode inShare : inShares) {
			if (shouldNodeBeFilter(inShare, query)) {
				filteredInShares.add(inShare);
			}
		}

		if(((ManagerActivityLollipop)context).orderOthers == MegaApiJava.ORDER_DEFAULT_DESC){
			sortByMailDescending(filteredInShares);
		}

		return filteredInShares;
	}

	private ArrayList<MegaNode> filterOutShares(String query) {
		ArrayList<MegaShare> outShares = megaApi.getOutShares();
		ArrayList<MegaNode> filteredOutShares = new ArrayList<>();

		for (MegaShare outShare : outShares) {
			MegaNode node = megaApi.getNodeByHandle(outShare.getNodeHandle());
			if (node == null) continue;

			if (shouldNodeBeFilter(node, query)) {
				filteredOutShares.add(node);
			}
		}

		if(((ManagerActivityLollipop)context).orderOthers == MegaApiJava.ORDER_DEFAULT_DESC){
			sortByNameDescending(filteredOutShares);
		}
		else{
			sortByNameAscending(filteredOutShares);
		}

		return filteredOutShares;
	}

	private boolean shouldNodeBeFilter(MegaNode node, String query) {
		if (node.getName().toLowerCase().contains(query.toLowerCase())) {
			return true;
		}

		return false;
	}

	@Override
    public void onAttach(Activity activity) {
        super.onAttach(activity);
        context = activity;
    }

	@Override
	public void onAttach(Context context) {
		logDebug("onAttach");
		super.onAttach(context);
		this.context = context;
	}


	
    public void itemClick(int position, int[] screenPosition, ImageView imageView) {
		logDebug("Position: " + position);

		if (adapter.isMultipleSelect()){
			logDebug("Multiselect ON");
			adapter.toggleSelection(position);

			List<MegaNode> selectedNodes = adapter.getSelectedNodes();
			if (selectedNodes.size() > 0){
				updateActionModeTitle();
			}
		}
		else{
			logDebug("nodes.size(): "+nodes.size());
			((ManagerActivityLollipop) context).setTextSubmitted();

			if (!((ManagerActivityLollipop) context).isValidSearchQuery()) {
				((ManagerActivityLollipop) context).closeSearchView();
				((ManagerActivityLollipop) context).openSearchNode(nodes.get(position), position, screenPosition, imageView);
				return;
			}

			if (nodes.get(position).isFolder()){
				logDebug("is a folder");
				((ManagerActivityLollipop)context).setParentHandleSearch(nodes.get(position).getHandle());
				((ManagerActivityLollipop)context).levelsSearch ++;

				int lastFirstVisiblePosition;
				if(((ManagerActivityLollipop)context).isList){
					lastFirstVisiblePosition = mLayoutManager.findFirstCompletelyVisibleItemPosition();
				}
				else{
					lastFirstVisiblePosition = ((NewGridRecyclerView) recyclerView).findFirstCompletelyVisibleItemPosition();
					if(lastFirstVisiblePosition==-1){
						logWarning("Completely -1 then find just visible position");
						lastFirstVisiblePosition = ((NewGridRecyclerView) recyclerView).findFirstVisibleItemPosition();
					}
				}

				logDebug("Push to stack "+lastFirstVisiblePosition+" position");
				lastPositionStack.push(lastFirstVisiblePosition);
				clickAction();
			}
			else{
				if (MimeTypeList.typeForName(nodes.get(position).getName()).isImage()){
					Intent intent = new Intent(context, FullScreenImageViewerLollipop.class);
                    //Put flag to notify FullScreenImageViewerLollipop.
                    intent.putExtra("placeholder", placeholderCount);
					intent.putExtra("position", position);
					intent.putExtra("searchQuery", ((ManagerActivityLollipop)context).searchQuery);
					intent.putExtra("adapterType", SEARCH_ADAPTER);
					if (((ManagerActivityLollipop)context).parentHandleSearch == -1){
						intent.putExtra("parentNodeHandle", -1L);
					}
					else{
						intent.putExtra("parentNodeHandle", megaApi.getParentNode(nodes.get(position)).getHandle());
					}

					intent.putExtra("orderGetChildren", ((ManagerActivityLollipop)context).orderCloud);
					intent.putExtra("screenPosition", screenPosition);
					context.startActivity(intent);
					((ManagerActivityLollipop) context).overridePendingTransition(0,0);
					imageDrag = imageView;
				}
				else if (MimeTypeList.typeForName(nodes.get(position).getName()).isVideoReproducible() || MimeTypeList.typeForName(nodes.get(position).getName()).isAudio() ){
					MegaNode file = nodes.get(position);

					String mimeType = MimeTypeList.typeForName(file.getName()).getType();
					logDebug("FILE HANDLE: " + file.getHandle());

					Intent mediaIntent;
					boolean internalIntent;
					boolean opusFile = false;
					if (MimeTypeList.typeForName(file.getName()).isVideoNotSupported() || MimeTypeList.typeForName(file.getName()).isAudioNotSupported()){
						mediaIntent = new Intent(Intent.ACTION_VIEW);
						internalIntent = false;
						String[] s = file.getName().split("\\.");
						if (s != null && s.length > 1 && s[s.length-1].equals("opus")) {
							opusFile = true;
						}
					}
					else {
						internalIntent = true;
						mediaIntent = new Intent(context, AudioVideoPlayerLollipop.class);
					}
                    mediaIntent.putExtra("placeholder", placeholderCount);
					mediaIntent.putExtra("position", position);
					mediaIntent.putExtra("searchQuery", ((ManagerActivityLollipop)context).searchQuery);
					mediaIntent.putExtra("adapterType", SEARCH_ADAPTER);
					if (((ManagerActivityLollipop)context).parentHandleSearch == -1){
						mediaIntent.putExtra("parentNodeHandle", -1L);
					}
					else{
						mediaIntent.putExtra("parentNodeHandle", megaApi.getParentNode(nodes.get(position)).getHandle());
					}
					mediaIntent.putExtra("orderGetChildren", ((ManagerActivityLollipop)context).orderCloud);
					mediaIntent.putExtra("screenPosition", screenPosition);

					mediaIntent.putExtra("HANDLE", file.getHandle());
					mediaIntent.putExtra("FILENAME", file.getName());
					imageDrag = imageView;
					boolean isOnMegaDownloads = false;
					String localPath = getLocalFile(context, file.getName(), file.getSize(), downloadLocationDefaultPath);
					File f = new File(downloadLocationDefaultPath, file.getName());
					if(f.exists() && (f.length() == file.getSize())){
						isOnMegaDownloads = true;
					}
					if (localPath != null && (isOnMegaDownloads || (megaApi.getFingerprint(file) != null && megaApi.getFingerprint(file).equals(megaApi.getFingerprint(localPath))))){
						File mediaFile = new File(localPath);
						//mediaIntent.setDataAndType(Uri.parse(localPath), mimeType);
						if (Build.VERSION.SDK_INT >= Build.VERSION_CODES.N && localPath.contains(Environment.getExternalStorageDirectory().getPath())) {
							mediaIntent.setDataAndType(FileProvider.getUriForFile(context, "mega.privacy.android.app.providers.fileprovider", mediaFile), MimeTypeList.typeForName(file.getName()).getType());
						}
						else{
							mediaIntent.setDataAndType(Uri.fromFile(mediaFile), MimeTypeList.typeForName(file.getName()).getType());
						}
						mediaIntent.addFlags(Intent.FLAG_GRANT_READ_URI_PERMISSION);
					}
					else {
						if (megaApi.httpServerIsRunning() == 0) {
							megaApi.httpServerStart();
						}

						ActivityManager.MemoryInfo mi = new ActivityManager.MemoryInfo();
						ActivityManager activityManager = (ActivityManager) context.getSystemService(Context.ACTIVITY_SERVICE);
						activityManager.getMemoryInfo(mi);

						if(mi.totalMem>BUFFER_COMP){
							logDebug("Total mem: " + mi.totalMem + " allocate 32 MB");
							megaApi.httpServerSetMaxBufferSize(MAX_BUFFER_32MB);
						}
						else{
							logDebug("Total mem: " + mi.totalMem + " allocate 16 MB");
							megaApi.httpServerSetMaxBufferSize(MAX_BUFFER_16MB);
						}

						String url = megaApi.httpServerGetLocalLink(file);
						mediaIntent.setDataAndType(Uri.parse(url), mimeType);
					}
					if (opusFile){
						mediaIntent.setDataAndType(mediaIntent.getData(), "audio/*");
					}
					if (internalIntent) {
						context.startActivity(mediaIntent);
					}
					else {
						if (isIntentAvailable(context, mediaIntent)) {
							context.startActivity(mediaIntent);
						}
						else {
							((ManagerActivityLollipop) context).showSnackbar(SNACKBAR_TYPE, context.getResources().getString(R.string.intent_not_available), -1);
							adapter.notifyDataSetChanged();
							ArrayList<Long> handleList = new ArrayList<Long>();
							handleList.add(nodes.get(position).getHandle());
							NodeController nC = new NodeController(context);
							nC.prepareForDownload(handleList, true);
						}
					}
			  		((ManagerActivityLollipop) context).overridePendingTransition(0,0);
				}else if (MimeTypeList.typeForName(nodes.get(position).getName()).isPdf()){
					MegaNode file = nodes.get(position);

					String mimeType = MimeTypeList.typeForName(file.getName()).getType();
					logDebug("FILEHANDLE: " + file.getHandle() + ", TYPE: " + mimeType);

					Intent pdfIntent = new Intent(context, PdfViewerActivityLollipop.class);

					pdfIntent.putExtra("inside", true);
					pdfIntent.putExtra("adapterType", SEARCH_ADAPTER);
					boolean isOnMegaDownloads = false;
					String localPath = getLocalFile(context, file.getName(), file.getSize(), downloadLocationDefaultPath);
					File f = new File(downloadLocationDefaultPath, file.getName());
					if(f.exists() && (f.length() == file.getSize())){
						isOnMegaDownloads = true;
					}
					if (localPath != null && (isOnMegaDownloads || (megaApi.getFingerprint(file) != null && megaApi.getFingerprint(file).equals(megaApi.getFingerprint(localPath))))){
						File mediaFile = new File(localPath);
						if (Build.VERSION.SDK_INT >= Build.VERSION_CODES.N && localPath.contains(Environment.getExternalStorageDirectory().getPath())) {
							pdfIntent.setDataAndType(FileProvider.getUriForFile(context, "mega.privacy.android.app.providers.fileprovider", mediaFile), MimeTypeList.typeForName(file.getName()).getType());
						}
						else{
							pdfIntent.setDataAndType(Uri.fromFile(mediaFile), MimeTypeList.typeForName(file.getName()).getType());
						}
						pdfIntent.addFlags(Intent.FLAG_GRANT_READ_URI_PERMISSION);
					}
					else {
						if (megaApi.httpServerIsRunning() == 0) {
							megaApi.httpServerStart();
						}

						ActivityManager.MemoryInfo mi = new ActivityManager.MemoryInfo();
						ActivityManager activityManager = (ActivityManager) context.getSystemService(Context.ACTIVITY_SERVICE);
						activityManager.getMemoryInfo(mi);

						if(mi.totalMem>BUFFER_COMP){
							logDebug("Total mem: " + mi.totalMem + " allocate 32 MB");
							megaApi.httpServerSetMaxBufferSize(MAX_BUFFER_32MB);
						}
						else{
							logDebug("Total mem: " + mi.totalMem + " allocate 16 MB");
							megaApi.httpServerSetMaxBufferSize(MAX_BUFFER_16MB);
						}

						String url = megaApi.httpServerGetLocalLink(file);
						pdfIntent.setDataAndType(Uri.parse(url), mimeType);
					}
					pdfIntent.putExtra("HANDLE", file.getHandle());
					pdfIntent.putExtra("screenPosition", screenPosition);
					imageDrag = imageView;
					if (isIntentAvailable(context, pdfIntent)){
						context.startActivity(pdfIntent);
					}
					else{
						Toast.makeText(context, context.getString(R.string.intent_not_available), Toast.LENGTH_LONG).show();

						ArrayList<Long> handleList = new ArrayList<Long>();
						handleList.add(nodes.get(position).getHandle());
						NodeController nC = new NodeController(context);
						nC.prepareForDownload(handleList, true);
					}
					((ManagerActivityLollipop) context).overridePendingTransition(0,0);
				}
				else if (MimeTypeList.typeForName(nodes.get(position).getName()).isURL()) {
					logDebug("Is URL file");
					MegaNode file = nodes.get(position);

					boolean isOnMegaDownloads = false;
					String localPath = getLocalFile(context, file.getName(), file.getSize(), downloadLocationDefaultPath);
					File f = new File(downloadLocationDefaultPath, file.getName());
					if (f.exists() && (f.length() == file.getSize())) {
						isOnMegaDownloads = true;
					}
					logDebug("isOnMegaDownloads: " + isOnMegaDownloads);
					if (localPath != null && (isOnMegaDownloads || (megaApi.getFingerprint(file) != null && megaApi.getFingerprint(file).equals(megaApi.getFingerprint(localPath))))) {
						File mediaFile = new File(localPath);
						InputStream instream = null;

						try {
							// open the file for reading
							instream = new FileInputStream(f.getAbsolutePath());

							// if file the available for reading
							if (instream != null) {
								// prepare the file for reading
								InputStreamReader inputreader = new InputStreamReader(instream);
								BufferedReader buffreader = new BufferedReader(inputreader);

								String line1 = buffreader.readLine();
								if (line1 != null) {
									String line2 = buffreader.readLine();

									String url = line2.replace("URL=", "");

									logDebug("Is URL - launch browser intent");
									Intent i = new Intent(Intent.ACTION_VIEW);
									i.setData(Uri.parse(url));
									startActivity(i);
								} else {
									logWarning("Not expected format: Exception on processing url file");
									Intent intent = new Intent(Intent.ACTION_VIEW);
									if (Build.VERSION.SDK_INT >= Build.VERSION_CODES.N) {
										intent.setDataAndType(FileProvider.getUriForFile(context, "mega.privacy.android.app.providers.fileprovider", f), "text/plain");
									} else {
										intent.setDataAndType(Uri.fromFile(f), "text/plain");
									}
									intent.addFlags(Intent.FLAG_GRANT_READ_URI_PERMISSION);

									if (isIntentAvailable(context, intent)) {
										startActivity(intent);
									} else {
										ArrayList<Long> handleList = new ArrayList<Long>();
										handleList.add(nodes.get(position).getHandle());
										NodeController nC = new NodeController(context);
										nC.prepareForDownload(handleList, true);
									}
								}
							}
						} catch (Exception ex) {

							Intent intent = new Intent(Intent.ACTION_VIEW);
							if (Build.VERSION.SDK_INT >= Build.VERSION_CODES.N) {
								intent.setDataAndType(FileProvider.getUriForFile(context, "mega.privacy.android.app.providers.fileprovider", f), "text/plain");
							} else {
								intent.setDataAndType(Uri.fromFile(f), "text/plain");
							}
							intent.addFlags(Intent.FLAG_GRANT_READ_URI_PERMISSION);

							if (isIntentAvailable(context, intent)) {
								startActivity(intent);
							} else {
								ArrayList<Long> handleList = new ArrayList<Long>();
								handleList.add(nodes.get(position).getHandle());
								NodeController nC = new NodeController(context);
								nC.prepareForDownload(handleList, true);
							}

						} finally {
							// close the file.
							try {
								instream.close();
							} catch (IOException e) {
								logError("EXCEPTION closing InputStream", e);
							}
						}
					} else {
						ArrayList<Long> handleList = new ArrayList<Long>();
						handleList.add(nodes.get(position).getHandle());
						NodeController nC = new NodeController(context);
						nC.prepareForDownload(handleList, true);
					}
				} else{
					adapter.notifyDataSetChanged();
					ArrayList<Long> handleList = new ArrayList<Long>();
					handleList.add(nodes.get(position).getHandle());
					NodeController nC = new NodeController(context);
					nC.prepareForDownload(handleList, true);
				}
			}
		}
	}
	
	/*
	 * Clear all selected items
	 */
	private void clearSelections() {
		if(adapter.isMultipleSelect()){
			adapter.clearSelections();
		}
	}

	@Override
	protected void updateActionModeTitle() {
		if (actionMode == null || context == null) {
			return;
		}
		List<MegaNode> documents = adapter.getSelectedNodes();
		int files = 0;
		int folders = 0;
		for (MegaNode document : documents) {
			if (document.isFile()) {
				files++;
			} else if (document.isFolder()) {
				folders++;
			}
		}
		Resources res = context.getResources();

		String title;
		int sum=files+folders;

		if (files == 0 && folders == 0) {
			title = Integer.toString(sum);
		} else if (files == 0) {
			title = Integer.toString(folders);
		} else if (folders == 0) {
			title = Integer.toString(files);
		} else {
			title = Integer.toString(sum);
		}
		actionMode.setTitle(title);

		try {
			actionMode.invalidate();
		} catch (NullPointerException e) {
			e.printStackTrace();
			logError("Invalidate error", e);
		}
		// actionMode.
	}
	
	/*
	 * Disable selection
	 */
	public void hideMultipleSelect() {
		adapter.setMultipleSelect(false);

		if (actionMode != null) {
			actionMode.finish();
		}
	}
	
	public void selectAll(){
		logDebug("selectAll");
		if (adapter != null){
			if(adapter.isMultipleSelect()){
				adapter.selectAll();
			}
			else{			
				
				adapter.setMultipleSelect(true);
				adapter.selectAll();
				
				actionMode = ((AppCompatActivity)context).startSupportActionMode(new ActionBarCallBack());
			}
			
			updateActionModeTitle();
		}
	}
	
	public boolean showSelectMenuItem(){

		if (adapter != null){
			return adapter.isMultipleSelect();
		}
		
		return false;
	}
	
	public int onBackPressed(){
		logDebug("onBackPressed");
		cancelPreviousAsyncTask();
		int levelSearch = ((ManagerActivityLollipop)context).levelsSearch;

		if (levelSearch >= 0) {
			if (levelSearch > 0) {
				MegaNode parentNode = megaApi.getParentNode(megaApi.getNodeByHandle(((ManagerActivityLollipop) context).parentHandleSearch));
				if (parentNode != null) {
					((ManagerActivityLollipop) context).setParentHandleSearch(parentNode.getHandle());
				}
			} else {
				((ManagerActivityLollipop) context).setParentHandleSearch(-1);
			}

			((ManagerActivityLollipop)context).levelsSearch--;
			clickAction();

			int lastVisiblePosition = 0;
			if(!lastPositionStack.empty()){
				lastVisiblePosition = lastPositionStack.pop();
				logDebug("Pop of the stack " + lastVisiblePosition + " position");
			}
			logDebug("Scroll to " + lastVisiblePosition + " position");

			if(lastVisiblePosition>=0){

				if(((ManagerActivityLollipop)context).isList){
					mLayoutManager.scrollToPositionWithOffset(lastVisiblePosition, 0);
				}
				else{
					gridLayoutManager.scrollToPositionWithOffset(lastVisiblePosition, 0);
				}
			}
			return 2;
		}

		logDebug("levels == -1");
		((ManagerActivityLollipop) context).showFabButton();
		return 0;
	}

	private void clickAction() {
		newSearchNodesTask();
		((ManagerActivityLollipop)context).setToolbarTitle();
		((ManagerActivityLollipop)context).supportInvalidateOptionsMenu();
		((ManagerActivityLollipop) context).showFabButton();
	}
	
	public long getParentHandle(){
		return ((ManagerActivityLollipop)context).parentHandleSearch;

	}

	public void refresh(){
		logDebug("refresh ");
		newSearchNodesTask();

		if(adapter != null){
			adapter.notifyDataSetChanged();
		}

		((ManagerActivityLollipop)context).supportInvalidateOptionsMenu();
		visibilityFastScroller();

	}

	public RecyclerView getRecyclerView(){
		return recyclerView;
	}

	public ArrayList<MegaNode> getNodes(){
	    //remove the null placeholder.
		if (nodes != null) {
			CopyOnWriteArrayList<MegaNode> safeList = new CopyOnWriteArrayList(nodes);
			for (MegaNode node : safeList) {
				if (node == null) {
					safeList.remove(node);
				}
			}
			return new ArrayList<>(safeList);
		}
	    return null;
	}

	public void setNodes(){
		logDebug("setNodes");

        if(nodes == null) {
            return;
        }
		if (adapter != null){
            addSectionTitle(nodes,adapter.getAdapterType());
			adapter.setNodes(nodes);
			visibilityFastScroller();

			if (adapter.getItemCount() == 0){
				logDebug("No results");
				recyclerView.setVisibility(View.GONE);
				emptyImageView.setVisibility(View.VISIBLE);
				emptyTextView.setVisibility(View.VISIBLE);
				if(((ManagerActivityLollipop)context).parentHandleSearch==-1){
					if(context.getResources().getConfiguration().orientation == Configuration.ORIENTATION_LANDSCAPE){
						emptyImageView.setImageResource(R.drawable.ic_zero_landscape_empty_folder);
					}else{
						emptyImageView.setImageResource(R.drawable.ic_zero_portrait_empty_folder);
					}
					emptyTextViewFirst.setText(R.string.no_results_found);
				}
				else if (megaApi.getRootNode().getHandle()==((ManagerActivityLollipop)context).parentHandleSearch) {
					if(context.getResources().getConfiguration().orientation == Configuration.ORIENTATION_LANDSCAPE){
						emptyImageView.setImageResource(R.drawable.cloud_empty_landscape);
					}else{
						emptyImageView.setImageResource(R.drawable.ic_empty_cloud_drive);
					}
					String textToShow = String.format(context.getString(R.string.context_empty_cloud_drive));
					try{
						textToShow = textToShow.replace("[A]", "<font color=\'#000000\'>");
						textToShow = textToShow.replace("[/A]", "</font>");
						textToShow = textToShow.replace("[B]", "<font color=\'#7a7a7a\'>");
						textToShow = textToShow.replace("[/B]", "</font>");
					}
					catch (Exception e){}
					Spanned result = null;
					if (android.os.Build.VERSION.SDK_INT >= android.os.Build.VERSION_CODES.N) {
						result = Html.fromHtml(textToShow,Html.FROM_HTML_MODE_LEGACY);
					} else {
						result = Html.fromHtml(textToShow);
					}
					emptyTextViewFirst.setText(result);
				}
				else {
					if(context.getResources().getConfiguration().orientation == Configuration.ORIENTATION_LANDSCAPE){
						emptyImageView.setImageResource(R.drawable.ic_zero_landscape_empty_folder);
					}else{
						emptyImageView.setImageResource(R.drawable.ic_zero_portrait_empty_folder);
					}
					String textToShow = String.format(context.getString(R.string.file_browser_empty_folder_new));
					try{
						textToShow = textToShow.replace("[A]", "<font color=\'#000000\'>");
						textToShow = textToShow.replace("[/A]", "</font>");
						textToShow = textToShow.replace("[B]", "<font color=\'#7a7a7a\'>");
						textToShow = textToShow.replace("[/B]", "</font>");
					}
					catch (Exception e){}
					Spanned result = null;
					if (android.os.Build.VERSION.SDK_INT >= android.os.Build.VERSION_CODES.N) {
						result = Html.fromHtml(textToShow,Html.FROM_HTML_MODE_LEGACY);
					} else {
						result = Html.fromHtml(textToShow);
					}
					emptyTextViewFirst.setText(result);
				}
			}
			else{
				recyclerView.setVisibility(View.VISIBLE);
				emptyImageView.setVisibility(View.GONE);
				emptyTextView.setVisibility(View.GONE);
			}			
		}
	}

	public static SearchFragmentLollipop newInstance() {
		logDebug("newInstance");
		SearchFragmentLollipop fragment = new SearchFragmentLollipop();
		return fragment;
	}

	public void notifyDataSetChanged(){
		if (adapter != null){
			adapter.notifyDataSetChanged();
		}
	}

	public void visibilityFastScroller(){
		if(adapter == null){
			fastScroller.setVisibility(View.GONE);
		}else{
			if(adapter.getItemCount() < MIN_ITEMS_SCROLLBAR){
				fastScroller.setVisibility(View.GONE);
			}else{
				fastScroller.setVisibility(View.VISIBLE);
			}
		}
	}

	public boolean isAllowedMultiselect(){
		return multiselectBoolean;
	}

	public void setAllowedMultiselect(boolean option){
		multiselectBoolean = option;
	}

	public void setHeaderItemDecoration(NewHeaderItemDecoration headerItemDecoration) {
		this.headerItemDecoration = headerItemDecoration;
	}
}<|MERGE_RESOLUTION|>--- conflicted
+++ resolved
@@ -94,16 +94,8 @@
 	private LinearLayout emptyTextView;
 	private TextView emptyTextViewFirst;
 
-<<<<<<< HEAD
 	private MegaNodeAdapter adapter;
-	private ProgressBar progressBar;
 	private MegaApiAndroid megaApi;
-	private RelativeLayout transfersOverViewLayout;
-=======
-    MegaNodeAdapter adapter;
-	SearchFragmentLollipop searchFragment = this;
-	MegaApiAndroid megaApi;
->>>>>>> b8e9bb4b
 
 	private Stack<Integer> lastPositionStack;
 
@@ -580,28 +572,6 @@
 		display = ((Activity)context).getWindowManager().getDefaultDisplay();
 		outMetrics = new DisplayMetrics ();
 	    display.getMetrics(outMetrics);
-<<<<<<< HEAD
-=======
-	    density  = getResources().getDisplayMetrics().density;
-
-		if(((ManagerActivityLollipop)context).parentHandleSearch==-1){
-			if(((ManagerActivityLollipop)context).searchQuery!=null){
-				if(!((ManagerActivityLollipop)context).searchQuery.isEmpty()){
-					logDebug("SEARCH NODES: " + ((ManagerActivityLollipop)context).searchQuery);
-					nodes = megaApi.search(((ManagerActivityLollipop)context).searchQuery,ORDER_DEFAULT_ASC);
-					logDebug("Nodes found = " + nodes.size());
-
-				}
-			}
-		}
-		else{
-			MegaNode parentNode = megaApi.getNodeByHandle(((ManagerActivityLollipop)context).parentHandleSearch);
-			if(parentNode!=null){
-				logDebug("Parent node: " + parentNode.getHandle());
-				nodes = megaApi.getChildren(parentNode, ((ManagerActivityLollipop)context).orderCloud);
-			}
-		}
->>>>>>> b8e9bb4b
 
 		View v;
 		if (((ManagerActivityLollipop)context).isList){
