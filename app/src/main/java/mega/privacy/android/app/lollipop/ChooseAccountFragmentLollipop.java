package mega.privacy.android.app.lollipop;

import android.app.Activity;
import android.content.Intent;
import android.os.Bundle;
import android.util.DisplayMetrics;
import android.view.Display;
import android.view.LayoutInflater;
import android.view.View;
import android.view.ViewGroup;
import android.widget.RelativeLayout;
import android.widget.TextView;

import androidx.annotation.NonNull;
import androidx.appcompat.widget.Toolbar;
import androidx.core.text.HtmlCompat;

import java.util.ArrayList;

import mega.privacy.android.app.DatabaseHandler;
import mega.privacy.android.app.Product;
import mega.privacy.android.app.R;
import mega.privacy.android.app.components.ListenScrollChangesHelper;
<<<<<<< HEAD
import mega.privacy.android.app.listeners.SessionTransferURLListener;
import mega.privacy.android.app.utils.ColorUtils;
import nz.mega.sdk.MegaApiAndroid;
import nz.mega.sdk.MegaChatApiAndroid;
import nz.mega.sdk.MegaPricing;
=======
import mega.privacy.android.app.lollipop.managerSections.UpgradeAccountFragmentLollipop;
>>>>>>> b7adb741

import static mega.privacy.android.app.constants.IntentConstants.*;
import static mega.privacy.android.app.utils.Constants.*;
import static mega.privacy.android.app.utils.LogUtil.*;
import static mega.privacy.android.app.utils.Util.*;

public class ChooseAccountFragmentLollipop extends UpgradeAccountFragmentLollipop implements View.OnClickListener {

    private Toolbar tB;

    public ArrayList<Product> accounts;

    private TextView storageSectionFree;
    private TextView bandwidthSectionFree;
    private TextView achievementsSectionFree;

    @Override
    public View onCreateView(@NonNull LayoutInflater inflater, ViewGroup container, Bundle savedInstanceState) {

        myAccountInfo = app.getMyAccountInfo();

        Display display = ((Activity)context).getWindowManager().getDefaultDisplay();
        final DisplayMetrics outMetrics = new DisplayMetrics();
        display.getMetrics(outMetrics);

        DatabaseHandler dbH = DatabaseHandler.getDbHandler(context.getApplicationContext());
        if (dbH.getCredentials() == null){
            //Show Login Fragment
            ((LoginActivityLollipop)context).showFragment(LOGIN_FRAGMENT);
        }

        accounts = new ArrayList<>();

        View v = inflater.inflate(R.layout.fragment_choose_account, container, false);

        tB =  v.findViewById(R.id.toolbar_choose_account);
        ((LoginActivityLollipop) context).showAB(tB);

        scrollView = v.findViewById(R.id.scroll_view_choose_account);
        new ListenScrollChangesHelper().addViewToListen(scrollView, (v1, scrollX, scrollY, oldScrollX, oldScrollY) -> {
            if (scrollView.canScrollVertically(-1)) {
                tB.setElevation(dp2px(4, outMetrics));
            } else {
                tB.setElevation(0);
            }
        });

        //FREE ACCOUNT
        RelativeLayout freeLayout = v.findViewById(R.id.choose_account_free_layout);
        freeLayout.setOnClickListener(this);
        TextView titleFree = v.findViewById(R.id.choose_account_free_title_text);
        titleFree.setText(getString(R.string.free_account).toUpperCase());
        storageSectionFree = v.findViewById(R.id.storage_free);
        bandwidthSectionFree = v.findViewById(R.id.bandwidth_free);
        achievementsSectionFree = v.findViewById(R.id.achievements_free);
        //END -- PRO LITE ACCOUNT

        //PRO LITE ACCOUNT
        proLiteLayout = v.findViewById(R.id.choose_account_prolite_layout);
        proLiteLayout.setOnClickListener(this);
        TextView titleProLite = v.findViewById(R.id.choose_account_prolite_title_text);
        titleProLite.setText(getString(R.string.prolite_account));
        monthSectionLite = v.findViewById(R.id.month_lite);
        storageSectionLite = v.findViewById(R.id.storage_lite);
        bandwidthSectionLite = v.findViewById(R.id.bandwidth_lite);
        //END -- PRO LITE ACCOUNT

        //PRO I ACCOUNT
        pro1Layout = v.findViewById(R.id.choose_account_pro_i_layout);
        pro1Layout.setOnClickListener(this);
        TextView titlePro1 = v.findViewById(R.id.choose_account_pro_i_title_text);
        titlePro1.setText(getString(R.string.pro1_account));
        monthSectionPro1 = v.findViewById(R.id.month_pro_i);
        storageSectionPro1 = v.findViewById(R.id.storage_pro_i);
        bandwidthSectionPro1 = v.findViewById(R.id.bandwidth_pro_i);
        //END -- PRO I ACCOUNT

        //PRO II ACCOUNT
        pro2Layout = v.findViewById(R.id.choose_account_pro_ii_layout);
        pro2Layout.setOnClickListener(this);
        TextView titlePro2 = v.findViewById(R.id.choose_account_pro_ii_title_text);
        titlePro2.setText(getString(R.string.pro2_account));
        monthSectionPro2 = v.findViewById(R.id.month_pro_ii);
        storageSectionPro2 = v.findViewById(R.id.storage_pro_ii);
        bandwidthSectionPro2 = v.findViewById(R.id.bandwidth_pro_ii);
        //END -- PRO II ACCOUNT

        //PRO III ACCOUNT
        pro3Layout = v.findViewById(R.id.choose_account_pro_iii_layout);
        pro3Layout.setOnClickListener(this);
        TextView titlePro3 = v.findViewById(R.id.choose_account_pro_iii_title_text);
        titlePro3.setText(getString(R.string.pro3_account));
        monthSectionPro3 = v.findViewById(R.id.month_pro_iii);
        storageSectionPro3 = v.findViewById(R.id.storage_pro_iii);
        bandwidthSectionPro3 = v.findViewById(R.id.bandwidth_pro_iii);
        //END -- PRO III ACCOUNT

        //BUSINESS
        businessLayout = v.findViewById(R.id.choose_account_business_layout);
        businessLayout.setOnClickListener(this);
        monthSectionBusiness = v.findViewById(R.id.month_business);
        storageSectionBusiness = v.findViewById(R.id.storage_business);
        bandwidthSectionBusiness = v.findViewById(R.id.bandwidth_business);
        //END -- BUSINESS

        setPricingInfo();
        return v;
    }

    @Override
    public void onClick(View v) {

        Intent intent = new Intent(context,ManagerActivityLollipop.class);
        intent.putExtra(EXTRA_FIRST_LOGIN, true);
        intent.putExtra(EXTRA_NEW_ACCOUNT, true);
        intent.putExtra(ManagerActivityLollipop.NEW_CREATION_ACCOUNT, true);

        switch (v.getId()){
            case R.id.choose_account_free_layout:
                intent.putExtra(EXTRA_UPGRADE_ACCOUNT, false);
                intent.putExtra(EXTRA_ACCOUNT_TYPE, FREE);
                break;
            case R.id.choose_account_prolite_layout:
                intent.putExtra(EXTRA_UPGRADE_ACCOUNT, true);
                intent.putExtra(EXTRA_ACCOUNT_TYPE, PRO_LITE);
                break;
            case R.id.choose_account_pro_i_layout:
                intent.putExtra(EXTRA_UPGRADE_ACCOUNT, true);
                intent.putExtra(EXTRA_ACCOUNT_TYPE, PRO_I);
                break;
            case R.id.choose_account_pro_ii_layout:
                intent.putExtra(EXTRA_UPGRADE_ACCOUNT, true);
                intent.putExtra(EXTRA_ACCOUNT_TYPE, PRO_II);
                break;
            case R.id.choose_account_pro_iii_layout:
                intent.putExtra(EXTRA_UPGRADE_ACCOUNT, true);
                intent.putExtra(EXTRA_ACCOUNT_TYPE, PRO_III);
                break;
            case R.id.choose_account_business_layout:
                intent.putExtra(EXTRA_UPGRADE_ACCOUNT, true);
                intent.putExtra(EXTRA_ACCOUNT_TYPE, BUSINESS);
                break;
        }

        startActivity(intent);
        ((LoginActivityLollipop)context).finish();
    }

    void onFreeClick() {
        Intent intent = new Intent(context, ManagerActivityLollipop.class);
        intent.putExtra(EXTRA_FIRST_LOGIN, true);
        intent.putExtra(EXTRA_UPGRADE_ACCOUNT, false);
        intent.putExtra(EXTRA_ACCOUNT_TYPE, FREE);
        intent.putExtra(EXTRA_NEW_ACCOUNT, true);
        intent.putExtra(ManagerActivityLollipop.NEW_CREATION_ACCOUNT, true);
        startActivity(intent);
        ((LoginActivityLollipop) context).finish();
    }

    @Override
    public void setPricingInfo() {
        //Currently the API side doesn't return this value, so we have to hardcode.
<<<<<<< HEAD
        String textToShowFreeStorage = "[A] 50 GB [/A]"+getString(R.string.label_storage_upgrade_account)+" ";
        try{
            textToShowFreeStorage = textToShowFreeStorage.replace("[A]", "<font color=\'"
                    + ColorUtils.getColorHexString(context, R.color.black_white)
                    + "\'>");
=======
        String textToShowFreeStorage = "[A] 50 GB [/A]" + getString(R.string.label_storage_upgrade_account) + " ";
        try {
            textToShowFreeStorage = textToShowFreeStorage.replace("[A]", "<font color='#000000'>");
>>>>>>> b7adb741
            textToShowFreeStorage = textToShowFreeStorage.replace("[/A]", "</font>");
        } catch (Exception e) {
            logWarning("Exception formatting string", e);
        }
        storageSectionFree.setText(HtmlCompat.fromHtml(textToShowFreeStorage + "<sup><small><font color='#ff333a'>1</font></small></sup>", HtmlCompat.FROM_HTML_MODE_LEGACY));

<<<<<<< HEAD
        String textToShowFreeBandwidth = "[A] "+getString(R.string.limited_bandwith)+"[/A] "+getString(R.string.label_transfer_quota_upgrade_account);
        try{
            textToShowFreeBandwidth = textToShowFreeBandwidth.replace("[A]", "<font color=\'"
                    + ColorUtils.getColorHexString(context, R.color.black_white)
                    + "\'>");
            textToShowFreeBandwidth = textToShowFreeBandwidth.replace("[/A]", "</font>");
        }catch (Exception e){}
        Spanned resultFreeBandwidth = null;
        if (android.os.Build.VERSION.SDK_INT >= android.os.Build.VERSION_CODES.N) {
            resultFreeBandwidth = Html.fromHtml(textToShowFreeBandwidth, Html.FROM_HTML_MODE_LEGACY);
        }else {
            resultFreeBandwidth = Html.fromHtml(textToShowFreeBandwidth);
        }
        bandwidthSectionFree.setText(resultFreeBandwidth);

        String textToShowFreeAchievements = " "+getString(R.string.footnote_achievements);
        Spanned resultFreeAchievements = null;
        if (android.os.Build.VERSION.SDK_INT >= android.os.Build.VERSION_CODES.N) {
            resultFreeAchievements = Html.fromHtml("<sup><small><font color=\'#ff333a\'>1</font></small></sup>"+textToShowFreeAchievements, Html.FROM_HTML_MODE_LEGACY);
        }else {
            resultFreeAchievements = Html.fromHtml("<sup><small><font color=\'#ff333a\'>1</font></small></sup>"+textToShowFreeAchievements);
        }
        achievementsSectionFree.setText(resultFreeAchievements);

        //Pro
        for (int i=0;i<p.getNumProducts();i++){
            logDebug("p["+ i +"] = " + p.getHandle(i) + "__" + p.getAmount(i) + "___" + p.getGBStorage(i) + "___" + p.getMonths(i) + "___" + p.getProLevel(i) + "___" + p.getGBTransfer(i));

            Product account = new Product (p.getHandle(i), p.getProLevel(i), p.getMonths(i), p.getGBStorage(i), p.getAmount(i), p.getGBTransfer(i), p.isBusinessType(i));

            if(account.getLevel()==1&&account.getMonths()==1){
                logDebug("PRO1: " + account.getStorage());
                double price = account.getAmount() / 100.00;
                String priceString = df.format(price);
                String[] s = priceString.split("\\.");

                String textMonth = "";
                if (s.length == 1) {
                    String[] s1 = priceString.split(",");
                    if (s1.length == 1) {
                        textMonth = s1[0];
                    } else if (s1.length == 2) {
                        textMonth = s1[0]+","+s1[1]+" €";
                    }
                }else if (s.length == 2) {
                    textMonth = s[0]+","+s[1]+" €";
                }

                String textToShowPro1Month = getString(R.string.type_month, textMonth);
                try{
                    textToShowPro1Month = textToShowPro1Month.replace("[A]", "<font color=\'#ff333a\'>");
                    textToShowPro1Month = textToShowPro1Month.replace("[/A]", "</font>");
                 }catch (Exception e){}
                Spanned resultPro1Month = null;
                if (android.os.Build.VERSION.SDK_INT >= android.os.Build.VERSION_CODES.N) {
                    resultPro1Month = Html.fromHtml(textToShowPro1Month,Html.FROM_HTML_MODE_LEGACY);
                }else {
                    resultPro1Month = Html.fromHtml(textToShowPro1Month);
                }
                monthSectionPro1.setText(resultPro1Month);

                String textToShowPro1Storage = "[A] "+ getSizeStringGBBased(account.getStorage()) +" [/A] "+getString(R.string.label_storage_upgrade_account);
                try{
                    textToShowPro1Storage = textToShowPro1Storage.replace("[A]", "<font color=\'"
                            + ColorUtils.getColorHexString(context, R.color.black_white)
                            + "\'>");
                    textToShowPro1Storage = textToShowPro1Storage.replace("[/A]", "</font>");
                }
                catch (Exception e){}
                Spanned resultPro1Storage = null;
                if (android.os.Build.VERSION.SDK_INT >= android.os.Build.VERSION_CODES.N) {
                    resultPro1Storage = Html.fromHtml(textToShowPro1Storage,Html.FROM_HTML_MODE_LEGACY);
                }else {
                    resultPro1Storage = Html.fromHtml(textToShowPro1Storage);
                }
                storageSectionPro1.setText(resultPro1Storage);


                String textToShowPro1Bandwidth = "[A] "+ getSizeStringGBBased(account.getTransfer()) +" [/A] "+getString(R.string.label_transfer_quota_upgrade_account);
                try{
                    textToShowPro1Bandwidth = textToShowPro1Bandwidth.replace("[A]", "<font color=\'"
                            + ColorUtils.getColorHexString(context, R.color.black_white)
                            + "\'>");
                    textToShowPro1Bandwidth = textToShowPro1Bandwidth.replace("[/A]", "</font>");
                }catch (Exception e){}
                Spanned resultPro1Bandwidth = null;
                if (android.os.Build.VERSION.SDK_INT >= android.os.Build.VERSION_CODES.N) {
                    resultPro1Bandwidth = Html.fromHtml(textToShowPro1Bandwidth,Html.FROM_HTML_MODE_LEGACY);
                }else {
                    resultPro1Bandwidth = Html.fromHtml(textToShowPro1Bandwidth);
                }
                bandwidthSectionPro1.setText(resultPro1Bandwidth);

            }
            else if(account.getLevel()==2&&account.getMonths()==1){
                logDebug("PRO2: " + account.getStorage());

                double price = account.getAmount() / 100.00;
                String priceString = df.format(price);
                String[] s = priceString.split("\\.");

                String textMonth = "";
                if (s.length == 1) {
                    String[] s1 = priceString.split(",");
                    if (s1.length == 1) {
                        textMonth = s1[0];
                    } else if (s1.length == 2) {
                        textMonth = s1[0]+","+s1[1]+" €";
                    }
                }else if (s.length == 2) {
                    textMonth = s[0]+","+s[1]+" €";
                }

                String textToShowPro2Month = getString(R.string.type_month, textMonth);
                try{
                    textToShowPro2Month = textToShowPro2Month.replace("[A]", "<font color=\'#ff333a\'>");
                    textToShowPro2Month = textToShowPro2Month.replace("[/A]", "</font>");
                    textToShowPro2Month = textToShowPro2Month.replace("[B]", "<font color=\'#ff333a\'>");
                    textToShowPro2Month = textToShowPro2Month.replace("[/B]", "</font>");
                }catch (Exception e){}
                Spanned resultPro2Month = null;
                if (android.os.Build.VERSION.SDK_INT >= android.os.Build.VERSION_CODES.N) {
                    resultPro2Month = Html.fromHtml(textToShowPro2Month,Html.FROM_HTML_MODE_LEGACY);
                }else {
                    resultPro2Month = Html.fromHtml(textToShowPro2Month);
                }
                monthSectionPro2.setText(resultPro2Month);

                String textToShowPro2Storage = "[A] " + getSizeStringGBBased(account.getStorage()) +" [/A] " + getString(R.string.label_storage_upgrade_account);
                try{
                    textToShowPro2Storage = textToShowPro2Storage.replace("[A]", "<font color=\'"
                            + ColorUtils.getColorHexString(context, R.color.black_white)
                            + "\'>");
                    textToShowPro2Storage = textToShowPro2Storage.replace("[/A]", "</font>");
                }
                catch (Exception e){}
                Spanned resultPro2Storage = null;
                if (android.os.Build.VERSION.SDK_INT >= android.os.Build.VERSION_CODES.N) {
                    resultPro2Storage = Html.fromHtml(textToShowPro2Storage,Html.FROM_HTML_MODE_LEGACY);
                }else {
                    resultPro2Storage = Html.fromHtml(textToShowPro2Storage);
                }
                storageSectionPro2.setText(resultPro2Storage);


                String textToShowPro2Bandwidth = "[A] "+ getSizeStringGBBased(account.getTransfer()) + " [/A] "+getString(R.string.label_transfer_quota_upgrade_account);
                try{
                    textToShowPro2Bandwidth = textToShowPro2Bandwidth.replace("[A]", "<font color=\'"
                            + ColorUtils.getColorHexString(context, R.color.black_white)
                            + "\'>");
                    textToShowPro2Bandwidth = textToShowPro2Bandwidth.replace("[/A]", "</font>");
                }catch (Exception e){}
                Spanned resultPro2Bandwidth  = null;
                if (android.os.Build.VERSION.SDK_INT >= android.os.Build.VERSION_CODES.N) {
                    resultPro2Bandwidth  = Html.fromHtml(textToShowPro2Bandwidth,Html.FROM_HTML_MODE_LEGACY);
                }else {
                    resultPro2Bandwidth  = Html.fromHtml(textToShowPro2Bandwidth);
                }
                bandwidthSectionPro2.setText(resultPro2Bandwidth );
            }
            else if(account.getLevel()==3&&account.getMonths()==1){
                logDebug("PRO3: " + account.getStorage());

                double price = account.getAmount() / 100.00;
                String priceString = df.format(price);
                String[] s = priceString.split("\\.");

                String textMonth = "";
                if (s.length == 1) {
                    String[] s1 = priceString.split(",");
                    if (s1.length == 1) {
                        textMonth = s1[0];
                    } else if (s1.length == 2) {
                        textMonth = s1[0]+","+s1[1]+" €";
                    }
                }else if (s.length == 2) {
                    textMonth = s[0]+","+s[1]+" €";
                }

                String textToShowPro3Month = getString(R.string.type_month, textMonth);
                try{
                    textToShowPro3Month = textToShowPro3Month.replace("[A]", "<font color=\'#ff333a\'>");
                    textToShowPro3Month = textToShowPro3Month.replace("[/A]", "</font>");
                    textToShowPro3Month = textToShowPro3Month.replace("[B]", "<font color=\'#ff333a\'>");
                    textToShowPro3Month = textToShowPro3Month.replace("[/B]", "</font>");
                }catch (Exception e){}
                Spanned resultPro3Month = null;
                if (android.os.Build.VERSION.SDK_INT >= android.os.Build.VERSION_CODES.N) {
                    resultPro3Month = Html.fromHtml(textToShowPro3Month,Html.FROM_HTML_MODE_LEGACY);
                }else {
                    resultPro3Month = Html.fromHtml(textToShowPro3Month);
                }
                monthSectionPro3.setText(resultPro3Month);

                String textToShowPro3Storage = "[A] " + getSizeStringGBBased(account.getStorage()) + " [/A] "+getString(R.string.label_storage_upgrade_account);
                try{
                    textToShowPro3Storage = textToShowPro3Storage.replace("[A]", "<font color=\'"
                            + ColorUtils.getColorHexString(context, R.color.black_white)
                            + "\'>");
                    textToShowPro3Storage = textToShowPro3Storage.replace("[/A]", "</font>");
                }
                catch (Exception e){}
                Spanned resultPro3Storage = null;
                if (android.os.Build.VERSION.SDK_INT >= android.os.Build.VERSION_CODES.N) {
                    resultPro3Storage = Html.fromHtml(textToShowPro3Storage,Html.FROM_HTML_MODE_LEGACY);
                }else {
                    resultPro3Storage = Html.fromHtml(textToShowPro3Storage);
                }
                storageSectionPro3.setText(resultPro3Storage);


                String textToShowPro3Bandwidth = "[A] " + getSizeStringGBBased(account.getTransfer()) + " [/A] "+getString(R.string.label_transfer_quota_upgrade_account);
                try{
                    textToShowPro3Bandwidth = textToShowPro3Bandwidth.replace("[A]", "<font color=\'"
                            + ColorUtils.getColorHexString(context, R.color.black_white)
                            + "\'>");
                    textToShowPro3Bandwidth = textToShowPro3Bandwidth.replace("[/A]", "</font>");
                }catch (Exception e){}
                Spanned resultPro3Bandwidth = null;
                if (android.os.Build.VERSION.SDK_INT >= android.os.Build.VERSION_CODES.N) {
                    resultPro3Bandwidth = Html.fromHtml(textToShowPro3Bandwidth,Html.FROM_HTML_MODE_LEGACY);
                }else {
                    resultPro3Bandwidth = Html.fromHtml(textToShowPro3Bandwidth);
                }
                bandwidthSectionPro3.setText(resultPro3Bandwidth);
            }
            else if (account.getLevel()==4&&account.getMonths()==1){
                logDebug("Lite: " + account.getStorage());

                double price = account.getAmount() / 100.00;
                String priceString = df.format(price);
                String[] s = priceString.split("\\.");
                String textMonth = "";
                if (s.length == 1) {
                    String[] s1 = priceString.split(",");
                    if (s1.length == 1) {
                        textMonth = s1[0];
                    } else if (s1.length == 2) {
                        textMonth = s1[0]+","+s1[1]+" €";
                    }
                }else if (s.length == 2) {
                    textMonth = s[0]+","+s[1]+" €";
                }

                String textToShowLiteMonth = getString(R.string.type_month, textMonth);
                try{
                    textToShowLiteMonth = textToShowLiteMonth.replace("[A]", "<font color=\'#ffa500\'>");
                    textToShowLiteMonth = textToShowLiteMonth.replace("[/A]", "</font>");
                    textToShowLiteMonth = textToShowLiteMonth.replace("[B]", "<font color=\'#ff333a\'>");
                    textToShowLiteMonth = textToShowLiteMonth.replace("[/B]", "</font>");
                }catch (Exception e){}
                Spanned resultLiteMonth = null;
                if (android.os.Build.VERSION.SDK_INT >= android.os.Build.VERSION_CODES.N) {
                    resultLiteMonth = Html.fromHtml(textToShowLiteMonth,Html.FROM_HTML_MODE_LEGACY);
                }else {
                    resultLiteMonth = Html.fromHtml(textToShowLiteMonth);
                }
                monthSectionProLite.setText(resultLiteMonth);

                String textToShowLiteStorage = "[A] " + getSizeStringGBBased(account.getStorage()) + " [/A] " + getString(R.string.label_storage_upgrade_account);
                try{
                    textToShowLiteStorage = textToShowLiteStorage.replace("[A]", "<font color=\'"
                            + ColorUtils.getColorHexString(context, R.color.black_white)
                            + "\'>");
                    textToShowLiteStorage = textToShowLiteStorage.replace("[/A]", "</font>");
                }
                catch (Exception e){}
                Spanned resultLiteStorage = null;
                if (android.os.Build.VERSION.SDK_INT >= android.os.Build.VERSION_CODES.N) {
                    resultLiteStorage = Html.fromHtml(textToShowLiteStorage,Html.FROM_HTML_MODE_LEGACY);
                }else {
                    resultLiteStorage = Html.fromHtml(textToShowLiteStorage);
                }
                storageSectionProLite.setText(resultLiteStorage);


                String textToShowLiteBandwidth = "[A] " + getSizeStringGBBased(account.getTransfer()) + " [/A] " + getString(R.string.label_transfer_quota_upgrade_account);
                try{
                    textToShowLiteBandwidth = textToShowLiteBandwidth.replace("[A]", "<font color=\'"
                            + ColorUtils.getColorHexString(context, R.color.black_white)
                            + "\'>");
                    textToShowLiteBandwidth = textToShowLiteBandwidth.replace("[/A]", "</font>");
                }catch (Exception e){}
                Spanned resultLiteBandwidth = null;
                if (android.os.Build.VERSION.SDK_INT >= android.os.Build.VERSION_CODES.N) {
                    resultLiteBandwidth = Html.fromHtml(textToShowLiteBandwidth,Html.FROM_HTML_MODE_LEGACY);
                }else {
                    resultLiteBandwidth = Html.fromHtml(textToShowLiteBandwidth);
                }
                bandwidthSectionProLite.setText(resultLiteBandwidth);

            } else if (account.getLevel() == BUSINESS && account.getMonths() == 1) {
                double price = account.getAmount() / 100.00;
                String priceString = df.format(price);
                String[] s = priceString.split("\\.");
                String textMonth = "";
                if (s.length == 1) {
                    String[] s1 = priceString.split(",");
                    if (s1.length == 1) {
                        textMonth = s1[0];
                    } else if (s1.length == 2) {
                        textMonth = s1[0]+","+s1[1]+" €";
                    }
                }else if (s.length == 2) {
                    textMonth = s[0]+","+s[1]+" €";
                }

                String textToShowBusinessMonth = getString(R.string.type_month, textMonth);
                // The initial amount of storage space for business account is 15TB
                String businessStorageSpace = getString(R.string.storage_space_amount, getSizeStringGBBased(BUSINESS_ACCOUNT_STORAGE_SPACE_AMOUNT));
                String businessTransferQuota = getString(R.string.unlimited_transfer_quota);

                try{
                    textToShowBusinessMonth = textToShowBusinessMonth.replace("[A]", "<font color=\'#2ba6de\'>");
                    textToShowBusinessMonth = textToShowBusinessMonth.replace("[/A]", "</font>");
                    textToShowBusinessMonth = textToShowBusinessMonth.replace("[B]", "<font color=\'#2ba6de\'>");
                    textToShowBusinessMonth = textToShowBusinessMonth.replace("[/B]", "</font>");
                    businessStorageSpace = businessStorageSpace.replace("[A]", "<font color=\'#7a7a7a\'>");
                    businessStorageSpace = businessStorageSpace.replace("[/A]", "</font>");
                    businessTransferQuota = businessTransferQuota.replace("[A]", "<font color=\'#7a7a7a\'>");
                    businessTransferQuota = businessTransferQuota.replace("[/A]", "</font>");
                }catch (Exception e){
                    logError("NullPointerException happens when getting the storage string", e);
                }

                monthSectionBusiness.setText(HtmlCompat.fromHtml(textToShowBusinessMonth, HtmlCompat.FROM_HTML_MODE_LEGACY));
                storageSectionBusiness.setText(HtmlCompat.fromHtml(businessStorageSpace, HtmlCompat.FROM_HTML_MODE_LEGACY));
                bandwidhtSectionBusiness.setText(HtmlCompat.fromHtml(businessTransferQuota, HtmlCompat.FROM_HTML_MODE_LEGACY));
            }
            accounts.add(account);
        }
        //			/*RESULTS
//            p[0] = 1560943707714440503__999___500___1___1___1024 - PRO 1 montly
//    		p[1] = 7472683699866478542__9999___500___12___1___12288 - PRO 1 annually
//    		p[2] = 7974113413762509455__1999___2048___1___2___4096  - PRO 2 montly
//    		p[3] = 370834413380951543__19999___2048___12___2___49152 - PRO 2 annually
//    		p[4] = -2499193043825823892__2999___4096___1___3___8192 - PRO 3 montly
//    		p[5] = 7225413476571973499__29999___4096___12___3___98304 - PRO 3 annually*/
    }



    @Override
    public void onAttach(Context context) {
        logDebug("onAttach");
        super.onAttach(context);
        this.context = context;

        if (megaApi == null){
            megaApi = ((MegaApplication) ((Activity)context).getApplication()).getMegaApi();
=======
        String textToShowFreeBandwidth = "[A] " + getString(R.string.limited_bandwith) + "[/A] " + getString(R.string.label_transfer_quota_upgrade_account);
        try {
            textToShowFreeBandwidth = textToShowFreeBandwidth.replace("[A]", "<font color='#000000'>");
            textToShowFreeBandwidth = textToShowFreeBandwidth.replace("[/A]", "</font>");
        } catch (Exception e) {
            logWarning("Exception formatting string", e);
>>>>>>> b7adb741
        }
        bandwidthSectionFree.setText(HtmlCompat.fromHtml(textToShowFreeBandwidth, HtmlCompat.FROM_HTML_MODE_LEGACY));
        achievementsSectionFree.setText(HtmlCompat.fromHtml("<sup><small><font color='#ff333a'>1</font></small></sup> " + getString(R.string.footnote_achievements), HtmlCompat.FROM_HTML_MODE_LEGACY));

        super.setPricingInfo();
    }
}<|MERGE_RESOLUTION|>--- conflicted
+++ resolved
@@ -21,15 +21,12 @@
 import mega.privacy.android.app.Product;
 import mega.privacy.android.app.R;
 import mega.privacy.android.app.components.ListenScrollChangesHelper;
-<<<<<<< HEAD
 import mega.privacy.android.app.listeners.SessionTransferURLListener;
 import mega.privacy.android.app.utils.ColorUtils;
 import nz.mega.sdk.MegaApiAndroid;
 import nz.mega.sdk.MegaChatApiAndroid;
 import nz.mega.sdk.MegaPricing;
-=======
 import mega.privacy.android.app.lollipop.managerSections.UpgradeAccountFragmentLollipop;
->>>>>>> b7adb741
 
 import static mega.privacy.android.app.constants.IntentConstants.*;
 import static mega.privacy.android.app.utils.Constants.*;
@@ -192,382 +189,25 @@
     @Override
     public void setPricingInfo() {
         //Currently the API side doesn't return this value, so we have to hardcode.
-<<<<<<< HEAD
-        String textToShowFreeStorage = "[A] 50 GB [/A]"+getString(R.string.label_storage_upgrade_account)+" ";
-        try{
+        String textToShowFreeStorage = "[A] 50 GB [/A]" + getString(R.string.label_storage_upgrade_account) + " ";
+        try {
             textToShowFreeStorage = textToShowFreeStorage.replace("[A]", "<font color=\'"
                     + ColorUtils.getColorHexString(context, R.color.black_white)
                     + "\'>");
-=======
-        String textToShowFreeStorage = "[A] 50 GB [/A]" + getString(R.string.label_storage_upgrade_account) + " ";
-        try {
-            textToShowFreeStorage = textToShowFreeStorage.replace("[A]", "<font color='#000000'>");
->>>>>>> b7adb741
             textToShowFreeStorage = textToShowFreeStorage.replace("[/A]", "</font>");
         } catch (Exception e) {
             logWarning("Exception formatting string", e);
         }
         storageSectionFree.setText(HtmlCompat.fromHtml(textToShowFreeStorage + "<sup><small><font color='#ff333a'>1</font></small></sup>", HtmlCompat.FROM_HTML_MODE_LEGACY));
 
-<<<<<<< HEAD
-        String textToShowFreeBandwidth = "[A] "+getString(R.string.limited_bandwith)+"[/A] "+getString(R.string.label_transfer_quota_upgrade_account);
-        try{
+        String textToShowFreeBandwidth = "[A] " + getString(R.string.limited_bandwith) + "[/A] " + getString(R.string.label_transfer_quota_upgrade_account);
+        try {
             textToShowFreeBandwidth = textToShowFreeBandwidth.replace("[A]", "<font color=\'"
                     + ColorUtils.getColorHexString(context, R.color.black_white)
                     + "\'>");
             textToShowFreeBandwidth = textToShowFreeBandwidth.replace("[/A]", "</font>");
-        }catch (Exception e){}
-        Spanned resultFreeBandwidth = null;
-        if (android.os.Build.VERSION.SDK_INT >= android.os.Build.VERSION_CODES.N) {
-            resultFreeBandwidth = Html.fromHtml(textToShowFreeBandwidth, Html.FROM_HTML_MODE_LEGACY);
-        }else {
-            resultFreeBandwidth = Html.fromHtml(textToShowFreeBandwidth);
-        }
-        bandwidthSectionFree.setText(resultFreeBandwidth);
-
-        String textToShowFreeAchievements = " "+getString(R.string.footnote_achievements);
-        Spanned resultFreeAchievements = null;
-        if (android.os.Build.VERSION.SDK_INT >= android.os.Build.VERSION_CODES.N) {
-            resultFreeAchievements = Html.fromHtml("<sup><small><font color=\'#ff333a\'>1</font></small></sup>"+textToShowFreeAchievements, Html.FROM_HTML_MODE_LEGACY);
-        }else {
-            resultFreeAchievements = Html.fromHtml("<sup><small><font color=\'#ff333a\'>1</font></small></sup>"+textToShowFreeAchievements);
-        }
-        achievementsSectionFree.setText(resultFreeAchievements);
-
-        //Pro
-        for (int i=0;i<p.getNumProducts();i++){
-            logDebug("p["+ i +"] = " + p.getHandle(i) + "__" + p.getAmount(i) + "___" + p.getGBStorage(i) + "___" + p.getMonths(i) + "___" + p.getProLevel(i) + "___" + p.getGBTransfer(i));
-
-            Product account = new Product (p.getHandle(i), p.getProLevel(i), p.getMonths(i), p.getGBStorage(i), p.getAmount(i), p.getGBTransfer(i), p.isBusinessType(i));
-
-            if(account.getLevel()==1&&account.getMonths()==1){
-                logDebug("PRO1: " + account.getStorage());
-                double price = account.getAmount() / 100.00;
-                String priceString = df.format(price);
-                String[] s = priceString.split("\\.");
-
-                String textMonth = "";
-                if (s.length == 1) {
-                    String[] s1 = priceString.split(",");
-                    if (s1.length == 1) {
-                        textMonth = s1[0];
-                    } else if (s1.length == 2) {
-                        textMonth = s1[0]+","+s1[1]+" €";
-                    }
-                }else if (s.length == 2) {
-                    textMonth = s[0]+","+s[1]+" €";
-                }
-
-                String textToShowPro1Month = getString(R.string.type_month, textMonth);
-                try{
-                    textToShowPro1Month = textToShowPro1Month.replace("[A]", "<font color=\'#ff333a\'>");
-                    textToShowPro1Month = textToShowPro1Month.replace("[/A]", "</font>");
-                 }catch (Exception e){}
-                Spanned resultPro1Month = null;
-                if (android.os.Build.VERSION.SDK_INT >= android.os.Build.VERSION_CODES.N) {
-                    resultPro1Month = Html.fromHtml(textToShowPro1Month,Html.FROM_HTML_MODE_LEGACY);
-                }else {
-                    resultPro1Month = Html.fromHtml(textToShowPro1Month);
-                }
-                monthSectionPro1.setText(resultPro1Month);
-
-                String textToShowPro1Storage = "[A] "+ getSizeStringGBBased(account.getStorage()) +" [/A] "+getString(R.string.label_storage_upgrade_account);
-                try{
-                    textToShowPro1Storage = textToShowPro1Storage.replace("[A]", "<font color=\'"
-                            + ColorUtils.getColorHexString(context, R.color.black_white)
-                            + "\'>");
-                    textToShowPro1Storage = textToShowPro1Storage.replace("[/A]", "</font>");
-                }
-                catch (Exception e){}
-                Spanned resultPro1Storage = null;
-                if (android.os.Build.VERSION.SDK_INT >= android.os.Build.VERSION_CODES.N) {
-                    resultPro1Storage = Html.fromHtml(textToShowPro1Storage,Html.FROM_HTML_MODE_LEGACY);
-                }else {
-                    resultPro1Storage = Html.fromHtml(textToShowPro1Storage);
-                }
-                storageSectionPro1.setText(resultPro1Storage);
-
-
-                String textToShowPro1Bandwidth = "[A] "+ getSizeStringGBBased(account.getTransfer()) +" [/A] "+getString(R.string.label_transfer_quota_upgrade_account);
-                try{
-                    textToShowPro1Bandwidth = textToShowPro1Bandwidth.replace("[A]", "<font color=\'"
-                            + ColorUtils.getColorHexString(context, R.color.black_white)
-                            + "\'>");
-                    textToShowPro1Bandwidth = textToShowPro1Bandwidth.replace("[/A]", "</font>");
-                }catch (Exception e){}
-                Spanned resultPro1Bandwidth = null;
-                if (android.os.Build.VERSION.SDK_INT >= android.os.Build.VERSION_CODES.N) {
-                    resultPro1Bandwidth = Html.fromHtml(textToShowPro1Bandwidth,Html.FROM_HTML_MODE_LEGACY);
-                }else {
-                    resultPro1Bandwidth = Html.fromHtml(textToShowPro1Bandwidth);
-                }
-                bandwidthSectionPro1.setText(resultPro1Bandwidth);
-
-            }
-            else if(account.getLevel()==2&&account.getMonths()==1){
-                logDebug("PRO2: " + account.getStorage());
-
-                double price = account.getAmount() / 100.00;
-                String priceString = df.format(price);
-                String[] s = priceString.split("\\.");
-
-                String textMonth = "";
-                if (s.length == 1) {
-                    String[] s1 = priceString.split(",");
-                    if (s1.length == 1) {
-                        textMonth = s1[0];
-                    } else if (s1.length == 2) {
-                        textMonth = s1[0]+","+s1[1]+" €";
-                    }
-                }else if (s.length == 2) {
-                    textMonth = s[0]+","+s[1]+" €";
-                }
-
-                String textToShowPro2Month = getString(R.string.type_month, textMonth);
-                try{
-                    textToShowPro2Month = textToShowPro2Month.replace("[A]", "<font color=\'#ff333a\'>");
-                    textToShowPro2Month = textToShowPro2Month.replace("[/A]", "</font>");
-                    textToShowPro2Month = textToShowPro2Month.replace("[B]", "<font color=\'#ff333a\'>");
-                    textToShowPro2Month = textToShowPro2Month.replace("[/B]", "</font>");
-                }catch (Exception e){}
-                Spanned resultPro2Month = null;
-                if (android.os.Build.VERSION.SDK_INT >= android.os.Build.VERSION_CODES.N) {
-                    resultPro2Month = Html.fromHtml(textToShowPro2Month,Html.FROM_HTML_MODE_LEGACY);
-                }else {
-                    resultPro2Month = Html.fromHtml(textToShowPro2Month);
-                }
-                monthSectionPro2.setText(resultPro2Month);
-
-                String textToShowPro2Storage = "[A] " + getSizeStringGBBased(account.getStorage()) +" [/A] " + getString(R.string.label_storage_upgrade_account);
-                try{
-                    textToShowPro2Storage = textToShowPro2Storage.replace("[A]", "<font color=\'"
-                            + ColorUtils.getColorHexString(context, R.color.black_white)
-                            + "\'>");
-                    textToShowPro2Storage = textToShowPro2Storage.replace("[/A]", "</font>");
-                }
-                catch (Exception e){}
-                Spanned resultPro2Storage = null;
-                if (android.os.Build.VERSION.SDK_INT >= android.os.Build.VERSION_CODES.N) {
-                    resultPro2Storage = Html.fromHtml(textToShowPro2Storage,Html.FROM_HTML_MODE_LEGACY);
-                }else {
-                    resultPro2Storage = Html.fromHtml(textToShowPro2Storage);
-                }
-                storageSectionPro2.setText(resultPro2Storage);
-
-
-                String textToShowPro2Bandwidth = "[A] "+ getSizeStringGBBased(account.getTransfer()) + " [/A] "+getString(R.string.label_transfer_quota_upgrade_account);
-                try{
-                    textToShowPro2Bandwidth = textToShowPro2Bandwidth.replace("[A]", "<font color=\'"
-                            + ColorUtils.getColorHexString(context, R.color.black_white)
-                            + "\'>");
-                    textToShowPro2Bandwidth = textToShowPro2Bandwidth.replace("[/A]", "</font>");
-                }catch (Exception e){}
-                Spanned resultPro2Bandwidth  = null;
-                if (android.os.Build.VERSION.SDK_INT >= android.os.Build.VERSION_CODES.N) {
-                    resultPro2Bandwidth  = Html.fromHtml(textToShowPro2Bandwidth,Html.FROM_HTML_MODE_LEGACY);
-                }else {
-                    resultPro2Bandwidth  = Html.fromHtml(textToShowPro2Bandwidth);
-                }
-                bandwidthSectionPro2.setText(resultPro2Bandwidth );
-            }
-            else if(account.getLevel()==3&&account.getMonths()==1){
-                logDebug("PRO3: " + account.getStorage());
-
-                double price = account.getAmount() / 100.00;
-                String priceString = df.format(price);
-                String[] s = priceString.split("\\.");
-
-                String textMonth = "";
-                if (s.length == 1) {
-                    String[] s1 = priceString.split(",");
-                    if (s1.length == 1) {
-                        textMonth = s1[0];
-                    } else if (s1.length == 2) {
-                        textMonth = s1[0]+","+s1[1]+" €";
-                    }
-                }else if (s.length == 2) {
-                    textMonth = s[0]+","+s[1]+" €";
-                }
-
-                String textToShowPro3Month = getString(R.string.type_month, textMonth);
-                try{
-                    textToShowPro3Month = textToShowPro3Month.replace("[A]", "<font color=\'#ff333a\'>");
-                    textToShowPro3Month = textToShowPro3Month.replace("[/A]", "</font>");
-                    textToShowPro3Month = textToShowPro3Month.replace("[B]", "<font color=\'#ff333a\'>");
-                    textToShowPro3Month = textToShowPro3Month.replace("[/B]", "</font>");
-                }catch (Exception e){}
-                Spanned resultPro3Month = null;
-                if (android.os.Build.VERSION.SDK_INT >= android.os.Build.VERSION_CODES.N) {
-                    resultPro3Month = Html.fromHtml(textToShowPro3Month,Html.FROM_HTML_MODE_LEGACY);
-                }else {
-                    resultPro3Month = Html.fromHtml(textToShowPro3Month);
-                }
-                monthSectionPro3.setText(resultPro3Month);
-
-                String textToShowPro3Storage = "[A] " + getSizeStringGBBased(account.getStorage()) + " [/A] "+getString(R.string.label_storage_upgrade_account);
-                try{
-                    textToShowPro3Storage = textToShowPro3Storage.replace("[A]", "<font color=\'"
-                            + ColorUtils.getColorHexString(context, R.color.black_white)
-                            + "\'>");
-                    textToShowPro3Storage = textToShowPro3Storage.replace("[/A]", "</font>");
-                }
-                catch (Exception e){}
-                Spanned resultPro3Storage = null;
-                if (android.os.Build.VERSION.SDK_INT >= android.os.Build.VERSION_CODES.N) {
-                    resultPro3Storage = Html.fromHtml(textToShowPro3Storage,Html.FROM_HTML_MODE_LEGACY);
-                }else {
-                    resultPro3Storage = Html.fromHtml(textToShowPro3Storage);
-                }
-                storageSectionPro3.setText(resultPro3Storage);
-
-
-                String textToShowPro3Bandwidth = "[A] " + getSizeStringGBBased(account.getTransfer()) + " [/A] "+getString(R.string.label_transfer_quota_upgrade_account);
-                try{
-                    textToShowPro3Bandwidth = textToShowPro3Bandwidth.replace("[A]", "<font color=\'"
-                            + ColorUtils.getColorHexString(context, R.color.black_white)
-                            + "\'>");
-                    textToShowPro3Bandwidth = textToShowPro3Bandwidth.replace("[/A]", "</font>");
-                }catch (Exception e){}
-                Spanned resultPro3Bandwidth = null;
-                if (android.os.Build.VERSION.SDK_INT >= android.os.Build.VERSION_CODES.N) {
-                    resultPro3Bandwidth = Html.fromHtml(textToShowPro3Bandwidth,Html.FROM_HTML_MODE_LEGACY);
-                }else {
-                    resultPro3Bandwidth = Html.fromHtml(textToShowPro3Bandwidth);
-                }
-                bandwidthSectionPro3.setText(resultPro3Bandwidth);
-            }
-            else if (account.getLevel()==4&&account.getMonths()==1){
-                logDebug("Lite: " + account.getStorage());
-
-                double price = account.getAmount() / 100.00;
-                String priceString = df.format(price);
-                String[] s = priceString.split("\\.");
-                String textMonth = "";
-                if (s.length == 1) {
-                    String[] s1 = priceString.split(",");
-                    if (s1.length == 1) {
-                        textMonth = s1[0];
-                    } else if (s1.length == 2) {
-                        textMonth = s1[0]+","+s1[1]+" €";
-                    }
-                }else if (s.length == 2) {
-                    textMonth = s[0]+","+s[1]+" €";
-                }
-
-                String textToShowLiteMonth = getString(R.string.type_month, textMonth);
-                try{
-                    textToShowLiteMonth = textToShowLiteMonth.replace("[A]", "<font color=\'#ffa500\'>");
-                    textToShowLiteMonth = textToShowLiteMonth.replace("[/A]", "</font>");
-                    textToShowLiteMonth = textToShowLiteMonth.replace("[B]", "<font color=\'#ff333a\'>");
-                    textToShowLiteMonth = textToShowLiteMonth.replace("[/B]", "</font>");
-                }catch (Exception e){}
-                Spanned resultLiteMonth = null;
-                if (android.os.Build.VERSION.SDK_INT >= android.os.Build.VERSION_CODES.N) {
-                    resultLiteMonth = Html.fromHtml(textToShowLiteMonth,Html.FROM_HTML_MODE_LEGACY);
-                }else {
-                    resultLiteMonth = Html.fromHtml(textToShowLiteMonth);
-                }
-                monthSectionProLite.setText(resultLiteMonth);
-
-                String textToShowLiteStorage = "[A] " + getSizeStringGBBased(account.getStorage()) + " [/A] " + getString(R.string.label_storage_upgrade_account);
-                try{
-                    textToShowLiteStorage = textToShowLiteStorage.replace("[A]", "<font color=\'"
-                            + ColorUtils.getColorHexString(context, R.color.black_white)
-                            + "\'>");
-                    textToShowLiteStorage = textToShowLiteStorage.replace("[/A]", "</font>");
-                }
-                catch (Exception e){}
-                Spanned resultLiteStorage = null;
-                if (android.os.Build.VERSION.SDK_INT >= android.os.Build.VERSION_CODES.N) {
-                    resultLiteStorage = Html.fromHtml(textToShowLiteStorage,Html.FROM_HTML_MODE_LEGACY);
-                }else {
-                    resultLiteStorage = Html.fromHtml(textToShowLiteStorage);
-                }
-                storageSectionProLite.setText(resultLiteStorage);
-
-
-                String textToShowLiteBandwidth = "[A] " + getSizeStringGBBased(account.getTransfer()) + " [/A] " + getString(R.string.label_transfer_quota_upgrade_account);
-                try{
-                    textToShowLiteBandwidth = textToShowLiteBandwidth.replace("[A]", "<font color=\'"
-                            + ColorUtils.getColorHexString(context, R.color.black_white)
-                            + "\'>");
-                    textToShowLiteBandwidth = textToShowLiteBandwidth.replace("[/A]", "</font>");
-                }catch (Exception e){}
-                Spanned resultLiteBandwidth = null;
-                if (android.os.Build.VERSION.SDK_INT >= android.os.Build.VERSION_CODES.N) {
-                    resultLiteBandwidth = Html.fromHtml(textToShowLiteBandwidth,Html.FROM_HTML_MODE_LEGACY);
-                }else {
-                    resultLiteBandwidth = Html.fromHtml(textToShowLiteBandwidth);
-                }
-                bandwidthSectionProLite.setText(resultLiteBandwidth);
-
-            } else if (account.getLevel() == BUSINESS && account.getMonths() == 1) {
-                double price = account.getAmount() / 100.00;
-                String priceString = df.format(price);
-                String[] s = priceString.split("\\.");
-                String textMonth = "";
-                if (s.length == 1) {
-                    String[] s1 = priceString.split(",");
-                    if (s1.length == 1) {
-                        textMonth = s1[0];
-                    } else if (s1.length == 2) {
-                        textMonth = s1[0]+","+s1[1]+" €";
-                    }
-                }else if (s.length == 2) {
-                    textMonth = s[0]+","+s[1]+" €";
-                }
-
-                String textToShowBusinessMonth = getString(R.string.type_month, textMonth);
-                // The initial amount of storage space for business account is 15TB
-                String businessStorageSpace = getString(R.string.storage_space_amount, getSizeStringGBBased(BUSINESS_ACCOUNT_STORAGE_SPACE_AMOUNT));
-                String businessTransferQuota = getString(R.string.unlimited_transfer_quota);
-
-                try{
-                    textToShowBusinessMonth = textToShowBusinessMonth.replace("[A]", "<font color=\'#2ba6de\'>");
-                    textToShowBusinessMonth = textToShowBusinessMonth.replace("[/A]", "</font>");
-                    textToShowBusinessMonth = textToShowBusinessMonth.replace("[B]", "<font color=\'#2ba6de\'>");
-                    textToShowBusinessMonth = textToShowBusinessMonth.replace("[/B]", "</font>");
-                    businessStorageSpace = businessStorageSpace.replace("[A]", "<font color=\'#7a7a7a\'>");
-                    businessStorageSpace = businessStorageSpace.replace("[/A]", "</font>");
-                    businessTransferQuota = businessTransferQuota.replace("[A]", "<font color=\'#7a7a7a\'>");
-                    businessTransferQuota = businessTransferQuota.replace("[/A]", "</font>");
-                }catch (Exception e){
-                    logError("NullPointerException happens when getting the storage string", e);
-                }
-
-                monthSectionBusiness.setText(HtmlCompat.fromHtml(textToShowBusinessMonth, HtmlCompat.FROM_HTML_MODE_LEGACY));
-                storageSectionBusiness.setText(HtmlCompat.fromHtml(businessStorageSpace, HtmlCompat.FROM_HTML_MODE_LEGACY));
-                bandwidhtSectionBusiness.setText(HtmlCompat.fromHtml(businessTransferQuota, HtmlCompat.FROM_HTML_MODE_LEGACY));
-            }
-            accounts.add(account);
-        }
-        //			/*RESULTS
-//            p[0] = 1560943707714440503__999___500___1___1___1024 - PRO 1 montly
-//    		p[1] = 7472683699866478542__9999___500___12___1___12288 - PRO 1 annually
-//    		p[2] = 7974113413762509455__1999___2048___1___2___4096  - PRO 2 montly
-//    		p[3] = 370834413380951543__19999___2048___12___2___49152 - PRO 2 annually
-//    		p[4] = -2499193043825823892__2999___4096___1___3___8192 - PRO 3 montly
-//    		p[5] = 7225413476571973499__29999___4096___12___3___98304 - PRO 3 annually*/
-    }
-
-
-
-    @Override
-    public void onAttach(Context context) {
-        logDebug("onAttach");
-        super.onAttach(context);
-        this.context = context;
-
-        if (megaApi == null){
-            megaApi = ((MegaApplication) ((Activity)context).getApplication()).getMegaApi();
-=======
-        String textToShowFreeBandwidth = "[A] " + getString(R.string.limited_bandwith) + "[/A] " + getString(R.string.label_transfer_quota_upgrade_account);
-        try {
-            textToShowFreeBandwidth = textToShowFreeBandwidth.replace("[A]", "<font color='#000000'>");
-            textToShowFreeBandwidth = textToShowFreeBandwidth.replace("[/A]", "</font>");
         } catch (Exception e) {
             logWarning("Exception formatting string", e);
->>>>>>> b7adb741
         }
         bandwidthSectionFree.setText(HtmlCompat.fromHtml(textToShowFreeBandwidth, HtmlCompat.FROM_HTML_MODE_LEGACY));
         achievementsSectionFree.setText(HtmlCompat.fromHtml("<sup><small><font color='#ff333a'>1</font></small></sup> " + getString(R.string.footnote_achievements), HtmlCompat.FROM_HTML_MODE_LEGACY));
