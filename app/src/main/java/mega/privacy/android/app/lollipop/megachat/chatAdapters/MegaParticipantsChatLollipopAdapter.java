package mega.privacy.android.app.lollipop.megachat.chatAdapters;

import android.content.Intent;
import android.graphics.Bitmap;

import androidx.appcompat.widget.SwitchCompat;
import androidx.core.content.ContextCompat;
import androidx.recyclerview.widget.RecyclerView;

import android.util.DisplayMetrics;
import android.view.Display;
import android.view.LayoutInflater;
import android.view.View;
import android.view.View.OnClickListener;
import android.view.ViewGroup;
import android.widget.ImageView;
import android.widget.LinearLayout;
import android.widget.RelativeLayout;
import android.widget.TextView;

import java.util.ArrayList;

import mega.privacy.android.app.MegaApplication;
import mega.privacy.android.app.R;
import mega.privacy.android.app.components.MarqueeTextView;
import mega.privacy.android.app.components.RoundedImageView;
import mega.privacy.android.app.components.twemoji.EmojiTextView;
import mega.privacy.android.app.listeners.GetAttrUserListener;
import mega.privacy.android.app.lollipop.controllers.ChatController;
import mega.privacy.android.app.lollipop.megachat.GroupChatInfoActivityLollipop;
import mega.privacy.android.app.lollipop.megachat.MegaChatParticipant;
import mega.privacy.android.app.lollipop.megachat.NodeAttachmentHistoryActivity;
import nz.mega.sdk.MegaApiAndroid;
import nz.mega.sdk.MegaChatApiAndroid;
import nz.mega.sdk.MegaChatRoom;
import nz.mega.sdk.MegaUser;

import static mega.privacy.android.app.utils.CacheFolderManager.*;
import static mega.privacy.android.app.utils.ChatUtil.*;
import static mega.privacy.android.app.utils.Constants.*;
import static mega.privacy.android.app.utils.FileUtils.*;
import static mega.privacy.android.app.utils.LogUtil.*;
import static mega.privacy.android.app.utils.TextUtil.isTextEmpty;
import static mega.privacy.android.app.utils.Util.*;
import static mega.privacy.android.app.utils.AvatarUtil.*;
import static nz.mega.sdk.MegaChatApi.*;

public class MegaParticipantsChatLollipopAdapter extends RecyclerView.Adapter<MegaParticipantsChatLollipopAdapter.ViewHolderParticipants> implements OnClickListener {

    private static final int MAX_PARTICIPANTS_CHANGE_TO_PRIVATE = 100;
    private static final int HEADER_POSITION = 0;
    private static final int ADD_PARTICIPANTS_POSITION = 1;
    private static final int COUNT_HEADER_POSITION = 1;
    private static final int COUNT_HEADER_AND_ADD_PARTICIPANTS_POSITIONS = 2;
    private final static int MAX_WIDTH_CHAT_TITLE_PORT = 200;
    private final static int MAX_WIDTH_CHAT_TITLE_LAND = 300;
    private static final int ITEM_VIEW_TYPE_NORMAL = 0;
    private static final int ITEM_VIEW_TYPE_ADD_PARTICIPANT = 1;
    public static final int ITEM_VIEW_TYPE_HEADER = 2;
    private static final int MAX_WIDTH_PORT = 180;
    private static final int MAX_WIDTH_LAND = 260;

    private GroupChatInfoActivityLollipop groupChatInfoActivity;
    private DisplayMetrics outMetrics;
    private ArrayList<MegaChatParticipant> participants;
    private RecyclerView listFragment;
    private MegaApiAndroid megaApi;
    private MegaChatApiAndroid megaChatApi;

    private long chatId;
    private boolean isPreview;

    private ChatController chatC;

    public MegaParticipantsChatLollipopAdapter(GroupChatInfoActivityLollipop groupChatInfoActivity, RecyclerView listView) {
        this.groupChatInfoActivity = groupChatInfoActivity;
        this.listFragment = listView;
        this.chatId = groupChatInfoActivity.getChatHandle();
        this.isPreview = groupChatInfoActivity.getChat().isPreview();

        megaApi = MegaApplication.getInstance().getMegaApi();
        megaChatApi = MegaApplication.getInstance().getMegaChatApi();

        Display display = groupChatInfoActivity.getWindowManager().getDefaultDisplay();
        outMetrics = new DisplayMetrics();
        display.getMetrics(outMetrics);

        chatC = groupChatInfoActivity.getChatC();
    }

    /*private view holder class*/
    public static class ViewHolderParticipants extends RecyclerView.ViewHolder {
        public ViewHolderParticipants(View v) {
            super(v);
        }

        RelativeLayout itemLayout;
    }

    public static class ViewHolderParticipantsList extends ViewHolderParticipants {
        public ViewHolderParticipantsList(View v) {
            super(v);
        }

        private RoundedImageView imageView;
        private ImageView verifiedIcon;
        private MarqueeTextView textViewContent;
        private EmojiTextView textViewContactName;
        private RelativeLayout threeDotsLayout;
        private ImageView imageButtonThreeDots;
        private ImageView statusImage;

        private ImageView permissionsIcon;
        private int currentPosition;
        private String contactMail;
        private String userHandle;
        private String fullName = "";

        public void setImageView(Bitmap bitmap) {
            imageView.setImageBitmap(bitmap);
        }

        public String getContactMail() {
            return contactMail;
        }

        public String getUserHandle() {
            return userHandle;
        }
    }

    public static class ViewHolderAddParticipant extends ViewHolderParticipants {
        public ViewHolderAddParticipant(View v) {
            super(v);
        }
    }

    public static class ViewHolderParticipantsHeader extends ViewHolderParticipants {
        public ViewHolderParticipantsHeader(View v) {
            super(v);
        }

        private TextView infoNumParticipantsText;
        private ImageView editImageView;
        private LinearLayout notificationsLayout;
        private RelativeLayout notificationsSwitchLayout;
        private SwitchCompat notificationsSwitch;
        private TextView notificationsTitle;
        private TextView notificationsSubTitle;
        private View dividerNotifications;
        private LinearLayout chatLinkLayout;
        private View chatLinkSeparator;
        private LinearLayout privateLayout;
        private TextView privateTitle;
        private TextView privateText;
        private View privateSeparator;
        private RelativeLayout sharedFilesLayout;
        private RelativeLayout clearChatLayout;
        private View dividerClearLayout;
        private RelativeLayout leaveChatLayout;
        private View dividerLeaveLayout;
        private RelativeLayout archiveChatLayout;
        private TextView archiveChatTitle;
        private ImageView archiveChatIcon;
        private View archiveChatSeparator;
        private RelativeLayout observersLayout;
        private TextView observersNumberText;
        private RelativeLayout participantsLayout;
        private View observersSeparator;
        private RoundedImageView avatarImageView;
        private EmojiTextView infoTitleChatText;
    }

    @Override
    public ViewHolderParticipants onCreateViewHolder(ViewGroup parent, int viewType) {
        View v;

        switch (viewType) {
            case ITEM_VIEW_TYPE_HEADER:
                v = LayoutInflater.from(parent.getContext()).inflate(R.layout.item_header_group_participants, parent, false);
                ViewHolderParticipantsHeader holderHeader = new ViewHolderParticipantsHeader(v);

                holderHeader.avatarImageView = v.findViewById(R.id.chat_group_properties_thumbnail);
                holderHeader.infoTitleChatText = v.findViewById(R.id.chat_group_contact_properties_info_title);
                if (isScreenInPortrait(groupChatInfoActivity)) {
                    holderHeader.infoTitleChatText.setMaxWidthEmojis(px2dp(MAX_WIDTH_CHAT_TITLE_PORT, outMetrics));
                } else {
                    holderHeader.infoTitleChatText.setMaxWidthEmojis(px2dp(MAX_WIDTH_CHAT_TITLE_LAND, outMetrics));
                }

                holderHeader.editImageView = v.findViewById(R.id.chat_group_contact_properties_edit_icon);
                holderHeader.editImageView.setOnClickListener(this);

                //Notifications Layout
                holderHeader.notificationsLayout = v.findViewById(R.id.chat_group_contact_properties_notifications_layout);
                holderHeader.notificationsLayout.setVisibility(View.VISIBLE);
                holderHeader.notificationsTitle = v.findViewById(R.id.chat_group_contact_properties_notifications_title);
                holderHeader.notificationsSubTitle = v.findViewById(R.id.chat_group_contact_properties_notifications_muted_text);
                holderHeader.notificationsSubTitle.setVisibility(View.GONE);
                holderHeader.notificationsSwitchLayout = v.findViewById(R.id.chat_group_contact_properties_layout);
                holderHeader.notificationsSwitchLayout.setOnClickListener(this);
                holderHeader.notificationsSwitch = v.findViewById(R.id.chat_group_contact_properties_switch);
                holderHeader.notificationsSwitch.setClickable(false);
                holderHeader.dividerNotifications = v.findViewById(R.id.divider_notifications_layout);

                holderHeader.infoNumParticipantsText = v.findViewById(R.id.chat_group_contact_properties_info_participants);

                //Chat links
                holderHeader.chatLinkLayout = v.findViewById(R.id.chat_group_contact_properties_chat_link_layout);
                holderHeader.chatLinkSeparator = v.findViewById(R.id.divider_chat_link_layout);

                //Private chat
                holderHeader.privateLayout = v.findViewById(R.id.chat_group_contact_properties_private_layout);
                holderHeader.privateTitle = v.findViewById(R.id.chat_group_contact_properties_private);
                holderHeader.privateText = v.findViewById(R.id.chat_group_contact_properties_private_text);
                holderHeader.privateSeparator = v.findViewById(R.id.divider_private_layout);

                //Chat Shared Files Layout
                holderHeader.sharedFilesLayout = v.findViewById(R.id.chat_group_contact_properties_chat_files_shared_layout);
                holderHeader.sharedFilesLayout.setOnClickListener(this);

                //Clear chat Layout
                holderHeader.clearChatLayout = v.findViewById(R.id.chat_group_contact_properties_clear_layout);
                holderHeader.clearChatLayout.setOnClickListener(this);
                holderHeader.dividerClearLayout = v.findViewById(R.id.divider_clear_layout);

                //Archive chat Layout
                holderHeader.archiveChatLayout = v.findViewById(R.id.chat_group_contact_properties_archive_layout);
                holderHeader.archiveChatLayout.setOnClickListener(this);

                holderHeader.archiveChatSeparator = v.findViewById(R.id.divider_archive_layout);

                holderHeader.archiveChatTitle = v.findViewById(R.id.chat_group_contact_properties_archive);
                holderHeader.archiveChatIcon = v.findViewById(R.id.chat_group_contact_properties_archive_icon);

                //Leave chat Layout
                holderHeader.leaveChatLayout = v.findViewById(R.id.chat_group_contact_properties_leave_layout);
                holderHeader.leaveChatLayout.setOnClickListener(this);
                holderHeader.dividerLeaveLayout = v.findViewById(R.id.divider_leave_layout);

                //Observers layout
                holderHeader.observersLayout = v.findViewById(R.id.chat_group_observers_layout);
                holderHeader.observersNumberText = v.findViewById(R.id.chat_group_observers_number_text);
                holderHeader.participantsLayout =  v.findViewById(R.id.chat_group_contact_properties_participants_title);
                holderHeader.observersSeparator = v.findViewById(R.id.divider_observers_layout);

                v.setTag(holderHeader);
                return holderHeader;

            case ITEM_VIEW_TYPE_NORMAL:
                v = LayoutInflater.from(parent.getContext()).inflate(R.layout.item_participant_chat_list, parent, false);
                ViewHolderParticipantsList holderList = new ViewHolderParticipantsList(v);

                holderList.itemLayout = v.findViewById(R.id.participant_list_item_layout);
                holderList.imageView = v.findViewById(R.id.participant_list_thumbnail);
                holderList.verifiedIcon = v.findViewById(R.id.verified_icon);
                holderList.textViewContactName = v.findViewById(R.id.participant_list_name);
                holderList.textViewContent = v.findViewById(R.id.participant_list_content);
                holderList.threeDotsLayout = v.findViewById(R.id.participant_list_three_dots_layout);
                holderList.imageButtonThreeDots = v.findViewById(R.id.participant_list_three_dots);
                holderList.permissionsIcon = v.findViewById(R.id.participant_list_permissions);
                holderList.statusImage = v.findViewById(R.id.group_participants_state_circle);

                if (isScreenInPortrait(groupChatInfoActivity)) {
                    holderList.textViewContactName.setMaxWidthEmojis(scaleWidthPx(MAX_WIDTH_PORT, outMetrics));
                    holderList.textViewContent.setMaxWidth(scaleWidthPx(MAX_WIDTH_PORT, outMetrics));
                } else {
                    holderList.textViewContactName.setMaxWidthEmojis(scaleWidthPx(MAX_WIDTH_LAND, outMetrics));
                    holderList.textViewContent.setMaxWidth(scaleWidthPx(MAX_WIDTH_LAND, outMetrics));
                }

                holderList.itemLayout.setTag(holderList);

                v.setTag(holderList);
                return holderList;

            case ITEM_VIEW_TYPE_ADD_PARTICIPANT:
                v = LayoutInflater.from(parent.getContext()).inflate(R.layout.item_add_participant_chat_list, parent, false);
                ViewHolderAddParticipant holderAddParticipant = new ViewHolderAddParticipant(v);

                holderAddParticipant.itemLayout = v.findViewById(R.id.add_participant_list_item_layout);
                holderAddParticipant.itemLayout.setOnClickListener(this);

                v.setTag(holderAddParticipant);
                return holderAddParticipant;

            default:
                return null;
        }
    }

    /**
     * Method to know if a chat is inactive and no participants should be shown.
     *
     * @return True, in case the participant section has to be hidden. False, in the opposite case.
     */
    private boolean isNecessaryToHideParticipants() {
        return getChat().getPeerCount() == 0 && !getChat().isActive();
    }

    @Override
    public void onBindViewHolder(ViewHolderParticipants holder, int position) {
        switch (getItemViewType(position)) {
            case ITEM_VIEW_TYPE_HEADER:
                ViewHolderParticipantsHeader holderHeader = (ViewHolderParticipantsHeader) holder;

                String title = getChat().getTitle();
                holderHeader.avatarImageView.setImageBitmap(getDefaultAvatar(getSpecificAvatarColor(AVATAR_GROUP_CHAT_COLOR), title, AVATAR_SIZE, true));

                holderHeader.infoTitleChatText.setText(getChat().getTitle());

                if (getChat().isArchived()) {
                    holderHeader.archiveChatTitle.setText(groupChatInfoActivity.getString(R.string.general_unarchive));
                    holderHeader.archiveChatIcon.setImageDrawable(ContextCompat.getDrawable(groupChatInfoActivity, R.drawable.ic_b_unarchive));
                } else {
                    holderHeader.archiveChatTitle.setText(groupChatInfoActivity.getString(R.string.general_archive));
                    holderHeader.archiveChatIcon.setImageDrawable(ContextCompat.getDrawable(groupChatInfoActivity, R.drawable.ic_b_archive));
                }

                long participantsCount = getChat().getPeerCount();
                holderHeader.participantsLayout.setVisibility(isNecessaryToHideParticipants() ? View.GONE : View.VISIBLE);

                if (isPreview) {
                    holderHeader.notificationsLayout.setVisibility(View.GONE);
                    holderHeader.dividerNotifications.setVisibility(View.GONE);
                    holderHeader.chatLinkLayout.setVisibility(View.GONE);
                    holderHeader.chatLinkSeparator.setVisibility(View.GONE);
                    holderHeader.privateLayout.setVisibility(View.GONE);
                    holderHeader.privateSeparator.setVisibility(View.GONE);
                    holderHeader.clearChatLayout.setVisibility(View.GONE);
                    holderHeader.dividerClearLayout.setVisibility(View.GONE);
                    holderHeader.archiveChatLayout.setVisibility(View.GONE);
                    holderHeader.archiveChatSeparator.setVisibility(View.GONE);
                    holderHeader.leaveChatLayout.setVisibility(View.GONE);
                    holderHeader.dividerLeaveLayout.setVisibility(View.GONE);
                    holderHeader.editImageView.setVisibility(View.GONE);
                } else {
                    participantsCount++;

                    if (getChat().getOwnPrivilege() == MegaChatRoom.PRIV_MODERATOR) {
                        holderHeader.editImageView.setVisibility(View.VISIBLE);
                        holderHeader.dividerClearLayout.setVisibility(View.VISIBLE);
                        holderHeader.clearChatLayout.setVisibility(View.VISIBLE);
                        holderHeader.dividerLeaveLayout.setVisibility(View.VISIBLE);

                        if (getChat().isPublic()) {
                            holderHeader.privateLayout.setVisibility(View.VISIBLE);
                            holderHeader.privateSeparator.setVisibility(View.VISIBLE);

                            if (participantsCount <= MAX_PARTICIPANTS_CHANGE_TO_PRIVATE) {
                                holderHeader.privateTitle.setTextColor(ContextCompat.getColor(groupChatInfoActivity, R.color.accentColor));
                                holderHeader.privateText.setText(R.string.make_chat_private_option_text);
                                holderHeader.privateLayout.setOnClickListener(this);
                            } else {
                                holderHeader.privateTitle.setTextColor(ContextCompat.getColor(groupChatInfoActivity, R.color.emoji_icons));
                                holderHeader.privateText.setText(R.string.make_chat_private_not_available_text);
                                holderHeader.privateLayout.setOnClickListener(null);
                            }
                        } else {
                            logDebug("Private getChat()");
                            holderHeader.privateLayout.setVisibility(View.GONE);
                            holderHeader.privateSeparator.setVisibility(View.GONE);
                        }
                    } else {
                        holderHeader.editImageView.setVisibility(View.GONE);
                        holderHeader.dividerClearLayout.setVisibility(View.GONE);
                        holderHeader.clearChatLayout.setVisibility(View.GONE);
                        holderHeader.privateLayout.setVisibility(View.GONE);
                        holderHeader.privateSeparator.setVisibility(View.GONE);

                        if (getChat().getOwnPrivilege() < MegaChatRoom.PRIV_RO) {
                            holderHeader.leaveChatLayout.setVisibility(View.GONE);
                            holderHeader.dividerLeaveLayout.setVisibility(View.GONE);
                        }
                    }

                    if (getChat().isPublic() && getChat().getOwnPrivilege() >= MegaChatRoom.PRIV_RO) {
                        holderHeader.chatLinkLayout.setVisibility(View.VISIBLE);
                        holderHeader.chatLinkLayout.setOnClickListener(this);
                        holderHeader.chatLinkSeparator.setVisibility(View.VISIBLE);
                    } else {
                        holderHeader.chatLinkLayout.setVisibility(View.GONE);
                        holderHeader.chatLinkSeparator.setVisibility(View.GONE);
                        groupChatInfoActivity.setChatLink(null);
                    }

                    if (getChat().isActive()) {
                        holderHeader.notificationsSwitch.setChecked(!groupChatInfoActivity.isChatMuted());
                        holderHeader.notificationsLayout.setVisibility(View.VISIBLE);
                        holderHeader.dividerNotifications.setVisibility(View.VISIBLE);
                    } else {
                        holderHeader.notificationsLayout.setVisibility(View.GONE);
                        holderHeader.dividerNotifications.setVisibility(View.GONE);
                    }
<<<<<<< HEAD

                    checkSpecificChatNotifications(chatId, holderHeader.notificationsSwitch, holderHeader.notificationsSubTitle);
=======
>>>>>>> 9b315098
                }

                holderHeader.infoNumParticipantsText.setText(isNecessaryToHideParticipants() ?
                        groupChatInfoActivity.getString(R.string.inactive_chat) :
                        groupChatInfoActivity.getString(R.string.number_of_participants, participantsCount));

                if (getChat().getNumPreviewers() < 1) {
                    holderHeader.observersSeparator.setVisibility(View.GONE);
                    holderHeader.observersLayout.setVisibility(View.GONE);
                } else {
                    holderHeader.observersSeparator.setVisibility(View.VISIBLE);
                    holderHeader.observersLayout.setVisibility(View.VISIBLE);
                    holderHeader.observersNumberText.setText(getChat().getNumPreviewers() + "");
                }
                break;

            case ITEM_VIEW_TYPE_NORMAL:
                ViewHolderParticipantsList holderParticipantsList = (ViewHolderParticipantsList) holder;
                holderParticipantsList.itemLayout.setVisibility(isNecessaryToHideParticipants() ? View.GONE : View.VISIBLE);

                MegaChatParticipant participant = getParticipant(position);
                if (participant == null) return;

                long handle = participant.getHandle();
                holderParticipantsList.userHandle = MegaApiAndroid.userHandleToBase64(handle);
                holderParticipantsList.currentPosition = position;
                holderParticipantsList.imageView.setImageBitmap(null);

                Bitmap avatarBitmap = checkParticipant(holderParticipantsList, position, participant);
                if (avatarBitmap != null) {
                    holderParticipantsList.setImageView(avatarBitmap);
                } else {
                    /*Default Avatar*/
                    int avatarColor = getColorAvatar(holderParticipantsList.userHandle);
                    holderParticipantsList.imageView.setImageBitmap(getDefaultAvatar(avatarColor, holderParticipantsList.fullName, AVATAR_SIZE, true));
                }

                MegaUser contact = participant.isEmpty() ? null : megaApi.getContact(participant.getEmail());
                holderParticipantsList.verifiedIcon.setVisibility(contact != null && megaApi.areCredentialsVerified(contact) ? View.VISIBLE : View.GONE);


                int userStatus = handle == megaChatApi.getMyUserHandle() ? megaChatApi.getOnlineStatus() : getUserStatus(handle);
                setContactStatus(userStatus, ((ViewHolderParticipantsList) holder).statusImage, ((ViewHolderParticipantsList) holder).textViewContent);
                setContactLastGreen(groupChatInfoActivity, userStatus, participant.getLastGreen(), ((ViewHolderParticipantsList) holder).textViewContent);

                holderParticipantsList.textViewContactName.setText(holderParticipantsList.fullName);
                holderParticipantsList.threeDotsLayout.setOnClickListener(this);
                holderParticipantsList.itemLayout.setOnClickListener(this);
                holderParticipantsList.imageButtonThreeDots.setColorFilter(null);

                if (isPreview && megaChatApi.getInitState() == INIT_ANONYMOUS) {
                    holderParticipantsList.imageButtonThreeDots.setColorFilter(ContextCompat.getColor(groupChatInfoActivity, R.color.chat_sliding_panel_separator));
                    holderParticipantsList.threeDotsLayout.setOnClickListener(null);
                    holderParticipantsList.itemLayout.setOnClickListener(null);
                }

                int permission = participant.getPrivilege();

                if (permission == MegaChatRoom.PRIV_STANDARD) {
                    holderParticipantsList.permissionsIcon.setImageResource(R.drawable.ic_permissions_read_write);
                } else if (permission == MegaChatRoom.PRIV_MODERATOR) {
                    holderParticipantsList.permissionsIcon.setImageResource(R.drawable.ic_permissions_full_access);
                } else {
                    holderParticipantsList.permissionsIcon.setImageResource(R.drawable.ic_permissions_read_only);
                }

                holderParticipantsList.threeDotsLayout.setTag(holder);
                break;

            case ITEM_VIEW_TYPE_ADD_PARTICIPANT:
                ((ViewHolderAddParticipant) holder).itemLayout.setOnClickListener(this);
                break;
        }
    }

    /**
     * Checks if the user is previewing the chat and if is moderator.
     * If the user is moderator, they appears in the last position of the participants list.
     *
     * @return True if the current chat is not a preview and if the user is moderator, false otherwise.
     */
    private boolean isNotPreviewAndLastParticipantModerator() {
        if (participants.isEmpty()) {
            return false;
        }

        return !isPreview && participants.get(participants.size() - 1).getPrivilege() == MegaChatRoom.PRIV_MODERATOR;
    }

    /**
     * Gets the number of items in the adapter.
     * It depends on the user:
     *
     * If they is not previewing the chat and they are a moderator there are two more views in the adapter (Header + Add participant views),
     *      so the count in the adapter is the same as in the array plus 2.
     *
     * Otherwise, there is only one more view in the adapter (Header),
     *      so the count in the adapter is the same as in the array plus 1.
     *
     * @return Number of items in the adapter.
     */
    @Override
    public int getItemCount() {
        if (isNotPreviewAndLastParticipantModerator()) {
            return participants.size() + COUNT_HEADER_AND_ADD_PARTICIPANTS_POSITIONS;
        } else {
            return participants.size() + COUNT_HEADER_POSITION;
        }
    }

    @Override
    public int getItemViewType(int position) {
        if (position == HEADER_POSITION) {
            return ITEM_VIEW_TYPE_HEADER;
        } else if (isNotPreviewAndLastParticipantModerator() && position == ADD_PARTICIPANTS_POSITION) {
            return ITEM_VIEW_TYPE_ADD_PARTICIPANT;
        } else {
            return ITEM_VIEW_TYPE_NORMAL;
        }
    }

    /**
     * Gets the position of the participant in the array.
     * It depends on the user:
     *
     * If they is not previewing the chat and they are a moderator there are two more views in the adapter (Header + Add participant views),
     *      so the position in the array is the same as in the adapter minus 2.
     *
     * Otherwise, there is only one more view in the adapter (Header),
     *      so the position in the array is the same as in the adapter minus 1.
     *
     * @param adapterPosition   the position of the participant in the adapter.
     * @return The position of the participant in the array.
     */
    public int getParticipantPositionInArray(int adapterPosition) {
        if (isNotPreviewAndLastParticipantModerator()) {
            return adapterPosition - COUNT_HEADER_AND_ADD_PARTICIPANTS_POSITIONS;
        } else {
            return adapterPosition - COUNT_HEADER_POSITION;
        }
    }

    /**
     * Gets the position of the participant in the adapter.
     * It depends on the user:
     *
     * If they is not previewing the chat and they are a moderator there are two more views in the adapter (Header + Add participant views),
     *      so the position in the adapter is the same as in the array plus 2.
     *
     * Otherwise, there is only one more view in the adapter (Header),
     *      so the position in the adapter is the same as in the array plus 1.
     *
     * @param arrayPosition   the position of the participant in the array.
     * @return The position of the participant in the adapter.
     */
    private int getParticipantPositionInAdapter(int arrayPosition) {
        if (isNotPreviewAndLastParticipantModerator()) {
            return arrayPosition + COUNT_HEADER_AND_ADD_PARTICIPANTS_POSITIONS;
        } else {
            return arrayPosition + COUNT_HEADER_POSITION;
        }
    }

    private MegaChatParticipant getParticipant(int position) {
        int positionInArray = getParticipantPositionInArray(position);

        if (positionInArray < 0 || positionInArray >= participants.size()) {
            return null;
        }

        return participants.get(positionInArray);
    }

    @Override
    public long getItemId(int position) {
        return position;
    }

    @Override
    public void onClick(View v) {

        if (!isOnline(groupChatInfoActivity)) {
            groupChatInfoActivity.showSnackbar(groupChatInfoActivity.getString(R.string.error_server_connection_problem));
            return;
        }

        switch (v.getId()) {
            case R.id.participant_list_three_dots_layout:
            case R.id.participant_list_item_layout:
                ViewHolderParticipantsList holder = (ViewHolderParticipantsList) v.getTag();
                int currentPosition = holder.currentPosition;
                MegaChatParticipant p = getParticipant(currentPosition);
                groupChatInfoActivity.showParticipantsPanel(p);
                break;

            case R.id.add_participant_list_item_layout:
                groupChatInfoActivity.chooseAddParticipantDialog();
                break;

            case R.id.chat_group_contact_properties_edit_icon:
                groupChatInfoActivity.showRenameGroupDialog(false);
                break;

            case R.id.chat_group_contact_properties_leave_layout:
                groupChatInfoActivity.showConfirmationLeaveChat();
                break;

            case R.id.chat_group_contact_properties_clear_layout:
                groupChatInfoActivity.showConfirmationClearChat();
                break;

            case R.id.chat_group_contact_properties_archive_layout:
                new ChatController(groupChatInfoActivity).archiveChat(groupChatInfoActivity.getChat());
                break;

            case R.id.chat_group_contact_properties_layout:
                ViewHolderParticipantsHeader holderHeader = (ViewHolderParticipantsHeader) listFragment.findViewHolderForAdapterPosition(0);
                if (holderHeader != null) {
                    if (holderHeader.notificationsSwitch.isChecked()) {
                        createMuteNotificationsChatAlertDialog(groupChatInfoActivity, chatId);
                    } else {
                        MegaApplication.getPushNotificationSettingManagement().controlMuteNotifications(groupChatInfoActivity, NOTIFICATIONS_ENABLED, chatId);
                    }
                }
                break;

            case R.id.chat_group_contact_properties_chat_link_layout: {
                megaChatApi.queryChatLink(chatId, groupChatInfoActivity);
                break;
            }
            case R.id.chat_group_contact_properties_private_layout: {
                groupChatInfoActivity.showConfirmationPrivateChatDialog();
                break;
            }
            case R.id.chat_group_contact_properties_chat_files_shared_layout: {
                Intent nodeHistoryIntent = new Intent(groupChatInfoActivity, NodeAttachmentHistoryActivity.class);
                nodeHistoryIntent.putExtra("chatId", chatId);
                groupChatInfoActivity.startActivity(nodeHistoryIntent);
                break;
            }
        }
    }

    public void checkNotifications(long chatId) {
        ViewHolderParticipantsHeader holderHeader = (ViewHolderParticipantsHeader) listFragment.findViewHolderForAdapterPosition(0);
        if (holderHeader != null) {
            checkSpecificChatNotifications(chatId, holderHeader.notificationsSwitch, holderHeader.notificationsSubTitle);
        }
    }

    /**
     * Sets the participants in the adapter and notifies it.
     *
     * @param participants  participants' list to set
     */
    public void setParticipants(ArrayList<MegaChatParticipant> participants) {
        this.participants = participants;
        notifyDataSetChanged();
    }

    /**
     * Updates a participant in the adapter.
     *
     * @param positionInArray      position in
     * @param participants  list of MegaChatParticipant
     */
    public void updateParticipant(int positionInArray, ArrayList<MegaChatParticipant> participants) {
        this.participants = participants;
        notifyItemChanged(getParticipantPositionInAdapter(positionInArray));
    }

    /**
     * Updates a participant due to a change in their status.
     *
     * @param positionInArray  participant's position in the array without taking into account the header and add participants items.
     */
    public void updateContactStatus(int positionInArray) {
        int positionInAdapter = getParticipantPositionInAdapter(positionInArray);
        if (listFragment.findViewHolderForAdapterPosition(positionInAdapter) instanceof MegaParticipantsChatLollipopAdapter.ViewHolderParticipantsList) {
            notifyItemChanged(positionInAdapter);
        }
    }

    /**
     * Checks if the participant has attributes.
     * If not, it stores the participant to ask for their when necessary.
     *
     * @param position      the position of the participant in the adapter.
     * @param participant   the participant to check.
     * @return The participant's avatar if they have, null otherwise.
     */
    private Bitmap checkParticipant(ViewHolderParticipantsList holderParticipantsList, int position, MegaChatParticipant participant) {
        boolean needUpdate = false;

        if (participant.isEmpty()) {
            long handle = participant.getHandle();

            String fullName = chatC.getParticipantFullName(handle);
            if (!isTextEmpty(fullName)) {
                participant.setFullName(fullName);
            }

            String email = chatC.getParticipantEmail(handle);
            if (!isTextEmpty(email)) {
                participant.setEmail(email);
            }

            if (groupChatInfoActivity.hasParticipantAttributes(participant)) {
                participant.setEmpty(false);
                needUpdate = true;
            }
        }

        holderParticipantsList.fullName = participant.getFullName();
        holderParticipantsList.contactMail = participant.getEmail();

        Bitmap avatarBitmap = null;

        /*Avatar*/
        String myUserHandleEncoded = MegaApiAndroid.userHandleToBase64(megaChatApi.getMyUserHandle());
        if ((holderParticipantsList.userHandle).equals(myUserHandleEncoded)) {
            avatarBitmap = getUserAvatar(myUserHandleEncoded, megaApi.getMyEmail());
        } else {
            String nameFileHandle = holderParticipantsList.userHandle;
            String nameFileEmail = holderParticipantsList.contactMail;

            if (isTextEmpty(nameFileEmail)) {
                holderParticipantsList.imageButtonThreeDots.setColorFilter(ContextCompat.getColor(groupChatInfoActivity, R.color.chat_sliding_panel_separator));
                holderParticipantsList.threeDotsLayout.setOnClickListener(null);
                holderParticipantsList.itemLayout.setOnClickListener(null);
                avatarBitmap = getAvatarBitmap(nameFileHandle);
            } else {
                avatarBitmap = getUserAvatar(nameFileHandle, nameFileEmail);
            }
        }

        boolean hasAvatar = participant.hasAvatar();
        participant.setHasAvatar(avatarBitmap != null);

        if (!needUpdate && hasAvatar != participant.hasAvatar()) {
            needUpdate = true;
        }

        boolean avatar = participant.hasAvatar();

        if (needUpdate) {
            int arrayPosition = getParticipantPositionInArray(position);
            groupChatInfoActivity.updateParticipant(arrayPosition, participant);
            participants.set(arrayPosition, participant);
        }

        if (!groupChatInfoActivity.hasParticipantAttributes(participant) || avatarBitmap == null) {
            groupChatInfoActivity.addParticipantRequest(position, participant);
        }

        return avatarBitmap;
    }

    private MegaChatRoom getChat() {
        return groupChatInfoActivity.getChat();
    }
}<|MERGE_RESOLUTION|>--- conflicted
+++ resolved
@@ -385,18 +385,13 @@
                     }
 
                     if (getChat().isActive()) {
-                        holderHeader.notificationsSwitch.setChecked(!groupChatInfoActivity.isChatMuted());
                         holderHeader.notificationsLayout.setVisibility(View.VISIBLE);
                         holderHeader.dividerNotifications.setVisibility(View.VISIBLE);
                     } else {
                         holderHeader.notificationsLayout.setVisibility(View.GONE);
                         holderHeader.dividerNotifications.setVisibility(View.GONE);
                     }
-<<<<<<< HEAD
-
                     checkSpecificChatNotifications(chatId, holderHeader.notificationsSwitch, holderHeader.notificationsSubTitle);
-=======
->>>>>>> 9b315098
                 }
 
                 holderHeader.infoNumParticipantsText.setText(isNecessaryToHideParticipants() ?
