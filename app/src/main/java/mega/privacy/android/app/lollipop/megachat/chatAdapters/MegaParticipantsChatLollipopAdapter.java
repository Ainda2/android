--- conflicted
+++ resolved
@@ -89,7 +89,6 @@
         RelativeLayout itemLayout;
     }
 
-<<<<<<< HEAD
     public static class ViewHolderParticipantsList extends ViewHolderParticipants {
         public ViewHolderParticipantsList(View v) {
             super(v);
@@ -293,7 +292,7 @@
 
                 int color = ContextCompat.getColor(groupChatInfoActivity, R.color.divider_upgrade_account);
                 String title = getChat().getTitle();
-                holderHeader.avatarImageView.setImageBitmap(getDefaultAvatar(groupChatInfoActivity, color, title, AVATAR_SIZE, true));
+                holderHeader.avatarImageView.setImageBitmap(getDefaultAvatar(getSpecificAvatarColor(AVATAR_GROUP_CHAT_COLOR), title, AVATAR_SIZE, true));
 
                 holderHeader.infoTitleChatText.setText(getChat().getTitle());
 
@@ -446,8 +445,8 @@
                 holderParticipantsList.imageButtonThreeDots.setColorFilter(null);
 
                 /*Default Avatar*/
-                int avatarColor = getColorAvatar(groupChatInfoActivity, megaApi, holderParticipantsList.userHandle);
-                holderParticipantsList.imageView.setImageBitmap(getDefaultAvatar(groupChatInfoActivity, avatarColor, holderParticipantsList.fullName, AVATAR_SIZE, true));
+                int avatarColor = getColorAvatar(holderParticipantsList.userHandle);
+                holderParticipantsList.imageView.setImageBitmap(getDefaultAvatar(avatarColor, holderParticipantsList.fullName, AVATAR_SIZE, true));
 
                 /*Avatar*/
                 String myUserHandleEncoded = MegaApiAndroid.userHandleToBase64(megaChatApi.getMyUserHandle());
@@ -534,255 +533,6 @@
      * @return Number of items in the adapter.
      */
     @Override
-=======
-	public static class ViewHolderAddParticipant extends ViewHolderParticipants {
-		public ViewHolderAddParticipant(View v) {
-			super(v);
-		}
-		ImageView imageView;
-	}
-
-	ViewHolderParticipantsList holderList = null;
-	ViewHolderAddParticipant holderAddParticipant = null;
-
-	@Override
-	public ViewHolderParticipants onCreateViewHolder(ViewGroup parent, int viewType) {
-		logDebug("onCreateViewHolder");
-		
-		Display display = ((Activity)context).getWindowManager().getDefaultDisplay();
-		DisplayMetrics outMetrics = new DisplayMetrics ();
-	    display.getMetrics(outMetrics);
-	    dbH = DatabaseHandler.getDbHandler(context);
-	   
-		View v = null;
-		if(viewType == ITEM_VIEW_TYPE_NORMAL) {
-			v = LayoutInflater.from(parent.getContext()).inflate(R.layout.item_participant_chat_list, parent, false);
-			holderList = new ViewHolderParticipantsList(v);
-			holderList.itemLayout = v.findViewById(R.id.participant_list_item_layout);
-			holderList.imageView = v.findViewById(R.id.participant_list_thumbnail);
-			holderList.textViewContactName = v.findViewById(R.id.participant_list_name);
-			holderList.textViewContent = v.findViewById(R.id.participant_list_content);
-			holderList.threeDotsLayout = v.findViewById(R.id.participant_list_three_dots_layout);
-			holderList.imageButtonThreeDots = v.findViewById(R.id.participant_list_three_dots);
-			holderList.permissionsIcon = v.findViewById(R.id.participant_list_permissions);
-			holderList.statusImage = v.findViewById(R.id.group_participants_state_circle);
-
-			if(isScreenInPortrait(context)){
-				holderList.textViewContactName.setMaxWidthEmojis(scaleWidthPx(MAX_WIDTH_PORT, outMetrics));
-				holderList.textViewContent.setMaxWidth(scaleWidthPx(MAX_WIDTH_PORT, outMetrics));
-			}else{
-				holderList.textViewContactName.setMaxWidthEmojis(scaleWidthPx(MAX_WIDTH_LAND, outMetrics));
-				holderList.textViewContent.setMaxWidth(scaleWidthPx(MAX_WIDTH_LAND, outMetrics));
-			}
-
-			holderList.itemLayout.setOnClickListener(this);
-			holderList.itemLayout.setTag(holderList);
-			v.setTag(holderList);
-			return holderList;
-		}
-		else{
-			logDebug("Last element - type add participant");
-			v = LayoutInflater.from(parent.getContext()).inflate(R.layout.item_add_participant_chat_list, parent, false);
-			holderAddParticipant = new ViewHolderAddParticipant(v);
-			holderAddParticipant.itemLayout = v.findViewById(R.id.add_participant_list_item_layout);
-
-			holderAddParticipant.imageView = v.findViewById(R.id.add_participant_list_icon);
-			holderAddParticipant.textViewContactName = v.findViewById(R.id.add_participant_list_text);
-			if(isScreenInPortrait(context)){
-				holderAddParticipant.textViewContactName.setMaxWidthEmojis(scaleWidthPx(MAX_WIDTH_PORT, outMetrics));
-			}else{
-				holderAddParticipant.textViewContactName.setMaxWidthEmojis(scaleWidthPx(MAX_WIDTH_LAND, outMetrics));
-			}
-			holderAddParticipant.itemLayout.setOnClickListener(this);
-			v.setTag(holderAddParticipant);
-			return holderAddParticipant;
-		}
-	}
-
-	@Override
-	public void onBindViewHolder(ViewHolderParticipants holder, int position) {
-		final int itemType = getItemViewType(position);
-		logDebug("position: " + position + ", itemType: "+itemType);
-
-		if(itemType==ITEM_VIEW_TYPE_NORMAL) {
-			((ViewHolderParticipantsList)holder).currentPosition = position;
-			((ViewHolderParticipantsList)holder).imageView.setImageBitmap(null);
-
-			MegaChatParticipant participant = (MegaChatParticipant) getItem(position);
-			((ViewHolderParticipantsList)holder).contactMail = participant.getEmail();
-			String userHandleEncoded = MegaApiAndroid.userHandleToBase64(participant.getHandle());
-			((ViewHolderParticipantsList)holder).userHandle = userHandleEncoded;
-			logDebug("participant: " + participant.getEmail() + ", handle: " + participant.getHandle());
-			((ViewHolderParticipantsList)holder).fullName = participant.getFullName();
-
-			int userStatus;
-
-			if(megaChatApi.getMyUserHandle() == participant.getHandle()){
-				userStatus = megaChatApi.getOnlineStatus();
-			}
-			else{
-				userStatus = megaChatApi.getUserOnlineStatus(participant.getHandle());
-			}
-
-			if(userStatus == MegaChatApi.STATUS_ONLINE){
-				logDebug("This user is connected");
-				((ViewHolderParticipantsList) holder).statusImage.setVisibility(View.VISIBLE);
-				((ViewHolderParticipantsList) holder).statusImage.setImageDrawable(ContextCompat.getDrawable(context, R.drawable.circle_status_contact_online));
-				((ViewHolderParticipantsList)holder).textViewContent.setText(context.getString(R.string.online_status));
-				((ViewHolderParticipantsList)holder).textViewContent.setVisibility(View.VISIBLE);
-			}
-			else if(userStatus == MegaChatApi.STATUS_AWAY){
-				logDebug("This user is away");
-				((ViewHolderParticipantsList) holder).statusImage.setVisibility(View.VISIBLE);
-				((ViewHolderParticipantsList) holder).statusImage.setImageDrawable(ContextCompat.getDrawable(context, R.drawable.circle_status_contact_away));
-				((ViewHolderParticipantsList)holder).textViewContent.setText(context.getString(R.string.away_status));
-				((ViewHolderParticipantsList)holder).textViewContent.setVisibility(View.VISIBLE);
-			}
-			else if(userStatus == MegaChatApi.STATUS_BUSY){
-				logDebug("This user is busy");
-				((ViewHolderParticipantsList) holder).statusImage.setVisibility(View.VISIBLE);
-				((ViewHolderParticipantsList) holder).statusImage.setImageDrawable(ContextCompat.getDrawable(context, R.drawable.circle_status_contact_busy));
-				((ViewHolderParticipantsList)holder).textViewContent.setText(context.getString(R.string.busy_status));
-				((ViewHolderParticipantsList)holder).textViewContent.setVisibility(View.VISIBLE);
-			}
-			else if(userStatus == MegaChatApi.STATUS_OFFLINE){
-				logDebug("This user is offline");
-				((ViewHolderParticipantsList) holder).statusImage.setVisibility(View.VISIBLE);
-				((ViewHolderParticipantsList) holder).statusImage.setImageDrawable(ContextCompat.getDrawable(context, R.drawable.circle_status_contact_offline));
-				((ViewHolderParticipantsList)holder).textViewContent.setText(context.getString(R.string.offline_status));
-				((ViewHolderParticipantsList)holder).textViewContent.setVisibility(View.VISIBLE);
-			}
-			else if(userStatus == MegaChatApi.STATUS_INVALID){
-				logWarning("INVALID status: " + userStatus);
-				((ViewHolderParticipantsList) holder).statusImage.setVisibility(View.GONE);
-				((ViewHolderParticipantsList)holder).textViewContent.setVisibility(View.GONE);
-			}
-			else{
-				logDebug("This user status is: " + userStatus);
-				((ViewHolderParticipantsList) holder).statusImage.setVisibility(View.GONE);
-				((ViewHolderParticipantsList)holder).textViewContent.setVisibility(View.GONE);
-			}
-
-			if(userStatus != MegaChatApi.STATUS_ONLINE && userStatus != MegaChatApi.STATUS_BUSY && userStatus != MegaChatApi.STATUS_INVALID){
-				if(!participant.getLastGreen().isEmpty()){
-					((ViewHolderParticipantsList)holder).textViewContent.setText(participant.getLastGreen());
-					((ViewHolderParticipantsList)holder).textViewContent.isMarqueeIsNecessary(context);
-				}
-			}
-			if (isMultipleSelect() && isItemChecked(position)) {
-				holder.itemLayout.setBackgroundColor(ContextCompat.getColor(context, R.color.new_file_list_selected_row));
-			}
-			else {
-				holder.itemLayout.setBackgroundColor(Color.WHITE);
-			}
-
-			holder.textViewContactName.setText(((ViewHolderParticipantsList)holder).fullName);
-			((ViewHolderParticipantsList)holder).threeDotsLayout.setOnClickListener(this);
-
-			/*Default Avatar*/
-			int color = getColorAvatar(((ViewHolderParticipantsList) holder).userHandle);
-			String name = ((ViewHolderParticipantsList) holder).fullName;
-			((ViewHolderParticipantsList) holder).imageView.setImageBitmap(getDefaultAvatar(color, name, AVATAR_SIZE, true));
-
-			/*Avatar*/
-			String myUserHandleEncoded = MegaApiAndroid.userHandleToBase64(megaChatApi.getMyUserHandle());
-			if((((ViewHolderParticipantsList)holder).userHandle).equals(myUserHandleEncoded)){
-				logDebug("It's me!!!");
-				File avatar = buildAvatarFile(context,((ViewHolderParticipantsList)holder).contactMail + ".jpg");
-				Bitmap bitmap = null;
-				if(avatar!=null){
-					if (avatar.exists()) {
-						if (avatar.length() > 0) {
-							BitmapFactory.Options bOpts = new BitmapFactory.Options();
-							bitmap = BitmapFactory.decodeFile(avatar.getAbsolutePath(), bOpts);
-							if (bitmap != null) {
-								((ViewHolderParticipantsList)holder).imageView.setImageBitmap(bitmap);
-							}
-						}
-					}
-					else{
-						logWarning("My avatar Not exists");
-					}
-				}
-				else{
-					logWarning("My avatar NULL");
-				}
-
-				((ViewHolderParticipantsList) holder).imageButtonThreeDots.setColorFilter(null);
-				((ViewHolderParticipantsList)holder).threeDotsLayout.setOnClickListener(this);
-			}
-			else{
-				logDebug("NOOOT me!!!");
-				ChatParticipantAvatarListener listener = new ChatParticipantAvatarListener(context, ((ViewHolderParticipantsList)holder), this);
-				if (((ViewHolderParticipantsList)holder).contactMail != null) {
-					logDebug("The participant is contact!!");
-
-					MegaUser contact = megaApi.getContact(((ViewHolderParticipantsList)holder).contactMail);
-					if(contact!=null){
-						File avatar = buildAvatarFile(context,((ViewHolderParticipantsList)holder).contactMail + ".jpg");
-						Bitmap bitmap = null;
-						if (isFileAvailable(avatar)) {
-							if (avatar.length() > 0) {
-								BitmapFactory.Options bOpts = new BitmapFactory.Options();
-								bOpts.inPurgeable = true;
-								bOpts.inInputShareable = true;
-								bitmap = BitmapFactory.decodeFile(avatar.getAbsolutePath(), bOpts);
-								if (bitmap == null) {
-									avatar.delete();
-                                    megaApi.getUserAvatar(contact,buildAvatarFile(context,contact.getEmail() + ".jpg").getAbsolutePath(),listener);
-                                } else {
-									((ViewHolderParticipantsList)holder).imageView.setImageBitmap(bitmap);
-								}
-							} else {
-                                megaApi.getUserAvatar(contact,buildAvatarFile(context,contact.getEmail() + ".jpg").getAbsolutePath(),listener);
-							}
-						} else {
-                            megaApi.getUserAvatar(contact,buildAvatarFile(context,contact.getEmail() + ".jpg").getAbsolutePath(),listener);
-						}
-						((ViewHolderParticipantsList) holder).imageButtonThreeDots.setColorFilter(null);
-					}
-					else{
-						logDebug("Participant is NOT contact");
-                        megaApi.getUserAvatar(((ViewHolderParticipantsList)holder).contactMail,buildAvatarFile(context,((ViewHolderParticipantsList)holder).contactMail + ".jpg").getAbsolutePath(),listener);
-					}
-
-				} else {
-					logDebug("NOT email- Participant is NOT contact");
-					if(position!=0){
-						((ViewHolderParticipantsList) holder).imageButtonThreeDots.setColorFilter(ContextCompat.getColor(context, R.color.chat_sliding_panel_separator));
-						((ViewHolderParticipantsList)holder).threeDotsLayout.setOnClickListener(null);
-					}
-
-                    megaApi.getUserAvatar(((ViewHolderParticipantsList)holder).userHandle,buildAvatarFile(context,((ViewHolderParticipantsList)holder).userHandle + ".jpg").getAbsolutePath(),listener);
-				}
-			}
-
-			if(isPreview && megaChatApi.getInitState() == MegaChatApi.INIT_ANONYMOUS){
-				((ViewHolderParticipantsList) holder).imageButtonThreeDots.setColorFilter(ContextCompat.getColor(context, R.color.chat_sliding_panel_separator));
-				((ViewHolderParticipantsList)holder).threeDotsLayout.setOnClickListener(null);
-				((ViewHolderParticipantsList)holder).itemLayout.setOnClickListener(null);
-			}
-
-			int permission = participant.getPrivilege();
-
-			if (permission == MegaChatRoom.PRIV_STANDARD) {
-				((ViewHolderParticipantsList)holder).permissionsIcon.setImageResource(R.drawable.ic_permissions_read_write);
-			} else if (permission == MegaChatRoom.PRIV_MODERATOR) {
-				((ViewHolderParticipantsList)holder).permissionsIcon.setImageResource(R.drawable.ic_permissions_full_access);
-			} else {
-				((ViewHolderParticipantsList)holder).permissionsIcon.setImageResource(R.drawable.ic_permissions_read_only);
-			}
-
-			((ViewHolderParticipantsList)holder).threeDotsLayout.setTag(holder);
-		}
-		else{
-			logDebug("Bind item add participant");
-			((ViewHolderAddParticipant)holder).itemLayout.setOnClickListener(this);
-		}
-	}
-
-	@Override
->>>>>>> aeae3e39
     public int getItemCount() {
         if (isNotPreviewAndLastParticipantModerator()) {
             return participants.size() + 2;
