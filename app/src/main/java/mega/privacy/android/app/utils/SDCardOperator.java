--- conflicted
+++ resolved
@@ -104,7 +104,7 @@
         return sdCardRoot;
     }
 
-    private boolean isNewSDCardPath(String path) {
+    public boolean isNewSDCardPath(String path) {
         return !path.startsWith(sdCardRoot);
     }
 
@@ -166,38 +166,6 @@
         return root;
     }
 
-<<<<<<< HEAD
-    public static void requestSDCardPermission(String sdCardRoot, Context context, Fragment fragment) {
-        Intent intent = getRequestPermissionIntent(context, sdCardRoot);
-        fragment.startActivityForResult(intent, Constants.REQUEST_CODE_TREE);
-    }
-
-    public static void requestSDCardPermission(String sdCardRoot, Context context, Activity activity) {
-        Intent intent = getRequestPermissionIntent(context, sdCardRoot);
-        activity.startActivityForResult(intent, Constants.REQUEST_CODE_TREE);
-    }
-
-    public static Intent getRequestPermissionIntent(Context context, String sdCardRoot) {
-        Intent intent = null;
-        if (isBasedOnFileStorage()) {
-            StorageManager sm = context.getSystemService(StorageManager.class);
-            if (sm != null) {
-                StorageVolume volume = sm.getStorageVolume(new File(sdCardRoot));
-                if (volume != null) {
-                    intent = volume.createAccessIntent(null);
-                }
-            }
-        }
-        //for below N or above P, open SAF
-        if (intent == null) {
-            intent = new Intent(Intent.ACTION_OPEN_DOCUMENT_TREE);
-        }
-        return intent;
-    }
-
-
-=======
->>>>>>> b7652322
     public DocumentFile createFolder(String path, String name) {
         DocumentFile parent = getDocumentFileByPath(path);
         DocumentFile folder = parent.findFile(name);
