--- conflicted
+++ resolved
@@ -53,19 +53,14 @@
         get() = megaApi.isBusinessAccount
     override val isMasterBusinessAccount: Boolean
         get() = megaApi.isMasterBusinessAccount
-<<<<<<< HEAD
     override val isEphemeralPlusPlus: Boolean
         get() = megaApi.isEphemeralPlusPlus
-    override val rootNode: MegaNode?
-        get() = megaApi.rootNode
     override val accountAuth: String
         get() = megaApi.accountAuth
-=======
 
     override suspend fun getRootNode(): MegaNode? = megaApi.rootNode
 
     override suspend fun getRubbishBinNode(): MegaNode? = megaApi.rubbishNode
->>>>>>> 5d521fb2
 
     override val globalUpdates: Flow<GlobalUpdate>
         get() = callbackFlow {
