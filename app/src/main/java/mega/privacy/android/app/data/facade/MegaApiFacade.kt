package mega.privacy.android.app.data.facade

import mega.privacy.android.app.data.gateway.api.MegaApiGateway
import mega.privacy.android.app.di.MegaApi
import nz.mega.sdk.MegaApiAndroid
import nz.mega.sdk.MegaLoggerInterface
import nz.mega.sdk.MegaNode
import nz.mega.sdk.MegaRequestListenerInterface
import javax.inject.Inject

/**
 * Mega api facade
 *
 * Implements [MegaApiGateway] and provides a facade over [MegaApiAndroid]
 *
 * @property megaApi
 */
class MegaApiFacade @Inject constructor(
    @MegaApi private val megaApi: MegaApiAndroid
) : MegaApiGateway {
    override fun multiFactorAuthAvailable(): Boolean {
        return megaApi.multiFactorAuthAvailable()
    }

    override fun multiFactorAuthEnabled(email: String?, listener: MegaRequestListenerInterface?) {
        megaApi.multiFactorAuthCheck(email, listener)
    }

    override fun cancelAccount(listener: MegaRequestListenerInterface?) {
        megaApi.cancelAccount(listener)
    }

    override val accountEmail: String?
        get() = megaApi.myEmail
    override val isBusinessAccount: Boolean
        get() = megaApi.isBusinessAccount
    override val isMasterBusinessAccount: Boolean
        get() = megaApi.isMasterBusinessAccount
    override val rootNode: MegaNode?
        get() = megaApi.rootNode

    override fun getFavourites(
        node: MegaNode?,
        count: Int,
        listener: MegaRequestListenerInterface?
    ) {
        megaApi.getFavourites(node, count, listener)
    }

    override fun getMegaNodeByHandle(nodeHandle: Long): MegaNode =
        megaApi.getNodeByHandle(nodeHandle)

    override fun hasVersion(node: MegaNode): Boolean = megaApi.hasVersions(node)

    override fun getChildrenByNode(parentNode: MegaNode): ArrayList<MegaNode> =
        megaApi.getChildren(parentNode)

    override fun getNumChildFolders(node: MegaNode): Int = megaApi.getNumChildFolders(node)

    override fun getNumChildFiles(node: MegaNode): Int = megaApi.getNumChildFiles(node)

    override fun setAutoAcceptContactsFromLink(
        disableAutoAccept: Boolean,
        listener: MegaRequestListenerInterface
    ) = megaApi.setContactLinksOption(disableAutoAccept, listener)

    override fun isAutoAcceptContactsFromLinkEnabled(listener: MegaRequestListenerInterface) =
        megaApi.getContactLinksOption(listener)

    override fun getFolderInfo(node: MegaNode?, listener: MegaRequestListenerInterface) =
        megaApi.getFolderInfo(node, listener)

<<<<<<< HEAD
    override fun getThumbnail(
        node: MegaNode,
        dstFilePath: String,
        listener: MegaRequestListenerInterface
    ) = megaApi.getThumbnail(node, dstFilePath, listener)
=======
    override fun addLogger(logger: MegaLoggerInterface) = MegaApiAndroid.addLoggerObject(logger)

    override fun removeLogger(logger: MegaLoggerInterface) =
        MegaApiAndroid.removeLoggerObject(logger)

    override fun setLogLevel(logLevel: Int) = MegaApiAndroid.setLogLevel(logLevel)

    override fun setUseHttpsOnly(enabled: Boolean) = megaApi.useHttpsOnly(enabled)
>>>>>>> f8a1f564
}<|MERGE_RESOLUTION|>--- conflicted
+++ resolved
@@ -70,13 +70,6 @@
     override fun getFolderInfo(node: MegaNode?, listener: MegaRequestListenerInterface) =
         megaApi.getFolderInfo(node, listener)
 
-<<<<<<< HEAD
-    override fun getThumbnail(
-        node: MegaNode,
-        dstFilePath: String,
-        listener: MegaRequestListenerInterface
-    ) = megaApi.getThumbnail(node, dstFilePath, listener)
-=======
     override fun addLogger(logger: MegaLoggerInterface) = MegaApiAndroid.addLoggerObject(logger)
 
     override fun removeLogger(logger: MegaLoggerInterface) =
@@ -85,5 +78,10 @@
     override fun setLogLevel(logLevel: Int) = MegaApiAndroid.setLogLevel(logLevel)
 
     override fun setUseHttpsOnly(enabled: Boolean) = megaApi.useHttpsOnly(enabled)
->>>>>>> f8a1f564
+
+    override fun getThumbnail(
+        node: MegaNode,
+        dstFilePath: String,
+        listener: MegaRequestListenerInterface
+    ) = megaApi.getThumbnail(node, dstFilePath, listener)
 }