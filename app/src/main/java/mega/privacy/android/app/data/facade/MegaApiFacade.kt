--- conflicted
+++ resolved
@@ -19,10 +19,7 @@
 import nz.mega.sdk.MegaNode
 import nz.mega.sdk.MegaRequestListenerInterface
 import nz.mega.sdk.MegaTransfer
-<<<<<<< HEAD
-=======
 import nz.mega.sdk.MegaTransferListenerInterface
->>>>>>> 3f26ba2a
 import nz.mega.sdk.MegaUser
 import nz.mega.sdk.MegaUserAlert
 import javax.inject.Inject
@@ -80,11 +77,8 @@
     override suspend fun getRootNode(): MegaNode? = megaApi.rootNode
 
     override suspend fun getRubbishBinNode(): MegaNode? = megaApi.rubbishNode
-<<<<<<< HEAD
-=======
 
     override suspend fun getSdkVersion(): String = megaApi.version
->>>>>>> 3f26ba2a
 
     override val globalUpdates: Flow<GlobalUpdate>
         get() = callbackFlow {
