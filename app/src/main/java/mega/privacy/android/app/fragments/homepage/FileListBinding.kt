--- conflicted
+++ resolved
@@ -10,6 +10,8 @@
 import com.facebook.drawee.view.SimpleDraweeView
 import mega.privacy.android.app.MimeTypeList
 import mega.privacy.android.app.R
+import mega.privacy.android.app.fragments.homepage.photos.PhotoViewHolder
+import mega.privacy.android.app.lollipop.adapters.LastContactsAdapter
 import mega.privacy.android.app.utils.Util
 import java.io.File
 
@@ -38,32 +40,24 @@
     }
 }
 
-<<<<<<< HEAD
-@BindingAdapter("thumbnail", "placeholder_icon", "item_selected")
-fun setSearchThumbnail(
-    imageView: SimpleDraweeView,
-    file: File?,
-    placeholderIcon: Int,
-    selected: Boolean
-=======
 @BindingAdapter("thumbnail", "item_selected", "nodeName")
 fun setListItemThumbnail(
     imageView: SimpleDraweeView,
     file: File?,
     selected: Boolean,
     nodeName: String
->>>>>>> bab3d037
 ) {
     with(imageView) {
         if (selected) {
             setActualImageResource(R.drawable.ic_select_folder)
         } else {
-<<<<<<< HEAD
-            if (file == null) {
-                setImageResource(placeholderIcon)
-            } else {
-                setImageURI(Uri.fromFile(file))
-            }
+            if (file == null || !file.exists()) {
+                setImageResource(MimeTypeList.typeForName(nodeName).iconResourceId)
+            } else setImageURI(
+                Uri.fromFile(
+                    file
+                )
+            )
         }
     }
 }
@@ -75,15 +69,6 @@
             setImageResource(placeholderIcon)
         } else {
             setImageURI(Uri.fromFile(file))
-=======
-            if (file == null || !file.exists()) {
-                setImageResource(MimeTypeList.typeForName(nodeName).iconResourceId)
-            } else setImageURI(
-                Uri.fromFile(
-                    file
-                )
-            )
->>>>>>> bab3d037
         }
 
         val radius = Util.px2dp(5F, imageView.resources.displayMetrics).toFloat()
