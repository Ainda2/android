--- conflicted
+++ resolved
@@ -54,11 +54,8 @@
 import mega.privacy.android.domain.usecase.MonitorMyAvatarFile
 import mega.privacy.android.domain.usecase.MonitorStorageStateEvent
 import mega.privacy.android.domain.usecase.SendStatisticsMediaDiscovery
-<<<<<<< HEAD
 import nz.mega.sdk.MegaEvent
-=======
 import mega.privacy.android.domain.usecase.billing.GetActiveSubscription
->>>>>>> 13902bbd
 import nz.mega.sdk.MegaNode
 import nz.mega.sdk.MegaUser
 import nz.mega.sdk.MegaUserAlert
@@ -104,13 +101,10 @@
     private val getExtendedAccountDetail: GetExtendedAccountDetail,
     private val getPricing: GetPricing,
     private val getFullAccountInfo: GetFullAccountInfo,
-<<<<<<< HEAD
+    private val getActiveSubscription: GetActiveSubscription,
     private val getFeatureFlagValue: GetFeatureFlagValue,
     private val getUnverifiedIncomingShares: GetUnverifiedIncomingShares,
     private val getUnverifiedOutgoingShares: GetUnverifiedOutgoingShares,
-=======
-    private val getActiveSubscription: GetActiveSubscription,
->>>>>>> 13902bbd
 ) : ViewModel() {
 
     /**
@@ -149,7 +143,6 @@
     )
 
     init {
-
         viewModelScope.launch {
             monitorNodeUpdates().collect {
                 checkItemForInbox(it)
