package mega.privacy.android.app.lollipop;

import android.Manifest;
import android.app.ActivityManager;
import android.app.Notification;
import android.app.NotificationManager;
import android.app.ProgressDialog;
import android.app.SearchManager;
import android.content.BroadcastReceiver;
import android.content.Context;
import android.content.DialogInterface;
import android.content.Intent;
import android.content.IntentFilter;
import android.content.pm.PackageManager;
import android.content.res.Configuration;
import android.database.Cursor;
import android.graphics.PorterDuff;
import android.net.Uri;
import android.os.AsyncTask;
import android.os.Build;
import android.os.Bundle;
import android.os.Environment;
import android.os.Handler;
import android.provider.OpenableColumns;
import android.support.annotation.NonNull;
import android.support.design.widget.AppBarLayout;
import android.support.v4.app.ActivityCompat;
import android.support.v4.app.Fragment;
import android.support.v4.app.FragmentTransaction;
import android.support.v4.content.ContextCompat;
import android.support.v4.content.FileProvider;
import android.support.v4.content.LocalBroadcastManager;
import android.support.v4.view.MenuItemCompat;
import android.support.v7.app.ActionBar;
import android.support.v7.app.AlertDialog;
import android.support.v7.widget.SearchView;
import android.support.v7.widget.Toolbar;
import android.text.Editable;
import android.text.TextWatcher;
import android.util.DisplayMetrics;
import android.util.TypedValue;
import android.view.Display;
import android.view.KeyEvent;
import android.view.LayoutInflater;
import android.view.Menu;
import android.view.MenuInflater;
import android.view.MenuItem;
import android.view.MotionEvent;
import android.view.Surface;
import android.view.View;
import android.view.ViewGroup;
import android.view.ViewTreeObserver;
import android.view.Window;
import android.view.WindowManager;
import android.view.animation.DecelerateInterpolator;
import android.view.inputmethod.EditorInfo;
import android.view.inputmethod.InputMethodManager;
import android.widget.Button;
import android.widget.CheckBox;
import android.widget.FrameLayout;
import android.widget.ImageButton;
import android.widget.ImageView;
import android.widget.LinearLayout;
import android.widget.ProgressBar;
import android.widget.RelativeLayout;
import android.widget.TextView;
import android.widget.Toast;

import com.google.android.exoplayer2.DefaultLoadControl;
import com.google.android.exoplayer2.ExoPlaybackException;
import com.google.android.exoplayer2.ExoPlayerFactory;
import com.google.android.exoplayer2.Format;
import com.google.android.exoplayer2.LoadControl;
import com.google.android.exoplayer2.PlaybackParameters;
import com.google.android.exoplayer2.Player;
import com.google.android.exoplayer2.SimpleExoPlayer;
import com.google.android.exoplayer2.Timeline;
import com.google.android.exoplayer2.decoder.DecoderCounters;
import com.google.android.exoplayer2.extractor.DefaultExtractorsFactory;
import com.google.android.exoplayer2.extractor.ExtractorsFactory;
import com.google.android.exoplayer2.source.ConcatenatingMediaSource;
import com.google.android.exoplayer2.source.ExtractorMediaSource;
import com.google.android.exoplayer2.source.MediaSource;
import com.google.android.exoplayer2.source.TrackGroupArray;
import com.google.android.exoplayer2.trackselection.AdaptiveTrackSelection;
import com.google.android.exoplayer2.trackselection.DefaultTrackSelector;
import com.google.android.exoplayer2.trackselection.TrackSelection;
import com.google.android.exoplayer2.trackselection.TrackSelectionArray;
import com.google.android.exoplayer2.trackselection.TrackSelector;
import com.google.android.exoplayer2.ui.SimpleExoPlayerView;
import com.google.android.exoplayer2.upstream.BandwidthMeter;
import com.google.android.exoplayer2.upstream.DefaultBandwidthMeter;
import com.google.android.exoplayer2.upstream.DefaultDataSourceFactory;
import com.google.android.exoplayer2.util.Util;
import com.google.android.exoplayer2.video.VideoRendererEventListener;

import java.io.File;
import java.util.ArrayList;
import java.util.Collections;
import java.util.Comparator;
import java.util.List;
import java.util.regex.Matcher;
import java.util.regex.Pattern;

import mega.privacy.android.app.DatabaseHandler;
import mega.privacy.android.app.MegaApplication;
import mega.privacy.android.app.MegaOffline;
import mega.privacy.android.app.MegaPreferences;
import mega.privacy.android.app.MimeTypeList;
import mega.privacy.android.app.MimeTypeThumbnail;
import mega.privacy.android.app.R;
import mega.privacy.android.app.components.EditTextCursorWatcher;
import mega.privacy.android.app.components.dragger.DraggableView;
import mega.privacy.android.app.components.dragger.ExitViewAnimator;
import mega.privacy.android.app.lollipop.controllers.ChatController;
import mega.privacy.android.app.lollipop.controllers.NodeController;
import mega.privacy.android.app.lollipop.listeners.CreateChatToPerformActionListener;
import mega.privacy.android.app.lollipop.managerSections.CameraUploadFragmentLollipop;
import mega.privacy.android.app.lollipop.managerSections.FileBrowserFragmentLollipop;
import mega.privacy.android.app.lollipop.managerSections.InboxFragmentLollipop;
import mega.privacy.android.app.lollipop.managerSections.IncomingSharesFragmentLollipop;
import mega.privacy.android.app.lollipop.managerSections.OfflineFragmentLollipop;
import mega.privacy.android.app.lollipop.managerSections.OutgoingSharesFragmentLollipop;
import mega.privacy.android.app.lollipop.managerSections.RubbishBinFragmentLollipop;
import mega.privacy.android.app.lollipop.managerSections.SearchFragmentLollipop;
import mega.privacy.android.app.utils.CacheFolderManager;
import mega.privacy.android.app.utils.Constants;
import mega.privacy.android.app.utils.LogUtil;
import nz.mega.sdk.MegaApiAndroid;
import nz.mega.sdk.MegaApiJava;
import nz.mega.sdk.MegaChatApi;
import nz.mega.sdk.MegaChatApiAndroid;
import nz.mega.sdk.MegaChatApiJava;
import nz.mega.sdk.MegaChatCall;
import nz.mega.sdk.MegaChatCallListenerInterface;
import nz.mega.sdk.MegaChatError;
import nz.mega.sdk.MegaChatMessage;
import nz.mega.sdk.MegaChatPeerList;
import nz.mega.sdk.MegaChatRequest;
import nz.mega.sdk.MegaChatRequestListenerInterface;
import nz.mega.sdk.MegaChatRoom;
import nz.mega.sdk.MegaContactRequest;
import nz.mega.sdk.MegaError;
import nz.mega.sdk.MegaEvent;
import nz.mega.sdk.MegaGlobalListenerInterface;
import nz.mega.sdk.MegaNode;
import nz.mega.sdk.MegaRequest;
import nz.mega.sdk.MegaRequestListenerInterface;
import nz.mega.sdk.MegaShare;
import nz.mega.sdk.MegaTransfer;
import nz.mega.sdk.MegaTransferListenerInterface;
import nz.mega.sdk.MegaUser;
import nz.mega.sdk.MegaUserAlert;

import static android.graphics.Color.BLACK;
import static android.graphics.Color.TRANSPARENT;
import static mega.privacy.android.app.lollipop.FileInfoActivityLollipop.TYPE_EXPORT_REMOVE;
import static mega.privacy.android.app.utils.ChatUtil.participatingInACall;
import static mega.privacy.android.app.utils.Util.isChatEnabled;
import static mega.privacy.android.app.utils.FileUtils.*;
import static mega.privacy.android.app.utils.OfflineUtils.*;

public class AudioVideoPlayerLollipop extends PinActivityLollipop implements View.OnClickListener, View.OnTouchListener, MegaGlobalListenerInterface, VideoRendererEventListener, MegaRequestListenerInterface,
        MegaChatRequestListenerInterface, MegaTransferListenerInterface, DraggableView.DraggableListener, MegaChatCallListenerInterface {

    boolean fromChatSavedInstance = false;
    int[] screenPosition;
    int mLeftDelta;
    int mTopDelta;
    float mWidthScale;
    float mHeightScale;
    int screenWidth;
    int screenHeight;
    int placeholderCount;

    public static final String PLAY_WHEN_READY = "PLAY_WHEN_READY";

    static AudioVideoPlayerLollipop audioVideoPlayerLollipop;

    private MegaApiAndroid megaApi;
    MegaApiAndroid megaApiFolder;
    private MegaChatApiAndroid megaChatApi;
    DatabaseHandler dbH = null;
    MegaPreferences prefs = null;

    private AlertDialog alertDialogTransferOverquota;

    Handler handler;
    Runnable runnableActionStatusBar = new Runnable() {
        @Override
        public void run() {
            hideActionStatusBar(400L);
        }
    };
    boolean isFolderLink = false;
    private SimpleExoPlayerView simpleExoPlayerView;
    private SimpleExoPlayer player;
    private Uri uri;
    private TextView exoPlayerName;
    private ProgressBar progressBar;
    private RelativeLayout containerControls;
    private RelativeLayout controlsButtonsLayout;

    private AppBarLayout appBarLayout;
    private Toolbar tB;
    private ActionBar aB;

    private MenuItem shareMenuItem;
    private MenuItem downloadMenuItem;
    private MenuItem propertiesMenuItem;
    private MenuItem chatMenuItem;
    private MenuItem getlinkMenuItem;
    private MenuItem renameMenuItem;
    private MenuItem moveMenuItem;
    private MenuItem copyMenuItem;
    private MenuItem moveToTrashMenuItem;
    private MenuItem removeMenuItem;
    private MenuItem removelinkMenuItem;
    private MenuItem loopMenuItem;
    public MenuItem searchMenuItem;
    private MenuItem importMenuItem;
    private MenuItem saveForOfflineMenuItem;
    private MenuItem chatRemoveMenuItem;

    private RelativeLayout playerLayout;

    private RelativeLayout audioContainer;
    private long handle = -1;
    int countChat = 0;
    int successSent = 0;
    int errorSent = 0;
    boolean transferOverquota = false;

    private boolean video = false;
    private ProgressDialog statusDialog = null;
    private String fileName = null;
    private long currentTime;

    private RelativeLayout containerAudioVideoPlayer;

    private Notification.Builder mBuilder;
    private NotificationManager mNotificationManager;

    private boolean isUrl;

    ArrayList<Long> handleListM = new ArrayList<Long>();

    private int currentPosition = 0;
    private int orderGetChildren = MegaApiJava.ORDER_DEFAULT_ASC;
    private long parentNodeHandle = -1;
    private int adapterType = 0;
    private ArrayList<Long> mediaHandles;
    private ArrayList<MegaOffline> offList;
    private ArrayList<MegaOffline> mediaOffList;
    private ArrayList<Uri> mediaUris;
    private boolean isPlayList;
    private int size = 0;

    private String downloadLocationDefaultPath = "";
    private boolean renamed = false;
    private boolean isOffline = false;
    private String path;
    private String pathNavigation;

    private DraggableView draggableView;
    private ImageView ivShadow;
    NodeController nC;
    private android.support.v7.app.AlertDialog downloadConfirmationDialog;
    private DisplayMetrics outMetrics;

    private boolean fromShared = false;
    int typeExport = -1;
    private AlertDialog renameDialog;
    String regex = "[*|\\?:\"<>\\\\\\\\/]";
    boolean moveToRubbish = false;
    ProgressDialog moveToTrashStatusDialog;
    private boolean loop = false;
    private boolean isVideo = true;
    private boolean isMP4 = false;

    private ImageButton nextButton;
    private ImageButton previousButton;
    private ImageButton playList;
    private int numErrors = 0;

    private FrameLayout fragmentContainer;
    private boolean onPlaylist = false;
//    public LoopingMediaSource loopingMediaSource;
    public ConcatenatingMediaSource concatenatingMediaSource = null;
    PlaylistFragment playlistFragment;
    private ProgressBar playlistProgressBar;
    int currentWindowIndex;
    public String querySearch = "";

    boolean playWhenReady = true;
    boolean searchExpand = false;
    boolean fromChat = false;
    boolean isDeleteDialogShow = false;
    boolean isAbHide = false;
    boolean fromDownload = false;

    ChatController chatC;
    private long msgId = -1;
    private long chatId = -1;
    MegaNode nodeChat;
    MegaChatMessage msgChat;

    MegaNode currentDocument;
    int playbackStateSaved;

    ProgressBar createPlaylistProgressBar;
    DefaultBandwidthMeter defaultBandwidthMeter;
    DefaultDataSourceFactory dataSourceFactory;
    ExtractorsFactory extractorsFactory;
    MediaSource mediaSource = null;
    boolean creatingPlaylist = false;
    boolean playListCreated = false;
    CreatePlayListTask createPlayListTask;
    List<MediaSource> mediaSourcePlaylist = new ArrayList<>();
    int createPlayListErrorCounter = 0;

    String query;
    File zipFile;
    ArrayList<File> zipFiles = new ArrayList<>();
    ArrayList<File> zipMediaFiles = new ArrayList<>();
    boolean isZip = false;
    GetMediaFilesTask getMediaFilesTask;

    private BroadcastReceiver receiver = new BroadcastReceiver() {
        @Override
        public void onReceive(Context context, Intent intent) {
            if (intent != null){
                screenPosition = intent.getIntArrayExtra("screenPosition");
                draggableView.setScreenPosition(screenPosition);
            }
        }
    };

    @Override
    protected void onCreate(Bundle savedInstanceState) {
        super.onCreate(savedInstanceState);
        LogUtil.logDebug("onCreate");

        setContentView(R.layout.activity_audiovideoplayer);

        audioVideoPlayerLollipop = this;

        LocalBroadcastManager.getInstance(this).registerReceiver(receiver, new IntentFilter(Constants.BROADCAST_ACTION_INTENT_FILTER_UPDATE_IMAGE_DRAG));

        downloadLocationDefaultPath = getDownloadLocation(this);

        draggableView.setViewAnimator(new ExitViewAnimator());

        getWindow().addFlags(WindowManager.LayoutParams.FLAG_KEEP_SCREEN_ON);

        Intent intent = getIntent();
        if (intent == null){
            LogUtil.logWarning("intent null");
            finish();
            return;
        }

        if (savedInstanceState != null) {
            LogUtil.logDebug("savedInstanceState NOT null");
            currentTime = savedInstanceState.getLong("currentTime");
            fileName = savedInstanceState.getString("fileName");
            handle = savedInstanceState.getLong("handle");
            uri = Uri.parse(savedInstanceState.getString("uri"));
            LogUtil.logDebug("savedInstanceState uri: " + uri);

            renamed = savedInstanceState.getBoolean("renamed");
            loop = savedInstanceState.getBoolean("loop");
            currentPosition = savedInstanceState.getInt("currentPosition");
            onPlaylist = savedInstanceState.getBoolean("onPlaylist");
            size = savedInstanceState.getInt("size");
            currentWindowIndex = savedInstanceState.getInt("currentWindowIndex");
            querySearch = savedInstanceState.getString("querySearch");
            playWhenReady = savedInstanceState.getBoolean("playWhenReady", true);
            isDeleteDialogShow = savedInstanceState.getBoolean("isDeleteDialogShow", false);
            isAbHide = savedInstanceState.getBoolean("isAbHide", false);
            placeholderCount = savedInstanceState.getInt("placeholder", 0);
        }
        else {
            LogUtil.logDebug("savedInstanceState null");

            isDeleteDialogShow = false;
            onPlaylist = false;
            currentTime = 0;
            currentWindowIndex = 0;
            handle = getIntent().getLongExtra("HANDLE", -1);
            fileName = getIntent().getStringExtra("FILENAME");
            currentPosition = intent.getIntExtra("position", 0);
            placeholderCount = intent.getIntExtra("placeholder", 0);
            playWhenReady = intent.getBooleanExtra(PLAY_WHEN_READY,true);
        }
        if (!renamed) {
            uri = intent.getData();
            if (uri == null) {
                LogUtil.logWarning("uri null");
                finish();
                return;
            }
        }
        fromDownload = intent.getBooleanExtra("fromDownloadService", false);
        fromShared = intent.getBooleanExtra("fromShared", false);
        path = intent.getStringExtra("path");
        adapterType = getIntent().getIntExtra("adapterType", 0);
        if (adapterType == Constants.OFFLINE_ADAPTER){
            isOffline = true;
            pathNavigation = intent.getStringExtra("pathNavigation");
        }
        else if (adapterType == Constants.FILE_LINK_ADAPTER) {
            String serialize = intent.getStringExtra(Constants.EXTRA_SERIALIZE_STRING);
            if(serialize!=null) {
                currentDocument = MegaNode.unserialize(serialize);
                if (currentDocument != null) {
                    LogUtil.logDebug("currentDocument NOT NULL");
                }
                else {
                    LogUtil.logDebug("currentDocument is NULL");
                }
            }
        }
        else if (adapterType == Constants.ZIP_ADAPTER) {
            isZip = true;
            pathNavigation = intent.getStringExtra("offlinePathDirectory");
            if (pathNavigation != null) {
                zipFile = new File(pathNavigation);
                if (zipFile != null || !zipFile.exists() || !zipFile.isDirectory()) {
                    pathNavigation = zipFile.getParent();
                }
                else {
                    return;
                }
            }
        }
        else if (adapterType == Constants.SEARCH_ADAPTER) {
            query = intent.getStringExtra("searchQuery");
        }
        else if (adapterType == Constants.FROM_CHAT){
            fromChat = true;
            chatC = new ChatController(this);
            msgId = intent.getLongExtra("msgId", -1);
            chatId = intent.getLongExtra("chatId", -1);
        }

        isFolderLink = intent.getBooleanExtra("isFolderLink", false);
        isPlayList = intent.getBooleanExtra("isPlayList", true);
        orderGetChildren = intent.getIntExtra("orderGetChildren", MegaApiJava.ORDER_DEFAULT_ASC);
        parentNodeHandle = intent.getLongExtra("parentNodeHandle", -1);

        Display display = getWindowManager().getDefaultDisplay();
        outMetrics = new DisplayMetrics();
        display.getMetrics(outMetrics);
        screenHeight = outMetrics.heightPixels;
        screenWidth = outMetrics.widthPixels;

        appBarLayout = (AppBarLayout) findViewById(R.id.app_bar);

        if (Build.VERSION.SDK_INT >= Build.VERSION_CODES.LOLLIPOP) {
            Window window = this.getWindow();
            window.addFlags(WindowManager.LayoutParams.FLAG_DRAWS_SYSTEM_BAR_BACKGROUNDS);
            window.clearFlags(WindowManager.LayoutParams.FLAG_TRANSLUCENT_STATUS);
            window.setStatusBarColor(ContextCompat.getColor(this, R.color.black));
        }
        if (Build.VERSION.SDK_INT <= Build.VERSION_CODES.GINGERBREAD){
            requestWindowFeature(Window.FEATURE_NO_TITLE);
            this.getWindow().setFlags(WindowManager.LayoutParams.FLAG_FULLSCREEN, WindowManager.LayoutParams.FLAG_FULLSCREEN);
        }

        tB = (Toolbar) findViewById(R.id.call_toolbar);
        if (tB == null) {
            LogUtil.logWarning("Tb is Null");
            return;
        }

        tB.setVisibility(View.VISIBLE);
        setSupportActionBar(tB);
        aB = getSupportActionBar();
        LogUtil.logDebug("aB.setHomeAsUpIndicator");
        aB.setHomeAsUpIndicator(R.drawable.ic_arrow_back_white);
        aB.setHomeButtonEnabled(true);
        aB.setDisplayHomeAsUpEnabled(true);

        exoPlayerName = (TextView) findViewById(R.id.exo_name_file);

        if(getResources().getConfiguration().orientation == Configuration.ORIENTATION_LANDSCAPE){
            exoPlayerName.setMaxWidth(mega.privacy.android.app.utils.Util.scaleWidthPx(300, outMetrics));
        }
        else{
            exoPlayerName.setMaxWidth(mega.privacy.android.app.utils.Util.scaleWidthPx(300, outMetrics));
        }

        if (fileName == null) {
            fileName = getFileName(uri);
        }
        if (fileName != null) {
            aB.setTitle(" ");
            exoPlayerName.setText(fileName);
            setTitle(fileName);
            isVideo = MimeTypeList.typeForName(fileName).isVideoReproducible();
            String extension = fileName.substring(fileName.length() - 3, fileName.length());
            LogUtil.logDebug("Extension: " + extension);
            if (extension.equals("mp4")) {
                isMP4 = true;
            } else {
                isMP4 = false;
            }
        }
        containerAudioVideoPlayer = (RelativeLayout) findViewById(R.id.audiovideoplayer_container);
        playerLayout = (RelativeLayout) findViewById(R.id.player_layout);

        audioContainer = (RelativeLayout) findViewById(R.id.audio_container);
        audioContainer.setVisibility(View.GONE);

        progressBar = (ProgressBar) findViewById(R.id.full_video_viewer_progress_bar);
        containerControls = (RelativeLayout) findViewById(R.id.container_exo_controls);
        controlsButtonsLayout = (RelativeLayout) findViewById(R.id.container_control_buttons);

        if (getResources().getConfiguration().orientation == Configuration.ORIENTATION_LANDSCAPE) {
            RelativeLayout.LayoutParams params1 = (RelativeLayout.LayoutParams) exoPlayerName.getLayoutParams();
            RelativeLayout.LayoutParams params2 = (RelativeLayout.LayoutParams) controlsButtonsLayout.getLayoutParams();
            RelativeLayout.LayoutParams params3 = (RelativeLayout.LayoutParams) audioContainer.getLayoutParams();
            params1.setMargins(0, 0, 0, mega.privacy.android.app.utils.Util.px2dp(5, outMetrics));
            params2.setMargins(0,0,0, mega.privacy.android.app.utils.Util.px2dp(5, outMetrics));
            params3.addRule(RelativeLayout.ABOVE, containerControls.getId());
            exoPlayerName.setLayoutParams(params1);
            controlsButtonsLayout.setLayoutParams(params2);
            audioContainer.setLayoutParams(params3);
        }

        previousButton = (ImageButton) findViewById(R.id.exo_prev);
        previousButton.setOnTouchListener(this);
        nextButton = (ImageButton) findViewById(R.id.exo_next);
        nextButton.setOnTouchListener(this);
        playList = (ImageButton) findViewById(R.id.exo_play_list);
        playList.setOnClickListener(this);
        fragmentContainer = (FrameLayout) findViewById(R.id.fragment_container);
        fragmentContainer.setVisibility(View.GONE);
        createPlaylistProgressBar = (ProgressBar) findViewById(R.id.create_playlist_progress_bar);
        createPlaylistProgressBar.setVisibility(View.GONE);
        simpleExoPlayerView = (SimpleExoPlayerView) findViewById(R.id.player_view);

        handler = new Handler();

        if (dbH == null){
            dbH = DatabaseHandler.getDbHandler(getApplicationContext());
        }

        if (!isOffline && !isZip){
            MegaApplication app = (MegaApplication)getApplication();
            megaApi = app.getMegaApi();

            LogUtil.logDebug("Add transfer listener");
            megaApi.addTransferListener(this);
            megaApi.addGlobalListener(this);

            if (mega.privacy.android.app.utils.Util.isOnline(this)){
                if(megaApi==null){
                    LogUtil.logDebug("Refresh session - sdk");
                    Intent intentLogin = new Intent(this, LoginActivityLollipop.class);
                    intentLogin.putExtra("visibleFragment", Constants. LOGIN_FRAGMENT);
                    intentLogin.setFlags(Intent.FLAG_ACTIVITY_CLEAR_TOP);
                    startActivity(intentLogin);
                    finish();
                    return;
                }
                else{
                    if(megaApi.isLoggedIn()>0){
                        if(megaApi.getRootNode()==null){
                            LogUtil.logDebug("Refresh session logged in but no fetch - sdk");
                            Intent intentLogin = new Intent(this, LoginActivityLollipop.class);
                            intentLogin.putExtra("visibleFragment", Constants. LOGIN_FRAGMENT);
                            intentLogin.setFlags(Intent.FLAG_ACTIVITY_CLEAR_TOP);
                            startActivity(intentLogin);
                            finish();
                            return;
                        }
                    }
                }

                if(isChatEnabled()){
                    if (megaChatApi == null){
                        megaChatApi = ((MegaApplication) getApplication()).getMegaChatApi();
                    }

                    if(megaChatApi==null||megaChatApi.getInitState()== MegaChatApi.INIT_ERROR){
                        LogUtil.logDebug("Refresh session - karere");
                        Intent intentLogin = new Intent(this, LoginActivityLollipop.class);
                        intentLogin.putExtra("visibleFragment", Constants. LOGIN_FRAGMENT);
                        intentLogin.setFlags(Intent.FLAG_ACTIVITY_CLEAR_TOP);
                        startActivity(intentLogin);
                        finish();
                        return;
                    }

                    megaChatApi.addChatCallListener(this);
                }

                if (isFolderLink) {
                    megaApiFolder = app.getMegaApiFolder();
                }

                if (dbH != null && dbH.getCredentials() != null) {
                    if (megaApi.httpServerIsRunning() == 0) {
                        megaApi.httpServerStart();
                    }

                    ActivityManager.MemoryInfo mi = new ActivityManager.MemoryInfo();
                    ActivityManager activityManager = (ActivityManager) this.getSystemService(Context.ACTIVITY_SERVICE);
                    activityManager.getMemoryInfo(mi);

                    if(mi.totalMem>Constants.BUFFER_COMP){
                        LogUtil.logDebug("Total mem: " + mi.totalMem + " allocate 32 MB");
                        megaApi.httpServerSetMaxBufferSize(Constants.MAX_BUFFER_32MB);
                    }
                    else{
                        LogUtil.logDebug("Total mem: " + mi.totalMem + " allocate 16 MB");
                        megaApi.httpServerSetMaxBufferSize(Constants.MAX_BUFFER_16MB);
                    }
                }
                else if (isFolderLink) {
                    if (megaApiFolder.httpServerIsRunning() == 0) {
                        megaApiFolder.httpServerStart();
                    }

                    ActivityManager.MemoryInfo mi = new ActivityManager.MemoryInfo();
                    ActivityManager activityManager = (ActivityManager) this.getSystemService(Context.ACTIVITY_SERVICE);
                    activityManager.getMemoryInfo(mi);

                    if(mi.totalMem>Constants.BUFFER_COMP){
                        LogUtil.logDebug("Total mem: " + mi.totalMem + " allocate 32 MB");
                        megaApiFolder.httpServerSetMaxBufferSize(Constants.MAX_BUFFER_32MB);
                    }
                    else{
                        LogUtil.logDebug("Total mem: " + mi.totalMem + " allocate 16 MB");
                        megaApiFolder.httpServerSetMaxBufferSize(Constants.MAX_BUFFER_16MB);
                    }
                }

                if (megaChatApi != null){
                    if (msgId != -1 && chatId != -1){
                        msgChat = megaChatApi.getMessage(chatId, msgId);
                        if (msgChat != null){
                            nodeChat = chatC.authorizeNodeIfPreview(msgChat.getMegaNodeList().get(0), megaChatApi.getChatRoom(chatId));
                            if (isDeleteDialogShow) {
                                showConfirmationDeleteNode(chatId, msgChat);
                            }
                        }
                    }
                    else {
                        LogUtil.logWarning("msgId or chatId null");
                    }
                }

                if (savedInstanceState != null && uri.toString().contains("http://") && !isFolderLink){
                    MegaNode node = null;
                    if (fromChat) {
                        node = nodeChat;
                    }
                    else if (adapterType == Constants.FILE_LINK_ADAPTER) {
                        node = currentDocument;
                    }
                    else {
                        node = megaApi.getNodeByHandle(handle);
                    }
                    if (node != null){
                        String url = megaApi.httpServerGetLocalLink(node);
                        if (url != null) {
                            uri = Uri.parse(url);
                        }
                    }
                    else {
                        showSnackbar(Constants.SNACKBAR_TYPE, getString(R.string.error_streaming), -1);
                    }

                }

                if (isFolderLink){
                    LogUtil.logDebug("Folder link node");
                    MegaNode currentDocumentAuth = megaApiFolder.authorizeNode(megaApiFolder.getNodeByHandle(handle));
                    if (dbH == null){
                        dbH = DatabaseHandler.getDbHandler(getApplicationContext());
                    }
                    if (currentDocumentAuth == null){
                        LogUtil.logDebug("CurrentDocumentAuth is null");
                        showSnackbar(Constants.SNACKBAR_TYPE, getString(R.string.error_streaming) + ": node not authorized", -1);
                    }
                    else{
                        LogUtil.logDebug("CurrentDocumentAuth is not null");
                        String url;
                        if (dbH != null && dbH.getCredentials() != null) {
                            url = megaApi.httpServerGetLocalLink(currentDocumentAuth);
                        }
                        else {
                            url = megaApiFolder.httpServerGetLocalLink(currentDocumentAuth);
                        }
                        if (url != null) {
                            uri = Uri.parse(url);
                        }
                    }
                }

                LogUtil.logDebug("Overquota delay: " + megaApi.getBandwidthOverquotaDelay());
                if(megaApi.getBandwidthOverquotaDelay()>0){
                    if(alertDialogTransferOverquota==null){
                        showTransferOverquotaDialog();
                    }
                    else if (!(alertDialogTransferOverquota.isShowing())) {
                        showTransferOverquotaDialog();
                    }
                }
            }
        }
        LogUtil.logDebug("uri: " + uri);

        if (uri.toString().contains("http://")){
            isUrl = true;
        }
        else {
            isUrl = false;
        }

        if (isAbHide) {
            hideActionStatusBar(0);
        }

        if (isPlayList) {
            getMediaFilesTask = new GetMediaFilesTask();
            getMediaFilesTask.execute();
        }
        else {
            playList.setVisibility(View.GONE);
            createPlayer();
        }

        if (savedInstanceState == null){
            ViewTreeObserver observer = simpleExoPlayerView.getViewTreeObserver();
            observer.addOnPreDrawListener(new ViewTreeObserver.OnPreDrawListener() {
                @Override
                public boolean onPreDraw() {

                    simpleExoPlayerView.getViewTreeObserver().removeOnPreDrawListener(this);
                    int[] location = new int[2];
                    simpleExoPlayerView.getLocationOnScreen(location);
                    int[] getlocation = new int[2];
                    getLocationOnScreen(getlocation);
                    if (screenPosition != null){
                        if (fromChat) {
                            mLeftDelta = screenPosition[0] - (screenPosition[2]/2) - location[0];
                            mTopDelta = screenPosition[1] - (screenPosition[3]/2) - location[1];
                        }
                        else {
                            mLeftDelta = getlocation[0] - location[0];
                            mTopDelta = getlocation[1] - location[1];
                        }

                        mWidthScale = (float) screenPosition[2] / simpleExoPlayerView.getWidth();
                        mHeightScale = (float) screenPosition[3] / simpleExoPlayerView.getHeight();
                    }
                    else {
                        mLeftDelta = (screenWidth/2) - location[0];
                        mTopDelta = (screenHeight/2) - location[1];

                        mWidthScale = (float) (screenWidth/4) / simpleExoPlayerView.getWidth();
                        mHeightScale = (float) (screenHeight/4) / simpleExoPlayerView.getHeight();
                    }

                    runEnterAnimation();

                    return true;
                }
            });
        }
        else {
            if (fromChat) {
                fromChatSavedInstance = true;
            }
        }
    }

    @Override
    public void onChatCallUpdate(MegaChatApiJava api, MegaChatCall call) {
        LogUtil.logDebug("onChatCallUpdate ");
        if (call.hasChanged(MegaChatCall.CHANGE_TYPE_STATUS)
                && (call.getStatus() == MegaChatCall.CALL_STATUS_RING_IN || call.getStatus() == MegaChatCall.CALL_STATUS_REQUEST_SENT)
                && player != null && player.getPlayWhenReady()) {
            player.setPlayWhenReady(false);
        }
    }

    class GetMediaFilesTask extends AsyncTask<Void, Void, Void> {

        @Override
        protected Void doInBackground(Void... voids) {
            LogUtil.logDebug("GetMediaFilesTask");
            MegaNode parentNode;

            if (adapterType == Constants.OFFLINE_ADAPTER){
                //OFFLINE
                LogUtil.logDebug("OFFLINE_ADAPTER");
                offList = new ArrayList<>();
                LogUtil.logDebug("PATHNAVIGATION: " + pathNavigation);
                offList=dbH.findByPath(pathNavigation);
                LogUtil.logDebug ("offList.size() = " + offList.size());

                for(int i=0; i<offList.size();i++){
                    MegaOffline checkOffline = offList.get(i);
                    File offlineFile = getOfflineFile(audioVideoPlayerLollipop, checkOffline);
                    if (!isFileAvailable(offlineFile)) {
                        offList.remove(i);
                        i--;
                    }
                }

                if (offList != null){
                    if(!offList.isEmpty()) {
                        MegaOffline lastItem = offList.get(offList.size()-1);
                        if(!(lastItem.getHandle().equals("0"))){
                            LogUtil.logDebug("Export in: " + getExternalStoragePath(OLD_MK_FILE));
                            File file= buildExternalStorageFile(OLD_MK_FILE);
                            if(isFileAvailable(file)){
                                MegaOffline masterKeyFile = new MegaOffline("0", getExternalStoragePath(OLD_MK_FILE), "MEGARecoveryKey.txt", 0, "0", 0, "0");
                                offList.add(masterKeyFile);
                            }
                        }
                    }
                    else{
                        LogUtil.logDebug("Export in: " + getExternalStoragePath(OLD_MK_FILE));
                        File file= buildExternalStorageFile(OLD_MK_FILE);
                        if(isFileAvailable(file)){
                            MegaOffline masterKeyFile = new MegaOffline("0", getExternalStoragePath(OLD_MK_FILE), "MEGARecoveryKey.txt", 0, "0", 0, "0");
                            offList.add(masterKeyFile);
                        }
                    }
                }

                if(orderGetChildren == MegaApiJava.ORDER_DEFAULT_DESC){
                    sortByNameDescending();
                }
                else{
                    sortByNameAscending();
                }

                if (offList.size() > 0){

                    mediaOffList = new ArrayList<>();
                    int mediaPosition = -1;
                    for (int i=0;i<offList.size();i++){
                        if ((MimeTypeList.typeForName(offList.get(i).getName()).isVideoReproducible() && !MimeTypeList.typeForName(offList.get(i).getName()).isVideoNotSupported())
                                || (MimeTypeList.typeForName(offList.get(i).getName()).isAudio() && !MimeTypeList.typeForName(offList.get(i).getName()).isAudioNotSupported())){
                            mediaOffList.add(offList.get(i));
                            mediaPosition++;
                            if (i == currentPosition){
                                currentPosition = mediaPosition;
                            }
                        }
                    }

                    if (currentPosition >= mediaOffList.size()){
                        currentPosition = 0;
                    }
                }
                size = mediaOffList.size();
            }
            else if(adapterType == Constants.SEARCH_ADAPTER){
                mediaHandles = new ArrayList<>();

                ArrayList<MegaNode> nodes = null;
                if (parentNodeHandle == -1){
                    nodes = megaApi.search(query, MegaApiJava.ORDER_DEFAULT_ASC);
                }
                else{
                    parentNode =  megaApi.getNodeByHandle(parentNodeHandle);
                    nodes = megaApi.getChildren(parentNode, orderGetChildren);
                }

                int mediaNumber = 0;
                for (int i=0;i<nodes.size();i++){
                    MegaNode n = nodes.get(i);
                    if ((MimeTypeList.typeForName(n.getName()).isVideoReproducible() && !MimeTypeList.typeForName(n.getName()).isVideoNotSupported())
                            || (MimeTypeList.typeForName(n.getName()).isAudio() && !MimeTypeList.typeForName(n.getName()).isAudioNotSupported())){
                        mediaHandles.add(n.getHandle());
                        if (i == currentPosition){
                            currentPosition = mediaNumber;
                        }
                        mediaNumber++;
                    }
                }

                if(mediaHandles.size() == 0){
                    finish();
                }

                if(currentPosition >= mediaHandles.size()){
                    currentPosition = 0;
                }

                size = mediaHandles.size();
            }
            else if(adapterType == Constants.FILE_LINK_ADAPTER){
                if (currentDocument != null) {
                    LogUtil.logDebug("File link node NOT null");
                    size = 1;
                }
                else {
                    size = 0;
                }
            }
            else if (adapterType == Constants.ZIP_ADAPTER) {
                LogUtil.logDebug("ZIP_ADAPTER");
                if (pathNavigation != null) {
                    File[] files = new File(zipFile.getParent()).listFiles();

                    if (files != null && files.length > 1){
                        for (int i=0; i<files.length; i++) {
                            zipFiles.add(files[i]);
                        }
                        Collections.sort(zipFiles, new Comparator<File>(){

                            public int compare(File z1, File z2) {
                                String name1 = z1.getName();
                                String name2 = z2.getName();
                                int res = String.CASE_INSENSITIVE_ORDER.compare(name1, name2);
                                if (res == 0) {
                                    res = name1.compareTo(name2);
                                }
                                return res;
                            }
                        });
                        for (int i=0; i<zipFiles.size();i++) {
                            if (zipFiles.get(i).isFile() && (MimeTypeList.typeForName(zipFiles.get(i).getName()).isVideoReproducible() && !MimeTypeList.typeForName(zipFiles.get(i).getName()).isVideoNotSupported())
                                    || (MimeTypeList.typeForName(zipFiles.get(i).getName()).isAudio() && !MimeTypeList.typeForName(zipFiles.get(i).getName()).isAudioNotSupported())) {
                                zipMediaFiles.add(zipFiles.get(i));
                            }
                        }
                        size = zipMediaFiles.size();
                    }
                    else {
                        size = 1;
                    }
                }
            }
            else{
                ArrayList<MegaNode> nodes = null;
                if (adapterType == Constants.FOLDER_LINK_ADAPTER) {
                    if(megaApiFolder == null){
                        MegaApplication app = (MegaApplication)getApplication();
                        megaApiFolder = app.getMegaApiFolder();
                    }
                    if (parentNodeHandle == -1) {
                        parentNode = megaApiFolder.getRootNode();
                    }
                    else {
                        parentNode = megaApiFolder.getNodeByHandle(parentNodeHandle);
                    }
                    if (parentNode != null) {
                        nodes = megaApiFolder.getChildren(parentNode, orderGetChildren);
                    }
                }
                else {
                    if (parentNodeHandle == -1) {
                        switch (adapterType) {
                            case Constants.FILE_BROWSER_ADAPTER: {
                                parentNode = megaApi.getRootNode();
                                break;
                            }
                            case Constants.RUBBISH_BIN_ADAPTER: {
                                parentNode = megaApi.getRubbishNode();
                                break;
                            }
                            case Constants.SHARED_WITH_ME_ADAPTER: {
                                parentNode = megaApi.getInboxNode();
                                break;
                            }
                            default: {
                                parentNode = megaApi.getRootNode();
                                break;
                            }
                        }

                    }
                    else {
                        parentNode = megaApi.getNodeByHandle(parentNodeHandle);
                    }
                    if (parentNode != null) {
                        nodes = megaApi.getChildren(parentNode, orderGetChildren);
                    }
                }

                mediaHandles = new ArrayList<>();

                int mediaNumber = 0;
                if (nodes != null) {
                    for (int i = 0; i < nodes.size(); i++) {
                        MegaNode n = nodes.get(i);
                        if ((MimeTypeList.typeForName(n.getName()).isVideoReproducible() && !MimeTypeList.typeForName(n.getName()).isVideoNotSupported())
                                || (MimeTypeList.typeForName(n.getName()).isAudio() && !MimeTypeList.typeForName(n.getName()).isAudioNotSupported())) {
                            mediaHandles.add(n.getHandle());
                            if (i == currentPosition) {
                                currentPosition = mediaNumber;
                            }
                            mediaNumber++;
                        }
                    }
                }

                if(mediaHandles.size() == 0) {
                    finish();
                }

                if(currentPosition >= mediaHandles.size()){
                    currentPosition = 0;
                }

                size = mediaHandles.size();
            }

            return null;
        }

        @Override
        protected void onPostExecute(Void aVoid) {
            if (size > 1) {
                playList.setVisibility(View.GONE);
                createPlaylistProgressBar.setVisibility(View.VISIBLE);
            }
            else {
                playList.setVisibility(View.GONE);
            }

            mediaSourcePlaylist.clear();
            createPlayer();
        }
    }

    void createPlayer () {
        LogUtil.logDebug("createPlayer");
        //Create a default TrackSelector
        BandwidthMeter bandwidthMeter = new DefaultBandwidthMeter();
        TrackSelection.Factory videoTrackSelectionFactory = new AdaptiveTrackSelection.Factory(bandwidthMeter);
        TrackSelector trackSelector = new DefaultTrackSelector(videoTrackSelectionFactory);

        //Create a default LoadControl
        LoadControl loadControl = new DefaultLoadControl();

        createPlayListErrorCounter = 0;
        //Create the player
        player = ExoPlayerFactory.newSimpleInstance(this, trackSelector, loadControl);

        //Set media controller
        simpleExoPlayerView.setUseController(true);
        simpleExoPlayerView.requestFocus();

        if (player != null) {
            //Bind the player to the view
            simpleExoPlayerView.setPlayer(player);
            simpleExoPlayerView.setControllerAutoShow(false);
            simpleExoPlayerView.setControllerShowTimeoutMs(999999999);
            simpleExoPlayerView.setOnTouchListener(new View.OnTouchListener() {
                @Override
                public boolean onTouch(View v, MotionEvent event) {

                    if (event.getAction() == MotionEvent.ACTION_UP) {
                        if (aB.isShowing()) {
                            hideActionStatusBar(400L);
                        }
                        else {
                            showActionStatusBar();
                        }
                    }
                    return true;
                }
            });

            //Measures bandwidth during playback. Can be null if not required.
           defaultBandwidthMeter = new DefaultBandwidthMeter();
            //Produces DataSource instances through which meida data is loaded
            //DataSource.Factory dataSourceFactory = new DefaultDataSourceFactory(this, Util.getUserAgent(this, "android2"), defaultBandwidthMeter);
            dataSourceFactory = new DefaultDataSourceFactory(this, Util.getUserAgent(this, "android2"), defaultBandwidthMeter);
            //Produces Extractor instances for parsing the media data
            extractorsFactory = new DefaultExtractorsFactory();

//            MediaSource mediaSource = null;
//            loopingMediaSource = null;

            if (isPlayList && size > 1) {
                createPlayListTask = new CreatePlayListTask();
                createPlayListTask.execute();
                playList.setVisibility(View.GONE);
                createPlaylistProgressBar.setVisibility(View.VISIBLE);
            }
            else {
                creatingPlaylist = false;
            }
            mediaSource = new ExtractorMediaSource(uri, dataSourceFactory, extractorsFactory, null, null);
            player.prepare(mediaSource);

    //        final LoopingMediaSource finalLoopingMediaSource = loopingMediaSource;
//            final ConcatenatingMediaSource finalConcatenatingMediaSource = concatenatingMediaSource;
//            final MediaSource finalMediaSource = mediaSource;
            //MediaSource mediaSource = new HlsMediaSource(uri, dataSourceFactory, handler, null);
            //DashMediaSource mediaSource = new DashMediaSource(uri, dataSourceFactory, new DefaultDashChunkSource.Factory(dataSourceFactory), null, null);

            player.addListener(new Player.EventListener() {
                @Override
                public void onTimelineChanged(Timeline timeline, Object manifest) {
                    LogUtil.logDebug("playerListener: onTimelineChanged");
                    updateContainers();
                    enableNextButton();
                }

                @Override
                public void onTracksChanged(TrackGroupArray trackGroups, TrackSelectionArray trackSelections) {
                    LogUtil.logDebug("playerListener: onTracksChanged");

                    updateContainers();
                    enableNextButton();
                    int newIndex = player.getCurrentWindowIndex();
                    if (currentWindowIndex != newIndex && playListCreated) {
                        updateFileProperties();
                    }
                }

                @Override
                public void onLoadingChanged(boolean isLoading) {
                    LogUtil.logDebug("playerListener: onLoadingChanged");
                    updateContainers();
                    enableNextButton();
                }

                @Override
                public void onPlayerStateChanged(boolean playWhenReady, int playbackState) {
                    LogUtil.logDebug("playbackState: " + playbackState);

                    if (playWhenReady && isChatEnabled() && megaChatApi != null && participatingInACall(megaChatApi)) {
                        //Not allow to play content when a call is in progress
                        player.setPlayWhenReady(false);
                        showSnackbar(Constants.SNACKBAR_TYPE, getString(R.string.not_allow_play_alert), -1);
                    }

                    playbackStateSaved = playbackState;
                    if (playbackState == Player.STATE_BUFFERING) {
                        audioContainer.setVisibility(View.GONE);
                        if (onPlaylist) {
                            playlistProgressBar.setVisibility(View.VISIBLE);
                            progressBar.setVisibility(View.GONE);
                        }
                        else {
                            progressBar.setVisibility(View.VISIBLE);
                        }
                    }
                    else if (playbackState == Player.STATE_ENDED) {
                        if (creatingPlaylist && playListCreated){
                           setPlaylist(currentWindowIndex + 1, 0);
                        }
                        else if (!loop && !onPlaylist && !creatingPlaylist) {
                            showActionStatusBar();
                        }
                    }
                    else {
                        if (onPlaylist) {
                            progressBar.setVisibility(View.GONE);
                            if (playlistProgressBar != null) {
                                playlistProgressBar.setVisibility(View.GONE);
                            }
                            if (playlistFragment != null && playlistFragment.isAdded()) {
                                if (playlistFragment.adapter != null) {
                                    playlistFragment.adapter.notifyDataSetChanged();
                                }
                            }
                        }
                        else {
                            progressBar.setVisibility(View.GONE);
                        }
                    }
                    enableNextButton();
                    updateContainers();
                }

                @Override
                public void onRepeatModeChanged(int repeatMode) {
                    LogUtil.logDebug("repeatMode: " + repeatMode);
                    updateContainers();
                    enableNextButton();
                }

                @Override
                public void onShuffleModeEnabledChanged(boolean shuffleModeEnabled) {
                    LogUtil.logDebug("shuffleModeEnabled: " + shuffleModeEnabled);
                    updateContainers();
                    enableNextButton();
                }

                @Override
                public void onPlayerError(ExoPlaybackException error) {
                    LogUtil.logWarning("Audio/Video player error", error);
                    playerError();
                }

                @Override
                public void onPositionDiscontinuity(int reason) {
                    LogUtil.logDebug("reason: " + reason);
                    updateContainers();
                    enableNextButton();

                    if (!creatingPlaylist) {
                        int oldWindowIndex = currentWindowIndex;
                        currentWindowIndex = player.getCurrentWindowIndex();

                        if (currentWindowIndex != oldWindowIndex && playListCreated) {
                            updateFileProperties();
                        }
                    }
                }

                @Override
                public void onPlaybackParametersChanged(PlaybackParameters playbackParameters) {
                    LogUtil.logDebug("playerListener: onPlaybackParametersChanged");
                    updateContainers();
                    enableNextButton();
                }

                @Override
                public void onSeekProcessed() {
                    LogUtil.logDebug("playerListener: onSeekProcessed");
                    updateContainers();
                    enableNextButton();
                }
            });
            numErrors = 0;
            player.setPlayWhenReady(playWhenReady);
            player.seekTo(currentTime);
            player.setVideoDebugListener(this);
        }
        else {
            LogUtil.logWarning("Error creating player");
        }
    }

    void setPlaylist (int index, long time) {
        boolean next = false;
        if (isOffline) {
            if (index < mediaOffList.size()) {
                next = true;
            }
        }
        else if (isZip) {
            if (index < zipMediaFiles.size()) {
                next = true;
            }
        }
        else {
            if (index < mediaHandles.size()) {
                next = true;
            }
        }
        if (next) {
            initPlaylist(index, time);
        }
    }

    void updateFileProperties () {
        LogUtil.logDebug("updateFileProperties");
        if (!creatingPlaylist && size > 1) {
            if (isOffline) {
                MegaOffline n = mediaOffList.get(currentWindowIndex);
                fileName = n.getName();
                handle = Long.parseLong(n.getHandle());
            }
            else if (isZip) {
                File zip = zipMediaFiles.get(currentWindowIndex);
                fileName = zip.getName();
                handle = -1;
            }
            else {
                MegaNode n;
                if (isFolderLink) {
                    n = megaApiFolder.getNodeByHandle(mediaHandles.get(currentWindowIndex));
                }
                else {
                    n = megaApi.getNodeByHandle(mediaHandles.get(currentWindowIndex));
                }
                fileName = n.getName();
                handle = n.getHandle();
            }

            isVideo = MimeTypeList.typeForName(fileName).isVideoReproducible();
            String extension = fileName.substring(fileName.length() - 3, fileName.length());
            if (extension.equals("mp4")) {
                isMP4 = true;
            } else {
                isMP4 = false;
            }
            exoPlayerName.setText(fileName);
            if (mediaUris != null && mediaUris.size() > currentWindowIndex) {
                uri = mediaUris.get(currentWindowIndex);
                if (uri.toString().contains("http://")) {
                    isUrl = true;
                } else {
                    isUrl = false;
                }
            }
            supportInvalidateOptionsMenu();
        }
        updateScrollPosition();

        if (onPlaylist) {
            if (playlistFragment != null && playlistFragment.isAdded() && playlistFragment.adapter != null) {
                if (currentWindowIndex < playlistFragment.adapter.getItemCount() && currentWindowIndex >= 0) {
                    playlistFragment.adapter.setItemChecked(currentWindowIndex);
                    playlistFragment.mLayoutManager.scrollToPosition(currentWindowIndex);
                    playlistFragment.adapter.notifyDataSetChanged();
                }
            }
        }
    }

    void enableNextButton() {
        if (playListCreated){
            if (isOffline) {
                if (currentWindowIndex == mediaOffList.size() -1)
                    return;
            }
            else if (isZip) {
                if (currentWindowIndex == zipMediaFiles.size() -1)
                    return;
            }
            else {
                if (currentWindowIndex == mediaHandles.size() -1)
                    return;
            }

            if (onPlaylist){
                if (playlistFragment != null && playlistFragment.isAdded()){
                    playlistFragment.nextButton.setEnabled(true);
                    playlistFragment.nextButton.setAlpha(1F);
                }
            }
            else {
                nextButton.setEnabled(true);
                nextButton.setAlpha(1F);
            }
            simpleExoPlayerView.refreshDrawableState();
        }
    }

    void playerError() {
        numErrors++;
        player.stop();
        if (numErrors <= 6) {
            if (isPlayList && size > 1 && playListCreated) {
//                player.prepare(finalLoopingMediaSource);
                player.prepare(concatenatingMediaSource);
            }
            else {
                player.prepare(mediaSource);
            }
            player.setPlayWhenReady(true);
        }
        else {
            showErrorDialog();
        }
    }

    void showErrorDialog() {
        LogUtil.logWarning("Error open video file");
        AlertDialog.Builder builder;
        if (Build.VERSION.SDK_INT >= Build.VERSION_CODES.LOLLIPOP) {
            builder = new AlertDialog.Builder(this, R.style.AppCompatAlertDialogStyle);
        }
        else {
            builder = new AlertDialog.Builder(this);
        }
        builder.setCancelable(false);
        String accept = getResources().getString(R.string.cam_sync_ok).toUpperCase();
        try {
            builder.setMessage(R.string.corrupt_video_dialog_text)
                    .setPositiveButton(accept, new DialogInterface.OnClickListener() {
                        public void onClick(DialogInterface dialog, int which) {
                            finish();
                        }
                    })
                    .show();
        }
        catch (Exception e){}

        numErrors = 0;
    }

    void updateContainers() {
        if (isVideo) {
            if ((isMP4 && video) || !isMP4) {
                audioContainer.setVisibility(View.GONE);
                if (isAbHide){
                    containerControls.animate().translationY(400).setDuration(0).withEndAction(new Runnable() {
                        @Override
                        public void run() {
                            simpleExoPlayerView.hideController();
                        }
                    }).start();
                }
            }
            else if (playbackStateSaved != Player.STATE_BUFFERING){
                simpleExoPlayerView.showController();
                containerControls.animate().translationY(0).setDuration(0).start();
                audioContainer.setVisibility(View.VISIBLE);
            }
        }
        else if (playbackStateSaved != Player.STATE_BUFFERING){
            simpleExoPlayerView.showController();
            containerControls.animate().translationY(0).setDuration(0).start();
            audioContainer.setVisibility(View.VISIBLE);
        }
    }

    public void updateCurrentImage(){

        if (adapterType == Constants.OFFLINE_ADAPTER){
            for (int i=0; i<offList.size(); i++){
                LogUtil.logDebug("Name: "+fileName+" mOfflist name: "+offList.get(i).getName());
                if (offList.get(i).getName().equals(fileName)){
                    getImageView(i, -1);
                    break;
                }
            }
        }
        else if (adapterType == Constants.ZIP_ADAPTER) {
            for (int i = 0; i< zipFiles.size(); i++) {
                if (zipFiles.get(i).getName().equals(fileName)) {
                    getImageView(i, -1);
                }
            }
        }
        else if (adapterType == Constants.PHOTO_SYNC_ADAPTER || adapterType == Constants.SEARCH_BY_ADAPTER){
            getImageView(0, handle);
        }
        else if (adapterType == Constants.SEARCH_ADAPTER){
            getImageView(0, handle);
        }
        else {
            MegaNode parentNode;
            if (isFolderLink) {
                parentNode = megaApiFolder.getParentNode(megaApiFolder.getNodeByHandle(handle));
            }
            else {
                parentNode = megaApi.getParentNode(megaApi.getNodeByHandle(handle));
            }
            ArrayList<MegaNode> listNodes = megaApi.getChildren(parentNode, orderGetChildren);
            for (int i=0; i<listNodes.size(); i++){
                if (listNodes.get(i).getHandle() == handle){
                    getImageView(i, -1);
                    break;
                }
            }
        }
    }

    public void getImageView (int i, long handle) {
        Intent intent = new Intent(Constants.BROADCAST_ACTION_INTENT_FILTER_UPDATE_POSITION);
        intent.putExtra("position", i);
        intent.putExtra("actionType", Constants.UPDATE_IMAGE_DRAG);
        intent.putExtra("adapterType", adapterType);
        intent.putExtra("placeholder",placeholderCount);
        intent.putExtra("handle", handle);
        LocalBroadcastManager.getInstance(this).sendBroadcast(intent);
    }

    public void updateScrollPosition(){
        if (adapterType == Constants.OFFLINE_ADAPTER){
            for (int i=0; i<offList.size(); i++){
                LogUtil.logDebug("Name: " + fileName + " mOfflist name: " + offList.get(i).getName());
                if (offList.get(i).getName().equals(fileName)){
                    scrollToPosition(i, -1);
                    break;
                }
            }
        }
        else if (adapterType == Constants.ZIP_ADAPTER) {
            for (int i = 0; i< zipFiles.size(); i++) {
                if (zipFiles.get(i).getName().equals(fileName)) {
                    scrollToPosition(i, -1);
                }
            }
        }
        else if (adapterType == Constants.PHOTO_SYNC_ADAPTER || adapterType == Constants.SEARCH_BY_ADAPTER){
            scrollToPosition(0, handle);
        }
        else if (adapterType == Constants.SEARCH_ADAPTER){
            scrollToPosition(0, handle);
        }
        else {
            MegaNode parentNode;
            if (isFolderLink) {
                parentNode = megaApiFolder.getParentNode(megaApiFolder.getNodeByHandle(handle));
            }
            else {
                parentNode = megaApi.getParentNode(megaApi.getNodeByHandle(handle));
            }
            ArrayList<MegaNode> listNodes = megaApi.getChildren(parentNode, orderGetChildren);

            for (int i=0; i<listNodes.size(); i++){
                if (listNodes.get(i).getHandle() == handle){
                    scrollToPosition(i, -1);
                    break;
                }
            }
        }
    }

    void scrollToPosition (int i, long handle) {
        getImageView(i, handle);
        Intent intent = new Intent(Constants.BROADCAST_ACTION_INTENT_FILTER_UPDATE_POSITION);
        intent.putExtra("position", i);
        intent.putExtra("actionType", Constants.SCROLL_TO_POSITION);
        intent.putExtra("adapterType", adapterType);
        intent.putExtra("handle", handle);
        intent.putExtra("placeholder",placeholderCount);
        LocalBroadcastManager.getInstance(this).sendBroadcast(intent);
    }

    public void setImageDragVisibility(int visibility){
        if (adapterType == Constants.RUBBISH_BIN_ADAPTER){
            if (RubbishBinFragmentLollipop.imageDrag != null){
                RubbishBinFragmentLollipop.imageDrag.setVisibility(visibility);
            }
        }
        else if (adapterType == Constants.INBOX_ADAPTER){
            if (InboxFragmentLollipop.imageDrag != null){
                InboxFragmentLollipop.imageDrag.setVisibility(visibility);
            }
        }
        else if (adapterType == Constants.INCOMING_SHARES_ADAPTER){
            if (IncomingSharesFragmentLollipop.imageDrag != null) {
                IncomingSharesFragmentLollipop.imageDrag.setVisibility(visibility);
            }
        }
        else if (adapterType == Constants.OUTGOING_SHARES_ADAPTER){
            if (OutgoingSharesFragmentLollipop.imageDrag != null){
                OutgoingSharesFragmentLollipop.imageDrag.setVisibility(visibility);
            }
        }
        else if (adapterType == Constants.CONTACT_FILE_ADAPTER){
            if (ContactFileListFragmentLollipop.imageDrag != null){
                ContactFileListFragmentLollipop.imageDrag.setVisibility(visibility);
            }
        }
        else if (adapterType == Constants.FOLDER_LINK_ADAPTER){
            if (FolderLinkActivityLollipop.imageDrag != null){
                FolderLinkActivityLollipop.imageDrag.setVisibility(visibility);
            }
        }
        else if (adapterType == Constants.SEARCH_ADAPTER){
            if (SearchFragmentLollipop.imageDrag != null){
                SearchFragmentLollipop.imageDrag.setVisibility(visibility);
            }
        }
        else if (adapterType == Constants.FILE_BROWSER_ADAPTER){
            if (FileBrowserFragmentLollipop.imageDrag != null){
                FileBrowserFragmentLollipop.imageDrag.setVisibility(visibility);
            }
        }
        else if (adapterType == Constants.PHOTO_SYNC_ADAPTER ||adapterType == Constants.SEARCH_BY_ADAPTER) {
            if (CameraUploadFragmentLollipop.imageDrag != null){
                CameraUploadFragmentLollipop.imageDrag.setVisibility(visibility);
            }
        }
        else if (adapterType == Constants.OFFLINE_ADAPTER) {
            if (OfflineFragmentLollipop.imageDrag != null){
                OfflineFragmentLollipop.imageDrag.setVisibility(visibility);
            }
        }
        else if (adapterType == Constants.ZIP_ADAPTER) {
            if (ZipBrowserActivityLollipop.imageDrag != null){
                ZipBrowserActivityLollipop.imageDrag.setVisibility(visibility);
            }
        }
    }

    void getLocationOnScreen(int[] location){
        if (adapterType == Constants.RUBBISH_BIN_ADAPTER){
            if (RubbishBinFragmentLollipop.imageDrag != null) {
                RubbishBinFragmentLollipop.imageDrag.getLocationOnScreen(location);
            }
        }
        else if (adapterType == Constants.INBOX_ADAPTER){
            if (InboxFragmentLollipop.imageDrag != null){
                InboxFragmentLollipop.imageDrag.getLocationOnScreen(location);
            }
        }
        else if (adapterType == Constants.INCOMING_SHARES_ADAPTER){
            if (IncomingSharesFragmentLollipop.imageDrag != null) {
                IncomingSharesFragmentLollipop.imageDrag.getLocationOnScreen(location);
            }
        }
        else if (adapterType == Constants.OUTGOING_SHARES_ADAPTER){
            if (OutgoingSharesFragmentLollipop.imageDrag != null) {
                OutgoingSharesFragmentLollipop.imageDrag.getLocationOnScreen(location);
            }
        }
        else if (adapterType == Constants.CONTACT_FILE_ADAPTER){
            if (ContactFileListFragmentLollipop.imageDrag != null) {
                ContactFileListFragmentLollipop.imageDrag.getLocationOnScreen(location);
            }
        }
        else if (adapterType == Constants.FOLDER_LINK_ADAPTER){
            if (FolderLinkActivityLollipop.imageDrag != null) {
                FolderLinkActivityLollipop.imageDrag.getLocationOnScreen(location);
            }
        }
        else if (adapterType == Constants.SEARCH_ADAPTER){
            if (SearchFragmentLollipop.imageDrag != null){
                SearchFragmentLollipop.imageDrag.getLocationOnScreen(location);
            }
        }
        else if (adapterType == Constants.FILE_BROWSER_ADAPTER){
            if (FileBrowserFragmentLollipop.imageDrag != null){
                FileBrowserFragmentLollipop.imageDrag.getLocationOnScreen(location);
            }
        }
        else if (adapterType == Constants.PHOTO_SYNC_ADAPTER || adapterType == Constants.SEARCH_BY_ADAPTER){
            if (CameraUploadFragmentLollipop.imageDrag != null) {
                CameraUploadFragmentLollipop.imageDrag.getLocationOnScreen(location);
            }
        }
        else if (adapterType == Constants.OFFLINE_ADAPTER){
            if (OfflineFragmentLollipop.imageDrag != null){
                OfflineFragmentLollipop.imageDrag.getLocationOnScreen(location);
            }
        }
        else if (adapterType == Constants.ZIP_ADAPTER){
            if (ZipBrowserActivityLollipop.imageDrag != null){
                ZipBrowserActivityLollipop.imageDrag.getLocationOnScreen(location);
            }
        }
    }

    public void runEnterAnimation() {
        final long duration = 600;

        if (aB != null && aB.isShowing()) {
            if(tB != null) {
                tB.animate().translationY(-220).setDuration(0)
                        .withEndAction(new Runnable() {
                            @Override
                            public void run() {
                                aB.hide();
                            }
                        }).start();
                getWindow().addFlags(WindowManager.LayoutParams.FLAG_FULLSCREEN);
                try{
                    containerControls.animate().translationY(400).setDuration(0).withEndAction(new Runnable() {
                        @Override
                        public void run() {
                            simpleExoPlayerView.hideController();
                        }
                    }).start();
                }
                catch(Exception e){
                    LogUtil.logWarning("Exception" + e.getMessage());
                }

            }
            else {
                aB.hide();
            }
        }
        containerAudioVideoPlayer.setBackgroundColor(TRANSPARENT);
        playerLayout.setBackgroundColor(TRANSPARENT);
        appBarLayout.setBackgroundColor(TRANSPARENT);
        if (Build.VERSION.SDK_INT >= Build.VERSION_CODES.LOLLIPOP) {
            containerAudioVideoPlayer.setElevation(0);
            playerLayout.setElevation(0);
            appBarLayout.setElevation(0);

        }


        simpleExoPlayerView.setPivotX(0);
        simpleExoPlayerView.setPivotY(0);
        simpleExoPlayerView.setScaleX(mWidthScale);
        simpleExoPlayerView.setScaleY(mHeightScale);
        simpleExoPlayerView.setTranslationX(mLeftDelta);
        simpleExoPlayerView.setTranslationY(mTopDelta);

        ivShadow.setAlpha(0);

        simpleExoPlayerView.animate().setDuration(duration).scaleX(1).scaleY(1).translationX(0).translationY(0).setInterpolator(new DecelerateInterpolator()).withEndAction(new Runnable() {
            @Override
            public void run() {
                showActionStatusBar();
                simpleExoPlayerView.showController();
                containerControls.animate().translationY(0).setDuration(400L).start();
                containerAudioVideoPlayer.setBackgroundColor(BLACK);
                playerLayout.setBackgroundColor(BLACK);
                appBarLayout.setBackgroundColor(BLACK);
            }
        });

        ivShadow.animate().setDuration(duration).alpha(1);

        handler.postDelayed(runnableActionStatusBar, 3000);
    }

    public void sortByNameDescending(){

        ArrayList<String> foldersOrder = new ArrayList<String>();
        ArrayList<String> filesOrder = new ArrayList<String>();
        ArrayList<MegaOffline> tempOffline = new ArrayList<MegaOffline>();


        for(int k = 0; k < offList.size() ; k++) {
            MegaOffline node = offList.get(k);
            if(node.getType().equals("1")){
                foldersOrder.add(node.getName());
            }
            else{
                filesOrder.add(node.getName());
            }
        }


        Collections.sort(foldersOrder, String.CASE_INSENSITIVE_ORDER);
        Collections.reverse(foldersOrder);
        Collections.sort(filesOrder, String.CASE_INSENSITIVE_ORDER);
        Collections.reverse(filesOrder);

        for(int k = 0; k < foldersOrder.size() ; k++) {
            for(int j = 0; j < offList.size() ; j++) {
                String name = foldersOrder.get(k);
                String nameOffline = offList.get(j).getName();
                if(name.equals(nameOffline)){
                    tempOffline.add(offList.get(j));
                }
            }

        }

        for(int k = 0; k < filesOrder.size() ; k++) {
            for(int j = 0; j < offList.size() ; j++) {
                String name = filesOrder.get(k);
                String nameOffline = offList.get(j).getName();
                if(name.equals(nameOffline)){
                    tempOffline.add(offList.get(j));
                }
            }

        }

        offList.clear();
        offList.addAll(tempOffline);
    }


    public void sortByNameAscending(){
        LogUtil.logDebug("sortByNameAscending");
        ArrayList<String> foldersOrder = new ArrayList<String>();
        ArrayList<String> filesOrder = new ArrayList<String>();
        ArrayList<MegaOffline> tempOffline = new ArrayList<MegaOffline>();

        for(int k = 0; k < offList.size() ; k++) {
            MegaOffline node = offList.get(k);
            if(node.getType().equals("1")){
                foldersOrder.add(node.getName());
            }
            else{
                filesOrder.add(node.getName());
            }
        }

        Collections.sort(foldersOrder, String.CASE_INSENSITIVE_ORDER);
        Collections.sort(filesOrder, String.CASE_INSENSITIVE_ORDER);

        for(int k = 0; k < foldersOrder.size() ; k++) {
            for(int j = 0; j < offList.size() ; j++) {
                String name = foldersOrder.get(k);
                String nameOffline = offList.get(j).getName();
                if(name.equals(nameOffline)){
                    tempOffline.add(offList.get(j));
                }
            }
        }

        for(int k = 0; k < filesOrder.size() ; k++) {
            for(int j = 0; j < offList.size() ; j++) {
                String name = filesOrder.get(k);
                String nameOffline = offList.get(j).getName();
                if(name.equals(nameOffline)){
                    tempOffline.add(offList.get(j));
                }
            }

        }

        offList.clear();
        offList.addAll(tempOffline);
    }

    @Override
    public void onSaveInstanceState(Bundle outState) {
        super.onSaveInstanceState(outState);
        LogUtil.logDebug("onSaveInstanceState");
        if (player != null) {
            playWhenReady = player.getPlayWhenReady();
            currentTime = player.getCurrentPosition();
        }
        if (createPlayListTask != null && createPlayListTask.getStatus() == AsyncTask.Status.RUNNING){
            createPlayListTask.cancel(true);
        }
        if (getMediaFilesTask != null && getMediaFilesTask.getStatus() == AsyncTask.Status.RUNNING) {
            getMediaFilesTask.cancel(true);
        }
        outState.putLong("currentTime", currentTime);
        outState.putInt("currentPosition", currentPosition);
        outState.putInt("placeholder",placeholderCount );
        outState.putLong("handle", handle);
        outState.putString("fileName", fileName);
        outState.putString("uri", uri.toString());
        if (getIntent() != null) {
            getIntent().setData(uri);
        }
        outState.putBoolean("renamed", renamed);
        outState.putBoolean("loop", loop);
        outState.putBoolean("onPlaylist", onPlaylist);
        outState.putInt("currentWindowIndex", currentWindowIndex);
        outState.putInt("size", size);
        outState.putString("querySearch", querySearch);
        outState.putBoolean("playWhenReady", playWhenReady);
        outState.putBoolean("isDeleteDialogShow", isDeleteDialogShow);
        outState.putBoolean("isAbHide", isAbHide);
    }

    public String getFileName(Uri uri) {
        String result = null;
        if (uri.getScheme().equals("content")) {
            Cursor cursor = getContentResolver().query(uri, null, null, null, null);
            try {
                if (cursor != null && cursor.moveToFirst()) {
                    result = cursor.getString(cursor.getColumnIndex(OpenableColumns.DISPLAY_NAME));
                }
            } finally {
                if (cursor != null) {
                    cursor.close();
                }
            }
        }
        if (result == null) {
            result = uri.getLastPathSegment();
        }
        return result;
    }

    protected void hideActionStatusBar(long duration){
        isAbHide = true;
        if (aB != null && aB.isShowing()) {
            if(tB != null) {
                tB.animate().translationY(-220).setDuration(duration)
                        .withEndAction(new Runnable() {
                            @Override
                            public void run() {
                                aB.hide();
                            }
                        }).start();
                getWindow().addFlags(WindowManager.LayoutParams.FLAG_FULLSCREEN);
            }
            else {
                aB.hide();
            }
            if (video){
                containerControls.animate().translationY(400).setDuration(duration).withEndAction(new Runnable() {
                    @Override
                    public void run() {
                        simpleExoPlayerView.hideController();
                    }
                }).start();
            }
        }
    }
    protected void showActionStatusBar(){
        isAbHide = false;
        if (aB != null && !aB.isShowing()) {
            aB.show();
            if(tB != null) {
                tB.animate().translationY(0).setDuration(400L).start();
                getWindow().clearFlags(WindowManager.LayoutParams.FLAG_FULLSCREEN);
            }
            simpleExoPlayerView.showController();
            if (creatingPlaylist){
                enableNextButton();
            }
            containerControls.animate().translationY(0).setDuration(400L).start();
        }
    }

    public void showToolbar() {
        if (tB == null) {
            tB = (Toolbar) findViewById(R.id.call_toolbar);
            if (tB == null) {
                LogUtil.logWarning("Tb is Null");
                return;
            }
            tB.setVisibility(View.VISIBLE);
            setSupportActionBar(tB);
        }
        if (aB != null && !aB.isShowing()) {
            aB.show();
            if(tB != null) {
                tB.animate().translationY(0).setDuration(0).start();
                getWindow().clearFlags(WindowManager.LayoutParams.FLAG_FULLSCREEN);
            }
        }
        else {
            aB = getSupportActionBar();
            aB.setHomeAsUpIndicator(R.drawable.ic_arrow_back_white);
            aB.setHomeButtonEnabled(true);
            aB.setDisplayHomeAsUpEnabled(true);
            aB.show();
            if(tB != null) {
                tB.animate().translationY(0).setDuration(0).start();
                getWindow().clearFlags(WindowManager.LayoutParams.FLAG_FULLSCREEN);
            }
        }
    }

    @Override
    public boolean onCreateOptionsMenu(Menu menu) {
        LogUtil.logDebug("onCreateOptionsMenu");

        MenuInflater inflater = getMenuInflater();
        inflater.inflate(R.menu.activity_audiovideoplayer, menu);

        final SearchManager searchManager = (SearchManager) getSystemService(Context.SEARCH_SERVICE);
        searchMenuItem = menu.findItem(R.id.action_search);
        final SearchView searchView = (SearchView) MenuItemCompat.getActionView(searchMenuItem);

        if (searchView != null){
            searchView.setIconifiedByDefault(true);
        }

        MenuItemCompat.setOnActionExpandListener(searchMenuItem, new MenuItemCompat.OnActionExpandListener() {
            @Override
            public boolean onMenuItemActionExpand(MenuItem item) {
                if (player != null) {
                    player.setPlayWhenReady(false);
                }
                if (playlistFragment != null && playlistFragment.isAdded()){
                    playlistFragment.setSearchOpen(true);
                    playlistFragment.hideController();
                }
                loopMenuItem.setVisible(false);
                querySearch = "";
                searchExpand = true;
                return true;
            }

            @Override
            public boolean onMenuItemActionCollapse(MenuItem item) {
                searchExpand = false;
                if (playlistFragment != null && playlistFragment.isAdded()){
                    boolean scroll;
                    playlistFragment.setSearchOpen(false);
                    if(playlistFragment.mLayoutManager.findLastVisibleItemPosition() == playlistFragment.adapter.getItemCount()-1){
                        scroll = true;
                    }
                    else {
                        scroll = false;
                    }
                    playlistFragment.showController(scroll);
                    playlistFragment.adapter.notifyDataSetChanged();
                    if (isOffline){
                        playlistFragment.contentText.setText(""+mediaOffList.size()+" "+getResources().getQuantityString(R.plurals.general_num_files, mediaOffList.size()));
                    }
                    else if (isZip) {
                        playlistFragment.contentText.setText(""+ zipMediaFiles.size()+" "+getResources().getQuantityString(R.plurals.general_num_files, zipMediaFiles.size()));
                    }
                    else {
                        playlistFragment.contentText.setText(""+mediaHandles.size()+" "+getResources().getQuantityString(R.plurals.general_num_files, mediaHandles.size()));
                    }
                }
                loopMenuItem.setVisible(true);
                invalidateOptionsMenu();
                return true;
            }
        });
        searchView.setMaxWidth(Integer.MAX_VALUE);
        searchView.setOnQueryTextListener(new SearchView.OnQueryTextListener() {

            @Override
            public boolean onQueryTextSubmit(String query) {
                if (playlistFragment != null && playlistFragment.isAdded()){
                    playlistFragment.setNodesSearch(query);
                }
                querySearch = query;
                return true;
            }

            @Override
            public boolean onQueryTextChange(String newText) {
                LogUtil.logDebug("newText: " + newText);
                if (playlistFragment != null && playlistFragment.isAdded()){
                    playlistFragment.setNodesSearch(newText);
                }
                querySearch = newText;
                return true;
            }

        });

        shareMenuItem = menu.findItem(R.id.full_video_viewer_share);
        downloadMenuItem = menu.findItem(R.id.full_video_viewer_download);
        chatMenuItem = menu.findItem(R.id.full_video_viewer_chat);
        chatMenuItem.setIcon(mega.privacy.android.app.utils.Util.mutateIconSecondary(this, R.drawable.ic_send_to_contact, R.color.white));
        propertiesMenuItem = menu.findItem(R.id.full_video_viewer_properties);
        getlinkMenuItem = menu.findItem(R.id.full_video_viewer_get_link);
        renameMenuItem = menu.findItem(R.id.full_video_viewer_rename);
        moveMenuItem = menu.findItem(R.id.full_video_viewer_move);
        copyMenuItem = menu.findItem(R.id.full_video_viewer_copy);
        moveToTrashMenuItem = menu.findItem(R.id.full_video_viewer_move_to_trash);
        removeMenuItem = menu.findItem(R.id.full_video_viewer_remove);
        removelinkMenuItem = menu.findItem(R.id.full_video_viewer_remove_link);
        loopMenuItem = menu.findItem(R.id.full_video_viewer_loop);
        importMenuItem = menu.findItem(R.id.chat_full_video_viewer_import);
        saveForOfflineMenuItem = menu.findItem(R.id.chat_full_video_viewer_save_for_offline);
        saveForOfflineMenuItem.setIcon(mega.privacy.android.app.utils.Util.mutateIconSecondary(this, R.drawable.ic_b_save_offline, R.color.white));
        chatRemoveMenuItem = menu.findItem(R.id.chat_full_video_viewer_remove);

        if (nC == null) {
            nC = new NodeController(this);
        }
        boolean fromIncoming = false;
        if (adapterType == Constants.SEARCH_ADAPTER) {
            fromIncoming = nC.nodeComesFromIncoming(megaApi.getNodeByHandle(handle));
        }

        if (loop){
            loopMenuItem.setChecked(true);
            if (player != null) {
                player.setRepeatMode(Player.REPEAT_MODE_ONE);
            }
        }
        else {
            loopMenuItem.setChecked(false);
            if (player != null) {
                player.setRepeatMode(Player.REPEAT_MODE_OFF);
            }
        }

        if (!onPlaylist){
            LogUtil.logDebug("NOT on Playlist mode");
            searchMenuItem.setVisible(false);

            if (adapterType == Constants.OFFLINE_ADAPTER){
                LogUtil.logDebug("OFFLINE_ADAPTER");
                getlinkMenuItem.setVisible(false);
                removelinkMenuItem.setVisible(false);
                shareMenuItem.setVisible(true);
                propertiesMenuItem.setVisible(true);
                downloadMenuItem.setVisible(false);
                renameMenuItem.setVisible(false);
                moveMenuItem.setVisible(false);
                copyMenuItem.setVisible(false);
                moveToTrashMenuItem.setVisible(false);
                removeMenuItem.setVisible(false);
                chatMenuItem.setVisible(false);
                importMenuItem.setVisible(false);
                saveForOfflineMenuItem.setVisible(false);
                chatRemoveMenuItem.setVisible(false);
            }
            else if(adapterType == Constants.SEARCH_ADAPTER && !fromIncoming){
                LogUtil.logDebug("SEARCH_ADAPTER");
                MegaNode node = megaApi.getNodeByHandle(handle);

                if (isUrl){
                    shareMenuItem.setVisible(false);
                }
                else {
                    shareMenuItem.setVisible(true);
                }
                if(node.isExported()){
                    removelinkMenuItem.setVisible(true);
                    getlinkMenuItem.setVisible(false);
                }
                else{
                    removelinkMenuItem.setVisible(false);
                    getlinkMenuItem.setVisible(true);
                }

                downloadMenuItem.setVisible(true);
                propertiesMenuItem.setVisible(true);
                renameMenuItem.setVisible(true);
                moveMenuItem.setVisible(true);
                copyMenuItem.setVisible(true);

                if(isChatEnabled()){
                    chatMenuItem.setVisible(true);
                }
                else{
                    chatMenuItem.setVisible(false);
                }

                MegaNode parent = megaApi.getNodeByHandle(handle);
                while (megaApi.getParentNode(parent) != null){
                    parent = megaApi.getParentNode(parent);
                }

                if (parent.getHandle() != megaApi.getRubbishNode().getHandle()){
                    moveToTrashMenuItem.setVisible(true);
                    removeMenuItem.setVisible(false);
                }
                else{
                    moveToTrashMenuItem.setVisible(false);
                    removeMenuItem.setVisible(true);
                }

                importMenuItem.setVisible(false);
                saveForOfflineMenuItem.setVisible(false);
                chatRemoveMenuItem.setVisible(false);
            }
            else if (adapterType == Constants.FROM_CHAT){
                LogUtil.logDebug("FROM_CHAT");
                getlinkMenuItem.setVisible(false);
                removelinkMenuItem.setVisible(false);
                shareMenuItem.setVisible(false);
                renameMenuItem.setVisible(false);
                moveMenuItem.setVisible(false);
                copyMenuItem.setVisible(false);
                moveToTrashMenuItem.setVisible(false);
                removeMenuItem.setVisible(false);
                chatMenuItem.setVisible(false);
                propertiesMenuItem.setVisible(false);

                if(megaApi==null || !mega.privacy.android.app.utils.Util.isOnline(this)) {
                    downloadMenuItem.setVisible(false);
                    importMenuItem.setVisible(false);
                    saveForOfflineMenuItem.setVisible(false);

                    if (MegaApiJava.userHandleToBase64(msgChat.getUserHandle()).equals(megaChatApi.getMyUserHandle()) && msgChat.isDeletable()) {
                        chatRemoveMenuItem.setVisible(true);
                    }
                    else {
                        chatRemoveMenuItem.setVisible(false);
                    }
                }
                else if (nodeChat != null){
                    downloadMenuItem.setVisible(true);
                    if (chatC.isInAnonymousMode()) {
                        importMenuItem.setVisible(false);
                        saveForOfflineMenuItem.setVisible(false);
                    }
                    else {
                        importMenuItem.setVisible(true);
                        saveForOfflineMenuItem.setVisible(true);
                    }

                    if (msgChat.getUserHandle() == megaChatApi.getMyUserHandle() && msgChat.isDeletable()) {
                        chatRemoveMenuItem.setVisible(true);
                    }
                    else {
                        chatRemoveMenuItem.setVisible(false);
                    }
                }
                else {
                    downloadMenuItem.setVisible(false);
                    importMenuItem.setVisible(false);
                    saveForOfflineMenuItem.setVisible(false);
                    chatRemoveMenuItem.setVisible(false);
                }
            }
            else if (adapterType == Constants.FILE_LINK_ADAPTER) {
                LogUtil.logDebug("FILE_LINK_ADAPTER");
                getlinkMenuItem.setVisible(false);
                removelinkMenuItem.setVisible(false);
                shareMenuItem.setVisible(false);
                propertiesMenuItem.setVisible(false);
                downloadMenuItem.setVisible(true);
                renameMenuItem.setVisible(false);
                moveMenuItem.setVisible(false);
                copyMenuItem.setVisible(false);
                moveToTrashMenuItem.setVisible(false);
                removeMenuItem.setVisible(false);
                chatMenuItem.setVisible(false);
                importMenuItem.setVisible(false);
                saveForOfflineMenuItem.setVisible(false);
                chatRemoveMenuItem.setVisible(false);
            }
            else if (adapterType == Constants.ZIP_ADAPTER) {
                propertiesMenuItem.setVisible(false);
                chatMenuItem.setVisible(false);
                shareMenuItem.setVisible(true);
                downloadMenuItem.setVisible(false);
                getlinkMenuItem.setVisible(false);
                renameMenuItem.setVisible(false);
                moveMenuItem.setVisible(false);
                copyMenuItem.setVisible(false);
                moveToTrashMenuItem.setVisible(false);
                removeMenuItem.setVisible(false);
                removelinkMenuItem.setVisible(false);
                importMenuItem.setVisible(false);
                saveForOfflineMenuItem.setVisible(false);
                chatRemoveMenuItem.setVisible(false);
            }
            else if (adapterType == Constants.INCOMING_SHARES_ADAPTER || fromIncoming) {
                propertiesMenuItem.setVisible(true);
                if(isChatEnabled()){
                    chatMenuItem.setVisible(true);
                }
                else{
                    chatMenuItem.setVisible(false);
                }
                copyMenuItem.setVisible(true);
                removeMenuItem.setVisible(false);
                importMenuItem.setVisible(false);
                saveForOfflineMenuItem.setVisible(false);
                chatRemoveMenuItem.setVisible(false);
                getlinkMenuItem.setVisible(false);
                removelinkMenuItem.setVisible(false);
                downloadMenuItem.setVisible(true);

                if (isUrl){
                    shareMenuItem.setVisible(false);
                }
                else {
                    shareMenuItem.setVisible(true);
                }

                MegaNode node = megaApi.getNodeByHandle(handle);
                int accessLevel = megaApi.getAccess(node);

                switch (accessLevel) {
                    case MegaShare.ACCESS_FULL: {
                        LogUtil.logDebug("Access FULL");
                        renameMenuItem.setVisible(true);
                        moveMenuItem.setVisible(true);
                        moveToTrashMenuItem.setVisible(true);

                        break;
                    }
                    case MegaShare.ACCESS_READ:
                        LogUtil.logDebug("Access read");
                    case MegaShare.ACCESS_READWRITE: {
                        LogUtil.logDebug("Read & Write");
                        renameMenuItem.setVisible(false);
                        moveMenuItem.setVisible(false);
                        moveToTrashMenuItem.setVisible(false);
                        break;
                    }
                }
            }
            else {
                LogUtil.logDebug("else");
                boolean shareVisible = true;
                shareMenuItem.setVisible(true);

                MegaNode node = megaApi.getNodeByHandle(handle);

                if (node == null){
                    getlinkMenuItem.setVisible(false);
                    removelinkMenuItem.setVisible(false);
                    shareMenuItem.setVisible(false);
                    propertiesMenuItem.setVisible(false);
                    downloadMenuItem.setVisible(false);
                    renameMenuItem.setVisible(false);
                    moveMenuItem.setVisible(false);
                    copyMenuItem.setVisible(false);
                    moveToTrashMenuItem.setVisible(false);
                    removeMenuItem.setVisible(false);
                    chatMenuItem.setVisible(false);
                    importMenuItem.setVisible(false);
                    saveForOfflineMenuItem.setVisible(false);
                    chatRemoveMenuItem.setVisible(false);
                }
                else {
                    if(adapterType==Constants.CONTACT_FILE_ADAPTER){
                        shareMenuItem.setVisible(false);
                        shareVisible = false;
                    }
                    else{
                        if(isFolderLink){
                            shareMenuItem.setVisible(false);
                            shareVisible = false;
                        }
                    }
                    copyMenuItem.setVisible(true);

                    if(node.isExported()){
                        getlinkMenuItem.setVisible(false);
                        removelinkMenuItem.setVisible(true);
                    }
                    else{
                        if(adapterType==Constants.CONTACT_FILE_ADAPTER){
                            getlinkMenuItem.setVisible(false);
                            removelinkMenuItem.setVisible(false);
                        }
                        else{
                            if(isFolderLink){
                                getlinkMenuItem.setVisible(false);
                                removelinkMenuItem.setVisible(false);

                            }
                            else{
                                getlinkMenuItem.setVisible(true);
                                removelinkMenuItem.setVisible(false);
                            }
                        }
                    }
                    if(isFolderLink){
                        propertiesMenuItem.setVisible(false);
                        moveToTrashMenuItem.setVisible(false);
                        removeMenuItem.setVisible(false);
                        renameMenuItem.setVisible(false);
                        moveMenuItem.setVisible(false);
                        copyMenuItem.setVisible(false);
                        chatMenuItem.setVisible(false);
                    }
                    else{
                        propertiesMenuItem.setVisible(true);

                        if(adapterType==Constants.CONTACT_FILE_ADAPTER){
                            removeMenuItem.setVisible(false);
                            node = megaApi.getNodeByHandle(handle);
                            int accessLevel = megaApi.getAccess(node);
                            switch(accessLevel){

                                case MegaShare.ACCESS_OWNER:
                                case MegaShare.ACCESS_FULL:{
                                    renameMenuItem.setVisible(true);
                                    moveMenuItem.setVisible(true);
                                    moveToTrashMenuItem.setVisible(true);
                                    if(isChatEnabled()){
                                        chatMenuItem.setVisible(true);
                                    }
                                    else{
                                        chatMenuItem.setVisible(false);
                                    }
                                    break;
                                }
                                case MegaShare.ACCESS_READWRITE:
                                case MegaShare.ACCESS_READ:{
                                    renameMenuItem.setVisible(false);
                                    moveMenuItem.setVisible(false);
                                    moveToTrashMenuItem.setVisible(false);
                                    chatMenuItem.setVisible(false);
                                    break;
                                }
                            }
                        }
                        else{
                            if(isChatEnabled()){
                                chatMenuItem.setVisible(true);
                            }
                            else{
                                chatMenuItem.setVisible(false);
                            }
                            renameMenuItem.setVisible(true);
                            moveMenuItem.setVisible(true);

//                                node = megaApi.getNodeByHandle(handle);
//
//                                final long handle = node.getHandle();
                            MegaNode parent = megaApi.getNodeByHandle(handle);

                            while (megaApi.getParentNode(parent) != null){
                                parent = megaApi.getParentNode(parent);
                            }

                            if (parent.getHandle() != megaApi.getRubbishNode().getHandle()){

                                moveToTrashMenuItem.setVisible(true);
                                removeMenuItem.setVisible(false);

                            }
                            else{
                                moveToTrashMenuItem.setVisible(false);
                                removeMenuItem.setVisible(true);
                                getlinkMenuItem.setVisible(false);
                                removelinkMenuItem.setVisible(false);
                            }
                        }
                    }

                    downloadMenuItem.setVisible(true);
                    if (isUrl){
                        shareMenuItem.setVisible(false);
                    }
                    else if (shareVisible){
                        shareMenuItem.setVisible(true);
                    }
                    importMenuItem.setVisible(false);
                    saveForOfflineMenuItem.setVisible(false);
                    chatRemoveMenuItem.setVisible(false);
                }
            }
        }
        else {
            LogUtil.logDebug("On Playlist mode");
            searchMenuItem.setVisible(true);
            getlinkMenuItem.setVisible(false);
            removelinkMenuItem.setVisible(false);
            shareMenuItem.setVisible(false);
            propertiesMenuItem.setVisible(false);
            downloadMenuItem.setVisible(false);
            renameMenuItem.setVisible(false);
            moveMenuItem.setVisible(false);
            copyMenuItem.setVisible(false);
            moveToTrashMenuItem.setVisible(false);
            removeMenuItem.setVisible(false);
            chatMenuItem.setVisible(false);
            importMenuItem.setVisible(false);
            saveForOfflineMenuItem.setVisible(false);
            chatRemoveMenuItem.setVisible(false);
        }

        return super.onCreateOptionsMenu(menu);
    }

    @Override
    public boolean onPrepareOptionsMenu(Menu menu) {
        LogUtil.logDebug("onPrepareOptionsMenu");
        return super.onPrepareOptionsMenu(menu);
    }

    @Override
    public boolean onOptionsItemSelected(MenuItem item) {
        LogUtil.logDebug("onOptionsItemSelected");

        int id = item.getItemId();
        switch (id) {
            case android.R.id.home: {
                LogUtil.logDebug("onBackPRess");
                onBackPressed();
                break;
            }
            case R.id.full_video_viewer_chat:{
                LogUtil.logDebug("Chat option");
                long[] longArray = new long[1];
                longArray[0] = handle;

                if(nC ==null){
                    nC = new NodeController(this, isFolderLink);
                }

                MegaNode attachNode = megaApi.getNodeByHandle(longArray[0]);
                if (attachNode != null) {
                    nC.checkIfNodeIsMineAndSelectChatsToSendNode(attachNode);
                }

                break;
            }
            case R.id.full_video_viewer_share: {
                LogUtil.logDebug("Share option");
                Uri newUri = uri;
                if (uri.toString().contains(CacheFolderManager.VOICE_CLIP_FOLDER)) {
                    MegaNode file = megaApi.getNodeByHandle(handle);
                    String localPath = getLocalFile(this, file.getName(), file.getSize(), downloadLocationDefaultPath);
                    if (localPath == null) break;
                    File voiceClipFile = new File(localPath);
                    newUri = FileProvider.getUriForFile(this, "mega.privacy.android.app.providers.fileprovider", voiceClipFile);
                }

                intentToSendFile(newUri);
                break;
            }
            case R.id.full_video_viewer_properties: {
                LogUtil.logDebug("Info option");
                showPropertiesActivity();
                break;
            }
            case R.id.full_video_viewer_download: {
                LogUtil.logDebug("Download option");
                downloadFile();
                break;
            }
            case R.id.full_video_viewer_get_link: {
                showGetLinkActivity();
                break;
            }
            case R.id.full_video_viewer_remove_link: {
                showRemoveLink();
                break;
            }
            case R.id.full_video_viewer_rename: {
                showRenameDialog();
                break;
            }
            case R.id.full_video_viewer_move: {
                showMove();
                break;
            }
            case R.id.full_video_viewer_copy: {
                showCopy();
                break;
            }
            case R.id.full_video_viewer_move_to_trash: {
                moveToTrash();
                break;
            }
            case R.id.full_video_viewer_remove: {
                moveToTrash();
                break;
            }
            case R.id.full_video_viewer_loop: {
                if (loopMenuItem.isChecked()){
                    LogUtil.logDebug("Loop NOT checked");
                    loopMenuItem.setChecked(false);
                    if (player != null) {
                        player.setRepeatMode(Player.REPEAT_MODE_OFF);
                    }
                    loop = false;
                }
                else {
                    loopMenuItem.setChecked(true);
                    if (player != null) {
                        player.setRepeatMode(Player.REPEAT_MODE_ONE);
                    }
                    LogUtil.logDebug("Loop checked");
                    loop = true;
                }
                break;
            }
            case R.id.chat_full_video_viewer_import:{
                if (nodeChat != null){
                    importNode();
                }
                break;
            }
            case R.id.chat_full_video_viewer_save_for_offline:{
                if (chatC == null){
                    chatC = new ChatController(this);
                }
                if (msgChat != null){
                    chatC.saveForOffline(msgChat.getMegaNodeList(), megaChatApi.getChatRoom(chatId));
                }
                break;
            }
            case R.id.chat_full_video_viewer_remove:{
                if (msgChat != null && chatId != -1){
                    showConfirmationDeleteNode(chatId, msgChat);
                }
                break;
            }
        }
        return super.onOptionsItemSelected(item);
    }

    public void importNode(){
        LogUtil.logDebug("importNode");

        Intent intent = new Intent(this, FileExplorerActivityLollipop.class);
        intent.setAction(FileExplorerActivityLollipop.ACTION_PICK_IMPORT_FOLDER);
        startActivityForResult(intent, Constants.REQUEST_CODE_SELECT_IMPORT_FOLDER);
    }

     public void showConfirmationDeleteNode(final long chatId, final MegaChatMessage message){
         LogUtil.logDebug("Chat ID: " + chatId + ", Message ID: " + message.getMsgId());

         DialogInterface.OnClickListener dialogClickListener = new DialogInterface.OnClickListener() {
             @Override
             public void onClick(DialogInterface dialog, int which) {
                 switch (which){
                     case DialogInterface.BUTTON_POSITIVE:
                         if (chatC == null){
                             chatC = new ChatController(audioVideoPlayerLollipop);
                         }
                         chatC.deleteMessage(message, chatId);
                         isDeleteDialogShow = false;
                         finish();
                         break;

                     case DialogInterface.BUTTON_NEGATIVE:
                         //No button clicked
                         isDeleteDialogShow = false;
                         break;
                 }
             }
         };

         android.support.v7.app.AlertDialog.Builder builder;
         if (Build.VERSION.SDK_INT >= Build.VERSION_CODES.HONEYCOMB) {
             builder = new android.support.v7.app.AlertDialog.Builder(this, R.style.AppCompatAlertDialogStyle);
         }
         else{
             builder = new android.support.v7.app.AlertDialog.Builder(this);
         }

         builder.setMessage(R.string.confirmation_delete_one_attachment);

         builder.setPositiveButton(R.string.context_remove, dialogClickListener)
                 .setNegativeButton(R.string.general_cancel, dialogClickListener).show();

         isDeleteDialogShow = true;

         builder.setOnDismissListener(new DialogInterface.OnDismissListener() {
             @Override
             public void onDismiss(DialogInterface dialog) {
                 isDeleteDialogShow = false;
             }
         });
     }

     public void askSizeConfirmationBeforeChatDownload(String parentPath, ArrayList<MegaNode> nodeList, long size){
         LogUtil.logDebug("Nodes: " + nodeList.size() + ", Size: " + size);

         final String parentPathC = parentPath;
         final ArrayList<MegaNode> nodeListC = nodeList;
         final long sizeC = size;
         final ChatController chatC = new ChatController(this);

         android.support.v7.app.AlertDialog.Builder builder = new android.support.v7.app.AlertDialog.Builder(this, R.style.AppCompatAlertDialogStyle);
         LinearLayout confirmationLayout = new LinearLayout(this);
         confirmationLayout.setOrientation(LinearLayout.VERTICAL);
         LinearLayout.LayoutParams params = new LinearLayout.LayoutParams(LinearLayout.LayoutParams.MATCH_PARENT, LinearLayout.LayoutParams.WRAP_CONTENT);
         params.setMargins(mega.privacy.android.app.utils.Util.scaleWidthPx(20, outMetrics), mega.privacy.android.app.utils.Util.scaleHeightPx(10, outMetrics), mega.privacy.android.app.utils.Util.scaleWidthPx(17, outMetrics), 0);

         final CheckBox dontShowAgain =new CheckBox(this);
         dontShowAgain.setText(getString(R.string.checkbox_not_show_again));
         dontShowAgain.setTextColor(ContextCompat.getColor(this, R.color.text_secondary));

         confirmationLayout.addView(dontShowAgain, params);

         builder.setView(confirmationLayout);

         builder.setMessage(getString(R.string.alert_larger_file, mega.privacy.android.app.utils.Util.getSizeString(sizeC)));
         builder.setPositiveButton(getString(R.string.general_save_to_device),
                 new DialogInterface.OnClickListener() {
                    public void onClick(DialogInterface dialog, int whichButton) {
                        if(dontShowAgain.isChecked()){
                            dbH.setAttrAskSizeDownload("false");
                        }
                        chatC.download(parentPathC, nodeListC);
                    }
         });
         builder.setNegativeButton(getString(android.R.string.cancel), new DialogInterface.OnClickListener() {
             public void onClick(DialogInterface dialog, int whichButton) {
                 if(dontShowAgain.isChecked()){
                     dbH.setAttrAskSizeDownload("false");
                 }
             }
         });

         downloadConfirmationDialog = builder.create();
         downloadConfirmationDialog.show();
    }

    void releasePlaylist(){
        onPlaylist = false;
        if (player != null){
            playWhenReady = player.getPlayWhenReady();
            currentTime = player.getCurrentPosition();
            player.release();
        }
        playerLayout.setVisibility(View.VISIBLE);
        progressBar.setVisibility(View.VISIBLE);
        fragmentContainer.setVisibility(View.GONE);
        draggableView.setDraggable(true);

        getSupportFragmentManager().beginTransaction().remove(getSupportFragmentManager().findFragmentById(R.id.fragment_container)).commitNowAllowingStateLoss();

        if (Build.VERSION.SDK_INT >= Build.VERSION_CODES.LOLLIPOP) {
            Window window = this.getWindow();
            window.addFlags(WindowManager.LayoutParams.FLAG_DRAWS_SYSTEM_BAR_BACKGROUNDS);
            window.clearFlags(WindowManager.LayoutParams.FLAG_TRANSLUCENT_STATUS);
            window.setStatusBarColor(ContextCompat.getColor(this, R.color.black));
        }
        if (Build.VERSION.SDK_INT <= Build.VERSION_CODES.GINGERBREAD){
            requestWindowFeature(Window.FEATURE_NO_TITLE);
            this.getWindow().setFlags(WindowManager.LayoutParams.FLAG_FULLSCREEN, WindowManager.LayoutParams.FLAG_FULLSCREEN);
        }

        tB.setBackgroundColor(ContextCompat.getColor(this, R.color.transparent_black));
        aB.setTitle(" ");

        supportInvalidateOptionsMenu();
        showActionStatusBar();
        createPlayer();
    }

    public void moveToTrash(){
        LogUtil.logDebug("moveToTrash");

        moveToRubbish = false;
        if (!mega.privacy.android.app.utils.Util.isOnline(this)){
            showSnackbar(Constants.SNACKBAR_TYPE, getString(R.string.error_server_connection_problem), -1);
            return;
        }

        if(isFinishing()){

            return;
        }

        final MegaNode rubbishNode = megaApi.getRubbishNode();

        MegaNode parent = megaApi.getNodeByHandle(handle);
        while (megaApi.getParentNode(parent) != null){
            parent = megaApi.getParentNode(parent);
        }

        if (parent.getHandle() != megaApi.getRubbishNode().getHandle()){
            moveToRubbish = true;
        }
        else{
            moveToRubbish = false;
        }

        DialogInterface.OnClickListener dialogClickListener = new DialogInterface.OnClickListener() {
            @Override
            public void onClick(DialogInterface dialog, int which) {
                switch (which){
                    case DialogInterface.BUTTON_POSITIVE:
                        //Check if the node is not yet in the rubbish bin (if so, remove it)

                        if (moveToRubbish){
                            megaApi.moveNode(megaApi.getNodeByHandle(handle), rubbishNode, AudioVideoPlayerLollipop.this);
                            ProgressDialog temp = null;
                            try{
                                temp = new ProgressDialog(AudioVideoPlayerLollipop.this);
                                temp.setMessage(getString(R.string.context_move_to_trash));
                                temp.show();
                            }
                            catch(Exception e){
                                return;
                            }
                            moveToTrashStatusDialog = temp;
                        }
                        else{
                            megaApi.remove(megaApi.getNodeByHandle(handle), AudioVideoPlayerLollipop.this);
                            ProgressDialog temp = null;
                            try{
                                temp = new ProgressDialog(AudioVideoPlayerLollipop.this);
                                temp.setMessage(getString(R.string.context_delete_from_mega));
                                temp.show();
                            }
                            catch(Exception e){
                                return;
                            }
                            moveToTrashStatusDialog = temp;
                        }


                        break;

                    case DialogInterface.BUTTON_NEGATIVE:
                        //No button clicked
                        break;
                }
            }
        };

        if (moveToRubbish){
            AlertDialog.Builder builder = new AlertDialog.Builder(this, R.style.AppCompatAlertDialogStyle);
            String message= getResources().getString(R.string.confirmation_move_to_rubbish);
            builder.setMessage(message).setPositiveButton(R.string.general_move, dialogClickListener)
                    .setNegativeButton(R.string.general_cancel, dialogClickListener).show();
        }
        else{
            AlertDialog.Builder builder = new AlertDialog.Builder(this, R.style.AppCompatAlertDialogStyle);
            String message= getResources().getString(R.string.confirmation_delete_from_mega);
            builder.setMessage(message).setPositiveButton(R.string.general_remove, dialogClickListener)
                    .setNegativeButton(R.string.general_cancel, dialogClickListener).show();
        }
    }


    public void showCopy(){
        LogUtil.logDebug("showCopy");

        ArrayList<Long> handleList = new ArrayList<Long>();
        handleList.add(handle);

        Intent intent = new Intent(this, FileExplorerActivityLollipop.class);
        intent.setAction(FileExplorerActivityLollipop.ACTION_PICK_COPY_FOLDER);
        long[] longArray = new long[handleList.size()];
        for (int i=0; i<handleList.size(); i++){
            longArray[i] = handleList.get(i);
        }
        intent.putExtra("COPY_FROM", longArray);
        startActivityForResult(intent, Constants.REQUEST_CODE_SELECT_COPY_FOLDER);
    }

    public void showMove(){
        LogUtil.logDebug("showMove");

        ArrayList<Long> handleList = new ArrayList<Long>();
        handleList.add(handle);

        Intent intent = new Intent(this, FileExplorerActivityLollipop.class);
        intent.setAction(FileExplorerActivityLollipop.ACTION_PICK_MOVE_FOLDER);
        long[] longArray = new long[handleList.size()];
        for (int i=0; i<handleList.size(); i++){
            longArray[i] = handleList.get(i);
        }
        intent.putExtra("MOVE_FROM", longArray);
        startActivityForResult(intent, Constants.REQUEST_CODE_SELECT_MOVE_FOLDER);
    }

    private void showKeyboardDelayed(final View view) {
        handler.postDelayed(new Runnable() {
            @Override
            public void run() {
                InputMethodManager imm = (InputMethodManager) getSystemService(Context.INPUT_METHOD_SERVICE);
                imm.showSoftInput(view, InputMethodManager.SHOW_IMPLICIT);
            }
        }, 50);
    }

    public void showRenameDialog() {
        LogUtil.logDebug("showRenameDialog");
        final MegaNode node = megaApi.getNodeByHandle(handle);

        LinearLayout layout = new LinearLayout(this);
        layout.setOrientation(LinearLayout.VERTICAL);
        LinearLayout.LayoutParams params = new LinearLayout.LayoutParams(LinearLayout.LayoutParams.MATCH_PARENT, LinearLayout.LayoutParams.WRAP_CONTENT);
        params.setMargins(mega.privacy.android.app.utils.Util.scaleWidthPx(20, outMetrics), mega.privacy.android.app.utils.Util.scaleHeightPx(20, outMetrics), mega.privacy.android.app.utils.Util.scaleWidthPx(17, outMetrics), 0);
        //	    layout.setLayoutParams(params);

        final EditTextCursorWatcher input = new EditTextCursorWatcher(this, node.isFolder());
        input.setSingleLine();
        input.setTextColor(ContextCompat.getColor(this, R.color.text_secondary));
        input.setImeOptions(EditorInfo.IME_ACTION_DONE);

        input.setImeActionLabel(getString(R.string.context_rename), EditorInfo.IME_ACTION_DONE);
        input.setText(node.getName());


        input.setOnFocusChangeListener(new View.OnFocusChangeListener() {
            @Override
            public void onFocusChange(final View v, boolean hasFocus) {
                if (hasFocus) {
                    if (node.isFolder()) {
                        input.setSelection(0, input.getText().length());
                    } else {
                        String[] s = node.getName().split("\\.");
                        if (s != null) {
                            int numParts = s.length;
                            int lastSelectedPos = 0;
                            if (numParts == 1) {
                                input.setSelection(0, input.getText().length());
                            } else if (numParts > 1) {
                                for (int i = 0; i < (numParts - 1); i++) {
                                    lastSelectedPos += s[i].length();
                                    lastSelectedPos++;
                                }
                                lastSelectedPos--; //The last point should not be selected)
                                input.setSelection(0, lastSelectedPos);
                            }
                        }
                        showKeyboardDelayed(v);
                    }
                }
            }
        });


        layout.addView(input, params);

        LinearLayout.LayoutParams params1 = new LinearLayout.LayoutParams(LinearLayout.LayoutParams.MATCH_PARENT, LinearLayout.LayoutParams.WRAP_CONTENT);
        params1.setMargins(mega.privacy.android.app.utils.Util.scaleWidthPx(20, outMetrics), 0, mega.privacy.android.app.utils.Util.scaleWidthPx(17, outMetrics), 0);

        final RelativeLayout error_layout = new RelativeLayout(AudioVideoPlayerLollipop.this);
        layout.addView(error_layout, params1);

        final ImageView error_icon = new ImageView(AudioVideoPlayerLollipop.this);
        error_icon.setImageDrawable(ContextCompat.getDrawable(this, R.drawable.ic_input_warning));
        error_layout.addView(error_icon);
        RelativeLayout.LayoutParams params_icon = (RelativeLayout.LayoutParams) error_icon.getLayoutParams();

        params_icon.addRule(RelativeLayout.ALIGN_PARENT_RIGHT);
        error_icon.setLayoutParams(params_icon);

        error_icon.setColorFilter(ContextCompat.getColor(AudioVideoPlayerLollipop.this, R.color.login_warning));

        final TextView textError = new TextView(AudioVideoPlayerLollipop.this);
        error_layout.addView(textError);
        RelativeLayout.LayoutParams params_text_error = (RelativeLayout.LayoutParams) textError.getLayoutParams();
        params_text_error.height = ViewGroup.LayoutParams.WRAP_CONTENT;
        params_text_error.width = ViewGroup.LayoutParams.WRAP_CONTENT;
        params_text_error.addRule(RelativeLayout.CENTER_VERTICAL);
        params_text_error.addRule(RelativeLayout.ALIGN_PARENT_LEFT);
        params_text_error.setMargins(mega.privacy.android.app.utils.Util.scaleWidthPx(3, outMetrics), 0, 0, 0);
        textError.setLayoutParams(params_text_error);

        textError.setTextColor(ContextCompat.getColor(AudioVideoPlayerLollipop.this, R.color.login_warning));

        error_layout.setVisibility(View.GONE);

        input.getBackground().mutate().clearColorFilter();
        input.getBackground().mutate().setColorFilter(ContextCompat.getColor(this, R.color.accentColor), PorterDuff.Mode.SRC_ATOP);
        input.addTextChangedListener(new TextWatcher() {
            @Override
            public void beforeTextChanged(CharSequence charSequence, int i, int i1, int i2) {

            }

            @Override
            public void onTextChanged(CharSequence charSequence, int i, int i1, int i2) {

            }

            @Override
            public void afterTextChanged(Editable editable) {
                if (error_layout.getVisibility() == View.VISIBLE) {
                    error_layout.setVisibility(View.GONE);
                    input.getBackground().mutate().clearColorFilter();
                    input.getBackground().mutate().setColorFilter(ContextCompat.getColor(audioVideoPlayerLollipop, R.color.accentColor), PorterDuff.Mode.SRC_ATOP);
                }
            }
        });

        input.setOnEditorActionListener(new TextView.OnEditorActionListener() {
            @Override
            public boolean onEditorAction(TextView v, int actionId,
                                          KeyEvent event) {
                if (actionId == EditorInfo.IME_ACTION_DONE) {

                    String value = v.getText().toString().trim();
                    if (value.length() == 0) {
                        input.getBackground().mutate().setColorFilter(ContextCompat.getColor(audioVideoPlayerLollipop, R.color.login_warning), PorterDuff.Mode.SRC_ATOP);
                        textError.setText(getString(R.string.invalid_string));
                        error_layout.setVisibility(View.VISIBLE);
                        input.requestFocus();

                    } else {
                        boolean result = matches(regex, value);
                        if (result) {
                            input.getBackground().mutate().setColorFilter(ContextCompat.getColor(audioVideoPlayerLollipop, R.color.login_warning), PorterDuff.Mode.SRC_ATOP);
                            textError.setText(getString(R.string.invalid_characters));
                            error_layout.setVisibility(View.VISIBLE);
                            input.requestFocus();

                        } else {
                            //						nC.renameNode(node, value);
                            renameDialog.dismiss();
                            rename(value, node);
                        }
                    }
                    return true;
                }
                return false;
            }
        });
        android.support.v7.app.AlertDialog.Builder builder = new android.support.v7.app.AlertDialog.Builder(this);
        builder.setTitle(getString(R.string.context_rename) + " "	+ new String(node.getName()));
        builder.setPositiveButton(getString(R.string.context_rename),
                new DialogInterface.OnClickListener() {
                    public void onClick(DialogInterface dialog, int whichButton) {
                        String value = input.getText().toString().trim();
                        if (value.length() == 0) {
                            return;
                        }
                        rename(value, node);
                    }
                });
        builder.setNegativeButton(getString(android.R.string.cancel), new DialogInterface.OnClickListener() {
            @Override
            public void onClick(DialogInterface dialogInterface, int i) {
                input.getBackground().clearColorFilter();
            }
        });
        builder.setView(layout);
        renameDialog = builder.create();
        renameDialog.show();
        renameDialog.getButton(android.support.v7.app.AlertDialog.BUTTON_POSITIVE).setOnClickListener(new   View.OnClickListener()
        {
            @Override
            public void onClick(View v)
            {
                String value = input.getText().toString().trim();

                if (value.length() == 0) {
                    input.getBackground().mutate().setColorFilter(ContextCompat.getColor(audioVideoPlayerLollipop, R.color.login_warning), PorterDuff.Mode.SRC_ATOP);
                    textError.setText(getString(R.string.invalid_string));
                    error_layout.setVisibility(View.VISIBLE);
                    input.requestFocus();
                }
                else{
                    boolean result=matches(regex, value);
                    if(result){
                        input.getBackground().mutate().setColorFilter(ContextCompat.getColor(audioVideoPlayerLollipop, R.color.login_warning), PorterDuff.Mode.SRC_ATOP);
                        textError.setText(getString(R.string.invalid_characters));
                        error_layout.setVisibility(View.VISIBLE);
                        input.requestFocus();

                    }else{
                        //nC.renameNode(node, value);
                        renameDialog.dismiss();
                        rename(value, node);
                    }
                }
            }
        });
    }

    private void rename(String newName, MegaNode node){
        if (newName.equals(node.getName())) {
            return;
        }

        if(!mega.privacy.android.app.utils.Util.isOnline(this)){
            showSnackbar(Constants.SNACKBAR_TYPE, getString(R.string.error_server_connection_problem), -1);
            return;
        }

        if (isFinishing()){
            return;
        }

        ProgressDialog temp = null;
        try{
            temp = new ProgressDialog(this);
            temp.setMessage(getString(R.string.context_renaming));
            temp.show();
        }
        catch(Exception e){
            return;
        }
        statusDialog = temp;

        LogUtil.logDebug("Renaming " + node.getName() + " to " + newName);

        megaApi.renameNode(node, newName, this);
    }

    public static boolean matches(String regex, CharSequence input) {
        Pattern p = Pattern.compile(regex);
        Matcher m = p.matcher(input);
        return m.find();
    }

    public void showRemoveLink(){
        android.support.v7.app.AlertDialog removeLinkDialog;
        android.support.v7.app.AlertDialog.Builder builder = new android.support.v7.app.AlertDialog.Builder(this, R.style.AppCompatAlertDialogStyle);

        LayoutInflater inflater = getLayoutInflater();
        View dialoglayout = inflater.inflate(R.layout.dialog_link, null);
        TextView url = (TextView) dialoglayout.findViewById(R.id.dialog_link_link_url);
        TextView key = (TextView) dialoglayout.findViewById(R.id.dialog_link_link_key);
        TextView symbol = (TextView) dialoglayout.findViewById(R.id.dialog_link_symbol);
        TextView removeText = (TextView) dialoglayout.findViewById(R.id.dialog_link_text_remove);

        ((RelativeLayout.LayoutParams) removeText.getLayoutParams()).setMargins(mega.privacy.android.app.utils.Util.scaleWidthPx(25, outMetrics), mega.privacy.android.app.utils.Util.scaleHeightPx(20, outMetrics), mega.privacy.android.app.utils.Util.scaleWidthPx(10, outMetrics), 0);

        url.setVisibility(View.GONE);
        key.setVisibility(View.GONE);
        symbol.setVisibility(View.GONE);
        removeText.setVisibility(View.VISIBLE);

        removeText.setText(getString(R.string.context_remove_link_warning_text));

        Display display = getWindowManager().getDefaultDisplay();
        DisplayMetrics outMetrics = new DisplayMetrics();
        display.getMetrics(outMetrics);
        float density = getResources().getDisplayMetrics().density;

        float scaleW = mega.privacy.android.app.utils.Util.getScaleW(outMetrics, density);
        float scaleH = mega.privacy.android.app.utils.Util.getScaleH(outMetrics, density);
        if(getResources().getConfiguration().orientation == Configuration.ORIENTATION_LANDSCAPE){
            removeText.setTextSize(TypedValue.COMPLEX_UNIT_SP, (10*scaleW));
        }else{
            removeText.setTextSize(TypedValue.COMPLEX_UNIT_SP, (15*scaleW));

        }

        builder.setView(dialoglayout);

        builder.setPositiveButton(getString(R.string.context_remove), new DialogInterface.OnClickListener() {

            @Override
            public void onClick(DialogInterface dialog, int which) {
                typeExport=TYPE_EXPORT_REMOVE;
                megaApi.disableExport(megaApi.getNodeByHandle(handle), audioVideoPlayerLollipop);
            }
        });

        builder.setNegativeButton(getString(R.string.general_cancel), new DialogInterface.OnClickListener() {

            @Override
            public void onClick(DialogInterface dialog, int which) {

            }
        });

        removeLinkDialog = builder.create();
        removeLinkDialog.show();
    }

    public void showGetLinkActivity(){
        LogUtil.logDebug("showGetLinkActivity");
        Intent linkIntent = new Intent(this, GetLinkActivityLollipop.class);
        linkIntent.putExtra("handle", handle);
        startActivity(linkIntent);
    }

    public void showPropertiesActivity(){
        Intent i = new Intent(this, FileInfoActivityLollipop.class);
        if (isOffline){
            i.putExtra("name", fileName);
            i.putExtra("imageId", MimeTypeThumbnail.typeForName(fileName).getIconResourceId());
            i.putExtra("adapterType", Constants.OFFLINE_ADAPTER);
            i.putExtra("path", path);
            if (pathNavigation != null){
                i.putExtra("pathNavigation", pathNavigation);
            }
            if (Build.VERSION.SDK_INT >= Build.VERSION_CODES.N) {
                i.setDataAndType(uri, MimeTypeList.typeForName(fileName).getType());
            }
            else{
                i.setDataAndType(uri, MimeTypeList.typeForName(fileName).getType());
            }
            i.addFlags(Intent.FLAG_GRANT_READ_URI_PERMISSION);
        }
        else {
            MegaNode node = megaApi.getNodeByHandle(handle);
            i.putExtra("handle", node.getHandle());
            i.putExtra("imageId", MimeTypeThumbnail.typeForName(node.getName()).getIconResourceId());
            if (nC == null) {
                nC = new NodeController(this);
            }
            boolean fromIncoming = false;
            if (adapterType == Constants.SEARCH_ADAPTER) {
                fromIncoming = nC.nodeComesFromIncoming(node);
            }
            if (adapterType == Constants.INCOMING_SHARES_ADAPTER || fromIncoming) {
                i.putExtra("from", Constants.FROM_INCOMING_SHARES);
                i.putExtra("firstLevel", false);
            }
            else if(adapterType == Constants.INBOX_ADAPTER){
                i.putExtra("from", Constants.FROM_INBOX);
            }
            i.putExtra("name", node.getName());
        }
        startActivity(i);
        renamed = false;
    }

    public void downloadFile() {

        if (adapterType == Constants.FILE_LINK_ADAPTER){
            if (nC == null) {
                nC = new NodeController(this);
            }
            nC.downloadFileLink(currentDocument, uri.toString());
        }
        else if (fromChat){
            if (Build.VERSION.SDK_INT >= Build.VERSION_CODES.M) {
                boolean hasStoragePermission = (ContextCompat.checkSelfPermission(this, Manifest.permission.WRITE_EXTERNAL_STORAGE) == PackageManager.PERMISSION_GRANTED);
                if (!hasStoragePermission) {
                    ActivityCompat.requestPermissions(this,
                            new String[]{Manifest.permission.WRITE_EXTERNAL_STORAGE},
                            Constants.REQUEST_WRITE_STORAGE);
                    handleListM.add(nodeChat.getHandle());
                    return;
                }
            }

            if (chatC == null){
                chatC = new ChatController(this);
            }
            if (nodeChat != null){
                chatC.prepareForChatDownload(nodeChat);
            }
        }
        else {
            MegaNode node = megaApi.getNodeByHandle(handle);
            if (Build.VERSION.SDK_INT >= Build.VERSION_CODES.M) {
                boolean hasStoragePermission = (ContextCompat.checkSelfPermission(this, Manifest.permission.WRITE_EXTERNAL_STORAGE) == PackageManager.PERMISSION_GRANTED);
                if (!hasStoragePermission) {
                    ActivityCompat.requestPermissions(this,
                            new String[]{Manifest.permission.WRITE_EXTERNAL_STORAGE},
                            Constants.REQUEST_WRITE_STORAGE);

                    handleListM.add(node.getHandle());
                    return;
                }
            }

            ArrayList<Long> handleList = new ArrayList<Long>();
            handleList.add(node.getHandle());

            if(nC==null){
                nC = new NodeController(this, isFolderLink);
            }
            nC.prepareForDownload(handleList, false);
        }
    }

    @Override
    public void onRequestPermissionsResult(int requestCode, @NonNull String[] permissions, @NonNull int[] grantResults) {
        super.onRequestPermissionsResult(requestCode, permissions, grantResults);
        switch(requestCode){
            case Constants.REQUEST_WRITE_STORAGE:{
                boolean hasStoragePermission = (ContextCompat.checkSelfPermission(this, Manifest.permission.WRITE_EXTERNAL_STORAGE) == PackageManager.PERMISSION_GRANTED);
                if (hasStoragePermission) {
                    if (adapterType == Constants.FILE_LINK_ADAPTER) {
                        if(nC==null){
                        nC = new NodeController(this, isFolderLink);
                    }
                        nC.downloadFileLink(currentDocument, uri.toString());
                    }
                    else if (fromChat) {
                        if (chatC == null){
                            chatC = new ChatController(this);
                        }
                        if (nodeChat != null){
                            chatC.prepareForChatDownload(nodeChat);
                        }
                    }
                    else{
                        if(nC==null){
                            nC = new NodeController(this, isFolderLink);
                        }
                        nC.prepareForDownload(handleListM, false);
                    }
                }
                break;
            }
        }
    }

    public void intentToSendFile(Uri uri){
        LogUtil.logDebug("intentToSendFile");

        if(uri!=null){
            if (!isUrl) {
                Intent share = new Intent(android.content.Intent.ACTION_SEND);
                share.setType(MimeTypeList.typeForName(fileName).getType()+"/*");
                if (Build.VERSION.SDK_INT >= Build.VERSION_CODES.N) {
                    LogUtil.logDebug("Use provider to share");
                    share.putExtra(Intent.EXTRA_STREAM, Uri.parse(uri.toString()));
                    share.addFlags(Intent.FLAG_GRANT_READ_URI_PERMISSION);
                } else {
                    share.putExtra(Intent.EXTRA_STREAM, uri);
                }
                startActivity(Intent.createChooser(share, getString(R.string.context_share)));
            }
            else{
                showSnackbar(Constants.SNACKBAR_TYPE, getString(R.string.not_download), -1);
            }
        }
    }

    @Override
    protected void onActivityResult(int requestCode, int resultCode, Intent intent) {

        if (intent == null) {
            return;
        }

        if (requestCode == Constants.REQUEST_CODE_SELECT_CHAT && resultCode == RESULT_OK){
            long[] chatHandles = intent.getLongArrayExtra("SELECTED_CHATS");
            long[] contactHandles = intent.getLongArrayExtra("SELECTED_USERS");
            LogUtil.logDebug("Send to " + (chatHandles.length + contactHandles.length ) +" chats");

            long[] nodeHandles = intent.getLongArrayExtra("NODE_HANDLES");
            LogUtil.logDebug("Send " + nodeHandles.length + " nodes");

            if ((chatHandles != null && chatHandles.length > 0) || (contactHandles != null && contactHandles.length > 0)) {
                if (contactHandles != null && contactHandles.length > 0) {
                    ArrayList<MegaChatRoom> chats = new ArrayList<>();
                    ArrayList<MegaUser> users = new ArrayList<>();

                    for (int i=0; i<contactHandles.length; i++) {
                        MegaUser user = megaApi.getContact(MegaApiAndroid.userHandleToBase64(contactHandles[i]));
                        if (user != null) {
                            users.add(user);
                        }
                    }

                    if (chatHandles != null) {
                        for (int i = 0; i < chatHandles.length; i++) {
                            MegaChatRoom chatRoom = megaChatApi.getChatRoom(chatHandles[i]);
                            if (chatRoom != null) {
                                chats.add(chatRoom);
                            }
                        }
                    }

                    if(nodeHandles!=null){
                        CreateChatToPerformActionListener listener = new CreateChatToPerformActionListener(chats, users, nodeHandles[0], this, CreateChatToPerformActionListener.SEND_FILE);
                        for (MegaUser user : users) {
                            MegaChatPeerList peers = MegaChatPeerList.createInstance();
                            peers.addPeer(user.getHandle(), MegaChatPeerList.PRIV_STANDARD);
                            megaChatApi.createChat(false, peers, listener);
                        }
                    }
                    else{
                        LogUtil.logWarning("Error on sending to chat");
                    }
                }
                else {
                    countChat = chatHandles.length;
                    for (int i = 0; i < chatHandles.length; i++) {
                        megaChatApi.attachNode(chatHandles[i], nodeHandles[0], this);
                    }
                }
            }
        }
        else if (requestCode == Constants.REQUEST_CODE_SELECT_LOCAL_FOLDER && resultCode == RESULT_OK) {
            LogUtil.logDebug("Local folder selected");
            String parentPath = intent.getStringExtra(FileStorageActivityLollipop.EXTRA_PATH);
            if (adapterType == Constants.FILE_LINK_ADAPTER){
                if (nC == null) {
                    nC = new NodeController(this);
                }
                nC.downloadTo(currentDocument, parentPath, uri.toString());
            }
            else if (adapterType == Constants.FROM_CHAT) {
                long[] hashes = intent.getLongArrayExtra(FileStorageActivityLollipop.EXTRA_DOCUMENT_HASHES);
                if (hashes != null) {
                    ArrayList<MegaNode> megaNodes = new ArrayList<>();
                    for (int i=0; i<hashes.length; i++) {
                        MegaNode node = megaApi.getNodeByHandle(hashes[i]);
                        if (node != null) {
                            megaNodes.add(node);
                        }
                        else {
                            LogUtil.logWarning("Node NULL, not added");
                        }
                    }
                    if (megaNodes.size() > 0) {
                        chatC.checkSizeBeforeDownload(parentPath, megaNodes);
                    }
                }
            }
            else {
                String url = intent.getStringExtra(FileStorageActivityLollipop.EXTRA_URL);
                long size = intent.getLongExtra(FileStorageActivityLollipop.EXTRA_SIZE, 0);
                long[] hashes = intent.getLongArrayExtra(FileStorageActivityLollipop.EXTRA_DOCUMENT_HASHES);
                LogUtil.logDebug("URL: " + url + ", SIZE: " + size);

                if(nC==null){
                    nC = new NodeController(this, isFolderLink);
                }
                nC.checkSizeBeforeDownload(parentPath, url, size, hashes, false);
            }
        }
        else if (requestCode == Constants.REQUEST_CODE_SELECT_MOVE_FOLDER && resultCode == RESULT_OK) {

            if(!mega.privacy.android.app.utils.Util.isOnline(this)){
                showSnackbar(Constants.SNACKBAR_TYPE, getString(R.string.error_server_connection_problem), -1);
                return;
            }

            final long[] moveHandles = intent.getLongArrayExtra("MOVE_HANDLES");
            final long toHandle = intent.getLongExtra("MOVE_TO", 0);
            final int totalMoves = moveHandles.length;

            MegaNode parent = megaApi.getNodeByHandle(toHandle);
            moveToRubbish = false;

            ProgressDialog temp = null;
            try{
                temp = new ProgressDialog(this);
                temp.setMessage(getString(R.string.context_moving));
                temp.show();
            }
            catch(Exception e){
                return;
            }
            statusDialog = temp;

            for(int i=0; i<moveHandles.length;i++){
                megaApi.moveNode(megaApi.getNodeByHandle(moveHandles[i]), parent, this);
            }
        }
        else if (requestCode == Constants.REQUEST_CODE_SELECT_COPY_FOLDER && resultCode == RESULT_OK){
            if(!mega.privacy.android.app.utils.Util.isOnline(this)){
                showSnackbar(Constants.SNACKBAR_TYPE, getString(R.string.error_server_connection_problem), -1);
                return;
            }

            final long[] copyHandles = intent.getLongArrayExtra("COPY_HANDLES");
            final long toHandle = intent.getLongExtra("COPY_TO", 0);
            final int totalCopy = copyHandles.length;

            ProgressDialog temp = null;
            try{
                temp = new ProgressDialog(this);
                temp.setMessage(getString(R.string.context_copying));
                temp.show();
            }
            catch(Exception e){
                return;
            }
            statusDialog = temp;

            MegaNode parent = megaApi.getNodeByHandle(toHandle);
            for(int i=0; i<copyHandles.length;i++){
                MegaNode cN = megaApi.getNodeByHandle(copyHandles[i]);
                if (cN != null){
                    LogUtil.logDebug("cN != null, i = " + i + " of " + copyHandles.length);
                    megaApi.copyNode(cN, parent, this);
                }
                else{
                    LogUtil.logDebug("cN == null, i = " + i + " of " + copyHandles.length);
                    try {
                        statusDialog.dismiss();
                        showSnackbar(Constants.SNACKBAR_TYPE, getString(R.string.context_no_copied), -1);
                    }
                    catch (Exception ex) {}
                }
            }
        }
        else if (requestCode == Constants.REQUEST_CODE_SELECT_IMPORT_FOLDER && resultCode == RESULT_OK){
            LogUtil.logDebug("REQUEST_CODE_SELECT_IMPORT_FOLDER OK");

            if(!mega.privacy.android.app.utils.Util.isOnline(this)||megaApi==null) {
                try{
                    statusDialog.dismiss();
                } catch(Exception ex) {};
                showSnackbar(Constants.SNACKBAR_TYPE, getString(R.string.error_server_connection_problem), -1);
                return;
            }

            final long toHandle = intent.getLongExtra("IMPORT_TO", 0);

            MegaNode target = null;
            target = megaApi.getNodeByHandle(toHandle);
            if(target == null){
                target = megaApi.getRootNode();
            }
            LogUtil.logDebug("TARGET: " + target.getName() + "and handle: " + target.getHandle());
            if (nodeChat != null) {
                LogUtil.logDebug("DOCUMENT: " + nodeChat.getName() + "_" + nodeChat.getHandle());
                if (target != null) {
                    megaApi.copyNode(nodeChat, target, this);
                }
                else {
                    LogUtil.logWarning("TARGET: null");
                    showSnackbar(Constants.SNACKBAR_TYPE, getString(R.string.import_success_error), -1);
                }
            }
            else{
                LogUtil.logWarning("DOCUMENT: null");
                showSnackbar(Constants.SNACKBAR_TYPE, getString(R.string.import_success_error), -1);
            }
        }
    }

    @Override
    public void onVideoEnabled(DecoderCounters counters) {
        LogUtil.logDebug("onVideoEnabled");
        video = true;
        updateContainers();
    }

    @Override
    public void onVideoDecoderInitialized(String decoderName, long initializedTimestampMs, long initializationDurationMs) {
        LogUtil.logDebug("decoderName: " + decoderName + ", initializedTimestampMs:" +
                initializedTimestampMs + ", initializationDurationMs:" + initializationDurationMs);
        video = true;
        updateContainers();
    }

    @Override
    public void onVideoInputFormatChanged(Format format) {
        LogUtil.logDebug("onVideoInputFormatChanged");
        video = true;
        updateContainers();
    }

    @Override
    public void onDroppedFrames(int count, long elapsedMs) {
        LogUtil.logDebug("count: " + count + ", elapsedMs: " + elapsedMs);
    }

    @Override
    public void onVideoSizeChanged(int width, int height, int unappliedRotationDegrees, float pixelWidthHeightRatio) {
        LogUtil.logDebug("width: " + width + ", height: " + height + ", unappliedRotationDegrees: " +
                unappliedRotationDegrees + ", pixelWidthHeightRatio" + pixelWidthHeightRatio);
        video = true;
        updateContainers();
    }

    @Override
    public void onRenderedFirstFrame(Surface surface) {
        LogUtil.logDebug("onRenderedFirstFrame");
        video = true;
        updateContainers();
    }

    @Override
    public void onVideoDisabled(DecoderCounters counters) {
        LogUtil.logDebug("onVideoDisabled");
        video = false;
        updateContainers();
    }

    @Override
    protected void onStop() {
        super.onStop();
<<<<<<< HEAD
        LogUtil.logDebug("onStop");
=======
        //pause either video or audio as per UX advise
        if (player != null && player.getPlayWhenReady()) {
            player.setPlayWhenReady(false);
        }
        log("onStop");
>>>>>>> 67467938
    }

    @Override
    protected void onStart() {
        super.onStart();
        LogUtil.logDebug("onStart");
    }

    @Override
    protected void onResume() {
        super.onResume();
        LogUtil.logDebug("onResume");
        if (!isOffline && !fromChat && !isFolderLink
                && adapterType != Constants.FILE_LINK_ADAPTER
                && !isZip && !fromDownload) {
            if (megaApi.getNodeByHandle(handle) == null) {
                finish();
            }
            updateFile();
        }
    }

    @Override
    protected void onPause() {
        super.onPause();
<<<<<<< HEAD
        //pause either video or audio as per UX advise
        if (player != null && player.getPlayWhenReady()) {
            player.setPlayWhenReady(false);
        }
        LogUtil.logDebug("onPause");
=======
        log("onPause");
>>>>>>> 67467938
    }

    @Override
    protected void onDestroy() {
        LogUtil.logDebug("onDestroy()");

        setImageDragVisibility(View.VISIBLE);

        if (megaApi != null) {
            megaApi.removeTransferListener(this);
            megaApi.removeGlobalListener(this);
            megaApi.httpServerStop();
        }

        if (megaChatApi != null) {
            megaChatApi.removeChatCallListener(this);
        }

        if (megaApiFolder != null) {
            megaApiFolder.httpServerStop();
        }

        if (player != null){
            player.release();
        }

        if (handler != null) {
            handler.removeCallbacksAndMessages(null);
        }

        LocalBroadcastManager.getInstance(this).unregisterReceiver(receiver);

        super.onDestroy();
    }

    public void updateFile (){
        LogUtil.logDebug("updateFile");

        MegaNode file = null;

        if (fileName != null){
            file = megaApi.getNodeByHandle(handle);
            if (file != null){
                if (!fileName.equals(file.getName())) {
                    fileName = file.getName();
                    if (aB != null){
                        tB = (Toolbar) findViewById(R.id.call_toolbar);
                        if(tB==null){
                            LogUtil.logWarning("Tb is Null");
                            return;
                        }
                        tB.setVisibility(View.VISIBLE);
                        setSupportActionBar(tB);
                        aB = getSupportActionBar();
                    }
                    aB.setTitle(" ");
                    exoPlayerName.setText(fileName);
                    setTitle(fileName);

                    boolean isOnMegaDownloads = false;
                    String localPath = getLocalFile(this, file.getName(), file.getSize(), downloadLocationDefaultPath);
                    File f = new File(downloadLocationDefaultPath, file.getName());
                    if(f.exists() && (f.length() == file.getSize())){
                        isOnMegaDownloads = true;
                    }
                    if (localPath != null && (isOnMegaDownloads || (megaApi.getFingerprint(file) != null && megaApi.getFingerprint(file).equals(megaApi.getFingerprint(localPath))))){
                        File mediaFile = new File(localPath);
                        if (Build.VERSION.SDK_INT >= Build.VERSION_CODES.N && localPath.contains(Environment.getExternalStorageDirectory().getPath())) {
                            uri = FileProvider.getUriForFile(this, "mega.privacy.android.app.providers.fileprovider", mediaFile);
                        }
                        else{
                            uri = Uri.fromFile(mediaFile);
                        }
                    }
                    else {
                        if (megaApi == null){
                            MegaApplication app = (MegaApplication)getApplication();
                            megaApi = app.getMegaApi();
                            megaApi.addTransferListener(this);
                            megaApi.addGlobalListener(this);
                        }
                        if (megaApi.httpServerIsRunning() == 0) {
                            megaApi.httpServerStart();
                        }

                        ActivityManager.MemoryInfo mi = new ActivityManager.MemoryInfo();
                        ActivityManager activityManager = (ActivityManager) getSystemService(Context.ACTIVITY_SERVICE);
                        activityManager.getMemoryInfo(mi);

                        if(mi.totalMem>Constants.BUFFER_COMP){
                            LogUtil.logDebug("Total mem: " + mi.totalMem + " allocate 32 MB");
                            megaApi.httpServerSetMaxBufferSize(Constants.MAX_BUFFER_32MB);
                        }
                        else{
                            LogUtil.logDebug("Total mem: " + mi.totalMem + " allocate 16 MB");
                            megaApi.httpServerSetMaxBufferSize(Constants.MAX_BUFFER_16MB);
                        }

                        String url = megaApi.httpServerGetLocalLink(file);
                        if (url != null){
                            uri = Uri.parse(url);
                        }
                    }
                    if (uri.toString().contains("http://")){
                        isUrl = true;
                    }
                    else {
                        isUrl = false;
                    }
                    supportInvalidateOptionsMenu();
                    renamed = true;
                }
            }
        }
    }

    @Override
    public void onRequestStart(MegaChatApiJava api, MegaChatRequest request) {

    }

    @Override
    public void onRequestUpdate(MegaChatApiJava api, MegaChatRequest request) {

    }

    @Override
    public void onRequestFinish(MegaChatApiJava api, MegaChatRequest request, MegaChatError e) {
        LogUtil.logDebug("onRequestFinish");
        if(request.getType() == MegaChatRequest.TYPE_ATTACH_NODE_MESSAGE){

            if(e.getErrorCode()==MegaChatError.ERROR_OK){
                LogUtil.logDebug("File sent correctly");
                successSent++;

            }
            else{
                LogUtil.logWarning("File NOT sent: "+e.getErrorCode()+"___"+e.getErrorString());
                errorSent++;
            }

            if(countChat==errorSent+successSent){
                if(successSent==countChat){
                    if(countChat==1){
                        showSnackbar(Constants.MESSAGE_SNACKBAR_TYPE, getString(R.string.sent_as_message), request.getChatHandle());
                    }
                    else{
                        showSnackbar(Constants.MESSAGE_SNACKBAR_TYPE, getString(R.string.sent_as_message), -1);
                    }
                }
                else if(errorSent==countChat){
                    showSnackbar(Constants.SNACKBAR_TYPE, getString(R.string.error_attaching_node_from_cloud), -1);
                }
                else{
                    showSnackbar(Constants.MESSAGE_SNACKBAR_TYPE, getString(R.string.error_sent_as_message), -1);
                }
            }
        }
    }

    @Override
    public void onRequestTemporaryError(MegaChatApiJava api, MegaChatRequest request, MegaChatError e) {

    }

    public void showSnackbar(int type, String s, long idChat){
        showSnackbar(type, containerAudioVideoPlayer, s, idChat);
    }

    @Override
    public void onTransferStart(MegaApiJava api, MegaTransfer transfer) {

    }

    @Override
    public void onTransferFinish(MegaApiJava api, MegaTransfer transfer, MegaError e) {

    }

    @Override
    public void onTransferUpdate(MegaApiJava api, MegaTransfer transfer) {

    }

    @Override
    public void onTransferTemporaryError(MegaApiJava api, MegaTransfer transfer, MegaError e) {
        LogUtil.logDebug("onTransferTemporaryError");

        if(e.getErrorCode() == MegaError.API_EOVERQUOTA){
            if (e.getValue() != 0) {
                LogUtil.logWarning("TRANSFER OVERQUOTA ERROR: " + e.getErrorCode());

                if(alertDialogTransferOverquota==null){
                    showTransferOverquotaDialog();
                }
                else {
                    if (!(alertDialogTransferOverquota.isShowing())) {
                        showTransferOverquotaDialog();
                    }
                }
            }
        }
    }

    @Override
    public boolean onTransferData(MegaApiJava api, MegaTransfer transfer, byte[] buffer) {
        return false;
    }


    public void showTransferOverquotaDialog(){
        LogUtil.logDebug("showTransferOverquotaDialog");

        AlertDialog.Builder dialogBuilder = new AlertDialog.Builder(this);

        LayoutInflater inflater = this.getLayoutInflater();
        View dialogView = inflater.inflate(R.layout.transfer_overquota_layout, null);
        dialogBuilder.setView(dialogView);

        TextView title = (TextView) dialogView.findViewById(R.id.transfer_overquota_title);
        title.setText(getString(R.string.title_depleted_transfer_overquota));

        ImageView icon = (ImageView) dialogView.findViewById(R.id.image_transfer_overquota);
        icon.setImageDrawable(ContextCompat.getDrawable(this, R.drawable.transfer_quota_empty));

        TextView text = (TextView) dialogView.findViewById(R.id.text_transfer_overquota);
        text.setText(getString(R.string.text_depleted_transfer_overquota));

        Button continueButton = (Button) dialogView.findViewById(R.id.transfer_overquota_button_dissmiss);

        Button paymentButton = (Button) dialogView.findViewById(R.id.transfer_overquota_button_payment);
        paymentButton.setText(getString(R.string.action_upgrade_account));

        alertDialogTransferOverquota = dialogBuilder.create();

        alertDialogTransferOverquota.setOnShowListener(new DialogInterface.OnShowListener() {
            @Override
            public void onShow(DialogInterface dialog) {
                transferOverquota = true;
                showActionStatusBar();
            }
        });

        continueButton.setOnClickListener(new View.OnClickListener(){
            public void onClick(View v) {
                alertDialogTransferOverquota.dismiss();
                transferOverquota = false;
            }

        });

        paymentButton.setOnClickListener(new View.OnClickListener(){
            public void onClick(View v) {
                alertDialogTransferOverquota.dismiss();
                transferOverquota = false;
                showUpgradeAccount();
            }
        });

        alertDialogTransferOverquota.setCancelable(false);
        alertDialogTransferOverquota.setCanceledOnTouchOutside(false);
        alertDialogTransferOverquota.show();
    }

    public void showUpgradeAccount(){
        LogUtil.logDebug("showUpgradeAccount");
        Intent upgradeIntent = new Intent(this, ManagerActivityLollipop.class);
        upgradeIntent.setAction(Constants.ACTION_SHOW_UPGRADE_ACCOUNT);
        startActivity(upgradeIntent);
    }

    @Override
    public void onViewPositionChanged(float fractionScreen) {
        ivShadow.setAlpha(1 - fractionScreen);
    }

    @Override
    public void onBackPressed() {
        retryConnectionsAndSignalPresence();

        if (!onPlaylist){
            super.onBackPressed();
            if (megaApi != null) {
                megaApi.removeTransferListener(this);
                megaApi.removeGlobalListener(this);
                megaApi.httpServerStop();
            }

            if (megaChatApi != null) {
                megaChatApi.removeChatCallListener(this);
            }

            if (player != null){
                player.release();
            }

            if (handler != null) {
                handler.removeCallbacksAndMessages(null);
            }

            LocalBroadcastManager.getInstance(this).unregisterReceiver(receiver);
            setImageDragVisibility(View.VISIBLE);
        }
        else {
            if (querySearch.equals("")){
                releasePlaylist();
            }
            else{
                querySearch  = "";
                aB.setTitle(getString(R.string.section_playlist));
                if (playlistFragment != null && playlistFragment.isAdded()){
                    playlistFragment.setNodesSearch("");

                }
                invalidateOptionsMenu();
            }
        }
    }

    @Override
    public void setContentView(int layoutResID) {
        super.setContentView(getContainer());
        View view = LayoutInflater.from(this).inflate(layoutResID, null);
        draggableView.addView(view);
    }

    private View getContainer() {
        RelativeLayout container = new RelativeLayout(this);
        draggableView = new DraggableView(this);
        if (getIntent() != null) {
            screenPosition = getIntent().getIntArrayExtra("screenPosition");
            draggableView.setScreenPosition(screenPosition);
        }
        draggableView.setDraggableListener(this);
        ivShadow = new ImageView(this);
        ivShadow.setBackgroundColor(ContextCompat.getColor(this, R.color.black_p50));
        LinearLayout.LayoutParams params = new LinearLayout.LayoutParams(LinearLayout.LayoutParams.MATCH_PARENT, LinearLayout.LayoutParams.MATCH_PARENT);
        container.addView(ivShadow, params);
        container.addView(draggableView);
        return container;
    }

    @Override
    public void onDragActivated(boolean activated) {
        if (activated) {
            ivShadow.setBackgroundColor(ContextCompat.getColor(this, R.color.black_p50));
            updateCurrentImage();
            if (aB != null && aB.isShowing()) {
                if(tB != null) {
                    tB.animate().translationY(-220).setDuration(0)
                            .withEndAction(new Runnable() {
                                @Override
                                public void run() {
                                    aB.hide();
                                }
                            }).start();
                    getWindow().addFlags(WindowManager.LayoutParams.FLAG_FULLSCREEN);
                }
                else {
                    aB.hide();
                }
                simpleExoPlayerView.hideController();
            }
            containerAudioVideoPlayer.setBackgroundColor(TRANSPARENT);

            playerLayout.setBackgroundColor(TRANSPARENT);
            appBarLayout.setBackgroundColor(TRANSPARENT);
            if (fromChatSavedInstance) {
                draggableView.setCurrentView(null);
            }
            else {
                draggableView.setCurrentView(simpleExoPlayerView.getVideoSurfaceView());
            }
            if (Build.VERSION.SDK_INT >= Build.VERSION_CODES.LOLLIPOP) {
                containerAudioVideoPlayer.setElevation(0);
                playerLayout.setElevation(0);
                appBarLayout.setElevation(0);
            }
        }
        else {
            handler.postDelayed(new Runnable() {
                @Override
                public void run() {
                    ivShadow.setBackgroundColor(TRANSPARENT);
                    if (!isAbHide) {
                        showActionStatusBar();
                    }
                    containerAudioVideoPlayer.setBackgroundColor(BLACK);
                    playerLayout.setBackgroundColor(BLACK);
                    appBarLayout.setBackgroundColor(BLACK);
                }
            }, 300);
        }
    }

    public void openAdvancedDevices (long handleToDownload, boolean highPriority){
        LogUtil.logDebug("handleToDownload: " + handleToDownload + ", highPriority: " + highPriority);
//		handleToDownload = handle;
        String externalPath = mega.privacy.android.app.utils.Util.getExternalCardPath();

        if(externalPath!=null){
            LogUtil.logDebug("ExternalPath for advancedDevices: " + externalPath);
            MegaNode node = megaApi.getNodeByHandle(handleToDownload);
            if(node!=null){

//				File newFile =  new File(externalPath+"/"+node.getName());
                File newFile =  new File(node.getName());
                LogUtil.logDebug("File: " + newFile.getPath());
                Intent intent = new Intent(Intent.ACTION_CREATE_DOCUMENT);

                // Filter to only show results that can be "opened", such as
                // a file (as opposed to a list of contacts or timezones).
                intent.addCategory(Intent.CATEGORY_OPENABLE);

                // Create a file with the requested MIME type.
                String mimeType = MimeTypeList.getMimeType(newFile);
                LogUtil.logDebug("Mimetype: " + mimeType);
                intent.setType(mimeType);
                intent.putExtra(Intent.EXTRA_TITLE, node.getName());
                intent.putExtra("handleToDownload", handleToDownload);
                intent.putExtra(Constants.HIGH_PRIORITY_TRANSFER, highPriority);
                try{
                    startActivityForResult(intent, Constants.WRITE_SD_CARD_REQUEST_CODE);
                }
                catch(Exception e){
                    LogUtil.logWarning("Exception in External SDCARD", e);
                    Environment.getExternalStorageDirectory();
                    Toast toast = Toast.makeText(this, getString(R.string.no_external_SD_card_detected), Toast.LENGTH_LONG);
                    toast.show();
                }
            }
        }
        else{
            LogUtil.logWarning("No external SD card");
            Environment.getExternalStorageDirectory();
            Toast toast = Toast.makeText(this, getString(R.string.no_external_SD_card_detected), Toast.LENGTH_LONG);
            toast.show();
        }
    }

    public void askSizeConfirmationBeforeDownload(String parentPath, String url, long size, long [] hashes, final boolean highPriority){
        LogUtil.logDebug("askSizeConfirmationBeforeDownload");

        final String parentPathC = parentPath;
        final String urlC = url;
        final long [] hashesC = hashes;
        final long sizeC=size;

        android.support.v7.app.AlertDialog.Builder builder = new android.support.v7.app.AlertDialog.Builder(this);
        LinearLayout confirmationLayout = new LinearLayout(this);
        confirmationLayout.setOrientation(LinearLayout.VERTICAL);
        LinearLayout.LayoutParams params = new LinearLayout.LayoutParams(LinearLayout.LayoutParams.MATCH_PARENT, LinearLayout.LayoutParams.WRAP_CONTENT);
        params.setMargins(mega.privacy.android.app.utils.Util.scaleWidthPx(20, outMetrics), mega.privacy.android.app.utils.Util.scaleHeightPx(10, outMetrics), mega.privacy.android.app.utils.Util.scaleWidthPx(17, outMetrics), 0);

        final CheckBox dontShowAgain =new CheckBox(this);
        dontShowAgain.setText(getString(R.string.checkbox_not_show_again));
        dontShowAgain.setTextColor(ContextCompat.getColor(this, R.color.text_secondary));

        confirmationLayout.addView(dontShowAgain, params);

        builder.setView(confirmationLayout);

//				builder.setTitle(getString(R.string.confirmation_required));

        builder.setMessage(getString(R.string.alert_larger_file, mega.privacy.android.app.utils.Util.getSizeString(sizeC)));
        builder.setPositiveButton(getString(R.string.general_save_to_device),
                new DialogInterface.OnClickListener() {
                    public void onClick(DialogInterface dialog, int whichButton) {
                        if(dontShowAgain.isChecked()){
                            dbH.setAttrAskSizeDownload("false");
                        }
                        if(nC==null){
                            nC = new NodeController(audioVideoPlayerLollipop, isFolderLink);
                        }
                        nC.checkInstalledAppBeforeDownload(parentPathC, urlC, sizeC, hashesC, highPriority);
                    }
                });
        builder.setNegativeButton(getString(android.R.string.cancel), new DialogInterface.OnClickListener() {
            public void onClick(DialogInterface dialog, int whichButton) {
                if(dontShowAgain.isChecked()){
                    dbH.setAttrAskSizeDownload("false");
                }
            }
        });

        downloadConfirmationDialog = builder.create();
        downloadConfirmationDialog.show();
    }

    public void askConfirmationNoAppInstaledBeforeDownload (String parentPath, String url, long size, long [] hashes, String nodeToDownload, final boolean highPriority){
        LogUtil.logDebug("askConfirmationNoAppInstaledBeforeDownload");

        final String parentPathC = parentPath;
        final String urlC = url;
        final long [] hashesC = hashes;
        final long sizeC=size;

        android.support.v7.app.AlertDialog.Builder builder = new android.support.v7.app.AlertDialog.Builder(this);
        LinearLayout confirmationLayout = new LinearLayout(this);
        confirmationLayout.setOrientation(LinearLayout.VERTICAL);
        LinearLayout.LayoutParams params = new LinearLayout.LayoutParams(LinearLayout.LayoutParams.MATCH_PARENT, LinearLayout.LayoutParams.WRAP_CONTENT);
        params.setMargins(mega.privacy.android.app.utils.Util.scaleWidthPx(20, outMetrics), mega.privacy.android.app.utils.Util.scaleHeightPx(10, outMetrics), mega.privacy.android.app.utils.Util.scaleWidthPx(17, outMetrics), 0);

        final CheckBox dontShowAgain =new CheckBox(this);
        dontShowAgain.setText(getString(R.string.checkbox_not_show_again));
        dontShowAgain.setTextColor(ContextCompat.getColor(this, R.color.text_secondary));

        confirmationLayout.addView(dontShowAgain, params);

        builder.setView(confirmationLayout);

//				builder.setTitle(getString(R.string.confirmation_required));
        builder.setMessage(getString(R.string.alert_no_app, nodeToDownload));
        builder.setPositiveButton(getString(R.string.general_save_to_device),
                new DialogInterface.OnClickListener() {
                    public void onClick(DialogInterface dialog, int whichButton) {
                        if(dontShowAgain.isChecked()){
                            dbH.setAttrAskNoAppDownload("false");
                        }
                        if(nC==null){
                            nC = new NodeController(audioVideoPlayerLollipop, isFolderLink);
                        }
                        nC.download(parentPathC, urlC, sizeC, hashesC, highPriority);
                    }
                });
        builder.setNegativeButton(getString(android.R.string.cancel), new DialogInterface.OnClickListener() {
            public void onClick(DialogInterface dialog, int whichButton) {
                if(dontShowAgain.isChecked()){
                    dbH.setAttrAskNoAppDownload("false");
                }
            }
        });
        downloadConfirmationDialog = builder.create();
        downloadConfirmationDialog.show();
    }

    @Override
    public void onRequestStart(MegaApiJava api, MegaRequest request) {

    }

    @Override
    public void onRequestUpdate(MegaApiJava api, MegaRequest request) {

    }

    @Override
    public void onRequestFinish(MegaApiJava api, MegaRequest request, MegaError e) {
        LogUtil.logDebug("onRequestFinish");

        if (request.getType() == MegaRequest.TYPE_RENAME){

            try {
                statusDialog.dismiss();
            }
            catch (Exception ex) {}

            if (e.getErrorCode() == MegaError.API_OK){
                showSnackbar(Constants.SNACKBAR_TYPE, getString(R.string.context_correctly_renamed), -1);
                updateFile();
            }
            else{
                showSnackbar(Constants.SNACKBAR_TYPE, getString(R.string.context_no_renamed), -1);
            }
        }
        else if (request.getType() == MegaRequest.TYPE_MOVE){
            try {
                statusDialog.dismiss();
            }
            catch (Exception ex) {}

            if (moveToRubbish){
                if (e.getErrorCode() == MegaError.API_OK){
                    this.finish();
                }
                else{
                    showSnackbar(Constants.SNACKBAR_TYPE, getString(R.string.context_no_moved), -1);
                }
                moveToRubbish = false;
                LogUtil.logDebug("Move to rubbish request finished");
            }
            else{
                if (e.getErrorCode() == MegaError.API_OK){
                    showSnackbar(Constants.SNACKBAR_TYPE, getString(R.string.context_correctly_moved), -1);
                    finish();
                }
                else{
                    showSnackbar(Constants.SNACKBAR_TYPE, getString(R.string.context_no_moved), -1);
                }
                LogUtil.logDebug("Move nodes request finished");
            }
        }
        else if (request.getType() == MegaRequest.TYPE_REMOVE){


            if (e.getErrorCode() == MegaError.API_OK){
                if (moveToTrashStatusDialog.isShowing()){
                    try {
                        moveToTrashStatusDialog.dismiss();
                    }
                    catch (Exception ex) {}
                    showSnackbar(Constants.SNACKBAR_TYPE, getString(R.string.context_correctly_removed), -1);
                }
                finish();
            }
            else{
                showSnackbar(Constants.SNACKBAR_TYPE, getString(R.string.context_no_removed), -1);
            }
            LogUtil.logDebug("Remove request finished");
        }
        else if (request.getType() == MegaRequest.TYPE_COPY){
            try {
                statusDialog.dismiss();
            }
            catch (Exception ex) {}

            if (e.getErrorCode() == MegaError.API_OK){
                showSnackbar(Constants.SNACKBAR_TYPE, getString(R.string.context_correctly_copied), -1);
            }
            else if(e.getErrorCode()==MegaError.API_EOVERQUOTA){
                LogUtil.logWarning("OVERQUOTA ERROR: " + e.getErrorCode());
                Intent intent = new Intent(this, ManagerActivityLollipop.class);
                intent.setAction(Constants.ACTION_OVERQUOTA_STORAGE);
                startActivity(intent);
                finish();
            }
            else if(e.getErrorCode()==MegaError.API_EGOINGOVERQUOTA){
                LogUtil.logWarning("PRE OVERQUOTA ERROR: " + e.getErrorCode());
                Intent intent = new Intent(this, ManagerActivityLollipop.class);
                intent.setAction(Constants.ACTION_PRE_OVERQUOTA_STORAGE);
                startActivity(intent);
                finish();
            }
            else{
                showSnackbar(Constants.SNACKBAR_TYPE, getString(R.string.context_no_copied), -1);
            }
            LogUtil.logDebug("copy nodes request finished");
        }
    }

    @Override
    public void onRequestTemporaryError(MegaApiJava api, MegaRequest request, MegaError e) {
        LogUtil.logWarning("onRequestTemporaryError");
    }

    @Override
    public void onUsersUpdate(MegaApiJava api, ArrayList<MegaUser> users) {

    }

    @Override
    public void onUserAlertsUpdate(MegaApiJava api, ArrayList<MegaUserAlert> userAlerts) {
        LogUtil.logDebug("onUserAlertsUpdate");
    }

    @Override
    public void onNodesUpdate(MegaApiJava api, ArrayList<MegaNode> nodeList) {
        LogUtil.logDebug("onNodesUpdate");
        if (megaApi.getNodeByHandle(handle) == null){
            return;
        }
        supportInvalidateOptionsMenu();
    }

    @Override
    public void onReloadNeeded(MegaApiJava api) {

    }

    @Override
    public void onAccountUpdate(MegaApiJava api) {

    }

    @Override
    public void onContactRequestsUpdate(MegaApiJava api, ArrayList<MegaContactRequest> requests) {

    }

    @Override
    public void onEvent(MegaApiJava api, MegaEvent event) {

    }

    @Override
    public boolean onTouch(View v, MotionEvent event) {

        switch (event.getAction()) {
            case MotionEvent.ACTION_DOWN: {
                if (loop && player != null){
                    player.setRepeatMode(Player.REPEAT_MODE_OFF);
                }
                break;
            }
            case MotionEvent.ACTION_UP: {
                if (creatingPlaylist && player != null){
                    if (v.getId() == R.id.exo_next) {
                        currentWindowIndex++;
                    }
                    setPlaylist(currentWindowIndex, 0);
                }
                break;
            }
        }
        return false;
    }

    @Override
    public void onClick(View v) {
        switch (v.getId()){
            case R.id.exo_play_list:{
                handler.removeCallbacks(runnableActionStatusBar);
                instantiatePlaylist();
                break;
            }
        }
    }

    void initPlaylist (int index, long time) {
        creatingPlaylist = false;
        player.prepare(concatenatingMediaSource);
        player.seekTo(index, time);
    }

    void instantiatePlaylist(){
        if (player != null) {
            playWhenReady = player.getPlayWhenReady();
            if (creatingPlaylist){
                currentTime = player.getCurrentPosition();
                setPlaylist(currentWindowIndex, currentTime);
            }
        }
        onPlaylist = true;
        progressBar.setVisibility(View.GONE);
        playerLayout.setVisibility(View.GONE);
        fragmentContainer.setVisibility(View.VISIBLE);
        draggableView.setDraggable(false);
        tB.setBackgroundColor(ContextCompat.getColor(this, R.color.dark_primary_color));
        aB.setTitle(getString(R.string.section_playlist));
        supportInvalidateOptionsMenu();

        Fragment currentFragment = getSupportFragmentManager().findFragmentById(R.id.fragment_container);
        if (currentFragment != null){
            getSupportFragmentManager().beginTransaction().remove(currentFragment).commitNow();
        }
        if (playlistFragment == null){
            playlistFragment = new PlaylistFragment();
        }
        FragmentTransaction ft = getSupportFragmentManager().beginTransaction();
        ft.replace(R.id.fragment_container, playlistFragment, "playlistFragment");
        ft.commitNowAllowingStateLoss();

        if (progressBar != null) {
            progressBar.setVisibility(View.GONE);
        }
        showToolbar();
    }

    public class CreatePlayListTask extends AsyncTask<Void, Void, Void> {

        boolean errorCreatingPlaylist = false;

        @Override
        protected Void doInBackground(Void... voids) {
            LogUtil.logDebug("CreatePlayList doInBackground");
            playListCreated = false;
            creatingPlaylist = true;
            if (mediaSourcePlaylist == null || mediaSourcePlaylist.isEmpty() || concatenatingMediaSource == null) {
                MediaSource mSource = null;
                String localPath;
                Uri mediaUri;
                File mediaFile;
                mediaUris = new ArrayList<>();
                if (mediaSourcePlaylist == null) {
                    mediaSourcePlaylist = new ArrayList<>();
                }
                else {
                    mediaSourcePlaylist.clear();
                }
                downloadLocationDefaultPath = getDownloadLocation(getApplicationContext());
                if (isOffline) {
                    for (int i = 0; i < mediaOffList.size(); i++) {
                        MegaOffline currentNode = mediaOffList.get(i);
                        mSource = null;
                        mediaFile = getOfflineFile(audioVideoPlayerLollipop, currentNode);

                        if (Build.VERSION.SDK_INT >= Build.VERSION_CODES.N && currentNode.getPath().contains(Environment.getExternalStorageDirectory().getPath())) {
                            mediaUri = FileProvider.getUriForFile(audioVideoPlayerLollipop, "mega.privacy.android.app.providers.fileprovider", mediaFile);
                        }
                        else {
                            mediaUri = Uri.fromFile(mediaFile);
                        }
                        if (mediaUri != null) {
                            mediaUris.add(mediaUri);
                            mSource = new ExtractorMediaSource(mediaUri, dataSourceFactory, extractorsFactory, null, null);
                        }
                        if(mSource != null) {
                            if (handle == Long.parseLong(mediaOffList.get(i).getHandle())) {
                                currentWindowIndex = i;
                            }
                            mediaSourcePlaylist.add(mSource);
                        }
                    }
                }
                else if (isZip) {
                    for (int i = 0; i< zipMediaFiles.size(); i++) {
                        mSource = null;
                        mediaUri = Uri.fromFile(zipMediaFiles.get(i));
                        if (mediaUri != null) {
                            mediaUris.add(mediaUri);
                            mSource = new ExtractorMediaSource(mediaUri, dataSourceFactory, extractorsFactory, null, null);
                            if (mSource != null) {
                                if (fileName.equals(zipMediaFiles.get(i).getName())) {
                                    currentWindowIndex = i;
                                }
                                mediaSourcePlaylist.add(mSource);
                            }
                        }
                    }
                }
                else {
                    MegaNode n;
                    for (int i = 0; i < mediaHandles.size(); i++) {
                        if (isFolderLink) {
                            n = megaApiFolder.authorizeNode(megaApi.getNodeByHandle(mediaHandles.get(i)));
                            if (n == null){
                                n = megaApiFolder.authorizeNode(megaApiFolder.getNodeByHandle(mediaHandles.get(i)));
                            }
                        }
                        else {
                            n = megaApi.getNodeByHandle(mediaHandles.get(i));
                        }
                        //either authorizeNode or getNodeByHandle can return null, so need to check
                        if(n == null){
                            continue;
                        }
                        mSource = null;
                        boolean isOnMegaDownloads = false;
                        localPath = getLocalFile(audioVideoPlayerLollipop, n.getName(), n.getSize(), downloadLocationDefaultPath);
                        File f = new File(downloadLocationDefaultPath, n.getName());
                        if (f.exists() && (f.length() == n.getSize())) {
                            isOnMegaDownloads = true;
                        }
                        String nodeFingerPrint;
                        String localPathFingerPrint;
                        if (isFolderLink) {
                            nodeFingerPrint = megaApiFolder.getFingerprint(n);
                            localPathFingerPrint = megaApiFolder.getFingerprint(localPath);
                        }
                        else {
                            nodeFingerPrint = megaApi.getFingerprint(n);
                            localPathFingerPrint = megaApi.getFingerprint(localPath);
                        }
                        if (localPath != null && (isOnMegaDownloads || (nodeFingerPrint != null && nodeFingerPrint.equals(localPathFingerPrint)))) {
                            mediaFile = new File(localPath);
                            if (Build.VERSION.SDK_INT >= Build.VERSION_CODES.N && localPath.contains(Environment.getExternalStorageDirectory().getPath())) {
                                mediaUri = FileProvider.getUriForFile(audioVideoPlayerLollipop, "mega.privacy.android.app.providers.fileprovider", mediaFile);
                            }
                            else {
                                mediaUri = Uri.fromFile(mediaFile);
                            }
                            if (mediaUri != null) {
                                mediaUris.add(mediaUri);
                                mSource = new ExtractorMediaSource(mediaUri, dataSourceFactory, extractorsFactory, null, null);
                            }
                        }
                        else {
                            String url = null;
                            if (dbH != null && dbH.getCredentials() != null) {
                                url = megaApi.httpServerGetLocalLink(n);
                            }
                            else if (isFolderLink) {
                                url = megaApiFolder.httpServerGetLocalLink(n);
                            }
                            if (url != null) {
                                mediaUri = Uri.parse(url);
                                mediaUris.add(mediaUri);
                                mSource = new ExtractorMediaSource(mediaUri, dataSourceFactory, extractorsFactory, null, null);
                            }
                        }
                        if (mSource != null) {
                            if (handle == n.getHandle()) {
                                currentWindowIndex = i;
                            }
                            mediaSourcePlaylist.add(mSource);
                        }
                    }
                }

//                concatenatingMediaSource = new ConcatenatingMediaSource(mediaSourcePlaylist.toArray(new MediaSource[mediaSourcePlaylist.size()]));

                if (!mediaSourcePlaylist.isEmpty()) {
                    MediaSource[] arrayMediaSource = mediaSourcePlaylist.toArray(new MediaSource[mediaSourcePlaylist.size()]);
                    if (arrayMediaSource != null) {
                        concatenatingMediaSource = new ConcatenatingMediaSource(arrayMediaSource);
                    }
                    else {
                        errorCreatingPlaylist = true;
                    }
                }
                else {
                    errorCreatingPlaylist = true;
                }

                //            loopingMediaSource = new LoopingMediaSource(concatenatingMediaSource);
                //            player.prepare(loopingMediaSource);
            }
            return null;
        }

        @Override
        protected void onPostExecute(Void avoid) {
            super.onPostExecute(avoid);
            LogUtil.logDebug("CreatePlayList onPostExecute");
            if (errorCreatingPlaylist && createPlayListErrorCounter < 2) {
                createPlayListErrorCounter++;
                LogUtil.logWarning("Error creating Playlist num: " + createPlayListErrorCounter);
                createPlayListTask = new CreatePlayListTask();
                createPlayListTask.execute();
            }
            else if (errorCreatingPlaylist && createPlayListErrorCounter == 2) {
                createPlaylistProgressBar.setVisibility(View.GONE);
            }
            else {
                createPlaylistProgressBar.setVisibility(View.GONE);
                playListCreated = true;
                enableNextButton();
                playList.setVisibility(View.VISIBLE);
                if (onPlaylist){
                    instantiatePlaylist();
                }
                if (playbackStateSaved == Player.STATE_ENDED){
                    setPlaylist(currentWindowIndex + 1, 0);
                }
            }
        }
    }

    public String getPathNavigation() {
        return pathNavigation;
    }

    public int[] getScreenPosition() {
        return screenPosition;
    }

    public SimpleExoPlayer getPlayer() {
        return player;
    }

    public void setPlayer (SimpleExoPlayer player){
        this.player = player;
    }

    public long getParentNodeHandle() {
        return parentNodeHandle;
    }

    public int getAdapterType() {
        return adapterType;
    }

    public ArrayList<Long> getMediaHandles() {
        return mediaHandles;
    }

    public void setPlaylistProgressBar(ProgressBar playlistProgressBar) {
        this.playlistProgressBar = playlistProgressBar;
    }

    public ArrayList<File> getZipMediaFiles() {
        return zipMediaFiles;
    }

    public int getCurrentWindowIndex (){
        return currentWindowIndex;
    }

    public ArrayList<MegaOffline> getMediaOffList(){
        return mediaOffList;
    }

    public boolean isFolderLink (){
        return isFolderLink;
    }

    public Handler getHandler () {
        return handler;
    }

    public boolean isCreatingPlaylist () {
        return creatingPlaylist;
    }
}<|MERGE_RESOLUTION|>--- conflicted
+++ resolved
@@ -3488,15 +3488,11 @@
     @Override
     protected void onStop() {
         super.onStop();
-<<<<<<< HEAD
-        LogUtil.logDebug("onStop");
-=======
         //pause either video or audio as per UX advise
         if (player != null && player.getPlayWhenReady()) {
             player.setPlayWhenReady(false);
         }
-        log("onStop");
->>>>>>> 67467938
+        LogUtil.logDebug("onStop");
     }
 
     @Override
@@ -3522,15 +3518,7 @@
     @Override
     protected void onPause() {
         super.onPause();
-<<<<<<< HEAD
-        //pause either video or audio as per UX advise
-        if (player != null && player.getPlayWhenReady()) {
-            player.setPlayWhenReady(false);
-        }
         LogUtil.logDebug("onPause");
-=======
-        log("onPause");
->>>>>>> 67467938
     }
 
     @Override
