--- conflicted
+++ resolved
@@ -170,13 +170,8 @@
     int screenHeight;
     int placeholderCount;
 
-<<<<<<< HEAD
-=======
-    private final String offLineDIR = mega.privacy.android.app.utils.Util.offlineDIR;
-    private final String oldMKFile = mega.privacy.android.app.utils.Util.oldMKFile;
     public static final String PLAY_WHEN_READY = "PLAY_WHEN_READY";
 
->>>>>>> 4eb33f12
     static AudioVideoPlayerLollipop audioVideoPlayerLollipop;
 
     private MegaApiAndroid megaApi;
