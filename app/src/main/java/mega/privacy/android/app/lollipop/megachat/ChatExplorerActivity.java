package mega.privacy.android.app.lollipop.megachat;


import android.content.Intent;
import android.os.Bundle;
import android.support.design.widget.FloatingActionButton;
import android.support.v4.app.FragmentTransaction;
import android.support.v4.content.ContextCompat;
import android.support.v7.app.ActionBar;
import android.support.v7.widget.SearchView;
import android.support.v7.widget.Toolbar;
import android.util.DisplayMetrics;
import android.view.Display;
import android.view.Menu;
import android.view.MenuInflater;
import android.view.MenuItem;
import android.view.View;
import android.view.Window;
import android.widget.FrameLayout;

import java.util.ArrayList;

import mega.privacy.android.app.MegaApplication;
import mega.privacy.android.app.R;
import mega.privacy.android.app.lollipop.AddContactActivityLollipop;
import mega.privacy.android.app.lollipop.LoginActivityLollipop;
import mega.privacy.android.app.lollipop.PinActivityLollipop;
import mega.privacy.android.app.lollipop.listeners.CreateGroupChatWithPublicLink;
import mega.privacy.android.app.utils.Constants;
import mega.privacy.android.app.utils.TimeUtils;
import mega.privacy.android.app.utils.Util;
import nz.mega.sdk.MegaApiAndroid;
import nz.mega.sdk.MegaChatApi;
import nz.mega.sdk.MegaChatApiAndroid;
import nz.mega.sdk.MegaChatApiJava;
import nz.mega.sdk.MegaChatError;
import nz.mega.sdk.MegaChatListItem;
import nz.mega.sdk.MegaChatListenerInterface;
import nz.mega.sdk.MegaChatPeerList;
import nz.mega.sdk.MegaChatPresenceConfig;
import nz.mega.sdk.MegaChatRequest;
import nz.mega.sdk.MegaChatRequestListenerInterface;
import nz.mega.sdk.MegaChatRoom;
import nz.mega.sdk.MegaUser;

public class ChatExplorerActivity extends PinActivityLollipop implements View.OnClickListener, MegaChatRequestListenerInterface, MegaChatListenerInterface {

    Toolbar tB;
    ActionBar aB;
    FrameLayout fragmentContainer;
    ChatExplorerFragment chatExplorerFragment;
    FloatingActionButton fab;
    public long chatIdFrom=-1;

    private long[] nodeHandles;
    private long[] messagesIds;
    private long[] userHandles;

    MenuItem searchMenuItem;
    MenuItem createFolderMenuItem;
    MenuItem newChatMenuItem;

    MegaApiAndroid megaApi;
    MegaChatApiAndroid megaChatApi;

    DisplayMetrics outMetrics;

    SearchView searchView;

    ChatExplorerActivity chatExplorerActivity;

    String querySearch = "";
    boolean isSearchExpanded = false;
    boolean pendingToOpenSearchView = false;

    @Override
    protected void onCreate(Bundle savedInstanceState) {
        requestWindowFeature(Window.FEATURE_NO_TITLE);
        log("onCreate first");
        super.onCreate(savedInstanceState);

        if (megaApi == null){
            megaApi = ((MegaApplication)getApplication()).getMegaApi();
        }

        if(megaApi==null||megaApi.getRootNode()==null){
            log("Refresh session - sdk");
            Intent intent = new Intent(this, LoginActivityLollipop.class);
            intent.putExtra("visibleFragment", Constants. LOGIN_FRAGMENT);
            intent.setFlags(Intent.FLAG_ACTIVITY_CLEAR_TOP);
            startActivity(intent);
            finish();
            return;
        }
        if(Util.isChatEnabled()){
            if (megaChatApi == null){
                megaChatApi = ((MegaApplication) getApplication()).getMegaChatApi();
            }

            if(megaChatApi==null||megaChatApi.getInitState()== MegaChatApi.INIT_ERROR){
                log("Refresh session - karere");
                Intent intent = new Intent(this, LoginActivityLollipop.class);
                intent.putExtra("visibleFragment", Constants. LOGIN_FRAGMENT);
                intent.setFlags(Intent.FLAG_ACTIVITY_CLEAR_TOP);
                startActivity(intent);
                finish();
                return;
            }
        }

        chatExplorerActivity = this;

        Display display = getWindowManager().getDefaultDisplay();
        outMetrics = new DisplayMetrics ();
        display.getMetrics(outMetrics);

        setContentView(R.layout.activity_chat_explorer);

        fragmentContainer = (FrameLayout) findViewById(R.id.fragment_container_chat_explorer);
        fab = (FloatingActionButton) findViewById(R.id.fab_chat_explorer);
        fab.setOnClickListener(this);

        getWindow().setStatusBarColor(ContextCompat.getColor(this, R.color.dark_primary_color));

        //Set toolbar
        tB = (Toolbar) findViewById(R.id.toolbar_chat_explorer);
        setSupportActionBar(tB);
        aB = getSupportActionBar();
        if(aB!=null){
            aB.setTitle(getString(R.string.title_chat_explorer).toUpperCase());
            aB.setHomeButtonEnabled(true);
            aB.setDisplayHomeAsUpEnabled(true);
        }
        else{
            log("aB is null");
        }

        showFabButton(false);

        Intent intent = getIntent();

        if(intent!=null){
            log("Intent received");
            if(intent.getAction()!=null){
                if(intent.getAction()== Constants.ACTION_FORWARD_MESSAGES){
                    messagesIds = intent.getLongArrayExtra("ID_MESSAGES");
                    log("No of messages to forward: "+messagesIds.length);
                    chatIdFrom = intent.getLongExtra("ID_CHAT_FROM", -1);
                }
            }
            else{
                nodeHandles = intent.getLongArrayExtra("NODE_HANDLES");
                if(nodeHandles!=null){
                    log("Node handle is: "+nodeHandles[0]);
                }
                userHandles = intent.getLongArrayExtra("USER_HANDLES");
                if(userHandles!=null){
                    log("User handles size: "+userHandles.length);
                }
            }
        }

        if (savedInstanceState != null) {
            chatExplorerFragment = (ChatExplorerFragment) getSupportFragmentManager().getFragment(savedInstanceState, "chatExplorerFragment");
            querySearch = savedInstanceState.getString("querySearch", "");
            isSearchExpanded = savedInstanceState.getBoolean("isSearchExpanded", isSearchExpanded);

            if (isSearchExpanded) {
                pendingToOpenSearchView = true;
            }
        }
        else if (chatExplorerFragment == null) {
            chatExplorerFragment = new ChatExplorerFragment().newInstance();
        }

        FragmentTransaction ft = getSupportFragmentManager().beginTransaction();
        ft.replace(R.id.fragment_container_chat_explorer, chatExplorerFragment, "chatExplorerFragment");
        ft.commitNow();
    }

    @Override
    protected void onSaveInstanceState(Bundle outState) {
        super.onSaveInstanceState(outState);
        getSupportFragmentManager().putFragment(outState, "chatExplorerFragment", getSupportFragmentManager().findFragmentByTag("chatExplorerFragment"));

        outState.putString("querySearch", querySearch);
        outState.putBoolean("isSearchExpanded", isSearchExpanded);
    }

    public void setToolbarSubtitle(String s) {
        aB.setSubtitle(s);
    }

    @Override
    public boolean onCreateOptionsMenu(Menu menu) {
        log("onCreateOptionsMenuLollipop");

        // Inflate the menu items for use in the action bar
        MenuInflater inflater = getMenuInflater();
        inflater.inflate(R.menu.file_explorer_action, menu);
        searchMenuItem = menu.findItem(R.id.cab_menu_search);
        searchMenuItem.setIcon(Util.mutateIconSecondary(this, R.drawable.ic_menu_search, R.color.black));
        createFolderMenuItem = menu.findItem(R.id.cab_menu_create_folder);
        newChatMenuItem = menu.findItem(R.id.cab_menu_new_chat);

        createFolderMenuItem.setVisible(false);
        newChatMenuItem.setVisible(false);

        searchView = (SearchView) searchMenuItem.getActionView();

        SearchView.SearchAutoComplete searchAutoComplete = (SearchView.SearchAutoComplete) searchView.findViewById(android.support.v7.appcompat.R.id.search_src_text);
        searchAutoComplete.setTextColor(ContextCompat.getColor(this, R.color.black));
        searchAutoComplete.setHintTextColor(ContextCompat.getColor(this, R.color.status_bar_login));
        searchAutoComplete.setHint(getString(R.string.hint_action_search));
        View v = searchView.findViewById(android.support.v7.appcompat.R.id.search_plate);
        v.setBackgroundColor(ContextCompat.getColor(this, android.R.color.transparent));

        if (searchView != null){
            searchView.setIconifiedByDefault(true);
        }

        searchMenuItem.setOnActionExpandListener(new MenuItem.OnActionExpandListener() {
            @Override
            public boolean onMenuItemActionExpand(MenuItem item) {
                isSearchExpanded = true;
                chatExplorerFragment.enableSearch(true);
                return true;
            }

            @Override
            public boolean onMenuItemActionCollapse(MenuItem item) {
                isSearchExpanded = false;
                chatExplorerFragment.enableSearch(false);
                return true;
            }
        });

        searchView.setMaxWidth(Integer.MAX_VALUE);
        searchView.setOnQueryTextListener(new SearchView.OnQueryTextListener() {
            @Override
            public boolean onQueryTextSubmit(String query) {
                log("onQueryTextSubmit: "+query);
                Util.hideKeyboard(chatExplorerActivity, 0);
                return true;
            }

            @Override
            public boolean onQueryTextChange(String newText) {
                querySearch = newText;
                chatExplorerFragment.search(newText);
                return true;
            }
        });

        return super.onCreateOptionsMenu(menu);
    }

    public void isPendingToOpenSearchView () {
        if (pendingToOpenSearchView) {
            String query = querySearch;
            searchMenuItem.expandActionView();
            searchView.setQuery(query, false);
            pendingToOpenSearchView = false;
        }
    }

    @Override
    public boolean onOptionsItemSelected(MenuItem item) {
        log("onOptionsItemSelected");

        switch (item.getItemId()) {
            case android.R.id.home: {
                finish();
                break;
            }
            case R.id.cab_menu_new_chat:{
                if(megaApi!=null && megaApi.getRootNode()!=null){
                    ArrayList<MegaUser> contacts = megaApi.getContacts();
                    if(contacts==null){
                        showSnackbar(getString(R.string.no_contacts_invite));
                    }
                    else {
                        if(contacts.isEmpty()){
                            showSnackbar(getString(R.string.no_contacts_invite));
                        }
                        else{
                            Intent in = new Intent(this, AddContactActivityLollipop.class);
                            in.putExtra("contactType", Constants.CONTACT_TYPE_MEGA);
                            startActivityForResult(in, Constants.REQUEST_CREATE_CHAT);
                        }
                    }
                }
                else{
                    log("Online but not megaApi");
                    Util.showErrorAlertDialog(getString(R.string.error_server_connection_problem), false, this);
                }
            }
        }
        return super.onOptionsItemSelected(item);
    }

    @Override
    protected void onActivityResult(int requestCode, int resultCode, Intent intent) {
        log("-------------------onActivityResult " + requestCode + "____" + resultCode);

        if (requestCode == Constants.REQUEST_CREATE_CHAT && resultCode == RESULT_OK) {
            log("onActivityResult REQUEST_CREATE_CHAT OK");

            if (intent == null) {
                log("Return.....");
                return;
            }

            final ArrayList<String> contactsData = intent.getStringArrayListExtra(AddContactActivityLollipop.EXTRA_CONTACTS);

            if (contactsData != null){
                if(contactsData.size()==1){
                    MegaUser user = megaApi.getContact(contactsData.get(0));
                    if(user!=null){
                        log("Chat with contact: "+contactsData.size());
                        startOneToOneChat(user);
                    }
                }
                else{
                    log("Create GROUP chat");
                    MegaChatPeerList peers = MegaChatPeerList.createInstance();
                    for (int i=0; i<contactsData.size(); i++){
                        MegaUser user = megaApi.getContact(contactsData.get(i));
                        if(user!=null){
                            peers.addPeer(user.getHandle(), MegaChatPeerList.PRIV_STANDARD);
                        }
                    }
                    log("create group chat with participants: "+peers.size());

                    final String chatTitle = intent.getStringExtra(AddContactActivityLollipop.EXTRA_CHAT_TITLE);
                    final boolean isEKR = intent.getBooleanExtra(AddContactActivityLollipop.EXTRA_EKR, false);
                    if (isEKR) {
                        megaChatApi.createChat(true, peers, chatTitle, this);
                    }
                    else {
                        final boolean chatLink = intent.getBooleanExtra(AddContactActivityLollipop.EXTRA_CHAT_LINK, false);

                        if(chatLink){
                            if(chatTitle!=null && !chatTitle.isEmpty()){
                                CreateGroupChatWithPublicLink listener = new CreateGroupChatWithPublicLink(this, chatTitle);
                                megaChatApi.createPublicChat(peers, chatTitle, listener);
                            }
                            else{
                                Util.showAlert(this, getString(R.string.message_error_set_title_get_link), null);
                            }
                        }
                        else{
                            megaChatApi.createPublicChat(peers, chatTitle, this);
                        }
                    }
                }
            }
        }
    }

    public void startOneToOneChat(MegaUser user){
        log("startOneToOneChat");
        MegaChatRoom chat = megaChatApi.getChatRoomByUser(user.getHandle());
        MegaChatPeerList peers = MegaChatPeerList.createInstance();
        if(chat==null){
            log("No chat, create it!");
            peers.addPeer(user.getHandle(), MegaChatPeerList.PRIV_STANDARD);
            megaChatApi.createChat(false, peers, this);
        }
        else{
            log("There is already a chat, open it!");
            showSnackbar(getString(R.string.chat_already_exists));
        }
    }

    public void showSnackbar(String s){
        showSnackbar(fragmentContainer, s);
    }

    public void chooseChats(ArrayList<ChatExplorerListItem> listItems) {
        log("chooseChats");

        Intent intent = new Intent();

        if(nodeHandles!=null){
            intent.putExtra("NODE_HANDLES", nodeHandles);
        }

        if(userHandles!=null){
            intent.putExtra("USER_HANDLES", userHandles);
        }

        if(messagesIds!=null){
            intent.putExtra("ID_MESSAGES", messagesIds);
        }
        ArrayList<MegaChatListItem> chats = new ArrayList<>();
        ArrayList<MegaUser> users = new ArrayList<>();

        for (ChatExplorerListItem item : listItems) {
            if (item.getChat() != null) {
                chats.add(item.getChat());
             }
            else if (item.getContact() != null && item.getContact().getMegaUser() != null) {
                users.add(item.getContact().getMegaUser());
            }
        }

        if (chats != null && !chats.isEmpty()) {
            long[] chatHandles = new long[chats.size()];
            for (int i=0; i<chats.size(); i++) {
                chatHandles[i] = chats.get(i).getChatId();
            }

            intent.putExtra("SELECTED_CHATS", chatHandles);
        }

        if (users != null && !chats.isEmpty()) {
            long[] userHandles = new long[users.size()];
            for (int i=0; i<users.size(); i++) {
                userHandles[i] = users.get(i).getHandle();
            }

            intent.putExtra("SELECTED_USERS", userHandles);
        }

        setResult(RESULT_OK, intent);
        log("finish!");
        finish();
    }

    public void showFabButton(boolean show){
        if(show){
            fab.setVisibility(View.VISIBLE);
        }
        else{
            fab.setVisibility(View.GONE);
        }
    }

    public void collapseSearchView () {
        if (searchMenuItem != null) {
            searchMenuItem.collapseActionView();
        }
    }

    public static void log(String log) {
        Util.log("ChatExplorerActivity", log);
    }

    @Override
    public void onClick(View v) {
        log("onClick");

        switch(v.getId()) {
            case R.id.fab_chat_explorer: {
                if(chatExplorerFragment!=null){
                    if(chatExplorerFragment.getAddedChats()!=null){
                        chooseChats(chatExplorerFragment.getAddedChats());
                    }
                }
                break;
            }
            case R.id.new_group_button: {
                if(megaApi!=null && megaApi.getRootNode()!=null){
                    ArrayList<MegaUser> contacts = megaApi.getContacts();
                    if(contacts==null){
                        showSnackbar(getString(R.string.no_contacts_invite));
                    }
                    else {
                        if(contacts.isEmpty()){
                            showSnackbar(getString(R.string.no_contacts_invite));
                        }
                        else{
                            Intent intent = new Intent(this, AddContactActivityLollipop.class);
                            intent.putExtra("contactType", Constants.CONTACT_TYPE_MEGA);
                            intent.putExtra("onlyCreateGroup", true);
                            startActivityForResult(intent, Constants.REQUEST_CREATE_CHAT);
                        }
                    }
                }
                else{
                    log("Online but not megaApi");
                    Util.showErrorAlertDialog(getString(R.string.error_server_connection_problem), false, this);
                }
                break;
            }
        }
    }

    @Override
    public void onRequestStart(MegaChatApiJava api, MegaChatRequest request) {

    }

    @Override
    public void onRequestUpdate(MegaChatApiJava api, MegaChatRequest request) {

    }

    @Override
    public void onRequestFinish(MegaChatApiJava api, MegaChatRequest request, MegaChatError e) {
        log("onRequestFinish(CHAT)");

       if(request.getType() == MegaChatRequest.TYPE_CREATE_CHATROOM){
            log("Create chat request finish.");
<<<<<<< HEAD
           onRequestFinishCreateChat(e.getErrorCode(), request.getChatHandle(), false);
=======
           onRequestFinishCreateChat(e.getErrorCode(), request.getChatHandle());

>>>>>>> 1c1a9b5f
        }
    }

    public void onRequestFinishCreateChat(int errorCode, long chatHandle, boolean publicLink){
        log("onRequestFinishCreateChat");

        if(errorCode==MegaChatError.ERROR_OK){
            log("Chat CREATED.");

            //Update chat view
            if(chatExplorerFragment!=null && chatExplorerFragment.isAdded()){
                chatExplorerFragment.setChats();
            }
            showSnackbar(getString(R.string.new_group_chat_created));
        }
        else{
            log("EEEERRRRROR WHEN CREATING CHAT " + errorCode);
            showSnackbar(getString(R.string.create_chat_error));
        }
    }

    @Override
    public void onRequestTemporaryError(MegaChatApiJava api, MegaChatRequest request, MegaChatError e) {

    }

    @Override
    public void onBackPressed() {
        super.callToSuperBack = true;
        super.onBackPressed();
    }

    @Override
    public void onChatListItemUpdate(MegaChatApiJava api, MegaChatListItem item) {

    }

    @Override
    public void onChatInitStateUpdate(MegaChatApiJava api, int newState) {

    }

    @Override
    public void onChatOnlineStatusUpdate(MegaChatApiJava api, long userhandle, int status, boolean inProgress) {

    }

    @Override
    public void onChatPresenceConfigUpdate(MegaChatApiJava api, MegaChatPresenceConfig config) {

    }

    @Override
    public void onChatConnectionStateUpdate(MegaChatApiJava api, long chatid, int newState) {

    }

    @Override
    public void onChatPresenceLastGreen(MegaChatApiJava api, long userhandle, int lastGreen) {
        int state = megaChatApi.getUserOnlineStatus(userhandle);
        if(state != MegaChatApi.STATUS_ONLINE && state != MegaChatApi.STATUS_BUSY && state != MegaChatApi.STATUS_INVALID) {
            String formattedDate = TimeUtils.lastGreenDate(this, lastGreen);
            if (userhandle != megaChatApi.getMyUserHandle()) {
                chatExplorerFragment = (ChatExplorerFragment) getSupportFragmentManager().findFragmentByTag("chatExplorerFragment");
                if (chatExplorerFragment != null) {
                    chatExplorerFragment.updateLastGreenContact(userhandle, formattedDate);
                }
            }
        }
    }
}<|MERGE_RESOLUTION|>--- conflicted
+++ resolved
@@ -503,12 +503,7 @@
 
        if(request.getType() == MegaChatRequest.TYPE_CREATE_CHATROOM){
             log("Create chat request finish.");
-<<<<<<< HEAD
            onRequestFinishCreateChat(e.getErrorCode(), request.getChatHandle(), false);
-=======
-           onRequestFinishCreateChat(e.getErrorCode(), request.getChatHandle());
-
->>>>>>> 1c1a9b5f
         }
     }
 
