--- conflicted
+++ resolved
@@ -83,56 +83,32 @@
 
         titleExportMK = (TextView) v.findViewById(R.id.title_export_MK_layout);
         RelativeLayout.LayoutParams titleExportMKParams = (RelativeLayout.LayoutParams)titleExportMK.getLayoutParams();
-<<<<<<< HEAD
-        titleExportMKParams.setMargins(Util.px2dp(24, outMetrics), Util.scaleHeightPx(50, outMetrics), Util.px2dp(24, outMetrics), 0);
-=======
-        titleExportMKParams.setMargins(scaleWidthPx(24, outMetrics), scaleHeightPx(50, outMetrics), scaleWidthPx(24, outMetrics), 0);
->>>>>>> 9a1abd10
+        titleExportMKParams.setMargins(px2dp(24, outMetrics), scaleHeightPx(50, outMetrics), px2dp(24, outMetrics), 0);
         titleExportMK.setLayoutParams(titleExportMKParams);
 
         subTitleExportMK = (TextView) v.findViewById(R.id.subtitle_export_MK_layout);
         RelativeLayout.LayoutParams subTitleExportMKParams = (RelativeLayout.LayoutParams)subTitleExportMK.getLayoutParams();
-<<<<<<< HEAD
-        subTitleExportMKParams.setMargins(Util.px2dp(24, outMetrics), Util.scaleHeightPx(24, outMetrics), Util.px2dp(24, outMetrics), 0);
-=======
-        subTitleExportMKParams.setMargins(scaleWidthPx(24, outMetrics), scaleHeightPx(24, outMetrics), scaleWidthPx(24, outMetrics), 0);
->>>>>>> 9a1abd10
+        subTitleExportMKParams.setMargins(px2dp(24, outMetrics), scaleHeightPx(24, outMetrics), px2dp(24, outMetrics), 0);
         subTitleExportMK.setLayoutParams(subTitleExportMKParams);
 
         firstParExportMK = (TextView) v.findViewById(R.id.first_par_export_MK_layout);
         RelativeLayout.LayoutParams firstParExportMKParams = (RelativeLayout.LayoutParams)firstParExportMK.getLayoutParams();
-<<<<<<< HEAD
-        firstParExportMKParams.setMargins(Util.px2dp(24, outMetrics), Util.scaleHeightPx(20, outMetrics), Util.px2dp(24, outMetrics), 0);
-=======
-        firstParExportMKParams.setMargins(scaleWidthPx(24, outMetrics), scaleHeightPx(20, outMetrics), scaleWidthPx(24, outMetrics), 0);
->>>>>>> 9a1abd10
+        firstParExportMKParams.setMargins(px2dp(24, outMetrics), scaleHeightPx(20, outMetrics), px2dp(24, outMetrics), 0);
         firstParExportMK.setLayoutParams(firstParExportMKParams);
 
         secondParExportMK = (TextView) v.findViewById(R.id.second_par_export_MK_layout);
         RelativeLayout.LayoutParams secondParExportMKParams = (RelativeLayout.LayoutParams)secondParExportMK.getLayoutParams();
-<<<<<<< HEAD
-        secondParExportMKParams.setMargins(Util.px2dp(24, outMetrics), Util.scaleHeightPx(20, outMetrics), Util.px2dp(24, outMetrics), 0);
-=======
-        secondParExportMKParams.setMargins(scaleWidthPx(24, outMetrics), scaleHeightPx(20, outMetrics), scaleWidthPx(24, outMetrics), 0);
->>>>>>> 9a1abd10
+        secondParExportMKParams.setMargins(px2dp(24, outMetrics), scaleHeightPx(20, outMetrics), px2dp(24, outMetrics), 0);
         secondParExportMK.setLayoutParams(secondParExportMKParams);
 
         thirdParExportMK = (TextView) v.findViewById(R.id.third_par_export_MK_layout);
         RelativeLayout.LayoutParams thirdParExportMKParams = (RelativeLayout.LayoutParams)thirdParExportMK.getLayoutParams();
-<<<<<<< HEAD
-        thirdParExportMKParams.setMargins(Util.px2dp(24, outMetrics), Util.scaleHeightPx(24, outMetrics), Util.px2dp(24, outMetrics), 0);
-=======
-        thirdParExportMKParams.setMargins(scaleWidthPx(24, outMetrics), scaleHeightPx(24, outMetrics), scaleWidthPx(24, outMetrics), 0);
->>>>>>> 9a1abd10
+        thirdParExportMKParams.setMargins(px2dp(24, outMetrics), scaleHeightPx(24, outMetrics), px2dp(24, outMetrics), 0);
         thirdParExportMK.setLayoutParams(thirdParExportMKParams);
 
         actionExportMK = (TextView) v.findViewById(R.id.action_export_MK_layout);
         RelativeLayout.LayoutParams actionExportMKParams = (RelativeLayout.LayoutParams)actionExportMK.getLayoutParams();
-<<<<<<< HEAD
-        actionExportMKParams.setMargins(Util.px2dp(24, outMetrics), Util.scaleHeightPx(20, outMetrics), Util.px2dp(24, outMetrics), 0);
-=======
-        actionExportMKParams.setMargins(scaleWidthPx(24, outMetrics), scaleHeightPx(20, outMetrics), scaleWidthPx(24, outMetrics), 0);
->>>>>>> 9a1abd10
+        actionExportMKParams.setMargins(px2dp(24, outMetrics), scaleHeightPx(20, outMetrics), px2dp(24, outMetrics), 0);
         actionExportMK.setLayoutParams(actionExportMKParams);
 
         printMK = v.findViewById(R.id.print_MK_button);
@@ -140,30 +116,12 @@
         printMK.setOnClickListener(this);
 
         copyMK = (Button) v.findViewById(R.id.copy_MK_button);
-<<<<<<< HEAD
         copyMK.setBackground(ContextCompat.getDrawable(context, R.drawable.ripple_upgrade));
 
         copyMK.setOnClickListener(this);
 
         saveMK = (Button) v.findViewById(R.id.save_MK_button);
         saveMK.setBackground(ContextCompat.getDrawable(context, R.drawable.ripple_upgrade));
-=======
-        if (Build.VERSION.SDK_INT >= Build.VERSION_CODES.LOLLIPOP) {
-            copyMK.setBackground(ContextCompat.getDrawable(context, R.drawable.ripple_upgrade));
-        }
-        LinearLayout.LayoutParams copyMKParams = (LinearLayout.LayoutParams)copyMK.getLayoutParams();
-        copyMKParams.setMargins(scaleWidthPx(20, outMetrics), scaleHeightPx(20, outMetrics), 0, 0);
-        copyMK.setLayoutParams(copyMKParams);
-        copyMK.setOnClickListener(this);
-
-        saveMK = (Button) v.findViewById(R.id.save_MK_button);
-        if (Build.VERSION.SDK_INT >= Build.VERSION_CODES.LOLLIPOP) {
-            saveMK.setBackground(ContextCompat.getDrawable(context, R.drawable.ripple_upgrade));
-        }
-        LinearLayout.LayoutParams saveMKParams = (LinearLayout.LayoutParams)saveMK.getLayoutParams();
-        saveMKParams.setMargins(scaleWidthPx(8, outMetrics), scaleHeightPx(20, outMetrics), 0, 0);
-        saveMK.setLayoutParams(saveMKParams);
->>>>>>> 9a1abd10
         saveMK.setOnClickListener(this);
 
         return v;
@@ -187,7 +145,7 @@
     public void onClick(View v) {
         switch (v.getId()){
             case R.id.print_MK_button:{
-                log("Copy Master Key button");
+                logDebug("Copy Master Key button");
                 ((ManagerActivityLollipop)context).hideMKLayout();
                 AccountController aC = new AccountController(context);
                 aC.printRK();
