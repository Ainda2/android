package mega.privacy.android.app.presentation.chat

import androidx.lifecycle.ViewModel
import androidx.lifecycle.viewModelScope
import dagger.hilt.android.lifecycle.HiltViewModel
<<<<<<< HEAD
import kotlinx.coroutines.launch
import mega.privacy.android.app.MegaApplication
import mega.privacy.android.app.components.ChatManagement
import mega.privacy.android.app.objects.PasscodeManagement
=======
import kotlinx.coroutines.flow.MutableStateFlow
>>>>>>> 0c5f7bed
import kotlinx.coroutines.flow.SharingStarted
import kotlinx.coroutines.flow.StateFlow
import kotlinx.coroutines.flow.stateIn
<<<<<<< HEAD
import mega.privacy.android.app.meeting.gateway.CameraGateway
import mega.privacy.android.app.presentation.extensions.getState
import mega.privacy.android.app.utils.CallUtil
import mega.privacy.android.data.gateway.api.MegaChatApiGateway
import mega.privacy.android.domain.entity.ChatRequestParamType
=======
import kotlinx.coroutines.flow.update
import kotlinx.coroutines.launch
import mega.privacy.android.app.MegaApplication
import mega.privacy.android.app.R
import mega.privacy.android.app.components.ChatManagement
import mega.privacy.android.app.meeting.gateway.CameraGateway
import mega.privacy.android.app.meeting.gateway.RTCAudioManagerGateway
import mega.privacy.android.app.objects.PasscodeManagement
import mega.privacy.android.app.presentation.chat.model.ChatState
import mega.privacy.android.app.presentation.extensions.getState
import mega.privacy.android.app.utils.CallUtil
import mega.privacy.android.data.gateway.api.MegaChatApiGateway
>>>>>>> 0c5f7bed
import mega.privacy.android.domain.entity.StorageState
import mega.privacy.android.domain.usecase.AnswerChatCall
import mega.privacy.android.domain.usecase.MonitorConnectivity
import mega.privacy.android.domain.usecase.MonitorStorageStateEvent
<<<<<<< HEAD
import mega.privacy.android.domain.usecase.StartChatCall
=======
>>>>>>> 0c5f7bed
import timber.log.Timber
import javax.inject.Inject

/**
 * View Model for [mega.privacy.android.app.main.megachat.ChatActivity]
 *
<<<<<<< HEAD
 * @property monitorStorageStateEvent   [MonitorStorageStateEvent]
 * @property startChatCall              [StartChatCall]
 * @property passcodeManagement         [PasscodeManagement]
 * @property chatApiGateway             [MegaChatApiGateway]
*  @property cameraGateway              [CameraGateway]
 * @property chatManagement             [ChatManagement]
=======
 * @property answerChatCall             [AnswerChatCall]
 * @property passcodeManagement         [PasscodeManagement]
 * @property cameraGateway              [CameraGateway]
 * @property chatManagement             [ChatManagement]
 * @property megaChatApiGateway         [MegaChatApiGateway]
 * @property rtcAudioManagerGateway     [RTCAudioManagerGateway]
>>>>>>> 0c5f7bed
 * @property isConnected True if the app has some network connection, false otherwise.
 */
@HiltViewModel
class ChatViewModel @Inject constructor(
    private val monitorStorageStateEvent: MonitorStorageStateEvent,
    private val startChatCall: StartChatCall,
    private val passcodeManagement: PasscodeManagement,
    private val chatApiGateway: MegaChatApiGateway,
    private val cameraGateway: CameraGateway,
    private val chatManagement: ChatManagement,
    monitorConnectivity: MonitorConnectivity,
    private val answerChatCall: AnswerChatCall,
    private val passcodeManagement: PasscodeManagement,
    private val cameraGateway: CameraGateway,
    private val chatManagement: ChatManagement,
    private val rtcAudioManagerGateway: RTCAudioManagerGateway,
    private val megaChatApiGateway: MegaChatApiGateway
) : ViewModel() {

    /**
     * private UI state
     */
    private val _state = MutableStateFlow(ChatState())

    /**
     * public UI State
     */
    val state: StateFlow<ChatState> = _state

    /**
     * Get latest [StorageState] from [MonitorStorageStateEvent] use case.
     * @return the latest [StorageState]
     */
    fun getStorageState(): StorageState = monitorStorageStateEvent.getState()

    val isConnected =
        monitorConnectivity().stateIn(viewModelScope, SharingStarted.Eagerly, false).value

    /**
<<<<<<< HEAD
     * Starts a call.
     *
     * @param chatId The chat id.
     * @param video True, video on. False, video off.
     * @param audio True, audio on. False, video off.
     */
    fun onCallTap(chatId: Long, video: Boolean, audio: Boolean) {
        if (chatApiGateway.getChatCall(chatId) != null) {
            Timber.d("There is a call, open it")
            CallUtil.openMeetingInProgress(MegaApplication.getInstance().applicationContext,
                chatId,
                true,
                passcodeManagement)
            return
        }

        MegaApplication.isWaitingForCall = false

        cameraGateway.setFrontCamera()

        viewModelScope.launch {
            runCatching {
                startChatCall(chatId, video, audio)
            }.onFailure { exception ->
                Timber.e(exception)
            }.onSuccess { resultStartCall ->
                val resultChatId = resultStartCall.chatHandle
                if (resultChatId != null) {
                    val videoEnable = resultStartCall.flag
                    val paramType = resultStartCall.paramType
                    val audioEnable: Boolean = paramType == ChatRequestParamType.Video

                    CallUtil.addChecksForACall(resultChatId, videoEnable)

                    chatApiGateway.getChatCall(resultChatId)?.let { call ->
                        if (call.isOutgoing) {
                            chatManagement.setRequestSentCall(call.callId, true)
                        }
                    }

                    CallUtil.openMeetingWithAudioOrVideo(MegaApplication.getInstance().applicationContext,
                        resultChatId,
                        audioEnable,
                        videoEnable,
=======
     * Answers a call.
     *
     * @param chatId
     * @param video True, video on. False, video off.
     * @param audio True, audio on. False, video off.
     * @param speaker True, speaker on. False, speaker off.
     */
    fun onAnswerCall(chatId: Long, video: Boolean, audio: Boolean, speaker: Boolean) {
        if (CallUtil.amIParticipatingInThisMeeting(chatId)) {
            Timber.d("Already participating in this call")
            _state.update { it.copy(isCallAnswered = true) }
            return
        }

        if (MegaApplication.getChatManagement().isAlreadyJoiningCall(chatId)) {
            Timber.d("The call has been answered")
            _state.update { it.copy(isCallAnswered = true) }
            return
        }

        cameraGateway.setFrontCamera()
        chatManagement.addJoiningCallChatId(chatId)

        viewModelScope.launch {
            runCatching {
                answerChatCall(chatId, video, audio, speaker)
            }.onFailure { exception ->
                _state.update { it.copy(error = R.string.call_error) }

                chatManagement.removeJoiningCallChatId(chatId)
                rtcAudioManagerGateway.removeRTCAudioManagerRingIn()
                megaChatApiGateway.getChatCall(chatId)?.let { call ->
                    CallUtil.clearIncomingCallNotification(call.callId)
                }
                Timber.e(exception)
            }.onSuccess { resultAnswerCall ->
                val resultChatId = resultAnswerCall.chatHandle
                if (resultChatId != null) {
                    val videoEnable = resultAnswerCall.flag

                    _state.update { it.copy(isCallAnswered = true) }

                    chatManagement.removeJoiningCallChatId(chatId)
                    rtcAudioManagerGateway.removeRTCAudioManagerRingIn()
                    chatManagement.setSpeakerStatus(chatId, videoEnable)

                    megaChatApiGateway.getChatCall(chatId)?.let { call ->
                        CallUtil.clearIncomingCallNotification(call.callId)
                        chatManagement.setRequestSentCall(call.callId, false)
                    }

                    CallUtil.openMeetingInProgress(MegaApplication.getInstance().applicationContext,
                        resultChatId,
                        true,
>>>>>>> 0c5f7bed
                        passcodeManagement)
                }
            }
        }
    }
}<|MERGE_RESOLUTION|>--- conflicted
+++ resolved
@@ -3,83 +3,55 @@
 import androidx.lifecycle.ViewModel
 import androidx.lifecycle.viewModelScope
 import dagger.hilt.android.lifecycle.HiltViewModel
-<<<<<<< HEAD
 import kotlinx.coroutines.launch
 import mega.privacy.android.app.MegaApplication
 import mega.privacy.android.app.components.ChatManagement
 import mega.privacy.android.app.objects.PasscodeManagement
-=======
 import kotlinx.coroutines.flow.MutableStateFlow
->>>>>>> 0c5f7bed
 import kotlinx.coroutines.flow.SharingStarted
 import kotlinx.coroutines.flow.StateFlow
 import kotlinx.coroutines.flow.stateIn
-<<<<<<< HEAD
 import mega.privacy.android.app.meeting.gateway.CameraGateway
 import mega.privacy.android.app.presentation.extensions.getState
 import mega.privacy.android.app.utils.CallUtil
 import mega.privacy.android.data.gateway.api.MegaChatApiGateway
 import mega.privacy.android.domain.entity.ChatRequestParamType
-=======
 import kotlinx.coroutines.flow.update
-import kotlinx.coroutines.launch
-import mega.privacy.android.app.MegaApplication
 import mega.privacy.android.app.R
-import mega.privacy.android.app.components.ChatManagement
-import mega.privacy.android.app.meeting.gateway.CameraGateway
 import mega.privacy.android.app.meeting.gateway.RTCAudioManagerGateway
-import mega.privacy.android.app.objects.PasscodeManagement
 import mega.privacy.android.app.presentation.chat.model.ChatState
-import mega.privacy.android.app.presentation.extensions.getState
-import mega.privacy.android.app.utils.CallUtil
-import mega.privacy.android.data.gateway.api.MegaChatApiGateway
->>>>>>> 0c5f7bed
 import mega.privacy.android.domain.entity.StorageState
 import mega.privacy.android.domain.usecase.AnswerChatCall
 import mega.privacy.android.domain.usecase.MonitorConnectivity
 import mega.privacy.android.domain.usecase.MonitorStorageStateEvent
-<<<<<<< HEAD
 import mega.privacy.android.domain.usecase.StartChatCall
-=======
->>>>>>> 0c5f7bed
 import timber.log.Timber
 import javax.inject.Inject
 
 /**
  * View Model for [mega.privacy.android.app.main.megachat.ChatActivity]
  *
-<<<<<<< HEAD
  * @property monitorStorageStateEvent   [MonitorStorageStateEvent]
  * @property startChatCall              [StartChatCall]
- * @property passcodeManagement         [PasscodeManagement]
  * @property chatApiGateway             [MegaChatApiGateway]
-*  @property cameraGateway              [CameraGateway]
- * @property chatManagement             [ChatManagement]
-=======
  * @property answerChatCall             [AnswerChatCall]
  * @property passcodeManagement         [PasscodeManagement]
  * @property cameraGateway              [CameraGateway]
  * @property chatManagement             [ChatManagement]
- * @property megaChatApiGateway         [MegaChatApiGateway]
  * @property rtcAudioManagerGateway     [RTCAudioManagerGateway]
->>>>>>> 0c5f7bed
  * @property isConnected True if the app has some network connection, false otherwise.
  */
 @HiltViewModel
 class ChatViewModel @Inject constructor(
     private val monitorStorageStateEvent: MonitorStorageStateEvent,
     private val startChatCall: StartChatCall,
-    private val passcodeManagement: PasscodeManagement,
     private val chatApiGateway: MegaChatApiGateway,
-    private val cameraGateway: CameraGateway,
-    private val chatManagement: ChatManagement,
     monitorConnectivity: MonitorConnectivity,
     private val answerChatCall: AnswerChatCall,
     private val passcodeManagement: PasscodeManagement,
     private val cameraGateway: CameraGateway,
     private val chatManagement: ChatManagement,
     private val rtcAudioManagerGateway: RTCAudioManagerGateway,
-    private val megaChatApiGateway: MegaChatApiGateway
 ) : ViewModel() {
 
     /**
@@ -102,7 +74,6 @@
         monitorConnectivity().stateIn(viewModelScope, SharingStarted.Eagerly, false).value
 
     /**
-<<<<<<< HEAD
      * Starts a call.
      *
      * @param chatId The chat id.
@@ -146,8 +117,14 @@
                     CallUtil.openMeetingWithAudioOrVideo(MegaApplication.getInstance().applicationContext,
                         resultChatId,
                         audioEnable,
-                        videoEnable,
-=======
+                        videoEnable, passcodeManagement)
+
+                }
+            }
+        }
+    }
+
+    /**
      * Answers a call.
      *
      * @param chatId
@@ -179,7 +156,7 @@
 
                 chatManagement.removeJoiningCallChatId(chatId)
                 rtcAudioManagerGateway.removeRTCAudioManagerRingIn()
-                megaChatApiGateway.getChatCall(chatId)?.let { call ->
+                chatApiGateway.getChatCall(chatId)?.let { call ->
                     CallUtil.clearIncomingCallNotification(call.callId)
                 }
                 Timber.e(exception)
@@ -194,7 +171,7 @@
                     rtcAudioManagerGateway.removeRTCAudioManagerRingIn()
                     chatManagement.setSpeakerStatus(chatId, videoEnable)
 
-                    megaChatApiGateway.getChatCall(chatId)?.let { call ->
+                    chatApiGateway.getChatCall(chatId)?.let { call ->
                         CallUtil.clearIncomingCallNotification(call.callId)
                         chatManagement.setRequestSentCall(call.callId, false)
                     }
@@ -202,7 +179,6 @@
                     CallUtil.openMeetingInProgress(MegaApplication.getInstance().applicationContext,
                         resultChatId,
                         true,
->>>>>>> 0c5f7bed
                         passcodeManagement)
                 }
             }
