package mega.privacy.android.app.utils;

import android.app.ActivityManager;
import android.content.Context;
import android.content.Intent;
import android.database.Cursor;
import android.net.Uri;
import android.os.Build;
import android.os.Environment;
import android.provider.MediaStore;
import androidx.annotation.Nullable;
import androidx.core.content.FileProvider;

import java.io.BufferedReader;
import java.io.BufferedWriter;
import java.io.File;
import java.io.FileInputStream;
import java.io.FileNotFoundException;
import java.io.FileOutputStream;
import java.io.FileWriter;
import java.io.IOException;
import java.io.InputStream;
import java.io.InputStreamReader;
import java.io.OutputStream;
import java.io.OutputStreamWriter;
import java.io.Writer;
import java.net.URLConnection;
import java.nio.channels.FileChannel;

import mega.privacy.android.app.DatabaseHandler;
import mega.privacy.android.app.MegaApplication;
import mega.privacy.android.app.MegaPreferences;
import mega.privacy.android.app.MimeTypeList;
import mega.privacy.android.app.R;
import mega.privacy.android.app.lollipop.ManagerActivityLollipop;
import nz.mega.sdk.MegaApiAndroid;
import nz.mega.sdk.MegaApiJava;
import nz.mega.sdk.MegaNode;

import static mega.privacy.android.app.utils.CacheFolderManager.*;
import static mega.privacy.android.app.utils.Constants.*;
import static mega.privacy.android.app.utils.LogUtil.*;
import static mega.privacy.android.app.utils.Util.*;

public class FileUtils {

    public static final String MAIN_DIR = File.separator + "MEGA";

    public static final String DOWNLOAD_DIR = MAIN_DIR + File.separator + "MEGA Downloads";

    public static final String LOG_DIR = MAIN_DIR + File.separator + "MEGA Logs";

    public static final String OLD_MK_FILE = MAIN_DIR + File.separator + "MEGAMasterKey.txt";

    public static final String OLD_RK_FILE = MAIN_DIR + File.separator + "MEGARecoveryKey.txt";

    private static final String VOLUME_EXTERNAL = "external";
    private static final String VOLUME_INTERNAL = "internal";

    public static String getRecoveryKeyFileName() {
        return MegaApplication.getInstance().getApplicationContext().getString(R.string.general_rk) + ".txt";
    }

    public static boolean isAudioOrVideo(MegaNode node) {
        if (MimeTypeList.typeForName(node.getName()).isVideoReproducible() || MimeTypeList.typeForName(node.getName()).isAudio())
            return true;

        return false;
    }

    public static boolean isInternalIntent(MegaNode node) {
        if (MimeTypeList.typeForName(node.getName()).isVideoNotSupported() || MimeTypeList.typeForName(node.getName()).isAudioNotSupported())
            return false;

        return true;
    }

    public static boolean isOpusFile(MegaNode node) {
        String[] s = node.getName().split("\\.");
        if (s != null && s.length > 1 && s[s.length - 1].equals("opus")) return true;

        return false;
    }

    public static boolean isOnMegaDownloads(Context context, MegaNode node) {
        File f = new File(getDownloadLocation(), node.getName());

        if (isFileAvailable(f) && f.length() == node.getSize()) {
            return true;
        }

        return false;
    }

    public static boolean isLocalFile(Context context, MegaNode node, MegaApiAndroid megaApi, String localPath) {
        if (localPath != null && (isOnMegaDownloads(context, node) || (megaApi.getFingerprint(node) != null && megaApi.getFingerprint(node).equals(megaApi.getFingerprint(localPath)))))
            return true;

        return false;
    }

    public static boolean setLocalIntentParams(Context context, MegaNode node, Intent intent, String localPath, boolean isText) {
        File mediaFile = new File(localPath);

        Uri mediaFileUri;
        try {
            mediaFileUri = FileProvider.getUriForFile(context, "mega.privacy.android.app.providers.fileprovider", mediaFile);
        } catch (IllegalArgumentException e) {
            mediaFileUri = Uri.fromFile(mediaFile);
        }

        if (mediaFileUri != null) {
            if (isText) {
                intent.setDataAndType(mediaFileUri, "text/plain");
            } else {
                intent.setDataAndType(mediaFileUri, MimeTypeList.typeForName(node.getName()).getType());
            }
            intent.addFlags(Intent.FLAG_GRANT_READ_URI_PERMISSION);
            return true;
        }

        ((ManagerActivityLollipop) context).showSnackbar(SNACKBAR_TYPE, context.getString(R.string.general_text_error), -1);
        return false;
    }

    public static boolean setStreamingIntentParams(Context context, MegaNode node, MegaApiJava megaApi, Intent intent) {
        if (megaApi.httpServerIsRunning() == 0) {
            megaApi.httpServerStart();
        }

        ActivityManager.MemoryInfo mi = new ActivityManager.MemoryInfo();
        ActivityManager activityManager = (ActivityManager) context.getSystemService(Context.ACTIVITY_SERVICE);
        activityManager.getMemoryInfo(mi);

        if (mi.totalMem > BUFFER_COMP) {
            megaApi.httpServerSetMaxBufferSize(MAX_BUFFER_32MB);
        } else {
            megaApi.httpServerSetMaxBufferSize(MAX_BUFFER_16MB);
        }

        String url = megaApi.httpServerGetLocalLink(node);
        if (url != null) {
            Uri uri = Uri.parse(url);
            if (uri != null) {
                intent.setDataAndType(uri, MimeTypeList.typeForName(node.getName()).getType());
                return true;
            }
        }

        ((ManagerActivityLollipop) context).showSnackbar(SNACKBAR_TYPE, context.getString(R.string.general_text_error), -1);
        return false;
    }

    public static boolean setURLIntentParams(Context context, MegaNode node, Intent intent, String localPath) {
        File mediaFile = new File(localPath);
        InputStream instream = null;
        boolean paramsSetSuccessfully = false;

        try {
            // open the file for reading
            instream = new FileInputStream(mediaFile.getAbsolutePath());
            // if file the available for reading
            if (instream != null) {
                // prepare the file for reading
                InputStreamReader inputreader = new InputStreamReader(instream);
                BufferedReader buffreader = new BufferedReader(inputreader);

                String line1 = buffreader.readLine();
                if (line1 != null) {
                    String line2 = buffreader.readLine();
                    String url = line2.replace("URL=", "");
                    intent.setData(Uri.parse(url));
                    paramsSetSuccessfully = true;
                }
            }
        } catch (Exception ex) {
            logError("EXCEPTION reading file", ex);
        } finally {
            // close the file.
            try {
                instream.close();
            } catch (IOException e) {
                logError("EXCEPTION closing InputStream", e);
            }
        }
        if (paramsSetSuccessfully) {
            return true;
        }
        logError("Not expected format: Exception on processing url file");
        return setLocalIntentParams(context, node, intent, localPath, true);
    }

    public static MegaNode getOutgoingOrIncomingParent(MegaApiAndroid megaApi, MegaNode node) {
        if (isOutgoingOrIncomingFolder(node)) {
            return node;
        }

        MegaNode parentNode = node;

        while (megaApi.getParentNode(parentNode) != null) {
            parentNode = megaApi.getParentNode(parentNode);

            if (isOutgoingOrIncomingFolder(parentNode)) {
                return parentNode;
            }
        }

        return null;
    }

    private static boolean isOutgoingOrIncomingFolder(MegaNode node) {
        if (node.isOutShare() || node.isInShare()) {
            return true;
        }

        return false;
    }

    public static void deleteFolderAndSubfolders(Context context, File f) throws IOException {

        if (f == null) return;

        logDebug("deleteFolderAndSubfolders: " + f.getAbsolutePath());
        if (f.isDirectory() && f.listFiles() != null) {
            for (File c : f.listFiles()) {
                deleteFolderAndSubfolders(context, c);
            }
        }

        if (!f.delete()) {
            throw new FileNotFoundException("Failed to delete file: " + f);
        } else {
            try {
                Intent mediaScanIntent = new Intent(Intent.ACTION_MEDIA_SCANNER_SCAN_FILE);
                File fileToDelete = new File(f.getAbsolutePath());
                Uri contentUri;
                try {
                    contentUri = FileProvider.getUriForFile(context, "mega.privacy.android.app.providers.fileprovider", fileToDelete);
                } catch (IllegalArgumentException e) {
                    contentUri = Uri.fromFile(fileToDelete);
                }
                mediaScanIntent.setData(contentUri);
                mediaScanIntent.setFlags(Intent.FLAG_GRANT_READ_URI_PERMISSION);
                context.sendBroadcast(mediaScanIntent);
            } catch (Exception e) {
                logError("Exception while deleting media scanner file", e);
            }

        }
    }

    public static File createTemporalTextFile(Context context, String name, String data){
        String fileName = name+".txt";

        return createTemporalFile(context, fileName, data);
    }

    public static File createTemporalURLFile(Context context, String name, String data){
        String fileName = name+".url";

        return createTemporalFile(context, fileName, data);
    }

    public static File createTemporalFile(Context context, String fileName, String data) {
        final File file = buildTempFile(context, fileName);

        try
        {
            file.createNewFile();
            FileOutputStream fOut = new FileOutputStream(file);
            OutputStreamWriter myOutWriter = new OutputStreamWriter(fOut);
            myOutWriter.append(data);

            myOutWriter.close();

            fOut.flush();
            fOut.close();

            return file;
        }
        catch (IOException e)
        {
            logError("File write failed", e);
            return null;
        }
    }

    public static long getDirSize(File dir) {

        long size = 0;
        if(dir==null){
            return -1;
        }

        File[] files = dir.listFiles();

        if(files !=null){
            for (File file : files) {
                if (file.isFile()) {
                    size += file.length();
                }
                else{
                    size += getDirSize(file);
                }
            }
            return size;
        }
        logDebug("Dir size: " + size);
        return size;
    }

    /**
     * Checks if a local file exists
     *
     * @param context   the current context
     * @param fileName  name of the file
     * @param fileSize  size of the file
     * @return The path of the file if the local file exists, null otherwise
     */
    public static String getLocalFile(Context context, String fileName, long fileSize) {
        String data = MediaStore.Files.FileColumns.DATA;
        final String[] projection = {data};
        final String selection = MediaStore.Files.FileColumns.DISPLAY_NAME + " = ? AND " + MediaStore.Files.FileColumns.SIZE + " = ?";
        final String[] selectionArgs = {fileName, String.valueOf(fileSize)};
        Cursor cursor = context.getContentResolver().query(
                MediaStore.Files.getContentUri(VOLUME_EXTERNAL), projection, selection,
                selectionArgs, null);

        String path = checkFileInStorage(cursor, data);
        if (path == null) {
            cursor = context.getContentResolver().query(
                    MediaStore.Files.getContentUri(VOLUME_INTERNAL), projection, selection,
                    selectionArgs, null);
            path = checkFileInStorage(cursor, data);
        }

        return path;
    }

    /**
     * Searches in the correspondent storage established if the file exists
     *
     * @param cursor    Cursor which contains all the requirements to find the file
     * @param data      Column name in which search
     * @return The path of the file if exists
     */
    private static String checkFileInStorage(Cursor cursor, String data) {
        if (cursor != null && cursor.moveToFirst()) {
            int dataColumn = cursor.getColumnIndexOrThrow(data);
            String path = cursor.getString(dataColumn);
            cursor.close();
            cursor = null;
            if (new File(path).exists()) {
                return path;
            }
        }

        if (cursor != null) {
            cursor.close();
        }

        return null;
    }

    /*
     * Check is file belongs to the app
     */
    public static boolean isLocal(Context context, File file) {
        File tmp = context.getDir("tmp", 0);
        return file.getAbsolutePath().contains(tmp.getParent());
    }

    /*
     * Check is file belongs to the app and temporary
     */
    public static boolean isLocalTemp(Context context, File file) {
        return isLocal(context, file) && file.getAbsolutePath().endsWith(".tmp");
    }

    public static void copyFile(File source, File dest) throws IOException{
        logDebug("copyFile");

        if (!source.getAbsolutePath().equals(dest.getAbsolutePath())){
            FileChannel inputChannel = null;
            FileChannel outputChannel = null;
            FileInputStream inputStream = new FileInputStream(source);
            FileOutputStream outputStream = new FileOutputStream(dest);
            inputChannel = inputStream.getChannel();
            outputChannel = outputStream.getChannel();
            outputChannel.transferFrom(inputChannel, 0, inputChannel.size());
            inputChannel.close();
            outputChannel.close();
            inputStream.close();
            outputStream.close();
        }
    }

    public static boolean isVideoFile(String path) {
        logDebug("isVideoFile: " + path);
        try{
            String mimeType = URLConnection.guessContentTypeFromName(path);
            return mimeType != null && mimeType.indexOf("video") == 0;
        }
        catch(Exception e){
            logError("Exception", e);
            return false;
        }
    }

    public static boolean isFile (String path){
        if (path == null) {
            path = "";
        }
        String fixedName = path.trim().toLowerCase();
        String extension = null;
        int index = fixedName.lastIndexOf(".");
        if((index != -1) && ((index+1)<fixedName.length())) {
            extension = fixedName.substring(index + 1);
        }

        if(extension!=null){
            return true;
        }

        return false;
    }

    public static String getDownloadLocation () {
        DatabaseHandler dbH = DatabaseHandler.getDbHandler(MegaApplication.getInstance());
        MegaPreferences prefs = dbH.getPreferences();

        if (prefs != null
                && prefs.getStorageAskAlways() != null
                && !Boolean.parseBoolean(prefs.getStorageAskAlways())
                && prefs.getStorageDownloadLocation() != null
                && prefs.getStorageDownloadLocation().compareTo("") != 0){
            return prefs.getStorageDownloadLocation();
        }
        return DOWNLOAD_DIR;
    }

    public static boolean isFileAvailable(File file) {
        return file != null && file.exists();
    }

    public static boolean isFileDownloadedLatest(File downloadedFile, MegaNode node) {
        return downloadedFile.lastModified() - node.getModificationTime() * 1000 >= 0;
    }

    public static void copyFolder(File source, File destination) throws IOException {

        if (source.isDirectory()) {
            if (!destination.exists() && !destination.mkdirs()) {
                throw new IOException("Cannot create dir " + destination.getAbsolutePath());
            }

            String[] children = source.list();
            for (int i = 0; i < children.length; i++) {
                copyFolder(new File(source, children[i]), new File(destination, children[i]));
            }
        } else {
            File directory = destination.getParentFile();
            if (directory != null && !directory.exists() && !directory.mkdirs()) {
                throw new IOException("Cannot create dir " + directory.getAbsolutePath());
            }

            InputStream in = new FileInputStream(source);
            OutputStream out = new FileOutputStream(destination);

            byte[] buf = new byte[1024];
            int len;
            while ((len = in.read(buf)) > 0) {
                out.write(buf, 0, len);
            }
            in.close();
            out.close();
        }
    }

    public static String getExternalStoragePath(String filePath) {
        return Environment.getExternalStorageDirectory().getAbsolutePath() + filePath;
    }

    public static File buildExternalStorageFile(String filePath) {
        return new File(getExternalStoragePath(filePath));
    }

    public static File buildDefaultDownloadDir(Context context) {
        if (Environment.getExternalStorageDirectory() != null){
            return buildExternalStorageFile(DOWNLOAD_DIR);
        } else {
            return context.getFilesDir();
        }
    }

    /**
     * Find the local path of a video node.
     *
     * @param node MegaNode in cloud drive which should be a video.
     * @return Corresponding local path of the node.
     */
    public static String findVideoLocalPath (Context context, MegaNode node) {
        String path = queryByNameAndSize(context, MediaStore.Video.Media.INTERNAL_CONTENT_URI,node);
        if(path == null) {
            path = queryByNameAndSize(context, MediaStore.Video.Media.EXTERNAL_CONTENT_URI,node);
        }

        if(path == null) {
            path = queryByNameOrSize(context, MediaStore.Video.Media.INTERNAL_CONTENT_URI,node);
            if(path == null) {
                path = queryByNameOrSize(context, MediaStore.Video.Media.EXTERNAL_CONTENT_URI,node);
            }
        }
        // if needed, can add file system scanning here.
        return path;
    }

    private static String queryByNameOrSize(Context context, Uri uri,MegaNode node) {
        String selection = MediaStore.Video.Media.DISPLAY_NAME + " = ? OR " + MediaStore.Video.Media.SIZE + " = ?";
        return query(context, uri,selection,node);
    }

    private static String queryByNameAndSize(Context context, Uri uri,MegaNode node) {
        String selection = MediaStore.Video.Media.DISPLAY_NAME + " = ? AND " + MediaStore.Video.Media.SIZE + " = ?";
        return query(context, uri,selection,node);
    }

    @Nullable
    private static String query(Context context, Uri uri,String selection,MegaNode node) {
        String fileName = node.getName();
        long fileSize = node.getSize();
        String[] selectionArgs = { fileName, String.valueOf(fileSize) };
        Cursor cursor = context.getContentResolver().query(uri,new String[] { MediaStore.Video.Media.DATA },selection,selectionArgs,null);
        if (cursor != null && cursor.moveToFirst()) {
            int dataColumn = cursor.getColumnIndexOrThrow(MediaStore.Video.Media.DATA);
            String path = cursor.getString(dataColumn);
            cursor.close();
            File localFile = new File(path);
            if (localFile.exists()) {
                return path;
            }
        }
        return null;
    }

    public static void purgeDirectory(File dir) {
        logDebug("Removing cache files");
        if(!dir.exists()){
            return;
        }

        try{
            for (File file: dir.listFiles()) {
                logDebug("Removing " + file.getAbsolutePath());
                if (file.isDirectory()) {
                    purgeDirectory(file);
                }
                file.delete();
            }
        }catch (Exception e){
            e.printStackTrace();
        }
    }

    public static boolean appendStringToFile(final String appendContents, final File file) {
        boolean result = false;
        try {
            if (file != null && file.canWrite()) {
                file.createNewFile(); // ok if returns false, overwrite
                Writer out = new BufferedWriter(new FileWriter(file, true), 1024);
                out.write(appendContents);
                out.close();
                result = true;
            }
        } catch (IOException e) {
            logError("Error appending string data to file", e);
            e.printStackTrace();
        }
        return result;
    }



    /**
     * @param fileName The original file name
     * @return the file name without extension. For example, 1.jpg would return 1
     */
    public static String getFileNameWithoutExtension(String fileName) {
        int index = fileName.lastIndexOf(".");
        if ((index != -1) && ((index + 1) < fileName.length())) {
            return fileName.substring(0, fileName.lastIndexOf("."));
        } else {
            return "";
        }
    }

    /**
     * @param filename The original file name
     * @return whether the file name is purely number
     */
    public static boolean isFileNameNumeric(String filename) {
        return getFileNameWithoutExtension(filename).matches("-?\\d+(\\.\\d+)?");
    }

    public static String addPdfFileExtension(String title) {
        if (title != null && !title.endsWith(".pdf")) {
            title += ".pdf";
        }
        return title;
    }

    /**
     * Gets the uri of a local file.
     *
     * @param context   current Context.
     * @param file      file to get the uri.
     * @return The uri of the file.
     */
    public static Uri getUriForFile(Context context, File file) {
        if (Build.VERSION.SDK_INT >= Build.VERSION_CODES.N) {
            return FileProvider.getUriForFile(context, "mega.privacy.android.app.providers.fileprovider", file);
        }

        return Uri.fromFile(file);
    }

    /**
     * Shares a file.
     *
     * @param context   current Context.
     * @param file      file to share.
     */
    public static void shareFile(Context context, File file) {
        Intent shareIntent = new Intent(android.content.Intent.ACTION_SEND);
        shareIntent.setType(MimeTypeList.typeForName(file.getName()).getType() + "/*");
        shareIntent.putExtra(Intent.EXTRA_STREAM, getUriForFile(context, file));
        shareIntent.addFlags(Intent.FLAG_GRANT_READ_URI_PERMISSION);
        context.startActivity(Intent.createChooser(shareIntent, context.getString(R.string.context_share)));
    }

    /**
     * Checks if the node is already downloaded in the current selected folder
     *
     * @param node file to check
     * @param localPath path of the local file already downloaded
     * @param currenParentPath path of the current selected folder where the file is going to be downloaded
     * @return true if the file is already downloaded in the selected folder, false otherwise
     */

    public static boolean isAlreadyDownloadedInCurrentPath(MegaNode node, String localPath, String currenParentPath, boolean downloadToSDCard, SDCardOperator sdCardOperator) {
        File file = new File(localPath);

        if (isFileAvailable(file) && !file.getParent().equals(currenParentPath)) {
            try {
                new Thread(new CopyFileThread(downloadToSDCard, localPath, currenParentPath, node.getName(), sdCardOperator)).start();
            } catch (Exception e) {
                logWarning("Exception copying file", e);
            }
            return false;
        }

        return true;
    }

    /**
     * Shows an snackbar to alert if:
     *      only one file has to be downloaded and is not downloaded yet
     *      several files have to be downloaded and some of them are already downloaded
     *
     * @param context activity where the snackbar has to be shown
     * @param numberOfNodesPending pending downloads
     * @param numberOfNodesAlreadyDownloaded files already downloaded
     */
    public static void showSnackBarWhenDownloading(Context context, int numberOfNodesPending, int numberOfNodesAlreadyDownloaded) {
        logDebug(" Already downloaded: " + numberOfNodesAlreadyDownloaded + " Pending: " + numberOfNodesPending);

        if (numberOfNodesAlreadyDownloaded == 0) {
            showSnackbar(context, context.getResources().getQuantityString(R.plurals.download_began, numberOfNodesPending, numberOfNodesPending));
        } else {
            String msg;
            msg = context.getResources().getQuantityString(R.plurals.file_already_downloaded, numberOfNodesAlreadyDownloaded, numberOfNodesAlreadyDownloaded);
            if (numberOfNodesPending > 0) {
                msg = msg + context.getResources().getQuantityString(R.plurals.file_pending_download, numberOfNodesPending, numberOfNodesPending);
            }
            showSnackbar(context, msg);
        }
    }


    /**
     * Shows a snackbar to alert the file was already downloaded and creates the video thumbnail if needed.
     *
     * @param context activity where the snackbar has to be shown
     * @param node file to download
     * @param localPath path where the file was already downloaded
     * @param parentPath path where the file has to be downloaded this time
     */
    public static void checkDownload (Context context, MegaNode node, String localPath, String parentPath, boolean checkVideo, boolean downloadToSDCard, SDCardOperator sdCardOperator){
        if (isAlreadyDownloadedInCurrentPath(node, localPath, parentPath, downloadToSDCard, sdCardOperator)) {
            showSnackbar(context, context.getString(R.string.general_already_downloaded));
        } else if (isFileAvailable(new File(localPath))){
            showSnackbar(context, context.getString(R.string.copy_already_downloaded));
        }

        if (!checkVideo) return;

        if (node != null && isVideoFile(parentPath + "/" + node.getName()) && !node.hasThumbnail()) {
            MegaApiAndroid megaApi = MegaApplication.getInstance().getMegaApi();
            try {
                ThumbnailUtilsLollipop.createThumbnailVideo(context, localPath, megaApi, node.getHandle());
            } catch (Exception e) {
                logWarning("Exception creating video thumbnail", e);
            }
        }
    }

    /**
     * According device's Android version to see if get file path and write permission by FileStorageActivity.
     *
     * @return true if using FileStorageActivity to get file path and write permission on the path.
     *         false by SAF
     */
    public static boolean isBasedOnFileStorage() {
<<<<<<< HEAD
        return Build.VERSION.SDK_INT >= Build.VERSION_CODES.N && Build.VERSION.SDK_INT <= Build.VERSION_CODES.P;
=======
        return Build.VERSION.SDK_INT >= Build.VERSION_CODES.N && Build.VERSION.SDK_INT < Build.VERSION_CODES.Q;
>>>>>>> 97e7f301
    }
}
<|MERGE_RESOLUTION|>--- conflicted
+++ resolved
@@ -721,10 +721,6 @@
      *         false by SAF
      */
     public static boolean isBasedOnFileStorage() {
-<<<<<<< HEAD
-        return Build.VERSION.SDK_INT >= Build.VERSION_CODES.N && Build.VERSION.SDK_INT <= Build.VERSION_CODES.P;
-=======
         return Build.VERSION.SDK_INT >= Build.VERSION_CODES.N && Build.VERSION.SDK_INT < Build.VERSION_CODES.Q;
->>>>>>> 97e7f301
     }
 }
