--- conflicted
+++ resolved
@@ -2768,28 +2768,12 @@
 			aB = getSupportActionBar();
 		}
 
-<<<<<<< HEAD
 		contactsSectionLayout.setVisibility(View.GONE);
 		viewPagerContacts.setVisibility(View.GONE);
 		cloudSectionLayout.setVisibility(View.GONE);
 		viewPagerCDrive.setVisibility(View.GONE);
 		chatSectionLayout.setVisibility(View.GONE);
 		viewPagerChat.setVisibility(View.GONE);
-=======
-    			if (oFLol == null){
-					log("New OfflineFragment");
-    				oFLol = new OfflineFragmentLollipop();
-    				oFLol.setIsList(isList);
-//    				oFLol.setPathNavigation("/");
-    			}
-    			else{
-					log("OfflineFragment exist");
-//    				oFLol.setPathNavigation("/");
-    				oFLol.setIsList(isList);
-					oFLol.findNodes();
-					oFLol.setTitle();
-    			}
->>>>>>> 107cefd2
 
 //    			Fragment currentFragment = getSupportFragmentManager().findFragmentById(R.id.fragment_container);
 //    			if (currentFragment != null){
@@ -3336,6 +3320,8 @@
 					log("OfflineFragment exist");
 //    				oFLol.setPathNavigation("/");
     				oFLol.setIsList(isList);
+					oFLol.findNodes();
+					oFLol.setTitle();
     			}
 
     			cloudSectionLayout.setVisibility(View.GONE);
