package mega.privacy.android.app.lollipop;

import android.Manifest;
import android.annotation.SuppressLint;
import android.app.Activity;
import android.app.DatePickerDialog;
import android.app.Dialog;
import android.app.ProgressDialog;
import android.app.SearchManager;
import android.content.Context;
import android.content.DialogInterface;
import android.content.Intent;
import android.content.pm.PackageManager;
import android.graphics.Bitmap;
import android.graphics.BitmapFactory;
import android.graphics.BitmapShader;
import android.graphics.Canvas;
import android.graphics.Color;
import android.graphics.Paint;
import android.graphics.Shader.TileMode;
import android.net.Uri;
import android.os.Build;
import android.os.Bundle;
import android.os.Environment;
import android.os.Handler;
import android.provider.MediaStore;
import android.support.design.widget.BottomSheetBehavior;
import android.support.design.widget.CoordinatorLayout;
import android.support.design.widget.FloatingActionButton;
import android.support.design.widget.NavigationView;
import android.support.design.widget.NavigationView.OnNavigationItemSelectedListener;
import android.support.design.widget.Snackbar;
import android.support.design.widget.TabLayout;
import android.support.v4.app.ActivityCompat;
import android.support.v4.app.Fragment;
import android.support.v4.app.FragmentTransaction;
import android.support.v4.content.ContextCompat;
import android.support.v4.provider.DocumentFile;
import android.support.v4.view.MenuItemCompat;
import android.support.v4.view.ViewPager;
import android.support.v4.widget.DrawerLayout;
import android.support.v7.app.ActionBar;
import android.support.v7.app.AlertDialog;
import android.support.v7.widget.SearchView;
import android.support.v7.widget.SwitchCompat;
import android.support.v7.widget.Toolbar;
import android.text.InputType;
import android.text.format.Time;
import android.util.DisplayMetrics;
import android.util.Log;
import android.util.SparseArray;
import android.util.TypedValue;
import android.view.Display;
import android.view.Gravity;
import android.view.KeyEvent;
import android.view.LayoutInflater;
import android.view.Menu;
import android.view.MenuInflater;
import android.view.MenuItem;
import android.view.View;
import android.view.View.OnClickListener;
import android.view.ViewConfiguration;
import android.view.ViewGroup;
import android.view.animation.Animation;
import android.view.animation.AnimationUtils;
import android.view.animation.TranslateAnimation;
import android.view.inputmethod.EditorInfo;
import android.view.inputmethod.InputMethodManager;
import android.widget.Button;
import android.widget.CheckBox;
import android.widget.CheckedTextView;
import android.widget.CompoundButton;
import android.widget.DatePicker;
import android.widget.EditText;
import android.widget.FrameLayout;
import android.widget.LinearLayout;
import android.widget.ProgressBar;
import android.widget.RelativeLayout;
import android.widget.TextView;
import android.widget.TextView.OnEditorActionListener;
import android.widget.Toast;

import com.google.firebase.iid.FirebaseInstanceId;

import java.io.File;
import java.io.IOException;
import java.lang.reflect.Field;
import java.text.SimpleDateFormat;
import java.util.ArrayList;
import java.util.BitSet;
import java.util.Calendar;
import java.util.Date;
import java.util.HashMap;
import java.util.List;
import java.util.Locale;
import java.util.TimeZone;

import mega.privacy.android.app.CameraSyncService;
import mega.privacy.android.app.DatabaseHandler;
import mega.privacy.android.app.DownloadService;
import mega.privacy.android.app.MegaApplication;
import mega.privacy.android.app.MegaAttributes;
import mega.privacy.android.app.MegaContact;
import mega.privacy.android.app.MegaOffline;
import mega.privacy.android.app.MegaPreferences;
import mega.privacy.android.app.MimeTypeList;
import mega.privacy.android.app.OldPreferences;
import mega.privacy.android.app.R;
import mega.privacy.android.app.ShareInfo;
import mega.privacy.android.app.UploadService;
import mega.privacy.android.app.UserCredentials;
import mega.privacy.android.app.components.EditTextCursorWatcher;
import mega.privacy.android.app.components.RoundedImageView;
import mega.privacy.android.app.components.SlidingUpPanelLayout;
import mega.privacy.android.app.lollipop.adapters.CloudDrivePagerAdapter;
import mega.privacy.android.app.lollipop.adapters.ContactsPageAdapter;
import mega.privacy.android.app.lollipop.adapters.MyAccountPageAdapter;
import mega.privacy.android.app.lollipop.adapters.SharesPageAdapter;
import mega.privacy.android.app.lollipop.controllers.AccountController;
import mega.privacy.android.app.lollipop.controllers.ChatController;
import mega.privacy.android.app.lollipop.controllers.ContactController;
import mega.privacy.android.app.lollipop.controllers.NodeController;
import mega.privacy.android.app.lollipop.listeners.AvatarOptionsPanelListener;
import mega.privacy.android.app.lollipop.listeners.ContactNameListener;
import mega.privacy.android.app.lollipop.listeners.ContactOptionsPanelListener;
import mega.privacy.android.app.lollipop.listeners.FabButtonListener;
import mega.privacy.android.app.lollipop.listeners.NodeOptionsPanelListener;
import mega.privacy.android.app.lollipop.listeners.UploadPanelListener;
import mega.privacy.android.app.lollipop.megachat.ChatActivityLollipop;
import mega.privacy.android.app.lollipop.megachat.ChatSettings;
import mega.privacy.android.app.lollipop.megachat.RecentChatsFragmentLollipop;
import mega.privacy.android.app.lollipop.tasks.CheckOfflineNodesTask;
import mega.privacy.android.app.lollipop.tasks.FilePrepareTask;
import mega.privacy.android.app.lollipop.tasks.FillDBContactsTask;
import mega.privacy.android.app.modalbottomsheet.ChatBottomSheetDialogFragment;
import mega.privacy.android.app.utils.Constants;
import mega.privacy.android.app.utils.MegaApiUtils;
import mega.privacy.android.app.utils.Util;
import mega.privacy.android.app.utils.billing.IabHelper;
import mega.privacy.android.app.utils.billing.IabResult;
import mega.privacy.android.app.utils.billing.Inventory;
import mega.privacy.android.app.utils.billing.Purchase;
import nz.mega.sdk.MegaAccountDetails;
import nz.mega.sdk.MegaApiAndroid;
import nz.mega.sdk.MegaApiJava;
import nz.mega.sdk.MegaChatApi;
import nz.mega.sdk.MegaChatApiAndroid;
import nz.mega.sdk.MegaChatApiJava;
import nz.mega.sdk.MegaChatError;
import nz.mega.sdk.MegaChatListItem;
import nz.mega.sdk.MegaChatListenerInterface;
import nz.mega.sdk.MegaChatPeerList;
import nz.mega.sdk.MegaChatRequest;
import nz.mega.sdk.MegaChatRequestListenerInterface;
import nz.mega.sdk.MegaChatRoom;
import nz.mega.sdk.MegaContactRequest;
import nz.mega.sdk.MegaError;
import nz.mega.sdk.MegaGlobalListenerInterface;
import nz.mega.sdk.MegaNode;
import nz.mega.sdk.MegaRequest;
import nz.mega.sdk.MegaRequestListenerInterface;
import nz.mega.sdk.MegaShare;
import nz.mega.sdk.MegaTransfer;
import nz.mega.sdk.MegaTransferListenerInterface;
import nz.mega.sdk.MegaUser;
import nz.mega.sdk.MegaUtilsAndroid;

import static mega.privacy.android.app.utils.Util.context;

public class ManagerActivityLollipop extends PinActivityLollipop implements MegaRequestListenerInterface, MegaChatRequestListenerInterface, OnNavigationItemSelectedListener, MegaGlobalListenerInterface, MegaTransferListenerInterface, OnClickListener, DatePickerDialog.OnDateSetListener {

	public int accountFragment;

	Button expiryDateButton;
	SwitchCompat switchGetLink;

	long totalSizeToDownload=0;
	long totalSizeDownloaded=0;
	private SparseArray<Long> transfersDownloadedSize;
	int progressPercent = 0;

	//OVERQUOTA WARNING
	LinearLayout outSpaceLayout=null;
	TextView outSpaceTextFirst;
	TextView outSpaceTextSecond;
	TextView outSpaceButtonUpgrade;
	TextView outSpaceButtonCancel;

	//GET PRO ACCOUNT PANEL
	LinearLayout getProLayout=null;
	TextView getProText;
	TextView leftCancelButton;
	TextView rightUpgradeButton;
	FloatingActionButton fabButton;

	boolean mkLayoutVisible = false;

	int statusToConnect = -1;

	NodeController nC;
	ContactController cC;
	AccountController aC;
	MyAccountInfo myAccountInfo;

	MegaNode selectedNode;
	MegaOffline selectedOfflineNode;
	MegaUser selectedUser;
	MegaContactRequest selectedRequest;
	MegaChatListItem selectedChatItem;
//	String fullNameChat;

	//UPLOAD PANEL
	private SlidingUpPanelLayout slidingUploadPanel;
	public FrameLayout uploadOutLayout;
	public LinearLayout uploadLayout;
	public LinearLayout uploadImage;
	public LinearLayout uploadAudio;
	public LinearLayout uploadVideo;
	public LinearLayout uploadFromSystem;
	private UploadPanelListener uploadPanelListener;
	////

	//Sliding NODES OPTIONS panel
	private SlidingUpPanelLayout slidingOptionsPanel;
	public FrameLayout optionsOutLayout;
	public LinearLayout optionsLayout;
	public LinearLayout optionDownload;
	public LinearLayout optionProperties;
	public LinearLayout optionRename;
	public LinearLayout optionPublicLink;
	public LinearLayout optionRemoveLink;
	public LinearLayout optionShare;
	public LinearLayout optionPermissions;
	public LinearLayout optionDelete;
	public LinearLayout optionRemoveTotal;
	public LinearLayout optionClearShares;
	public LinearLayout optionLeaveShare;
	public LinearLayout optionSendToInbox;
	public LinearLayout optionMoveTo;
	public LinearLayout optionCopyTo;
	public LinearLayout optionOpenFolder;
	public LinearLayout optionDeleteOffline;
	public TextView propertiesText;
	public TextView optionPublicLinkText;
	private NodeOptionsPanelListener nodeOptionsPanelListener;
	////

	//Sliding CONTACT OPTIONS PANEL
	private SlidingUpPanelLayout slidingContactOptionsPanel;
	public FrameLayout optionsContactOutLayout;
	public LinearLayout optionsContactLayout;
	public LinearLayout optionContactProperties;
	public LinearLayout optionContactSendFile;
	public LinearLayout optionContactShare;
	public LinearLayout optionContactRemove;
	private ContactOptionsPanelListener contactOptionsPanelListener;
	public LinearLayout optionReinvite;
	public LinearLayout optionDeleteSentRequest;
	public LinearLayout optionAccept;
	public LinearLayout optionDecline;
	public LinearLayout optionIgnore;
	////

	//Sliding AVATAR OPTIONS PANEL
	private SlidingUpPanelLayout slidingAvatarOptionsPanel;
	public FrameLayout optionsAvatarOutLayout;
	public LinearLayout optionsAvatarLayout;
	public LinearLayout optionAvatarChoosePhoto;
	public LinearLayout optionAvatarTakePhoto;
	public LinearLayout optionAvatarDelete;
	private AvatarOptionsPanelListener avatarOptionsPanelListener;
	////

	//COLLECTION FAB BUTTONS
	CoordinatorLayout fabButtonsLayout;
	FloatingActionButton mainFabButtonChat;
	FloatingActionButton firstFabButtonChat;
	FloatingActionButton secondFabButtonChat;
	FloatingActionButton thirdFabButtonChat;
	private Animation openFabAnim,closeFabAnim,rotateLeftAnim,rotateRightAnim, collectionFABLayoutOut;
	boolean isFabOpen=false;
	//

	DatabaseHandler dbH = null;
	MegaPreferences prefs = null;
	ChatSettings chatSettings = null;
	MegaAttributes attr = null;
	static ManagerActivityLollipop managerActivity = null;
	MegaApplication app = null;
	MegaApiAndroid megaApi;
	MegaChatApiAndroid megaChatApi;
	Handler handler;
    ArrayList<MegaTransfer> tL;
	DisplayMetrics outMetrics;
    float scaleText;
    FrameLayout fragmentContainer;
//	boolean tranfersPaused = false;
    Toolbar tB;
    ActionBar aB;

	int selectedPaymentMethod;
	int selectedAccountType;
	int displayedAccountType;

	boolean firstNavigationLevel = true;
    DrawerLayout drawerLayout;
    public enum DrawerItem {
		CLOUD_DRIVE, SAVED_FOR_OFFLINE, CAMERA_UPLOADS, INBOX, SHARED_ITEMS, CONTACTS, SETTINGS, ACCOUNT, SEARCH, TRANSFERS, MEDIA_UPLOADS, CHAT;

		public String getTitle(Context context) {
			switch(this)
			{
				case CLOUD_DRIVE: return context.getString(R.string.section_cloud_drive);
				case SAVED_FOR_OFFLINE: return context.getString(R.string.section_saved_for_offline);
				case CAMERA_UPLOADS: return context.getString(R.string.section_photo_sync);
				case INBOX: return context.getString(R.string.section_inbox);
				case SHARED_ITEMS: return context.getString(R.string.section_shared_items);
				case CONTACTS: return context.getString(R.string.section_contacts);
				case SETTINGS: return context.getString(R.string.action_settings);
				case ACCOUNT: return context.getString(R.string.section_account);
				case SEARCH: return context.getString(R.string.action_search);
				case TRANSFERS: return context.getString(R.string.section_transfers);
				case MEDIA_UPLOADS: return context.getString(R.string.section_secondary_media_uploads);
				case CHAT: return context.getString(R.string.section_chat);
			}
			return null;
		}
	}

	static DrawerItem drawerItem = null;
	static DrawerItem lastDrawerItem = null;
	static MenuItem drawerMenuItem = null;
	NavigationView nV;
	RelativeLayout usedSpaceLayout;
	FrameLayout accountInfoFrame;
	TextView nVDisplayName;
	TextView nVEmail;
	RoundedImageView nVPictureProfile;
	TextView nVPictureProfileTextView;
	TextView usedSpaceTV;
	TextView totalSpaceTV;
	ProgressBar usedSpacePB;

    //Tabs in Shares
	TabLayout tabLayoutShares;
	LinearLayout sharesSectionLayout;
	SharesPageAdapter mTabsAdapterShares;
    ViewPager viewPagerShares;

    //Tabs in Cloud
	TabLayout tabLayoutCloud;
	LinearLayout cloudSectionLayout;
	CloudDrivePagerAdapter mTabsAdapterCDrive;
    ViewPager viewPagerCDrive;

	//Tabs in Contacts
	TabLayout tabLayoutContacts;
	LinearLayout contactsSectionLayout;
	ContactsPageAdapter mTabsAdapterContacts;
	ViewPager viewPagerContacts;

	//Tabs in My Account
	TabLayout tabLayoutMyAccount;
	LinearLayout myAccountSectionLayout;
	MyAccountPageAdapter mTabsAdapterMyAccount;
	ViewPager viewPagerMyAccount;

	boolean firstTime = true;
//	String pathNavigation = "/";
	String searchQuery = null;
	boolean isSearching = false;
	ArrayList<MegaNode> searchNodes;
	int levelsSearch = -1;
	boolean openLink = false;
	boolean sendToInbox = false;
//	long handleToDownload=0;
	long lastTimeOnTransferUpdate = -1;

	private int orderCloud = MegaApiJava.ORDER_DEFAULT_ASC;
	private int orderContacts = MegaApiJava.ORDER_DEFAULT_ASC;
	private int orderOthers = MegaApiJava.ORDER_DEFAULT_ASC;
//	private int orderOffline = MegaApiJava.ORDER_DEFAULT_ASC;
//	private int orderOutgoing = MegaApiJava.ORDER_DEFAULT_ASC;
//	private int orderIncoming = MegaApiJava.ORDER_DEFAULT_ASC;

	boolean firstTimeCam = false;
	private boolean isGetLink = false;
	private boolean isExpiredDateLink = false;
	private boolean isClearRubbishBin = false;
	private boolean moveToRubbish = false;

	private List<ShareInfo> filePreparedInfos;
	boolean megaContacts = true;
	String feedback;

//	private boolean isListCloudDrive = true;
//	private boolean isListOffline = true;
//	private boolean isListRubbishBin = true;
	private boolean isListCameraUploads = false;
	private boolean isLargeGridCameraUploads = true;
//	private boolean isListInbox = true;
//	private boolean isListContacts = true;
//	private boolean isListIncoming = true;
//	private boolean isListOutgoing = true;

	private boolean isList = true;

	long parentHandleBrowser;
	long parentHandleRubbish;
	long parentHandleIncoming;
	long parentHandleOutgoing;
	long parentHandleSearch;
	long parentHandleInbox;
	String pathNavigationOffline;
	int deepBrowserTreeIncoming;
	int deepBrowserTreeOutgoing;
	int indexShares = -1;
	int indexCloud = -1;
	int indexContacts = -1;
//	int indexChat = -1;
	int indexAccount = -1;

	//LOLLIPOP FRAGMENTS
    private FileBrowserFragmentLollipop fbFLol;
    private RubbishBinFragmentLollipop rbFLol;
    private OfflineFragmentLollipop oFLol;
    private InboxFragmentLollipop iFLol;
    private IncomingSharesFragmentLollipop inSFLol;
	private OutgoingSharesFragmentLollipop outSFLol;
	private ContactsFragmentLollipop cFLol;
	private ReceivedRequestsFragmentLollipop rRFLol;
	private SentRequestsFragmentLollipop sRFLol;
	private MyAccountFragmentLollipop maFLol;
	private MyStorageFragmentLollipop mStorageFLol;
	private TransfersFragmentLollipop tFLol;
	private SearchFragmentLollipop sFLol;
	private SettingsFragmentLollipop sttFLol;
	private CameraUploadFragmentLollipop muFLol;
	private UpgradeAccountFragmentLollipop upAFL;
	private MonthlyAnnualyFragmentLollipop myFL;
	private FortumoFragmentLollipop fFL;
	private CentiliFragmentLollipop ctFL;
	private CreditCardFragmentLollipop ccFL;
	private CameraUploadFragmentLollipop cuFL;

	private RecentChatsFragmentLollipop rChatFL;

	ProgressDialog statusDialog;

	private AlertDialog renameDialog;
	private AlertDialog newFolderDialog;
	private AlertDialog addContactDialog;
	private AlertDialog overquotaDialog;
	private AlertDialog permissionsDialog;
	private AlertDialog openLinkDialog;
	private AlertDialog alertNotPermissionsUpload;
	private AlertDialog clearRubbishBinDialog;
	private AlertDialog downloadConfirmationDialog;
	private AlertDialog insertPassDialog;
	private AlertDialog changeUserAttributeDialog;
	private AlertDialog getLinkDialog;

	private MenuItem searchMenuItem;
	private MenuItem gridSmallLargeMenuItem;
	private MenuItem addContactMenuItem;
	private MenuItem addMenuItem;
//	private MenuItem pauseRestartTransfersItem;
	private MenuItem createFolderMenuItem;
	private MenuItem importLinkMenuItem;
	private MenuItem selectMenuItem;
	private MenuItem unSelectMenuItem;
	private MenuItem thumbViewMenuItem;
	private MenuItem refreshMenuItem;
	private MenuItem sortByMenuItem;
	private MenuItem helpMenuItem;
	private MenuItem upgradeAccountMenuItem;
	private MenuItem rubbishBinMenuItem;
	private MenuItem clearRubbishBinMenuitem;
	private MenuItem changePass;
	private MenuItem exportMK;
	private MenuItem removeMK;
	private MenuItem takePicture;
	private MenuItem cancelSubscription;
	private MenuItem killAllSessions;
	private MenuItem cancelAllTransfersMenuItem;
	private MenuItem playTransfersMenuIcon;
	private MenuItem pauseTransfersMenuIcon;
	private MenuItem logoutMenuItem;
	private MenuItem forgotPassMenuItem;
	private MenuItem newChatMenuItem;

	boolean fromTakePicture = false;

	MegaChatListenerInterface recentChatsFragmentLollipopListener = null;

	//Billing

	// (arbitrary) request code for the purchase flow
    public static final int RC_REQUEST = 10001;
    String orderId = "";

	IabHelper mHelper;
	// SKU for our subscription PRO_I monthly
    static final String SKU_PRO_I_MONTH = "mega.android.pro1.onemonth";
    // SKU for our subscription PRO_I yearly
    static final String SKU_PRO_I_YEAR = "mega.android.pro1.oneyear";
    // SKU for our subscription PRO_II monthly
    static final String SKU_PRO_II_MONTH = "mega.android.pro2.onemonth";
    // SKU for our subscription PRO_II yearly
    static final String SKU_PRO_II_YEAR = "mega.android.pro2.oneyear";
    // SKU for our subscription PRO_III monthly
    static final String SKU_PRO_III_MONTH = "mega.android.pro3.onemonth";
    // SKU for our subscription PRO_III yearly
    static final String SKU_PRO_III_YEAR = "mega.android.pro3.oneyear";
    // SKU for our subscription PRO_LITE monthly
    static final String SKU_PRO_LITE_MONTH = "mega.android.prolite.onemonth";
    // SKU for our subscription PRO_LITE yearly
    static final String SKU_PRO_LITE_YEAR = "mega.android.prolite.oneyear";

    Purchase proLiteMonthly;
    Purchase proLiteYearly;
    Purchase proIMonthly;
    Purchase proIYearly;
    Purchase proIIMonthly;
    Purchase proIIYearly;
    Purchase proIIIMonthly;
    Purchase proIIIYearly;
    Purchase maxP;

 // Callback for when a purchase is finished
    IabHelper.OnIabPurchaseFinishedListener mPurchaseFinishedListener = new IabHelper.OnIabPurchaseFinishedListener() {
        public void onIabPurchaseFinished(IabResult result, Purchase purchase) {
            log("Purchase finished: " + result + ", purchase: " + purchase);

            // if we were disposed of in the meantime, quit.
            if (mHelper == null) return;

            if (result.isFailure()) {
                log("Error purchasing: " + result);
                return;
            }
            if (!verifyDeveloperPayload(purchase)) {
                log("Error purchasing. Authenticity verification failed.");
                return;
            }

            log("Purchase successful.");
            log("ORIGINAL JSON: ****_____" + purchase.getOriginalJson() + "____****");

            orderId = purchase.getOrderId();
//            Toast.makeText(getApplicationContext(), "ORDERID WHEN FINISHED: ****_____" + purchase.getOrderId() + "____*****", Toast.LENGTH_LONG).show();
            log("ORDERID WHEN FINISHED: ***____" + purchase.getOrderId() + "___***");
            if (purchase.getSku().equals(SKU_PRO_I_MONTH)) {
                log("PRO I Monthly subscription purchased.");
				if (managerActivity != null){
					Util.showAlert(managerActivity, "Thank you for subscribing to PRO I Monthly!", null);
				}
            }
            else if (purchase.getSku().equals(SKU_PRO_I_YEAR)) {
                log("PRO I Yearly subscription purchased.");
				if (managerActivity != null){
					Util.showAlert(managerActivity, "Thank you for subscribing to PRO I Yearly!", null);
				}
            }
            else if (purchase.getSku().equals(SKU_PRO_II_MONTH)) {
                log("PRO II Monthly subscription purchased.");
				if (managerActivity != null){
					Util.showAlert(managerActivity, "Thank you for subscribing to PRO II Monthly!", null);
				}
            }
            else if (purchase.getSku().equals(SKU_PRO_II_YEAR)) {
                log("PRO II Yearly subscription purchased.");
				if (managerActivity != null){
					Util.showAlert(managerActivity, "Thank you for subscribing to PRO II Yearly!", null);
				}
            }
            else if (purchase.getSku().equals(SKU_PRO_III_MONTH)) {
                log("PRO III Monthly subscription purchased.");
				if (managerActivity != null){
					Util.showAlert(managerActivity, "Thank you for subscribing to PRO III Monthly!", null);
				}
            }
            else if (purchase.getSku().equals(SKU_PRO_III_YEAR)) {
                log("PRO III Yearly subscription purchased.");
				if (managerActivity != null){
					Util.showAlert(managerActivity, "Thank you for subscribing to PRO III Yearly!", null);
				}
            }
            else if (purchase.getSku().equals(SKU_PRO_LITE_MONTH)) {
                log("PRO LITE Monthly subscription purchased.");
				if (managerActivity != null){
					Util.showAlert(managerActivity, "Thank you for subscribing to PRO LITE Monthly!", null);
				}
            }
            else if (purchase.getSku().equals(SKU_PRO_LITE_YEAR)) {
                log("PRO LITE Yearly subscription purchased.");
				if (managerActivity != null){
					Util.showAlert(managerActivity, "Thank you for subscribing to PRO LITE Yearly!", null);
				}
            }

            if (managerActivity != null){
            	log("ORIGINAL JSON3:" + purchase.getOriginalJson() + ":::");
            	megaApi.submitPurchaseReceipt(purchase.getOriginalJson(), managerActivity);
            }
            else{
            	log("ORIGINAL JSON4:" + purchase.getOriginalJson() + ":::");
            	megaApi.submitPurchaseReceipt(purchase.getOriginalJson());
            }
        }
    };

    /** Verifies the developer payload of a purchase. */
    boolean verifyDeveloperPayload(Purchase p) {
        String payload = p.getDeveloperPayload();

        /*
         * TODO: verify that the developer payload of the purchase is correct. It will be
         * the same one that you sent when initiating the purchase.
         *
         * WARNING: Locally generating a random string when starting a purchase and
         * verifying it here might seem like a good approach, but this will fail in the
         * case where the user purchases an item on one device and then uses your app on
         * a different device, because on the other device you will not have access to the
         * random string you originally generated.
         *
         * So a good developer payload has these characteristics:
         *
         * 1. If two different users purchase an item, the payload is different between them,
         *    so that one user's purchase can't be replayed to another user.
         *
         * 2. The payload must be such that you can verify it even when the app wasn't the
         *    one who initiated the purchase flow (so that items purchased by the user on
         *    one device work on other devices owned by the user).
         *
         * Using your own server to store and verify developer payloads across app
         * installations is recommended.
         */

        return true;
    }
	// Listener that's called when we finish querying the items and subscriptions we own
	IabHelper.QueryInventoryFinishedListener mGotInventoryListener = new IabHelper.QueryInventoryFinishedListener() {
		public void onQueryInventoryFinished(IabResult result, Inventory inventory) {
			log("Query inventory finished.");

			// Have we been disposed of in the meantime? If so, quit.
			if (mHelper == null) return;

			// Is it a failure?
			if (result.isFailure()) {
				log("Failed to query inventory: " + result);
				return;
			}

			log("Query inventory was successful.");

			proLiteMonthly = inventory.getPurchase(SKU_PRO_LITE_MONTH);
			proLiteYearly = inventory.getPurchase(SKU_PRO_LITE_YEAR);
			proIMonthly = inventory.getPurchase(SKU_PRO_I_MONTH);
			proIYearly = inventory.getPurchase(SKU_PRO_I_YEAR);
			proIIMonthly = inventory.getPurchase(SKU_PRO_II_MONTH);
			proIIYearly = inventory.getPurchase(SKU_PRO_II_YEAR);
			proIIIMonthly = inventory.getPurchase(SKU_PRO_III_MONTH);
			proIIIYearly = inventory.getPurchase(SKU_PRO_III_YEAR);

			if (proLiteMonthly != null){
//            	if (megaApi.getMyUser().getEmail() != null){
//	        		if (proLiteMonthly.getDeveloperPayload().compareTo(megaApi.getMyUser().getEmail()) == 0){
				myAccountInfo.setLevelInventory(0);
				myAccountInfo.setProLiteMonthly(proLiteMonthly);
				maxP = proLiteMonthly;
//	        		}
//            	}
				log("PRO LITE MONTHLY (JSON): __*" + proLiteMonthly.getOriginalJson() + "*__");
			}

			if (proLiteYearly != null){
//            	if (megaApi.getMyUser().getEmail() != null){
//	            	if (proLiteYearly.getDeveloperPayload().compareTo(megaApi.getMyUser().getEmail()) == 0){
				myAccountInfo.setLevelInventory(0);
				myAccountInfo.setProLiteYearly(proLiteYearly);
				maxP = proLiteYearly;
//	        		}
//            	}
				log("PRO LITE ANNUALY (JSON): __*" + proLiteYearly.getOriginalJson() + "*__");
			}

			if (proIMonthly != null){
//            	if (megaApi.getMyUser().getEmail() != null){
//	            	if (proIMonthly.getDeveloperPayload().compareTo(megaApi.getMyUser().getEmail()) == 0){
				myAccountInfo.setLevelInventory(1);
				myAccountInfo.setProIMonthly(proIMonthly);
				maxP = proIMonthly;
//	        		}
//            	}
				log("PRO I MONTHLY (JSON): __*" + proIMonthly.getOriginalJson() + "*__");
			}

			if (proIYearly != null){
//            	if (megaApi.getMyUser().getEmail() != null){
//	            	if (proIYearly.getDeveloperPayload().compareTo(megaApi.getMyUser().getEmail()) == 0){
				myAccountInfo.setLevelInventory(1);
				myAccountInfo.setProIYearly(proIYearly);
				maxP = proIYearly;
//	        		}
//            	}
				log("PRO I ANNUALY (JSON): __*" + proIYearly.getOriginalJson() + "*__");
			}

			if (proIIMonthly != null){
//            	if (megaApi.getMyUser().getEmail() != null){
//	            	if (proIIMonthly.getDeveloperPayload().compareTo(megaApi.getMyUser().getEmail()) == 0){
				myAccountInfo.setLevelInventory(2);
				myAccountInfo.setProIIMonthly(proIIMonthly);
				maxP = proIIMonthly;
//	        		}
//            	}
				log("PRO II MONTHLY (JSON): __*" + proIIMonthly.getOriginalJson() + "*__");
			}

			if (proIIYearly != null){
//            	if (megaApi.getMyUser().getEmail() != null){
//	            	if (proIIYearly.getDeveloperPayload().compareTo(megaApi.getMyUser().getEmail()) == 0){
				myAccountInfo.setLevelInventory(2);
				myAccountInfo.setProIIYearly(proIIYearly);
				maxP = proIIYearly;
//	        		}
//            	}
				log("PRO II ANNUALY (JSON): __*" + proIIYearly.getOriginalJson() + "*__");
			}

			if (proIIIMonthly != null){
//            	if (megaApi.getMyUser().getEmail() != null){
//	            	if (proIIIMonthly.getDeveloperPayload().compareTo(megaApi.getMyUser().getEmail()) == 0){
				myAccountInfo.setLevelInventory(3);
				maxP = proIIIMonthly;
				myAccountInfo.setProIIIMonthly(proIIIMonthly);
//	        		}
//            	}
				log("PRO III MONTHLY (JSON): __*" + proIIIMonthly.getOriginalJson() + "*__");
			}

			if (proIIIYearly != null){
//            	if (megaApi.getMyUser().getEmail() != null){
//	            	if (proIIIYearly.getDeveloperPayload().compareTo(megaApi.getMyUser().getEmail()) == 0){
				myAccountInfo.setLevelInventory(3);
				myAccountInfo.setProIIIYearly(proIIIYearly);
				maxP = proIIIYearly;
//	        		}
//            	}
				log("PRO III ANNUALY (JSON): __*" + proIIIYearly.getOriginalJson() + "*__");
			}

			myAccountInfo.setInventoryFinished(true);

			log("LEVELACCOUNTDETAILS: " + myAccountInfo.getLevelAccountDetails() + "; LEVELINVENTORY: " + myAccountInfo.getLevelInventory() + "; ACCOUNTDETAILSFINISHED: " + myAccountInfo.isAccountDetailsFinished());

			if (myAccountInfo.isAccountDetailsFinished()){
				if (myAccountInfo.getLevelInventory() > myAccountInfo.getLevelAccountDetails()){
					if (maxP != null){
						log("ORIGINAL JSON1:" + maxP.getOriginalJson() + ":::");
						megaApi.submitPurchaseReceipt(maxP.getOriginalJson(), managerActivity);
					}
				}
			}

			boolean isProLiteMonthly = false;
			if (proLiteMonthly != null){
				isProLiteMonthly = true;
			}
			if (isProLiteMonthly){
				log("PRO LITE IS SUBSCRIPTED: ORDERID: ***____" + proLiteMonthly.getOrderId() + "____*****");
			}
			else{
				log("PRO LITE IS NOT SUBSCRIPTED");
			}

			if (!mHelper.subscriptionsSupported()) {
				log("SUBSCRIPTIONS NOT SUPPORTED");
			}
			else{
				log("SUBSCRIPTIONS SUPPORTED");
			}


			log("Initial inventory query finished.");
		}
	};

    void launchPayment(String productId){
    	/* TODO: for security, generate your payload here for verification. See the comments on
         *        verifyDeveloperPayload() for more info. Since this is a SAMPLE, we just use
         *        an empty string, but on a production app you should carefully generate this. */
    	String payload = megaApi.getMyUser().getEmail();

    	if (mHelper == null){
    		initGooglePlayPayments();
    	}

    	if (productId.compareTo(SKU_PRO_I_MONTH) == 0){
    		mHelper.launchPurchaseFlow(this,
        			SKU_PRO_I_MONTH, IabHelper.ITEM_TYPE_SUBS,
                    RC_REQUEST, mPurchaseFinishedListener, payload);
    	}
    	else if (productId.compareTo(SKU_PRO_I_YEAR) == 0){
    		mHelper.launchPurchaseFlow(this,
    				SKU_PRO_I_YEAR, IabHelper.ITEM_TYPE_SUBS,
                    RC_REQUEST, mPurchaseFinishedListener, payload);
    	}
    	else if (productId.compareTo(SKU_PRO_II_MONTH) == 0){
    		mHelper.launchPurchaseFlow(this,
    				SKU_PRO_II_MONTH, IabHelper.ITEM_TYPE_SUBS,
                    RC_REQUEST, mPurchaseFinishedListener, payload);
    	}
    	else if (productId.compareTo(SKU_PRO_II_YEAR) == 0){
    		mHelper.launchPurchaseFlow(this,
    				SKU_PRO_II_YEAR, IabHelper.ITEM_TYPE_SUBS,
                    RC_REQUEST, mPurchaseFinishedListener, payload);
    	}
    	else if (productId.compareTo(SKU_PRO_III_MONTH) == 0){
    		mHelper.launchPurchaseFlow(this,
    				SKU_PRO_III_MONTH, IabHelper.ITEM_TYPE_SUBS,
                    RC_REQUEST, mPurchaseFinishedListener, payload);
    	}
    	else if (productId.compareTo(SKU_PRO_III_YEAR) == 0){
    		mHelper.launchPurchaseFlow(this,
    				SKU_PRO_III_YEAR, IabHelper.ITEM_TYPE_SUBS,
                    RC_REQUEST, mPurchaseFinishedListener, payload);
    	}
    	else if (productId.compareTo(SKU_PRO_LITE_MONTH) == 0){
    		log("LAUNCH PURCHASE FLOW!");
    		mHelper.launchPurchaseFlow(this,
    				SKU_PRO_LITE_MONTH, IabHelper.ITEM_TYPE_SUBS,
                    RC_REQUEST, mPurchaseFinishedListener, payload);
    	}
    	else if (productId.compareTo(SKU_PRO_LITE_YEAR) == 0){
    		mHelper.launchPurchaseFlow(this,
    				SKU_PRO_LITE_YEAR, IabHelper.ITEM_TYPE_SUBS,
                    RC_REQUEST, mPurchaseFinishedListener, payload);
    	}

    }

    public void initGooglePlayPayments(){
		String base64EncodedPublicKey = Util.base64EncodedPublicKey_1 + Util.base64EncodedPublicKey_2 + Util.base64EncodedPublicKey_3 + Util.base64EncodedPublicKey_4 + Util.base64EncodedPublicKey_5;

		log ("Creating IAB helper.");
		mHelper = new IabHelper(this, base64EncodedPublicKey);
		mHelper.enableDebugLogging(true);

		mHelper.startSetup(new IabHelper.OnIabSetupFinishedListener() {
            public void onIabSetupFinished(IabResult result) {
                log("Setup finished.");

                if (!result.isSuccess()) {
                    // Oh noes, there was a problem.
                    log("Problem setting up in-app billing: " + result);
                    return;
                }

                // Have we been disposed of in the meantime? If so, quit.
                if (mHelper == null) return;

                // IAB is fully set up. Now, let's get an inventory of stuff we own.
                log("Setup successful. Querying inventory.");
                mHelper.queryInventoryAsync(mGotInventoryListener);
            }
        });
	}

    @Override
    public void onRequestPermissionsResult(int requestCode, String[] permissions, int[] grantResults) {
		log("onRequestPermissionsResult");
        super.onRequestPermissionsResult(requestCode, permissions, grantResults);
        switch(requestCode){
			case Constants.REQUEST_READ_CONTACTS:{
				log("REQUEST_READ_CONTACTS");
				if (grantResults.length > 0 && grantResults[0] == PackageManager.PERMISSION_GRANTED){
					boolean hasReadContactsPermissions = (ContextCompat.checkSelfPermission(this, Manifest.permission.READ_CONTACTS) == PackageManager.PERMISSION_GRANTED);
					if (hasReadContactsPermissions){
						Intent phoneContactIntent = new Intent(this, PhoneContactsActivityLollipop.class);
						this.startActivity(phoneContactIntent);
					}
				}
				break;
			}
	        case Constants.REQUEST_CAMERA:{
//	        	if (firstTimeCam){
//	        		if (grantResults.length > 0 && grantResults[0] == PackageManager.PERMISSION_GRANTED){
//		        		boolean hasStoragePermission = (ContextCompat.checkSelfPermission(this, Manifest.permission.WRITE_EXTERNAL_STORAGE) == PackageManager.PERMISSION_GRANTED);
//		        		if (hasStoragePermission){
//		        			if (firstTimeCam){
//		        				firstTimeCam = false;
//		        			}
//		        		}
//		        		else{
//		        			ActivityCompat.requestPermissions(this,
//					                new String[]{Manifest.permission.WRITE_EXTERNAL_STORAGE},
//					                ManagerActivityLollipop.REQUEST_WRITE_STORAGE);
//		        		}
//		        	}
//	        	}


	        	if (fromTakePicture){
		        	if (grantResults.length > 0 && grantResults[0] == PackageManager.PERMISSION_GRANTED){
		        		boolean hasStoragePermission = (ContextCompat.checkSelfPermission(this, Manifest.permission.WRITE_EXTERNAL_STORAGE) == PackageManager.PERMISSION_GRANTED);
		        		if (!hasStoragePermission){
		        			ActivityCompat.requestPermissions(this,
					                new String[]{Manifest.permission.WRITE_EXTERNAL_STORAGE},
									Constants.REQUEST_WRITE_STORAGE);
		        		}
		        		else{
		        			this.takePicture();
		        			fromTakePicture = false;
		        		}
		        	}
	        	}
	        	break;
	        }
	        case Constants.REQUEST_WRITE_STORAGE:{
	        	if (firstTimeCam){
	        		if (grantResults.length > 0 && grantResults[0] == PackageManager.PERMISSION_GRANTED){
//		        		boolean hasCameraPermission = (ContextCompat.checkSelfPermission(this, Manifest.permission.CAMERA) == PackageManager.PERMISSION_GRANTED);
//		        		if (hasCameraPermission){
		        			if (firstTimeCam){
		        				firstTimeCam = false;
		        			}

		        			if (fromTakePicture){
		        				boolean hasCameraPermission = (ContextCompat.checkSelfPermission(this, Manifest.permission.CAMERA) == PackageManager.PERMISSION_GRANTED);
				        		if (!hasCameraPermission){
				        			ActivityCompat.requestPermissions(this,
							                new String[]{Manifest.permission.CAMERA},
											Constants.REQUEST_CAMERA);
				        		}
				        		else{
				        			this.takePicture();
				        			fromTakePicture = false;
				        		}
		        			}
//		        		}
//		        		else{
//		        			ActivityCompat.requestPermissions(this,
//					                new String[]{Manifest.permission.CAMERA},
//					                ManagerActivityLollipop.REQUEST_CAMERA);
//		        		}
		        	}
	        	}
	        	break;
	        }
        }
//        switch (requestCode)
//        {
//            case REQUEST_WRITE_STORAGE: {
//                if (grantResults.length > 0 && grantResults[0] == PackageManager.PERMISSION_GRANTED)
//                {
//                    //reload my activity with permission granted or use the features what required the permission
//                } else
//                {
//                    Toast.makeText(this, "The app was not allowed to write to your storage. Hence, it cannot function properly. Please consider granting it this permission", Toast.LENGTH_LONG).show();
//                }
//            }
//        }

    }

	@Override
	public void onSaveInstanceState(Bundle outState) {
		log("onSaveInstanceState");
		if (drawerItem != null){
			log("DrawerItem = " + drawerItem);
		}
		else{
			log("DrawerItem is null");
		}
		super.onSaveInstanceState(outState);
		int deepBrowserTreeIncoming = 0;
		int deepBrowserTreeOutgoing = 0;
		int indexShares = 0;
		int indexCloud = 0;
		int indexContacts = 0;
		outState.putLong("parentHandleBrowser", parentHandleBrowser);
		outState.putLong("parentHandleRubbish", parentHandleRubbish);
		outState.putLong("parentHandleIncoming", parentHandleIncoming);
		log("IN BUNDLE -> parentHandleOutgoing: "+parentHandleOutgoing);
		outState.putLong("parentHandleOutgoing", parentHandleOutgoing);
		outState.putLong("parentHandleSearch", parentHandleSearch);
		outState.putLong("parentHandleInbox", parentHandleInbox);
		outState.putSerializable("drawerItem", drawerItem);

		if(parentHandleIncoming!=-1){
			if(inSFLol!=null){
				deepBrowserTreeIncoming = inSFLol.getDeepBrowserTree();
			}
		}
		outState.putInt("deepBrowserTreeIncoming", deepBrowserTreeIncoming);

		if(parentHandleOutgoing!=-1){
			if(outSFLol!=null){
				deepBrowserTreeOutgoing = outSFLol.getDeepBrowserTree();
			}
		}
		outState.putInt("deepBrowserTreeOutgoing", deepBrowserTreeOutgoing);

		if (viewPagerShares != null) {
			indexShares = viewPagerShares.getCurrentItem();
		}
		outState.putInt("indexShares", indexShares);

		if (viewPagerCDrive != null) {
			indexCloud = viewPagerCDrive.getCurrentItem();
		}
		outState.putInt("indexCloud", indexCloud);

		if (viewPagerContacts != null) {
			indexContacts = viewPagerContacts.getCurrentItem();
		}
		outState.putInt("indexContacts", indexContacts);

		if(oFLol!=null){
			pathNavigationOffline = oFLol.getPathNavigation();
		}
		outState.putString("pathNavigationOffline", pathNavigationOffline);
//		outState.putParcelable("obj", myClass);
		if(drawerItem==DrawerItem.ACCOUNT){
			outState.putInt("accountFragment", accountFragment);
			if(accountFragment==Constants.MONTHLY_YEARLY_FRAGMENT){
				outState.putInt("selectedAccountType", selectedAccountType);
				outState.putInt("selectedPaymentMethod", selectedPaymentMethod);
			}
		}
		if(myAccountInfo==null){
			log("My AccountInfo is Null");
		}
	}
	@SuppressLint("NewApi") @Override
    protected void onCreate(Bundle savedInstanceState) {
		log("onCreate");
//		Fragments are restored during the Activity's onCreate().
//		Importantly though, they are restored in the base Activity class's onCreate().
//		Thus if you call super.onCreate() first, all of the rest of your onCreate() method will execute after your Fragments have been restored.
		super.onCreate(savedInstanceState);
		log("onCreate after call super");

		boolean selectDrawerItemPending = true;

		if(savedInstanceState!=null){
			log("Bundle is NOT NULL");
			parentHandleBrowser = savedInstanceState.getLong("parentHandleBrowser", -1);
			log("savedInstanceState -> parentHandleBrowser: "+parentHandleBrowser);
			parentHandleRubbish = savedInstanceState.getLong("parentHandleRubbish", -1);
			parentHandleIncoming = savedInstanceState.getLong("parentHandleIncoming", -1);
			parentHandleOutgoing = savedInstanceState.getLong("parentHandleOutgoing", -1);
			log("savedInstanceState -> parentHandleOutgoing: "+parentHandleOutgoing);
			parentHandleSearch = savedInstanceState.getLong("parentHandleSearch", -1);
			parentHandleInbox = savedInstanceState.getLong("parentHandleInbox", -1);
			deepBrowserTreeIncoming = savedInstanceState.getInt("deepBrowserTreeIncoming", deepBrowserTreeIncoming);
			deepBrowserTreeOutgoing = savedInstanceState.getInt("deepBrowserTreeOutgoing", deepBrowserTreeOutgoing);
			drawerItem = (DrawerItem) savedInstanceState.getSerializable("drawerItem");
			log("DrawerItem onCreate = " + drawerItem);
			log("savedInstanceState -> drawerItem: "+drawerItem);
			indexShares = savedInstanceState.getInt("indexShares", indexShares);
			log("savedInstanceState -> indexShares: "+indexShares);
			indexCloud = savedInstanceState.getInt("indexCloud", indexCloud);
			log("savedInstanceState -> indexCloud: "+indexCloud);
			indexContacts = savedInstanceState.getInt("indexContacts", indexContacts);
			pathNavigationOffline = savedInstanceState.getString("pathNavigationOffline", pathNavigationOffline);
			log("savedInstanceState -> pathNavigationOffline: "+pathNavigationOffline);
			accountFragment = savedInstanceState.getInt("accountFragment", -1);
			selectedAccountType = savedInstanceState.getInt("selectedAccountType", -1);
			selectedPaymentMethod = savedInstanceState.getInt("selectedPaymentMethod", -1);
		}
		else{
			log("Bundle is NULL");
			parentHandleBrowser = -1;
			parentHandleRubbish = -1;
			parentHandleIncoming = -1;
			parentHandleOutgoing = -1;
			parentHandleSearch = -1;
			parentHandleInbox = -1;

			this.setPathNavigationOffline("/");
		}

		nC = new NodeController(this);
		cC = new ContactController(this);
		aC = new AccountController(this);
		myAccountInfo = new MyAccountInfo(this);

		File thumbDir;
		if (getExternalCacheDir() != null){
			thumbDir = new File (getExternalCacheDir(), "thumbnailsMEGA");
			thumbDir.mkdirs();
			log("------------------ThumbnailsMEGA folder created: "+thumbDir.getAbsolutePath());
		}
		else{
			thumbDir = getDir("thumbnailsMEGA", 0);
		}
		File previewDir;
		if (getExternalCacheDir() != null){
			previewDir = new File (getExternalCacheDir(), "previewsMEGA");
			previewDir.mkdirs();
		}
		else{
			previewDir = getDir("previewsMEGA", 0);
		}

		dbH = DatabaseHandler.getDbHandler(getApplicationContext());
		if (Util.isOnline(this)){
			dbH.setAttrOnline(true);
		}
		else{
			dbH.setAttrOnline(false);
		}
		managerActivity = this;
		app = (MegaApplication)getApplication();
		megaApi = app.getMegaApi();
		if(Util.isChatEnabled()){
			megaChatApi = app.getMegaChatApi();
		}
		else{
			megaChatApi=null;
		}

		log("retryPendingConnections()");
		if (megaApi != null){
			log("---------retryPendingConnections");
			megaApi.retryPendingConnections();
		}

		transfersDownloadedSize = new SparseArray<Long>();

		Display display = getWindowManager().getDefaultDisplay();
		outMetrics = new DisplayMetrics ();
	    display.getMetrics(outMetrics);
	    float density  = getResources().getDisplayMetrics().density;

	    float scaleW = Util.getScaleW(outMetrics, density);
	    float scaleH = Util.getScaleH(outMetrics, density);
	    if (scaleH < scaleW){
	    	scaleText = scaleH;
	    }
	    else{
	    	scaleText = scaleW;
	    }

	    if (dbH.getCredentials() == null){
	    	if (OldPreferences.getOldCredentials(this) != null){
	    		Intent loginWithOldCredentials = new Intent(this, LoginActivityLollipop.class);
				loginWithOldCredentials.putExtra("visibleFragment", Constants. LOGIN_FRAGMENT);
	    		startActivity(loginWithOldCredentials);
	    		finish();
	    		return;
		    }

	    	Intent newIntent = getIntent();

	    	if (newIntent != null){
		    	if (newIntent.getAction() != null){
		    		if (newIntent.getAction().equals(Constants.ACTION_EXPORT_MASTER_KEY) || newIntent.getAction().equals(Constants.ACTION_OPEN_MEGA_LINK) || newIntent.getAction().equals(Constants.ACTION_OPEN_MEGA_FOLDER_LINK)){
		    			openLink = true;
		    		}
		    		else if (newIntent.getAction().equals(Constants.ACTION_CANCEL_UPLOAD) || newIntent.getAction().equals(Constants.ACTION_CANCEL_DOWNLOAD) || newIntent.getAction().equals(Constants.ACTION_CANCEL_CAM_SYNC)){
						Intent cancelTourIntent = new Intent(this, LoginActivityLollipop.class);
						cancelTourIntent.putExtra("visibleFragment", Constants. TOUR_FRAGMENT);
						cancelTourIntent.setFlags(Intent.FLAG_ACTIVITY_CLEAR_TOP);
		    			cancelTourIntent.setAction(newIntent.getAction());
		    			startActivity(cancelTourIntent);
		    			finish();
		    			return;
		    		}
		    	}
		    }

	    	if (!openLink){
//				megaApi.localLogout();
//				AccountController aC = new AccountController(this);
//				aC.logout(this, megaApi, megaChatApi, false);
				Intent intent = new Intent(this, LoginActivityLollipop.class);
				intent.putExtra("visibleFragment", Constants. TOUR_FRAGMENT);
				if (Build.VERSION.SDK_INT >= Build.VERSION_CODES.HONEYCOMB){
					intent.addFlags(Intent.FLAG_ACTIVITY_CLEAR_TASK);
					startActivity(intent);
					finish();
				}

		    }

	    	return;
	    }

	    prefs = dbH.getPreferences();
		if (prefs == null){
			firstTime = true;
			isList=true;
			isListCameraUploads=false;
		}
		else{
			if (prefs.getFirstTime() == null){
				firstTime = true;
				isListCameraUploads=false;
			}
			else{
				firstTime = Boolean.parseBoolean(prefs.getFirstTime());
			}
			if (prefs.getPreferredViewList() == null){
				isList = true;
			}
			else{
				isList = Boolean.parseBoolean(prefs.getPreferredViewList());
			}
			if (prefs.getPreferredViewListCameraUploads() == null){
				isListCameraUploads = false;
			}
			else{
				isListCameraUploads = Boolean.parseBoolean(prefs.getPreferredViewListCameraUploads());
			}
		}
		log("Preferred View List: "+isList);

		if(prefs!=null){
			if(prefs.getPreferredSortCloud()!=null){
				orderCloud = Integer.parseInt(prefs.getPreferredSortCloud());
				log("The orderCloud preference is: "+orderCloud);
			}
			else{
				orderCloud = megaApi.ORDER_DEFAULT_ASC;
				log("Preference orderCloud is NULL -> ORDER_DEFAULT_ASC");
			}
			if(prefs.getPreferredSortContacts()!=null){
				orderContacts = Integer.parseInt(prefs.getPreferredSortContacts());
				log("The orderContacts preference is: "+orderContacts);
			}
			else{
				orderContacts = megaApi.ORDER_DEFAULT_ASC;
				log("Preference orderContacts is NULL -> ORDER_DEFAULT_ASC");
			}
			if(prefs.getPreferredSortOthers()!=null){
				orderOthers = Integer.parseInt(prefs.getPreferredSortOthers());
				log("The orderOthers preference is: "+orderOthers);
			}
			else{
				orderOthers = megaApi.ORDER_DEFAULT_ASC;
				log("Preference orderOthers is NULL -> ORDER_DEFAULT_ASC");
			}
		}
		else {
			log("Prefs is NULL -> ORDER_DEFAULT_ASC");
			orderCloud = megaApi.ORDER_DEFAULT_ASC;
			orderContacts = megaApi.ORDER_DEFAULT_ASC;
			orderOthers = megaApi.ORDER_DEFAULT_ASC;
		}
		getOverflowMenu();

		handler = new Handler();

		log("Set view");
		setContentView(R.layout.activity_manager);
//		long num = 11179220468180L;
//		dbH.setSecondaryFolderHandle(num);
		//Set toolbar
		tB = (Toolbar) findViewById(R.id.toolbar);
		if(tB==null){
			log("Tb is Null");
			return;
		}

		tB.setVisibility(View.VISIBLE);
		setSupportActionBar(tB);
		aB = getSupportActionBar();
		log("aB.setHomeAsUpIndicator_1");
        aB.setHomeAsUpIndicator(R.drawable.ic_menu_white);
        aB.setHomeButtonEnabled(true);
        aB.setDisplayHomeAsUpEnabled(true);
//        aB.setDisplayShowHomeEnabled(true);
//        getSupportActionBar().setCustomView(R.layout.custom_action_bar_top);

        //Set navigation view
        drawerLayout = (DrawerLayout) findViewById(R.id.drawer_layout);
        nV = (NavigationView) findViewById(R.id.navigation_view);
        nV.setNavigationItemSelectedListener(this);

		usedSpaceLayout = (RelativeLayout) findViewById(R.id.nv_used_space_layout);

		View nVHeader = LayoutInflater.from(this).inflate(R.layout.nav_header, null);
		nV.addHeaderView(nVHeader);

		//FAB button
		fabButton = (FloatingActionButton) findViewById(R.id.floating_button);
		fabButton.setOnClickListener(new FabButtonListener(this));

		//Collection of FAB for CHAT
		fabButtonsLayout = (CoordinatorLayout) findViewById(R.id.fab_collection_layout);
		mainFabButtonChat = (FloatingActionButton) findViewById(R.id.main_fab_chat);
		mainFabButtonChat.setOnClickListener(new FabButtonListener(this));
		firstFabButtonChat = (FloatingActionButton) findViewById(R.id.first_fab_chat);
		firstFabButtonChat.setOnClickListener(new FabButtonListener(this));
		secondFabButtonChat = (FloatingActionButton) findViewById(R.id.second_fab_chat);
		secondFabButtonChat.setOnClickListener(new FabButtonListener(this));
		thirdFabButtonChat = (FloatingActionButton) findViewById(R.id.third_fab_chat);
		thirdFabButtonChat.setOnClickListener(new FabButtonListener(this));

		collectionFABLayoutOut = AnimationUtils.loadAnimation(getApplicationContext(), R.anim.collection_fab_layout_out);
		collectionFABLayoutOut.setAnimationListener(new Animation.AnimationListener() {
			@Override
			public void onAnimationStart(Animation animation) {

			}

			@Override
			public void onAnimationEnd(Animation animation) {
				log("onAnimationEnd");
				fabButtonsLayout.setVisibility(View.GONE);
			}

			@Override
			public void onAnimationRepeat(Animation animation) {

			}
		});
		openFabAnim = AnimationUtils.loadAnimation(getApplicationContext(), R.anim.open_fab);
		closeFabAnim = AnimationUtils.loadAnimation(getApplicationContext(),R.anim.close_fab);
		closeFabAnim.setAnimationListener(new Animation.AnimationListener() {
			@Override
			public void onAnimationStart(Animation animation) {

			}

			@Override
			public void onAnimationEnd(Animation animation) {
				log("onAnimationEnd");
//				mainFabButtonChat.setVisibility(View.GONE);
//				fabButtonsLayout.startAnimation(collectionFABLayoutOut);
				fabButtonsLayout.setVisibility(View.GONE);
				fabButton.setVisibility(View.VISIBLE);
			}

			@Override
			public void onAnimationRepeat(Animation animation) {

			}
		});

		rotateRightAnim = AnimationUtils.loadAnimation(getApplicationContext(),R.anim.rotate_right);
		rotateLeftAnim = AnimationUtils.loadAnimation(getApplicationContext(),R.anim.rotate_left);

		//Sliding UPLOAD panel
		slidingUploadPanel = (SlidingUpPanelLayout) findViewById(R.id.sliding_layout_upload);
		uploadLayout = (LinearLayout) findViewById(R.id.file_list_upload);
		uploadOutLayout = (FrameLayout) findViewById(R.id.file_list_out_upload);
		uploadImage = (LinearLayout) findViewById(R.id.file_list_upload_image_layout);
		uploadAudio= (LinearLayout) findViewById(R.id.file_list_upload_audio_layout);
		uploadVideo = (LinearLayout) findViewById(R.id.file_list_upload_video_layout);
		uploadFromSystem = (LinearLayout) findViewById(R.id.file_list_upload_from_system_layout);

		uploadPanelListener = new UploadPanelListener(this);

		uploadImage.setOnClickListener(uploadPanelListener);
		uploadAudio.setOnClickListener(uploadPanelListener);
		uploadVideo.setOnClickListener(uploadPanelListener);
		uploadFromSystem.setOnClickListener(uploadPanelListener);

		uploadOutLayout.setOnClickListener(uploadPanelListener);

		slidingUploadPanel.setVisibility(View.INVISIBLE);
		slidingUploadPanel.setPanelState(SlidingUpPanelLayout.PanelState.HIDDEN);
		/////

		//Sliding OPTIONS panel
		slidingOptionsPanel = (SlidingUpPanelLayout) findViewById(R.id.sliding_layout);
		optionsLayout = (LinearLayout) findViewById(R.id.file_list_options);
		optionsOutLayout = (FrameLayout) findViewById(R.id.file_list_out_options);
		optionRename = (LinearLayout) findViewById(R.id.file_list_option_rename_layout);
		optionLeaveShare = (LinearLayout) findViewById(R.id.file_list_option_leave_share_layout);
		optionDownload = (LinearLayout) findViewById(R.id.file_list_option_download_layout);
		optionProperties = (LinearLayout) findViewById(R.id.file_list_option_properties_layout);
		propertiesText = (TextView) findViewById(R.id.file_list_option_properties_text);

		optionPublicLink = (LinearLayout) findViewById(R.id.file_list_option_public_link_layout);
		optionPublicLinkText = (TextView) findViewById(R.id.file_list_option_public_link_text);
//				holder.optionPublicLink.getLayoutParams().width = Util.px2dp((60), outMetrics);
//				((LinearLayout.LayoutParams) holder.optionPublicLink.getLayoutParams()).setMargins(Util.px2dp((17 * scaleW), outMetrics),Util.px2dp((4 * scaleH), outMetrics), 0, 0);

		optionRemoveLink = (LinearLayout) findViewById(R.id.file_list_option_remove_link_layout);
		optionShare = (LinearLayout) findViewById(R.id.file_list_option_share_layout);
		optionPermissions = (LinearLayout) findViewById(R.id.file_list_option_permissions_layout);

		optionDelete = (LinearLayout) findViewById(R.id.file_list_option_delete_layout);
		optionRemoveTotal = (LinearLayout) findViewById(R.id.file_list_option_remove_layout);

//				holder.optionDelete.getLayoutParams().width = Util.px2dp((60 * scaleW), outMetrics);
//				((LinearLayout.LayoutParams) holder.optionDelete.getLayoutParams()).setMargins(Util.px2dp((1 * scaleW), outMetrics),Util.px2dp((5 * scaleH), outMetrics), 0, 0);

		optionClearShares = (LinearLayout) findViewById(R.id.file_list_option_clear_share_layout);
		optionMoveTo = (LinearLayout) findViewById(R.id.file_list_option_move_layout);
		optionCopyTo = (LinearLayout) findViewById(R.id.file_list_option_copy_layout);
		optionSendToInbox = (LinearLayout) findViewById(R.id.file_list_option_send_inbox_layout);
		optionOpenFolder = (LinearLayout) findViewById(R.id.file_list_option_open_folder_layout);
		optionDeleteOffline = (LinearLayout) findViewById(R.id.offline_list_option_delete_layout);

		nodeOptionsPanelListener = new NodeOptionsPanelListener(this);

		optionClearShares.setOnClickListener(nodeOptionsPanelListener);
		optionPermissions.setOnClickListener(nodeOptionsPanelListener);
		optionDownload.setOnClickListener(nodeOptionsPanelListener);
		optionShare.setOnClickListener(nodeOptionsPanelListener);
		optionProperties.setOnClickListener(nodeOptionsPanelListener);
		optionRename.setOnClickListener(nodeOptionsPanelListener);
		optionDelete.setOnClickListener(nodeOptionsPanelListener);
		optionRemoveTotal.setOnClickListener(nodeOptionsPanelListener);
		optionPublicLink.setOnClickListener(nodeOptionsPanelListener);
		optionRemoveLink.setOnClickListener(nodeOptionsPanelListener);
		optionMoveTo.setOnClickListener(nodeOptionsPanelListener);
		optionCopyTo.setOnClickListener(nodeOptionsPanelListener);
		optionSendToInbox.setOnClickListener(nodeOptionsPanelListener);
		optionsOutLayout.setOnClickListener(nodeOptionsPanelListener);
		optionLeaveShare.setOnClickListener(nodeOptionsPanelListener);
		optionOpenFolder.setOnClickListener(nodeOptionsPanelListener);
		optionDeleteOffline.setOnClickListener(nodeOptionsPanelListener);

		slidingOptionsPanel.setVisibility(View.INVISIBLE);
		slidingOptionsPanel.setPanelState(SlidingUpPanelLayout.PanelState.HIDDEN);
		////

		//Sliding CONTACTS OPTIONS panel
		slidingContactOptionsPanel = (SlidingUpPanelLayout) findViewById(R.id.sliding_layout_contacts_list);
		optionsContactLayout = (LinearLayout) findViewById(R.id.contact_list_options);
		optionsContactOutLayout = (FrameLayout) findViewById(R.id.contact_list_out_options);
		optionContactProperties = (LinearLayout) findViewById(R.id.contact_list_option_properties_layout);
		optionContactShare = (LinearLayout) findViewById(R.id.contact_list_option_share_layout);
		optionContactSendFile = (LinearLayout) findViewById(R.id.contact_list_option_send_file_layout);
		optionContactRemove = (LinearLayout) findViewById(R.id.contact_list_option_remove_layout);
		optionReinvite = (LinearLayout) findViewById(R.id.contact_list_option_reinvite_layout);
		optionDeleteSentRequest = (LinearLayout) findViewById(R.id.contact_list_option_delete_request_layout);
		optionAccept = (LinearLayout) findViewById(R.id.contact_list_option_accept_layout);
		optionDecline = (LinearLayout) findViewById(R.id.contact_list_option_decline_layout);
		optionIgnore = (LinearLayout) findViewById(R.id.contact_list_option_ignore_layout);

		contactOptionsPanelListener = new ContactOptionsPanelListener(this);

		optionContactRemove.setOnClickListener(contactOptionsPanelListener);
		optionContactShare.setOnClickListener(contactOptionsPanelListener);
		optionContactProperties.setOnClickListener(contactOptionsPanelListener);
		optionContactSendFile.setOnClickListener(contactOptionsPanelListener);
		optionsContactOutLayout.setOnClickListener(contactOptionsPanelListener);
		optionReinvite.setOnClickListener(contactOptionsPanelListener);
		optionDeleteSentRequest.setOnClickListener(contactOptionsPanelListener);
		optionAccept.setOnClickListener(contactOptionsPanelListener);
		optionDecline.setOnClickListener(contactOptionsPanelListener);
		optionIgnore.setOnClickListener(contactOptionsPanelListener);

		slidingContactOptionsPanel.setVisibility(View.INVISIBLE);
		slidingContactOptionsPanel.setPanelState(SlidingUpPanelLayout.PanelState.HIDDEN);
		////

		//Sliding AVATAR OPTIONS panel
		slidingAvatarOptionsPanel = (SlidingUpPanelLayout) findViewById(R.id.sliding_layout_avatar_list);
		optionsAvatarLayout = (LinearLayout) findViewById(R.id.avatar_list_options);
		optionsAvatarOutLayout = (FrameLayout) findViewById(R.id.avatar_list_out_options);
		optionAvatarChoosePhoto = (LinearLayout) findViewById(R.id.avatar_list_choose_photo_layout);
		optionAvatarTakePhoto = (LinearLayout) findViewById(R.id.avatar_list_take_photo_layout);
		optionAvatarDelete = (LinearLayout) findViewById(R.id.avatar_list_delete_layout);

		avatarOptionsPanelListener = new AvatarOptionsPanelListener(this);

		optionAvatarDelete.setOnClickListener(avatarOptionsPanelListener);
		optionAvatarTakePhoto.setOnClickListener(avatarOptionsPanelListener);
		optionAvatarChoosePhoto.setOnClickListener(avatarOptionsPanelListener);
		optionsAvatarOutLayout.setOnClickListener(avatarOptionsPanelListener);


		slidingAvatarOptionsPanel.setVisibility(View.INVISIBLE);
		slidingAvatarOptionsPanel.setPanelState(SlidingUpPanelLayout.PanelState.HIDDEN);
		//slidingUploadPanel.setPanelSlideListener(slidingPanelListener);

		//OVERQUOTA WARNING PANEL
		outSpaceLayout = (LinearLayout) findViewById(R.id.overquota_alert);
		outSpaceTextFirst =  (TextView) findViewById(R.id.overquota_alert_text_first);
		outSpaceTextSecond =  (TextView) findViewById(R.id.overquota_alert_text_second);
		outSpaceButtonUpgrade = (TextView) findViewById(R.id.overquota_alert_btnRight_upgrade);
		outSpaceButtonCancel = (TextView) findViewById(R.id.overquota_alert_btnLeft_cancel);

		//PRO PANEL
		getProLayout=(LinearLayout) findViewById(R.id.get_pro_account);
		getProText= (TextView) findViewById(R.id.get_pro_account_text);
		rightUpgradeButton = (TextView) findViewById(R.id.btnRight_upgrade);
		leftCancelButton = (TextView) findViewById(R.id.btnLeft_cancel);

		accountInfoFrame = (FrameLayout) nVHeader.findViewById(R.id.navigation_drawer_account_view);
        accountInfoFrame.setOnClickListener(this);

        nVDisplayName = (TextView) nVHeader.findViewById(R.id.navigation_drawer_account_information_display_name);
		nVEmail = (TextView) nVHeader.findViewById(R.id.navigation_drawer_account_information_email);
        nVPictureProfile = (RoundedImageView) nVHeader.findViewById(R.id.navigation_drawer_user_account_picture_profile);
        nVPictureProfileTextView = (TextView) nVHeader.findViewById(R.id.navigation_drawer_user_account_picture_profile_textview);

        fragmentContainer = (FrameLayout) findViewById(R.id.fragment_container);
        usedSpaceTV = (TextView) findViewById(R.id.navigation_drawer_used_space);
        totalSpaceTV = (TextView) findViewById(R.id.navigation_drawer_total_space);
        usedSpacePB = (ProgressBar) findViewById(R.id.manager_used_space_bar);

		//TABS section Cloud Drive
		cloudSectionLayout= (LinearLayout)findViewById(R.id.tabhost_cloud_drive);
		tabLayoutCloud =  (TabLayout) findViewById(R.id.sliding_tabs_cloud_drive);
		viewPagerCDrive = (ViewPager) findViewById(R.id.cloud_drive_tabs_pager);

		//TABS section Contacts
		contactsSectionLayout= (LinearLayout)findViewById(R.id.tabhost_contacts);
		tabLayoutContacts =  (TabLayout) findViewById(R.id.sliding_tabs_contacts);
		viewPagerContacts = (ViewPager) findViewById(R.id.contact_tabs_pager);

		//TABS section Shared Items
		sharesSectionLayout= (LinearLayout)findViewById(R.id.tabhost_shares);
		tabLayoutShares =  (TabLayout) findViewById(R.id.sliding_tabs_shares);
		viewPagerShares = (ViewPager) findViewById(R.id.shares_tabs_pager);

		//Tab section MyAccount
		myAccountSectionLayout= (LinearLayout)findViewById(R.id.tabhost_my_account);
		tabLayoutMyAccount =  (TabLayout) findViewById(R.id.sliding_tabs_my_account);
		viewPagerMyAccount = (ViewPager) findViewById(R.id.my_account_tabs_pager);

        if (!Util.isOnline(this)){
        	log("No network: intent to OfflineActivityLollipop");
//        	Intent offlineIntent = new Intent(this, OfflineActivityLollipop.class);
//			startActivity(offlineIntent);
//			finish();
			showOfflineMode();

//			selectDrawerItemPending=false;
        	return;
        }

        dbH.setAttrOnline(true);

		///Check the MK file
		int versionApp = Util.getVersion(this);
		log("-------------------Version app: "+versionApp);
		final String pathOldMK = Environment.getExternalStorageDirectory().getAbsolutePath()+Util.oldMKFile;
		final File fMKOld = new File(pathOldMK);
		if (fMKOld != null) {
			if (fMKOld.exists()) {
				log("Old MK file need to be renamed!");
				aC.renameMK();
			}
		}

        MegaNode rootNode = megaApi.getRootNode();
		if (rootNode == null){
			log("Root node is NULL");
			 if (getIntent() != null){
				if (getIntent().getAction() != null){
					if (getIntent().getAction().equals(Constants.ACTION_IMPORT_LINK_FETCH_NODES)){
						Intent intent = new Intent(managerActivity, LoginActivityLollipop.class);
						intent.putExtra("visibleFragment", Constants. LOGIN_FRAGMENT);
						intent.setFlags(Intent.FLAG_ACTIVITY_CLEAR_TOP);
						intent.setAction(Constants.ACTION_IMPORT_LINK_FETCH_NODES);
						intent.setData(Uri.parse(getIntent().getDataString()));
						startActivity(intent);
						finish();
						return;
					}
					else if (getIntent().getAction().equals(Constants.ACTION_OPEN_MEGA_LINK)){
						Intent intent = new Intent(managerActivity, FileLinkActivityLollipop.class);
						intent.putExtra("visibleFragment", Constants. LOGIN_FRAGMENT);
						intent.setFlags(Intent.FLAG_ACTIVITY_CLEAR_TOP);
						intent.setAction(Constants.ACTION_IMPORT_LINK_FETCH_NODES);
						intent.setData(Uri.parse(getIntent().getDataString()));
						startActivity(intent);
						finish();
						return;
					}
					else if (getIntent().getAction().equals(Constants.ACTION_OPEN_MEGA_FOLDER_LINK)){
						Intent intent = new Intent(managerActivity, LoginActivityLollipop.class);
						intent.putExtra("visibleFragment", Constants. LOGIN_FRAGMENT);
						intent.setFlags(Intent.FLAG_ACTIVITY_CLEAR_TOP);
						intent.setAction(Constants.ACTION_OPEN_MEGA_FOLDER_LINK);
						intent.setData(Uri.parse(getIntent().getDataString()));
						startActivity(intent);
						finish();
						return;
					}
					else if (getIntent().getAction().equals(Constants.ACTION_CANCEL_UPLOAD) || getIntent().getAction().equals(Constants.ACTION_CANCEL_DOWNLOAD) || getIntent().getAction().equals(Constants.ACTION_CANCEL_CAM_SYNC)){
						Intent intent = new Intent(managerActivity, LoginActivityLollipop.class);
						intent.putExtra("visibleFragment", Constants. LOGIN_FRAGMENT);
						intent.setFlags(Intent.FLAG_ACTIVITY_CLEAR_TOP);
						intent.setAction(getIntent().getAction());
						startActivity(intent);
						finish();
						return;
					}
					else if (getIntent().getAction().equals(Constants.ACTION_EXPORT_MASTER_KEY)){
						Intent intent = new Intent(managerActivity, LoginActivityLollipop.class);
						intent.putExtra("visibleFragment", Constants. LOGIN_FRAGMENT);
						intent.setFlags(Intent.FLAG_ACTIVITY_CLEAR_TOP);
						intent.setAction(getIntent().getAction());
						startActivity(intent);
						finish();
						return;
					}
				}
			}
			Intent intent = new Intent(managerActivity, LoginActivityLollipop.class);
			intent.putExtra("visibleFragment", Constants. LOGIN_FRAGMENT);
			intent.setFlags(Intent.FLAG_ACTIVITY_CLEAR_TOP);
			startActivity(intent);
			finish();
			return;
		}
		else{
			log("rootNode != null");

			String token = FirebaseInstanceId.getInstance().getToken();
			if (token != null) {
				log("FCM TOKEN: " + token);
				megaApi.registerPushNotifications(Constants.DEVICE_ANDROID, token, this);
//				Log.d("TOKEN___", token);

//				Toast.makeText(this, "TOKEN: _" + token + "_", Toast.LENGTH_LONG).show();
			}

			if(myAccountInfo==null){
				myAccountInfo = new MyAccountInfo(this);
			}

			myAccountInfo.setMyUser(megaApi.getMyUser());
			if (myAccountInfo.getMyUser() != null){
				nVEmail.setVisibility(View.VISIBLE);
				nVEmail.setText(myAccountInfo.getMyUser().getEmail());
//				megaApi.getUserData(this);
				log("getUserAttribute FirstName");
				myAccountInfo.setFirstName(false);
				megaApi.getUserAttribute(MegaApiJava.USER_ATTR_FIRSTNAME, myAccountInfo);
				log("getUserAttribute LastName");
				myAccountInfo.setLastName(false);
				megaApi.getUserAttribute(MegaApiJava.USER_ATTR_LASTNAME, myAccountInfo);

				this.setDefaultAvatar();

				this.setProfileAvatar();
			}


			if(myAccountInfo==null){
				myAccountInfo=new MyAccountInfo(this);
			}
			megaApi.getPaymentMethods(myAccountInfo);
			megaApi.getAccountDetails(myAccountInfo);
			megaApi.getPricing(myAccountInfo);
			megaApi.creditCardQuerySubscriptions(myAccountInfo);
			dbH.resetExtendedAccountDetailsTimestamp();

			initGooglePlayPayments();

			megaApi.addGlobalListener(this);
			megaApi.addTransferListener(this);

			if(savedInstanceState==null) {
				log("Run async task to check offline files");
				//Check the consistency of the offline nodes in the DB
				CheckOfflineNodesTask checkOfflineNodesTask = new CheckOfflineNodesTask(this);
				checkOfflineNodesTask.execute();
			}

	        if (getIntent() != null){
				if (getIntent().getAction() != null){
			        if (getIntent().getAction().equals(Constants.ACTION_EXPORT_MASTER_KEY)){
			        	log("Intent to export Master Key - im logged in!");
						drawerItem=DrawerItem.ACCOUNT;
						mkLayoutVisible = true;
						selectDrawerItemLollipop(drawerItem);
						selectDrawerItemPending=false;
						return;
					}
					else if(getIntent().getAction().equals(Constants.ACTION_CANCEL_ACCOUNT)){
						String link = getIntent().getDataString();
						if(link!=null){
							log("link to cancel: "+link);
							drawerItem=DrawerItem.ACCOUNT;
							selectDrawerItemLollipop(drawerItem);
							selectDrawerItemPending=false;
							megaApi.queryCancelLink(link, this);
						}
					}
					else if(getIntent().getAction().equals(Constants.ACTION_CHANGE_MAIL)){
						String link = getIntent().getDataString();
						if(link!=null){
							log("link to change mail: "+link);
							drawerItem=DrawerItem.ACCOUNT;
							selectDrawerItemLollipop(drawerItem);
							selectDrawerItemPending=false;
							showDialogInsertPassword(link, false);
						}
					}
					else if (getIntent().getAction().equals(Constants.ACTION_OPEN_FOLDER)) {
						log("Open after LauncherFileExplorerActivityLollipop ");
						long handleIntent = getIntent().getLongExtra("PARENT_HANDLE", -1);
						int access = -1;
						if (handleIntent != -1) {
							MegaNode parentIntentN = megaApi.getNodeByHandle(handleIntent);
							if (parentIntentN != null) {
								access = megaApi.getAccess(parentIntentN);
								switch (access) {
									case MegaShare.ACCESS_OWNER:
									case MegaShare.ACCESS_UNKNOWN: {
										log("The intent set the parentHandleBrowser to " + handleIntent);
										parentHandleBrowser = handleIntent;
										break;
									}
									case MegaShare.ACCESS_READ:
									case MegaShare.ACCESS_READWRITE:
									case MegaShare.ACCESS_FULL: {
										log("The intent set the parentHandleIncoming to " + handleIntent);
										parentHandleIncoming = handleIntent;
										drawerItem = DrawerItem.SHARED_ITEMS;
										deepBrowserTreeIncoming = MegaApiUtils.calculateDeepBrowserTreeIncoming(parentIntentN, this);
										log("After calculate deepBrowserTreeIncoming: "+deepBrowserTreeIncoming);
										break;
									}
									default: {
										log("DEFAULT: The intent set the parentHandleBrowser to " + handleIntent);
										parentHandleBrowser = handleIntent;
										break;
									}
								}
							}
						}
					}
					else if(getIntent().getAction().equals(Constants.ACTION_PASS_CHANGED)){
						int result = getIntent().getIntExtra("RESULT",-20);
						if(result==0){
							drawerItem=DrawerItem.ACCOUNT;
							selectDrawerItemLollipop(drawerItem);
							selectDrawerItemPending=false;
							log("Show success mesage");
							Util.showAlert(this, getString(R.string.pass_changed_alert), null);
						}
						else if(result==MegaError.API_EARGS){
							drawerItem=DrawerItem.ACCOUNT;
							selectDrawerItemLollipop(drawerItem);
							selectDrawerItemPending=false;
							log("Error when changing pass - the current password is not correct");
							Util.showAlert(this,getString(R.string.old_password_provided_incorrect), getString(R.string.general_error_word));
						}
						else{
							drawerItem=DrawerItem.ACCOUNT;
							selectDrawerItemLollipop(drawerItem);
							selectDrawerItemPending=false;
							log("Error when changing pass - show error message");
							Util.showAlert(this,getString(R.string.email_verification_text_error), getString(R.string.general_error_word));
						}
					}
					else if(getIntent().getAction().equals(Constants.ACTION_RESET_PASS)){
						String link = getIntent().getDataString();
						if(link!=null){
							log("link to resetPass: "+link);
							drawerItem=DrawerItem.ACCOUNT;
							selectDrawerItemLollipop(drawerItem);
							selectDrawerItemPending=false;
							showConfirmationResetPassword(link);
						}
					}
					else if(getIntent().getAction().equals(Constants.ACTION_IPC)){
						log("IPC link - go to received request in Contacts");
						drawerItem=DrawerItem.CONTACTS;
						indexContacts=2;
						selectDrawerItemLollipop(drawerItem);
						selectDrawerItemPending=false;
					}
					else if(getIntent().getAction().equals(Constants.ACTION_SHOW_MY_ACCOUNT)){
						log("intent from chat - show my account");
						drawerItem=DrawerItem.ACCOUNT;
						accountFragment=Constants.MY_ACCOUNT_FRAGMENT;
						selectDrawerItemLollipop(drawerItem);
						selectDrawerItemPending=false;
					}
				}
	        }

	        if (drawerItem == null) {
	        	log("DRAWERITEM NULL");
	        	drawerItem = DrawerItem.CLOUD_DRIVE;
	        	Intent intent = getIntent();
	        	if (intent != null){
	        		boolean upgradeAccount = getIntent().getBooleanExtra("upgradeAccount", false);
	        		if(upgradeAccount){
	        			log("upgradeAccount true");
	        			drawerLayout.closeDrawer(Gravity.LEFT);
						int accountType = getIntent().getIntExtra("accountType", 0);
						log("accountType: "+accountType);
						long paymentBitSetLong = getIntent().getLongExtra("paymentBitSetLong", 0);
						BitSet paymentBitSet = Util.convertToBitSet(paymentBitSetLong);;
						switch (accountType){
							case 0:{
								log("intent firstTime==true");
								firstTimeCam = true;
								drawerItem = DrawerItem.CAMERA_UPLOADS;
								setIntent(null);
								displayedAccountType = -1;
								return;
							}
							case Constants.PRO_I:{
								drawerItem = DrawerItem.ACCOUNT;
								accountFragment = Constants.UPGRADE_ACCOUNT_FRAGMENT;
								displayedAccountType = Constants.PRO_I;
								selectDrawerItemLollipop(drawerItem);
								selectDrawerItemPending=false;
								return;
							}
							case Constants.PRO_II:{
								drawerItem = DrawerItem.ACCOUNT;
								accountFragment = Constants.UPGRADE_ACCOUNT_FRAGMENT;
								selectDrawerItemPending=false;
								displayedAccountType = Constants.PRO_II;
								selectDrawerItemLollipop(drawerItem);
								return;
							}
							case Constants.PRO_III:{
								drawerItem = DrawerItem.ACCOUNT;
								accountFragment = Constants.UPGRADE_ACCOUNT_FRAGMENT;
								selectDrawerItemPending=false;
								displayedAccountType = Constants.PRO_III;
								selectDrawerItemLollipop(drawerItem);
								return;
							}
							case Constants.PRO_LITE:{
								drawerItem = DrawerItem.ACCOUNT;
								accountFragment = Constants.UPGRADE_ACCOUNT_FRAGMENT;
								selectDrawerItemPending=false;
								displayedAccountType = Constants.PRO_LITE;
								selectDrawerItemLollipop(drawerItem);
								return;
							}
						}
	        		}
	        		else{
						log("upgradeAccount false");
						firstTimeCam = getIntent().getBooleanExtra("firstTimeCam", false);
						if (firstTimeCam){
							log("intent firstTimeCam==true");
							firstTimeCam = true;
							drawerItem = DrawerItem.CAMERA_UPLOADS;
							setIntent(null);
						}
					}
	        	}
	        }
	        else{
	        	log("DRAWERITEM NOT NULL1: " + drawerItem);
				Intent intentRec = getIntent();
	        	if (intentRec != null){
					boolean upgradeAccount = getIntent().getBooleanExtra("upgradeAccount", false);
					firstTimeCam = intentRec.getBooleanExtra("firstTimeCam", false);
					if(upgradeAccount){
						log("upgradeAccount true");
						drawerLayout.closeDrawer(Gravity.LEFT);
						int accountType = getIntent().getIntExtra("accountType", 0);
						log("accountType: "+accountType);
						long paymentBitSetLong = getIntent().getLongExtra("paymentBitSetLong", 0);
						switch (accountType){
							case Constants.FREE:{
								log("intent firstTime==true");
								firstTimeCam = true;
								drawerItem = DrawerItem.CAMERA_UPLOADS;
								displayedAccountType = -1;
								setIntent(null);
								return;
							}
							case Constants.PRO_I:{
								drawerItem = DrawerItem.ACCOUNT;
								accountFragment = Constants.UPGRADE_ACCOUNT_FRAGMENT;
								selectDrawerItemPending=false;
								displayedAccountType = Constants.PRO_I;
								selectDrawerItemLollipop(drawerItem);
								return;
							}
							case Constants.PRO_II:{
								drawerItem = DrawerItem.ACCOUNT;
								accountFragment = Constants.UPGRADE_ACCOUNT_FRAGMENT;
								selectDrawerItemPending=false;
								displayedAccountType = Constants.PRO_II;
								selectDrawerItemLollipop(drawerItem);
								return;
							}
							case Constants.PRO_III:{
								drawerItem = DrawerItem.ACCOUNT;
								accountFragment = Constants.UPGRADE_ACCOUNT_FRAGMENT;
								selectDrawerItemPending=false;
								displayedAccountType = Constants.PRO_III;
								selectDrawerItemLollipop(drawerItem);
								return;
							}
							case Constants.PRO_LITE:{
								drawerItem = DrawerItem.ACCOUNT;
								accountFragment = Constants.UPGRADE_ACCOUNT_FRAGMENT;
								selectDrawerItemPending=false;
								displayedAccountType = Constants.PRO_LITE;
								selectDrawerItemLollipop(drawerItem);
								return;
							}
						}
					}
					else{
						log("upgradeAccount false");
						if (firstTimeCam) {
							log("intent firstTimeCam2==true");
							if (prefs != null){
								if (prefs.getCamSyncEnabled() != null){
									firstTimeCam = false;
								}
								else{
									firstTimeCam = true;
									drawerItem = DrawerItem.CAMERA_UPLOADS;
								}
							}
							else{
								firstTimeCam = true;
								drawerItem = DrawerItem.CAMERA_UPLOADS;
							}

							setIntent(null);
						}
					}

	        		if (intentRec.getAction() != null){
	        			if (intentRec.getAction().equals(Constants.ACTION_SHOW_TRANSFERS)){
	        				drawerItem = DrawerItem.TRANSFERS;
	        				setIntent(null);
	        			}
	        		}
	        	}
	        	log("DRAWERITEM NOT NULL2: " + drawerItem);
				drawerLayout.closeDrawer(Gravity.LEFT);
			}

	        //INITIAL FRAGMENT
			if(selectDrawerItemPending){
				selectDrawerItemLollipop(drawerItem);
			}
		}
		log("END onCreate");
	}

	@Override
	public void onPostCreate(Bundle savedInstanceState){
		log("onPostCreate");
		super.onPostCreate(savedInstanceState);
	}

	@Override
	protected void onResume(){
		log("onResume");
		if(myAccountInfo==null){
			log("My AccountInfo is Null");
		}
		super.onResume();

		MegaApplication.activityResumed();
	}

	@Override
	protected void onPostResume() {
		log("onPostResume ");
    	super.onPostResume();

		if (isSearching){
			selectDrawerItemLollipop(DrawerItem.SEARCH);
			isSearching = false;
			return;
		}

    	managerActivity = this;

    	Intent intent = getIntent();

//    	dbH = new DatabaseHandler(getApplicationContext());
    	dbH = DatabaseHandler.getDbHandler(getApplicationContext());
    	if(dbH.getCredentials() == null){
    		if (!openLink){
//				megaApi.localLogout();
//				AccountController aC = new AccountController(this);
//				aC.logout(this, megaApi, megaChatApi, false);
    			return;
    		}
    		else{
    			log("not credentials");
    			if (intent != null) {
    				log("not credentials -> INTENT");
    				if (intent.getAction() != null){
    					log("intent with ACTION: "+intent.getAction());
    					if (getIntent().getAction().equals(Constants.ACTION_EXPORT_MASTER_KEY)){
    						Intent exportIntent = new Intent(managerActivity, LoginActivityLollipop.class);
							intent.putExtra("visibleFragment", Constants. LOGIN_FRAGMENT);
							exportIntent.setFlags(Intent.FLAG_ACTIVITY_CLEAR_TOP);
    						exportIntent.setAction(getIntent().getAction());
    						startActivity(exportIntent);
    						finish();
    						return;
    					}
    				}
    			}
    		}
		}

    	if (intent != null) {
    		log("intent not null! "+intent.getAction());
    		// Open folder from the intent
			if (intent.hasExtra(Constants.EXTRA_OPEN_FOLDER)) {
				log("INTENT: EXTRA_OPEN_FOLDER");
				parentHandleBrowser = intent.getLongExtra(Constants.EXTRA_OPEN_FOLDER, -1);
				intent.removeExtra(Constants.EXTRA_OPEN_FOLDER);
				setIntent(null);
			}

    		if (intent.getAction() != null){
    			log("intent action");

    			if(getIntent().getAction().equals(Constants.ACTION_EXPLORE_ZIP)){
					log("open zip browser");
    				String pathZip=intent.getExtras().getString(Constants.EXTRA_PATH_ZIP);

    				Intent intentZip = new Intent(managerActivity, ZipBrowserActivityLollipop.class);
    				intentZip.putExtra(ZipBrowserActivityLollipop.EXTRA_PATH_ZIP, pathZip);
    			    startActivity(intentZip);
    			}
//    			else if(getIntent().getAction().equals(ManagerActivityLollipop.ACTION_OPEN_PDF)){
//
//    				String pathPdf=intent.getExtras().getString(EXTRA_PATH_PDF);
//
//    			    File pdfFile = new File(pathPdf);
//
//    			    Intent intentPdf = new Intent();
//    			    intentPdf.setDataAndType(Uri.fromFile(pdfFile), "application/pdf");
//    			    intentPdf.setClass(this, OpenPDFActivity.class);
//    			    intentPdf.setAction("android.intent.action.VIEW");
//    				this.startActivity(intentPdf);
//
//    			}
    			if (getIntent().getAction().equals(Constants.ACTION_IMPORT_LINK_FETCH_NODES)){
					log("ACTION_IMPORT_LINK_FETCH_NODES");
					Intent loginIntent = new Intent(managerActivity, LoginActivityLollipop.class);
					intent.putExtra("visibleFragment", Constants. LOGIN_FRAGMENT);
					loginIntent.setFlags(Intent.FLAG_ACTIVITY_CLEAR_TOP);
					loginIntent.setAction(Constants.ACTION_IMPORT_LINK_FETCH_NODES);
					loginIntent.setData(Uri.parse(getIntent().getDataString()));
					startActivity(loginIntent);
					finish();
					return;
				}
				else if (getIntent().getAction().equals(Constants.ACTION_OPEN_MEGA_LINK)){
					log("ACTION_OPEN_MEGA_LINK");
					Intent fileLinkIntent = new Intent(managerActivity, FileLinkActivityLollipop.class);
					fileLinkIntent.setFlags(Intent.FLAG_ACTIVITY_CLEAR_TOP);
					fileLinkIntent.setAction(Constants.ACTION_IMPORT_LINK_FETCH_NODES);
					String data = getIntent().getDataString();
					if(data!=null){
						fileLinkIntent.setData(Uri.parse(data));
						startActivity(fileLinkIntent);
					}
					else{
						log("getDataString is NULL");
					}
					finish();
					return;
				}
    			else if (intent.getAction().equals(Constants.ACTION_OPEN_MEGA_FOLDER_LINK)){
					log("ACTION_OPEN_MEGA_FOLDER_LINK");
    				Intent intentFolderLink = new Intent(managerActivity, FolderLinkActivityLollipop.class);
    				intentFolderLink.setFlags(Intent.FLAG_ACTIVITY_CLEAR_TOP);
    				intentFolderLink.setAction(Constants.ACTION_OPEN_MEGA_FOLDER_LINK);

					String data = getIntent().getDataString();
					if(data!=null){
						intentFolderLink.setData(Uri.parse(data));
						startActivity(intentFolderLink);
					}
					else{
						log("getDataString is NULL");
					}
					finish();
    			}
    			else if (intent.getAction().equals(Constants.ACTION_REFRESH_PARENTHANDLE_BROWSER)){

    				parentHandleBrowser = intent.getLongExtra("parentHandle", -1);
    				intent.removeExtra("parentHandle");
    				setParentHandleBrowser(parentHandleBrowser);

    				if (fbFLol != null){
						fbFLol.setParentHandle(parentHandleBrowser);
    					fbFLol.setIsList(isList);
    					fbFLol.setOrder(orderCloud);
    					ArrayList<MegaNode> nodes = megaApi.getChildren(megaApi.getNodeByHandle(parentHandleBrowser), orderCloud);
    					fbFLol.setNodes(nodes);
    					if (!fbFLol.isVisible()){
    						getSupportFragmentManager().beginTransaction().replace(R.id.fragment_container, fbFLol, "fbFLol").commitNow();
    					}
    				}
    				else{
    					fbFLol = new FileBrowserFragmentLollipop();
    					fbFLol.setParentHandle(parentHandleBrowser);
    					fbFLol.setIsList(isList);
    					fbFLol.setOrder(orderCloud);
    					ArrayList<MegaNode> nodes = megaApi.getChildren(megaApi.getNodeByHandle(parentHandleBrowser), orderCloud);
    					fbFLol.setNodes(nodes);
    					if (!fbFLol.isVisible()){
    						getSupportFragmentManager().beginTransaction().replace(R.id.fragment_container, fbFLol, "fbFLol").commitNow();
    					}
    				}
    			}
    			else if(intent.getAction().equals(Constants.ACTION_OVERQUOTA_ALERT)){
	    			showOverquotaAlert();
	    		}
    			else if (intent.getAction().equals(Constants.ACTION_CANCEL_UPLOAD) || intent.getAction().equals(Constants.ACTION_CANCEL_DOWNLOAD) || intent.getAction().equals(Constants.ACTION_CANCEL_CAM_SYNC)){
    				log("ACTION_CANCEL_UPLOAD or ACTION_CANCEL_DOWNLOAD or ACTION_CANCEL_CAM_SYNC");
					Intent tempIntent = null;
					String title = null;
					String text = null;
					if(intent.getAction().equals(Constants.ACTION_CANCEL_UPLOAD)){
						tempIntent = new Intent(this, UploadService.class);
						tempIntent.setAction(UploadService.ACTION_CANCEL);
						title = getString(R.string.upload_uploading);
						text = getString(R.string.upload_cancel_uploading);
					}
					else if (intent.getAction().equals(Constants.ACTION_CANCEL_DOWNLOAD)){
						tempIntent = new Intent(this, DownloadService.class);
						tempIntent.setAction(DownloadService.ACTION_CANCEL);
						title = getString(R.string.download_downloading);
						text = getString(R.string.download_cancel_downloading);
					}
					else if (intent.getAction().equals(Constants.ACTION_CANCEL_CAM_SYNC)){
						tempIntent = new Intent(this, CameraSyncService.class);
						tempIntent.setAction(CameraSyncService.ACTION_CANCEL);
						title = getString(R.string.cam_sync_syncing);
						text = getString(R.string.cam_sync_cancel_sync);
					}

					final Intent cancelIntent = tempIntent;
					AlertDialog.Builder builder = new AlertDialog.Builder(this, R.style.AppCompatAlertDialogStyle);
//					builder.setTitle(title);
		            builder.setMessage(text);

					builder.setPositiveButton(getString(R.string.general_yes),
							new DialogInterface.OnClickListener() {
								public void onClick(DialogInterface dialog, int whichButton) {
									if (tFLol != null){
										if (tFLol.isVisible()){
											tFLol.setNoActiveTransfers();
											supportInvalidateOptionsMenu();
										}
									}
									startService(cancelIntent);
								}
							});
					builder.setNegativeButton(getString(R.string.general_no), null);
					final AlertDialog dialog = builder.create();
					try {
						dialog.show();
					}
					catch(Exception ex)	{
						startService(cancelIntent);
					}
				}
    			else if (intent.getAction().equals(Constants.ACTION_SHOW_TRANSFERS)){
    				log("intent show transfers");
    				drawerItem = DrawerItem.TRANSFERS;
    				selectDrawerItemLollipop(drawerItem);
    			}
    			else if (intent.getAction().equals(Constants.ACTION_TAKE_SELFIE)){
    				log("Intent take selfie");
    				takePicture();
    			}
				else if (intent.getAction().equals(Constants.ACTION_CHANGE_AVATAR)){
					log("Intent CHANGE AVATAR");
					String path = intent.getStringExtra("IMAGE_PATH");
					log("Path of the avatar: "+path);
					String myAccountTag = getFragmentTag(R.id.my_account_tabs_pager, 0);
					maFLol = (MyAccountFragmentLollipop) getSupportFragmentManager().findFragmentByTag(myAccountTag);
					if(maFLol!=null){
						megaApi.setAvatar(path, maFLol);
					}
				}
    			intent.setAction(null);
				setIntent(null);
    		}
    	}

    	if (nV != null){
    		switch(drawerItem){
	    		case CLOUD_DRIVE:{
	    			log("onResume - case CLOUD DRIVE");
					//Check the tab to shown and the title of the actionBar
					int index = viewPagerCDrive.getCurrentItem();
					if(index==0) {
						log("onResume - TAB CLOUD DRIVE");
						if (parentHandleBrowser == -1||parentHandleBrowser==megaApi.getRootNode().getHandle()){
							log("Parent -1 or ROOTNODE");
							parentHandleBrowser = megaApi.getRootNode().getHandle();
							aB.setTitle(getString(R.string.section_cloud_drive));
							aB.setHomeAsUpIndicator(R.drawable.ic_menu_white);
						}
						else{
							MegaNode parentNode = megaApi.getNodeByHandle(parentHandleBrowser);
							aB.setTitle(parentNode.getName());
							log("indicator_arrow_back_135");
							aB.setHomeAsUpIndicator(R.drawable.ic_arrow_back_white);
						}
						String cloudTag = getFragmentTag(R.id.cloud_drive_tabs_pager, 0);
						fbFLol = (FileBrowserFragmentLollipop) getSupportFragmentManager().findFragmentByTag(cloudTag);
						if (fbFLol != null){
							getSupportFragmentManager()
									.beginTransaction()
									.detach(fbFLol)
									.attach(fbFLol)
									.commitNowAllowingStateLoss();
						}
					}
					else{
						log("onResume - TAB RUBBISH NODE");
						if (parentHandleRubbish == -1||parentHandleRubbish==megaApi.getRubbishNode().getHandle()){
							log("Parent -1 or RUBBISHNODE");
							aB.setTitle(getString(R.string.section_rubbish_bin));
							aB.setHomeAsUpIndicator(R.drawable.ic_menu_white);
						}
						else{
							MegaNode parentNode = megaApi.getNodeByHandle(parentHandleRubbish);
							if (parentNode == null){
								parentNode = megaApi.getRubbishNode();
							}
							aB.setTitle(parentNode.getName());
							log("indicator_arrow_back_137");
							aB.setHomeAsUpIndicator(R.drawable.ic_arrow_back_white);
						}
						String cloudTag = getFragmentTag(R.id.cloud_drive_tabs_pager, 1);
						rbFLol = (RubbishBinFragmentLollipop) getSupportFragmentManager().findFragmentByTag(cloudTag);
						if (rbFLol != null){
//								outSFLol.refresh(parentHandleOutgoing);
							getSupportFragmentManager()
									.beginTransaction()
									.detach(rbFLol)
									.attach(rbFLol)
									.commitNowAllowingStateLoss();
						}
					}
	    			break;
	    		}
				case ACCOUNT:{
					log("onPostResume - case ACCOUNT");
					aB.setTitle(getString(R.string.section_account));
					aB.setHomeAsUpIndicator(R.drawable.ic_menu_white);
					if (nV != null){
						Menu nVMenu = nV.getMenu();
						MenuItem hidden = nVMenu.findItem(R.id.navigation_item_hidden);
						resetNavigationViewMenu(nVMenu);
						hidden.setChecked(true);
					}
					break;
				}
	    		case SHARED_ITEMS:{
	    			log("onResume - case SHARED ITEMS");
	    			if (viewPagerShares != null){
	    				int index = viewPagerShares.getCurrentItem();
	        			if(index==0){
	        				String sharesTag = getFragmentTag(R.id.shares_tabs_pager, 0);
	        				inSFLol = (IncomingSharesFragmentLollipop) getSupportFragmentManager().findFragmentByTag(sharesTag);
	        				if (inSFLol != null){
		   						inSFLol.refresh(parentHandleIncoming);
	        				}
	        			}
	        			else{
	        				String sharesTag = getFragmentTag(R.id.shares_tabs_pager, 1);
	        				outSFLol = (OutgoingSharesFragmentLollipop) getSupportFragmentManager().findFragmentByTag(sharesTag);
	        				if (outSFLol != null){
	        					outSFLol.refresh(parentHandleOutgoing);
	        				}
	        			}
		    		}
		    		break;
	    		}
				case SETTINGS:{
					aB.setTitle(getString(R.string.action_settings));
					aB.setHomeAsUpIndicator(R.drawable.ic_menu_white);
					break;
				}
				case CONTACTS:{
					aB.setTitle(getString(R.string.section_contacts));
					aB.setHomeAsUpIndicator(R.drawable.ic_menu_white);
					break;
				}
				case CHAT:{
					if (nV != null){
						Menu nVMenu = nV.getMenu();
						resetNavigationViewMenu(nVMenu);
						MenuItem menuItem = nVMenu.findItem(R.id.navigation_item_chat);
						menuItem.setChecked(true);
						menuItem.setIcon(getResources().getDrawable(R.drawable.ic_menu_chat_red));
					}

					if (rChatFL != null){
						if(rChatFL.isAdded()){
							rChatFL.setChats();
						}

					}
					break;
				}
    		}
    	}
	}

	public void setChats(){
		if(drawerItem==DrawerItem.CHAT){
			if (rChatFL != null) {
				if (rChatFL.isAdded()) {
					rChatFL.setChats();
				}

			}
		}
	}

	public void setProfileAvatar(){
		log("setProfileAvatar");
		File avatar = null;
		if (getExternalCacheDir() != null){
			avatar = new File(getExternalCacheDir().getAbsolutePath(), myAccountInfo.getMyUser().getEmail() + ".jpg");
		}
		else{
			avatar = new File(getCacheDir().getAbsolutePath(), myAccountInfo.getMyUser().getEmail() + ".jpg");
		}
		Bitmap imBitmap = null;
		if (avatar.exists()){
			if (avatar.length() > 0){
				BitmapFactory.Options options = new BitmapFactory.Options();
				options.inJustDecodeBounds = true;
				BitmapFactory.decodeFile(avatar.getAbsolutePath(), options);

				// Calculate inSampleSize
				options.inSampleSize = Util.calculateInSampleSize(options, 250, 250);

				// Decode bitmap with inSampleSize set
				options.inJustDecodeBounds = false;

				imBitmap = BitmapFactory.decodeFile(avatar.getAbsolutePath(), options);
				if (imBitmap == null) {
					avatar.delete();
					if (getExternalCacheDir() != null){
						megaApi.getUserAvatar(myAccountInfo.getMyUser(), getExternalCacheDir().getAbsolutePath() + "/" + myAccountInfo.getMyUser().getEmail() + ".jpg", myAccountInfo);
					}
					else{
						megaApi.getUserAvatar(myAccountInfo.getMyUser(), getCacheDir().getAbsolutePath() + "/" + myAccountInfo.getMyUser().getEmail() + ".jpg", myAccountInfo);
					}
				}
				else{
					Bitmap circleBitmap = Bitmap.createBitmap(imBitmap.getWidth(), imBitmap.getHeight(), Bitmap.Config.ARGB_8888);

					BitmapShader shader = new BitmapShader (imBitmap,  TileMode.CLAMP, TileMode.CLAMP);
					Paint paint = new Paint();
					paint.setShader(shader);

					Canvas c = new Canvas(circleBitmap);
					int radius;
					if (imBitmap.getWidth() < imBitmap.getHeight())
						radius = imBitmap.getWidth()/2;
					else
						radius = imBitmap.getHeight()/2;

					c.drawCircle(imBitmap.getWidth()/2, imBitmap.getHeight()/2, radius, paint);
					nVPictureProfile.setImageBitmap(circleBitmap);
					nVPictureProfileTextView.setVisibility(View.GONE);
				}
			}
			else{
				if (getExternalCacheDir() != null){
					megaApi.getUserAvatar(myAccountInfo.getMyUser(), getExternalCacheDir().getAbsolutePath() + "/" + myAccountInfo.getMyUser().getEmail() + ".jpg", myAccountInfo);
				}
				else{
					megaApi.getUserAvatar(myAccountInfo.getMyUser(), getCacheDir().getAbsolutePath() + "/" + myAccountInfo.getMyUser().getEmail() + ".jpg", myAccountInfo);
				}
			}
		}
		else{
			if (getExternalCacheDir() != null){
				megaApi.getUserAvatar(myAccountInfo.getMyUser(), getExternalCacheDir().getAbsolutePath() + "/" + myAccountInfo.getMyUser().getEmail() + ".jpg", myAccountInfo);
			}
			else{
				megaApi.getUserAvatar(myAccountInfo.getMyUser(), getCacheDir().getAbsolutePath() + "/" + myAccountInfo.getMyUser().getEmail() + ".jpg", myAccountInfo);
			}
		}
	}

	public void setDefaultAvatar(){
		log("setDefaultAvatar");
		float density  = getResources().getDisplayMetrics().density;
		Bitmap defaultAvatar = Bitmap.createBitmap(Constants.DEFAULT_AVATAR_WIDTH_HEIGHT,Constants.DEFAULT_AVATAR_WIDTH_HEIGHT, Bitmap.Config.ARGB_8888);
		Canvas c = new Canvas(defaultAvatar);
		Paint p = new Paint();
		p.setAntiAlias(true);
		String color = megaApi.getUserAvatarColor(myAccountInfo.getMyUser());
		if(color!=null){
			log("The color to set the avatar is "+color);
			p.setColor(Color.parseColor(color));
		}
		else{
			log("Default color to the avatar");
			p.setColor(getResources().getColor(R.color.lollipop_primary_color));
		}

		int radius;
		if (defaultAvatar.getWidth() < defaultAvatar.getHeight())
			radius = defaultAvatar.getWidth()/2;
		else
			radius = defaultAvatar.getHeight()/2;

		c.drawCircle(defaultAvatar.getWidth()/2, defaultAvatar.getHeight()/2, radius, p);
		nVPictureProfile.setImageBitmap(defaultAvatar);

		int avatarTextSize = Util.getAvatarTextSize(density);
		log("DENSITY: " + density + ":::: " + avatarTextSize);

		String firstLetter = myAccountInfo.getFirstLetter();
		nVPictureProfileTextView.setText(firstLetter);
		nVPictureProfileTextView.setTextSize(32);
		nVPictureProfileTextView.setTextColor(Color.WHITE);
		nVPictureProfileTextView.setVisibility(View.VISIBLE);
	}

	public void setOfflineAvatar(String email, String firstLetter){
		log("setOfflineAvatar");

		File avatar = null;
		if (getExternalCacheDir() != null){
			avatar = new File(getExternalCacheDir().getAbsolutePath(), email + ".jpg");
		}
		else{
			avatar = new File(getCacheDir().getAbsolutePath(), email + ".jpg");
		}
		Bitmap imBitmap = null;
		if (avatar.exists()) {
			if (avatar.length() > 0) {
				BitmapFactory.Options options = new BitmapFactory.Options();
				options.inJustDecodeBounds = true;
				BitmapFactory.decodeFile(avatar.getAbsolutePath(), options);

				// Calculate inSampleSize
				options.inSampleSize = Util.calculateInSampleSize(options, 250, 250);

				// Decode bitmap with inSampleSize set
				options.inJustDecodeBounds = false;

				imBitmap = BitmapFactory.decodeFile(avatar.getAbsolutePath(), options);
				if (imBitmap != null) {
					Bitmap circleBitmap = Bitmap.createBitmap(imBitmap.getWidth(), imBitmap.getHeight(), Bitmap.Config.ARGB_8888);

					BitmapShader shader = new BitmapShader(imBitmap, TileMode.CLAMP, TileMode.CLAMP);
					Paint paint = new Paint();
					paint.setShader(shader);

					Canvas c = new Canvas(circleBitmap);
					int radius;
					if (imBitmap.getWidth() < imBitmap.getHeight())
						radius = imBitmap.getWidth() / 2;
					else
						radius = imBitmap.getHeight() / 2;

					c.drawCircle(imBitmap.getWidth() / 2, imBitmap.getHeight() / 2, radius, paint);
					nVPictureProfile.setImageBitmap(circleBitmap);
					nVPictureProfileTextView.setVisibility(View.GONE);
					return;
				}
			}
		}

		log("setDefaultAvatar");
		float density  = getResources().getDisplayMetrics().density;
		Bitmap defaultAvatar = Bitmap.createBitmap(Constants.DEFAULT_AVATAR_WIDTH_HEIGHT,Constants.DEFAULT_AVATAR_WIDTH_HEIGHT, Bitmap.Config.ARGB_8888);
		Canvas c = new Canvas(defaultAvatar);
		Paint p = new Paint();
		p.setAntiAlias(true);
		String color = megaApi.getUserAvatarColor(myAccountInfo.getMyUser());
		if(color!=null){
			log("The color to set the avatar is "+color);
			p.setColor(Color.parseColor(color));
		}
		else{
			log("Default color to the avatar");
			p.setColor(getResources().getColor(R.color.lollipop_primary_color));
		}

		int radius;
		if (defaultAvatar.getWidth() < defaultAvatar.getHeight())
			radius = defaultAvatar.getWidth()/2;
		else
			radius = defaultAvatar.getHeight()/2;

		c.drawCircle(defaultAvatar.getWidth()/2, defaultAvatar.getHeight()/2, radius, p);
		nVPictureProfile.setImageBitmap(defaultAvatar);

		int avatarTextSize = Util.getAvatarTextSize(density);
		log("DENSITY: " + density + ":::: " + avatarTextSize);

		nVPictureProfileTextView.setText(firstLetter);
		nVPictureProfileTextView.setTextSize(32);
		nVPictureProfileTextView.setTextColor(Color.WHITE);
		nVPictureProfileTextView.setVisibility(View.VISIBLE);

	}

//	@Override
//	protected void onPostResume() {
//		log("onPostResume");
//	    super.onPostResume();
//	    if (isSearching){
//			selectDrawerItemLollipop(DrawerItem.SEARCH);
//    		isSearching = false;
//	    }
//	}

	public void showDialogChangeUserAttribute(){
		log("showDialogChangeUserAttribute");

		LinearLayout layout = new LinearLayout(this);
		layout.setOrientation(LinearLayout.VERTICAL);
		LinearLayout.LayoutParams params = new LinearLayout.LayoutParams(LinearLayout.LayoutParams.MATCH_PARENT, LinearLayout.LayoutParams.WRAP_CONTENT);
		params.setMargins(Util.scaleWidthPx(20, outMetrics), Util.scaleHeightPx(20, outMetrics), Util.scaleWidthPx(17, outMetrics), 0);

		final EditText inputFirstName = new EditText(this);
		layout.addView(inputFirstName, params);
		final EditText inputLastName = new EditText(this);
		layout.addView(inputLastName, params);
		final EditText inputMail = new EditText(this);
		layout.addView(inputMail, params);

		inputFirstName.setSingleLine();
		inputFirstName.setText(myAccountInfo.getFirstNameText());
		inputFirstName.setTextColor(getResources().getColor(R.color.text_secondary));
		inputFirstName.setImeOptions(EditorInfo.IME_ACTION_NEXT);
		inputFirstName.setTextSize(TypedValue.COMPLEX_UNIT_SP, 16);
		inputFirstName.setOnEditorActionListener(new OnEditorActionListener() {
			@Override
			public boolean onEditorAction(TextView v, int actionId,	KeyEvent event) {
				if (actionId == EditorInfo.IME_ACTION_NEXT) {
					String value = inputFirstName.getText().toString().trim();
					if(value.equals("")||value.isEmpty()){
						log("input is empty");
						inputFirstName.setError(getString(R.string.invalid_string));
						inputFirstName.requestFocus();
					} else {
						log("action NEXT ime - change user attribute");
						inputLastName.requestFocus();
					}
				}
				else{
					log("other IME" + actionId);
				}
				return false;
			}
		});
		inputFirstName.setImeActionLabel(getString(R.string.next_ime_action),EditorInfo.IME_ACTION_NEXT);
		inputLastName.setSingleLine();
		inputLastName.setText(myAccountInfo.getLastNameText());
		inputLastName.setTextColor(getResources().getColor(R.color.text_secondary));
		inputLastName.setTextSize(TypedValue.COMPLEX_UNIT_SP, 16);
		inputLastName.setImeOptions(EditorInfo.IME_ACTION_NEXT);

		inputLastName.setOnEditorActionListener(new OnEditorActionListener() {
			@Override
			public boolean onEditorAction(TextView v, int actionId,	KeyEvent event) {
				if (actionId == EditorInfo.IME_ACTION_NEXT) {
					String value = inputLastName.getText().toString().trim();
					if(value.equals("")||value.isEmpty()){
						log("input is empty");
						inputLastName.setError(getString(R.string.invalid_string));
						inputLastName.requestFocus();
					} else {
						log("action NEXT ime - change user attribute");
						inputMail.requestFocus();
					}
				}
				else{
					log("other IME" + actionId);
				}
				return false;
			}
		});
		inputLastName.setImeActionLabel(getString(R.string.next_ime_action),EditorInfo.IME_ACTION_NEXT);

		inputMail.setSingleLine();
		inputMail.setText(myAccountInfo.getMyUser().getEmail());
		inputMail.setTextColor(getResources().getColor(R.color.text_secondary));
		inputMail.setTextSize(TypedValue.COMPLEX_UNIT_SP, 16);
		inputMail.setImeOptions(EditorInfo.IME_ACTION_DONE);
		inputMail.setInputType(InputType.TYPE_TEXT_VARIATION_EMAIL_ADDRESS);
		inputMail.setOnEditorActionListener(new OnEditorActionListener() {
			@Override
			public boolean onEditorAction(TextView v, int actionId,	KeyEvent event) {
				if (actionId == EditorInfo.IME_ACTION_DONE) {
					String valueFirstName = inputFirstName.getText().toString().trim();
					String valueLastName = inputLastName.getText().toString().trim();
					String value = inputMail.getText().toString().trim();
					String emailError = Util.getEmailError(value, managerActivity);
					if (emailError != null) {
						inputMail.setError(emailError);
						inputMail.requestFocus();
					}
					else if(valueFirstName.equals("")||valueFirstName.isEmpty()){
						log("input is empty");
						inputFirstName.setError(getString(R.string.invalid_string));
						inputFirstName.requestFocus();
					}
					else if(valueLastName.equals("")||valueLastName.isEmpty()){
						log("input is empty");
						inputLastName.setError(getString(R.string.invalid_string));
						inputLastName.requestFocus();
					}
					else {
						log("positive button pressed - change user attribute");
						int countAttributes = aC.updateUserAttributes(myAccountInfo.getFirstNameText(), valueFirstName, myAccountInfo.getLastNameText(), valueLastName, myAccountInfo.getMyUser().getEmail(), value);
						String myAccountTag = getFragmentTag(R.id.my_account_tabs_pager, 0);
						maFLol = (MyAccountFragmentLollipop) getSupportFragmentManager().findFragmentByTag(myAccountTag);
						if(maFLol!=null){
							maFLol.setCountUserAttributes(countAttributes);
						}
						changeUserAttributeDialog.dismiss();
					}
				}
				else{
					log("other IME" + actionId);
				}
				return false;
			}
		});
		inputMail.setImeActionLabel(getString(R.string.title_edit_profile_info),EditorInfo.IME_ACTION_DONE);

		AlertDialog.Builder builder = new AlertDialog.Builder(this, R.style.AppCompatAlertDialogStyle);
		builder.setTitle(getString(R.string.title_edit_profile_info));

		builder.setPositiveButton(getString(R.string.title_edit_profile_info),
				new DialogInterface.OnClickListener() {
					public void onClick(DialogInterface dialog, int whichButton) {

					}
				});
		builder.setNegativeButton(getString(android.R.string.cancel), null);
		builder.setView(layout);

		changeUserAttributeDialog = builder.create();
		changeUserAttributeDialog.show();
		changeUserAttributeDialog.getButton(AlertDialog.BUTTON_POSITIVE).setOnClickListener(new View.OnClickListener() {
			@Override
			public void onClick(View v) {
				log("OK BTTN PASSWORD");
				String valueFirstName = inputFirstName.getText().toString().trim();
				String valueLastName = inputLastName.getText().toString().trim();
				String value = inputMail.getText().toString().trim();
				String emailError = Util.getEmailError(value, managerActivity);
				if (emailError != null) {
					inputMail.setError(emailError);
					inputMail.requestFocus();
				}
				else if(valueFirstName.equals("")||valueFirstName.isEmpty()){
					log("input is empty");
					inputFirstName.setError(getString(R.string.invalid_string));
					inputFirstName.requestFocus();
				}
				else if(valueLastName.equals("")||valueLastName.isEmpty()){
					log("input is empty");
					inputLastName.setError(getString(R.string.invalid_string));
					inputLastName.requestFocus();
				}
				else {
					log("positive button pressed - change user attribute");
					int countAttributes = aC.updateUserAttributes(myAccountInfo.getFirstNameText(), valueFirstName, myAccountInfo.getLastNameText(), valueLastName, myAccountInfo.getMyUser().getEmail(), value);
					String myAccountTag = getFragmentTag(R.id.my_account_tabs_pager, 0);
					maFLol = (MyAccountFragmentLollipop) getSupportFragmentManager().findFragmentByTag(myAccountTag);
					if(maFLol!=null){
						maFLol.setCountUserAttributes(countAttributes);
					}
					changeUserAttributeDialog.dismiss();
				}
			}
		});
		showKeyboardDelayed(inputFirstName);
	}

	@Override
	protected void onStop(){
		log("onStop");
		super.onStop();
	}

	@Override
	protected void onPause() {
    	log("onPause");
    	managerActivity = null;
    	super.onPause();

		MegaApplication.activityPaused();
    }

	@Override
    protected void onDestroy(){
		log("onDestroy()");

    	if (megaApi.getRootNode() != null){
    		megaApi.removeGlobalListener(this);
    		megaApi.removeTransferListener(this);
    		megaApi.removeRequestListener(this);
    	}

    	super.onDestroy();
	}

	public void selectDrawerItemCloudDrive(){
		log("selectDrawerItemCloudDrive");

		tB.setVisibility(View.VISIBLE);
		contactsSectionLayout.setVisibility(View.GONE);
		viewPagerContacts.setVisibility(View.GONE);
		sharesSectionLayout.setVisibility(View.GONE);
		viewPagerShares.setVisibility(View.GONE);
		myAccountSectionLayout.setVisibility(View.GONE);
		viewPagerMyAccount.setVisibility(View.GONE);

		if (mTabsAdapterCDrive == null){
			log("mTabsAdapterCloudDrive == null");
			cloudSectionLayout.setVisibility(View.VISIBLE);
			viewPagerCDrive.setVisibility(View.VISIBLE);
			mTabsAdapterCDrive = new CloudDrivePagerAdapter(getSupportFragmentManager(),this);
			viewPagerCDrive.setAdapter(mTabsAdapterCDrive);
			tabLayoutCloud.setupWithViewPager(viewPagerCDrive);

			//Force on CreateView, addTab do not execute onCreateView
			if(indexCloud!=-1){
				log("The index of the TAB CLOUD is: "+indexCloud);
				if (viewPagerCDrive != null){
					if(indexCloud==0){
						log("after creating tab in CLOUD TAB: "+parentHandleBrowser);

<<<<<<< HEAD
=======
								String cloudTag = getFragmentTag(R.id.cloud_drive_tabs_pager, 1);
								rbFLol = (RubbishBinFragmentLollipop) getSupportFragmentManager().findFragmentByTag(cloudTag);
								if (rbFLol != null){
//								outSFLol.refresh(parentHandleOutgoing);
									getSupportFragmentManager()
											.beginTransaction()
											.detach(rbFLol)
											.attach(rbFLol)
											.commitNowAllowingStateLoss();
								}
								viewPagerCDrive.setCurrentItem(1);
							}
							aB.setTitle(getString(R.string.section_cloud_drive));
						}
						indexCloud=-1;
					}
					else{
						//No bundle, no change of orientation
						log("indexCloud is NOT -1");
					}
   				}
    			else{
    				log("mTabsAdapterCloudDrive NOT null");
        			cloudSectionLayout.setVisibility(View.VISIBLE);
        			viewPagerCDrive.setVisibility(View.VISIBLE);

        			String sharesTag = getFragmentTag(R.id.cloud_drive_tabs_pager, 0);
    				fbFLol = (FileBrowserFragmentLollipop) getSupportFragmentManager().findFragmentByTag(sharesTag);

    				sharesTag = getFragmentTag(R.id.cloud_drive_tabs_pager, 1);
    				rbFLol = (RubbishBinFragmentLollipop) getSupportFragmentManager().findFragmentByTag(sharesTag);

    				//Check viewPager to determine the tab shown

    				if(viewPagerCDrive!=null){
    					int index = viewPagerCDrive.getCurrentItem();
            			log("Fragment Index: " + index);
            			if(index == 1){
            				//Rubbish Bin TAB
            				MegaNode parentNode = megaApi.getNodeByHandle(parentHandleRubbish);
        					if (parentNode != null){
        						if (parentNode.getHandle() == megaApi.getRubbishNode().getHandle()){
        							aB.setTitle(getString(R.string.section_rubbish_bin));
        							aB.setHomeAsUpIndicator(R.drawable.ic_menu_white);
        							firstNavigationLevel = true;
        						}
        						else{
        							aB.setTitle(parentNode.getName());
									log("indicator_arrow_back_886");
        							aB.setHomeAsUpIndicator(R.drawable.ic_arrow_back_white);
        							firstNavigationLevel = false;
        						}
        					}
        				else{
        						parentHandleRubbish = megaApi.getRubbishNode().getHandle();
        						parentNode = megaApi.getRootNode();
        						aB.setTitle(getString(R.string.section_rubbish_bin));
        						aB.setHomeAsUpIndicator(R.drawable.ic_menu_white);
        						firstNavigationLevel = true;
        					}
        					ArrayList<MegaNode> nodes = megaApi.getChildren(parentNode, orderCloud);
        					rbFLol.setNodes(nodes);
            			}
            			else{
            				//Cloud Drive TAB
            				MegaNode parentNode = megaApi.getNodeByHandle(parentHandleBrowser);
        					if (parentNode != null){
        						if (parentNode.getHandle() == megaApi.getRootNode().getHandle()){
        							aB.setTitle(getString(R.string.section_cloud_drive));
        							aB.setHomeAsUpIndicator(R.drawable.ic_menu_white);
        							firstNavigationLevel = true;
        						}
        						else{
        							aB.setTitle(parentNode.getName());
									log("indicator_arrow_back_887");
        							aB.setHomeAsUpIndicator(R.drawable.ic_arrow_back_white);
        							firstNavigationLevel = false;
        						}
        					}
        					else{
        						parentHandleBrowser = megaApi.getRootNode().getHandle();
        						parentNode = megaApi.getRootNode();
        						aB.setTitle(getString(R.string.section_cloud_drive));
        						aB.setHomeAsUpIndicator(R.drawable.ic_menu_white);
        						firstNavigationLevel = true;
        					}
        					ArrayList<MegaNode> nodes = new ArrayList<MegaNode>();
        					if(parentNode==null){
        						nodes =	megaApi.getChildren(megaApi.getRootNode(), orderCloud);
        					}
        					else{
        						nodes =	megaApi.getChildren(parentNode, orderCloud);
        					}
							String cloudTag = getFragmentTag(R.id.cloud_drive_tabs_pager, 0);
							fbFLol = (FileBrowserFragmentLollipop) getSupportFragmentManager().findFragmentByTag(cloudTag);
							if(fbFLol!=null){
								log("FileBrowserFragmentLollipop recovered twice!");
								fbFLol.setNodes(nodes);
								fbFLol.setParentHandle(parentHandleBrowser);
							}
            			}
    				}
    				else{
    					MegaNode parentNode = megaApi.getNodeByHandle(parentHandleBrowser);
    					if (parentNode != null){
    						if (parentNode.getHandle() == megaApi.getRootNode().getHandle()){
    							aB.setTitle(getString(R.string.section_cloud_drive));
    							aB.setHomeAsUpIndicator(R.drawable.ic_menu_white);
    							firstNavigationLevel = true;
    						}
    						else{
    							aB.setTitle(parentNode.getName());
								log("indicator_arrow_back_890");
    							aB.setHomeAsUpIndicator(R.drawable.ic_arrow_back_white);
    							firstNavigationLevel = false;
    						}
    					}
    					else{
    						parentHandleBrowser = megaApi.getRootNode().getHandle();
    						parentNode = megaApi.getRootNode();
    						aB.setTitle(getString(R.string.section_cloud_drive));
    						aB.setHomeAsUpIndicator(R.drawable.ic_menu_white);
    						firstNavigationLevel = true;
    					}
    					ArrayList<MegaNode> nodes = megaApi.getChildren(parentNode, orderCloud);
>>>>>>> 030b61cd
						String cloudTag = getFragmentTag(R.id.cloud_drive_tabs_pager, 0);
						fbFLol = (FileBrowserFragmentLollipop) getSupportFragmentManager().findFragmentByTag(cloudTag);
						if (fbFLol != null){
							getSupportFragmentManager()
									.beginTransaction()
									.detach(fbFLol)
									.attach(fbFLol)
									.commitNowAllowingStateLoss();
						}
						viewPagerCDrive.setCurrentItem(0);
					}
					else{
						log("after creating tab in RUBBISH TAB: "+parentHandleRubbish);

						String cloudTag = getFragmentTag(R.id.cloud_drive_tabs_pager, 1);
						rbFLol = (RubbishBinFragmentLollipop) getSupportFragmentManager().findFragmentByTag(cloudTag);
						if (rbFLol != null){
//								outSFLol.refresh(parentHandleOutgoing);
							getSupportFragmentManager()
									.beginTransaction()
									.detach(rbFLol)
									.attach(rbFLol)
									.commitNowAllowingStateLoss();
						}
						viewPagerCDrive.setCurrentItem(1);
					}
				}
				indexCloud=-1;
			}
			else{
				//No bundle, no change of orientation
				log("indexCloud is NOT -1");
			}
		}
		else{
			log("mTabsAdapterCloudDrive NOT null");
			cloudSectionLayout.setVisibility(View.VISIBLE);
			viewPagerCDrive.setVisibility(View.VISIBLE);

			String sharesTag = getFragmentTag(R.id.cloud_drive_tabs_pager, 0);
			fbFLol = (FileBrowserFragmentLollipop) getSupportFragmentManager().findFragmentByTag(sharesTag);

			sharesTag = getFragmentTag(R.id.cloud_drive_tabs_pager, 1);
			rbFLol = (RubbishBinFragmentLollipop) getSupportFragmentManager().findFragmentByTag(sharesTag);

			//Check viewPager to determine the tab shown

			if(viewPagerCDrive!=null){
				int index = viewPagerCDrive.getCurrentItem();
				log("Fragment Index: " + index);
				if(index == 1){
					//Rubbish Bin TAB
					MegaNode parentNode = megaApi.getNodeByHandle(parentHandleRubbish);
					if (parentNode != null){
						if (parentNode.getHandle() == megaApi.getRubbishNode().getHandle()){
							aB.setTitle(getString(R.string.section_rubbish_bin));
							aB.setHomeAsUpIndicator(R.drawable.ic_menu_white);
							firstNavigationLevel = true;
						}
						else{
							aB.setTitle(parentNode.getName());
							log("indicator_arrow_back_886");
							aB.setHomeAsUpIndicator(R.drawable.ic_arrow_back_white);
							firstNavigationLevel = false;
						}
					}
					else{
						parentHandleRubbish = megaApi.getRubbishNode().getHandle();
						parentNode = megaApi.getRootNode();
						aB.setTitle(getString(R.string.section_rubbish_bin));
						aB.setHomeAsUpIndicator(R.drawable.ic_menu_white);
						firstNavigationLevel = true;
					}
					ArrayList<MegaNode> nodes = megaApi.getChildren(parentNode, orderCloud);
					rbFLol.setNodes(nodes);
				}
				else{
					//Cloud Drive TAB
					MegaNode parentNode = megaApi.getNodeByHandle(parentHandleBrowser);
					if (parentNode != null){
						if (parentNode.getHandle() == megaApi.getRootNode().getHandle()){
							aB.setTitle(getString(R.string.section_cloud_drive));
							aB.setHomeAsUpIndicator(R.drawable.ic_menu_white);
							firstNavigationLevel = true;
						}
						else{
							aB.setTitle(parentNode.getName());
							log("indicator_arrow_back_887");
							aB.setHomeAsUpIndicator(R.drawable.ic_arrow_back_white);
							firstNavigationLevel = false;
						}
					}
					else{
						parentHandleBrowser = megaApi.getRootNode().getHandle();
						parentNode = megaApi.getRootNode();
						aB.setTitle(getString(R.string.section_cloud_drive));
						aB.setHomeAsUpIndicator(R.drawable.ic_menu_white);
						firstNavigationLevel = true;
					}
					ArrayList<MegaNode> nodes = new ArrayList<MegaNode>();
					if(parentNode==null){
						nodes =	megaApi.getChildren(megaApi.getRootNode(), orderCloud);
					}
					else{
						nodes =	megaApi.getChildren(parentNode, orderCloud);
					}
					String cloudTag = getFragmentTag(R.id.cloud_drive_tabs_pager, 0);
					fbFLol = (FileBrowserFragmentLollipop) getSupportFragmentManager().findFragmentByTag(cloudTag);
					if(fbFLol!=null){
						log("FileBrowserFragmentLollipop recovered twice!");
						fbFLol.setNodes(nodes);
						fbFLol.setParentHandle(parentHandleBrowser);
					}
				}
			}
			else{
				MegaNode parentNode = megaApi.getNodeByHandle(parentHandleBrowser);
				if (parentNode != null){
					if (parentNode.getHandle() == megaApi.getRootNode().getHandle()){
						aB.setTitle(getString(R.string.section_cloud_drive));
						aB.setHomeAsUpIndicator(R.drawable.ic_menu_white);
						firstNavigationLevel = true;
					}
					else{
						aB.setTitle(parentNode.getName());
						log("indicator_arrow_back_890");
						aB.setHomeAsUpIndicator(R.drawable.ic_arrow_back_white);
						firstNavigationLevel = false;
					}
				}
				else{
					parentHandleBrowser = megaApi.getRootNode().getHandle();
					parentNode = megaApi.getRootNode();
					aB.setTitle(getString(R.string.section_cloud_drive));
					aB.setHomeAsUpIndicator(R.drawable.ic_menu_white);
					firstNavigationLevel = true;
				}
				ArrayList<MegaNode> nodes = megaApi.getChildren(parentNode, orderCloud);
				String cloudTag = getFragmentTag(R.id.cloud_drive_tabs_pager, 0);
				fbFLol = (FileBrowserFragmentLollipop) getSupportFragmentManager().findFragmentByTag(cloudTag);
				if(fbFLol!=null){
					log("FileBrowserFragmentLollipop recovered once more!");
					fbFLol.setNodes(nodes);
				}
			}
		}

		viewPagerCDrive.addOnPageChangeListener(new ViewPager.OnPageChangeListener() {
			public void onPageScrollStateChanged(int state) {}
			public void onPageScrolled(int position, float positionOffset, int positionOffsetPixels) {}

			public void onPageSelected(int position) {
				log("onTabChanged TabId :"+ position);
				supportInvalidateOptionsMenu();
				if(position == 0){
					String cFTag = getFragmentTag(R.id.cloud_drive_tabs_pager, 0);
					fbFLol = (FileBrowserFragmentLollipop) getSupportFragmentManager().findFragmentByTag(cFTag);
					if (fbFLol != null){
						log("parentHandleCloud: "+ parentHandleBrowser);
						if(parentHandleBrowser==megaApi.getRootNode().getHandle()||parentHandleBrowser==-1){
							log("aB.setTitle2");
							aB.setTitle(getResources().getString(R.string.section_cloud_drive));
							log("aB.setHomeAsUpIndicator_11");
							aB.setHomeAsUpIndicator(R.drawable.ic_menu_white);
							fbFLol.setNodes(megaApi.getChildren(megaApi.getRootNode(), orderCloud));
							firstNavigationLevel = true;
						}
						else {
							MegaNode node = megaApi.getNodeByHandle(parentHandleBrowser);
							aB.setTitle(node.getName());
							log("indicator_arrow_back_891");
							aB.setHomeAsUpIndicator(R.drawable.ic_arrow_back_white);
							fbFLol.setNodes(megaApi.getChildren(node, orderCloud));
							firstNavigationLevel = false;
						}
					}
				}
				else if(position == 1){
					String cFTag = getFragmentTag(R.id.cloud_drive_tabs_pager, 1);
					rbFLol = (RubbishBinFragmentLollipop) getSupportFragmentManager().findFragmentByTag(cFTag);
					if (rbFLol != null){
						log("parentHandleRubbish: "+ parentHandleRubbish);
						if(parentHandleRubbish == megaApi.getRubbishNode().getHandle() || parentHandleRubbish == -1){
							aB.setTitle(getResources().getString(R.string.section_rubbish_bin));
							log("aB.setHomeAsUpIndicator_13");
							aB.setHomeAsUpIndicator(R.drawable.ic_menu_white);
							rbFLol.setNodes(megaApi.getChildren(megaApi.getRubbishNode(), orderCloud));
							firstNavigationLevel = true;
						}
						else{
							MegaNode node = megaApi.getNodeByHandle(parentHandleRubbish);
							aB.setTitle(node.getName());
							log("indicator_arrow_back_892");
							aB.setHomeAsUpIndicator(R.drawable.ic_arrow_back_white);
							rbFLol.setNodes(megaApi.getChildren(node, orderCloud));
							firstNavigationLevel = false;
						}
					}

				}
				showFabButton();
			}
		});

		if (!firstTime){
			log("Its NOT first time");
			drawerLayout.closeDrawer(Gravity.LEFT);

			if (dbH.getContactsSize() != megaApi.getContacts().size()){
				dbH.clearContacts();
				FillDBContactsTask fillDBContactsTask = new FillDBContactsTask(this);
				fillDBContactsTask.execute();
			}
		}
		else{
			log("Its first time");

			drawerLayout.openDrawer(Gravity.LEFT);
			//Fill the contacts DB
			FillDBContactsTask fillDBContactsTask = new FillDBContactsTask(this);
			fillDBContactsTask.execute();
			firstTime = false;
		}

		viewPagerContacts.setVisibility(View.GONE);
	}

	public void showOfflineMode(){
		log("showOfflineMode");

		usedSpaceLayout.setVisibility(View.GONE);

		Menu nVMenu = nV.getMenu();
		drawerMenuItem = nVMenu.findItem(R.id.navigation_item_saved_for_offline);
		if (drawerMenuItem != null){
			disableNavigationViewMenu(nVMenu);
			drawerMenuItem.setChecked(true);
			drawerMenuItem.setIcon(getResources().getDrawable(R.drawable.saved_for_offline_red));
		}

		UserCredentials credentials = dbH.getCredentials();
		if(credentials!=null){
			String emailCredentials = credentials.getEmail();
			if(emailCredentials!=null){
				nVEmail.setText(emailCredentials);
			}

			String firstNameText = credentials.getFirstName();
			String lastNameText = credentials.getLastName();
			String fullName = "";
			if(firstNameText==null){
				firstNameText="";
			}
			if(lastNameText==null){
				lastNameText="";
			}
			if (firstNameText.trim().length() <= 0){
				fullName = lastNameText;
			}
			else{
				fullName = firstNameText + " " + lastNameText;
			}

			if (fullName.trim().length() <= 0){
				log("Put email as fullname");
				String[] splitEmail = emailCredentials.split("[@._]");
				fullName = splitEmail[0];
			}

			if (fullName.trim().length() <= 0){
				fullName = getString(R.string.name_text)+" "+getString(R.string.lastname_text);
				log("Full name set by default: "+fullName);
			}

			nVDisplayName.setText(fullName);

			String firstLetter = fullName.charAt(0) + "";
			firstLetter = firstLetter.toUpperCase(Locale.getDefault());

			setOfflineAvatar(emailCredentials, firstLetter);
		}

		drawerItem=DrawerItem.SAVED_FOR_OFFLINE;
		selectDrawerItemLollipop(drawerItem);
	}

	public void selectDrawerItemSharedItems(){
		log("selectDrawerItemSharedItems");
		tB.setVisibility(View.VISIBLE);

		if (aB == null){
			aB = getSupportActionBar();
		}

		contactsSectionLayout.setVisibility(View.GONE);
		viewPagerContacts.setVisibility(View.GONE);
		cloudSectionLayout.setVisibility(View.GONE);
		viewPagerCDrive.setVisibility(View.GONE);

		if (mTabsAdapterShares == null){
			log("mTabsAdapterShares is NULL");
			sharesSectionLayout.setVisibility(View.VISIBLE);
			viewPagerShares.setVisibility(View.VISIBLE);

			mTabsAdapterShares = new SharesPageAdapter(getSupportFragmentManager(),this);
			viewPagerShares.setAdapter(mTabsAdapterShares);
			tabLayoutShares.setupWithViewPager(viewPagerShares);

			//Force on CreateView, addTab do not execute onCreateView
			if(indexShares!=-1){
				log("The index of the TAB Shares is: "+indexShares);
				if (viewPagerShares != null){
					if(indexShares==0){
						log("after creating tab in INCOMING TAB: "+parentHandleIncoming);
						log("deepBrowserTreeIncoming: "+deepBrowserTreeIncoming);

						String sharesTag = getFragmentTag(R.id.shares_tabs_pager, 0);
						inSFLol = (IncomingSharesFragmentLollipop) getSupportFragmentManager().findFragmentByTag(sharesTag);
						if (inSFLol != null){
//								inSFLol.refresh(parentHandleIncoming);
							getSupportFragmentManager()
									.beginTransaction()
									.detach(inSFLol)
									.attach(inSFLol)
									.commitNowAllowingStateLoss();
						}
						viewPagerShares.setCurrentItem(0);
					}
					else{
						log("after creating tab in OUTGOING TAB: "+parentHandleOutgoing);

						String sharesTag = getFragmentTag(R.id.shares_tabs_pager, 1);
						outSFLol = (OutgoingSharesFragmentLollipop) getSupportFragmentManager().findFragmentByTag(sharesTag);
						if (outSFLol != null){
//								outSFLol.refresh(parentHandleOutgoing);
							getSupportFragmentManager()
									.beginTransaction()
									.detach(outSFLol)
									.attach(outSFLol)
									.commitNowAllowingStateLoss();
						}
						viewPagerShares.setCurrentItem(1);
					}
				}
				indexShares=-1;
			}
			else {
				//No bundle, no change of orientation
				log("indexShares is NOT -1");
			}
		}
		else{
			log("mTabsAdapterShares NOT null");
			sharesSectionLayout.setVisibility(View.VISIBLE);
			viewPagerShares.setVisibility(View.VISIBLE);

			String sharesTag = getFragmentTag(R.id.shares_tabs_pager, 0);
			inSFLol = (IncomingSharesFragmentLollipop) getSupportFragmentManager().findFragmentByTag(sharesTag);
			sharesTag = getFragmentTag(R.id.shares_tabs_pager, 1);
			outSFLol = (OutgoingSharesFragmentLollipop) getSupportFragmentManager().findFragmentByTag(sharesTag);

			//Needed when changing list<->grid
//    				if (inSFLol != null){
//	        			inSFLol.setOrder(orderOthers);
//	        			inSFLol.setIsList(isList);
//
//	        			FragmentTransaction fragTransaction = getSupportFragmentManager().beginTransaction();
//	        			fragTransaction.detach(inSFLol);
//	        			fragTransaction.commit();
//
//	        			fragTransaction = getSupportFragmentManager().beginTransaction();
//	        			fragTransaction.attach(inSFLol);
//	        			fragTransaction.commit();
//    				}
//
//    				if (outSFLol != null){
//    					outSFLol.setOrder(orderOthers);
//    					outSFLol.setIsList(isList);
//
//    					FragmentTransaction fragTransaction = getSupportFragmentManager().beginTransaction();
//	        			fragTransaction.detach(outSFLol);
//	        			fragTransaction.commit();
//
//	        			fragTransaction = getSupportFragmentManager().beginTransaction();
//	        			fragTransaction.attach(outSFLol);
//	        			fragTransaction.commit();
//    				}

			int index = viewPagerShares.getCurrentItem();
			log("Fragment Index Shared Items: " + index);
			if(index==0){
				//INCOMING TAB
//        				String sharesTag = getFragmentTag(R.id.shares_tabs_pager, 0);
//        				inSFLol = (IncomingSharesFragmentLollipop) getSupportFragmentManager().findFragmentByTag(sharesTag);
				if (inSFLol != null){
					MegaNode node = megaApi.getNodeByHandle(parentHandleIncoming);
					log("Selected Incoming with parent: "+parentHandleIncoming);
					log("inSFLol deepBrowserTreeIncoming: "+deepBrowserTreeIncoming);
					if (node != null){
						inSFLol.setNodes(megaApi.getChildren(node, orderOthers));
						inSFLol.setParentHandle(parentHandleIncoming);
						inSFLol.setDeepBrowserTree(deepBrowserTreeIncoming);
						aB.setTitle(node.getName());
						log("indicator_arrow_back_893");
						aB.setHomeAsUpIndicator(R.drawable.ic_arrow_back_white);
						firstNavigationLevel = false;
					}
					else{
						log("The Node is NULL");
						inSFLol.findNodes();
						aB.setTitle(getResources().getString(R.string.section_shared_items));
						log("aB.setHomeAsUpIndicator_16");
						aB.setHomeAsUpIndicator(R.drawable.ic_menu_white);
						firstNavigationLevel = true;
					}
				}
			}
			else{
//        				String sharesTag = getFragmentTag(R.id.shares_tabs_pager, 1);
//        				outSFLol = (OutgoingSharesFragmentLollipop) getSupportFragmentManager().findFragmentByTag(sharesTag);
				if (outSFLol != null){
//        					outSFLol.refresh(parentHandleIncoming);
					MegaNode node = megaApi.getNodeByHandle(parentHandleOutgoing);
					if (node != null){
						outSFLol.setNodes(megaApi.getChildren(node, orderOthers));
						aB.setTitle(node.getName());
						log("indicator_arrow_back_894");
						aB.setHomeAsUpIndicator(R.drawable.ic_arrow_back_white);
						firstNavigationLevel = false;
					}
					else{
						outSFLol.refresh();
						aB.setTitle(getResources().getString(R.string.section_shared_items));
						log("aB.setHomeAsUpIndicator_18");
						aB.setHomeAsUpIndicator(R.drawable.ic_menu_white);
						firstNavigationLevel = true;
					}
				}
			}
		}

		sharesSectionLayout.setVisibility(View.VISIBLE);
		viewPagerShares.setVisibility(View.VISIBLE);

		viewPagerShares.addOnPageChangeListener(new ViewPager.OnPageChangeListener() {

			@Override
			public void onPageScrolled(int position, float positionOffset, int positionOffsetPixels) {
			}

			@Override
			public void onPageSelected(int position) {
				log("TabId :"+ position);
				supportInvalidateOptionsMenu();
				if(position == 1){
					String sharesTag = getFragmentTag(R.id.shares_tabs_pager, 1);
					outSFLol = (OutgoingSharesFragmentLollipop) getSupportFragmentManager().findFragmentByTag(sharesTag);
					if (outSFLol != null){

						if(parentHandleOutgoing!=-1){
							MegaNode node = megaApi.getNodeByHandle(parentHandleOutgoing);
							aB.setTitle(node.getName());
							log("indicator_arrow_back_895");
							aB.setHomeAsUpIndicator(R.drawable.ic_arrow_back_white);
							firstNavigationLevel = false;
							outSFLol.setNodes(megaApi.getChildren(node, orderOthers));
						}
						else{
							aB.setTitle(getResources().getString(R.string.section_shared_items));
							log("aB.setHomeAsUpIndicator_20");
							aB.setHomeAsUpIndicator(R.drawable.ic_menu_white);
							firstNavigationLevel = true;
						}
					}
					else{
						log("outSFLol == null");
					}
				}
				else if(position == 0){
					String sharesTag = getFragmentTag(R.id.shares_tabs_pager, 0);
					inSFLol = (IncomingSharesFragmentLollipop) getSupportFragmentManager().findFragmentByTag(sharesTag);
					if (inSFLol != null){

						if(parentHandleIncoming!=-1){
							MegaNode node = megaApi.getNodeByHandle(parentHandleIncoming);
							aB.setTitle(node.getName());
							log("indicator_arrow_back_896");
							aB.setHomeAsUpIndicator(R.drawable.ic_arrow_back_white);
							firstNavigationLevel = false;
							inSFLol.setNodes(megaApi.getChildren(node, orderOthers));
						}
						else{
							aB.setTitle(getResources().getString(R.string.section_shared_items));
							log("aB.setHomeAsUpIndicator_22");
							aB.setHomeAsUpIndicator(R.drawable.ic_menu_white);
							firstNavigationLevel = true;
						}
					}
					else{
						log("inSFLol == null");
					}
				}
				showFabButton();
			}

			@Override
			public void onPageScrollStateChanged(int state) {
			}
		});

		drawerLayout.closeDrawer(Gravity.LEFT);
	}

	public void selectDrawerItemContacts (){
		log("selectDrawerItemContacts");
		tB.setVisibility(View.VISIBLE);

		if (aB == null){
			aB = getSupportActionBar();
		}
		aB.setTitle(getString(R.string.section_contacts));
		aB.setHomeAsUpIndicator(R.drawable.ic_menu_white);
		firstNavigationLevel = true;

		sharesSectionLayout.setVisibility(View.GONE);
		viewPagerShares.setVisibility(View.GONE);
		cloudSectionLayout.setVisibility(View.GONE);
		viewPagerCDrive.setVisibility(View.GONE);
		myAccountSectionLayout.setVisibility(View.GONE);
		viewPagerMyAccount.setVisibility(View.GONE);

		Fragment currentFragment = getSupportFragmentManager().findFragmentById(R.id.fragment_container);
		if (currentFragment != null){
			getSupportFragmentManager().beginTransaction().remove(currentFragment).commitNow();
		}
		contactsSectionLayout.setVisibility(View.VISIBLE);
		viewPagerContacts.setVisibility(View.VISIBLE);

		if (mTabsAdapterContacts == null){
			log("mTabsAdapterContacts == null");

			contactsSectionLayout.setVisibility(View.VISIBLE);
			viewPagerContacts.setVisibility(View.VISIBLE);
			mTabsAdapterContacts = new ContactsPageAdapter(getSupportFragmentManager(),this);
			viewPagerContacts.setAdapter(mTabsAdapterContacts);
			tabLayoutContacts.setupWithViewPager(viewPagerContacts);

			log("The index of the TAB CONTACTS is: " + indexContacts);
			if(indexContacts!=-1) {
				if (viewPagerContacts != null) {
					switch (indexContacts){
						case 1:{
							viewPagerContacts.setCurrentItem(1);
							log("Select Sent Requests TAB");
							break;
						}
						case 2:{
							viewPagerContacts.setCurrentItem(2);
							log("Select Received Request TAB");
							break;
						}
						default:{
							viewPagerContacts.setCurrentItem(0);
							log("Select Contacts TAB");
							break;
						}
					}
				}
			}
			else{
				//No bundle, no change of orientation
				log("indexContacts is NOT -1");
			}
		}
		else{
			log("mTabsAdapterContacts NOT null");
			String sharesTag = getFragmentTag(R.id.contact_tabs_pager, 0);
			cFLol = (ContactsFragmentLollipop) getSupportFragmentManager().findFragmentByTag(sharesTag);
			sharesTag = getFragmentTag(R.id.contact_tabs_pager, 1);
			sRFLol = (SentRequestsFragmentLollipop) getSupportFragmentManager().findFragmentByTag(sharesTag);
			sharesTag = getFragmentTag(R.id.contact_tabs_pager, 2);
			rRFLol = (ReceivedRequestsFragmentLollipop) getSupportFragmentManager().findFragmentByTag(sharesTag);

			if(indexContacts!=-1) {
				log("The index of the TAB CONTACTS is: " + indexContacts);
				if (viewPagerContacts != null) {
					switch (indexContacts) {
						case 1: {
							viewPagerContacts.setCurrentItem(1);
							log("Select Sent Requests TAB");
							break;
						}
						case 2: {
							viewPagerContacts.setCurrentItem(2);
							log("Select Received Request TAB");
							break;
						}
						default: {
							viewPagerContacts.setCurrentItem(0);
							log("Select Contacts TAB");
							break;
						}
					}
				}
			}
		}

		viewPagerContacts.addOnPageChangeListener(new ViewPager.OnPageChangeListener() {

			@Override
			public void onPageScrolled(int position, float positionOffset, int positionOffsetPixels) {

			}

			@Override
			public void onPageSelected(int position) {
				supportInvalidateOptionsMenu();
				showFabButton();
			}

			@Override
			public void onPageScrollStateChanged(int state) {

			}
		});

		drawerLayout.closeDrawer(Gravity.LEFT);
	}

	public void selectDrawerItemAccount(){
		log("selectDrawerItemAccount");

		contactsSectionLayout.setVisibility(View.GONE);
		viewPagerContacts.setVisibility(View.GONE);
		sharesSectionLayout.setVisibility(View.GONE);
		viewPagerShares.setVisibility(View.GONE);
		cloudSectionLayout.setVisibility(View.GONE);
		viewPagerCDrive.setVisibility(View.GONE);

		switch(accountFragment){
			case Constants.UPGRADE_ACCOUNT_FRAGMENT:{
				log("Show upgrade FRAGMENT");
				myAccountSectionLayout.setVisibility(View.GONE);
				viewPagerMyAccount.setVisibility(View.GONE);
				showUpAF();
				break;
			}
			case Constants.MONTHLY_YEARLY_FRAGMENT:{
				log("Show monthly yearly FRAGMENT");
				myAccountSectionLayout.setVisibility(View.GONE);
				viewPagerMyAccount.setVisibility(View.GONE);
				showmyF(selectedPaymentMethod, selectedAccountType);
				showFabButton();
				break;
			}
			default:{
				log("Show myAccount Fragment");
				accountFragment=Constants.MY_ACCOUNT_FRAGMENT;

				if(aB!=null){
					aB.setTitle(getString(R.string.section_account));
					log("indicator_menu_white_559");
					aB.setHomeAsUpIndicator(R.drawable.ic_menu_white);
					setFirstNavigationLevel(true);
				}

				Fragment currentFragment = getSupportFragmentManager().findFragmentById(R.id.fragment_container);
				if (currentFragment != null){
					getSupportFragmentManager().beginTransaction().remove(currentFragment).commitNow();
				}
				myAccountSectionLayout.setVisibility(View.VISIBLE);
				viewPagerMyAccount.setVisibility(View.VISIBLE);

				if (mTabsAdapterMyAccount == null){
					log("mTabsAdapterMyAccount == null");

					mTabsAdapterMyAccount = new MyAccountPageAdapter(getSupportFragmentManager(),this);
					viewPagerMyAccount.setAdapter(mTabsAdapterMyAccount);
					tabLayoutMyAccount.setupWithViewPager(viewPagerMyAccount);

					log("The index of the TAB ACCOUNT is: " + indexAccount);
					if(indexAccount!=-1) {
						if (viewPagerMyAccount != null) {
							switch (indexAccount){
								case 0:{
									viewPagerMyAccount.setCurrentItem(0);
									log("General TAB");
									break;
								}
								case 1:{
									viewPagerMyAccount.setCurrentItem(1);
									log("Storage TAB");
									break;
								}
								default:{
									viewPagerContacts.setCurrentItem(0);
									log("Default general TAB");
									break;
								}
							}
						}
					}
					else{
						//No bundle, no change of orientation
						log("indexAccount is NOT -1");
					}
				}
				else{
					log("mTabsAdapterMyAccount NOT null");
					String myAccountTag = getFragmentTag(R.id.my_account_tabs_pager, 0);
					maFLol = (MyAccountFragmentLollipop) getSupportFragmentManager().findFragmentByTag(myAccountTag);

					myAccountTag = getFragmentTag(R.id.my_account_tabs_pager, 1);
					mStorageFLol = (MyStorageFragmentLollipop) getSupportFragmentManager().findFragmentByTag(myAccountTag);

					if(indexAccount!=-1) {
						log("The index of the TAB MyAccount is: " + indexAccount);
						if (viewPagerMyAccount != null) {
							switch (indexAccount) {
								case 1: {
									viewPagerMyAccount.setCurrentItem(1);
									log("Select Storage TAB");
									break;
								}
								default: {
									viewPagerMyAccount.setCurrentItem(0);
									log("Select General TAB");
									break;
								}
							}
						}
					}
				}

//				viewPagerMyAccount.addOnPageChangeListener(new ViewPager.OnPageChangeListener() {
//
//					@Override
//					public void onPageScrolled(int position, float positionOffset, int positionOffsetPixels) {
//
//					}
//
//					@Override
//					public void onPageSelected(int position) {
//						supportInvalidateOptionsMenu();
//						showFabButton();
//					}
//
//					@Override
//					public void onPageScrollStateChanged(int state) {
//
//					}
//				});

				drawerLayout.closeDrawer(Gravity.LEFT);

				supportInvalidateOptionsMenu();
				showFabButton();
				break;
			}
		}
	}

	public void selectDrawerItemChat(){
		log("selectDrawerItemChat");

		tB.setVisibility(View.VISIBLE);

		if (aB == null){
			aB = getSupportActionBar();
		}
		aB.setTitle(getString(R.string.section_chat));
		aB.setHomeAsUpIndicator(R.drawable.ic_menu_white);
		firstNavigationLevel = true;

		sharesSectionLayout.setVisibility(View.GONE);
		viewPagerShares.setVisibility(View.GONE);
		cloudSectionLayout.setVisibility(View.GONE);
		viewPagerCDrive.setVisibility(View.GONE);
		contactsSectionLayout.setVisibility(View.GONE);
		viewPagerContacts.setVisibility(View.GONE);
		myAccountSectionLayout.setVisibility(View.GONE);
		viewPagerMyAccount.setVisibility(View.GONE);

		if (rChatFL == null){
			log("New REcentChatFragment");
			rChatFL = new RecentChatsFragmentLollipop();
			FragmentTransaction ft = getSupportFragmentManager().beginTransaction();
			ft.replace(R.id.fragment_container, rChatFL, "rChat");
			ft.commitNow();
//			maFLol.setMyEmail(megaApi.getMyUser().getEmail());
//			if(myAccountInfo==null){
//				log("Not possibleeeeeee!!");
//			}
//			else{
//				maFLol.setMyAccountInfo(myAccountInfo);
//			}
//			maFLol.setMKLayoutVisible(mkLayoutVisible);
		}
		else{
			log("REcentChatFragment is not null");
			FragmentTransaction ft = getSupportFragmentManager().beginTransaction();
			ft.replace(R.id.fragment_container, rChatFL, "rChat");
			ft.commitNow();
			rChatFL.setChats();
//			rChatFL.setMyEmail(megaApi.getMyUser().getEmail());
//			if(myAccountInfo==null){
//				log("Not possibleeeeeee!!");
//			}
//			else{
//				maFLol.setMyAccountInfo(myAccountInfo);
//			}
//
//			maFLol.setMKLayoutVisible(mkLayoutVisible);
		}
		log("show chats");

		drawerLayout.closeDrawer(Gravity.LEFT);
	}
	@SuppressLint("NewApi")
	public void selectDrawerItemLollipop(DrawerItem item){
    	log("selectDrawerItemLollipop: "+item);

    	switch (item){
    		case CLOUD_DRIVE:{
				selectDrawerItemCloudDrive();
    			supportInvalidateOptionsMenu();
				showFabButton();
				log("END selectDrawerItem for Cloud Drive");
    			break;
    		}
    		case SAVED_FOR_OFFLINE:{

    			tB.setVisibility(View.VISIBLE);

    			if (oFLol == null){
					log("New OfflineFragment");
    				oFLol = new OfflineFragmentLollipop();
    				oFLol.setIsList(isList);
//    				oFLol.setPathNavigation("/");
    			}
    			else{
					log("OfflineFragment exist");
//    				oFLol.setPathNavigation("/");
    				oFLol.setIsList(isList);
					oFLol.findNodes();
					oFLol.setTitle();
    			}

    			cloudSectionLayout.setVisibility(View.GONE);
    			viewPagerCDrive.setVisibility(View.GONE);
				contactsSectionLayout.setVisibility(View.GONE);
    			viewPagerContacts.setVisibility(View.GONE);
    			viewPagerShares.setVisibility(View.GONE);
    			sharesSectionLayout.setVisibility(View.GONE);
				myAccountSectionLayout.setVisibility(View.GONE);
				viewPagerMyAccount.setVisibility(View.GONE);

				FragmentTransaction ft = getSupportFragmentManager().beginTransaction();
				ft.replace(R.id.fragment_container, oFLol, "oFLol");
    			ft.commitNow();

    			drawerLayout.closeDrawer(Gravity.LEFT);

    			supportInvalidateOptionsMenu();
				showFabButton();
    			break;
    		}
    		case CAMERA_UPLOADS:{

    			tB.setVisibility(View.VISIBLE);

				log("FirstTimeCam: " + firstTimeCam);
    			if (cuFL == null){
    				cuFL = new CameraUploadFragmentLollipop();
    				cuFL.setIsList(isListCameraUploads);
    				cuFL.setIsLargeGrid(isLargeGridCameraUploads);
    				cuFL.setFirstTimeCam(firstTimeCam);
				}
				else{
					cuFL.setIsList(isListCameraUploads);
					cuFL.setIsLargeGrid(isLargeGridCameraUploads);
					cuFL.setFirstTimeCam(firstTimeCam);
				}

    			cloudSectionLayout.setVisibility(View.GONE);
    			viewPagerCDrive.setVisibility(View.GONE);
				contactsSectionLayout.setVisibility(View.GONE);
    			viewPagerContacts.setVisibility(View.GONE);
    			sharesSectionLayout.setVisibility(View.GONE);
    			viewPagerShares.setVisibility(View.GONE);
				myAccountSectionLayout.setVisibility(View.GONE);
				viewPagerMyAccount.setVisibility(View.GONE);

				FragmentTransaction fragTransaction = getSupportFragmentManager().beginTransaction();
				Fragment currentFragment = getSupportFragmentManager().findFragmentByTag("cuFLol");
				if (currentFragment != null) {
					fragTransaction.detach(currentFragment);
					fragTransaction.commitNowAllowingStateLoss();

					fragTransaction = getSupportFragmentManager().beginTransaction();
					fragTransaction.attach(currentFragment);
					fragTransaction.commitNowAllowingStateLoss();
				}
				else{
					fragTransaction.replace(R.id.fragment_container, cuFL, "cuFLol");
					fragTransaction.commitNowAllowingStateLoss();
				}

    			if (Build.VERSION.SDK_INT >= Build.VERSION_CODES.M) {
					boolean hasStoragePermission = (ContextCompat.checkSelfPermission(this, Manifest.permission.WRITE_EXTERNAL_STORAGE) == PackageManager.PERMISSION_GRANTED);
					if (!hasStoragePermission) {
						ActivityCompat.requestPermissions(this,
				                new String[]{Manifest.permission.WRITE_EXTERNAL_STORAGE},
								Constants.REQUEST_WRITE_STORAGE);
					}

//					boolean hasCameraPermission = (ContextCompat.checkSelfPermission(this, Manifest.permission.CAMERA) == PackageManager.PERMISSION_GRANTED);
//					if (!hasCameraPermission) {
//						ActivityCompat.requestPermissions(this,
//				                new String[]{Manifest.permission.CAMERA},
//				                ManagerActivityLollipop.REQUEST_CAMERA);
//					}

//					if (hasStoragePermission && hasCameraPermission){
					if (hasStoragePermission){
						firstTimeCam = false;
					}
				}
				else{
					firstTimeCam = false;
				}

				drawerLayout.closeDrawer(Gravity.LEFT);

    			supportInvalidateOptionsMenu();
				showFabButton();
      			break;
    		}
    		case MEDIA_UPLOADS:{

    			tB.setVisibility(View.VISIBLE);

    			if (muFLol == null){
//    				cuF = new CameraUploadFragmentLollipop(CameraUploadFragmentLollipop.TYPE_MEDIA);
    				muFLol = CameraUploadFragmentLollipop.newInstance(CameraUploadFragmentLollipop.TYPE_MEDIA);
    				muFLol.setIsList(isListCameraUploads);
    				muFLol.setIsLargeGrid(isLargeGridCameraUploads);
				}
				else{
					muFLol.setIsList(isListCameraUploads);
					muFLol.setIsLargeGrid(isLargeGridCameraUploads);
				}

    			cloudSectionLayout.setVisibility(View.GONE);
    			viewPagerCDrive.setVisibility(View.GONE);
				contactsSectionLayout.setVisibility(View.GONE);
    			viewPagerContacts.setVisibility(View.GONE);
    			sharesSectionLayout.setVisibility(View.GONE);
    			viewPagerShares.setVisibility(View.GONE);
				myAccountSectionLayout.setVisibility(View.GONE);
				viewPagerMyAccount.setVisibility(View.GONE);

				FragmentTransaction ft = getSupportFragmentManager().beginTransaction();
				ft.replace(R.id.fragment_container, muFLol, "muFLol");
    			ft.commitNow();

				drawerLayout.closeDrawer(Gravity.LEFT);

    			supportInvalidateOptionsMenu();
				showFabButton();
      			break;
    		}
    		case INBOX:{

    			tB.setVisibility(View.VISIBLE);

    			if (iFLol == null){
    				iFLol = new InboxFragmentLollipop();
    			}
    			else{
					log("Inbox Fragment is not NULL");
//    				iFLol.setParentHandle(parentHandleInbox);
					MegaNode node = megaApi.getNodeByHandle(parentHandleInbox);
					log("Selected Inbox with parent: "+parentHandleInbox);
//					log("inSFLol deepBrowserTreeIncoming: "+deepBrowserTreeInbox);
					if (node != null){
						log("Go to inbox node: "+node.getName());
						iFLol.setParentHandle(parentHandleInbox);

						ArrayList<MegaNode> nodes = megaApi.getChildren(megaApi.getNodeByHandle(parentHandleInbox), orderCloud);
						iFLol.setNodes(nodes);

						if(parentHandleInbox==megaApi.getInboxNode().getHandle()){
							aB.setTitle(getResources().getString(R.string.section_inbox));
							log("aB.setHomeAsUpIndicator_886");
							aB.setHomeAsUpIndicator(R.drawable.ic_menu_white);
							firstNavigationLevel = true;
						}
						else{
							aB.setTitle(node.getName());
							log("indicator_arrow_back_893");
							aB.setHomeAsUpIndicator(R.drawable.ic_arrow_back_white);
							firstNavigationLevel = false;
						}
					}
					else{
						log("The Node is NULL");
						ArrayList<MegaNode> nodes = megaApi.getChildren(megaApi.getInboxNode(), orderCloud);
						iFLol.setNodes(nodes);
						aB.setTitle(getResources().getString(R.string.section_inbox));
						log("aB.setHomeAsUpIndicator_16");
						aB.setHomeAsUpIndicator(R.drawable.ic_menu_white);
						firstNavigationLevel = true;
					}
				}

    			cloudSectionLayout.setVisibility(View.GONE);
    			viewPagerCDrive.setVisibility(View.GONE);
				contactsSectionLayout.setVisibility(View.GONE);
    			viewPagerContacts.setVisibility(View.GONE);
    			sharesSectionLayout.setVisibility(View.GONE);
    			viewPagerShares.setVisibility(View.GONE);
				myAccountSectionLayout.setVisibility(View.GONE);
				viewPagerMyAccount.setVisibility(View.GONE);

				FragmentTransaction ft = getSupportFragmentManager().beginTransaction();
				ft.replace(R.id.fragment_container, iFLol, "iFLol");
    			ft.commitNow();

    			viewPagerContacts.setVisibility(View.GONE);
    			drawerLayout.closeDrawer(Gravity.LEFT);

    			supportInvalidateOptionsMenu();
				showFabButton();
    			break;
    		}
    		case SHARED_ITEMS:{

				selectDrawerItemSharedItems();
    			supportInvalidateOptionsMenu();
    			break;
    		}
    		case CONTACTS:{
				selectDrawerItemContacts();

				supportInvalidateOptionsMenu();
				showFabButton();
    			break;
    		}
    		case SETTINGS:{

    			tB.setVisibility(View.VISIBLE);

    			drawerLayout.closeDrawer(Gravity.LEFT);
    			aB.setTitle(getString(R.string.action_settings));
    			aB.setHomeAsUpIndicator(R.drawable.ic_menu_white);
    			setFirstNavigationLevel(true);
    			supportInvalidateOptionsMenu();

				contactsSectionLayout.setVisibility(View.GONE);
    			viewPagerContacts.setVisibility(View.GONE);
    			sharesSectionLayout.setVisibility(View.GONE);
    			viewPagerShares.setVisibility(View.GONE);
    			cloudSectionLayout.setVisibility(View.GONE);
    			viewPagerCDrive.setVisibility(View.GONE);
				myAccountSectionLayout.setVisibility(View.GONE);
				viewPagerMyAccount.setVisibility(View.GONE);

    			Fragment currentFragment = getSupportFragmentManager().findFragmentById(R.id.fragment_container);
    			if (currentFragment != null){
    				getSupportFragmentManager().beginTransaction().remove(currentFragment).commitNow();
    			}

    			if(sttFLol==null){
    				sttFLol = new SettingsFragmentLollipop();
    			}

    			android.app.FragmentTransaction ft = getFragmentManager().beginTransaction();
    			ft.replace(R.id.fragment_container, sttFLol, "sttF");
    			ft.commit();

				supportInvalidateOptionsMenu();
				showFabButton();
				break;
    		}
    		case SEARCH:{

    			tB.setVisibility(View.VISIBLE);

    			if (sFLol == null){
    				sFLol = new SearchFragmentLollipop();
        		}

				if (nV != null){
					Menu nVMenu = nV.getMenu();
					MenuItem hidden = nVMenu.findItem(R.id.navigation_item_hidden);
					resetNavigationViewMenu(nVMenu);
					hidden.setChecked(true);
				}

				log("SEARCH NODES: " + searchQuery);
    			searchNodes = megaApi.search(searchQuery);
				log("SEARCH NODES.size = " + searchNodes.size());

				for(int j=0; j<searchNodes.size();j++){
					MegaNode node = searchNodes.get(j);
					MegaNode parent = megaApi.getParentNode(node);
					if(parent!=null){
						if(parent.getHandle()==megaApi.getRootNode().getHandle()){
							log("The node: "+node.getName()+"_"+node.getHandle()+" is IN CLOUD");
						}
						else if(parent.getHandle()==megaApi.getInboxNode().getHandle()){
							log("The node: "+node.getName()+"_"+node.getHandle()+" is IN INBOX");
						}
						else{
							log("The node: "+node.getName()+"_"+node.getHandle()+"is ??");
						}
					}
					else{
						log("The node: "+node.getName()+"_"+node.getHandle()+" HAS null parent");
					}
				}
    			drawerItem = DrawerItem.SEARCH;

    			sFLol.setSearchNodes(searchNodes);
    			sFLol.setNodes(searchNodes);
    			sFLol.setSearchQuery(searchQuery);
    			sFLol.setParentHandle(parentHandleSearch);
    			sFLol.setLevels(levelsSearch);

    			cloudSectionLayout.setVisibility(View.GONE);
    			viewPagerCDrive.setVisibility(View.GONE);
				contactsSectionLayout.setVisibility(View.GONE);
    			viewPagerContacts.setVisibility(View.GONE);
    			sharesSectionLayout.setVisibility(View.GONE);
    			viewPagerShares.setVisibility(View.GONE);
				myAccountSectionLayout.setVisibility(View.GONE);
				viewPagerMyAccount.setVisibility(View.GONE);

				FragmentTransaction ft = getSupportFragmentManager().beginTransaction();
				ft.replace(R.id.fragment_container, sFLol, "sFLol");
    			ft.commitNow();

				supportInvalidateOptionsMenu();
				showFabButton();
    			break;
    		}
			case ACCOUNT:{
				log("case ACCOUNT: "+accountFragment);
//    			tB.setVisibility(View.GONE);
				selectDrawerItemAccount();
				supportInvalidateOptionsMenu();
				break;
			}
    		case TRANSFERS:{

    			tB.setVisibility(View.VISIBLE);

				log("select TRANSFERS");

				drawerItem = DrawerItem.TRANSFERS;

				if (nV != null){
					Menu nVMenu = nV.getMenu();
					MenuItem hidden = nVMenu.findItem(R.id.navigation_item_hidden);
					resetNavigationViewMenu(nVMenu);
					hidden.setChecked(true);
				}

				contactsSectionLayout.setVisibility(View.GONE);
    			viewPagerContacts.setVisibility(View.GONE);
    			sharesSectionLayout.setVisibility(View.GONE);
    			viewPagerShares.setVisibility(View.GONE);
    			cloudSectionLayout.setVisibility(View.GONE);
    			viewPagerCDrive.setVisibility(View.GONE);
				myAccountSectionLayout.setVisibility(View.GONE);
				viewPagerMyAccount.setVisibility(View.GONE);

    			if (tFLol == null){
    				tFLol = new TransfersFragmentLollipop();
    			}
<<<<<<< HEAD
=======

    			tFLol.setTransfers(megaApi.getTransfers());

    			if(megaApi.areTransfersPaused(MegaTransfer.TYPE_DOWNLOAD)||megaApi.areTransfersPaused(MegaTransfer.TYPE_UPLOAD)){
    				tFLol.setPause(true);
    			}
    			else{
    				tFLol.setPause(false);
    			}

				FragmentTransaction ft = getSupportFragmentManager().beginTransaction();
				ft.replace(R.id.fragment_container, tFLol, "tFLol");
    			ft.commitNowAllowingStateLoss();

    			drawerLayout.closeDrawer(Gravity.LEFT);

    			supportInvalidateOptionsMenu();
				showFabButton();
    			break;
    		}
    	}
	}

	public void selectDrawerItemAccount(){
		log("selectDrawerItemAccount");

		contactsSectionLayout.setVisibility(View.GONE);
		viewPagerContacts.setVisibility(View.GONE);
		sharesSectionLayout.setVisibility(View.GONE);
		viewPagerShares.setVisibility(View.GONE);
		cloudSectionLayout.setVisibility(View.GONE);
		viewPagerCDrive.setVisibility(View.GONE);

		switch(accountFragment){
			case Constants.UPGRADE_ACCOUNT_FRAGMENT:{
				log("Show upgrade FRAGMENT");
				myAccountSectionLayout.setVisibility(View.GONE);
				viewPagerMyAccount.setVisibility(View.GONE);
				showUpAF();
				break;
			}
			case Constants.MONTHLY_YEARLY_FRAGMENT:{
				log("Show monthly yearly FRAGMENT");
				myAccountSectionLayout.setVisibility(View.GONE);
				viewPagerMyAccount.setVisibility(View.GONE);
				showmyF(selectedPaymentMethod, selectedAccountType);
				showFabButton();
				break;
			}
			default:{
				log("Show myAccount Fragment");
				accountFragment=Constants.MY_ACCOUNT_FRAGMENT;

				if(aB!=null){
					aB.setTitle(getString(R.string.section_account));
					log("indicator_menu_white_559");
					aB.setHomeAsUpIndicator(R.drawable.ic_menu_white);
					setFirstNavigationLevel(true);
				}

				Fragment currentFragment = getSupportFragmentManager().findFragmentById(R.id.fragment_container);
				if (currentFragment != null){
					getSupportFragmentManager().beginTransaction().remove(currentFragment).commitNow();
				}
				myAccountSectionLayout.setVisibility(View.VISIBLE);
				viewPagerMyAccount.setVisibility(View.VISIBLE);

				if (mTabsAdapterMyAccount == null){
					log("mTabsAdapterMyAccount == null");

					mTabsAdapterMyAccount = new MyAccountPageAdapter(getSupportFragmentManager(),this);
					viewPagerMyAccount.setAdapter(mTabsAdapterMyAccount);
					tabLayoutMyAccount.setupWithViewPager(viewPagerMyAccount);

					log("The index of the TAB ACCOUNT is: " + indexAccount);
					if(indexAccount!=-1) {
						if (viewPagerMyAccount != null) {
							switch (indexAccount){
								case 0:{
									viewPagerMyAccount.setCurrentItem(0);
									log("General TAB");
									break;
								}
								case 1:{
									viewPagerMyAccount.setCurrentItem(1);
									log("Storage TAB");
									break;
								}
								default:{
									viewPagerContacts.setCurrentItem(0);
									log("Default general TAB");
									break;
								}
							}
						}
					}
					else{
						//No bundle, no change of orientation
						log("indexAccount is NOT -1");
					}
				}
				else{
					log("mTabsAdapterMyAccount NOT null");
					String myAccountTag = getFragmentTag(R.id.my_account_tabs_pager, 0);
					maFLol = (MyAccountFragmentLollipop) getSupportFragmentManager().findFragmentByTag(myAccountTag);

					myAccountTag = getFragmentTag(R.id.my_account_tabs_pager, 1);
					mStorageFLol = (MyStorageFragmentLollipop) getSupportFragmentManager().findFragmentByTag(myAccountTag);

					if(indexAccount!=-1) {
						log("The index of the TAB MyAccount is: " + indexAccount);
						if (viewPagerMyAccount != null) {
							switch (indexAccount) {
								case 1: {
									viewPagerMyAccount.setCurrentItem(1);
									log("Select Storage TAB");
									break;
								}
								default: {
									viewPagerMyAccount.setCurrentItem(0);
									log("Select General TAB");
									break;
								}
							}
						}
					}
				}

				viewPagerMyAccount.addOnPageChangeListener(new ViewPager.OnPageChangeListener() {
					@Override
					public void onPageScrolled(int position, float positionOffset, int positionOffsetPixels) {
					}

					@Override
					public void onPageSelected(int position) {
						supportInvalidateOptionsMenu();
					}

					@Override
					public void onPageScrollStateChanged(int state) {
					}
				});
>>>>>>> 030b61cd

    			tFLol.setTransfers(megaApi.getTransfers());

    			if(megaApi.areTransfersPaused(MegaTransfer.TYPE_DOWNLOAD)||megaApi.areTransfersPaused(MegaTransfer.TYPE_UPLOAD)){
    				tFLol.setPause(true);
    			}
    			else{
    				tFLol.setPause(false);
    			}

				FragmentTransaction ft = getSupportFragmentManager().beginTransaction();
				ft.replace(R.id.fragment_container, tFLol, "tFLol");
    			ft.commitNow();

    			drawerLayout.closeDrawer(Gravity.LEFT);

    			supportInvalidateOptionsMenu();
				showFabButton();
    			break;
    		}
			case CHAT:{
				log("chat selected");
				selectDrawerItemChat();
				supportInvalidateOptionsMenu();
				showFabButton();
				break;
			}
    	}
	}

	private String getFragmentTag(int viewPagerId, int fragmentPosition){
	     return "android:switcher:" + viewPagerId + ":" + fragmentPosition;
	}

	private void getOverflowMenu() {
		log("getOverflowMenu");
	     try {
	        ViewConfiguration config = ViewConfiguration.get(this);
	        Field menuKeyField = ViewConfiguration.class.getDeclaredField("sHasPermanentMenuKey");
	        if(menuKeyField != null) {
	            menuKeyField.setAccessible(true);
	            menuKeyField.setBoolean(config, false);
	        }
	    } catch (Exception e) {
	        e.printStackTrace();
	    }
	}

	public void showMyAccount(){
		drawerItem = DrawerItem.ACCOUNT;
		selectDrawerItemLollipop(drawerItem);
	}

	public void showCC(int type, MyAccountInfo myAccountInfo, int payMonth, boolean refresh){

		accountFragment = Constants.CC_FRAGMENT;
		contactsSectionLayout.setVisibility(View.GONE);
		viewPagerContacts.setVisibility(View.GONE);
		sharesSectionLayout.setVisibility(View.GONE);
		viewPagerShares.setVisibility(View.GONE);
		myAccountSectionLayout.setVisibility(View.GONE);
		viewPagerMyAccount.setVisibility(View.GONE);
		FragmentTransaction ft = getSupportFragmentManager().beginTransaction();
		if (!refresh){
			if (ccFL == null){
				ccFL = new CreditCardFragmentLollipop();
				ccFL.setInfo(type, myAccountInfo, payMonth);
				ft.replace(R.id.fragment_container, ccFL, "ccF");
				ft.commitNow();
			}
			else{
				ccFL.setInfo(type, myAccountInfo, payMonth);
				ft.replace(R.id.fragment_container, ccFL, "ccF");
				ft.commitNow();
			}
		}
		else{
			Fragment tempF = getSupportFragmentManager().findFragmentByTag("ccF");
			if (tempF != null){
				ft.detach(tempF);
				ft.attach(tempF);
				ft.commitNowAllowingStateLoss();
			}
			else{
				if (ccFL == null){
					ccFL = new CreditCardFragmentLollipop();
					ccFL.setInfo(type, myAccountInfo, payMonth);
					ft.replace(R.id.fragment_container, ccFL, "ccF");
					ft.commitNow();
				}
				else{
					ccFL.setInfo(type, myAccountInfo, payMonth);
					ft.replace(R.id.fragment_container, ccFL, "ccF");
					ft.commitNow();
				}
			}
		}
	}

	public void updateInfoNumberOfSubscriptions(){
        if (cancelSubscription != null){
            cancelSubscription.setVisible(false);
        }
        if (myAccountInfo.getNumberOfSubscriptions() > 0){
            if (cancelSubscription != null){
                if (drawerItem == DrawerItem.ACCOUNT){
                    if (maFLol != null){
                        cancelSubscription.setVisible(true);
                    }
                }
            }
        }
    }

	public void showFortumo(){
		accountFragment = Constants.FORTUMO_FRAGMENT;
		contactsSectionLayout.setVisibility(View.GONE);
		viewPagerContacts.setVisibility(View.GONE);
		sharesSectionLayout.setVisibility(View.GONE);
		viewPagerShares.setVisibility(View.GONE);
		myAccountSectionLayout.setVisibility(View.GONE);
		viewPagerMyAccount.setVisibility(View.GONE);
		FragmentTransaction ft = getSupportFragmentManager().beginTransaction();
		if (fFL == null){
			fFL = new FortumoFragmentLollipop();
			fFL.setMyAccountInfo(myAccountInfo);
			ft.replace(R.id.fragment_container,  fFL, "fF");
			ft.commitNow();
		}
		else{
			fFL.setMyAccountInfo(myAccountInfo);
			ft.replace(R.id.fragment_container, fFL, "fF");
			ft.commitNow();
		}
	}

	public void showCentili(){
		accountFragment = Constants.CENTILI_FRAGMENT;
		contactsSectionLayout.setVisibility(View.GONE);
		viewPagerContacts.setVisibility(View.GONE);
		sharesSectionLayout.setVisibility(View.GONE);
		viewPagerShares.setVisibility(View.GONE);
		myAccountSectionLayout.setVisibility(View.GONE);
		viewPagerMyAccount.setVisibility(View.GONE);
		FragmentTransaction ft = getSupportFragmentManager().beginTransaction();
		if (ctFL == null){
			ctFL = new CentiliFragmentLollipop();
			ctFL.setMyAccountInfo(myAccountInfo);
			ft.replace(R.id.fragment_container,  ctFL, "ctF");
			ft.commitNow();
		}
		else{
			ctFL.setMyAccountInfo(myAccountInfo);
			ft.replace(R.id.fragment_container, ctFL, "ctF");
			ft.commitNow();
		}
	}

	public void showmyF(int paymentMethod, int type){
		log("showmyF");

		accountFragment = Constants.MONTHLY_YEARLY_FRAGMENT;

		cloudSectionLayout.setVisibility(View.GONE);
		viewPagerCDrive.setVisibility(View.GONE);
		contactsSectionLayout.setVisibility(View.GONE);
		viewPagerContacts.setVisibility(View.GONE);
		sharesSectionLayout.setVisibility(View.GONE);
		viewPagerShares.setVisibility(View.GONE);
		myAccountSectionLayout.setVisibility(View.GONE);
		viewPagerMyAccount.setVisibility(View.GONE);

		FragmentTransaction ft = getSupportFragmentManager().beginTransaction();
		if (myFL == null){
			myFL = new MonthlyAnnualyFragmentLollipop();
			myFL.setInfo(paymentMethod, type, myAccountInfo);
			ft.replace(R.id.fragment_container, myFL, "myF");
			ft.commitNow();
		}
		else{
			myFL.setInfo(paymentMethod, type, myAccountInfo);
			ft.replace(R.id.fragment_container, myFL, "myF");
			ft.commitNow();
		}
	}

	public void showUpAF(){
		log("showUpAF");

		accountFragment=Constants.UPGRADE_ACCOUNT_FRAGMENT;

		contactsSectionLayout.setVisibility(View.GONE);
		viewPagerContacts.setVisibility(View.GONE);
		sharesSectionLayout.setVisibility(View.GONE);
		viewPagerShares.setVisibility(View.GONE);
		cloudSectionLayout.setVisibility(View.GONE);
		viewPagerCDrive.setVisibility(View.GONE);
		myAccountSectionLayout.setVisibility(View.GONE);
		viewPagerMyAccount.setVisibility(View.GONE);

		FragmentTransaction ft = getSupportFragmentManager().beginTransaction();
		if(upAFL==null){
			upAFL = new UpgradeAccountFragmentLollipop();
			upAFL.setMyAccountInfo(myAccountInfo);
			ft.replace(R.id.fragment_container, upAFL, "upAFL");
			ft.commitNowAllowingStateLoss();
		}
		else{
			upAFL.setMyAccountInfo(myAccountInfo);
			ft.replace(R.id.fragment_container, upAFL, "upAFL");
			ft.commitNowAllowingStateLoss();
		}

		invalidateOptionsMenu();
		showFabButton();
	}

	@Override
    public boolean onCreateOptionsMenu(Menu menu) {
		log("onCreateOptionsMenuLollipop");

		// Inflate the menu items for use in the action bar
	    MenuInflater inflater = getMenuInflater();
	    inflater.inflate(R.menu.activity_manager, menu);
//	    getSupportActionBar().setDisplayShowCustomEnabled(true);

	    final SearchManager searchManager = (SearchManager) getSystemService(Context.SEARCH_SERVICE);
		searchMenuItem = menu.findItem(R.id.action_search);
		final SearchView searchView = (SearchView) MenuItemCompat.getActionView(searchMenuItem);

		if (searchView != null){
			searchView.setIconifiedByDefault(true);
		}

		gridSmallLargeMenuItem = menu.findItem(R.id.action_grid_view_large_small);
		addContactMenuItem =menu.findItem(R.id.action_add_contact);
		addMenuItem = menu.findItem(R.id.action_add);
		createFolderMenuItem = menu.findItem(R.id.action_new_folder);
		importLinkMenuItem = menu.findItem(R.id.action_import_link);
		selectMenuItem = menu.findItem(R.id.action_select);
		unSelectMenuItem = menu.findItem(R.id.action_unselect);
		thumbViewMenuItem= menu.findItem(R.id.action_grid);

		refreshMenuItem = menu.findItem(R.id.action_menu_refresh);
		sortByMenuItem = menu.findItem(R.id.action_menu_sort_by);
		helpMenuItem = menu.findItem(R.id.action_menu_help);
		upgradeAccountMenuItem = menu.findItem(R.id.action_menu_upgrade_account);
		rubbishBinMenuItem = menu.findItem(R.id.action_rubbish_bin);
		clearRubbishBinMenuitem = menu.findItem(R.id.action_menu_clear_rubbish_bin);
		cancelAllTransfersMenuItem = menu.findItem(R.id.action_menu_cancel_all_transfers);
		playTransfersMenuIcon = menu.findItem(R.id.action_play);
		pauseTransfersMenuIcon = menu.findItem(R.id.action_pause);
		cancelAllTransfersMenuItem.setVisible(false);

		changePass = menu.findItem(R.id.action_menu_change_pass);

		takePicture = menu.findItem(R.id.action_take_picture);

		cancelSubscription = menu.findItem(R.id.action_menu_cancel_subscriptions);
		cancelSubscription.setVisible(false);

		exportMK = menu.findItem(R.id.action_menu_export_MK);
		exportMK.setVisible(false);
		removeMK = menu.findItem(R.id.action_menu_remove_MK);
		removeMK.setVisible(false);

		killAllSessions = menu.findItem(R.id.action_menu_kill_all_sessions);
		killAllSessions.setVisible(false);

		logoutMenuItem = menu.findItem(R.id.action_menu_logout);
		logoutMenuItem.setVisible(false);

		forgotPassMenuItem = menu.findItem(R.id.action_menu_forgot_pass);
		forgotPassMenuItem.setVisible(false);

		newChatMenuItem= menu.findItem(R.id.action_menu_new_chat);

	    if (drawerItem == null){
	    	if (nV != null){
	    		Menu nVMenu = nV.getMenu();
	    		if (nVMenu != null){
	    			drawerItem = DrawerItem.CLOUD_DRIVE;
	    			resetNavigationViewMenu(nVMenu);
	    			drawerMenuItem = nVMenu.findItem(R.id.navigation_item_cloud_drive);
	    			if (drawerMenuItem != null){
	    				resetNavigationViewMenu(nVMenu);
	    				drawerMenuItem.setChecked(true);
	    				drawerMenuItem.setIcon(getResources().getDrawable(R.drawable.cloud_drive_red));
	    				if (drawerLayout != null){
	    					drawerLayout.openDrawer(Gravity.LEFT);
	    				}
	    			}
	    		}

	    	}
	    	else{

	    	}
	    }
	    else{
	    	if (nV != null){
	    		Menu nVMenu = nV.getMenu();
	    		switch(drawerItem){
		    		case CLOUD_DRIVE:{
		    			drawerMenuItem = nVMenu.findItem(R.id.navigation_item_cloud_drive);
		    			if (drawerMenuItem != null){
		    				resetNavigationViewMenu(nVMenu);
		    				drawerMenuItem.setChecked(true);
		    				drawerMenuItem.setIcon(getResources().getDrawable(R.drawable.cloud_drive_red));
		    			}
		    			break;
		    		}
	    		}
	    	}
	    }

	    if (drawerItem == DrawerItem.CLOUD_DRIVE){
			int index = viewPagerCDrive.getCurrentItem();
			log("----------------------------------------INDEX: "+index);
			if(index==1){
				String cFTag = getFragmentTag(R.id.cloud_drive_tabs_pager, 1);
				rbFLol = (RubbishBinFragmentLollipop) getSupportFragmentManager().findFragmentByTag(cFTag);
				if (rbFLol != null){
					//Show
	    			sortByMenuItem.setVisible(true);
	    			selectMenuItem.setVisible(true);
	    			thumbViewMenuItem.setVisible(true);
	    			clearRubbishBinMenuitem.setVisible(true);
	    			searchMenuItem.setVisible(true);

					//Hide
	    			refreshMenuItem.setVisible(false);
					pauseTransfersMenuIcon.setVisible(false);
					playTransfersMenuIcon.setVisible(false);
					log("createFolderMenuItem.setVisible_13");
					createFolderMenuItem.setVisible(false);
	    			addMenuItem.setVisible(false);
	    			addContactMenuItem.setVisible(false);
	    			upgradeAccountMenuItem.setVisible(true);
	    			unSelectMenuItem.setVisible(false);
	    			addMenuItem.setEnabled(false);
	    			changePass.setVisible(false);
	    			importLinkMenuItem.setVisible(false);
	    			takePicture.setVisible(false);
	    			refreshMenuItem.setVisible(false);
					helpMenuItem.setVisible(false);
					logoutMenuItem.setVisible(false);
					forgotPassMenuItem.setVisible(false);

	    			if (isList){
	    				thumbViewMenuItem.setTitle(getString(R.string.action_grid));
					}
					else{
						thumbViewMenuItem.setTitle(getString(R.string.action_list));
	    			}

					rbFLol.setIsList(isList);
					rbFLol.setParentHandle(parentHandleRubbish);

					if(rbFLol.getItemCount()>0){
						selectMenuItem.setVisible(true);
						clearRubbishBinMenuitem.setVisible(true);
					}
					else{
						selectMenuItem.setVisible(false);
						clearRubbishBinMenuitem.setVisible(false);
					}

	    			rubbishBinMenuItem.setVisible(false);
	    			rubbishBinMenuItem.setTitle(getString(R.string.section_cloud_drive));
	    			gridSmallLargeMenuItem.setVisible(false);
				}
			}
			else{
				String cFTag = getFragmentTag(R.id.cloud_drive_tabs_pager, 0);
				fbFLol = (FileBrowserFragmentLollipop) getSupportFragmentManager().findFragmentByTag(cFTag);
				if (fbFLol!=null){
					log("in CloudDrive");
					//Cloud Drive
					//Show
					addMenuItem.setEnabled(true);
					addMenuItem.setVisible(true);
					log("createFolderMenuItem.setVisible_14");
					createFolderMenuItem.setVisible(true);
					sortByMenuItem.setVisible(true);
					thumbViewMenuItem.setVisible(true);
					rubbishBinMenuItem.setVisible(false);
	    			upgradeAccountMenuItem.setVisible(true);
	    			importLinkMenuItem.setVisible(true);
	    			takePicture.setVisible(true);
	    			selectMenuItem.setVisible(true);
	    			searchMenuItem.setVisible(true);

					//Hide
					pauseTransfersMenuIcon.setVisible(false);
					playTransfersMenuIcon.setVisible(false);
	    			addContactMenuItem.setVisible(false);
	    			unSelectMenuItem.setVisible(false);
	    			clearRubbishBinMenuitem.setVisible(false);
	    			changePass.setVisible(false);
	    			refreshMenuItem.setVisible(false);
					helpMenuItem.setVisible(false);
					killAllSessions.setVisible(false);
					logoutMenuItem.setVisible(false);
					forgotPassMenuItem.setVisible(false);

					if(fbFLol.getItemCount()>0){
						selectMenuItem.setVisible(true);
					}
					else{
						selectMenuItem.setVisible(false);
					}

	    			if (isList){
	    				thumbViewMenuItem.setTitle(getString(R.string.action_grid));
					}
					else{
						thumbViewMenuItem.setTitle(getString(R.string.action_list));
	    			}
	    			gridSmallLargeMenuItem.setVisible(false);
				}
			}
			newChatMenuItem.setVisible(false);
			return super.onCreateOptionsMenu(menu);
		}

	    else if (drawerItem == DrawerItem.SAVED_FOR_OFFLINE){
			if (oFLol != null){
				//Show
    			sortByMenuItem.setVisible(true);
    			thumbViewMenuItem.setVisible(true);

    			if(oFLol.getItemCount()>0){
					selectMenuItem.setVisible(true);
				}
				else{
					selectMenuItem.setVisible(false);
				}
    			searchMenuItem.setVisible(true);

    			upgradeAccountMenuItem.setVisible(false);
				refreshMenuItem.setVisible(false);
				pauseTransfersMenuIcon.setVisible(false);
				playTransfersMenuIcon.setVisible(false);
				log("createFolderMenuItem.setVisible_15");
				createFolderMenuItem.setVisible(false);
				addContactMenuItem.setVisible(false);
    			addMenuItem.setVisible(false);
    			unSelectMenuItem.setVisible(false);
    			addMenuItem.setEnabled(false);
    			changePass.setVisible(false);
    			rubbishBinMenuItem.setVisible(false);
    			clearRubbishBinMenuitem.setVisible(false);
    			importLinkMenuItem.setVisible(false);
    			takePicture.setVisible(false);
    			refreshMenuItem.setVisible(false);
				helpMenuItem.setVisible(false);
				logoutMenuItem.setVisible(false);
				forgotPassMenuItem.setVisible(false);

    			if (isList){
    				thumbViewMenuItem.setTitle(getString(R.string.action_grid));
				}
				else{
					thumbViewMenuItem.setTitle(getString(R.string.action_list));
    			}
    			gridSmallLargeMenuItem.setVisible(false);
			}
			newChatMenuItem.setVisible(false);
		}

	    else if (drawerItem == DrawerItem.CAMERA_UPLOADS){
	    	if (cuFL != null){

				//Show
    			upgradeAccountMenuItem.setVisible(true);
    			selectMenuItem.setVisible(true);
    			takePicture.setVisible(true);

				//Hide
				pauseTransfersMenuIcon.setVisible(false);
				playTransfersMenuIcon.setVisible(false);
				log("createFolderMenuItem.setVisible_16");
				createFolderMenuItem.setVisible(false);
				addContactMenuItem.setVisible(false);
    			addMenuItem.setVisible(false);
    			refreshMenuItem.setVisible(false);
    			sortByMenuItem.setVisible(false);
    			unSelectMenuItem.setVisible(false);
    			thumbViewMenuItem.setVisible(true);
    			changePass.setVisible(false);
    			rubbishBinMenuItem.setVisible(false);
    			clearRubbishBinMenuitem.setVisible(false);
    			importLinkMenuItem.setVisible(false);
    			refreshMenuItem.setVisible(false);
				helpMenuItem.setVisible(false);
				logoutMenuItem.setVisible(false);
				forgotPassMenuItem.setVisible(false);

    			if (isListCameraUploads){
    				thumbViewMenuItem.setTitle(getString(R.string.action_grid));
    				gridSmallLargeMenuItem.setVisible(false);
    				searchMenuItem.setVisible(true);
				}
				else{
					thumbViewMenuItem.setTitle(getString(R.string.action_list));
					if (isLargeGridCameraUploads){
        				gridSmallLargeMenuItem.setIcon(getResources().getDrawable(R.drawable.ic_menu_gridview_small));
        			}
        			else{
        				gridSmallLargeMenuItem.setIcon(getResources().getDrawable(R.drawable.ic_menu_gridview));
        			}
					gridSmallLargeMenuItem.setVisible(true);
					searchMenuItem.setVisible(false);
    			}
			}
			newChatMenuItem.setVisible(false);
		}
	    else if (drawerItem == DrawerItem.MEDIA_UPLOADS){
	    	if (muFLol != null){

				//Show
    			upgradeAccountMenuItem.setVisible(true);
    			selectMenuItem.setVisible(true);
    			takePicture.setVisible(true);

				//Hide
				pauseTransfersMenuIcon.setVisible(false);
				playTransfersMenuIcon.setVisible(false);
				log("createFolderMenuItem.setVisible_17");
				createFolderMenuItem.setVisible(false);
				addContactMenuItem.setVisible(false);
    			addMenuItem.setVisible(false);
    			refreshMenuItem.setVisible(false);
    			sortByMenuItem.setVisible(false);
    			unSelectMenuItem.setVisible(false);
    			thumbViewMenuItem.setVisible(true);
    			changePass.setVisible(false);
    			rubbishBinMenuItem.setVisible(false);
    			clearRubbishBinMenuitem.setVisible(false);
    			importLinkMenuItem.setVisible(false);
    			refreshMenuItem.setVisible(false);
				helpMenuItem.setVisible(false);
				logoutMenuItem.setVisible(false);
				forgotPassMenuItem.setVisible(false);

    			if (isListCameraUploads){
    				thumbViewMenuItem.setTitle(getString(R.string.action_grid));
    				gridSmallLargeMenuItem.setVisible(false);
    				searchMenuItem.setVisible(true);
				}
				else{
					thumbViewMenuItem.setTitle(getString(R.string.action_list));
					if (isLargeGridCameraUploads){
        				gridSmallLargeMenuItem.setIcon(getResources().getDrawable(R.drawable.ic_menu_gridview_small));
        			}
        			else{
        				gridSmallLargeMenuItem.setIcon(getResources().getDrawable(R.drawable.ic_menu_gridview));
        			}
					gridSmallLargeMenuItem.setVisible(true);
					searchMenuItem.setVisible(false);
    			}
			}
			newChatMenuItem.setVisible(false);
		}

	    else if (drawerItem == DrawerItem.INBOX){
			if (iFLol != null){
				//Show
    			sortByMenuItem.setVisible(true);

    			if(iFLol.getItemCount()>0){
					selectMenuItem.setVisible(true);
				}
				else{
					selectMenuItem.setVisible(false);
				}

    			if (isList){
    				thumbViewMenuItem.setTitle(getString(R.string.action_grid));
				}
				else{
					thumbViewMenuItem.setTitle(getString(R.string.action_list));
    			}

    			searchMenuItem.setVisible(true);
    			thumbViewMenuItem.setVisible(true);

				//Hide
    			refreshMenuItem.setVisible(false);
				pauseTransfersMenuIcon.setVisible(false);
				playTransfersMenuIcon.setVisible(false);
				log("createFolderMenuItem.setVisible_18");
				createFolderMenuItem.setVisible(false);
    			addMenuItem.setVisible(false);
    			addContactMenuItem.setVisible(false);
    			upgradeAccountMenuItem.setVisible(true);
    			unSelectMenuItem.setVisible(false);
    			addMenuItem.setEnabled(false);
    			changePass.setVisible(false);
    			importLinkMenuItem.setVisible(false);
    			takePicture.setVisible(false);
    			refreshMenuItem.setVisible(false);
				helpMenuItem.setVisible(false);
    			clearRubbishBinMenuitem.setVisible(false);
    			rubbishBinMenuItem.setVisible(false);
    			gridSmallLargeMenuItem.setVisible(false);
				logoutMenuItem.setVisible(false);
				forgotPassMenuItem.setVisible(false);
				newChatMenuItem.setVisible(false);
			}
		}

	    else if (drawerItem == DrawerItem.SHARED_ITEMS){
			//Lollipop
			int index = viewPagerShares.getCurrentItem();
			if(index==0){
				String sharesTag = getFragmentTag(R.id.shares_tabs_pager, 0);
				inSFLol = (IncomingSharesFragmentLollipop) getSupportFragmentManager().findFragmentByTag(sharesTag);
				if (inSFLol != null){
					sortByMenuItem.setVisible(true);
					thumbViewMenuItem.setVisible(true);

					addMenuItem.setEnabled(true);

					log("onCreateOptionsMenu parentHandleIncoming: "+parentHandleIncoming);
					if(parentHandleIncoming==-1){
						addMenuItem.setVisible(false);
						createFolderMenuItem.setVisible(false);
					}
					else{
						MegaNode node = megaApi.getNodeByHandle(parentHandleIncoming);
						if(node!=null){
							//Check the folder's permissions
							int accessLevel= megaApi.getAccess(node);
							log("onCreateOptionsMenu Node: "+node.getName());

							switch(accessLevel){
								case MegaShare.ACCESS_OWNER:
								case MegaShare.ACCESS_READWRITE:
								case MegaShare.ACCESS_FULL:{
									addMenuItem.setVisible(true);
									createFolderMenuItem.setVisible(true);
									break;
								}
								case MegaShare.ACCESS_READ:{
									addMenuItem.setVisible(false);
									createFolderMenuItem.setVisible(false);
									break;
								}
							}
						}
						else{
							addMenuItem.setVisible(false);
							createFolderMenuItem.setVisible(false);
						}
					}

					if(inSFLol.getItemCount()>0){
						selectMenuItem.setVisible(true);
					}
					else{
						selectMenuItem.setVisible(false);
					}
					searchMenuItem.setVisible(true);

					//Hide
					pauseTransfersMenuIcon.setVisible(false);
					playTransfersMenuIcon.setVisible(false);
					addContactMenuItem.setVisible(false);
					unSelectMenuItem.setVisible(false);
					rubbishBinMenuItem.setVisible(false);
					clearRubbishBinMenuitem.setVisible(false);
					changePass.setVisible(false);
					importLinkMenuItem.setVisible(false);
					takePicture.setVisible(false);
	    			refreshMenuItem.setVisible(false);
					helpMenuItem.setVisible(false);
					upgradeAccountMenuItem.setVisible(true);
					gridSmallLargeMenuItem.setVisible(false);
					logoutMenuItem.setVisible(false);
					forgotPassMenuItem.setVisible(false);

					if (isList){
	    				thumbViewMenuItem.setTitle(getString(R.string.action_grid));
					}
					else{
						thumbViewMenuItem.setTitle(getString(R.string.action_list));
	    			}
				}
			}
			else if(index==1){
				String sharesTag = getFragmentTag(R.id.shares_tabs_pager, 1);
				outSFLol = (OutgoingSharesFragmentLollipop) getSupportFragmentManager().findFragmentByTag(sharesTag);
				if (outSFLol != null){

					sortByMenuItem.setVisible(true);
					thumbViewMenuItem.setVisible(true);

					log("parentHandleOutgoing: "+parentHandleOutgoing);
					if(parentHandleOutgoing==-1){
						addMenuItem.setVisible(false);
						createFolderMenuItem.setVisible(false);
					}
					else{
						addMenuItem.setVisible(true);
						createFolderMenuItem.setVisible(true);
					}

					if(outSFLol.getItemCount()>0){
						selectMenuItem.setVisible(true);
					}
					else{
						selectMenuItem.setVisible(false);
					}
					searchMenuItem.setVisible(true);

					//Hide
					upgradeAccountMenuItem.setVisible(true);
					pauseTransfersMenuIcon.setVisible(false);
					playTransfersMenuIcon.setVisible(false);
					addContactMenuItem.setVisible(false);
					unSelectMenuItem.setVisible(false);
					rubbishBinMenuItem.setVisible(false);
					clearRubbishBinMenuitem.setVisible(false);
					changePass.setVisible(false);
					importLinkMenuItem.setVisible(false);
					takePicture.setVisible(false);
	    			refreshMenuItem.setVisible(false);
					helpMenuItem.setVisible(false);
					gridSmallLargeMenuItem.setVisible(false);
					logoutMenuItem.setVisible(false);
					forgotPassMenuItem.setVisible(false);

					if (isList){
	    				thumbViewMenuItem.setTitle(getString(R.string.action_grid));
					}
					else{
						thumbViewMenuItem.setTitle(getString(R.string.action_list));
	    			}
				}
			}
			newChatMenuItem.setVisible(false);
		}

	    else if (drawerItem == DrawerItem.CONTACTS){
			log("createOptions CONTACTS");
			int index = viewPagerContacts.getCurrentItem();
			if (index == 0){
				log("createOptions TAB CONTACTS");
				//Show
				addContactMenuItem.setVisible(true);
				selectMenuItem.setVisible(true);
				sortByMenuItem.setVisible(true);
				thumbViewMenuItem.setVisible(true);
				upgradeAccountMenuItem.setVisible(true);
				searchMenuItem.setVisible(true);
				newChatMenuItem.setVisible(true);

				//Hide
				pauseTransfersMenuIcon.setVisible(false);
				playTransfersMenuIcon.setVisible(false);
				log("createFolderMenuItem.setVisible_21");
				createFolderMenuItem.setVisible(false);
				addMenuItem.setVisible(false);
				unSelectMenuItem.setVisible(false);
				addMenuItem.setEnabled(false);
				changePass.setVisible(false);
				rubbishBinMenuItem.setVisible(false);
				clearRubbishBinMenuitem.setVisible(false);
				importLinkMenuItem.setVisible(false);
				takePicture.setVisible(false);
				refreshMenuItem.setVisible(false);
				helpMenuItem.setVisible(false);
				logoutMenuItem.setVisible(false);
				changePass.setVisible(false);
				killAllSessions.setVisible(false);
				forgotPassMenuItem.setVisible(false);

				if (isList){
					thumbViewMenuItem.setTitle(getString(R.string.action_grid));
				}
				else{
					thumbViewMenuItem.setTitle(getString(R.string.action_list));
				}

				gridSmallLargeMenuItem.setVisible(false);
			}
			else if (index == 1){
				log("createOptions TAB SENT requests");
				//Show
				selectMenuItem.setVisible(true);
				addContactMenuItem.setVisible(true);
				upgradeAccountMenuItem.setVisible(true);

				//Hide
				sortByMenuItem.setVisible(false);
				thumbViewMenuItem.setVisible(false);
				searchMenuItem.setVisible(false);
				pauseTransfersMenuIcon.setVisible(false);
				playTransfersMenuIcon.setVisible(false);
				log("createFolderMenuItem.setVisible_21");
				createFolderMenuItem.setVisible(false);
				addMenuItem.setVisible(false);
				unSelectMenuItem.setVisible(false);
				addMenuItem.setEnabled(false);
				changePass.setVisible(false);
				rubbishBinMenuItem.setVisible(false);
				clearRubbishBinMenuitem.setVisible(false);
				importLinkMenuItem.setVisible(false);
				takePicture.setVisible(false);
				refreshMenuItem.setVisible(false);
				helpMenuItem.setVisible(false);
				logoutMenuItem.setVisible(false);
				changePass.setVisible(false);
				killAllSessions.setVisible(false);
				thumbViewMenuItem.setVisible(false);
				gridSmallLargeMenuItem.setVisible(false);
				forgotPassMenuItem.setVisible(false);
			}
			else{
				log("createOptions TAB RECEIVED requests");
				//Show
				selectMenuItem.setVisible(true);
    			upgradeAccountMenuItem.setVisible(true);

    			//Hide
				searchMenuItem.setVisible(false);
    			addContactMenuItem.setVisible(false);
				sortByMenuItem.setVisible(false);
				thumbViewMenuItem.setVisible(false);
				pauseTransfersMenuIcon.setVisible(false);
				playTransfersMenuIcon.setVisible(false);
				log("createFolderMenuItem.setVisible_22");
				createFolderMenuItem.setVisible(false);
    			addMenuItem.setVisible(false);
    			unSelectMenuItem.setVisible(false);
    			addMenuItem.setEnabled(false);
    			changePass.setVisible(false);
    			rubbishBinMenuItem.setVisible(false);
    			clearRubbishBinMenuitem.setVisible(false);
    			importLinkMenuItem.setVisible(false);
    			takePicture.setVisible(false);
    			refreshMenuItem.setVisible(false);
				helpMenuItem.setVisible(false);
				gridSmallLargeMenuItem.setVisible(false);
				thumbViewMenuItem.setVisible(false);
				logoutMenuItem.setVisible(false);
				killAllSessions.setVisible(false);
				logoutMenuItem.setVisible(false);
				forgotPassMenuItem.setVisible(false);
			}
		}

	    else if (drawerItem == DrawerItem.SEARCH){
			log("createOptions search");
	    	if (sFLol != null){
				if (createFolderMenuItem != null){

					//Hide
	    			upgradeAccountMenuItem.setVisible(true);
					cancelAllTransfersMenuItem.setVisible(false);
					pauseTransfersMenuIcon.setVisible(false);
					playTransfersMenuIcon.setVisible(false);
					log("createFolderMenuItem.setVisible_23");
	    			createFolderMenuItem.setVisible(false);
	    			addContactMenuItem.setVisible(false);
	    			addMenuItem.setVisible(false);
	    			refreshMenuItem.setVisible(false);
	    			sortByMenuItem.setVisible(false);
	    			unSelectMenuItem.setVisible(false);
	    			changePass.setVisible(false);
	    			rubbishBinMenuItem.setVisible(false);
	    			clearRubbishBinMenuitem.setVisible(false);
	    			importLinkMenuItem.setVisible(false);
	    			takePicture.setVisible(false);
	    			refreshMenuItem.setVisible(false);
					helpMenuItem.setVisible(false);
					gridSmallLargeMenuItem.setVisible(false);
					logoutMenuItem.setVisible(false);
					forgotPassMenuItem.setVisible(false);
					newChatMenuItem.setVisible(false);

					//Show
					if(sFLol.getNodes()!=null){
						if(sFLol.getNodes().size()!=0){
//							log("size after search: "+sFLol.getNodes().size());
							selectMenuItem.setVisible(true);
							thumbViewMenuItem.setVisible(true);
							if (isList){
								thumbViewMenuItem.setTitle(getString(R.string.action_grid));
							}
							else{
								thumbViewMenuItem.setTitle(getString(R.string.action_list));
							}
						}
						else{
							selectMenuItem.setVisible(false);
							thumbViewMenuItem.setVisible(false);
						}
					}
				}
			}
		}

	    else if (drawerItem == DrawerItem.ACCOUNT){
			log("createOptions ACCOUNT");

			if (createFolderMenuItem != null) {

				//Hide
				helpMenuItem.setVisible(false);
				pauseTransfersMenuIcon.setVisible(false);
				playTransfersMenuIcon.setVisible(false);
				log("createFolderMenuItem.setVisible_24");
				createFolderMenuItem.setVisible(false);
				addContactMenuItem.setVisible(false);
				addMenuItem.setVisible(false);
				sortByMenuItem.setVisible(false);
				selectMenuItem.setVisible(false);
				unSelectMenuItem.setVisible(false);
				thumbViewMenuItem.setVisible(false);
				rubbishBinMenuItem.setVisible(false);
				clearRubbishBinMenuitem.setVisible(false);
				importLinkMenuItem.setVisible(false);
				takePicture.setVisible(false);
				cancelAllTransfersMenuItem.setVisible(false);
				gridSmallLargeMenuItem.setVisible(false);
				newChatMenuItem.setVisible(false);

				if(accountFragment==Constants.MY_ACCOUNT_FRAGMENT){
					//Show
					refreshMenuItem.setVisible(true);
					killAllSessions.setVisible(true);
					upgradeAccountMenuItem.setVisible(true);
					changePass.setVisible(true);
					logoutMenuItem.setVisible(true);
					forgotPassMenuItem.setVisible(true);

					int index = viewPagerMyAccount.getCurrentItem();
					if(index==0){
						String path = Environment.getExternalStorageDirectory().getAbsolutePath()+Util.rKFile;
						log("Exists MK in: "+path);
						File file= new File(path);
						if(file.exists()){
							removeMK.setVisible(true);
							exportMK.setVisible(false);
						}
						else{
							removeMK.setVisible(false);
							exportMK.setVisible(true);
						}
					}
					else{
						removeMK.setVisible(false);
						exportMK.setVisible(false);
					}

					if (myAccountInfo.getNumberOfSubscriptions() > 0) {
						cancelSubscription.setVisible(true);
					}
					else{
						cancelSubscription.setVisible(false);
					}

				}
				else{

					refreshMenuItem.setVisible(true);
					killAllSessions.setVisible(false);
					upgradeAccountMenuItem.setVisible(false);
					changePass.setVisible(false);
					logoutMenuItem.setVisible(true);
					forgotPassMenuItem.setVisible(false);

					cancelSubscription.setVisible(false);
					removeMK.setVisible(false);
					exportMK.setVisible(false);
				}
			}
		}

	    else if (drawerItem == DrawerItem.TRANSFERS){
	    	log("in Transfers Section");
			if (tFLol != null){
				searchMenuItem.setVisible(false);
				//Hide
				createFolderMenuItem.setVisible(false);
				addContactMenuItem.setVisible(false);
    			addMenuItem.setVisible(false);
    			sortByMenuItem.setVisible(false);
    			selectMenuItem.setVisible(false);
    			unSelectMenuItem.setVisible(false);
    			thumbViewMenuItem.setVisible(false);
    			rubbishBinMenuItem.setVisible(false);
    			clearRubbishBinMenuitem.setVisible(false);
    			importLinkMenuItem.setVisible(false);
    			takePicture.setVisible(false);
				refreshMenuItem.setVisible(false);
				helpMenuItem.setVisible(false);
				upgradeAccountMenuItem.setVisible(true);
				changePass.setVisible(false);
				cancelSubscription.setVisible(false);
				killAllSessions.setVisible(false);
				logoutMenuItem.setVisible(false);
				forgotPassMenuItem.setVisible(false);
				newChatMenuItem.setVisible(false);

				cancelAllTransfersMenuItem.setVisible(true);

//				if(tranfersPaused){
//					playTransfersMenuIcon.setVisible(true);
//					pauseTransfersMenuIcon.setVisible(false);
//				}
//				else{
//					playTransfersMenuIcon.setVisible(true);
//					pauseTransfersMenuIcon.setVisible(false);
//				}
				ArrayList<MegaTransfer> transfersInProgress = megaApi.getTransfers();
				if(transfersInProgress!=null){
					if(transfersInProgress.size()>0){

		        		if(megaApi.areTransfersPaused(MegaTransfer.TYPE_DOWNLOAD)||megaApi.areTransfersPaused(MegaTransfer.TYPE_UPLOAD)){
		        			log("Any transfer is paused");
		        			playTransfersMenuIcon.setVisible(true);
							pauseTransfersMenuIcon.setVisible(false);
							cancelAllTransfersMenuItem.setVisible(true);
		        		}
		        		else{
		        			log("No transfers paused");
		        			playTransfersMenuIcon.setVisible(false);
							pauseTransfersMenuIcon.setVisible(true);
							cancelAllTransfersMenuItem.setVisible(true);
		        		}
					}
					else{
						playTransfersMenuIcon.setVisible(false);
						pauseTransfersMenuIcon.setVisible(false);
						cancelAllTransfersMenuItem.setVisible(false);
					}
				}
				else{
					playTransfersMenuIcon.setVisible(false);
					pauseTransfersMenuIcon.setVisible(false);
					cancelAllTransfersMenuItem.setVisible(false);
				}
			}
	    }

	    else if (drawerItem == DrawerItem.SETTINGS){
	    	log("in Settings Section");
			if (sttFLol != null){
				searchMenuItem.setVisible(false);
				//Hide
				log("createFolderMenuItem.setVisible_settings");
				createFolderMenuItem.setVisible(false);
				addContactMenuItem.setVisible(false);
    			addMenuItem.setVisible(false);
    			sortByMenuItem.setVisible(false);
    			selectMenuItem.setVisible(false);
    			unSelectMenuItem.setVisible(false);
    			thumbViewMenuItem.setVisible(false);
    			addMenuItem.setEnabled(false);
    			rubbishBinMenuItem.setVisible(false);
    			clearRubbishBinMenuitem.setVisible(false);
    			importLinkMenuItem.setVisible(false);
    			takePicture.setVisible(false);
				refreshMenuItem.setVisible(false);
				helpMenuItem.setVisible(false);
				upgradeAccountMenuItem.setVisible(true);
				changePass.setVisible(false);
				cancelSubscription.setVisible(false);
				killAllSessions.setVisible(false);
				logoutMenuItem.setVisible(false);
				cancelAllTransfersMenuItem.setVisible(false);
				forgotPassMenuItem.setVisible(false);
				playTransfersMenuIcon.setVisible(false);
				pauseTransfersMenuIcon.setVisible(false);
				newChatMenuItem.setVisible(false);
			}
	    }
		else if (drawerItem == DrawerItem.CHAT){
			log("in Chat Section");
			ChatController chatController = new ChatController(this);
			if(Util.isChatEnabled()){

				if (rChatFL != null){
					newChatMenuItem.setVisible(true);
					addContactMenuItem.setVisible(true);
					selectMenuItem.setVisible(true);
				}

				//Hide
				searchMenuItem.setVisible(false);
				createFolderMenuItem.setVisible(false);
				addMenuItem.setVisible(false);
				sortByMenuItem.setVisible(false);
				unSelectMenuItem.setVisible(false);
				thumbViewMenuItem.setVisible(false);
				addMenuItem.setEnabled(false);
				rubbishBinMenuItem.setVisible(false);
				clearRubbishBinMenuitem.setVisible(false);
				importLinkMenuItem.setVisible(false);
				takePicture.setVisible(false);
				refreshMenuItem.setVisible(false);
				helpMenuItem.setVisible(false);
				upgradeAccountMenuItem.setVisible(false);
				changePass.setVisible(false);
				cancelSubscription.setVisible(false);
				killAllSessions.setVisible(false);
				logoutMenuItem.setVisible(false);
				cancelAllTransfersMenuItem.setVisible(false);
				forgotPassMenuItem.setVisible(false);
				playTransfersMenuIcon.setVisible(false);
				pauseTransfersMenuIcon.setVisible(false);
			}
			else{
				//Hide ALL
				newChatMenuItem.setVisible(false);
				addContactMenuItem.setVisible(false);
				selectMenuItem.setVisible(false);
				searchMenuItem.setVisible(false);
				createFolderMenuItem.setVisible(false);
				addMenuItem.setVisible(false);
				sortByMenuItem.setVisible(false);
				unSelectMenuItem.setVisible(false);
				thumbViewMenuItem.setVisible(false);
				addMenuItem.setEnabled(false);
				rubbishBinMenuItem.setVisible(false);
				clearRubbishBinMenuitem.setVisible(false);
				importLinkMenuItem.setVisible(false);
				takePicture.setVisible(false);
				refreshMenuItem.setVisible(false);
				helpMenuItem.setVisible(false);
				upgradeAccountMenuItem.setVisible(false);
				changePass.setVisible(false);
				cancelSubscription.setVisible(false);
				killAllSessions.setVisible(false);
				logoutMenuItem.setVisible(false);
				cancelAllTransfersMenuItem.setVisible(false);
				forgotPassMenuItem.setVisible(false);
				playTransfersMenuIcon.setVisible(false);
				pauseTransfersMenuIcon.setVisible(false);
			}
		}
		log("Call to super onCreateOptionsMenu");
	    return super.onCreateOptionsMenu(menu);
	}

	@Override
    public boolean onOptionsItemSelected(MenuItem item) {
		fromTakePicture = false;
		log("onOptionsItemSelectedLollipop");
		if (megaApi == null){
			megaApi = ((MegaApplication)getApplication()).getMegaApi();
		}

		if (megaApi != null){
			log("---------retryPendingConnections");
			megaApi.retryPendingConnections();
		}

		int id = item.getItemId();
		switch(id){
			case android.R.id.home:{
				if (firstNavigationLevel){
					log("firstNavigationLevel is TRUE");
					drawerLayout.openDrawer(nV);
				}
				else{
					log("NOT firstNavigationLevel");
		    		if (drawerItem == DrawerItem.CLOUD_DRIVE){
		    			int index = viewPagerCDrive.getCurrentItem();
		    			if(index==1){
		    				//Rubbish Bin
		    				String cFTag2 = getFragmentTag(R.id.cloud_drive_tabs_pager, 1);
		    				log("Tag: "+ cFTag2);
		    				rbFLol = (RubbishBinFragmentLollipop) getSupportFragmentManager().findFragmentByTag(cFTag2);
		    				if (rbFLol != null){
		    					rbFLol.onBackPressed();
		    					return true;
		    				}
		    			}
		    			else{
		    				//Cloud Drive
		    				String cFTag1 = getFragmentTag(R.id.cloud_drive_tabs_pager, 0);
		    				log("Tag: "+ cFTag1);
		    				fbFLol = (FileBrowserFragmentLollipop) getSupportFragmentManager().findFragmentByTag(cFTag1);
		    				if (fbFLol != null){
		    					fbFLol.onBackPressed();
		    				}
		    			}
		    		}
		    		else if (drawerItem == DrawerItem.SHARED_ITEMS){
		    			int index = viewPagerShares.getCurrentItem();
		    			if(index==1){
		    				//OUTGOING
		    				String cFTag2 = getFragmentTag(R.id.shares_tabs_pager, 1);
		    				log("Tag: "+ cFTag2);
		    				outSFLol = (OutgoingSharesFragmentLollipop) getSupportFragmentManager().findFragmentByTag(cFTag2);
		    				if (outSFLol != null){
		    					outSFLol.onBackPressed();
		    				}
		    			}
		    			else{
		    				//InCOMING
		    				String cFTag1 = getFragmentTag(R.id.shares_tabs_pager, 0);
		    				log("Tag: "+ cFTag1);
		    				inSFLol = (IncomingSharesFragmentLollipop) getSupportFragmentManager().findFragmentByTag(cFTag1);
		    				log("deepBrowserTreeIncoming: "+deepBrowserTreeIncoming);

							if (inSFLol != null){
								log("deepBrowserTree get from inSFlol: "+inSFLol.getDeepBrowserTree());
		    					inSFLol.onBackPressed();
		    				}
		    			}
		    		}
		    		else if (drawerItem == DrawerItem.SAVED_FOR_OFFLINE){
		    			if (oFLol != null){
		    				oFLol.onBackPressed();
		    				return true;
		    			}
		    		}
					else if (drawerItem == DrawerItem.INBOX){
						if (iFLol != null){
							iFLol.onBackPressed();
							return true;
						}
					}
		    		else if (drawerItem == DrawerItem.SEARCH){
		    			if (sFLol != null){
		    				sFLol.onBackPressed();
		    				return true;
		    			}
		    		}
		    		else if (drawerItem == DrawerItem.TRANSFERS){
		    			if (tFLol != null){
		        			if (tFLol.onBackPressed() == 0){
		        				drawerItem = DrawerItem.CLOUD_DRIVE;
		    					if (nV != null){
		    						Menu nVMenu = nV.getMenu();
		    						MenuItem cloudDrive = nVMenu.findItem(R.id.navigation_item_cloud_drive);
		    						resetNavigationViewMenu(nVMenu);
		    						cloudDrive.setChecked(true);
		    						cloudDrive.setIcon(getResources().getDrawable(R.drawable.cloud_drive_red));
		    					}
		        				selectDrawerItemLollipop(drawerItem);
		        				return true;
		        			}
		        		}
		    		}
					else if (drawerItem == DrawerItem.ACCOUNT){
						if(accountFragment==Constants.UPGRADE_ACCOUNT_FRAGMENT){

						}
						else if(accountFragment==Constants.MONTHLY_YEARLY_FRAGMENT){

						}

						switch(accountFragment){
							case Constants.UPGRADE_ACCOUNT_FRAGMENT:{
								log("Back to MyAccountFragment");
								setFirstNavigationLevel(true);
								displayedAccountType=-1;
								if (upAFL != null){
									drawerItem = DrawerItem.ACCOUNT;
									accountFragment=Constants.MY_ACCOUNT_FRAGMENT;
									selectDrawerItemLollipop(drawerItem);
									if (nV != null){
										Menu nVMenu = nV.getMenu();
										MenuItem hidden = nVMenu.findItem(R.id.navigation_item_hidden);
										resetNavigationViewMenu(nVMenu);
										hidden.setChecked(true);
									}
								}
								return true;
							}
							case Constants.CC_FRAGMENT:{
								if (ccFL != null){
									displayedAccountType = ccFL.getParameterType();
								}
								showUpAF();
								return true;
							}
							case Constants.MONTHLY_YEARLY_FRAGMENT:{
								if (myFL != null){
									myFL.onBackPressed();
								}
								return true;
							}
						}


//						if (tFLol != null){
//							if (tFLol.onBackPressed() == 0){
//								drawerItem = DrawerItem.CLOUD_DRIVE;
//								if (nV != null){
//									Menu nVMenu = nV.getMenu();
//									MenuItem cloudDrive = nVMenu.findItem(R.id.navigation_item_cloud_drive);
//									resetNavigationViewMenu(nVMenu);
//									cloudDrive.setChecked(true);
//									cloudDrive.setIcon(getResources().getDrawable(R.drawable.cloud_drive_red));
//								}
//								selectDrawerItemLollipop(drawerItem);
//								return true;
//							}
//						}
					}
				}
		    	return true;
		    }
		    case R.id.action_import_link:{
		    	showImportLinkDialog();
		    	return true;
		    }
		    case R.id.action_take_picture:{
		    	fromTakePicture = true;
		    	if (Build.VERSION.SDK_INT >= Build.VERSION_CODES.M) {
					boolean hasStoragePermission = (ContextCompat.checkSelfPermission(this, Manifest.permission.WRITE_EXTERNAL_STORAGE) == PackageManager.PERMISSION_GRANTED);
					if (!hasStoragePermission) {
						ActivityCompat.requestPermissions(this,
				                new String[]{Manifest.permission.WRITE_EXTERNAL_STORAGE},
								Constants.REQUEST_WRITE_STORAGE);
					}

					boolean hasCameraPermission = (ContextCompat.checkSelfPermission(this, Manifest.permission.CAMERA) == PackageManager.PERMISSION_GRANTED);
					if (!hasCameraPermission) {
						ActivityCompat.requestPermissions(this,
				                new String[]{Manifest.permission.CAMERA},
								Constants.REQUEST_CAMERA);
					}

					if (hasStoragePermission && hasCameraPermission){
						this.takePicture();
					}
				}
		    	else{
		    		this.takePicture();
		    	}

		    	return true;
		    }
		    case R.id.action_menu_cancel_all_transfers:{

		    	Intent tempIntentDownload = null;
		    	Intent tempIntentUpload = null;
				String title = null;
				String text = null;

				tempIntentUpload = new Intent(this, UploadService.class);
				tempIntentUpload.setAction(UploadService.ACTION_CANCEL);
				tempIntentDownload = new Intent(this, DownloadService.class);
				tempIntentDownload.setAction(DownloadService.ACTION_CANCEL);
				title = getString(R.string.menu_cancel_all_transfers);
				text = getString(R.string.cancel_all_transfer_confirmation);

				final Intent cancelIntentDownload = tempIntentDownload;
				final Intent cancelIntentUpload = tempIntentUpload;
				AlertDialog.Builder builder = new AlertDialog.Builder(this, R.style.AppCompatAlertDialogStyle);
//				builder.setTitle(title);
	            builder.setMessage(text);
				builder.setPositiveButton(getString(R.string.general_yes),
						new DialogInterface.OnClickListener() {
							public void onClick(DialogInterface dialog, int whichButton) {
								if (tFLol != null){
									if (tFLol.isVisible()){
										tFLol.setNoActiveTransfers();
									}
								}
								startService(cancelIntentDownload);
								startService(cancelIntentUpload);
							}
						});
				builder.setNegativeButton(getString(R.string.general_no), null);
				final AlertDialog dialog = builder.create();
				try {
					dialog.show();
				}
				catch(Exception ex)	{
					startService(cancelIntentDownload);
					startService(cancelIntentUpload);
				}

		    	return true;
		    }
	        case R.id.action_pause:{
	        	if (drawerItem == DrawerItem.TRANSFERS){
	        		log("Click on action_pause - play visible");
	        		megaApi.pauseTransfers(true, this);
	        		pauseTransfersMenuIcon.setVisible(false);
	        		playTransfersMenuIcon.setVisible(true);
//    				if(!tranfersPaused)
//    				{
//    					tranfersPaused = true;
//    					pauseTransfersMenuIcon.setVisible(false);
//    					playTransfersMenuIcon.setVisible(true);
//
//    					//Update the progress in fragments
//    					if (fbFLol != null){
//    						fbFLol.updateProgressBar(progressPercent);
//    					}
//    					if (rbFLol != null){
//    						rbFLol.updateProgressBar(progressPercent);
//    					}
//    					if (iFLol != null){
//    						iFLol.updateProgressBar(progressPercent);
//    					}
//    					if (outSFLol != null){
//    						outSFLol.updateProgressBar(progressPercent);
//    					}
//    					if (inSFLol != null){
//    						inSFLol.updateProgressBar(progressPercent);
//    					}
//    					if (tFLol != null){
//    						tFLol.updateProgressBar(progressPercent);
//    					}
//
//    	    			megaApi.pauseTransfers(true, this);
//    				}
	        	}

	        	return true;
	        }
	        case R.id.action_play:{
	        	log("Click on action_play - pause visible");
				pauseTransfersMenuIcon.setVisible(true);
				playTransfersMenuIcon.setVisible(false);
    			megaApi.pauseTransfers(false, this);

	        	return true;
	        }
	        case R.id.action_add_contact:{
	        	if (drawerItem == DrawerItem.CONTACTS||drawerItem == DrawerItem.CHAT){
					chooseAddContactDialog(false);
	        	}
	        	return true;
	        }
			case R.id.action_menu_new_chat:{
				if (drawerItem == DrawerItem.CHAT){
					log("Create new chat");
					chooseAddContactDialog(true);
				}

				return true;
			}
	        case R.id.action_menu_kill_all_sessions:{
				aC.killAllSessions(this);
	        	return true;
	        }
	        case R.id.action_new_folder:{
	        	if (drawerItem == DrawerItem.CLOUD_DRIVE){
	        		showNewFolderDialog();
	        	}
	        	else if(drawerItem == DrawerItem.SHARED_ITEMS){
	        		showNewFolderDialog();
	        	}
	        	else if (drawerItem == DrawerItem.CONTACTS){
					chooseAddContactDialog(false);
	        	}
	        	return true;
	        }
	        case R.id.action_add:{
	        	if (Build.VERSION.SDK_INT >= Build.VERSION_CODES.M) {
	    			boolean hasStoragePermission = (ContextCompat.checkSelfPermission(this, Manifest.permission.WRITE_EXTERNAL_STORAGE) == PackageManager.PERMISSION_GRANTED);
	    			if (!hasStoragePermission) {
	    				ActivityCompat.requestPermissions(this,
	    		                new String[]{Manifest.permission.WRITE_EXTERNAL_STORAGE},
								Constants.REQUEST_WRITE_STORAGE);
	    			}
	    		}

	        	if (drawerItem == DrawerItem.SHARED_ITEMS){
	        		String swmTag = getFragmentTag(R.id.shares_tabs_pager, 0);
	        		inSFLol = (IncomingSharesFragmentLollipop) getSupportFragmentManager().findFragmentByTag(swmTag);
	        		if (viewPagerShares.getCurrentItem()==0){
		        		if (inSFLol != null){
		        			Long checkHandle = inSFLol.getParentHandle();
		        			MegaNode checkNode = megaApi.getNodeByHandle(checkHandle);

		        			if((megaApi.checkAccess(checkNode, MegaShare.ACCESS_FULL).getErrorCode() == MegaError.API_OK)){
		        				this.showUploadPanel();
							}
							else if(megaApi.checkAccess(checkNode, MegaShare.ACCESS_READWRITE).getErrorCode() == MegaError.API_OK){
								this.showUploadPanel();
							}
							else if(megaApi.checkAccess(checkNode, MegaShare.ACCESS_READ).getErrorCode() == MegaError.API_OK){
								log("Not permissions to upload");
								AlertDialog.Builder builder = new AlertDialog.Builder(this, R.style.AppCompatAlertDialogStyle);
					            builder.setMessage(getString(R.string.no_permissions_upload));
//								builder.setTitle(R.string.op_not_allowed);
								builder.setCancelable(false).setPositiveButton(R.string.cam_sync_ok, new DialogInterface.OnClickListener() {
							           public void onClick(DialogInterface dialog, int id) {
							                //do things
							        	   alertNotPermissionsUpload.dismiss();
							           }
							       });

								alertNotPermissionsUpload = builder.create();
								alertNotPermissionsUpload.show();
//								Util.brandAlertDialog(alertNotPermissionsUpload);
							}
		        		}
	        		}
	        		swmTag = getFragmentTag(R.id.shares_tabs_pager, 1);
	        		outSFLol = (OutgoingSharesFragmentLollipop) getSupportFragmentManager().findFragmentByTag(swmTag);
	        		if (viewPagerShares.getCurrentItem()==1){
		        		if (outSFLol != null){
		        			this.showUploadPanel();
		        		}
	        		}
	        	}
	        	else {
        			this.showUploadPanel();
	        	}

	        	return true;
	        }
	        case R.id.action_select:{
	        	//TODO: multiselect

        		if (drawerItem == DrawerItem.CLOUD_DRIVE){
        			int index = viewPagerCDrive.getCurrentItem();
        			log("----------------------------------------INDEX: "+index);
        			if(index==1){
        				//Rubbish bin
        				String cFTag = getFragmentTag(R.id.cloud_drive_tabs_pager, 1);
        				rbFLol = (RubbishBinFragmentLollipop) getSupportFragmentManager().findFragmentByTag(cFTag);
        				if (rbFLol != null){
            				rbFLol.selectAll();
            				if (rbFLol.showSelectMenuItem()){
            					selectMenuItem.setVisible(true);
            					unSelectMenuItem.setVisible(false);
            				}
            				else{
            					selectMenuItem.setVisible(false);
            					unSelectMenuItem.setVisible(true);
            				}
            			}
        			}
        			else{
        				//Cloud Drive
        				String cFTag = getFragmentTag(R.id.cloud_drive_tabs_pager, 0);
        				fbFLol = (FileBrowserFragmentLollipop) getSupportFragmentManager().findFragmentByTag(cFTag);
        				if (fbFLol != null){
        					fbFLol.selectAll();
                			if (fbFLol.showSelectMenuItem()){
                				selectMenuItem.setVisible(true);
                				unSelectMenuItem.setVisible(false);
                			}
                			else{
                				selectMenuItem.setVisible(false);
                				unSelectMenuItem.setVisible(true);
                			}
        				}
        			}

        			return true;
	        	}
	        	if (drawerItem == DrawerItem.CONTACTS){
					int index = viewPagerContacts.getCurrentItem();
					log("----------------------------------------INDEX: "+index);
					switch(index){
						case 0:{
							String cFTag = getFragmentTag(R.id.contact_tabs_pager, 0);
							cFLol = (ContactsFragmentLollipop) getSupportFragmentManager().findFragmentByTag(cFTag);
							if (cFLol != null){
								cFLol.selectAll();
								if (cFLol.showSelectMenuItem()){
									selectMenuItem.setVisible(true);
									unSelectMenuItem.setVisible(false);
								}
								else{
									selectMenuItem.setVisible(false);
									unSelectMenuItem.setVisible(true);
								}
							}
							break;
						}
						case 1:{
							String cFTag = getFragmentTag(R.id.contact_tabs_pager, 1);
							sRFLol = (SentRequestsFragmentLollipop) getSupportFragmentManager().findFragmentByTag(cFTag);
							if (sRFLol != null){
								sRFLol.selectAll();
								if (sRFLol.showSelectMenuItem()){
									selectMenuItem.setVisible(true);
									unSelectMenuItem.setVisible(false);
								}
								else{
									selectMenuItem.setVisible(false);
									unSelectMenuItem.setVisible(true);
								}
							}
							break;
						}
						case 2:{
							String cFTag = getFragmentTag(R.id.contact_tabs_pager, 2);
							rRFLol = (ReceivedRequestsFragmentLollipop) getSupportFragmentManager().findFragmentByTag(cFTag);
							if (rRFLol != null){
								rRFLol.selectAll();
								if (rRFLol.showSelectMenuItem()){
									selectMenuItem.setVisible(true);
									unSelectMenuItem.setVisible(false);
								}
								else{
									selectMenuItem.setVisible(false);
									unSelectMenuItem.setVisible(true);
								}
							}
							break;
						}

					}
	        	}
	        	if (drawerItem == DrawerItem.SHARED_ITEMS){
	        		String swmTag = getFragmentTag(R.id.shares_tabs_pager, 0);
	        		inSFLol = (IncomingSharesFragmentLollipop) getSupportFragmentManager().findFragmentByTag(swmTag);
	        		if (viewPagerShares.getCurrentItem()==0){
		        		if (inSFLol != null){
		        			inSFLol.selectAll();
		        			if (inSFLol.showSelectMenuItem()){
		        				selectMenuItem.setVisible(true);
		        				unSelectMenuItem.setVisible(false);
		        			}
		        			else{
		        				selectMenuItem.setVisible(false);
		        				unSelectMenuItem.setVisible(true);
		        			}
		        		}
	        		}
	        		swmTag = getFragmentTag(R.id.shares_tabs_pager, 1);
	        		outSFLol = (OutgoingSharesFragmentLollipop) getSupportFragmentManager().findFragmentByTag(swmTag);
	        		if (viewPagerShares.getCurrentItem()==1){
		        		if (outSFLol != null){
		        			outSFLol.selectAll();
		        			if (outSFLol.showSelectMenuItem()){
		        				selectMenuItem.setVisible(true);
		        				unSelectMenuItem.setVisible(false);
		        			}
		        			else{
		        				selectMenuItem.setVisible(false);
		        				unSelectMenuItem.setVisible(true);
		        			}
	        			}
	        		}
        			return true;
	        	}
	        	if (drawerItem == DrawerItem.SAVED_FOR_OFFLINE){
	        		if (oFLol != null){
	    				oFLol.selectAll();
	    				if (oFLol.showSelectMenuItem()){
	        				selectMenuItem.setVisible(true);
	        				unSelectMenuItem.setVisible(false);
	        			}
	        			else{
	        				selectMenuItem.setVisible(false);
	        				unSelectMenuItem.setVisible(true);
	        			}
	        		}
    			}
				if (drawerItem == DrawerItem.CHAT){
					if (rChatFL != null){
						rChatFL.selectAll();
						if (rChatFL.showSelectMenuItem()){
							selectMenuItem.setVisible(true);
							unSelectMenuItem.setVisible(false);
						}
						else{
							selectMenuItem.setVisible(false);
							unSelectMenuItem.setVisible(true);
						}
					}
				}
	        	if (drawerItem == DrawerItem.INBOX){
	        		if (iFLol != null){
	        			iFLol.selectAll();
	    				if (iFLol.showSelectMenuItem()){
	        				selectMenuItem.setVisible(true);
	        				unSelectMenuItem.setVisible(false);
	        			}
	        			else{
	        				selectMenuItem.setVisible(false);
	        				unSelectMenuItem.setVisible(true);
	        			}
	        		}
    			}
	        	if (drawerItem == DrawerItem.SEARCH){
	        		if (sFLol != null){
	        			sFLol.selectAll();
	    				if (sFLol.showSelectMenuItem()){
	        				selectMenuItem.setVisible(true);
	        				unSelectMenuItem.setVisible(false);
	        			}
	        			else{
	        				selectMenuItem.setVisible(false);
	        				unSelectMenuItem.setVisible(true);
	        			}
	        		}
    			}
	        	if (drawerItem == DrawerItem.MEDIA_UPLOADS){
	        		if (muFLol != null){
	        			muFLol.selectAll();
	        			if (muFLol.showSelectMenuItem()){
	        				selectMenuItem.setVisible(true);
	        				unSelectMenuItem.setVisible(false);
	        			}
	        			else{
	        				selectMenuItem.setVisible(false);
	        				unSelectMenuItem.setVisible(true);
	        			}
	        		}
	        	}
	        	if (drawerItem == DrawerItem.CAMERA_UPLOADS){
	        		if (cuFL != null){
	        			cuFL.selectAll();
	        			if (cuFL.showSelectMenuItem()){
	        				selectMenuItem.setVisible(true);
	        				unSelectMenuItem.setVisible(false);
	        			}
	        			else{
	        				selectMenuItem.setVisible(false);
	        				unSelectMenuItem.setVisible(true);
	        			}
	        		}
	        	}
	        	return true;
	        }
	        case R.id.action_grid_view_large_small:{
	        	if (drawerItem == DrawerItem.CAMERA_UPLOADS){
	        		if (cuFL != null){
	        			Fragment currentFragment = getSupportFragmentManager().findFragmentByTag("cuFLol");
	        			FragmentTransaction fragTransaction = getSupportFragmentManager().beginTransaction();
	        			fragTransaction.detach(currentFragment);
	        			fragTransaction.commitNowAllowingStateLoss();

	        			isLargeGridCameraUploads = !isLargeGridCameraUploads;
	        			if (isLargeGridCameraUploads){
	        				gridSmallLargeMenuItem.setIcon(getResources().getDrawable(R.drawable.ic_menu_gridview_small));
	        			}
	        			else{
	        				gridSmallLargeMenuItem.setIcon(getResources().getDrawable(R.drawable.ic_menu_gridview));
	        			}
	        			cuFL.setIsLargeGrid(isLargeGridCameraUploads);

	        			fragTransaction = getSupportFragmentManager().beginTransaction();
	        			fragTransaction.attach(currentFragment);
	        			fragTransaction.commitNowAllowingStateLoss();
	        		}
	        	}
	        	if (drawerItem == DrawerItem.MEDIA_UPLOADS){
	        		if (muFLol != null){
	        			Fragment currentFragment = getSupportFragmentManager().findFragmentByTag("muFLol");
	        			FragmentTransaction fragTransaction = getSupportFragmentManager().beginTransaction();
	        			fragTransaction.detach(currentFragment);
	        			fragTransaction.commitNowAllowingStateLoss();

	        			isLargeGridCameraUploads = !isLargeGridCameraUploads;
	        			if (isLargeGridCameraUploads){
	        				gridSmallLargeMenuItem.setIcon(getResources().getDrawable(R.drawable.ic_menu_gridview_small));
	        			}
	        			else{
	        				gridSmallLargeMenuItem.setIcon(getResources().getDrawable(R.drawable.ic_menu_gridview));
	        			}
	        			muFLol.setIsLargeGrid(isLargeGridCameraUploads);

	        			fragTransaction = getSupportFragmentManager().beginTransaction();
	        			fragTransaction.attach(currentFragment);
	        			fragTransaction.commitNow();
	        		}
	        	}
	        	return true;
	        }
	        case R.id.action_grid:{
	        	log("action_grid selected");

	        	if (drawerItem == DrawerItem.CAMERA_UPLOADS){
	        		log("action_grid_list in CameraUploads");
	        		isListCameraUploads = !isListCameraUploads;
	    			dbH.setPreferredViewListCamera(isListCameraUploads);
	    			log("dbH.setPreferredViewListCamera: "+isListCameraUploads);
	    			if (isListCameraUploads){
	    				thumbViewMenuItem.setTitle(getString(R.string.action_grid));
					}
					else{
						thumbViewMenuItem.setTitle(getString(R.string.action_list));
	    			}
	        		if (cuFL != null){
        				Fragment currentFragment = getSupportFragmentManager().findFragmentByTag("cuFLol");
        				FragmentTransaction fragTransaction = getSupportFragmentManager().beginTransaction();
        				fragTransaction.detach(currentFragment);
        				fragTransaction.commitNowAllowingStateLoss();

        				if (isListCameraUploads){
    	    				thumbViewMenuItem.setTitle(getString(R.string.action_grid));
    	    				gridSmallLargeMenuItem.setVisible(false);
    	    				searchMenuItem.setVisible(true);
    					}
    					else{
    						thumbViewMenuItem.setTitle(getString(R.string.action_list));
    						gridSmallLargeMenuItem.setVisible(true);
    						searchMenuItem.setVisible(false);

    	    			}
        				cuFL.setIsList(isListCameraUploads);

        				fragTransaction = getSupportFragmentManager().beginTransaction();
        				fragTransaction.attach(currentFragment);
        				fragTransaction.commitNowAllowingStateLoss();

        			}
	        	}
	        	else if (drawerItem == DrawerItem.MEDIA_UPLOADS){
	        		log("action_grid_list in MediaUploads");
	        		isListCameraUploads = !isListCameraUploads;
	    			dbH.setPreferredViewListCamera(isListCameraUploads);
	    			log("dbH.setPreferredViewListCamera: "+isListCameraUploads);
	    			if (isListCameraUploads){
	    				thumbViewMenuItem.setTitle(getString(R.string.action_grid));
					}
					else{
						thumbViewMenuItem.setTitle(getString(R.string.action_list));
	    			}
	        		if (muFLol != null){
        				Fragment currentFragment = getSupportFragmentManager().findFragmentByTag("muFLol");
        				FragmentTransaction fragTransaction = getSupportFragmentManager().beginTransaction();
        				fragTransaction.detach(currentFragment);
        				fragTransaction.commitNowAllowingStateLoss();

        				if (isListCameraUploads){
    	    				thumbViewMenuItem.setTitle(getString(R.string.action_grid));
    	    				gridSmallLargeMenuItem.setVisible(false);
    	    				searchMenuItem.setVisible(true);
    					}
    					else{
    						thumbViewMenuItem.setTitle(getString(R.string.action_list));
    						gridSmallLargeMenuItem.setVisible(true);
    						searchMenuItem.setVisible(false);

    	    			}
        				muFLol.setIsList(isListCameraUploads);

        				fragTransaction = getSupportFragmentManager().beginTransaction();
        				fragTransaction.attach(currentFragment);
        				fragTransaction.commitNowAllowingStateLoss();
        			}
        		}
	        	else{
		        	isList = !isList;
	    			dbH.setPreferredViewList(isList);

//					updateAliveFragments();

	    			if (isList){
	    				thumbViewMenuItem.setTitle(getString(R.string.action_grid));
					}
					else{
						thumbViewMenuItem.setTitle(getString(R.string.action_list));
	    			}
	    			//Rubbish Bin
	    			if (drawerItem == DrawerItem.CLOUD_DRIVE){
	    				String cFTagRB = getFragmentTag(R.id.cloud_drive_tabs_pager, 1);
	    				rbFLol = (RubbishBinFragmentLollipop) getSupportFragmentManager().findFragmentByTag(cFTagRB);
	    				if (rbFLol != null){
							log("rbFLol != null");
//							rbFLol.setIsList(isList);
//							rbFLol.setParentHandle(parentHandleRubbish);
//
//							getSupportFragmentManager()
//									.beginTransaction()
//									.detach(rbFLol)
//									.attach(rbFLol)
//									.commit();


		        			FragmentTransaction fragTransaction = getSupportFragmentManager().beginTransaction();
		        			fragTransaction.detach(rbFLol);
		        			fragTransaction.commitNowAllowingStateLoss();

		        			rbFLol.setIsList(isList);
		        			rbFLol.setParentHandle(parentHandleRubbish);

		        			fragTransaction = getSupportFragmentManager().beginTransaction();
		        			fragTransaction.attach(rbFLol);
		        			fragTransaction.commitNowAllowingStateLoss();
	    				}
	    				//Cloud Drive
	    				String cFTagCD = getFragmentTag(R.id.cloud_drive_tabs_pager, 0);
	    				fbFLol = (FileBrowserFragmentLollipop) getSupportFragmentManager().findFragmentByTag(cFTagCD);
	    				if (fbFLol != null){
							log("fbFLol != null");

//							fbFLol.setIsList(isList);
//		        			fbFLol.setParentHandle(parentHandleBrowser);
//
//							getSupportFragmentManager()
//									.beginTransaction()
//									.detach(fbFLol)
//									.attach(fbFLol)
//									.commit();


		        			FragmentTransaction fragTransaction = getSupportFragmentManager().beginTransaction();
		        			fragTransaction.detach(fbFLol);
		        			fragTransaction.commitNowAllowingStateLoss();

		        			fbFLol.setIsList(isList);
		        			fbFLol.setParentHandle(parentHandleBrowser);

		        			fragTransaction = getSupportFragmentManager().beginTransaction();
		        			fragTransaction.attach(fbFLol);
		        			fragTransaction.commitNowAllowingStateLoss();
	    				}
	    			}
	    			else if(drawerItem == DrawerItem.INBOX){
	    				if (iFLol != null){
	        				Fragment currentFragment = getSupportFragmentManager().findFragmentByTag("iFLol");
	        				FragmentTransaction fragTransaction = getSupportFragmentManager().beginTransaction();
	        				fragTransaction.detach(currentFragment);
	        				fragTransaction.commitNowAllowingStateLoss();

	        				iFLol.setIsList(isList);

	        				fragTransaction = getSupportFragmentManager().beginTransaction();
	        				fragTransaction.attach(currentFragment);
	        				fragTransaction.commitNowAllowingStateLoss();

		        		}
	    			}
	    			else if (drawerItem == DrawerItem.CONTACTS){
	    				String cFTagC = getFragmentTag(R.id.contact_tabs_pager, 0);
			    		cFLol = (ContactsFragmentLollipop) getSupportFragmentManager().findFragmentByTag(cFTagC);
			        	if (cFLol != null){

		        			FragmentTransaction fragTransaction = getSupportFragmentManager().beginTransaction();
		        			fragTransaction.detach(cFLol);
		        			fragTransaction.commitNowAllowingStateLoss();

		        			cFLol.setIsList(isList);

		        			fragTransaction = getSupportFragmentManager().beginTransaction();
		        			fragTransaction.attach(cFLol);
		        			fragTransaction.commitNowAllowingStateLoss();

		        		}
	    			}
	    			else if (drawerItem == DrawerItem.SHARED_ITEMS){
			        	//Incoming
	    				String cFTagIN = getFragmentTag(R.id.shares_tabs_pager, 0);
	    				inSFLol = (IncomingSharesFragmentLollipop) getSupportFragmentManager().findFragmentByTag(cFTagIN);
	    				if (inSFLol != null){
		        			FragmentTransaction fragTransaction = getSupportFragmentManager().beginTransaction();
		        			fragTransaction.detach(inSFLol);
		        			fragTransaction.commitNowAllowingStateLoss();

		        			inSFLol.setIsList(isList);
		        			inSFLol.setParentHandle(parentHandleIncoming);

		        			fragTransaction = getSupportFragmentManager().beginTransaction();
		        			fragTransaction.attach(inSFLol);
		        			fragTransaction.commitNowAllowingStateLoss();
	    				}

	    				//Outgoing
	    				String cFTagOUT = getFragmentTag(R.id.shares_tabs_pager, 1);
	    				outSFLol = (OutgoingSharesFragmentLollipop) getSupportFragmentManager().findFragmentByTag(cFTagOUT);
	    				if (outSFLol != null){
		        			FragmentTransaction fragTransaction = getSupportFragmentManager().beginTransaction();
		        			fragTransaction.detach(outSFLol);
		        			fragTransaction.commitNowAllowingStateLoss();

		        			outSFLol.setIsList(isList);
		        			outSFLol.setParentHandle(parentHandleOutgoing);

		        			fragTransaction = getSupportFragmentManager().beginTransaction();
		        			fragTransaction.attach(outSFLol);
		        			fragTransaction.commitNowAllowingStateLoss();
	    				}
	    			}
	    			else if (drawerItem == DrawerItem.SAVED_FOR_OFFLINE){
	    				if (oFLol != null){
	        				Fragment currentFragment = getSupportFragmentManager().findFragmentByTag("oFLol");
	        				FragmentTransaction fragTransaction = getSupportFragmentManager().beginTransaction();
	        				fragTransaction.detach(currentFragment);
	        				fragTransaction.commitNowAllowingStateLoss();

	        				oFLol.setIsList(isList);
	        				oFLol.setPathNavigation(pathNavigationOffline);
	        				//oFLol.setGridNavigation(false);
	        				//oFLol.setParentHandle(parentHandleSharedWithMe);

	        				fragTransaction = getSupportFragmentManager().beginTransaction();
	        				fragTransaction.attach(currentFragment);
	        				fragTransaction.commitNowAllowingStateLoss();

		        		}
	    			}
	    			else if (drawerItem == DrawerItem.SEARCH){
	    				if (sFLol != null){
	    					Fragment currentFragment = getSupportFragmentManager().findFragmentByTag("sFLol");
	    					FragmentTransaction fragTransaction = getSupportFragmentManager().beginTransaction();
	        				fragTransaction.detach(currentFragment);
	        				fragTransaction.commitNowAllowingStateLoss();

	        				sFLol.setIsList(isList);
	        				sFLol.setParentHandle(parentHandleSearch);

	        				fragTransaction = getSupportFragmentManager().beginTransaction();
	        				fragTransaction.attach(currentFragment);
	        				fragTransaction.commitNowAllowingStateLoss();
	    				}
	    			}

//		        	if (drawerItem == DrawerItem.CLOUD_DRIVE){
//
//		        	}
//		        	if (drawerItem == DrawerItem.INBOX){
//
//		        	}
//		        	if (drawerItem == DrawerItem.CONTACTS){
//
//		        	}
//		        	if (drawerItem == DrawerItem.SHARED_ITEMS){
//
//
//
//		        	}
//		        	if (drawerItem == DrawerItem.SAVED_FOR_OFFLINE){
//
//	        		}
	        	}

	        	return true;
	        }
//	        case R.id.action_rubbish_bin:{
//	        	if (drawerItem == DrawerItem.RUBBISH_BIN){
//	        		drawerItem = DrawerItem.CLOUD_DRIVE;
//	        		selectDrawerItem(drawerItem);
//	        	}
//	        	else if (drawerItem == DrawerItem.CLOUD_DRIVE){
//	        		drawerItem = DrawerItem.RUBBISH_BIN;
//	        		selectDrawerItem(drawerItem);
//	        	}
//	        	return true;
//	        }
	        case R.id.action_menu_clear_rubbish_bin:{
	        	if (drawerItem == DrawerItem.CLOUD_DRIVE){
	        		showClearRubbishBinDialog(null);
	        	}
	        	return true;
	        }
	        case R.id.action_menu_refresh:{
	        	switch(drawerItem){
		        	case CLOUD_DRIVE:{
		        		Intent intent = new Intent(managerActivity, LoginActivityLollipop.class);
						intent.putExtra("visibleFragment", Constants. LOGIN_FRAGMENT);
			    		intent.setAction(Constants.ACTION_REFRESH);
			    		intent.putExtra("PARENT_HANDLE", parentHandleBrowser);
			    		startActivityForResult(intent, Constants.REQUEST_CODE_REFRESH);
		        		break;
		        	}
		        	case CONTACTS:{
		        		Intent intent = new Intent(managerActivity, LoginActivityLollipop.class);
						intent.putExtra("visibleFragment", Constants. LOGIN_FRAGMENT);
			    		intent.setAction(Constants.ACTION_REFRESH);
			    		intent.putExtra("PARENT_HANDLE", parentHandleBrowser);
			    		startActivityForResult(intent, Constants.REQUEST_CODE_REFRESH);
			    		break;
		        	}
		        	case SHARED_ITEMS:{

		        		int index = viewPagerShares.getCurrentItem();
		    			if(index==1){
		    				//OUTGOING
		    				String cFTag2 = getFragmentTag(R.id.shares_tabs_pager, 1);
		    				log("Tag: "+ cFTag2);
		    				outSFLol = (OutgoingSharesFragmentLollipop) getSupportFragmentManager().findFragmentByTag(cFTag2);
		    				if (outSFLol != null){
		    					Intent intent = new Intent(managerActivity, LoginActivityLollipop.class);
								intent.putExtra("visibleFragment", Constants. LOGIN_FRAGMENT);
					    		intent.setAction(Constants.ACTION_REFRESH);
					    		intent.putExtra("PARENT_HANDLE", parentHandleOutgoing);
					    		startActivityForResult(intent, Constants.REQUEST_CODE_REFRESH);
					    		break;
		    				}
		    			}
		    			else{
		    				//InCOMING
		    				String cFTag1 = getFragmentTag(R.id.shares_tabs_pager, 0);
		    				log("Tag: "+ cFTag1);
		    				inSFLol = (IncomingSharesFragmentLollipop) getSupportFragmentManager().findFragmentByTag(cFTag1);
		    				if (inSFLol != null){
		    					Intent intent = new Intent(managerActivity, LoginActivityLollipop.class);
								intent.putExtra("visibleFragment", Constants. LOGIN_FRAGMENT);
					    		intent.setAction(Constants.ACTION_REFRESH);
					    		intent.putExtra("PARENT_HANDLE", parentHandleIncoming);
					    		startActivityForResult(intent, Constants.REQUEST_CODE_REFRESH);
					    		break;
		    				}
		    			}
		        	}
		        	case ACCOUNT:{
						//Refresh all the info of My Account
		        		Intent intent = new Intent(managerActivity, LoginActivityLollipop.class);
						intent.putExtra("visibleFragment", Constants. LOGIN_FRAGMENT);
			    		intent.setAction(Constants.ACTION_REFRESH);
			    		intent.putExtra("PARENT_HANDLE", parentHandleBrowser);
			    		startActivityForResult(intent, Constants.REQUEST_CODE_REFRESH);
			    		break;
		        	}
	        	}
	        	return true;
	        }
	        case R.id.action_menu_sort_by:{

        		AlertDialog sortByDialog;
        		LayoutInflater inflater = getLayoutInflater();
        		View dialoglayout = inflater.inflate(R.layout.sortby_dialog, null);

        		TextView sortByNameTV = (TextView) dialoglayout.findViewById(R.id.sortby_dialog_name_text);
        		sortByNameTV.setText(getString(R.string.sortby_name));
        		ViewGroup.MarginLayoutParams nameMLP = (ViewGroup.MarginLayoutParams) sortByNameTV.getLayoutParams();
        		sortByNameTV.setTextSize(TypedValue.COMPLEX_UNIT_SP, (16*scaleText));
        		nameMLP.setMargins(Util.scaleWidthPx(25, outMetrics), Util.scaleHeightPx(15, outMetrics), 0, Util.scaleHeightPx(10, outMetrics));

        		TextView sortByDateTV = (TextView) dialoglayout.findViewById(R.id.sortby_dialog_date_text);
        		sortByDateTV.setText(getString(R.string.sortby_creation_date));
        		ViewGroup.MarginLayoutParams dateMLP = (ViewGroup.MarginLayoutParams) sortByDateTV.getLayoutParams();
        		sortByDateTV.setTextSize(TypedValue.COMPLEX_UNIT_SP, (16*scaleText));
        		dateMLP.setMargins(Util.scaleWidthPx(25, outMetrics), Util.scaleHeightPx(15, outMetrics), 0, Util.scaleHeightPx(10, outMetrics));

				TextView sortByModificationDateTV = (TextView) dialoglayout.findViewById(R.id.sortby_dialog_date_modification_text);
				sortByModificationDateTV.setText(getString(R.string.sortby_modification_date));
				ViewGroup.MarginLayoutParams dateModMLP = (ViewGroup.MarginLayoutParams) sortByModificationDateTV.getLayoutParams();
				sortByModificationDateTV.setTextSize(TypedValue.COMPLEX_UNIT_SP, (16*scaleText));
				dateModMLP.setMargins(Util.scaleWidthPx(25, outMetrics), Util.scaleHeightPx(15, outMetrics), 0, Util.scaleHeightPx(10, outMetrics));

        		TextView sortBySizeTV = (TextView) dialoglayout.findViewById(R.id.sortby_dialog_size_text);
        		sortBySizeTV.setText(getString(R.string.sortby_size));
        		ViewGroup.MarginLayoutParams sizeMLP = (ViewGroup.MarginLayoutParams) sortBySizeTV.getLayoutParams();
        		sortBySizeTV.setTextSize(TypedValue.COMPLEX_UNIT_SP, (16*scaleText));
        		sizeMLP.setMargins(Util.scaleWidthPx(25, outMetrics), Util.scaleHeightPx(15, outMetrics), 0, Util.scaleHeightPx(10, outMetrics));

        		final CheckedTextView ascendingCheck = (CheckedTextView) dialoglayout.findViewById(R.id.sortby_dialog_ascending_check);
        		ascendingCheck.setText(getString(R.string.sortby_name_ascending));
        		ascendingCheck.setTextSize(TypedValue.COMPLEX_UNIT_SP, (16*scaleText));
        		ascendingCheck.setCompoundDrawablePadding(Util.scaleWidthPx(10, outMetrics));
        		ViewGroup.MarginLayoutParams ascendingMLP = (ViewGroup.MarginLayoutParams) ascendingCheck.getLayoutParams();
        		ascendingMLP.setMargins(Util.scaleWidthPx(15, outMetrics), Util.scaleHeightPx(10, outMetrics), 0, Util.scaleHeightPx(10, outMetrics));

        		final CheckedTextView descendingCheck = (CheckedTextView) dialoglayout.findViewById(R.id.sortby_dialog_descending_check);
        		descendingCheck.setText(getString(R.string.sortby_name_descending));
        		descendingCheck.setTextSize(TypedValue.COMPLEX_UNIT_SP, (16*scaleText));
        		descendingCheck.setCompoundDrawablePadding(Util.scaleWidthPx(10, outMetrics));
        		ViewGroup.MarginLayoutParams descendingMLP = (ViewGroup.MarginLayoutParams) descendingCheck.getLayoutParams();
        		descendingMLP.setMargins(Util.scaleWidthPx(15, outMetrics), Util.scaleHeightPx(10, outMetrics), 0, Util.scaleHeightPx(10, outMetrics));

        		final CheckedTextView newestCheck = (CheckedTextView) dialoglayout.findViewById(R.id.sortby_dialog_newest_check);
        		newestCheck.setText(getString(R.string.sortby_date_newest));
        		newestCheck.setTextSize(TypedValue.COMPLEX_UNIT_SP, (16*scaleText));
        		newestCheck.setCompoundDrawablePadding(Util.scaleWidthPx(10, outMetrics));
        		ViewGroup.MarginLayoutParams newestMLP = (ViewGroup.MarginLayoutParams) newestCheck.getLayoutParams();
        		newestMLP.setMargins(Util.scaleWidthPx(15, outMetrics), Util.scaleHeightPx(10, outMetrics), 0, Util.scaleHeightPx(10, outMetrics));

        		final CheckedTextView oldestCheck = (CheckedTextView) dialoglayout.findViewById(R.id.sortby_dialog_oldest_check);
        		oldestCheck.setText(getString(R.string.sortby_date_oldest));
        		oldestCheck.setTextSize(TypedValue.COMPLEX_UNIT_SP, (16*scaleText));
        		oldestCheck.setCompoundDrawablePadding(Util.scaleWidthPx(10, outMetrics));
        		ViewGroup.MarginLayoutParams oldestMLP = (ViewGroup.MarginLayoutParams) oldestCheck.getLayoutParams();
        		oldestMLP.setMargins(Util.scaleWidthPx(15, outMetrics), Util.scaleHeightPx(10, outMetrics), 0, Util.scaleHeightPx(10, outMetrics));

				final CheckedTextView newestModificationCheck = (CheckedTextView) dialoglayout.findViewById(R.id.sortby_dialog_newest_modification_check);
				newestModificationCheck.setText(getString(R.string.sortby_date_newest));
				newestModificationCheck.setTextSize(TypedValue.COMPLEX_UNIT_SP, (16*scaleText));
				newestModificationCheck.setCompoundDrawablePadding(Util.scaleWidthPx(10, outMetrics));
				ViewGroup.MarginLayoutParams newestModMLP = (ViewGroup.MarginLayoutParams) newestModificationCheck.getLayoutParams();
				newestModMLP.setMargins(Util.scaleWidthPx(15, outMetrics), Util.scaleHeightPx(10, outMetrics), 0, Util.scaleHeightPx(10, outMetrics));

				final CheckedTextView oldestModificationCheck = (CheckedTextView) dialoglayout.findViewById(R.id.sortby_dialog_oldest_modification_check);
				oldestModificationCheck.setText(getString(R.string.sortby_date_oldest));
				oldestModificationCheck.setTextSize(TypedValue.COMPLEX_UNIT_SP, (16*scaleText));
				oldestModificationCheck.setCompoundDrawablePadding(Util.scaleWidthPx(10, outMetrics));
				ViewGroup.MarginLayoutParams oldestModMLP = (ViewGroup.MarginLayoutParams) oldestModificationCheck.getLayoutParams();
				oldestModMLP.setMargins(Util.scaleWidthPx(15, outMetrics), Util.scaleHeightPx(10, outMetrics), 0, Util.scaleHeightPx(10, outMetrics));

        		final CheckedTextView largestCheck = (CheckedTextView) dialoglayout.findViewById(R.id.sortby_dialog_largest_first_check);
        		largestCheck.setText(getString(R.string.sortby_size_largest_first));
        		largestCheck.setTextSize(TypedValue.COMPLEX_UNIT_SP, (16*scaleText));
        		largestCheck.setCompoundDrawablePadding(Util.scaleWidthPx(10, outMetrics));
        		ViewGroup.MarginLayoutParams largestMLP = (ViewGroup.MarginLayoutParams) largestCheck.getLayoutParams();
        		largestMLP.setMargins(Util.scaleWidthPx(15, outMetrics), Util.scaleHeightPx(10, outMetrics), 0, Util.scaleHeightPx(10, outMetrics));

        		final CheckedTextView smallestCheck = (CheckedTextView) dialoglayout.findViewById(R.id.sortby_dialog_smallest_first_check);
        		smallestCheck.setText(getString(R.string.sortby_size_smallest_first));
        		smallestCheck.setTextSize(TypedValue.COMPLEX_UNIT_SP, (16*scaleText));
        		smallestCheck.setCompoundDrawablePadding(Util.scaleWidthPx(10, outMetrics));
        		ViewGroup.MarginLayoutParams smallestMLP = (ViewGroup.MarginLayoutParams) smallestCheck.getLayoutParams();
        		smallestMLP.setMargins(Util.scaleWidthPx(15, outMetrics), Util.scaleHeightPx(10, outMetrics), 0, Util.scaleHeightPx(10, outMetrics));

        		AlertDialog.Builder builder = new AlertDialog.Builder(this, R.style.AppCompatAlertDialogStyle);
        		builder.setView(dialoglayout);
        		builder.setTitle(getString(R.string.action_sort_by));

        		sortByDialog = builder.create();
        		sortByDialog.show();
        		if(drawerItem==DrawerItem.CONTACTS){
        			switch(orderContacts){
		        		case MegaApiJava.ORDER_DEFAULT_ASC:{
		        			ascendingCheck.setChecked(true);
		        			descendingCheck.setChecked(false);
		        			break;
		        		}
		        		case MegaApiJava.ORDER_DEFAULT_DESC:{
		        			ascendingCheck.setChecked(false);
		        			descendingCheck.setChecked(true);
		        			break;
		        		}
	        		}
        		}
        		else if(drawerItem==DrawerItem.SAVED_FOR_OFFLINE||drawerItem==DrawerItem.SHARED_ITEMS){
        			log("orderOthers: "+orderOthers);
        			switch(orderOthers){
		        		case MegaApiJava.ORDER_DEFAULT_ASC:{
		        			log("ASCE");
		        			ascendingCheck.setChecked(true);
		        			descendingCheck.setChecked(false);
		        			break;
		        		}
		        		case MegaApiJava.ORDER_DEFAULT_DESC:{
		        			log("DESC");
		        			ascendingCheck.setChecked(false);
		        			descendingCheck.setChecked(true);
		        			break;
		        		}
        			}
        		}
        		else{
					log("orderCloud: "+orderCloud);
	        		switch(orderCloud){
		        		case MegaApiJava.ORDER_DEFAULT_ASC:{
		        			ascendingCheck.setChecked(true);
		        			descendingCheck.setChecked(false);
		        			newestCheck.setChecked(false);
		        			oldestCheck.setChecked(false);
							newestModificationCheck.setChecked(false);
							oldestModificationCheck.setChecked(false);
		        			largestCheck.setChecked(false);
		        			smallestCheck.setChecked(false);
		        			break;
		        		}
		        		case MegaApiJava.ORDER_DEFAULT_DESC:{
		        			ascendingCheck.setChecked(false);
		        			descendingCheck.setChecked(true);
		        			newestCheck.setChecked(false);
		        			oldestCheck.setChecked(false);
							newestModificationCheck.setChecked(false);
							oldestModificationCheck.setChecked(false);
		        			largestCheck.setChecked(false);
		        			smallestCheck.setChecked(false);
		        			break;
		        		}
		        		case MegaApiJava.ORDER_CREATION_DESC:{
		        			ascendingCheck.setChecked(false);
		        			descendingCheck.setChecked(false);
		        			newestCheck.setChecked(true);
		        			oldestCheck.setChecked(false);
							newestModificationCheck.setChecked(false);
							oldestModificationCheck.setChecked(false);
		        			largestCheck.setChecked(false);
		        			smallestCheck.setChecked(false);
		        			break;
		        		}
		        		case MegaApiJava.ORDER_CREATION_ASC:{
		        			ascendingCheck.setChecked(false);
		        			descendingCheck.setChecked(false);
		        			newestCheck.setChecked(false);
		        			oldestCheck.setChecked(true);
							newestModificationCheck.setChecked(false);
							oldestModificationCheck.setChecked(false);
		        			largestCheck.setChecked(false);
		        			smallestCheck.setChecked(false);
		        			break;
		        		}
						case MegaApiJava.ORDER_MODIFICATION_ASC:{
							ascendingCheck.setChecked(false);
							descendingCheck.setChecked(false);
							newestCheck.setChecked(false);
							oldestCheck.setChecked(false);
							newestModificationCheck.setChecked(false);
							oldestModificationCheck.setChecked(true);
							largestCheck.setChecked(false);
							smallestCheck.setChecked(false);
							break;
						}
						case MegaApiJava.ORDER_MODIFICATION_DESC:{
							ascendingCheck.setChecked(false);
							descendingCheck.setChecked(false);
							newestCheck.setChecked(false);
							oldestCheck.setChecked(false);
							newestModificationCheck.setChecked(true);
							oldestModificationCheck.setChecked(false);
							largestCheck.setChecked(false);
							smallestCheck.setChecked(false);
							break;
						}
		        		case MegaApiJava.ORDER_SIZE_ASC:{
		        			ascendingCheck.setChecked(false);
		        			descendingCheck.setChecked(false);
		        			newestCheck.setChecked(false);
		        			oldestCheck.setChecked(false);
							newestModificationCheck.setChecked(false);
							oldestModificationCheck.setChecked(false);
		        			largestCheck.setChecked(false);
		        			smallestCheck.setChecked(true);
		        			break;
		        		}
		        		case MegaApiJava.ORDER_SIZE_DESC:{
		        			ascendingCheck.setChecked(false);
		        			descendingCheck.setChecked(false);
		        			newestCheck.setChecked(false);
		        			oldestCheck.setChecked(false);
							newestModificationCheck.setChecked(false);
							oldestModificationCheck.setChecked(false);
		        			largestCheck.setChecked(true);
		        			smallestCheck.setChecked(false);
		        			break;
		        		}
	        		}
	        	}

        		final AlertDialog dialog = sortByDialog;
	        	switch(drawerItem){
		        	case CONTACTS:{
						sortByNameTV.setText(getString(R.string.email_text));
		        		sortByDateTV.setVisibility(View.GONE);
		        		newestCheck.setVisibility(View.GONE);
		        		oldestCheck.setVisibility(View.GONE);
						sortByModificationDateTV.setVisibility(View.GONE);
						newestModificationCheck.setVisibility(View.GONE);
						oldestModificationCheck.setVisibility(View.GONE);
		        		sortBySizeTV.setVisibility(View.GONE);
		        		largestCheck.setVisibility(View.GONE);
		        		smallestCheck.setVisibility(View.GONE);

		        		ascendingCheck.setOnClickListener(new OnClickListener() {

							@Override
							public void onClick(View v) {
								ascendingCheck.setChecked(true);
			        			descendingCheck.setChecked(false);
								log("order contacts value _ "+orderContacts);
								if(orderContacts!=MegaApiJava.ORDER_DEFAULT_ASC){
									log("call to selectSortByContacts ASC _ "+orderContacts);
									selectSortByContacts(MegaApiJava.ORDER_DEFAULT_ASC);
								}
			        			if (dialog != null){
			        				dialog.dismiss();
			        			}
							}
						});

		        		descendingCheck.setOnClickListener(new OnClickListener() {

							@Override
							public void onClick(View v) {
								ascendingCheck.setChecked(false);
			        			descendingCheck.setChecked(true);
								log("order contacts value _ "+orderContacts);
								if(orderContacts!=MegaApiJava.ORDER_DEFAULT_DESC) {
									log("call to selectSortByContacts DESC _ "+orderContacts);
									selectSortByContacts(MegaApiJava.ORDER_DEFAULT_DESC);
								}
			        			if (dialog != null){
			        				dialog.dismiss();
			        			}
							}
						});

		        		break;
		        	}
		        	case SAVED_FOR_OFFLINE: {

		        		sortByDateTV.setVisibility(View.GONE);
		        		newestCheck.setVisibility(View.GONE);
		        		oldestCheck.setVisibility(View.GONE);
						sortByModificationDateTV.setVisibility(View.GONE);
						newestModificationCheck.setVisibility(View.GONE);
						oldestModificationCheck.setVisibility(View.GONE);
		        		sortBySizeTV.setVisibility(View.GONE);
		        		largestCheck.setVisibility(View.GONE);
		        		smallestCheck.setVisibility(View.GONE);

		        		ascendingCheck.setOnClickListener(new OnClickListener() {

							@Override
							public void onClick(View v) {
								ascendingCheck.setChecked(true);
			        			descendingCheck.setChecked(false);
								if(orderOthers!=MegaApiJava.ORDER_DEFAULT_ASC) {
									selectSortByOffline(MegaApiJava.ORDER_DEFAULT_ASC);
								}
			        			if (dialog != null){
			        				dialog.dismiss();
			        			}
							}
						});

		        		descendingCheck.setOnClickListener(new OnClickListener() {

							@Override
							public void onClick(View v) {
								ascendingCheck.setChecked(false);
			        			descendingCheck.setChecked(true);
								if(orderOthers!=MegaApiJava.ORDER_DEFAULT_DESC) {
									selectSortByOffline(MegaApiJava.ORDER_DEFAULT_DESC);
								}
			        			if (dialog != null){
			        				dialog.dismiss();
			        			}
							}
						});

		        		break;

		        	}
		        	case SHARED_ITEMS: {

		        		sortByDateTV.setVisibility(View.GONE);
		        		newestCheck.setVisibility(View.GONE);
		        		oldestCheck.setVisibility(View.GONE);
						sortByModificationDateTV.setVisibility(View.GONE);
						newestModificationCheck.setVisibility(View.GONE);
						oldestModificationCheck.setVisibility(View.GONE);
		        		sortBySizeTV.setVisibility(View.GONE);
		        		largestCheck.setVisibility(View.GONE);
		        		smallestCheck.setVisibility(View.GONE);


		        		if (viewPagerShares.getCurrentItem()==0){

							sortByNameTV.setText(getString(R.string.sortby_owner_mail));
		        		}
		        		else{

		        		}

		        		ascendingCheck.setOnClickListener(new OnClickListener() {

							@Override
							public void onClick(View v) {
								ascendingCheck.setChecked(true);
			        			descendingCheck.setChecked(false);
								if(orderOthers!=MegaApiJava.ORDER_DEFAULT_ASC){
									selectSortByIncoming(MegaApiJava.ORDER_DEFAULT_ASC);
									selectSortByOutgoing(MegaApiJava.ORDER_DEFAULT_ASC);

								}

			        			if (dialog != null){
			        				dialog.dismiss();
			        			}
							}
						});

		        		descendingCheck.setOnClickListener(new OnClickListener() {

							@Override
							public void onClick(View v) {
								ascendingCheck.setChecked(false);
			        			descendingCheck.setChecked(true);
								if(orderOthers!=MegaApiJava.ORDER_DEFAULT_DESC){
										selectSortByIncoming(MegaApiJava.ORDER_DEFAULT_DESC);
										selectSortByOutgoing(MegaApiJava.ORDER_DEFAULT_DESC);
								}

			        			if (dialog != null){
			        				dialog.dismiss();
			        			}
							}
						});

		        		break;

		        	}
		        	case CLOUD_DRIVE:
		        	case INBOX:{

		        		ascendingCheck.setOnClickListener(new OnClickListener() {

							@Override
							public void onClick(View v) {
								ascendingCheck.setChecked(true);
			        			descendingCheck.setChecked(false);
			        			newestCheck.setChecked(false);
			        			oldestCheck.setChecked(false);
			        			largestCheck.setChecked(false);
			        			smallestCheck.setChecked(false);
			        			if(drawerItem==DrawerItem.CLOUD_DRIVE){
			        				selectSortByCloudDrive(MegaApiJava.ORDER_DEFAULT_ASC);
			        			}
			        			else{
			        				selectSortByInbox(MegaApiJava.ORDER_DEFAULT_ASC);
			        			}

			        			if (dialog != null){
			        				dialog.dismiss();
			        			}
							}
						});

		        		descendingCheck.setOnClickListener(new OnClickListener() {

							@Override
							public void onClick(View v) {
								ascendingCheck.setChecked(false);
			        			descendingCheck.setChecked(true);
			        			newestCheck.setChecked(false);
			        			oldestCheck.setChecked(false);
			        			largestCheck.setChecked(false);
			        			smallestCheck.setChecked(false);
			        			if(drawerItem==DrawerItem.CLOUD_DRIVE){
			        				selectSortByCloudDrive(MegaApiJava.ORDER_DEFAULT_DESC);
			        			}
			        			else{
			        				selectSortByInbox(MegaApiJava.ORDER_DEFAULT_DESC);
			        			}

			        			if (dialog != null){
			        				dialog.dismiss();
			        			}
							}
						});

		        		newestCheck.setOnClickListener(new OnClickListener() {

							@Override
							public void onClick(View v) {
								ascendingCheck.setChecked(false);
			        			descendingCheck.setChecked(false);
			        			newestCheck.setChecked(true);
			        			oldestCheck.setChecked(false);
			        			largestCheck.setChecked(false);
			        			smallestCheck.setChecked(false);
			        			if(drawerItem==DrawerItem.CLOUD_DRIVE){
			        				selectSortByCloudDrive(MegaApiJava.ORDER_CREATION_DESC);
			        			}
			        			else{
			        				selectSortByInbox(MegaApiJava.ORDER_CREATION_DESC);
			        			}

			        			if (dialog != null){
			        				dialog.dismiss();
			        			}
							}
						});

		        		oldestCheck.setOnClickListener(new OnClickListener() {

							@Override
							public void onClick(View v) {
								ascendingCheck.setChecked(false);
			        			descendingCheck.setChecked(false);
			        			newestCheck.setChecked(false);
			        			oldestCheck.setChecked(true);
			        			largestCheck.setChecked(false);
			        			smallestCheck.setChecked(false);
			        			if(drawerItem==DrawerItem.CLOUD_DRIVE){
			        				selectSortByCloudDrive(MegaApiJava.ORDER_CREATION_ASC);
			        			}
			        			else{
			        				selectSortByInbox(MegaApiJava.ORDER_CREATION_ASC);
			        			}

			        			if (dialog != null){
			        				dialog.dismiss();
			        			}
							}
						});

						newestModificationCheck.setOnClickListener(new OnClickListener() {

							@Override
							public void onClick(View v) {
								ascendingCheck.setChecked(false);
								descendingCheck.setChecked(false);
								newestCheck.setChecked(false);
								oldestCheck.setChecked(false);
								newestModificationCheck.setChecked(true);
								oldestModificationCheck.setChecked(false);
								largestCheck.setChecked(false);
								smallestCheck.setChecked(false);
								if(drawerItem==DrawerItem.CLOUD_DRIVE){
									selectSortByCloudDrive(MegaApiJava.ORDER_MODIFICATION_DESC);
								}
								else{
									selectSortByInbox(MegaApiJava.ORDER_MODIFICATION_DESC);
								}

								if (dialog != null){
									dialog.dismiss();
								}
							}
						});

						oldestModificationCheck.setOnClickListener(new OnClickListener() {

							@Override
							public void onClick(View v) {
								ascendingCheck.setChecked(false);
								descendingCheck.setChecked(false);
								newestCheck.setChecked(false);
								oldestCheck.setChecked(false);
								newestModificationCheck.setChecked(false);
								oldestModificationCheck.setChecked(true);
								largestCheck.setChecked(false);
								smallestCheck.setChecked(false);
								if(drawerItem==DrawerItem.CLOUD_DRIVE){
									selectSortByCloudDrive(MegaApiJava.ORDER_MODIFICATION_ASC);
								}
								else{
									selectSortByInbox(MegaApiJava.ORDER_MODIFICATION_ASC);
								}

								if (dialog != null){
									dialog.dismiss();
								}
							}
						});

		        		largestCheck.setOnClickListener(new OnClickListener() {

							@Override
							public void onClick(View v) {
								ascendingCheck.setChecked(false);
			        			descendingCheck.setChecked(false);
			        			newestCheck.setChecked(false);
			        			oldestCheck.setChecked(false);
			        			largestCheck.setChecked(true);
			        			smallestCheck.setChecked(false);
			        			if(drawerItem==DrawerItem.CLOUD_DRIVE){
			        				selectSortByCloudDrive(MegaApiJava.ORDER_SIZE_DESC);
			        			}
			        			else{
			        				selectSortByInbox(MegaApiJava.ORDER_SIZE_DESC);
			        			}

			        			if (dialog != null){
			        				dialog.dismiss();
			        			}
							}
						});

		        		smallestCheck.setOnClickListener(new OnClickListener() {

							@Override
							public void onClick(View v) {
								ascendingCheck.setChecked(false);
			        			descendingCheck.setChecked(false);
			        			newestCheck.setChecked(false);
			        			oldestCheck.setChecked(false);
			        			largestCheck.setChecked(false);
			        			smallestCheck.setChecked(true);
			        			if(drawerItem==DrawerItem.CLOUD_DRIVE){
			        				selectSortByCloudDrive(MegaApiJava.ORDER_SIZE_ASC);
			        			}
			        			else{
			        				selectSortByInbox(MegaApiJava.ORDER_SIZE_ASC);
			        			}

			        			if (dialog != null){
			        				dialog.dismiss();
			        			}
							}
						});

		        		break;
	        		}
//		        	default:{
//		        		Intent intent = new Intent(managerActivity, SortByDialogActivity.class);
//			    		intent.setAction(SortByDialogActivity.ACTION_SORT_BY);
//			    		startActivityForResult(intent, REQUEST_CODE_SORT_BY);
//			    		break;
//		        	}
	        	}
	        	return true;
	        }
	        case R.id.action_menu_help:{
	        	Intent intent = new Intent();
	            intent.setAction(Intent.ACTION_VIEW);
	            intent.addCategory(Intent.CATEGORY_BROWSABLE);
	            intent.setData(Uri.parse("https://mega.co.nz/#help/android"));
	            startActivity(intent);

	    		return true;
	    	}
	        case R.id.action_menu_upgrade_account:{
	        	drawerItem = DrawerItem.ACCOUNT;
	        	if (nV != null){
					Menu nVMenu = nV.getMenu();
					MenuItem hidden = nVMenu.findItem(R.id.navigation_item_hidden);
					resetNavigationViewMenu(nVMenu);
					hidden.setChecked(true);
				}
				drawerItem = DrawerItem.ACCOUNT;
				accountFragment = Constants.UPGRADE_ACCOUNT_FRAGMENT;
				displayedAccountType = -1;
				selectDrawerItemLollipop(drawerItem);
				return true;
	        }

	        case R.id.action_menu_change_pass:{
	        	Intent intent = new Intent(this, ChangePasswordActivityLollipop.class);
				startActivity(intent);
				return true;
	        }
	        case R.id.action_menu_remove_MK:{
				log("remove MK option selected");
				showConfirmationRemoveMK();
				return true;
	        }
	        case R.id.action_menu_export_MK:{
	        	log("export MK option selected");
				String myAccountTag = getFragmentTag(R.id.my_account_tabs_pager, 0);
				maFLol = (MyAccountFragmentLollipop) getSupportFragmentManager().findFragmentByTag(myAccountTag);
				if(maFLol!=null){
					showMKLayout(false);
				}
	        	return true;
	        }
	        case R.id.action_menu_logout:{
				log("action menu logout pressed");
				AccountController aC = new AccountController(this);
				aC.logout(this, megaApi, megaChatApi, false);
	        	return true;
	        }
	        case R.id.action_menu_cancel_subscriptions:{
				log("action menu cancel subscriptions pressed");
	        	if (megaApi != null){
	        		//Show the message
	        		showCancelMessage();
	        	}
	        	return true;
	        }
			case R.id.action_menu_forgot_pass:{
				log("action menu forgot pass pressed");
				String myAccountTag = getFragmentTag(R.id.my_account_tabs_pager, 0);
				maFLol = (MyAccountFragmentLollipop) getSupportFragmentManager().findFragmentByTag(myAccountTag);
				if(maFLol!=null){
					showConfirmationResetPasswordFromMyAccount();
				}
				return true;
			}
            default:{
	            return super.onOptionsItemSelected(item);
            }
		}
	}

	public void showMKLayout(boolean fromFragment){

		tabLayoutMyAccount.setVisibility(View.GONE);
		mkLayoutVisible=true;
		aB.hide();
		if(!fromFragment){
			maFLol.showMKLayout();
		}
	}

	public void hideMKLayout(){
		tabLayoutMyAccount.setVisibility(View.VISIBLE);
		mkLayoutVisible= false;
		aB.show();
	}

	public void updateAliveFragments(){
		log("updateAliveFragments");
		//Needed to update view when changing list<->grid from other section
		String cloudTag = getFragmentTag(R.id.cloud_drive_tabs_pager, 0);
		fbFLol = (FileBrowserFragmentLollipop) getSupportFragmentManager().findFragmentByTag(cloudTag);
		if (fbFLol != null){
			log("FileBrowserFragment is not NULL -> UPDATE");
			fbFLol.setIsList(isList);

			FragmentTransaction fragTransaction = getSupportFragmentManager().beginTransaction();
			fragTransaction.detach(fbFLol);
			fragTransaction.commitNowAllowingStateLoss();

			fragTransaction = getSupportFragmentManager().beginTransaction();
			fragTransaction.attach(fbFLol);
			fragTransaction.commitNowAllowingStateLoss();
		}

		cloudTag = getFragmentTag(R.id.cloud_drive_tabs_pager, 1);
		rbFLol = (RubbishBinFragmentLollipop) getSupportFragmentManager().findFragmentByTag(cloudTag);
		if (rbFLol != null){
			log("RubbishBinFragment is not NULL -> UPDATE");
			rbFLol.setIsList(isList);

			FragmentTransaction fragTransaction = getSupportFragmentManager().beginTransaction();
			fragTransaction.detach(rbFLol);
			fragTransaction.commitNowAllowingStateLoss();

			fragTransaction = getSupportFragmentManager().beginTransaction();
			fragTransaction.attach(rbFLol);
			fragTransaction.commitNowAllowingStateLoss();
		}

		String sharesTag = getFragmentTag(R.id.shares_tabs_pager, 0);
		inSFLol = (IncomingSharesFragmentLollipop) getSupportFragmentManager().findFragmentByTag(sharesTag);
		if (inSFLol != null){
			log("IncomingFragment is not NULL -> UPDATE");
			inSFLol.setIsList(isList);

			FragmentTransaction fragTransaction = getSupportFragmentManager().beginTransaction();
			fragTransaction.detach(inSFLol);
			fragTransaction.commitNowAllowingStateLoss();

			fragTransaction = getSupportFragmentManager().beginTransaction();
			fragTransaction.attach(inSFLol);
			fragTransaction.commitNowAllowingStateLoss();
		}

		sharesTag = getFragmentTag(R.id.shares_tabs_pager, 1);
		outSFLol = (OutgoingSharesFragmentLollipop) getSupportFragmentManager().findFragmentByTag(sharesTag);
		if (outSFLol != null){
			log("OutgoingFragment is not NULL -> UPDATE");
			outSFLol.setIsList(isList);

			FragmentTransaction fragTransaction = getSupportFragmentManager().beginTransaction();
			fragTransaction.detach(outSFLol);
			fragTransaction.commitNowAllowingStateLoss();

			fragTransaction = getSupportFragmentManager().beginTransaction();
			fragTransaction.attach(outSFLol);
			fragTransaction.commitNowAllowingStateLoss();
		}

		String contactsTag = getFragmentTag(R.id.contact_tabs_pager, 0);
		cFLol = (ContactsFragmentLollipop) getSupportFragmentManager().findFragmentByTag(contactsTag);
		if (cFLol != null){
			log("ContactsFragment is not NULL -> UPDATE");
			cFLol.setIsList(isList);

			FragmentTransaction fragTransaction = getSupportFragmentManager().beginTransaction();
			fragTransaction.detach(cFLol);
			fragTransaction.commitNowAllowingStateLoss();

			fragTransaction = getSupportFragmentManager().beginTransaction();
			fragTransaction.attach(cFLol);
			fragTransaction.commitNowAllowingStateLoss();
		}
	}

	@Override
	public void onBackPressed() {
		log("onBackPressedLollipop");

		if (drawerLayout.isDrawerOpen(nV)){
    		drawerLayout.closeDrawer(Gravity.LEFT);
    		return;
    	}

		if(isFabOpen){
			animateFABCollection();
			return;
		}

		if(slidingUploadPanel.getPanelState()!= SlidingUpPanelLayout.PanelState.HIDDEN||slidingUploadPanel.getVisibility()==View.VISIBLE){
			log("slidingUploadPanel()!=PanelState.HIDDEN");
			hideUploadPanel();
			return;
		}

		log("Sliding UPLOAD options not shown");

		if(slidingOptionsPanel.getPanelState()!= SlidingUpPanelLayout.PanelState.HIDDEN||slidingOptionsPanel.getVisibility()==View.VISIBLE){
			log("slidingOptionsPanel()!=PanelState.HIDDEN");
			hideOptionsPanel();
			return;
		}

		log("Sliding Node OPTIONs not shown");

		if(slidingContactOptionsPanel.getPanelState()!= SlidingUpPanelLayout.PanelState.HIDDEN||slidingContactOptionsPanel.getVisibility()==View.VISIBLE){
			log("slidingContactOptionsPanel()!=PanelState.HIDDEN");
			hideContactOptionsPanel();
			return;
		}

		log("Sliding CONTACT options not shown");

		if(slidingAvatarOptionsPanel.getVisibility()==View.VISIBLE||slidingAvatarOptionsPanel.getPanelState()!= SlidingUpPanelLayout.PanelState.HIDDEN){
			hideAvatarOptionsPanel();
			return;
		}

		log("Sliding AVATAR options not shown");

		if (megaApi == null){
			megaApi = ((MegaApplication)getApplication()).getMegaApi();
		}

		if (megaApi != null){
			log("---------retryPendingConnections");
			megaApi.retryPendingConnections();
		}
		try {
			statusDialog.dismiss();
		}
		catch (Exception ex) {}

		log("DRAWERITEM: " + drawerItem);

		if (drawerItem == DrawerItem.CLOUD_DRIVE){

			int index = viewPagerCDrive.getCurrentItem();
			if(index==1){
				//Rubbish Bin
				String cFTag = getFragmentTag(R.id.cloud_drive_tabs_pager, 1);
				rbFLol = (RubbishBinFragmentLollipop) getSupportFragmentManager().findFragmentByTag(cFTag);
				if (rbFLol != null){
					if (rbFLol.onBackPressed() == 0){
						viewPagerCDrive.setCurrentItem(0);
					}
					return;
				}
			}
			else if(index==0){
				//Cloud Drive
				String cFTag = getFragmentTag(R.id.cloud_drive_tabs_pager, 0);
				fbFLol = (FileBrowserFragmentLollipop) getSupportFragmentManager().findFragmentByTag(cFTag);
				if (fbFLol != null){
					if (fbFLol.onBackPressed() == 0){
						super.onBackPressed();
					}
					return;
				}
			}

			super.onBackPressed();
		}
		else if (drawerItem == DrawerItem.TRANSFERS){
			if (tFLol != null){
    			if (tFLol.onBackPressed() == 0){
    				drawerItem = DrawerItem.CLOUD_DRIVE;
					if (nV != null){
						Menu nVMenu = nV.getMenu();
						MenuItem cloudDrive = nVMenu.findItem(R.id.navigation_item_cloud_drive);
						resetNavigationViewMenu(nVMenu);
						cloudDrive.setChecked(true);
						cloudDrive.setIcon(getResources().getDrawable(R.drawable.cloud_drive_red));
					}
    				selectDrawerItemLollipop(drawerItem);
    				return;
    			}
    		}
    	}
		else if (drawerItem == DrawerItem.INBOX){
			if (iFLol != null){
				if (iFLol.onBackPressed() == 0){
					drawerItem = DrawerItem.CLOUD_DRIVE;
					if (nV != null){
						Menu nVMenu = nV.getMenu();
						MenuItem cloudDrive = nVMenu.findItem(R.id.navigation_item_cloud_drive);
						resetNavigationViewMenu(nVMenu);
						cloudDrive.setChecked(true);
						cloudDrive.setIcon(getResources().getDrawable(R.drawable.cloud_drive_red));
					}
					selectDrawerItemLollipop(drawerItem);
					return;
				}
			}
		}
		else if (drawerItem == DrawerItem.SETTINGS){

			if (!Util.isOnline(this)){
				showOfflineMode();
			}
			else{
				drawerItem = DrawerItem.CLOUD_DRIVE;
				if (nV != null){
					Menu nVMenu = nV.getMenu();
					MenuItem cloudDrive = nVMenu.findItem(R.id.navigation_item_cloud_drive);
					resetNavigationViewMenu(nVMenu);
					cloudDrive.setChecked(true);
					cloudDrive.setIcon(getResources().getDrawable(R.drawable.cloud_drive_red));
				}
				selectDrawerItemLollipop(drawerItem);
			}

			return;
		}
		else if (drawerItem == DrawerItem.SHARED_ITEMS){
			int index = viewPagerShares.getCurrentItem();
			if(index==1){
				//OUTGOING
				String cFTag2 = getFragmentTag(R.id.shares_tabs_pager, 1);
				log("Tag: "+ cFTag2);
				outSFLol = (OutgoingSharesFragmentLollipop) getSupportFragmentManager().findFragmentByTag(cFTag2);
				if (outSFLol != null){
					if (outSFLol.onBackPressed() == 0){
						drawerItem = DrawerItem.CLOUD_DRIVE;
						if (nV != null){
							Menu nVMenu = nV.getMenu();
							MenuItem cloudDrive = nVMenu.findItem(R.id.navigation_item_cloud_drive);
							resetNavigationViewMenu(nVMenu);
							cloudDrive.setChecked(true);
							cloudDrive.setIcon(getResources().getDrawable(R.drawable.cloud_drive_red));
						}
						selectDrawerItemLollipop(drawerItem);
						return;
					}
				}
			}
			else{
				//InCOMING
				String cFTag1 = getFragmentTag(R.id.shares_tabs_pager, 0);
				log("Tag: "+ cFTag1);
				inSFLol = (IncomingSharesFragmentLollipop) getSupportFragmentManager().findFragmentByTag(cFTag1);
				if (inSFLol != null){
					if (inSFLol.onBackPressed() == 0){
						drawerItem = DrawerItem.CLOUD_DRIVE;
						if (nV != null){
							Menu nVMenu = nV.getMenu();
							MenuItem cloudDrive = nVMenu.findItem(R.id.navigation_item_cloud_drive);
							resetNavigationViewMenu(nVMenu);
							cloudDrive.setChecked(true);
							cloudDrive.setIcon(getResources().getDrawable(R.drawable.cloud_drive_red));
						}
						selectDrawerItemLollipop(drawerItem);
						return;
					}
				}
			}
		}
		else if (drawerItem == DrawerItem.SAVED_FOR_OFFLINE){
			if (oFLol != null){
				if (oFLol.onBackPressed() == 0){
					attr = dbH.getAttributes();
					if (attr != null){
						if (attr.getOnline() != null){
							if (!Boolean.parseBoolean(attr.getOnline())){
								super.onBackPressed();
								return;
							}
						}
					}

					if (fbFLol != null){
						drawerItem = DrawerItem.CLOUD_DRIVE;
						if (nV != null){
							Menu nVMenu = nV.getMenu();
							MenuItem cloudDrive = nVMenu.findItem(R.id.navigation_item_cloud_drive);
							resetNavigationViewMenu(nVMenu);
							cloudDrive.setChecked(true);
							cloudDrive.setIcon(getResources().getDrawable(R.drawable.cloud_drive_red));
						}
						selectDrawerItemLollipop(drawerItem);
					}
					else{
						super.onBackPressed();
					}
					return;
				}
			}
		}
		else if (drawerItem == DrawerItem.CHAT){

			if (!Util.isOnline(this)){
				showOfflineMode();
			}
			else{
				drawerItem = DrawerItem.CLOUD_DRIVE;
				if (nV != null){
					Menu nVMenu = nV.getMenu();
					MenuItem cloudDrive = nVMenu.findItem(R.id.navigation_item_cloud_drive);
					resetNavigationViewMenu(nVMenu);
					cloudDrive.setChecked(true);
					cloudDrive.setIcon(getResources().getDrawable(R.drawable.cloud_drive_red));
				}
				selectDrawerItemLollipop(drawerItem);
			}
		}
		else if (drawerItem == DrawerItem.CONTACTS){
			int index = viewPagerContacts.getCurrentItem();
			switch (index) {
				case 0:{
					//CONTACTS FRAGMENT
		    		String cFTag = getFragmentTag(R.id.contact_tabs_pager, 0);
		    		cFLol = (ContactsFragmentLollipop) getSupportFragmentManager().findFragmentByTag(cFTag);
		    		if (cFLol != null){
		    			if (cFLol.onBackPressed() == 0){
		    				drawerItem = DrawerItem.CLOUD_DRIVE;
		    				if (nV != null){
								Menu nVMenu = nV.getMenu();
								MenuItem cloudDrive = nVMenu.findItem(R.id.navigation_item_cloud_drive);
								resetNavigationViewMenu(nVMenu);
								cloudDrive.setChecked(true);
								cloudDrive.setIcon(getResources().getDrawable(R.drawable.cloud_drive_red));
							}
							selectDrawerItemLollipop(drawerItem);
		    				return;
		    			}
		    		}
					break;
				}
				case 1:{
					String cFTag = getFragmentTag(R.id.contact_tabs_pager, 1);
					sRFLol = (SentRequestsFragmentLollipop) getSupportFragmentManager().findFragmentByTag(cFTag);
		    		if (sRFLol != null){
		    			if (sRFLol.onBackPressed() == 0){
		    				drawerItem = DrawerItem.CLOUD_DRIVE;
		    				if (nV != null){
								Menu nVMenu = nV.getMenu();
								MenuItem cloudDrive = nVMenu.findItem(R.id.navigation_item_cloud_drive);
								resetNavigationViewMenu(nVMenu);
								cloudDrive.setChecked(true);
								cloudDrive.setIcon(getResources().getDrawable(R.drawable.cloud_drive_red));
							}
							selectDrawerItemLollipop(drawerItem);
		    				return;
		    			}
		    		}
					break;
				}
				case 2:{
					String cFTag = getFragmentTag(R.id.contact_tabs_pager, 2);
					rRFLol = (ReceivedRequestsFragmentLollipop) getSupportFragmentManager().findFragmentByTag(cFTag);
		    		if (rRFLol != null){
		    			if (rRFLol.onBackPressed() == 0){
		    				drawerItem = DrawerItem.CLOUD_DRIVE;
		    				if (nV != null){
								Menu nVMenu = nV.getMenu();
								MenuItem cloudDrive = nVMenu.findItem(R.id.navigation_item_cloud_drive);
								resetNavigationViewMenu(nVMenu);
								cloudDrive.setChecked(true);
								cloudDrive.setIcon(getResources().getDrawable(R.drawable.cloud_drive_red));
							}
							selectDrawerItemLollipop(drawerItem);
		    				return;
		    			}
		    		}
					break;
				}
			}
		}
		else if (drawerItem == DrawerItem.ACCOUNT){
			log("MyAccountSection");
			log("The accountFragment is: "+accountFragment);
    		switch(accountFragment){

	    		case Constants.MY_ACCOUNT_FRAGMENT:{
	    			if (maFLol != null){
	    				if (maFLol.onBackPressed() == 0){
		    				drawerItem = DrawerItem.CLOUD_DRIVE;
		    				if (nV != null){
								Menu nVMenu = nV.getMenu();
								MenuItem cloudDrive = nVMenu.findItem(R.id.navigation_item_cloud_drive);
								resetNavigationViewMenu(nVMenu);
								cloudDrive.setChecked(true);
								cloudDrive.setIcon(getResources().getDrawable(R.drawable.cloud_drive_red));
							}
							selectDrawerItemLollipop(drawerItem);
	    				}
	    			}
	    			return;
	    		}
	    		case Constants.UPGRADE_ACCOUNT_FRAGMENT:{
					log("Back to MyAccountFragment");
					displayedAccountType=-1;
	    			if (upAFL != null){
	    				drawerItem = DrawerItem.ACCOUNT;
						accountFragment=Constants.MY_ACCOUNT_FRAGMENT;
	    				selectDrawerItemLollipop(drawerItem);
	    				if (nV != null){
	    					Menu nVMenu = nV.getMenu();
	    					MenuItem hidden = nVMenu.findItem(R.id.navigation_item_hidden);
	    					resetNavigationViewMenu(nVMenu);
	    					hidden.setChecked(true);
	    				}
	    			}
	    			return;
	    		}
	    		case Constants.CC_FRAGMENT:{
	    			if (ccFL != null){
						displayedAccountType = ccFL.getParameterType();
	    			}
					showUpAF();
	    			return;
	    		}
	    		case Constants.OVERQUOTA_ALERT:{
	    			if (upAFL != null){
	    				drawerItem = DrawerItem.CLOUD_DRIVE;
	    				if (nV != null){
							Menu nVMenu = nV.getMenu();
							MenuItem cloudDrive = nVMenu.findItem(R.id.navigation_item_cloud_drive);
							resetNavigationViewMenu(nVMenu);
							cloudDrive.setChecked(true);
							cloudDrive.setIcon(getResources().getDrawable(R.drawable.cloud_drive_red));
						}
						selectDrawerItemLollipop(drawerItem);
	    			}
	    			return;
	    		}
	    		case Constants.MONTHLY_YEARLY_FRAGMENT:{
	    			if (myFL != null){
	    				myFL.onBackPressed();
	    			}
	    			return;
	    		}
	    		default:{
	    			if (fbFLol != null){
	    				drawerItem = DrawerItem.CLOUD_DRIVE;
	    				if (nV != null){
							Menu nVMenu = nV.getMenu();
							MenuItem cloudDrive = nVMenu.findItem(R.id.navigation_item_cloud_drive);
							resetNavigationViewMenu(nVMenu);
							cloudDrive.setChecked(true);
							cloudDrive.setIcon(getResources().getDrawable(R.drawable.cloud_drive_red));
						}
						selectDrawerItemLollipop(drawerItem);
	    			}
	    		}
    		}
    	}
		else if (drawerItem == DrawerItem.CAMERA_UPLOADS){
			if (cuFL != null){
    			if (cuFL.onBackPressed() == 0){
    				drawerItem = DrawerItem.CLOUD_DRIVE;
    				if (nV != null){
						Menu nVMenu = nV.getMenu();
						MenuItem cloudDrive = nVMenu.findItem(R.id.navigation_item_cloud_drive);
						resetNavigationViewMenu(nVMenu);
						cloudDrive.setChecked(true);
						cloudDrive.setIcon(getResources().getDrawable(R.drawable.cloud_drive_red));
					}
					selectDrawerItemLollipop(drawerItem);
    				return;
    			}
    		}
    	}
		else if (drawerItem == DrawerItem.MEDIA_UPLOADS){
			if (muFLol != null){
    			if (muFLol.onBackPressed() == 0){
    				drawerItem = DrawerItem.CLOUD_DRIVE;
    				if (nV != null){
						Menu nVMenu = nV.getMenu();
						MenuItem cloudDrive = nVMenu.findItem(R.id.navigation_item_cloud_drive);
						resetNavigationViewMenu(nVMenu);
						cloudDrive.setChecked(true);
						cloudDrive.setIcon(getResources().getDrawable(R.drawable.cloud_drive_red));
					}
					selectDrawerItemLollipop(drawerItem);
    				return;
    			}
    		}
    	}
		else if (drawerItem == DrawerItem.SEARCH){
    		if (sFLol != null){
    			if (sFLol.onBackPressed() == 0){
    				drawerItem = DrawerItem.CLOUD_DRIVE;
    				if (nV != null){
						Menu nVMenu = nV.getMenu();
						MenuItem cloudDrive = nVMenu.findItem(R.id.navigation_item_cloud_drive);
						resetNavigationViewMenu(nVMenu);
						cloudDrive.setChecked(true);
						cloudDrive.setIcon(getResources().getDrawable(R.drawable.cloud_drive_red));
					}
    				selectDrawerItemLollipop(drawerItem);
    				return;
    			}
    		}
    	}
		else{
			super.onBackPressed();
			return;
		}
	}

	@Override
	public boolean onNavigationItemSelected(MenuItem menuItem) {

		switch (menuItem.getItemId()){
			case R.id.navigation_item_cloud_drive:{
//				Snackbar.make(fragmentContainer, menuItem.getTitle() + " (" + menuItem.getItemId() + ")", Snackbar.LENGTH_LONG).show();
				drawerMenuItem = menuItem;
				drawerItem = DrawerItem.CLOUD_DRIVE;
				if (nV != null){
					Menu nVMenu = nV.getMenu();
					resetNavigationViewMenu(nVMenu);
				}
				menuItem.setChecked(true);
				menuItem.setIcon(getResources().getDrawable(R.drawable.cloud_drive_red));
				selectDrawerItemLollipop(drawerItem);
				break;
			}
			case R.id.navigation_item_saved_for_offline:{
//				Snackbar.make(fragmentContainer, menuItem.getTitle() + " (" + menuItem.getItemId() + ")", Snackbar.LENGTH_LONG).show();
				drawerMenuItem = menuItem;
				drawerItem = DrawerItem.SAVED_FOR_OFFLINE;
				if (nV != null){
					Menu nVMenu = nV.getMenu();
					resetNavigationViewMenu(nVMenu);
				}
				menuItem.setChecked(true);
				menuItem.setIcon(getResources().getDrawable(R.drawable.saved_for_offline_red));
				selectDrawerItemLollipop(drawerItem);
				break;
			}
			case R.id.navigation_item_camera_uploads:{
//				Snackbar.make(fragmentContainer, menuItem.getTitle() + " (" + menuItem.getItemId() + ")", Snackbar.LENGTH_LONG).show();
				drawerMenuItem = menuItem;
				drawerItem = DrawerItem.CAMERA_UPLOADS;
				if (nV != null){
					Menu nVMenu = nV.getMenu();
					resetNavigationViewMenu(nVMenu);
				}
				menuItem.setChecked(true);
				menuItem.setIcon(getResources().getDrawable(R.drawable.camera_uploads_red));
				selectDrawerItemLollipop(drawerItem);
				break;
			}
			case R.id.navigation_item_inbox:{
//				Snackbar.make(fragmentContainer, menuItem.getTitle() + " (" + menuItem.getItemId() + ")", Snackbar.LENGTH_LONG).show();
				drawerMenuItem = menuItem;
				drawerItem = DrawerItem.INBOX;
				if (nV != null){
					Menu nVMenu = nV.getMenu();
					resetNavigationViewMenu(nVMenu);
				}
				menuItem.setChecked(true);
				menuItem.setIcon(getResources().getDrawable(R.drawable.inbox_red));
				selectDrawerItemLollipop(drawerItem);
				break;
			}
			case R.id.navigation_item_shared_items:{
//				Snackbar.make(fragmentContainer, menuItem.getTitle() + " (" + menuItem.getItemId() + ")", Snackbar.LENGTH_LONG).show();
				drawerMenuItem = menuItem;
				drawerItem = DrawerItem.SHARED_ITEMS;
				if (nV != null){
					Menu nVMenu = nV.getMenu();
					resetNavigationViewMenu(nVMenu);
				}
				menuItem.setChecked(true);
				menuItem.setIcon(getResources().getDrawable(R.drawable.shared_items_red));
				selectDrawerItemLollipop(drawerItem);
				break;
			}
			case R.id.navigation_item_chat:{
				drawerMenuItem = menuItem;
				drawerItem = DrawerItem.CHAT;
				if (nV != null){
					Menu nVMenu = nV.getMenu();
					resetNavigationViewMenu(nVMenu);
				}
				menuItem.setChecked(true);
				menuItem.setIcon(getResources().getDrawable(R.drawable.ic_menu_chat_red));
				selectDrawerItemLollipop(drawerItem);
				break;
			}
			case R.id.navigation_item_contacts:{
//				Snackbar.make(fragmentContainer, menuItem.getTitle() + " (" + menuItem.getItemId() + ")", Snackbar.LENGTH_LONG).show();
				drawerMenuItem = menuItem;
				drawerItem = DrawerItem.CONTACTS;
				if (nV != null){
					Menu nVMenu = nV.getMenu();
					resetNavigationViewMenu(nVMenu);
				}
				menuItem.setChecked(true);
				menuItem.setIcon(getResources().getDrawable(R.drawable.contacts_red));
				selectDrawerItemLollipop(drawerItem);
				break;
			}
			case R.id.navigation_item_settings:{
//				Snackbar.make(fragmentContainer, menuItem.getTitle() + " (" + menuItem.getItemId() + ")", Snackbar.LENGTH_LONG).show();
				lastDrawerItem = drawerItem;
				drawerItem = DrawerItem.SETTINGS;
				if (nV != null){
					Menu nVMenu = nV.getMenu();
					resetNavigationViewMenu(nVMenu);
				}
				menuItem.setChecked(true);
				menuItem.setIcon(getResources().getDrawable(R.drawable.settings_red));
				selectDrawerItemLollipop(drawerItem);
				break;
			}
		}
		drawerLayout.closeDrawer(Gravity.LEFT);

		return true;
	}

	public void showSnackbar(String s){
		log("showSnackbar");
		Snackbar snackbar = Snackbar.make(fragmentContainer, s, Snackbar.LENGTH_LONG);
		TextView snackbarTextView = (TextView)snackbar.getView().findViewById(android.support.design.R.id.snackbar_text);
		snackbarTextView.setMaxLines(5);
		snackbar.show();
	}

	public void askConfirmationNoAppInstaledBeforeDownload (String parentPath, String url, long size, long [] hashes, String nodeToDownload){
		log("askConfirmationNoAppInstaledBeforeDownload");

		final String parentPathC = parentPath;
		final String urlC = url;
		final long [] hashesC = hashes;
		final long sizeC=size;

		AlertDialog.Builder builder = new AlertDialog.Builder(this, R.style.AppCompatAlertDialogStyle);
		LinearLayout confirmationLayout = new LinearLayout(this);
		confirmationLayout.setOrientation(LinearLayout.VERTICAL);
		LinearLayout.LayoutParams params = new LinearLayout.LayoutParams(LinearLayout.LayoutParams.MATCH_PARENT, LinearLayout.LayoutParams.WRAP_CONTENT);
		params.setMargins(Util.scaleWidthPx(20, outMetrics), Util.scaleHeightPx(10, outMetrics), Util.scaleWidthPx(17, outMetrics), 0);

		final CheckBox dontShowAgain =new CheckBox(this);
		dontShowAgain.setText(getString(R.string.checkbox_not_show_again));
		dontShowAgain.setTextColor(getResources().getColor(R.color.text_secondary));

		confirmationLayout.addView(dontShowAgain, params);

		builder.setView(confirmationLayout);

//				builder.setTitle(getString(R.string.confirmation_required));
		builder.setMessage(getString(R.string.alert_no_app, nodeToDownload));
		builder.setPositiveButton(getString(R.string.general_download),
				new DialogInterface.OnClickListener() {
					public void onClick(DialogInterface dialog, int whichButton) {
						if(dontShowAgain.isChecked()){
							dbH.setAttrAskNoAppDownload("false");
						}
						nC.download(parentPathC, urlC, sizeC, hashesC);
					}
				});
		builder.setNegativeButton(getString(android.R.string.cancel), new DialogInterface.OnClickListener() {
			public void onClick(DialogInterface dialog, int whichButton) {
				if(dontShowAgain.isChecked()){
					dbH.setAttrAskNoAppDownload("false");
				}
			}
		});
		downloadConfirmationDialog = builder.create();
		downloadConfirmationDialog.show();
	}


	public void askSizeConfirmationBeforeDownload(String parentPath, String url, long size, long [] hashes){
		log("askSizeConfirmationBeforeDownload");

		final String parentPathC = parentPath;
		final String urlC = url;
		final long [] hashesC = hashes;
		final long sizeC=size;

		AlertDialog.Builder builder = new AlertDialog.Builder(this, R.style.AppCompatAlertDialogStyle);
		LinearLayout confirmationLayout = new LinearLayout(this);
		confirmationLayout.setOrientation(LinearLayout.VERTICAL);
		LinearLayout.LayoutParams params = new LinearLayout.LayoutParams(LinearLayout.LayoutParams.MATCH_PARENT, LinearLayout.LayoutParams.WRAP_CONTENT);
		params.setMargins(Util.scaleWidthPx(20, outMetrics), Util.scaleHeightPx(10, outMetrics), Util.scaleWidthPx(17, outMetrics), 0);

		final CheckBox dontShowAgain =new CheckBox(this);
		dontShowAgain.setText(getString(R.string.checkbox_not_show_again));
		dontShowAgain.setTextColor(getResources().getColor(R.color.text_secondary));

		confirmationLayout.addView(dontShowAgain, params);

		builder.setView(confirmationLayout);

//				builder.setTitle(getString(R.string.confirmation_required));

		builder.setMessage(getString(R.string.alert_larger_file, Util.getSizeString(sizeC)));
		builder.setPositiveButton(getString(R.string.general_download),
				new DialogInterface.OnClickListener() {
					public void onClick(DialogInterface dialog, int whichButton) {
						if(dontShowAgain.isChecked()){
							dbH.setAttrAskSizeDownload("false");
						}
						nC.checkInstalledAppBeforeDownload(parentPathC, urlC, sizeC, hashesC);
					}
				});
		builder.setNegativeButton(getString(android.R.string.cancel), new DialogInterface.OnClickListener() {
			public void onClick(DialogInterface dialog, int whichButton) {
				if(dontShowAgain.isChecked()){
					dbH.setAttrAskSizeDownload("false");
				}
			}
		});

		downloadConfirmationDialog = builder.create();
		downloadConfirmationDialog.show();
	}

	public void showRenameDialog(final MegaNode document, String text){
		log("showRenameDialog");

		LinearLayout layout = new LinearLayout(this);
	    layout.setOrientation(LinearLayout.VERTICAL);
	    LinearLayout.LayoutParams params = new LinearLayout.LayoutParams(LinearLayout.LayoutParams.MATCH_PARENT, LinearLayout.LayoutParams.WRAP_CONTENT);
	    params.setMargins(Util.scaleWidthPx(20, outMetrics), Util.scaleHeightPx(20, outMetrics), Util.scaleWidthPx(17, outMetrics), 0);
//	    layout.setLayoutParams(params);

		final EditTextCursorWatcher input = new EditTextCursorWatcher(this, document.isFolder());
//		input.setId(EDIT_TEXT_ID);
		input.setSingleLine();
		input.setTextColor(getResources().getColor(R.color.text_secondary));
//		input.setHint(getString(R.string.context_new_folder_name));
		input.setImeOptions(EditorInfo.IME_ACTION_DONE);

		input.setImeActionLabel(getString(R.string.context_rename),EditorInfo.IME_ACTION_DONE);
		input.setText(text);
		input.setOnFocusChangeListener(new View.OnFocusChangeListener() {
			@Override
			public void onFocusChange(final View v, boolean hasFocus) {
				if (hasFocus) {
					if (document.isFolder()){
						input.setSelection(0, input.getText().length());
					}
					else{
						String [] s = document.getName().split("\\.");
						if (s != null){
							int numParts = s.length;
							int lastSelectedPos = 0;
							if (numParts == 1){
								input.setSelection(0, input.getText().length());
							}
							else if (numParts > 1){
								for (int i=0; i<(numParts-1);i++){
									lastSelectedPos += s[i].length();
									lastSelectedPos++;
								}
								lastSelectedPos--; //The last point should not be selected)
								input.setSelection(0, lastSelectedPos);
							}
						}
						showKeyboardDelayed(v);
					}
				}
			}
		});

		input.setOnEditorActionListener(new OnEditorActionListener() {
			@Override
			public boolean onEditorAction(TextView v, int actionId,
					KeyEvent event) {
				if (actionId == EditorInfo.IME_ACTION_DONE) {
					renameDialog.dismiss();
					String value = v.getText().toString().trim();
					if (value.length() == 0) {
						return true;
					}
					nC.renameNode(document, value);
					return true;
				}
				return false;
			}
		});

	    layout.addView(input, params);

		AlertDialog.Builder builder = new AlertDialog.Builder(this, R.style.AppCompatAlertDialogStyle);
		builder.setTitle(getString(R.string.context_rename) + " "	+ new String(document.getName()));
		builder.setPositiveButton(getString(R.string.context_rename),
				new DialogInterface.OnClickListener() {
					public void onClick(DialogInterface dialog, int whichButton) {
						String value = input.getText().toString().trim();
						if (value.length() == 0) {
							return;
						}
						nC.renameNode(document, value);
					}
				});
		builder.setNegativeButton(getString(android.R.string.cancel), null);
		builder.setView(layout);
		renameDialog = builder.create();
		renameDialog.show();

	}

	public void showGetLinkPanel(final String link, long expirationTimestamp){
		log("showGetLinkPanel: "+link);

		final Calendar c = Calendar.getInstance();
		int year = c.get(Calendar.YEAR);
		int month = c.get(Calendar.MONTH);
		int day = c.get(Calendar.DAY_OF_MONTH);

		final DatePickerDialog datePickerDialog = new DatePickerDialog(managerActivity, this, year, month, day);
		AlertDialog.Builder builder = new AlertDialog.Builder(this, R.style.AppCompatAlertDialogStyle);

		builder.setTitle(getString(R.string.context_get_link_menu));

		LayoutInflater inflater = getLayoutInflater();
		View dialoglayout = inflater.inflate(R.layout.panel_get_link, null);

		final CheckedTextView linkWithoutKeyCheck = (CheckedTextView) dialoglayout.findViewById(R.id.link_without_key);
		linkWithoutKeyCheck.setChecked(true);
		linkWithoutKeyCheck.setTextSize(TypedValue.COMPLEX_UNIT_SP, (16*scaleText));
		linkWithoutKeyCheck.setCompoundDrawablePadding(Util.scaleWidthPx(10, outMetrics));
		ViewGroup.MarginLayoutParams linkWOK = (ViewGroup.MarginLayoutParams) linkWithoutKeyCheck.getLayoutParams();
		linkWOK.setMargins(Util.scaleWidthPx(20, outMetrics), Util.scaleHeightPx(14, outMetrics), 0, Util.scaleHeightPx(10, outMetrics));

		final CheckedTextView linkDecryptionKeyCheck = (CheckedTextView) dialoglayout.findViewById(R.id.link_decryption_key);
		linkDecryptionKeyCheck.setTextSize(TypedValue.COMPLEX_UNIT_SP, (16*scaleText));
		linkDecryptionKeyCheck.setCompoundDrawablePadding(Util.scaleWidthPx(10, outMetrics));
		ViewGroup.MarginLayoutParams linkDecry = (ViewGroup.MarginLayoutParams) linkDecryptionKeyCheck.getLayoutParams();
		linkDecry.setMargins(Util.scaleWidthPx(20, outMetrics), Util.scaleHeightPx(10, outMetrics), 0, Util.scaleHeightPx(10, outMetrics));

		final CheckedTextView linkWithKeyCheck = (CheckedTextView) dialoglayout.findViewById(R.id.link_with_key);
		linkWithKeyCheck.setTextSize(TypedValue.COMPLEX_UNIT_SP, (16*scaleText));
		linkWithKeyCheck.setCompoundDrawablePadding(Util.scaleWidthPx(10, outMetrics));
		ViewGroup.MarginLayoutParams linkWK = (ViewGroup.MarginLayoutParams) linkWithKeyCheck.getLayoutParams();
		linkWK.setMargins(Util.scaleWidthPx(20, outMetrics), Util.scaleHeightPx(10, outMetrics), 0, Util.scaleHeightPx(10, outMetrics));

		RelativeLayout expiryDateLayout = (RelativeLayout) dialoglayout.findViewById(R.id.expiry_date_layout);
		LinearLayout.LayoutParams paramsDateLayout = (LinearLayout.LayoutParams)expiryDateLayout.getLayoutParams();
		paramsDateLayout.setMargins(Util.scaleWidthPx(26, outMetrics), Util.scaleHeightPx(10, outMetrics), 0, 0);
		expiryDateLayout.setLayoutParams(paramsDateLayout);

		TextView expiryDateTitle = (TextView) dialoglayout.findViewById(R.id.title_set_expiry_date);
		expiryDateTitle.setTextSize(TypedValue.COMPLEX_UNIT_SP, (16*scaleText));

		TextView expiryDateSubtitle = (TextView) dialoglayout.findViewById(R.id.subtitle_set_expiry_date);
		expiryDateSubtitle.setTextSize(TypedValue.COMPLEX_UNIT_SP, (14*scaleText));

		expiryDateButton = (Button) dialoglayout.findViewById(R.id.expiry_date);
		LinearLayout.LayoutParams paramsExpiryDate = (LinearLayout.LayoutParams)expiryDateButton.getLayoutParams();
		paramsExpiryDate.setMargins(Util.scaleWidthPx(20, outMetrics), 0, 0, 0);
		expiryDateButton.setLayoutParams(paramsExpiryDate);

		final TextView linkText = (TextView) dialoglayout.findViewById(R.id.link);
		linkText.setTextSize(TypedValue.COMPLEX_UNIT_SP, (14*scaleText));
		LinearLayout.LayoutParams paramsLink = (LinearLayout.LayoutParams)linkText.getLayoutParams();
		paramsLink.setMargins(Util.scaleWidthPx(26, outMetrics), Util.scaleHeightPx(3, outMetrics), Util.scaleWidthPx(16, outMetrics), Util.scaleHeightPx(6, outMetrics));
		linkText.setLayoutParams(paramsLink);

		switchGetLink = (SwitchCompat) dialoglayout.findViewById(R.id.switch_set_expiry_date);
		RelativeLayout.LayoutParams paramsSwitch = (RelativeLayout.LayoutParams)switchGetLink.getLayoutParams();
		paramsSwitch.setMargins(0, 0, Util.scaleWidthPx(16, outMetrics), 0);
		switchGetLink.setLayoutParams(paramsSwitch);

		linkWithoutKeyCheck.setOnClickListener(new OnClickListener() {

			@Override
			public void onClick(View v) {
				linkWithoutKeyCheck.setChecked(true);
				linkDecryptionKeyCheck.setChecked(false);
				linkWithKeyCheck.setChecked(false);
				String urlString="";
				String [] s = link.split("!");
				if (s.length == 3){
					urlString = s[0] + "!" + s[1];
				}
				linkText.setText(urlString);
			}
		});

		linkDecryptionKeyCheck.setOnClickListener(new OnClickListener() {

			@Override
			public void onClick(View v) {
				linkWithoutKeyCheck.setChecked(false);
				linkDecryptionKeyCheck.setChecked(true);
				linkWithKeyCheck.setChecked(false);
				String keyString="!";
				String [] s = link.split("!");
				if (s.length == 3){
					keyString = keyString+s[2];
				}
				linkText.setText(keyString);
			}
		});

		linkWithKeyCheck.setOnClickListener(new OnClickListener() {

			@Override
			public void onClick(View v) {
				linkWithoutKeyCheck.setChecked(false);
				linkDecryptionKeyCheck.setChecked(false);
				linkWithKeyCheck.setChecked(true);
				linkText.setText(link);
			}
		});

		datePickerDialog.setButton(DialogInterface.BUTTON_NEGATIVE, getString(R.string.general_cancel), new DialogInterface.OnClickListener() {
			public void onClick(DialogInterface dialog, int which) {
				if (which == DialogInterface.BUTTON_NEGATIVE) {
					log("Negative button of DatePicker clicked");
					switchGetLink.setChecked(false);
					expiryDateButton.setVisibility(View.INVISIBLE);
				}
			}
		});
		//Set by default, link without key
		String urlString="";
		String [] s = link.split("!");
		if (s.length == 3){
			urlString = s[0] + "!" + s[1];
		}
		linkText.setText(urlString);
		linkWithoutKeyCheck.setChecked(true);

		builder.setView(dialoglayout);
//
		builder.setPositiveButton(getString(R.string.context_send), new android.content.DialogInterface.OnClickListener() {

			@Override
			public void onClick(DialogInterface dialog, int which) {
				Intent intent = new Intent(Intent.ACTION_SEND);
				intent.setType("text/plain");
				intent.putExtra(Intent.EXTRA_TEXT, linkText.getText());
				startActivity(Intent.createChooser(intent, getString(R.string.context_get_link)));
			}
		});

		builder.setNegativeButton(getString(R.string.context_copy), new android.content.DialogInterface.OnClickListener() {

			@SuppressLint("NewApi")
			@Override
			public void onClick(DialogInterface dialog, int which) {
				if(android.os.Build.VERSION.SDK_INT < android.os.Build.VERSION_CODES.HONEYCOMB) {
					android.text.ClipboardManager clipboard = (android.text.ClipboardManager) getSystemService(Context.CLIPBOARD_SERVICE);
					clipboard.setText(link);
				} else {
					android.content.ClipboardManager clipboard = (android.content.ClipboardManager) getSystemService(Context.CLIPBOARD_SERVICE);
					android.content.ClipData clip = android.content.ClipData.newPlainText("Copied Text", linkText.getText());
					clipboard.setPrimaryClip(clip);
				}
				Snackbar.make(fragmentContainer, getString(R.string.file_properties_get_link), Snackbar.LENGTH_LONG).show();
			}
		});

		getLinkDialog = builder.create();

		expiryDateButton.setOnClickListener(new OnClickListener() {
			@Override
			public void onClick(View v) {
				datePickerDialog.show();
			}
		});

		if(myAccountInfo.getAccountType()>MegaAccountDetails.ACCOUNT_TYPE_FREE){
			log("The user is PRO - enable expiration date");

			if(expirationTimestamp<=0){
				switchGetLink.setChecked(false);
				expiryDateButton.setVisibility(View.INVISIBLE);
			}
			else{
				switchGetLink.setChecked(true);
				java.text.DateFormat df = SimpleDateFormat.getDateInstance(SimpleDateFormat.MEDIUM, Locale.getDefault());
				Calendar cal = Util.calculateDateFromTimestamp(expirationTimestamp);
				TimeZone tz = cal.getTimeZone();
				df.setTimeZone(tz);
				Date date = cal.getTime();
				String formattedDate = df.format(date);
				expiryDateButton.setText(formattedDate);
				expiryDateButton.setVisibility(View.VISIBLE);
			}

			switchGetLink.setOnCheckedChangeListener(new CompoundButton.OnCheckedChangeListener() {
				public void onCheckedChanged(CompoundButton buttonView, boolean isChecked) {
					if(switchGetLink.isChecked()){
						datePickerDialog.show();
					}
					else{
						isExpiredDateLink=true;
						nC.exportLink(selectedNode);
					}
				}
			});
		}
		else{
			log("The is user is not PRO");
			switchGetLink.setEnabled(false);
			expiryDateButton.setVisibility(View.INVISIBLE);
		}

		log("show getLinkDialog");
		getLinkDialog.show();
	}

	@Override
	public void onDateSet(DatePicker view, int year, int monthOfYear, int dayOfMonth) {
		log("onDateSet: "+year+monthOfYear+dayOfMonth);

		Calendar cal = Calendar.getInstance();
		cal.set(year, monthOfYear, dayOfMonth);
		Date date = cal.getTime();
		SimpleDateFormat dfTimestamp = new SimpleDateFormat("yyyyMMdd", Locale.getDefault());
		String dateString = dfTimestamp.format(date);
		dateString = dateString + "2359";
		log("the date string is: "+dateString);
		int timestamp = (int) Util.calculateTimestamp(dateString);
		log("the TIMESTAMP is: "+timestamp);
		isExpiredDateLink=true;
		nC.exportLinkTimestamp(selectedNode, timestamp);
	}

	/*
	 * Display keyboard
	 */
	private void showKeyboardDelayed(final View view) {
		log("showKeyboardDelayed");
		handler.postDelayed(new Runnable() {
			@Override
			public void run() {
				InputMethodManager imm = (InputMethodManager) getSystemService(Context.INPUT_METHOD_SERVICE);
				imm.showSoftInput(view, InputMethodManager.SHOW_IMPLICIT);
			}
		}, 50);
	}

	public void setSendToInbox(boolean value){
		log("setSendToInbox: "+value);
		sendToInbox = value;
	}

	public void setIsGetLink(boolean value){
		this.isGetLink = value;
	}

	public void cancelTransfer (MegaTransfer t){
		log("cancelTransfer");
		final MegaTransfer mT = t;

		//Show confirmation message
		DialogInterface.OnClickListener dialogClickListener = new DialogInterface.OnClickListener() {
		    @Override
		    public void onClick(DialogInterface dialog, int which) {
		        switch (which){
		        case DialogInterface.BUTTON_POSITIVE:
		        	log("Pressed button positive to cancel transfer");
		    		megaApi.cancelTransfer(mT, managerActivity);
		            break;

		        case DialogInterface.BUTTON_NEGATIVE:
		            break;
		        }
		    }
		};

		AlertDialog.Builder builder = new AlertDialog.Builder(this, R.style.AppCompatAlertDialogStyle);
//		builder.setTitle(getResources().getString(R.string.cancel_transfer_title));
        builder.setMessage(getResources().getString(R.string.cancel_transfer_confirmation));
        builder.setPositiveButton(R.string.general_yes, dialogClickListener);
        builder.setNegativeButton(R.string.general_no, dialogClickListener);
        builder.show();

	}

	public void setIsClearRubbishBin(boolean value){
		this.isClearRubbishBin = value;
	}

	public void setMoveToRubbish(boolean value){
		this.moveToRubbish = value;
	}

	public void askConfirmationMoveToRubbish(final ArrayList<Long> handleList){
		log("askConfirmationMoveToRubbish");
		isClearRubbishBin=false;

		DialogInterface.OnClickListener dialogClickListener = new DialogInterface.OnClickListener() {
			@Override
			public void onClick(DialogInterface dialog, int which) {
				switch (which){
					case DialogInterface.BUTTON_POSITIVE:
						//TODO remove the outgoing shares
						nC.moveToTrash(handleList, moveToRubbish);
						break;

					case DialogInterface.BUTTON_NEGATIVE:
						//No button clicked
						break;
				}
			}
		};

		if(handleList!=null){

			if (handleList.size() > 0){
				MegaNode p = megaApi.getNodeByHandle(handleList.get(0));
				while (megaApi.getParentNode(p) != null){
					p = megaApi.getParentNode(p);
				}
				if (p.getHandle() != megaApi.getRubbishNode().getHandle()){
					setMoveToRubbish(true);
					AlertDialog.Builder builder = new AlertDialog.Builder(this, R.style.AppCompatAlertDialogStyle);
//				builder.setTitle(getResources().getString(R.string.section_rubbish_bin));
					if (handleList.size() > 1){
						builder.setMessage(getResources().getString(R.string.confirmation_move_to_rubbish_plural));
					}
					else{
						builder.setMessage(getResources().getString(R.string.confirmation_move_to_rubbish));
					}
					builder.setPositiveButton(R.string.general_move, dialogClickListener);
					builder.setNegativeButton(R.string.general_cancel, dialogClickListener);
					builder.show();
				}
				else{
					setMoveToRubbish(false);
					AlertDialog.Builder builder = new AlertDialog.Builder(this, R.style.AppCompatAlertDialogStyle);
//				builder.setTitle(getResources().getString(R.string.title_delete_from_mega));
					if (handleList.size() > 1){
						builder.setMessage(getResources().getString(R.string.confirmation_delete_from_mega_plural));
					}
					else{
						builder.setMessage(getResources().getString(R.string.confirmation_delete_from_mega));
					}
					builder.setPositiveButton(R.string.context_delete, dialogClickListener);
					builder.setNegativeButton(R.string.general_cancel, dialogClickListener);
					builder.show();
				}
			}
		}
		else{
			log("handleList NULL");
			return;
		}

	}

	public void showDialogInsertPassword(String link, boolean cancelAccount){
		log("showDialogInsertPassword");

		final String confirmationLink = link;
		LinearLayout layout = new LinearLayout(this);
		layout.setOrientation(LinearLayout.VERTICAL);
		LinearLayout.LayoutParams params = new LinearLayout.LayoutParams(LinearLayout.LayoutParams.MATCH_PARENT, LinearLayout.LayoutParams.WRAP_CONTENT);
		params.setMargins(Util.scaleWidthPx(20, outMetrics), Util.scaleHeightPx(20, outMetrics), Util.scaleWidthPx(17, outMetrics), 0);

		final EditText input = new EditText(this);
		layout.addView(input, params);

//		input.setId(EDIT_TEXT_ID);
		input.setSingleLine();
		input.setHint(getString(R.string.edit_text_insert_pass));
		input.setTextColor(getResources().getColor(R.color.text_secondary));
		input.setTextSize(TypedValue.COMPLEX_UNIT_SP, 14);
//		input.setSelectAllOnFocus(true);
		input.setImeOptions(EditorInfo.IME_ACTION_DONE);
		input.setInputType(InputType.TYPE_CLASS_TEXT|InputType.TYPE_TEXT_VARIATION_PASSWORD);

		AlertDialog.Builder builder = new AlertDialog.Builder(this, R.style.AppCompatAlertDialogStyle);
		if(cancelAccount){
			log("cancelAccount action");
			input.setOnEditorActionListener(new OnEditorActionListener() {
				@Override
				public boolean onEditorAction(TextView v, int actionId,	KeyEvent event) {
					if (actionId == EditorInfo.IME_ACTION_DONE) {
						String pass = input.getText().toString().trim();
						if(pass.equals("")||pass.isEmpty()){
							log("input is empty");
							input.setError(getString(R.string.invalid_string));
							input.requestFocus();
						}
						else {
							log("action DONE ime - cancel account");
							aC.confirmDeleteAccount(confirmationLink, pass, maFLol);
							insertPassDialog.dismiss();
						}
					}
					else{
						log("other IME" + actionId);
					}
					return false;
				}
			});
			input.setImeActionLabel(getString(R.string.context_delete),EditorInfo.IME_ACTION_DONE);
			builder.setTitle(getString(R.string.delete_account));
			builder.setMessage(getString(R.string.delete_account_text_last_step));
			builder.setPositiveButton(getString(R.string.context_delete),
					new DialogInterface.OnClickListener() {
						public void onClick(DialogInterface dialog, int whichButton) {

						}
					});
		}
		else{
			log("changeMail action");
			input.setOnEditorActionListener(new OnEditorActionListener() {
				@Override
				public boolean onEditorAction(TextView v, int actionId,	KeyEvent event) {
					if (actionId == EditorInfo.IME_ACTION_DONE) {
						String pass = input.getText().toString().trim();
						if(pass.equals("")||pass.isEmpty()){
							log("input is empty");
							input.setError(getString(R.string.invalid_string));
							input.requestFocus();
						}
						else {
							log("action DONE ime - change mail");
							aC.confirmChangeMail(confirmationLink, pass, maFLol);
							insertPassDialog.dismiss();
						}
					}
					else{
						log("other IME" + actionId);
					}
					return false;
				}
			});
			input.setImeActionLabel(getString(R.string.change_pass),EditorInfo.IME_ACTION_DONE);
			builder.setTitle(getString(R.string.change_mail_title_last_step));
			builder.setMessage(getString(R.string.change_mail_text_last_step));
			builder.setPositiveButton(getString(R.string.change_pass),
					new DialogInterface.OnClickListener() {
						public void onClick(DialogInterface dialog, int whichButton) {

						}
					});
		}

		builder.setOnDismissListener(new DialogInterface.OnDismissListener() {
			@Override
			public void onDismiss(DialogInterface dialog) {
				View view = getCurrentFocus();
				if (view != null) {
					InputMethodManager inputManager = (InputMethodManager) getSystemService(Context.INPUT_METHOD_SERVICE);
					inputManager.hideSoftInputFromWindow(view.getWindowToken(), InputMethodManager.HIDE_NOT_ALWAYS);
				}
			}
		});
		builder.setNegativeButton(getString(android.R.string.cancel), null);
		builder.setView(layout);
		insertPassDialog = builder.create();
		insertPassDialog.show();
		if(cancelAccount){
			insertPassDialog.getButton(AlertDialog.BUTTON_POSITIVE).setOnClickListener(new View.OnClickListener() {
				@Override
				public void onClick(View v) {
					log("OK BTTN PASSWORD");
					String pass = input.getText().toString().trim();
					if(pass.equals("")||pass.isEmpty()){
						log("input is empty");
						input.setError(getString(R.string.invalid_string));
						input.requestFocus();
					}
					else {
						log("positive button pressed - cancel account");
						aC.confirmDeleteAccount(confirmationLink, pass, maFLol);
						insertPassDialog.dismiss();
					}
				}
			});
		}
		else{
			insertPassDialog.getButton(AlertDialog.BUTTON_POSITIVE).setOnClickListener(new View.OnClickListener() {
				@Override
				public void onClick(View v) {
					log("OK BTTN PASSWORD");
					String pass = input.getText().toString().trim();
					if(pass.equals("")||pass.isEmpty()){
						log("input is empty");
						input.setError(getString(R.string.invalid_string));
						input.requestFocus();
					}
					else {
						log("positive button pressed - change mail");
						aC.confirmChangeMail(confirmationLink, pass, maFLol);
						insertPassDialog.dismiss();
					}
				}
			});
		}

	}

	public void askConfirmationDeleteAccount(){
		log("askConfirmationDeleteAccount");

		DialogInterface.OnClickListener dialogClickListener = new DialogInterface.OnClickListener() {
			@Override
			public void onClick(DialogInterface dialog, int which) {
				switch (which){
					case DialogInterface.BUTTON_POSITIVE:
						aC.deleteAccount(maFLol);
						break;

					case DialogInterface.BUTTON_NEGATIVE:
						//No button clicked
						break;
				}
			}
		};

		AlertDialog.Builder builder = new AlertDialog.Builder(this, R.style.AppCompatAlertDialogStyle);
		builder.setTitle(getString(R.string.delete_account));

		builder.setMessage(getResources().getString(R.string.delete_account_text));

		builder.setPositiveButton(R.string.context_delete, dialogClickListener);
		builder.setNegativeButton(R.string.general_cancel, dialogClickListener);
		builder.show();
	}


	public void showImportLinkDialog(){
		log("showImportLinkDialog");
		LinearLayout layout = new LinearLayout(this);
	    layout.setOrientation(LinearLayout.VERTICAL);
	    LinearLayout.LayoutParams params = new LinearLayout.LayoutParams(LinearLayout.LayoutParams.MATCH_PARENT, LinearLayout.LayoutParams.WRAP_CONTENT);
	    params.setMargins(Util.scaleWidthPx(20, outMetrics), Util.scaleWidthPx(20, outMetrics), Util.scaleWidthPx(17, outMetrics), 0);

	    final EditText input = new EditText(this);
//		input.setId(EDIT_TEXT_ID);
		input.setSingleLine(false);

		input.setTextColor(getResources().getColor(R.color.text_secondary));
		input.setImeOptions(EditorInfo.IME_ACTION_DONE);
	    layout.addView(input, params);
		input.setImeActionLabel(getString(R.string.context_open_link_title),EditorInfo.IME_ACTION_DONE);

		AlertDialog.Builder builder = new AlertDialog.Builder(this, R.style.AppCompatAlertDialogStyle);
		builder.setTitle(getString(R.string.context_open_link_title));
		builder.setPositiveButton(getString(R.string.context_open_link),
				new DialogInterface.OnClickListener() {
					public void onClick(DialogInterface dialog, int whichButton) {
						String value = input.getText().toString().trim();
						if (value.length() == 0) {
							return;
						}

						try{
							openLinkDialog.dismiss();
						}
						catch(Exception e){}
						nC.importLink(value);
					}
				});
		builder.setNegativeButton(getString(android.R.string.cancel), null);
		builder.setView(layout);
		openLinkDialog = builder.create();
		openLinkDialog.show();

		input.setOnEditorActionListener(new OnEditorActionListener() {
			@Override
			public boolean onEditorAction(TextView v, int actionId,
					KeyEvent event) {
				if (actionId == EditorInfo.IME_ACTION_DONE) {
					try{
						openLinkDialog.dismiss();
					}
					catch(Exception e){}

					String value = v.getText().toString().trim();
					if (value.length() == 0) {
						return true;
					}
					nC.importLink(value);
					return true;
				}
				return false;
			}
		});
	}

	public void takePicture(){
		log("takePicture");
		String path = Environment.getExternalStorageDirectory().getAbsolutePath() +"/"+ Util.temporalPicDIR;
        File newFolder = new File(path);
        newFolder.mkdirs();

        String file = path + "/picture.jpg";
        File newFile = new File(file);
        try {
        	newFile.createNewFile();
        } catch (IOException e) {}

        Uri outputFileUri = Uri.fromFile(newFile);

        Intent cameraIntent = new Intent(MediaStore.ACTION_IMAGE_CAPTURE);
        cameraIntent.putExtra(MediaStore.EXTRA_OUTPUT, outputFileUri);
        startActivityForResult(cameraIntent, Constants.TAKE_PHOTO_CODE);
	}

	public void showCancelMessage(){
		AlertDialog cancelDialog;
		AlertDialog.Builder builder = new AlertDialog.Builder(this, R.style.AppCompatAlertDialogStyle);
//		builder.setTitle(getString(R.string.title_cancel_subscriptions));

		LayoutInflater inflater = getLayoutInflater();
		View dialogLayout = inflater.inflate(R.layout.dialog_cancel_subscriptions, null);
		TextView message = (TextView) dialogLayout.findViewById(R.id.dialog_cancel_text);
		final EditText text = (EditText) dialogLayout.findViewById(R.id.dialog_cancel_feedback);

		Display display = getWindowManager().getDefaultDisplay();
		DisplayMetrics outMetrics = new DisplayMetrics();
		display.getMetrics(outMetrics);
		float density = getResources().getDisplayMetrics().density;

		float scaleW = Util.getScaleW(outMetrics, density);
		float scaleH = Util.getScaleH(outMetrics, density);

		message.setTextSize(TypedValue.COMPLEX_UNIT_SP, (14*scaleW));
		text.setTextSize(TypedValue.COMPLEX_UNIT_SP, (14*scaleW));

		builder.setView(dialogLayout);

		builder.setPositiveButton(getString(R.string.send_cancel_subscriptions), new android.content.DialogInterface.OnClickListener() {

			@Override
			public void onClick(DialogInterface dialog, int which) {
				feedback = text.getText().toString();
				if(feedback.matches("")||feedback.isEmpty()){
					Snackbar.make(fragmentContainer, getString(R.string.reason_cancel_subscriptions), Snackbar.LENGTH_LONG).show();
				}
				else{
					showCancelConfirmation(feedback);
				}
			}
		});

		builder.setNegativeButton(getString(R.string.dismiss_cancel_subscriptions), new android.content.DialogInterface.OnClickListener() {

			@Override
			public void onClick(DialogInterface dialog, int which) {

			}
		});

		cancelDialog = builder.create();
		cancelDialog.show();
//		Util.brandAlertDialog(cancelDialog);
	}

	public void showCancelConfirmation(final String feedback){
		DialogInterface.OnClickListener dialogClickListener = new DialogInterface.OnClickListener() {
		    @Override
		    public void onClick(DialogInterface dialog, int which) {
		        switch (which){
			        case DialogInterface.BUTTON_POSITIVE:
			        {
			        	log("Feedback: "+feedback);
			        	megaApi.creditCardCancelSubscriptions(feedback, managerActivity);
			        	break;
			        }
			        case DialogInterface.BUTTON_NEGATIVE:
			        {
			            //No button clicked
			        	log("Feedback: "+feedback);
			            break;
			        }
		        }
		    }
		};

		AlertDialog.Builder builder = new AlertDialog.Builder(this, R.style.AppCompatAlertDialogStyle);
		builder.setMessage(R.string.confirmation_cancel_subscriptions).setPositiveButton(R.string.general_yes, dialogClickListener)
		    .setNegativeButton(R.string.general_no, dialogClickListener).show();

	}

	public void showNewFolderDialog(){
		log("showNewFolderDialogKitLollipop");
		if (drawerItem == DrawerItem.CLOUD_DRIVE){
			fbFLol.setPositionClicked(-1);
			fbFLol.notifyDataSetChanged();
		}

		LinearLayout layout = new LinearLayout(this);
	    layout.setOrientation(LinearLayout.VERTICAL);
	    LinearLayout.LayoutParams params = new LinearLayout.LayoutParams(LinearLayout.LayoutParams.MATCH_PARENT, LinearLayout.LayoutParams.WRAP_CONTENT);
	    params.setMargins(Util.scaleWidthPx(20, outMetrics), Util.scaleWidthPx(20, outMetrics), Util.scaleWidthPx(17, outMetrics), 0);

	    final EditText input = new EditText(this);
	    layout.addView(input, params);

//		input.setId(EDIT_TEXT_ID);
		input.setSingleLine();
		input.setTextColor(getResources().getColor(R.color.text_secondary));
		input.setHint(getString(R.string.context_new_folder_name));
//		input.setSelectAllOnFocus(true);
		input.setImeOptions(EditorInfo.IME_ACTION_DONE);
		input.setOnEditorActionListener(new OnEditorActionListener() {
			@Override
			public boolean onEditorAction(TextView v, int actionId,KeyEvent event) {
				if (actionId == EditorInfo.IME_ACTION_DONE) {
					String value = v.getText().toString().trim();
					if (value.length() == 0) {
						return true;
					}
					createFolder(value);
					newFolderDialog.dismiss();
					return true;
				}
				return false;
			}
		});
		input.setImeActionLabel(getString(R.string.general_create),EditorInfo.IME_ACTION_DONE);
		input.setOnFocusChangeListener(new View.OnFocusChangeListener() {
			@Override
			public void onFocusChange(View v, boolean hasFocus) {
				if (hasFocus) {
					showKeyboardDelayed(v);
				}
			}
		});

		AlertDialog.Builder builder = new AlertDialog.Builder(this, R.style.AppCompatAlertDialogStyle);
		builder.setTitle(getString(R.string.menu_new_folder));
		builder.setPositiveButton(getString(R.string.general_create),
				new DialogInterface.OnClickListener() {
					public void onClick(DialogInterface dialog, int whichButton) {
						String value = input.getText().toString().trim();
						if (value.length() == 0) {
							return;
						}
						createFolder(value);
					}
				});
		builder.setNegativeButton(getString(android.R.string.cancel), null);
		builder.setView(layout);
		newFolderDialog = builder.create();
		newFolderDialog.show();
	}

	private void createFolder(String title) {
		log("createFolder");
		if (!Util.isOnline(this)){
			Snackbar.make(fragmentContainer, getString(R.string.error_server_connection_problem), Snackbar.LENGTH_LONG).show();
			return;
		}

		if(isFinishing()){
			return;
		}

		long parentHandle=-1;
		if (drawerItem == DrawerItem.CLOUD_DRIVE){
			parentHandle = fbFLol.getParentHandle();
			if(parentHandle==-1){
				parentHandle= megaApi.getRootNode().getHandle();
			}
		}
		else if(drawerItem == DrawerItem.SHARED_ITEMS){
			int index = viewPagerShares.getCurrentItem();
			if (index == 0){
				String cFTag = getFragmentTag(R.id.shares_tabs_pager, 0);
				inSFLol = (IncomingSharesFragmentLollipop) getSupportFragmentManager().findFragmentByTag(cFTag);
				if (inSFLol != null){
					parentHandle = inSFLol.getParentHandle();
				}
			}
			else{
				String cFTag = getFragmentTag(R.id.shares_tabs_pager, 1);
				outSFLol = (OutgoingSharesFragmentLollipop) getSupportFragmentManager().findFragmentByTag(cFTag);
				if (outSFLol != null){
					parentHandle = outSFLol.getParentHandle();
				}
			}
		}
		else{
			return;
		}

		if(parentHandle!=-1){
			MegaNode parentNode = megaApi.getNodeByHandle(parentHandle);

			if (parentNode == null){
				parentNode = megaApi.getRootNode();
			}

			boolean exists = false;
			ArrayList<MegaNode> nL = megaApi.getChildren(parentNode);
			for (int i=0;i<nL.size();i++){
				if (title.compareTo(nL.get(i).getName()) == 0){
					exists = true;
				}
			}

			if (!exists){
				statusDialog = null;
				try {
					statusDialog = new ProgressDialog(this);
					statusDialog.setMessage(getString(R.string.context_creating_folder));
					statusDialog.show();
				}
				catch(Exception e){
					return;
				}

				megaApi.createFolder(title, parentNode, this);
			}
			else{
				Snackbar.make(fragmentContainer, getString(R.string.context_folder_already_exists), Snackbar.LENGTH_LONG).show();
			}
		}
		else{
			log("Incorrect parentHandle");
		}
	}

	public void showClearRubbishBinDialog(String editText){
		log("showClearRubbishBinDialog");

		if (rbFLol.isVisible()){
			rbFLol.setPositionClicked(-1);
			rbFLol.notifyDataSetChanged();
		}

		String text;
		if ((editText == null) || (editText.compareTo("") == 0)){
			text = getString(R.string.context_clear_rubbish);
		}
		else{
			text = editText;
		}

		AlertDialog.Builder builder = new AlertDialog.Builder(this, R.style.AppCompatAlertDialogStyle);
//		builder.setTitle(getString(R.string.context_clear_rubbish));
		builder.setMessage(getString(R.string.clear_rubbish_confirmation));
		builder.setPositiveButton(getString(R.string.context_delete),
				new DialogInterface.OnClickListener() {
					public void onClick(DialogInterface dialog, int whichButton) {
						nC.cleanRubbishBin();
					}
				});
		builder.setNegativeButton(getString(android.R.string.cancel), null);
		clearRubbishBinDialog = builder.create();
		clearRubbishBinDialog.show();
	}



//	public void upgradeAccountButton(){
//		log("upgradeAccountButton");
//		drawerItem = DrawerItem.ACCOUNT;
//		if (accountInfo != null){
//			if ((accountInfo.getSubscriptionStatus() == MegaAccountDetails.SUBSCRIPTION_STATUS_NONE) || (accountInfo.getSubscriptionStatus() == MegaAccountDetails.SUBSCRIPTION_STATUS_INVALID)){
//				Time now = new Time();
//				now.setToNow();
//				if (accountType != 0){
//					log("accountType != 0");
//					if (now.toMillis(false) >= (accountInfo.getProExpiration()*1000)){
//						if (Util.checkBitSet(paymentBitSet, MegaApiAndroid.PAYMENT_METHOD_CREDIT_CARD) || Util.checkBitSet(paymentBitSet, MegaApiAndroid.PAYMENT_METHOD_FORTUMO) || Util.checkBitSet(paymentBitSet, MegaApiAndroid.PAYMENT_METHOD_CENTILI)){
//							log("SUBSCRIPTION INACTIVE: CHECKBITSET --> CC || FORT || INFO");
//							showUpAF(null);
//						}
//						else{
//							Snackbar.make(fragmentContainer, getString(R.string.not_upgrade_is_possible), Snackbar.LENGTH_LONG).show();
//
//						}
//					}
//					else{
//						log("CURRENTLY ACTIVE SUBSCRIPTION");
//						Snackbar.make(fragmentContainer, getString(R.string.not_upgrade_is_possible), Snackbar.LENGTH_LONG).show();
//					}
//				}
//				else{
//					log("accountType == 0");
//					if (Util.checkBitSet(paymentBitSet, MegaApiAndroid.PAYMENT_METHOD_CREDIT_CARD) || Util.checkBitSet(paymentBitSet, MegaApiAndroid.PAYMENT_METHOD_FORTUMO) || Util.checkBitSet(paymentBitSet, MegaApiAndroid.PAYMENT_METHOD_CENTILI)){
//						log("CHECKBITSET --> CC || FORT || INFO");
//						showUpAF(null);
//					}
//					else{
//						Snackbar.make(fragmentContainer, getString(R.string.not_upgrade_is_possible), Snackbar.LENGTH_LONG).show();
//					}
//				}
//			}
//			else{
//				Snackbar.make(fragmentContainer, getString(R.string.not_upgrade_is_possible), Snackbar.LENGTH_LONG).show();
//			}
//		}
//		else{
//			Snackbar.make(fragmentContainer, getString(R.string.not_upgrade_is_possible), Snackbar.LENGTH_LONG).show();
//		}
//	}


	public void showPanelSetPinLock(){
		log("showPanelSetPinLock");

		AlertDialog setPinDialog;
		LayoutInflater inflater = getLayoutInflater();
		View dialoglayout = inflater.inflate(R.layout.choose_pin_type_dialog, null);

		final CheckedTextView pin4Check = (CheckedTextView) dialoglayout.findViewById(R.id.choose_pin_4_check);
		pin4Check.setText(getString(R.string.four_pin_lock));
		pin4Check.setTextSize(TypedValue.COMPLEX_UNIT_SP, (16*scaleText));
		pin4Check.setCompoundDrawablePadding(Util.scaleWidthPx(10, outMetrics));
		ViewGroup.MarginLayoutParams pin4MLP = (ViewGroup.MarginLayoutParams) pin4Check.getLayoutParams();
		pin4MLP.setMargins(Util.scaleWidthPx(15, outMetrics), Util.scaleHeightPx(10, outMetrics), 0, Util.scaleHeightPx(10, outMetrics));
		pin4Check.setChecked(true);


		final CheckedTextView pin6Check = (CheckedTextView) dialoglayout.findViewById(R.id.choose_pin_6_check);
		pin6Check.setText(getString(R.string.six_pin_lock));
		pin6Check.setTextSize(TypedValue.COMPLEX_UNIT_SP, (16*scaleText));
		pin6Check.setCompoundDrawablePadding(Util.scaleWidthPx(10, outMetrics));
		ViewGroup.MarginLayoutParams pin6MLP = (ViewGroup.MarginLayoutParams) pin6Check.getLayoutParams();
		pin6MLP.setMargins(Util.scaleWidthPx(15, outMetrics), Util.scaleHeightPx(10, outMetrics), 0, Util.scaleHeightPx(10, outMetrics));

		final CheckedTextView pinANCheck = (CheckedTextView) dialoglayout.findViewById(R.id.choose_pin_alphaN_check);
		pinANCheck.setText(getString(R.string.AN_pin_lock));
		pinANCheck.setTextSize(TypedValue.COMPLEX_UNIT_SP, (16*scaleText));
		pinANCheck.setCompoundDrawablePadding(Util.scaleWidthPx(10, outMetrics));
		ViewGroup.MarginLayoutParams pinANMLP = (ViewGroup.MarginLayoutParams) pinANCheck.getLayoutParams();
		pinANMLP.setMargins(Util.scaleWidthPx(15, outMetrics), Util.scaleHeightPx(10, outMetrics), 0, Util.scaleHeightPx(10, outMetrics));

		AlertDialog.Builder builder = new AlertDialog.Builder(this, R.style.AppCompatAlertDialogStyle);
		builder.setView(dialoglayout);
		builder.setTitle(getString(R.string.pin_lock_type));

		setPinDialog = builder.create();
		setPinDialog.show();

		final AlertDialog dialog = setPinDialog;

		pin4Check.setOnClickListener(new OnClickListener() {

			@Override
			public void onClick(View v) {
				dbH.setPinLockType(Constants.PIN_4);
    			if (dialog != null){
    				dialog.dismiss();
    			}
				if(sttFLol!=null){
					sttFLol.intentToPinLock();
				}
			}
		});

		pin6Check.setOnClickListener(new OnClickListener() {

			@Override
			public void onClick(View v) {
				pin6Check.setChecked(true);
				pin4Check.setChecked(false);
				dbH.setPinLockType(Constants.PIN_6);
    			if (dialog != null){
    				dialog.dismiss();
    			}
				if(sttFLol!=null){
					sttFLol.intentToPinLock();
				}
			}
		});

		pinANCheck.setOnClickListener(new OnClickListener() {

			@Override
			public void onClick(View v) {
				pinANCheck.setChecked(true);
				pin4Check.setChecked(false);
				dbH.setPinLockType(Constants.PIN_ALPHANUMERIC);
    			if (dialog != null){
    				dialog.dismiss();
    			}
				if(sttFLol!=null){
					sttFLol.intentToPinLock();
				}
			}
		});
	}

	public void chooseAddContactDialog(boolean isMegaContact){
		log("chooseAddContactDialog");

		Intent in = new Intent(this, AddContactActivityLollipop.class);
//		in.putExtra("contactType", Constants.CONTACT_TYPE_MEGA);
		if(isMegaContact){
			in.putExtra("contactType", Constants.CONTACT_TYPE_MEGA);
			startActivityForResult(in, Constants.REQUEST_CREATE_CHAT);
		}
		else{

			Dialog addContactDialog;
			String[] addContactOptions = getResources().getStringArray(R.array.add_contact_array);
			AlertDialog.Builder b=new AlertDialog.Builder(this);

			b.setTitle(getResources().getString(R.string.menu_add_contact));
			b.setItems(addContactOptions, new DialogInterface.OnClickListener() {

				@Override
				public void onClick(DialogInterface dialog, int which) {
					switch(which){
						case 0:{
							showNewContactDialog();
							break;
						}
						case 1:{
							addContactFromPhone();
							break;
						}
					}
				}
			});
			b.setNegativeButton(getResources().getString(R.string.general_cancel), new DialogInterface.OnClickListener() {

				@Override
				public void onClick(DialogInterface dialog, int which) {
					dialog.cancel();
				}
			});
			addContactDialog = b.create();
			addContactDialog.show();
		}

//		Dialog addContactDialog;
//		String[] addContactOptions = getResources().getStringArray(R.array.add_contact_array);
//		AlertDialog.Builder b=new AlertDialog.Builder(this);
//
//		b.setTitle(getResources().getString(R.string.menu_add_contact));
//		b.setItems(addContactOptions, new DialogInterface.OnClickListener() {
//
//			@Override
//			public void onClick(DialogInterface dialog, int which) {
//				switch(which){
//					case 0:{
//						showNewContactDialog();
//						break;
//					}
//					case 1:{
//						addContactFromPhone();
//						break;
//					}
//				}
//			}
//		});
//		b.setNegativeButton(getResources().getString(R.string.general_cancel), new DialogInterface.OnClickListener() {
//
//			@Override
//			public void onClick(DialogInterface dialog, int which) {
//				dialog.cancel();
//			}
//		});
//		addContactDialog = b.create();
//		addContactDialog.show();
	}

	public void addContactFromPhone(){

		Intent in = new Intent(this, AddContactActivityLollipop.class);
		in.putExtra("contactType", Constants.CONTACT_TYPE_DEVICE);
		startActivityForResult(in, Constants.REQUEST_INVITE_CONTACT_FROM_DEVICE);

//		if (Build.VERSION.SDK_INT >= Build.VERSION_CODES.M) {
//			boolean hasReadContactsPermission = (ContextCompat.checkSelfPermission(this, Manifest.permission.READ_CONTACTS) == PackageManager.PERMISSION_GRANTED);
//			if (!hasReadContactsPermission) {
//				log("No read contacts permission");
//				ActivityCompat.requestPermissions((ManagerActivityLollipop)this,
//						new String[]{Manifest.permission.READ_CONTACTS},
//						Constants.REQUEST_READ_CONTACTS);
//				return;
//			}
//		}
//
//		Intent phoneContactIntent = new Intent(this, PhoneContactsActivityLollipop.class);
//		this.startActivity(phoneContactIntent);
	}

	public void showNewContactDialog(){
		log("showNewContactDialog");

		String cFTag = getFragmentTag(R.id.contact_tabs_pager, 0);
		cFLol = (ContactsFragmentLollipop) getSupportFragmentManager().findFragmentByTag(cFTag);
		if (cFLol != null){
			if (drawerItem == DrawerItem.CONTACTS){
				cFLol.setPositionClicked(-1);
				cFLol.notifyDataSetChanged();
			}
		}

		LinearLayout layout = new LinearLayout(this);
	    layout.setOrientation(LinearLayout.VERTICAL);
	    LinearLayout.LayoutParams params = new LinearLayout.LayoutParams(LinearLayout.LayoutParams.MATCH_PARENT, LinearLayout.LayoutParams.WRAP_CONTENT);
	    params.setMargins(Util.scaleWidthPx(20, outMetrics), Util.scaleHeightPx(20, outMetrics), Util.scaleWidthPx(17, outMetrics), 0);

		final EditText input = new EditText(this);
	    layout.addView(input, params);

//		input.setId(EDIT_TEXT_ID);
		input.setSingleLine();
		input.setHint(getString(R.string.context_new_contact_name));
		input.setTextColor(getResources().getColor(R.color.text_secondary));
//		input.setSelectAllOnFocus(true);
		input.setImeOptions(EditorInfo.IME_ACTION_DONE);
		input.setInputType(InputType.TYPE_TEXT_VARIATION_EMAIL_ADDRESS);
		input.setOnEditorActionListener(new OnEditorActionListener() {
			@Override
			public boolean onEditorAction(TextView v, int actionId,	KeyEvent event) {
				if (actionId == EditorInfo.IME_ACTION_DONE) {
					String value = input.getText().toString().trim();
					String emailError = Util.getEmailError(value, managerActivity);
					if (emailError != null) {
						input.setError(emailError);
						input.requestFocus();
					} else {
						cC.inviteContact(value);
						addContactDialog.dismiss();
					}
				}
				else{
					log("other IME" + actionId);
				}
				return false;
			}
		});
		input.setImeActionLabel(getString(R.string.general_add),EditorInfo.IME_ACTION_DONE);
		input.setOnFocusChangeListener(new View.OnFocusChangeListener() {
			@Override
			public void onFocusChange(View v, boolean hasFocus) {
				if (hasFocus) {
					showKeyboardDelayed(v);
				}
			}
		});

		AlertDialog.Builder builder = new AlertDialog.Builder(this, R.style.AppCompatAlertDialogStyle);
		builder.setTitle(getString(R.string.menu_add_contact));
		builder.setPositiveButton(getString(R.string.general_add),
				new DialogInterface.OnClickListener() {
					public void onClick(DialogInterface dialog, int whichButton) {

					}
				});
		builder.setNegativeButton(getString(android.R.string.cancel), null);
		builder.setView(layout);
		addContactDialog = builder.create();
		addContactDialog.show();
		addContactDialog.getButton(AlertDialog.BUTTON_POSITIVE).setOnClickListener(new View.OnClickListener() {
			@Override
			public void onClick(View v) {
				String value = input.getText().toString().trim();
				String emailError = Util.getEmailError(value, managerActivity);
				if (emailError != null) {
					input.setError(emailError);
				} else {
					cC.inviteContact(value);
					addContactDialog.dismiss();
				}
			}
		});
	}

	public void showConfirmationRemoveContact(final MegaUser c){
		log("showConfirmationRemoveContact");
		DialogInterface.OnClickListener dialogClickListener = new DialogInterface.OnClickListener() {
			@Override
			public void onClick(DialogInterface dialog, int which) {
				switch (which){
					case DialogInterface.BUTTON_POSITIVE:
						cC.removeContact(c);
						break;

					case DialogInterface.BUTTON_NEGATIVE:
						//No button clicked
						break;
				}
			}
		};

		AlertDialog.Builder builder = new AlertDialog.Builder(managerActivity, R.style.AppCompatAlertDialogStyle);
		String title = getResources().getQuantityString(R.plurals.title_confirmation_remove_contact, 1);
		builder.setTitle(title);
		String message= getResources().getQuantityString(R.plurals.confirmation_remove_contact, 1);
		builder.setMessage(message).setPositiveButton(R.string.general_remove, dialogClickListener)
				.setNegativeButton(R.string.general_cancel, dialogClickListener).show();

	}

	public void showConfirmationRemoveContacts(final ArrayList<MegaUser> c){
		log("showConfirmationRemoveContactssssss");
		DialogInterface.OnClickListener dialogClickListener = new DialogInterface.OnClickListener() {
			@Override
			public void onClick(DialogInterface dialog, int which) {
				switch (which){
					case DialogInterface.BUTTON_POSITIVE:
						cC.removeMultipleContacts(c);
						break;

					case DialogInterface.BUTTON_NEGATIVE:
						//No button clicked
						break;
				}
			}
		};

		AlertDialog.Builder builder = new AlertDialog.Builder(managerActivity, R.style.AppCompatAlertDialogStyle);
		String title = getResources().getQuantityString(R.plurals.title_confirmation_remove_contact, c.size());
		builder.setTitle(title);
		String message= getResources().getQuantityString(R.plurals.confirmation_remove_contact, c.size());
		builder.setMessage(message).setPositiveButton(R.string.general_remove, dialogClickListener)
				.setNegativeButton(R.string.general_cancel, dialogClickListener).show();

	}

	public void showConfirmationRemoveContactRequest(final MegaContactRequest r){
		log("showConfirmationRemoveContactRequest");
		DialogInterface.OnClickListener dialogClickListener = new DialogInterface.OnClickListener() {
			@Override
			public void onClick(DialogInterface dialog, int which) {
				switch (which){
					case DialogInterface.BUTTON_POSITIVE:
						cC.removeInvitationContact(r);
						break;

					case DialogInterface.BUTTON_NEGATIVE:
						//No button clicked
						break;
				}
			}
		};

		AlertDialog.Builder builder = new AlertDialog.Builder(managerActivity, R.style.AppCompatAlertDialogStyle);
		String message= getResources().getString(R.string.confirmation_delete_contact_request,r.getTargetEmail());
		builder.setMessage(message).setPositiveButton(R.string.context_remove, dialogClickListener)
				.setNegativeButton(R.string.general_cancel, dialogClickListener).show();

	}

	public void showConfirmationRemoveContactRequests(final List<MegaContactRequest> r){
		log("showConfirmationRemoveContactRequests");
		DialogInterface.OnClickListener dialogClickListener = new DialogInterface.OnClickListener() {
			@Override
			public void onClick(DialogInterface dialog, int which) {
				switch (which){
					case DialogInterface.BUTTON_POSITIVE:
						cC.deleteMultipleSentRequestContacts(r);
						break;

					case DialogInterface.BUTTON_NEGATIVE:
						//No button clicked
						break;
				}
			}
		};

		String message="";
		AlertDialog.Builder builder = new AlertDialog.Builder(managerActivity, R.style.AppCompatAlertDialogStyle);
		if(r.size()==1){
			message= getResources().getString(R.string.confirmation_delete_contact_request,r.get(0).getTargetEmail());
		}else{
			message= getResources().getString(R.string.confirmation_remove_multiple_contact_request,r.size());
		}

		builder.setMessage(message).setPositiveButton(R.string.context_remove, dialogClickListener)
				.setNegativeButton(R.string.general_cancel, dialogClickListener).show();

	}

	public void showConfirmationLeaveMultipleShares (final ArrayList<Long> handleList){
		log("showConfirmationleaveMultipleShares");

		DialogInterface.OnClickListener dialogClickListener = new DialogInterface.OnClickListener() {
		    @Override
		    public void onClick(DialogInterface dialog, int which) {
		        switch (which){
		        case DialogInterface.BUTTON_POSITIVE:
		        	nC.leaveMultipleIncomingShares(handleList);
		            break;

		        case DialogInterface.BUTTON_NEGATIVE:
		            //No button clicked
		            break;
		        }
		    }
		};

		AlertDialog.Builder builder = new AlertDialog.Builder(this, R.style.AppCompatAlertDialogStyle);
//		builder.setTitle(getResources().getString(R.string.alert_leave_share));
		String message= getResources().getString(R.string.confirmation_leave_share_folder);
		builder.setMessage(message).setPositiveButton(R.string.general_leave, dialogClickListener)
	    	.setNegativeButton(R.string.general_cancel, dialogClickListener).show();
	}

	public void showConfirmationRemoveAllSharingContacts (final ArrayList<MegaShare> shareList, final MegaNode n){
		log("showConfirmationRemoveAllSharingContacts");

		DialogInterface.OnClickListener dialogClickListener = new DialogInterface.OnClickListener() {
			@Override
			public void onClick(DialogInterface dialog, int which) {
				switch (which){
					case DialogInterface.BUTTON_POSITIVE:
						nC.removeAllSharingContacts(shareList, n);
						break;

					case DialogInterface.BUTTON_NEGATIVE:
						//No button clicked
						break;
				}
			}
		};

		AlertDialog.Builder builder = new AlertDialog.Builder(this, R.style.AppCompatAlertDialogStyle);
//		builder.setTitle(getResources().getString(R.string.alert_leave_share));
		String message= getResources().getString(R.string.confirmation_remove_outgoing_shares);
		builder.setMessage(message).setPositiveButton(R.string.general_remove, dialogClickListener)
				.setNegativeButton(R.string.general_cancel, dialogClickListener).show();
	}

	public void showConfirmationRemovePublicLink (final MegaNode n){
		log("showConfirmationRemovePublicLink");

		DialogInterface.OnClickListener dialogClickListener = new DialogInterface.OnClickListener() {
			@Override
			public void onClick(DialogInterface dialog, int which) {
				switch (which){
					case DialogInterface.BUTTON_POSITIVE:
						nC.removeLink(n);
						break;

					case DialogInterface.BUTTON_NEGATIVE:
						//No button clicked
						break;
				}
			}
		};

		AlertDialog.Builder builder = new AlertDialog.Builder(this, R.style.AppCompatAlertDialogStyle);
//		builder.setTitle(getResources().getString(R.string.alert_leave_share));
		String message= getResources().getString(R.string.context_remove_link_warning_text);
		builder.setMessage(message).setPositiveButton(R.string.general_remove, dialogClickListener)
				.setNegativeButton(R.string.general_cancel, dialogClickListener).show();
		}

	public void showConfirmationLeaveIncomingShare (final MegaNode n){
		log("showConfirmationLeaveIncomingShare");

		DialogInterface.OnClickListener dialogClickListener = new DialogInterface.OnClickListener() {
		    @Override
		    public void onClick(DialogInterface dialog, int which) {
		        switch (which){
		        case DialogInterface.BUTTON_POSITIVE: {
					//TODO remove the incoming shares
					nC.leaveIncomingShare(n);
					break;
				}
		        case DialogInterface.BUTTON_NEGATIVE:
		            //No button clicked
		            break;
		        }
		    }
		};

		AlertDialog.Builder builder = new AlertDialog.Builder(this, R.style.AppCompatAlertDialogStyle);
//		builder.setTitle(getResources().getString(R.string.alert_leave_share));
		String message= getResources().getString(R.string.confirmation_leave_share_folder);
		builder.setMessage(message).setPositiveButton(R.string.general_leave, dialogClickListener)
	    	.setNegativeButton(R.string.general_cancel, dialogClickListener).show();
	}

	public void showConfirmationLeaveChat (final MegaChatRoom c){
		log("showConfirmationLeaveChat");

		DialogInterface.OnClickListener dialogClickListener = new DialogInterface.OnClickListener() {
			@Override
			public void onClick(DialogInterface dialog, int which) {
				switch (which){
					case DialogInterface.BUTTON_POSITIVE: {
						ChatController chatC = new ChatController(managerActivity);
						chatC.leaveChat(c);
						break;
					}
					case DialogInterface.BUTTON_NEGATIVE:
						//No button clicked
						break;
				}
			}
		};

		AlertDialog.Builder builder = new AlertDialog.Builder(this, R.style.AppCompatAlertDialogStyle);
		builder.setTitle(getResources().getString(R.string.title_confirmation_leave_group_chat));
		String message= getResources().getString(R.string.confirmation_leave_group_chat);
		builder.setMessage(message).setPositiveButton(R.string.general_leave, dialogClickListener)
				.setNegativeButton(R.string.general_cancel, dialogClickListener).show();
	}

	public void showConfirmationLeaveChat (final MegaChatListItem c){
		log("showConfirmationLeaveChat");

		DialogInterface.OnClickListener dialogClickListener = new DialogInterface.OnClickListener() {
			@Override
			public void onClick(DialogInterface dialog, int which) {
				switch (which){
					case DialogInterface.BUTTON_POSITIVE: {
						ChatController chatC = new ChatController(managerActivity);
						chatC.leaveChat(c.getChatId());
						break;
					}
					case DialogInterface.BUTTON_NEGATIVE:
						//No button clicked
						break;
				}
			}
		};

		AlertDialog.Builder builder = new AlertDialog.Builder(this, R.style.AppCompatAlertDialogStyle);
		builder.setTitle(getResources().getString(R.string.title_confirmation_leave_group_chat));
		String message= getResources().getString(R.string.confirmation_leave_group_chat);
		builder.setMessage(message).setPositiveButton(R.string.general_leave, dialogClickListener)
				.setNegativeButton(R.string.general_cancel, dialogClickListener).show();
	}

	public void showConfirmationClearChat(final MegaChatListItem c){
		log("showConfirmationClearChat");

		DialogInterface.OnClickListener dialogClickListener = new DialogInterface.OnClickListener() {
			@Override
			public void onClick(DialogInterface dialog, int which) {
				switch (which){
					case DialogInterface.BUTTON_POSITIVE:
						log("Clear chat!");
//						megaChatApi.truncateChat(chatHandle, MegaChatHandle.MEGACHAT_INVALID_HANDLE);
						log("Clear history selected!");
						ChatController chatC = new ChatController(managerActivity);
						chatC.clearHistory(c.getChatId());
						break;

					case DialogInterface.BUTTON_NEGATIVE:
						//No button clicked
						break;
				}
			}
		};

		android.support.v7.app.AlertDialog.Builder builder = new android.support.v7.app.AlertDialog.Builder(this, R.style.AppCompatAlertDialogStyle);
		String message= getResources().getString(R.string.confirmation_clear_group_chat);
		builder.setTitle(R.string.title_confirmation_clear_group_chat);
		builder.setMessage(message).setPositiveButton(R.string.general_clear, dialogClickListener)
				.setNegativeButton(R.string.general_cancel, dialogClickListener).show();
	}

	public void showConfirmationResetPasswordFromMyAccount (){
		log("showConfirmationResetPasswordFromMyAccount: ");

		DialogInterface.OnClickListener dialogClickListener = new DialogInterface.OnClickListener() {
			@Override
			public void onClick(DialogInterface dialog, int which) {
				switch (which){
					case DialogInterface.BUTTON_POSITIVE: {
						String myAccountTag = getFragmentTag(R.id.my_account_tabs_pager, 0);
						maFLol = (MyAccountFragmentLollipop) getSupportFragmentManager().findFragmentByTag(myAccountTag);
						if(maFLol!=null){
							maFLol.resetPass();
						}
						break;
					}
					case DialogInterface.BUTTON_NEGATIVE:
						//No button clicked
						break;
				}
			}
		};

		AlertDialog.Builder builder = new AlertDialog.Builder(this, R.style.AppCompatAlertDialogStyle);
		String message= getResources().getString(R.string.email_verification_text_change_pass);
		builder.setMessage(message).setPositiveButton(R.string.cam_sync_ok, dialogClickListener)
				.setNegativeButton(R.string.general_cancel, dialogClickListener).show();
	}

	public void showConfirmationResetPassword (final String link){
		log("showConfirmationResetPassword: "+link);

		DialogInterface.OnClickListener dialogClickListener = new DialogInterface.OnClickListener() {
			@Override
			public void onClick(DialogInterface dialog, int which) {
				switch (which){
					case DialogInterface.BUTTON_POSITIVE: {
						Intent intent = new Intent(managerActivity, ChangePasswordActivityLollipop.class);
						intent.setAction(Constants.ACTION_RESET_PASS_FROM_LINK);
						intent.setData(Uri.parse(link));
						String key = megaApi.exportMasterKey();
						intent.putExtra("MK", key);
						startActivity(intent);
						break;
					}
					case DialogInterface.BUTTON_NEGATIVE:
						//No button clicked
						break;
				}
			}
		};

		AlertDialog.Builder builder = new AlertDialog.Builder(this, R.style.AppCompatAlertDialogStyle);
		builder.setTitle(getResources().getString(R.string.title_dialog_insert_MK));
		String message= getResources().getString(R.string.text_reset_pass_logged_in);
		builder.setMessage(message).setPositiveButton(R.string.pin_lock_enter, dialogClickListener)
				.setNegativeButton(R.string.general_cancel, dialogClickListener).show();
	}

	public void cameraUploadsClicked(){
		log("cameraUplaodsClicked");
		drawerItem = DrawerItem.CAMERA_UPLOADS;
		if (nV != null){
			Menu nVMenu = nV.getMenu();
			MenuItem cameraUploadsItem = nVMenu.findItem(R.id.navigation_item_camera_uploads);
			drawerMenuItem = cameraUploadsItem;
			resetNavigationViewMenu(nVMenu);
			cameraUploadsItem.setChecked(true);
			cameraUploadsItem.setIcon(getResources().getDrawable(R.drawable.camera_uploads_red));
		}
		selectDrawerItemLollipop(drawerItem);
	}

	public void secondaryMediaUploadsClicked(){
		log("secondaryMediaUploadsClicked");
		drawerItem = DrawerItem.MEDIA_UPLOADS;
//		if (nV != null){
//			Menu nVMenu = nV.getMenu();
//			MenuItem cameraUploadsItem = nVMenu.findItem(R.id.navigation_item_cloud_drive);
//			drawerMenuItem = cameraUploadsItem;
//			resetNavigationViewMenu(nVMenu);
//			cameraUploadsItem.setChecked(true);
//			cameraUploadsItem.setIcon(getResources().getDrawable(R.drawable.camera_uploads_red));
//		}
		selectDrawerItemLollipop(drawerItem);
	}

	public void setInitialCloudDrive (){
		drawerItem = DrawerItem.CLOUD_DRIVE;
		if (nV != null){
			Menu nVMenu = nV.getMenu();
			MenuItem cloudDrive = nVMenu.findItem(R.id.navigation_item_cloud_drive);
			resetNavigationViewMenu(nVMenu);
			cloudDrive.setChecked(true);
			cloudDrive.setIcon(getResources().getDrawable(R.drawable.cloud_drive_red));
		}
		firstTime = true;
		selectDrawerItemLollipop(drawerItem);
		drawerLayout.openDrawer(Gravity.LEFT);
	}

	public void refreshCameraUpload(){
		drawerItem = DrawerItem.CAMERA_UPLOADS;
		if (nV != null){
			Menu nVMenu = nV.getMenu();
			MenuItem cameraUploads = nVMenu.findItem(R.id.navigation_item_camera_uploads);
			resetNavigationViewMenu(nVMenu);
			cameraUploads.setChecked(true);
			cameraUploads.setIcon(getResources().getDrawable(R.drawable.camera_uploads_red));
		}

		Fragment currentFragment = getSupportFragmentManager().findFragmentByTag("cuFLol");
		FragmentTransaction fragTransaction = getSupportFragmentManager().beginTransaction();
		fragTransaction.detach(currentFragment);
		fragTransaction.commitNowAllowingStateLoss();

		fragTransaction = getSupportFragmentManager().beginTransaction();
		fragTransaction.attach(currentFragment);
		fragTransaction.commitNowAllowingStateLoss();
	}

	public void hideOptionsPanel(){
		log("hideOptionsPanel");

		slidingOptionsPanel.setPanelState(SlidingUpPanelLayout.PanelState.HIDDEN);
		slidingOptionsPanel.setVisibility(View.GONE);
		switch(drawerItem){
			case CLOUD_DRIVE:{
				int index = viewPagerCDrive.getCurrentItem();
				if (index == 0){
					String cFTag = getFragmentTag(R.id.cloud_drive_tabs_pager, 0);
					fbFLol = (FileBrowserFragmentLollipop) getSupportFragmentManager().findFragmentByTag(cFTag);
					if (fbFLol != null){
						fbFLol.resetAdapter();
					}
				}
				else{
					String cFTag = getFragmentTag(R.id.cloud_drive_tabs_pager, 1);
					rbFLol = (RubbishBinFragmentLollipop) getSupportFragmentManager().findFragmentByTag(cFTag);
					if (rbFLol != null){
						rbFLol.resetAdapter();
					}
				}
				break;
			}
			case SHARED_ITEMS:{
				int index = viewPagerShares.getCurrentItem();
				if (index == 0){
					String cFTag = getFragmentTag(R.id.shares_tabs_pager, 0);
					inSFLol = (IncomingSharesFragmentLollipop) getSupportFragmentManager().findFragmentByTag(cFTag);
					if (inSFLol != null){
						inSFLol.resetAdapter();
					}
				}
				else{
					String cFTag = getFragmentTag(R.id.shares_tabs_pager, 1);
					outSFLol = (OutgoingSharesFragmentLollipop) getSupportFragmentManager().findFragmentByTag(cFTag);
					if (outSFLol != null){
						outSFLol.resetAdapter();
					}
				}
				break;
			}
			case INBOX:{
				iFLol.resetAdapter();
				break;
			}
			case SEARCH:{
				sFLol.resetAdapter();
				break;
			}
			case SAVED_FOR_OFFLINE:{
				oFLol.resetAdapter();
				break;
			}
		}

	}

	public void showOptionsPanelIncoming(MegaNode sNode){
		log("showOptionsPanelIncoming");

		if (sNode.isFolder()) {
			propertiesText.setText(R.string.general_folder_info);
		}else{
			propertiesText.setText(R.string.general_file_info);
		}

		int accessLevel = megaApi.getAccess(selectedNode);
		log("Node: "+sNode.getName()+" "+accessLevel);
		optionOpenFolder.setVisibility(View.GONE);
		optionDeleteOffline.setVisibility(View.GONE);
		optionDownload.setVisibility(View.VISIBLE);
		optionProperties.setVisibility(View.VISIBLE);
		optionPermissions.setVisibility(View.GONE);
		optionRemoveTotal.setVisibility(View.GONE);
		optionShare.setVisibility(View.GONE);
		optionSendToInbox.setVisibility(View.VISIBLE);

		if(inSFLol!=null){
			int dBT=inSFLol.getDeepBrowserTree();
			if(dBT>0){
				optionLeaveShare.setVisibility(View.GONE);
			}
			else{
				optionLeaveShare.setVisibility(View.VISIBLE);
			}
		}

		switch (accessLevel) {
			case MegaShare.ACCESS_FULL: {
				log("access FULL");
				optionPublicLink.setVisibility(View.GONE);
				optionClearShares.setVisibility(View.GONE);
				optionRename.setVisibility(View.VISIBLE);
				optionMoveTo.setVisibility(View.GONE);
				if(inSFLol!=null){
					int dBT=inSFLol.getDeepBrowserTree();
					if(dBT>0){
						optionDelete.setVisibility(View.VISIBLE);
					}
					else{
						optionDelete.setVisibility(View.GONE);
					}
				}
				break;
			}
			case MegaShare.ACCESS_READ: {
				log("access read");
				optionPublicLink.setVisibility(View.GONE);
				optionRename.setVisibility(View.GONE);
				optionClearShares.setVisibility(View.GONE);
				optionMoveTo.setVisibility(View.GONE);
				optionDelete.setVisibility(View.GONE);
				break;
			}
			case MegaShare.ACCESS_READWRITE: {
				log("readwrite");
				optionPublicLink.setVisibility(View.GONE);
				optionRename.setVisibility(View.GONE);
				optionClearShares.setVisibility(View.GONE);
				optionMoveTo.setVisibility(View.GONE);
				optionDelete.setVisibility(View.GONE);
				break;
			}
		}

		slidingOptionsPanel.setVisibility(View.VISIBLE);
		slidingOptionsPanel.setPanelState(SlidingUpPanelLayout.PanelState.COLLAPSED);
		log("Show the slidingPanel");
	}

	public void showOptionsPanelOutgoing(MegaNode sNode, int deep){
		log("showOptionsPanelOutgoing");

		if (sNode.isFolder()) {
			propertiesText.setText(R.string.general_folder_info);
			optionShare.setVisibility(View.VISIBLE);
			optionSendToInbox.setVisibility(View.GONE);
		}else{
			propertiesText.setText(R.string.general_file_info);
			optionShare.setVisibility(View.GONE);
			optionSendToInbox.setVisibility(View.VISIBLE);
		}

		if(deep==0){
			optionPermissions.setVisibility(View.VISIBLE);
			optionClearShares.setVisibility(View.VISIBLE);
		}
		else{
			optionPermissions.setVisibility(View.GONE);
			optionClearShares.setVisibility(View.GONE);
		}

		optionDownload.setVisibility(View.VISIBLE);
		optionProperties.setVisibility(View.VISIBLE);
		optionRename.setVisibility(View.VISIBLE);
		optionMoveTo.setVisibility(View.VISIBLE);
		optionCopyTo.setVisibility(View.VISIBLE);

		//Hide
		optionDelete.setVisibility(View.GONE);
		optionDelete.setVisibility(View.GONE);
		optionRemoveTotal.setVisibility(View.GONE);
		optionPublicLink.setVisibility(View.GONE);
		optionLeaveShare.setVisibility(View.GONE);
		optionOpenFolder.setVisibility(View.GONE);
		optionDeleteOffline.setVisibility(View.GONE);

		slidingOptionsPanel.setVisibility(View.VISIBLE);
		slidingOptionsPanel.setPanelState(SlidingUpPanelLayout.PanelState.COLLAPSED);
		log("Show the slidingPanel");
	}

	public void showOptionsPanelFileBrowser(MegaNode sNode){
		log("showOptionsPanelFileBrowser");

		if (sNode.isFolder()) {
			propertiesText.setText(R.string.general_folder_info);
			optionShare.setVisibility(View.VISIBLE);
		}else{
			propertiesText.setText(R.string.general_file_info);
			optionShare.setVisibility(View.GONE);
		}

		optionSendToInbox.setVisibility(View.VISIBLE);
		optionDownload.setVisibility(View.VISIBLE);
		optionProperties.setVisibility(View.VISIBLE);
		optionDelete.setVisibility(View.VISIBLE);
		optionPublicLink.setVisibility(View.VISIBLE);
		if(sNode.isExported()){
			optionPublicLinkText.setText(R.string.edit_link_option);
			optionRemoveLink.setVisibility(View.VISIBLE);
		}
		else{
			optionPublicLinkText.setText(R.string.context_get_link_menu);
			optionRemoveLink.setVisibility(View.GONE);
		}
		optionDelete.setVisibility(View.VISIBLE);
		optionRename.setVisibility(View.VISIBLE);
		optionMoveTo.setVisibility(View.VISIBLE);
		optionCopyTo.setVisibility(View.VISIBLE);

		//Hide
		optionClearShares.setVisibility(View.GONE);
		optionRemoveTotal.setVisibility(View.GONE);
		optionPermissions.setVisibility(View.GONE);
		optionLeaveShare.setVisibility(View.GONE);
		optionOpenFolder.setVisibility(View.GONE);
		optionDeleteOffline.setVisibility(View.GONE);

		slidingOptionsPanel.setVisibility(View.VISIBLE);
		slidingOptionsPanel.setPanelState(SlidingUpPanelLayout.PanelState.COLLAPSED);
		log("Show the slidingPanel");
	}

	public void showOptionsPanelInbox(MegaNode sNode){
		log("showOptionsPanelInbox");

		if (sNode.isFolder()) {
			propertiesText.setText(R.string.general_folder_info);
			optionShare.setVisibility(View.VISIBLE);
		}else{
			propertiesText.setText(R.string.general_file_info);
			optionShare.setVisibility(View.GONE);
		}

		optionPublicLink.setVisibility(View.VISIBLE);
		if(sNode.isExported()){
			optionPublicLinkText.setText(R.string.edit_link_option);
			optionRemoveLink.setVisibility(View.VISIBLE);
		}
		else{
			optionPublicLinkText.setText(R.string.context_get_link_menu);
			optionRemoveLink.setVisibility(View.GONE);
		}

		optionDownload.setVisibility(View.VISIBLE);
		optionProperties.setVisibility(View.VISIBLE);
		optionDelete.setVisibility(View.VISIBLE);
		optionRename.setVisibility(View.VISIBLE);
		optionMoveTo.setVisibility(View.VISIBLE);
		optionCopyTo.setVisibility(View.VISIBLE);

		optionClearShares.setVisibility(View.GONE);
		optionRemoveTotal.setVisibility(View.GONE);
		optionPermissions.setVisibility(View.GONE);
		optionSendToInbox.setVisibility(View.GONE);
		optionLeaveShare.setVisibility(View.GONE);
		optionOpenFolder.setVisibility(View.GONE);
		optionDeleteOffline.setVisibility(View.GONE);

		slidingOptionsPanel.setVisibility(View.VISIBLE);
		slidingOptionsPanel.setPanelState(SlidingUpPanelLayout.PanelState.COLLAPSED);
		log("Show the slidingPanel");
	}

	public void showOptionsPanelSearch(MegaNode sNode){
		log("showOptionsPanelSearch");

		if (sNode.isFolder()) {
			propertiesText.setText(R.string.general_folder_info);
		}else{
			propertiesText.setText(R.string.general_file_info);
		}

		optionDownload.setVisibility(View.VISIBLE);
		optionProperties.setVisibility(View.VISIBLE);
		optionPublicLink.setVisibility(View.VISIBLE);
		if(sNode.isExported()){
			optionPublicLinkText.setText(R.string.edit_link_option);
			optionRemoveLink.setVisibility(View.VISIBLE);
		}
		else{
			optionPublicLinkText.setText(R.string.context_get_link_menu);
			optionRemoveLink.setVisibility(View.GONE);
		}
		optionOpenFolder.setVisibility(View.VISIBLE);

		//Hide
		optionClearShares.setVisibility(View.GONE);
		optionRemoveTotal.setVisibility(View.GONE);
		optionPermissions.setVisibility(View.GONE);
		optionLeaveShare.setVisibility(View.GONE);
		optionDelete.setVisibility(View.GONE);
		optionDelete.setVisibility(View.GONE);
		optionRename.setVisibility(View.GONE);
		optionMoveTo.setVisibility(View.GONE);
		optionCopyTo.setVisibility(View.GONE);
		optionSendToInbox.setVisibility(View.GONE);
		optionShare.setVisibility(View.GONE);
		optionDeleteOffline.setVisibility(View.GONE);

		slidingOptionsPanel.setVisibility(View.VISIBLE);
		slidingOptionsPanel.setPanelState(SlidingUpPanelLayout.PanelState.COLLAPSED);
		log("Show the slidingPanel");
	}

	public void showOptionsPanelRubbish(MegaNode sNode){
		log("showOptionsPanelRubbish");

		this.selectedNode = sNode;

		if (selectedNode.isFolder()) {
			propertiesText.setText(R.string.general_folder_info);
		}else{
			propertiesText.setText(R.string.general_file_info);
		}

		optionMoveTo.setVisibility(View.VISIBLE);
		optionRemoveTotal.setVisibility(View.VISIBLE);
		optionProperties.setVisibility(View.VISIBLE);

		//Hide
		optionClearShares.setVisibility(View.GONE);
		optionPermissions.setVisibility(View.GONE);
		optionLeaveShare.setVisibility(View.GONE);
		optionDelete.setVisibility(View.GONE);
		optionRename.setVisibility(View.GONE);
		optionCopyTo.setVisibility(View.GONE);
		optionSendToInbox.setVisibility(View.GONE);
		optionShare.setVisibility(View.GONE);
		optionDownload.setVisibility(View.GONE);
		optionPublicLink.setVisibility(View.GONE);
		optionOpenFolder.setVisibility(View.GONE);
		optionDeleteOffline.setVisibility(View.GONE);

		slidingOptionsPanel.setVisibility(View.VISIBLE);
		slidingOptionsPanel.setPanelState(SlidingUpPanelLayout.PanelState.COLLAPSED);
		log("Show the slidingPanel");
	}

	public void showNodeOptionsPanel(MegaNode node){
		log("showNodeOptionsPanel");
		selectedNode=node;
		if (drawerItem == DrawerItem.CLOUD_DRIVE){
			int index = viewPagerCDrive.getCurrentItem();
			if (index == 0){
				String cFTag = getFragmentTag(R.id.cloud_drive_tabs_pager, 0);
				fbFLol = (FileBrowserFragmentLollipop) getSupportFragmentManager().findFragmentByTag(cFTag);
				if (fbFLol != null){
					showOptionsPanelFileBrowser(node);
				}
			}
			else{
				String cFTag = getFragmentTag(R.id.cloud_drive_tabs_pager, 1);
				rbFLol = (RubbishBinFragmentLollipop) getSupportFragmentManager().findFragmentByTag(cFTag);
				if (rbFLol != null){
					showOptionsPanelRubbish(node);
				}
			}
		}
		else if(drawerItem == DrawerItem.SEARCH){
			if (sFLol != null){
				showOptionsPanelSearch(node);
			}
		}
		else if (drawerItem == DrawerItem.INBOX){
			if (iFLol != null){
				showOptionsPanelInbox(node);
			}
		}
		else if (drawerItem == DrawerItem.SHARED_ITEMS){
			int index = viewPagerShares.getCurrentItem();
			if (index == 0){
				String cFTag = getFragmentTag(R.id.shares_tabs_pager, 0);
				inSFLol = (IncomingSharesFragmentLollipop) getSupportFragmentManager().findFragmentByTag(cFTag);
				if (inSFLol != null){
					showOptionsPanelIncoming(node);
				}
			}
			else{
				String cFTag = getFragmentTag(R.id.shares_tabs_pager, 1);
				outSFLol = (OutgoingSharesFragmentLollipop) getSupportFragmentManager().findFragmentByTag(cFTag);
				if (outSFLol != null){
					showOptionsPanelOutgoing(node, outSFLol.getDeepBrowserTree());
				}
			}
		}
	}

	public void showOptionsPanel(MegaOffline sNode){
		log("showNodeOptionsPanel-Offline");

		//Check if the node is the Master Key file
		if(sNode.getHandle().equals("0")){
			String path = Environment.getExternalStorageDirectory().getAbsolutePath()+Util.rKFile;
			File file= new File(path);
			if(file.exists()){
				optionMoveTo.setVisibility(View.GONE);
				optionRemoveTotal.setVisibility(View.GONE);
				optionProperties.setVisibility(View.GONE);
				optionClearShares.setVisibility(View.GONE);
				optionPermissions.setVisibility(View.GONE);
				optionLeaveShare.setVisibility(View.GONE);
				optionDelete.setVisibility(View.GONE);
				optionRename.setVisibility(View.GONE);
				optionCopyTo.setVisibility(View.GONE);
				optionSendToInbox.setVisibility(View.GONE);
				optionShare.setVisibility(View.GONE);
				optionDownload.setVisibility(View.GONE);
				optionPublicLink.setVisibility(View.GONE);
				optionRemoveLink.setVisibility(View.GONE);
				optionOpenFolder.setVisibility(View.GONE);
				optionDeleteOffline.setVisibility(View.VISIBLE);

				slidingOptionsPanel.setVisibility(View.VISIBLE);
				slidingOptionsPanel.setPanelState(SlidingUpPanelLayout.PanelState.COLLAPSED);
				log("Show the slidingPanel");
				return;
			}
		}

		if (Util.isOnline(this)){
			//With connection
			log("Connection!");
			long handle = Long.parseLong(sNode.getHandle());
			this.selectedNode = megaApi.getNodeByHandle(handle);
			this.selectedOfflineNode = sNode;

			if(selectedNode!=null){
				if (selectedNode.isFolder()) {
					propertiesText.setText(R.string.general_folder_info);
				}else{
					propertiesText.setText(R.string.general_file_info);
				}

				optionDownload.setVisibility(View.VISIBLE);
				optionProperties.setVisibility(View.VISIBLE);
				optionDeleteOffline.setVisibility(View.VISIBLE);
				optionRemoveLink.setVisibility(View.GONE);
				optionMoveTo.setVisibility(View.GONE);
				optionRemoveTotal.setVisibility(View.GONE);
				optionClearShares.setVisibility(View.GONE);
				optionPermissions.setVisibility(View.GONE);
				optionLeaveShare.setVisibility(View.GONE);
				optionDelete.setVisibility(View.GONE);
				optionRename.setVisibility(View.GONE);
				optionCopyTo.setVisibility(View.GONE);
				optionSendToInbox.setVisibility(View.GONE);
				optionShare.setVisibility(View.GONE);
				optionPublicLink.setVisibility(View.GONE);
				optionRemoveLink.setVisibility(View.GONE);
				optionOpenFolder.setVisibility(View.GONE);
			}
			else{
				//No node handle
				log("node not found with handle");
				optionMoveTo.setVisibility(View.GONE);
				optionRemoveTotal.setVisibility(View.GONE);
				optionProperties.setVisibility(View.GONE);
				optionClearShares.setVisibility(View.GONE);
				optionPermissions.setVisibility(View.GONE);
				optionLeaveShare.setVisibility(View.GONE);
				optionDelete.setVisibility(View.GONE);
				optionRename.setVisibility(View.GONE);
				optionCopyTo.setVisibility(View.GONE);
				optionSendToInbox.setVisibility(View.GONE);
				optionShare.setVisibility(View.GONE);
				optionDownload.setVisibility(View.GONE);
				optionPublicLink.setVisibility(View.GONE);
				optionRemoveLink.setVisibility(View.GONE);
				optionOpenFolder.setVisibility(View.GONE);
				optionDeleteOffline.setVisibility(View.VISIBLE);

			}
		}
		else{
			//No connection
			log("No connection!");
			optionMoveTo.setVisibility(View.GONE);
			optionRemoveTotal.setVisibility(View.GONE);
			optionProperties.setVisibility(View.GONE);
			optionClearShares.setVisibility(View.GONE);
			optionPermissions.setVisibility(View.GONE);
			optionLeaveShare.setVisibility(View.GONE);
			optionDelete.setVisibility(View.GONE);
			optionRename.setVisibility(View.GONE);
			optionCopyTo.setVisibility(View.GONE);
			optionSendToInbox.setVisibility(View.GONE);
			optionShare.setVisibility(View.GONE);
			optionDownload.setVisibility(View.GONE);
			optionPublicLink.setVisibility(View.GONE);
			optionRemoveLink.setVisibility(View.GONE);
			optionOpenFolder.setVisibility(View.GONE);
			optionDeleteOffline.setVisibility(View.VISIBLE);
		}

		slidingOptionsPanel.setVisibility(View.VISIBLE);
		slidingOptionsPanel.setPanelState(SlidingUpPanelLayout.PanelState.COLLAPSED);

		log("Show the slidingPanel offline");
	}

	public void showContactOptionsCF(){
		log("showContactOptionsCF---ContactsFragment");
		optionContactProperties.setVisibility(View.VISIBLE);
		optionContactShare.setVisibility(View.VISIBLE);
		optionContactSendFile.setVisibility(View.VISIBLE);
		optionContactRemove.setVisibility(View.VISIBLE);
		optionReinvite.setVisibility(View.GONE);
		optionDeleteSentRequest.setVisibility(View.GONE);
		optionAccept.setVisibility(View.GONE);
		optionDecline.setVisibility(View.GONE);
		optionIgnore.setVisibility(View.GONE);

		slidingContactOptionsPanel.setVisibility(View.VISIBLE);
		slidingContactOptionsPanel.setPanelState(SlidingUpPanelLayout.PanelState.COLLAPSED);
	}

	public void showContactOptionsSrF(){
		log("showContactOptionsSRF---SentRequestFragment");
		optionContactProperties.setVisibility(View.GONE);
		optionContactShare.setVisibility(View.GONE);
		optionContactSendFile.setVisibility(View.GONE);
		optionContactRemove.setVisibility(View.GONE);
		optionReinvite.setVisibility(View.VISIBLE);
		optionDeleteSentRequest.setVisibility(View.VISIBLE);
		optionAccept.setVisibility(View.INVISIBLE);
		optionDecline.setVisibility(View.GONE);
		optionIgnore.setVisibility(View.GONE);

		slidingContactOptionsPanel.setVisibility(View.VISIBLE);
		slidingContactOptionsPanel.setPanelState(SlidingUpPanelLayout.PanelState.COLLAPSED);
	}

	public void showContactOptionsRrF(){
		log("showContactOptionsSRF---SentRequestFragment");
		optionContactProperties.setVisibility(View.GONE);
		optionContactShare.setVisibility(View.GONE);
		optionContactSendFile.setVisibility(View.GONE);
		optionContactRemove.setVisibility(View.GONE);
		optionReinvite.setVisibility(View.GONE);
		optionDeleteSentRequest.setVisibility(View.GONE);
		optionAccept.setVisibility(View.VISIBLE);
		optionDecline.setVisibility(View.VISIBLE);
		optionIgnore.setVisibility(View.VISIBLE);

		slidingContactOptionsPanel.setVisibility(View.VISIBLE);
		slidingContactOptionsPanel.setPanelState(SlidingUpPanelLayout.PanelState.COLLAPSED);
	}

	public void showContactOptionsPanel(MegaUser user, MegaContactRequest request){
		log("showNodeOptionsPanel");

		if(user!=null){
			this.selectedUser = user;
		}
		if(request!=null){
			this.selectedRequest = request;
		}
		int index = viewPagerContacts.getCurrentItem();
		switch (index){
			case 0:{
				String cFTag = getFragmentTag(R.id.contact_tabs_pager, 0);
				cFLol = (ContactsFragmentLollipop) getSupportFragmentManager().findFragmentByTag(cFTag);
				if (cFLol != null){
					showContactOptionsCF();
				}
				break;
			}
			case 1:{
				String sRFTag1 = getFragmentTag(R.id.contact_tabs_pager, 1);
				log("Tag: "+ sRFTag1);
				sRFLol = (SentRequestsFragmentLollipop) getSupportFragmentManager().findFragmentByTag(sRFTag1);
				if (sRFLol != null){
					showContactOptionsSrF();
				}
				break;
			}
			case 2:{
				String sRFTag1 = getFragmentTag(R.id.contact_tabs_pager, 2);
				log("Tag: "+ sRFTag1);
				rRFLol = (ReceivedRequestsFragmentLollipop) getSupportFragmentManager().findFragmentByTag(sRFTag1);
				if (rRFLol != null){
					showContactOptionsRrF();
				}
				break;
			}
		}
	}

	public void hideContactOptionsPanel(){
		log("hideContactOptionsPanel");

		slidingContactOptionsPanel.setPanelState(SlidingUpPanelLayout.PanelState.HIDDEN);
		slidingContactOptionsPanel.setVisibility(View.GONE);
		int index = viewPagerContacts.getCurrentItem();
		switch (index){
			case 0:{
				String cFTag = getFragmentTag(R.id.contact_tabs_pager, 0);
				cFLol = (ContactsFragmentLollipop) getSupportFragmentManager().findFragmentByTag(cFTag);
				if (cFLol != null){
					cFLol.resetAdapter();
				}
				break;
			}
			case 1:{
				String cFTag = getFragmentTag(R.id.contact_tabs_pager, 1);
				sRFLol = (SentRequestsFragmentLollipop) getSupportFragmentManager().findFragmentByTag(cFTag);
				if (sRFLol != null){
					sRFLol.resetAdapter();
				}
				break;
			}
			case 2:{
				String cFTag = getFragmentTag(R.id.contact_tabs_pager, 2);
				rRFLol = (ReceivedRequestsFragmentLollipop) getSupportFragmentManager().findFragmentByTag(cFTag);
				if (rRFLol != null){
					rRFLol.resetAdapter();
				}
				break;
			}
		}
	}

	public void showAvatarOptionsPanel() {
		log("showAvatarOptionsPanel");
		if(aC.existsAvatar()){
			optionAvatarDelete.setVisibility(View.VISIBLE);
		}
		else{
			optionAvatarDelete.setVisibility(View.GONE);
		}
		slidingAvatarOptionsPanel.setVisibility(View.VISIBLE);
		slidingAvatarOptionsPanel.setPanelState(SlidingUpPanelLayout.PanelState.COLLAPSED);
	}

	public void hideAvatarOptionsPanel() {
		log("hideAvatarOptionsPanel");
		slidingAvatarOptionsPanel.setPanelState(SlidingUpPanelLayout.PanelState.HIDDEN);
		slidingAvatarOptionsPanel.setVisibility(View.GONE);
		fabButton.setVisibility(View.GONE);
	}

	private void showOverquotaAlert(){
		log("showOverquotaAlert");
		dbH.setCamSyncEnabled(false);

		if(overquotaDialog==null){
			AlertDialog.Builder builder = new AlertDialog.Builder(this, R.style.AppCompatAlertDialogStyle);
			builder.setTitle(getString(R.string.overquota_alert_title));
			LayoutInflater inflater = getLayoutInflater();
			View dialoglayout = inflater.inflate(R.layout.dialog_overquota_error, null);
			TextView textOverquota = (TextView) dialoglayout.findViewById(R.id.dialog_overquota);
			builder.setView(dialoglayout);

			builder.setPositiveButton(getString(R.string.my_account_upgrade_pro), new android.content.DialogInterface.OnClickListener() {

				@Override
				public void onClick(DialogInterface dialog, int which) {
					//Show UpgradeAccountActivity
					FragmentTransaction ft = getSupportFragmentManager().beginTransaction();
					if(upAFL==null){
						upAFL = new UpgradeAccountFragmentLollipop();
						ft.replace(R.id.fragment_container, upAFL, "upAFL");
						drawerItem = DrawerItem.ACCOUNT;
						accountFragment=Constants.OVERQUOTA_ALERT;
						ft.commitNow();
					}
					else{
						ft.replace(R.id.fragment_container, upAFL, "upAFL");
						drawerItem = DrawerItem.ACCOUNT;
						accountFragment=Constants.OVERQUOTA_ALERT;
						ft.commitNow();
					}
				}
			});
			builder.setNegativeButton(getString(R.string.general_cancel), new android.content.DialogInterface.OnClickListener() {

				@Override
				public void onClick(DialogInterface dialog, int which) {
					dialog.dismiss();
					overquotaDialog=null;
				}
			});

			overquotaDialog = builder.create();
			overquotaDialog.show();
//			Util.brandAlertDialog(overquotaDialog);
		}
	}

	public void updateAccountDetailsVisibleInfo(){
		log("updateAccountDetailsVisibleInfo");

		usedSpacePB.setProgress(myAccountInfo.getUsedPerc());

//				String usedSpaceString = getString(R.string.used_space, used, total);
		usedSpaceTV.setText(myAccountInfo.getUsedFormatted());
		totalSpaceTV.setText(myAccountInfo.getTotalFormatted());

		usedSpacePB.setProgress(myAccountInfo.getUsedPerc());

//				String usedSpaceString = getString(R.string.used_space, used, total);
		usedSpaceTV.setText(myAccountInfo.getUsedFormatted());
		totalSpaceTV.setText(myAccountInfo.getTotalFormatted());

		if (myAccountInfo.isInventoryFinished()){
			if (myAccountInfo.getLevelAccountDetails() < myAccountInfo.getLevelInventory()){
				if (maxP != null){
					log("ORIGINAL JSON2:" + maxP.getOriginalJson() + ":::");
					megaApi.submitPurchaseReceipt(maxP.getOriginalJson(), this);
				}
			}
		}

		if(myAccountInfo.getUsedPerc()>=95){
			showOverquotaPanel();
		}
		else{
			outSpaceLayout.setVisibility(View.GONE);
			if(myAccountInfo.getAccountType()==0){
				log("usedSpacePerc<95");
				if(Util.showMessageRandom()){
					log("Random: TRUE");
					showProPanel();
				}
			}
		}
//		showOverquotaPanel();

		if (getUsedPerc() < 90){
			usedSpacePB.setProgressDrawable(getResources().getDrawable(R.drawable.custom_progress_bar_horizontal_ok));
//		        	wordtoSpan.setSpan(new ForegroundColorSpan(getResources().getColor(R.color.used_space_ok)), 0, used.length(), Spannable.SPAN_EXCLUSIVE_EXCLUSIVE);
//		        	usedSpaceWarning.setVisibility(View.INVISIBLE);
		}
		else if ((getUsedPerc() >= 90) && (getUsedPerc() <= 95)){
			usedSpacePB.setProgressDrawable(getResources().getDrawable(R.drawable.custom_progress_bar_horizontal_warning));
//		        	wordtoSpan.setSpan(new ForegroundColorSpan(getResources().getColor(R.color.used_space_warning)), 0, used.length(), Spannable.SPAN_EXCLUSIVE_EXCLUSIVE);
//		        	usedSpaceWarning.setVisibility(View.VISIBLE);
		}
		else{
			if (getUsedPerc() > 100){
				myAccountInfo.setUsedPerc(100);
			}
			usedSpacePB.setProgressDrawable(getResources().getDrawable(R.drawable.custom_progress_bar_horizontal_exceed));
//		        	wordtoSpan.setSpan(new ForegroundColorSpan(getResources().getColor(R.color.used_space_exceed)), 0, used.length(), Spannable.SPAN_EXCLUSIVE_EXCLUSIVE);
//		        	usedSpaceWarning.setVisibility(View.VISIBLE);
		}

		if(drawerItem==DrawerItem.CLOUD_DRIVE){
			if (myAccountInfo.getUsedPerc() > 95){
				FragmentTransaction ft = getSupportFragmentManager().beginTransaction();
				ft.detach(fbFLol);
				ft.attach(fbFLol);
				ft.commitAllowingStateLoss();
			}
		}
	}

	public void selectSortByContacts(int _orderContacts){
		log("selectSortByContacts");

		this.orderContacts = _orderContacts;
		this.setOrderContacts(orderContacts);
		String cFTag = getFragmentTag(R.id.contact_tabs_pager, 0);
		cFLol = (ContactsFragmentLollipop) getSupportFragmentManager().findFragmentByTag(cFTag);
		if (cFLol != null){
			cFLol.setOrder(orderContacts);
			if (orderContacts == MegaApiJava.ORDER_DEFAULT_ASC){
				cFLol.sortByNameAscending();
			}
			else{
				cFLol.sortByNameDescending();
			}
		}
	}

	public void selectSortByOffline(int _orderOthers){
		log("selectSortByOffline");

		this.orderOthers = _orderOthers;
		this.setOrderOthers(orderOthers);
		if (oFLol != null){
			oFLol.setOrder(orderOthers);
			if (orderOthers == MegaApiJava.ORDER_DEFAULT_ASC){
				oFLol.sortByNameAscending();
			}
			else{
				oFLol.sortByNameDescending();
			}
		}
	}

	public void selectSortByIncoming(int _orderOthers){
		log("selectSortByIncoming");

		this.orderOthers = _orderOthers;
		this.setOrderOthers(orderOthers);
		if (inSFLol != null){
			inSFLol.setOrder(orderOthers);
			inSFLol.findNodes();
		}
	}

	public void selectSortByOutgoing(int _orderOthers){
		log("selectSortByOutgoing");

		this.orderOthers = _orderOthers;
		this.setOrderOthers(orderOthers);
		if (outSFLol != null){
			outSFLol.setOrder(orderOthers);
			if (orderOthers == MegaApiJava.ORDER_DEFAULT_ASC){
				outSFLol.sortByNameAscending();
			}
			else{
				outSFLol.sortByNameDescending();
			}
		}
	}

	public void selectSortByCloudDrive(int _orderCloud){
		log("selectSortByCloudDrive");

		this.orderCloud = _orderCloud;
		this.setOrderCloud(orderCloud);
		MegaNode parentNode = megaApi.getNodeByHandle(parentHandleBrowser);
		if (parentNode != null){
			if (fbFLol != null){
				ArrayList<MegaNode> nodes = megaApi.getChildren(parentNode, orderCloud);
				fbFLol.setOrder(orderCloud);
				fbFLol.setNodes(nodes);
				fbFLol.getRecyclerView().invalidate();
			}
		}
		else{
			if (fbFLol != null){
				ArrayList<MegaNode> nodes = megaApi.getChildren(megaApi.getRootNode(), orderCloud);
				fbFLol.setOrder(orderCloud);
				fbFLol.setNodes(nodes);
				fbFLol.getRecyclerView().invalidate();
			}
		}
	}

	public void selectSortByInbox(int _orderCloud){
		log("selectSortByInbox");

		this.orderCloud = _orderCloud;
		this.setOrderCloud(orderCloud);
		MegaNode inboxNode = megaApi.getInboxNode();
		if(inboxNode!=null){
			ArrayList<MegaNode> nodes = megaApi.getChildren(inboxNode, orderCloud);
			if (iFLol != null){
				iFLol.setOrder(orderCloud);
				iFLol.setNodes(nodes);
				iFLol.getRecyclerView().invalidate();
			}
		}
	}

	public void showStatusDialog(String text){
		ProgressDialog temp = null;
		try{
			temp = new ProgressDialog(managerActivity);
			temp.setMessage(text);
			temp.show();
		}
		catch(Exception e){
			return;
		}
		statusDialog = temp;
	}

	public void dismissStatusDialog(){
		if (statusDialog != null){
			try{
				statusDialog.dismiss();
			}
			catch(Exception ex){}
		}
	}

	public void setFirstNavigationLevel(boolean firstNavigationLevel){
		log("setFirstNavigationLevel: "+firstNavigationLevel);
		this.firstNavigationLevel = firstNavigationLevel;
	}

	public boolean isFirstNavigationLevel() {
		return firstNavigationLevel;
	}

	public int getUsedPerc(){
		if(myAccountInfo!=null){
			return myAccountInfo.getUsedPerc();
		}
		return 0;
	}

	public long getParentHandleBrowser() {
		return parentHandleBrowser;
	}

	public long getParentHandleRubbish() {
		return parentHandleRubbish;
	}

	public long getParentHandleIncoming() {
		return parentHandleIncoming;
	}

	public long getParentHandleOutgoing() {
		return parentHandleOutgoing;
	}

	public long getParentHandleSearch() {
		return parentHandleSearch;
	}

	public long getParentHandleInbox() {
		return parentHandleInbox;
	}

	public void setParentHandleBrowser(long parentHandleBrowser){
		log("setParentHandleBrowser: "+parentHandleBrowser);

		this.parentHandleBrowser = parentHandleBrowser;

		HashMap<Long, MegaTransfer> mTHash = new HashMap<Long, MegaTransfer>();

		//Update transfer list
		tL = megaApi.getTransfers();

		//Update File Browser Fragment
		if (fbFLol != null){
			for(int i=0; i<tL.size(); i++){

				MegaTransfer tempT = tL.get(i);
				if (tempT.getType() == MegaTransfer.TYPE_DOWNLOAD){
					long handleT = tempT.getNodeHandle();
					MegaNode nodeT = megaApi.getNodeByHandle(handleT);
					MegaNode parentT = megaApi.getParentNode(nodeT);

					if (parentT != null){
						if(parentT.getHandle() == this.parentHandleBrowser){
							mTHash.put(handleT,tempT);
						}
					}
				}
			}

			fbFLol.setTransfers(mTHash);
		}
	}

	public void setParentHandleRubbish(long parentHandleRubbish){
		log("setParentHandleRubbish");
		this.parentHandleRubbish = parentHandleRubbish;
	}

	public void setParentHandleSearch(long parentHandleSearch){
		log("setParentHandleSearch");
		this.parentHandleSearch = parentHandleSearch;
	}

	public void setParentHandleIncoming(long parentHandleIncoming){
		log("setParentHandleIncoming: " + parentHandleIncoming);
		this.parentHandleIncoming = parentHandleIncoming;
	}

	public void setParentHandleInbox(long parentHandleInbox){
		log("setParentHandleInbox: " + parentHandleInbox);
		this.parentHandleInbox = parentHandleInbox;
	}

	public void setParentHandleOutgoing(long parentHandleOutgoing){
		log("setParentHandleOutgoing: " + parentHandleOutgoing);
		this.parentHandleOutgoing = parentHandleOutgoing;
	}

	@Override
	protected void onNewIntent(Intent intent){
    	log("onNewIntent");

    	if ((intent != null) && Intent.ACTION_SEARCH.equals(intent.getAction())){
    		searchQuery = intent.getStringExtra(SearchManager.QUERY);
    		parentHandleSearch = -1;
    		aB.setTitle(getString(R.string.action_search)+": "+searchQuery);

    		isSearching = true;

    		if (searchMenuItem != null) {
    			MenuItemCompat.collapseActionView(searchMenuItem);
			}
    		return;
    	}
     	super.onNewIntent(intent);
    	setIntent(intent);
    	return;
	}

	@Override
	public void onClick(View v) {
		log("onClick");
		switch(v.getId()){
			case R.id.custom_search:{
				if (searchMenuItem != null) {
					MenuItemCompat.expandActionView(searchMenuItem);
				}
				else{
					log("searchMenuItem == null");
				}
				break;
			}
			case R.id.btnLeft_cancel:{
				getProLayout.setVisibility(View.GONE);
				break;
			}
			case R.id.overquota_alert_btnLeft_cancel:{
				log("outSpace Layout gone!");
				outSpaceLayout.setVisibility(View.GONE);
				break;
			}
			case R.id.btnRight_upgrade:
			case R.id.overquota_alert_btnRight_upgrade:{
				//Add navigation to Upgrade Account
				log("layout PRO gone!");
				drawerItem = DrawerItem.ACCOUNT;
				if (nV != null){
					Menu nVMenu = nV.getMenu();
					MenuItem hidden = nVMenu.findItem(R.id.navigation_item_hidden);
					resetNavigationViewMenu(nVMenu);
					hidden.setChecked(true);
				}
				outSpaceLayout.setVisibility(View.GONE);
				getProLayout.setVisibility(View.GONE);
				drawerItem = DrawerItem.ACCOUNT;
				accountFragment = Constants.UPGRADE_ACCOUNT_FRAGMENT;
				displayedAccountType = -1;
				selectDrawerItemLollipop(drawerItem);
				break;
			}

			case R.id.navigation_drawer_account_view:{
//				Snackbar.make(fragmentContainer, "MyAccount", Snackbar.LENGTH_LONG).show();
				if (Util.isOnline(this)){
					drawerItem = DrawerItem.ACCOUNT;
					accountFragment=Constants.MY_ACCOUNT_FRAGMENT;
					if (nV != null){
						Menu nVMenu = nV.getMenu();
						MenuItem hidden = nVMenu.findItem(R.id.navigation_item_hidden);
						resetNavigationViewMenu(nVMenu);
						hidden.setChecked(true);
					}
					selectDrawerItemLollipop(drawerItem);
				}

				break;
			}
//			case R.id.top_control_bar:{
//				if (nDALol != null){
//					nDALol.setPositionClicked(-1);
//				}
//				drawerItem = DrawerItem.ACCOUNT;
//				titleAB = drawerItem.getTitle(this);
//
//				selectDrawerItemLollipop(drawerItem);
//
//				break;
//			}
//			case R.id.bottom_control_bar:{
//				if (nDALol != null){
//					nDALol.setPositionClicked(-1);
//				}
//				drawerItem = DrawerItem.ACCOUNT;
//				titleAB = drawerItem.getTitle(this);
//
//				selectDrawerItemLollipop(drawerItem);
//
//				break;
//			}
		}
	}

	public void showConfirmationRemoveMK(){
		log("showConfirmationRemoveMK");
		if (Build.VERSION.SDK_INT >= Build.VERSION_CODES.M) {
			boolean hasStoragePermission = (ContextCompat.checkSelfPermission(this, Manifest.permission.WRITE_EXTERNAL_STORAGE) == PackageManager.PERMISSION_GRANTED);
			if (!hasStoragePermission) {
				ActivityCompat.requestPermissions(this,
						new String[]{Manifest.permission.WRITE_EXTERNAL_STORAGE},
						Constants.REQUEST_WRITE_STORAGE);
			}
		}

		DialogInterface.OnClickListener dialogClickListener = new DialogInterface.OnClickListener() {
			@Override
			public void onClick(DialogInterface dialog, int which) {
				switch (which){
					case DialogInterface.BUTTON_POSITIVE:
						AccountController aC = new AccountController(managerActivity);
						aC.removeMK();
						break;

					case DialogInterface.BUTTON_NEGATIVE:
						//No button clicked
						break;
				}
			}
		};

		AlertDialog.Builder builder;
		if (Build.VERSION.SDK_INT >= Build.VERSION_CODES.HONEYCOMB) {
			builder = new AlertDialog.Builder(this, R.style.AppCompatAlertDialogStyle);
		}
		else{
			builder = new AlertDialog.Builder(this);
		}
		builder.setMessage(R.string.remove_key_confirmation).setPositiveButton(R.string.general_remove, dialogClickListener)
				.setNegativeButton(R.string.general_cancel, dialogClickListener).show();
	}

	public void showConfirmationDeleteAvatar(){
		log("showConfirmationDeleteAvatar");

		DialogInterface.OnClickListener dialogClickListener = new DialogInterface.OnClickListener() {
			@Override
			public void onClick(DialogInterface dialog, int which) {
				switch (which){
					case DialogInterface.BUTTON_POSITIVE:
						AccountController aC = new AccountController(managerActivity);
						aC.removeAvatar();
						break;

					case DialogInterface.BUTTON_NEGATIVE:
						//No button clicked
						break;
				}
			}
		};

		AlertDialog.Builder builder;
		if (Build.VERSION.SDK_INT >= Build.VERSION_CODES.HONEYCOMB) {
			builder = new AlertDialog.Builder(this, R.style.AppCompatAlertDialogStyle);
		}
		else{
			builder = new AlertDialog.Builder(this);
		}
		builder.setMessage(R.string.confirmation_delete_avatar).setPositiveButton(R.string.context_delete, dialogClickListener)
				.setNegativeButton(R.string.general_cancel, dialogClickListener).show();
	}

	@Override
	protected void onActivityResult(int requestCode, int resultCode, Intent intent) {
		log("-------------------onActivityResult "+requestCode + "____" + resultCode);

		if (resultCode == RESULT_FIRST_USER){
			Snackbar.make(fragmentContainer, getString(R.string.context_no_destination_folder), Snackbar.LENGTH_LONG).show();
			return;
		}

		if (requestCode == Constants.REQUEST_CODE_TREE && resultCode == RESULT_OK){
			if (intent == null){
				log("intent NULL");
				return;
			}

			Uri treeUri = intent.getData();
	        DocumentFile pickedDir = DocumentFile.fromTreeUri(this, treeUri);
		}
		if (requestCode == Constants.ENABLE_CHAT && resultCode == RESULT_OK){
			log("OnActivityResult-->connect");

		}
		else if (requestCode == Constants.REQUEST_CODE_GET && resultCode == RESULT_OK) {
			if (intent == null) {
				log("Return.....");
				return;
			}

			intent.setAction(Intent.ACTION_GET_CONTENT);
			FilePrepareTask filePrepareTask = new FilePrepareTask(this);
			filePrepareTask.execute(intent);
			ProgressDialog temp = null;
			try{
				temp = new ProgressDialog(this);
				temp.setMessage(getString(R.string.upload_prepare));
				temp.show();
			}
			catch(Exception e){
				return;
			}
			statusDialog = temp;
		}
		else if (requestCode == Constants.CHOOSE_PICTURE_PROFILE_CODE && resultCode == RESULT_OK) {

			if (resultCode == RESULT_OK) {
				if (intent == null) {
					log("Return.....");
					return;
				}
				intent.setAction(Intent.ACTION_GET_CONTENT);
				FilePrepareTask filePrepareTask = new FilePrepareTask(this);
				filePrepareTask.execute(intent);
				ProgressDialog temp = null;
				try{
					temp = new ProgressDialog(this);
					temp.setMessage(getString(R.string.upload_prepare));
					temp.show();
				}
				catch(Exception e){
					return;
				}
				statusDialog = temp;

			}
			else {
				log("resultCode for CHOOSE_PICTURE_PROFILE_CODE: "+resultCode);
			}
		}
		else if (requestCode == Constants.WRITE_SD_CARD_REQUEST_CODE && resultCode == RESULT_OK) {

			if (Build.VERSION.SDK_INT >= Build.VERSION_CODES.M) {
				boolean hasStoragePermission = (ContextCompat.checkSelfPermission(this, Manifest.permission.WRITE_EXTERNAL_STORAGE) == PackageManager.PERMISSION_GRANTED);
				if (!hasStoragePermission) {
					ActivityCompat.requestPermissions(this,
			                new String[]{Manifest.permission.WRITE_EXTERNAL_STORAGE},
							Constants.REQUEST_WRITE_STORAGE);
				}
			}

			Uri treeUri = intent.getData();
			log("--------------Create the document : "+treeUri);
			long handleToDownload = intent.getLongExtra("handleToDownload", -1);
			log("The recovered handle is: "+handleToDownload);
			//Now, call to the DownloadService

			if(handleToDownload!=0 && handleToDownload!=-1){
				Intent service = new Intent(this, DownloadService.class);
				service.putExtra(DownloadService.EXTRA_HASH, handleToDownload);
				service.putExtra(DownloadService.EXTRA_CONTENT_URI, treeUri.toString());
				String path = Environment.getExternalStorageDirectory().getAbsolutePath() + "/" + Util.advancesDevicesDIR + "/";
				File tempDownDirectory = new File(path);
				if(!tempDownDirectory.exists()){
					tempDownDirectory.mkdirs();
				}
				service.putExtra(DownloadService.EXTRA_PATH, path);
				startService(service);
			}
		}
		else if (requestCode == Constants.REQUEST_CODE_SELECT_FILE && resultCode == RESULT_OK) {
			log("requestCode == REQUEST_CODE_SELECT_FILE");
			if (intent == null) {
				log("Return.....");
				return;
			}

			final ArrayList<String> selectedContacts = intent.getStringArrayListExtra("SELECTED_CONTACTS");
			final long fileHandle = intent.getLongExtra("SELECT", 0);

			nC.sendToInbox(fileHandle, selectedContacts);
		}
		else if (requestCode == Constants.REQUEST_CODE_SELECT_FOLDER && resultCode == RESULT_OK) {
			log("REQUEST_CODE_SELECT_FOLDER");

			if (intent == null) {
				log("Return.....");
				return;
			}

			final ArrayList<String> selectedContacts = intent.getStringArrayListExtra("SELECTED_CONTACTS");
			final long folderHandle = intent.getLongExtra("SELECT", 0);

			AlertDialog.Builder dialogBuilder = new AlertDialog.Builder(this, R.style.AppCompatAlertDialogStyle);
			dialogBuilder.setTitle(getString(R.string.file_properties_shared_folder_permissions));
			final CharSequence[] items = {getString(R.string.file_properties_shared_folder_read_only), getString(R.string.file_properties_shared_folder_read_write), getString(R.string.file_properties_shared_folder_full_access)};
			dialogBuilder.setSingleChoiceItems(items, -1, new DialogInterface.OnClickListener() {
				public void onClick(DialogInterface dialog, int item) {

					permissionsDialog.dismiss();
					switch(item) {
						case 0:{
							nC.shareFolder(folderHandle, selectedContacts, MegaShare.ACCESS_READ);
							break;
						}
						case 1:{
							nC.shareFolder(folderHandle, selectedContacts, MegaShare.ACCESS_READWRITE);
							break;
						}
						case 2:{
							nC.shareFolder(folderHandle, selectedContacts, MegaShare.ACCESS_FULL);
							break;
						}
					}
				}
			});
			dialogBuilder.setTitle(getString(R.string.dialog_select_permissions));
			permissionsDialog = dialogBuilder.create();
			permissionsDialog.show();

		}
		else if (requestCode == Constants.REQUEST_CODE_SELECT_CONTACT && resultCode == RESULT_OK){
			log("onActivityResult REQUEST_CODE_SELECT_CONTACT OK");

			if (intent == null) {
				log("Return.....");
				return;
			}

			final ArrayList<String> contactsData = intent.getStringArrayListExtra(AddContactActivityLollipop.EXTRA_CONTACTS);
			megaContacts = intent.getBooleanExtra(AddContactActivityLollipop.EXTRA_MEGA_CONTACTS, true);

			final int multiselectIntent = intent.getIntExtra("MULTISELECT", -1);
			final int sentToInbox = intent.getIntExtra("SEND_FILE", -1);

			if (megaContacts){

				if(sentToInbox==0){

					if(multiselectIntent==0){
						//One file to share
						final long nodeHandle = intent.getLongExtra(ContactsExplorerActivityLollipop.EXTRA_NODE_HANDLE, -1);

						AlertDialog.Builder dialogBuilder = new AlertDialog.Builder(this, R.style.AppCompatAlertDialogStyle);
						dialogBuilder.setTitle(getString(R.string.file_properties_shared_folder_permissions));
						final CharSequence[] items = {getString(R.string.file_properties_shared_folder_read_only), getString(R.string.file_properties_shared_folder_read_write), getString(R.string.file_properties_shared_folder_full_access)};
						dialogBuilder.setSingleChoiceItems(items, -1, new DialogInterface.OnClickListener() {
							public void onClick(DialogInterface dialog, int item) {

							permissionsDialog.dismiss();

							switch(item) {
								case 0:{
									nC.shareFolder(nodeHandle, contactsData, MegaShare.ACCESS_READ);
									break;
								}
								case 1:{
									nC.shareFolder(nodeHandle, contactsData, MegaShare.ACCESS_READWRITE);
									break;
								}
								case 2:{
									nC.shareFolder(nodeHandle, contactsData, MegaShare.ACCESS_FULL);
									break;
								}
							}
							}
						});
						dialogBuilder.setTitle(getString(R.string.dialog_select_permissions));
						permissionsDialog = dialogBuilder.create();
						permissionsDialog.show();
					}
					else if(multiselectIntent==1){
						//Several folders to share
						final long[] nodeHandles = intent.getLongArrayExtra(ContactsExplorerActivityLollipop.EXTRA_NODE_HANDLE);

						AlertDialog.Builder dialogBuilder = new AlertDialog.Builder(this);
						dialogBuilder.setTitle(getString(R.string.file_properties_shared_folder_permissions));
						final CharSequence[] items = {getString(R.string.file_properties_shared_folder_read_only), getString(R.string.file_properties_shared_folder_read_write), getString(R.string.file_properties_shared_folder_full_access)};
						dialogBuilder.setSingleChoiceItems(items, -1, new DialogInterface.OnClickListener() {
							public void onClick(DialogInterface dialog, int item) {

								permissionsDialog.dismiss();
								switch(item) {
				                    case 0:{
				                    	log("ACCESS_READ");
										nC.shareFolders(nodeHandles, contactsData, MegaShare.ACCESS_READ);
				                    	break;
				                    }
				                    case 1:{
				                    	log("ACCESS_READWRITE");
										nC.shareFolders(nodeHandles, contactsData, MegaShare.ACCESS_READWRITE);
				                        break;
				                    }
				                    case 2:{
				                    	log("ACCESS_FULL");
										nC.shareFolders(nodeHandles, contactsData, MegaShare.ACCESS_FULL);

				                        break;
									}
								}
							}
						});
						dialogBuilder.setTitle(getString(R.string.dialog_select_permissions));
						permissionsDialog = dialogBuilder.create();
						permissionsDialog.show();
					}

				}
				else if (sentToInbox==1){
					if(multiselectIntent==0){
						//Send one file to one contact
						final long nodeHandle = intent.getLongExtra(ContactsExplorerActivityLollipop.EXTRA_NODE_HANDLE, -1);
						nC.sendToInbox(nodeHandle, contactsData);
					}
					else{
						//Send multiple files to one contact
						final long[] nodeHandles = intent.getLongArrayExtra(ContactsExplorerActivityLollipop.EXTRA_NODE_HANDLE);
						nC.sendToInbox(nodeHandles, contactsData);
					}
				}
			}
			else{

				for (int i=0; i < contactsData.size();i++){
					String type = contactsData.get(i);
					if (type.compareTo(ContactsExplorerActivityLollipop.EXTRA_EMAIL) == 0){
						i++;
						Snackbar.make(fragmentContainer, getString(R.string.general_not_yet_implemented), Snackbar.LENGTH_LONG).show();
//						Toast.makeText(this, "Sharing a folder: An email will be sent to the email address: " + contactsData.get(i) + ".\n", Toast.LENGTH_LONG).show();
					}
					else if (type.compareTo(ContactsExplorerActivityLollipop.EXTRA_PHONE) == 0){
						i++;
						Snackbar.make(fragmentContainer, getString(R.string.general_not_yet_implemented), Snackbar.LENGTH_LONG).show();
//						Toast.makeText(this, "Sharing a folder: A Text Message will be sent to the phone number: " + contactsData.get(i) , Toast.LENGTH_LONG).show();
					}
				}

			}
		}
		else if (requestCode == Constants.REQUEST_CODE_GET_LOCAL && resultCode == RESULT_OK) {

			if (intent == null) {
				log("Return.....");
				return;
			}

			String folderPath = intent.getStringExtra(FileStorageActivityLollipop.EXTRA_PATH);
			ArrayList<String> paths = intent.getStringArrayListExtra(FileStorageActivityLollipop.EXTRA_FILES);

			int i = 0;
			long parentHandleUpload=-1;
			if (drawerItem == DrawerItem.CLOUD_DRIVE){
				if(fbFLol!=null)
				{
					parentHandleUpload = fbFLol.getParentHandle();
				}
			}
			else if(drawerItem == DrawerItem.SHARED_ITEMS){
				int index = viewPagerShares.getCurrentItem();
				if(index==0){
					//INCOMING
					String cFTag1 = getFragmentTag(R.id.shares_tabs_pager, 0);
//					log("Tag: "+ cFTag1);
					inSFLol = (IncomingSharesFragmentLollipop) getSupportFragmentManager().findFragmentByTag(cFTag1);
					if (inSFLol != null){
						parentHandleUpload=inSFLol.getParentHandle();
					}
				}
				else if(index==1){
					//OUTGOING
					String cFTag1 = getFragmentTag(R.id.shares_tabs_pager, 1);
//					log("Tag: "+ cFTag1);
					outSFLol = (OutgoingSharesFragmentLollipop) getSupportFragmentManager().findFragmentByTag(cFTag1);
					if (outSFLol != null){
						parentHandleUpload=outSFLol.getParentHandle();
					}
				}
			}
			else{
				return;
			}

			UploadServiceTask uploadServiceTask = new UploadServiceTask(folderPath, paths, parentHandleUpload);
			uploadServiceTask.start();
		}
		else if (requestCode == Constants.REQUEST_CODE_SELECT_MOVE_FOLDER && resultCode == RESULT_OK) {

			if (intent == null) {
				log("Return.....");
				return;
			}

			moveToRubbish = false;

			final long[] moveHandles = intent.getLongArrayExtra("MOVE_HANDLES");
			final long toHandle = intent.getLongExtra("MOVE_TO", 0);

			nC.moveNodes(moveHandles, toHandle);

		}
		else if (requestCode ==  Constants.REQUEST_CODE_SELECT_COPY_FOLDER && resultCode == RESULT_OK){
			log("onActivityResult: REQUEST_CODE_SELECT_COPY_FOLDER");
			if (intent == null) {
				log("Return.....");
				return;
			}
			final long[] copyHandles = intent.getLongArrayExtra("COPY_HANDLES");
			final long toHandle = intent.getLongExtra("COPY_TO", 0);

			nC.copyNodes(copyHandles, toHandle);
		}
		else if (requestCode == Constants.REQUEST_CODE_SELECT_LOCAL_FOLDER && resultCode == RESULT_OK) {
			log("onActivityResult: REQUEST_CODE_SELECT_LOCAL_FOLDER");
			if (intent == null) {
				log("Return.....");
				return;
			}

			String parentPath = intent.getStringExtra(FileStorageActivityLollipop.EXTRA_PATH);
			log("parentPath: "+parentPath);
			String url = intent.getStringExtra(FileStorageActivityLollipop.EXTRA_URL);
			log("url: "+url);
			long size = intent.getLongExtra(FileStorageActivityLollipop.EXTRA_SIZE, 0);
			log("size: "+size);
			long[] hashes = intent.getLongArrayExtra(FileStorageActivityLollipop.EXTRA_DOCUMENT_HASHES);
			log("hashes size: "+hashes.length);

			nC.checkSizeBeforeDownload(parentPath, url, size, hashes);
			Snackbar.make(fragmentContainer, getString(R.string.download_began), Snackbar.LENGTH_LONG).show();
		}
		else if (requestCode == Constants.REQUEST_CODE_REFRESH && resultCode == RESULT_OK) {
			log("Resfresh DONE onActivityResult");

			if (intent == null) {
				log("Return.....");
				return;
			}

			if(myAccountInfo==null){
				myAccountInfo = new MyAccountInfo(this);
			}

			megaApi.getExtendedAccountDetails(true, false, false, myAccountInfo);
			megaApi.getPaymentMethods(myAccountInfo);
			megaApi.getPricing(myAccountInfo);

			if (drawerItem == DrawerItem.CLOUD_DRIVE){
				parentHandleBrowser = intent.getLongExtra("PARENT_HANDLE", -1);
				MegaNode parentNode = megaApi.getNodeByHandle(parentHandleBrowser);
				if (parentNode != null){
					if (fbFLol != null){
						ArrayList<MegaNode> nodes = megaApi.getChildren(parentNode, orderCloud);
						fbFLol.setNodes(nodes);
						fbFLol.getRecyclerView().invalidate();
					}
				}
				else{
					if (fbFLol != null){
						ArrayList<MegaNode> nodes = megaApi.getChildren(megaApi.getRootNode(), orderCloud);
						fbFLol.setNodes(nodes);
						fbFLol.getRecyclerView().invalidate();
					}
				}
			}
//			else if (drawerItem == DrawerItem.RUBBISH_BIN){
//				parentHandleRubbish = intent.getLongExtra("PARENT_HANDLE", -1);
//				MegaNode parentNode = megaApi.getNodeByHandle(parentHandleRubbish);
//				if (parentNode != null){
//					if (rbFLol != null){
//						ArrayList<MegaNode> nodes = megaApi.getChildren(parentNode, orderGetChildren);
//						rbFLol.setNodes(nodes);
//						rbFLol.getListView().invalidateViews();
//					}
//				}
//				else{
//					if (rbFLol != null){
//						ArrayList<MegaNode> nodes = megaApi.getChildren(megaApi.getRubbishNode(), orderGetChildren);
//						rbFLol.setNodes(nodes);
//						rbFLol.getListView().invalidateViews();
//					}
//				}
//			}
			else if (drawerItem == DrawerItem.SHARED_ITEMS){
				parentHandleIncoming = intent.getLongExtra("PARENT_HANDLE", -1);
				MegaNode parentNode = megaApi.getNodeByHandle(parentHandleIncoming);
				if (parentNode != null){
					if (inSFLol != null){
//						ArrayList<MegaNode> nodes = megaApi.getChildren(parentNode, orderGetChildren);
						//TODO: ojo con los hijos
//							inSFLol.setNodes(nodes);
						inSFLol.getRecyclerView().invalidate();
					}
				}
				else{
					if (inSFLol != null){
//						ArrayList<MegaNode> nodes = megaApi.getChildren(megaApi.getInboxNode(), orderGetChildren);
						//TODO: ojo con los hijos
//							inSFLol.setNodes(nodes);
						inSFLol.getRecyclerView().invalidate();
					}
				}
			}
		}
		else if (requestCode == Constants.TAKE_PHOTO_CODE){
			log("TAKE_PHOTO_CODE");
			if(resultCode == Activity.RESULT_OK){
				Intent intentPicture = new Intent(this, SecureSelfiePreviewActivityLollipop.class);
				startActivity(intentPicture);
			}
			else{
				log("TAKE_PHOTO_CODE--->ERROR!");
			}

	    }
		else if (requestCode == Constants.TAKE_PICTURE_PROFILE_CODE){
			log("TAKE_PICTURE_PROFILE_CODE");
			if(resultCode == Activity.RESULT_OK){
				Intent intentPicture = new Intent(this, SecureSelfiePreviewActivityLollipop.class);
				intentPicture.putExtra("PICTURE_PROFILE", 1);
				intentPicture.putExtra("MY_MAIL", myAccountInfo.getMyUser().getEmail());
				startActivity(intentPicture);
			}
			else{
				log("TAKE_PICTURE_PROFILE_CODE--->ERROR!");
			}

		}
		else if (requestCode == Constants.REQUEST_CODE_SORT_BY && resultCode == RESULT_OK){

			if (intent == null) {
				log("Return.....");
				return;
			}

			int orderGetChildren = intent.getIntExtra("ORDER_GET_CHILDREN", 1);
			if (drawerItem == DrawerItem.CLOUD_DRIVE){
				MegaNode parentNode = megaApi.getNodeByHandle(parentHandleBrowser);
				if (parentNode != null){
					if (fbFLol != null){
						ArrayList<MegaNode> nodes = megaApi.getChildren(parentNode, orderGetChildren);
						fbFLol.setOrder(orderGetChildren);
						fbFLol.setNodes(nodes);
						fbFLol.getRecyclerView().invalidate();
					}
				}
				else{
					if (fbFLol != null){
						ArrayList<MegaNode> nodes = megaApi.getChildren(megaApi.getRootNode(), orderGetChildren);
						fbFLol.setOrder(orderGetChildren);
						fbFLol.setNodes(nodes);
						fbFLol.getRecyclerView().invalidate();
					}
				}
			}
//			else if (drawerItem == DrawerItem.RUBBISH_BIN){
//				MegaNode parentNode = megaApi.getNodeByHandle(parentHandleRubbish);
//				if (parentNode != null){
//					if (rbFLol != null){
//						ArrayList<MegaNode> nodes = megaApi.getChildren(parentNode, orderGetChildren);
//						rbFLol.setOrder(orderGetChildren);
//						rbFLol.setNodes(nodes);
//						rbFLol.getListView().invalidateViews();
//					}
//				}
//				else{
//					if (rbFLol != null){
//						ArrayList<MegaNode> nodes = megaApi.getChildren(megaApi.getRubbishNode(), orderGetChildren);
//						rbFLol.setOrder(orderGetChildren);
//						rbFLol.setNodes(nodes);
//						rbFLol.getListView().invalidateViews();
//					}
//				}
//			}
			else if (drawerItem == DrawerItem.SHARED_ITEMS){
				MegaNode parentNode = megaApi.getNodeByHandle(parentHandleIncoming);
				if (parentNode != null){
					if (inSFLol != null){
						ArrayList<MegaNode> nodes = megaApi.getChildren(parentNode, orderGetChildren);
						inSFLol.setOrder(orderGetChildren);
						//TODO: ojo con los hijos
//							inSFLol.setNodes(nodes);
						inSFLol.getRecyclerView().invalidate();
					}
				}
				else{
					if (inSFLol != null){
//						ArrayList<MegaNode> nodes = megaApi.getChildren(megaApi.getInboxNode(), orderGetChildren);
						inSFLol.setOrder(orderGetChildren);
						//TODO: ojo con los hijos
//							inSFLol.setNodes(nodes);
						inSFLol.getRecyclerView().invalidate();
					}
				}
			}
		}
		else if (requestCode == Constants.REQUEST_CREATE_CHAT && resultCode == RESULT_OK) {
			log("onActivityResult REQUEST_CREATE_CHAT OK");

			if (intent == null) {
				log("Return.....");
				return;
			}

			final ArrayList<String> contactsData = intent.getStringArrayListExtra(AddContactActivityLollipop.EXTRA_CONTACTS);

			if (contactsData != null){

				MegaChatPeerList peers = MegaChatPeerList.createInstance();
				if(contactsData.size()==1){
					MegaUser user = megaApi.getContact(contactsData.get(0));
					if(user!=null){
						log("Chat with contact: "+contactsData.size());
						MegaChatRoom chat = megaChatApi.getChatRoomByUser(user.getHandle());
						if(chat==null){
							log("No chat, create it!");
							peers.addPeer(user.getHandle(), MegaChatPeerList.PRIV_STANDARD);
							megaChatApi.createChat(false, peers, this);
						}
						else{
							log("There is already a chat, open it!");
							Intent intentOpenChat = new Intent(this, ChatActivityLollipop.class);
							intentOpenChat.setAction(Constants.ACTION_CHAT_SHOW_MESSAGES);
							intentOpenChat.putExtra("CHAT_ID", chat.getChatId());
							this.startActivity(intentOpenChat);
						}
					}
				}
				else{
					for (int i=0; i<contactsData.size(); i++){
						MegaUser user = megaApi.getContact(contactsData.get(i));
						if(user!=null){
							peers.addPeer(user.getHandle(), MegaChatPeerList.PRIV_STANDARD);
						}
					}
					log("create group chat with participants: "+peers.size());
					megaChatApi.createChat(true, peers, this);
				}
			}
		}
		else if (requestCode == Constants.REQUEST_INVITE_CONTACT_FROM_DEVICE && resultCode == RESULT_OK) {
			log("onActivityResult REQUEST_INVITE_CONTACT_FROM_DEVICE OK");

			if (intent == null) {
				log("Return.....");
				return;
			}

			final ArrayList<String> contactsData = intent.getStringArrayListExtra(AddContactActivityLollipop.EXTRA_CONTACTS);
			megaContacts = intent.getBooleanExtra(AddContactActivityLollipop.EXTRA_MEGA_CONTACTS, true);

			if (contactsData != null){
				cC.inviteMultipleContacts(contactsData);
			}
		}
		else if (requestCode == RC_REQUEST){
			// Pass on the activity result to the helper for handling
	        if (!mHelper.handleActivityResult(requestCode, resultCode, intent)) {
	            // not handled, so handle it ourselves (here's where you'd
	            // perform any handling of activity results not related to in-app
	            // billing...

	        	super.onActivityResult(requestCode, resultCode, intent);
	        }
	        else {
	            log("onActivityResult handled by IABUtil.");
	            drawerItem = DrawerItem.ACCOUNT;
//	            Toast.makeText(this, "HURRAY!: ORDERID: **__" + orderId + "__**", Toast.LENGTH_LONG).show();
	            log("HURRAY!: ORDERID: **__" + orderId + "__**");
	        }
		}
		else{
			log("No requestcode");
			super.onActivityResult(requestCode, resultCode, intent);
		}
	}

	/*
	 * Background task to get files on a folder for uploading
	 */
	private class UploadServiceTask extends Thread {

		String folderPath;
		ArrayList<String> paths;
		long parentHandle;

		UploadServiceTask(String folderPath, ArrayList<String> paths, long parentHandle){
			this.folderPath = folderPath;
			this.paths = paths;
			this.parentHandle = parentHandle;
		}

		@Override
		public void run(){

			MegaNode parentNode = megaApi.getNodeByHandle(parentHandle);
			if (parentNode == null){
				parentNode = megaApi.getRootNode();
			}

			for (String path : paths) {
				try {
					Thread.sleep(300);
				} catch (InterruptedException e) {
					e.printStackTrace();
				}

				Intent uploadServiceIntent;
				if(managerActivity != null)
				{
					uploadServiceIntent = new Intent (managerActivity, UploadService.class);
				}
				else
				{
					uploadServiceIntent = new Intent (ManagerActivityLollipop.this, UploadService.class);
				}

				File file = new File (path);
				if (file.isDirectory()){
					uploadServiceIntent.putExtra(UploadService.EXTRA_FILEPATH, file.getAbsolutePath());
					uploadServiceIntent.putExtra(UploadService.EXTRA_NAME, file.getName());
					log("EXTRA_FILE_PATH_dir:" + file.getAbsolutePath());
				}
				else{
					ShareInfo info = ShareInfo.infoFromFile(file);
					if (info == null){
						continue;
					}
					uploadServiceIntent.putExtra(UploadService.EXTRA_FILEPATH, info.getFileAbsolutePath());
					uploadServiceIntent.putExtra(UploadService.EXTRA_NAME, info.getTitle());
					uploadServiceIntent.putExtra(UploadService.EXTRA_SIZE, info.getSize());
					log("EXTRA_FILE_PATH_file:" + info.getFileAbsolutePath());
				}

				log("EXTRA_FOLDER_PATH:" + folderPath);
				uploadServiceIntent.putExtra(UploadService.EXTRA_FOLDERPATH, folderPath);
				uploadServiceIntent.putExtra(UploadService.EXTRA_PARENT_HASH, parentNode.getHandle());
				startService(uploadServiceIntent);
			}
		}

	}

	void disableNavigationViewMenu(Menu menu){
		MenuItem mi = menu.findItem(R.id.navigation_item_cloud_drive);
		if (mi != null){
			mi.setIcon(getResources().getDrawable(R.drawable.cloud_drive_grey));
			mi.setChecked(false);
			mi.setEnabled(false);
		}
		mi = menu.findItem(R.id.navigation_item_saved_for_offline);
		if (mi != null){
			mi.setIcon(getResources().getDrawable(R.drawable.saved_for_offline_grey));
			mi.setChecked(false);
		}
		mi = menu.findItem(R.id.navigation_item_camera_uploads);
		if (mi != null){
			mi.setIcon(getResources().getDrawable(R.drawable.camera_uploads_grey));
			mi.setChecked(false);
			mi.setEnabled(false);
		}
		mi = menu.findItem(R.id.navigation_item_inbox);
		if (mi != null){
			mi.setIcon(getResources().getDrawable(R.drawable.inbox_grey));
			mi.setChecked(false);
			mi.setEnabled(false);
		}
		mi = menu.findItem(R.id.navigation_item_shared_items);
		if (mi != null){
			mi.setIcon(getResources().getDrawable(R.drawable.shared_items_grey));
			mi.setChecked(false);
			mi.setEnabled(false);
		}
		mi = menu.findItem(R.id.navigation_item_chat);
		if (mi != null){
			mi.setIcon(getResources().getDrawable(R.drawable.ic_menu_chat));
			mi.setChecked(false);
		}
		mi = menu.findItem(R.id.navigation_item_contacts);
		if (mi != null){
			mi.setIcon(getResources().getDrawable(R.drawable.contacts_grey));
			mi.setChecked(false);
			mi.setEnabled(false);
		}
		mi = menu.findItem(R.id.navigation_item_settings);
		if (mi != null){
			mi.setIcon(getResources().getDrawable(R.drawable.settings_grey));
			mi.setChecked(false);
		}
	}

	void resetNavigationViewMenu(Menu menu){
		MenuItem mi = menu.findItem(R.id.navigation_item_cloud_drive);
		if (mi != null){
			mi.setIcon(getResources().getDrawable(R.drawable.cloud_drive_grey));
			mi.setChecked(false);
		}
		mi = menu.findItem(R.id.navigation_item_saved_for_offline);
		if (mi != null){
			mi.setIcon(getResources().getDrawable(R.drawable.saved_for_offline_grey));
			mi.setChecked(false);
		}
		mi = menu.findItem(R.id.navigation_item_camera_uploads);
		if (mi != null){
			mi.setIcon(getResources().getDrawable(R.drawable.camera_uploads_grey));
			mi.setChecked(false);
		}
		mi = menu.findItem(R.id.navigation_item_inbox);
		if (mi != null){
			mi.setIcon(getResources().getDrawable(R.drawable.inbox_grey));
			mi.setChecked(false);
		}
		mi = menu.findItem(R.id.navigation_item_shared_items);
		if (mi != null){
			mi.setIcon(getResources().getDrawable(R.drawable.shared_items_grey));
			mi.setChecked(false);
		}
		mi = menu.findItem(R.id.navigation_item_chat);
		if (mi != null){
			mi.setIcon(getResources().getDrawable(R.drawable.ic_menu_chat));
			mi.setChecked(false);
		}
		mi = menu.findItem(R.id.navigation_item_contacts);
		if (mi != null){
			mi.setIcon(getResources().getDrawable(R.drawable.contacts_grey));
			mi.setChecked(false);
		}
		mi = menu.findItem(R.id.navigation_item_settings);
		if (mi != null){
			mi.setIcon(getResources().getDrawable(R.drawable.settings_grey));
			mi.setChecked(false);
		}
	}

	public void showProPanel(){
		log("showProPanel");
		//Left and Right margin
		LinearLayout.LayoutParams proTextParams = (LinearLayout.LayoutParams)getProText.getLayoutParams();
		proTextParams.setMargins(Util.scaleWidthPx(24, outMetrics), Util.scaleHeightPx(23, outMetrics), Util.scaleWidthPx(24, outMetrics), Util.scaleHeightPx(23, outMetrics));
		getProText.setLayoutParams(proTextParams);

		rightUpgradeButton.setOnClickListener(this);
		android.view.ViewGroup.LayoutParams paramsb2 = rightUpgradeButton.getLayoutParams();
		//Left and Right margin
		LinearLayout.LayoutParams optionTextParams = (LinearLayout.LayoutParams)rightUpgradeButton.getLayoutParams();
		optionTextParams.setMargins(Util.scaleWidthPx(6, outMetrics), 0, Util.scaleWidthPx(8, outMetrics), 0);
		rightUpgradeButton.setLayoutParams(optionTextParams);

		leftCancelButton.setOnClickListener(this);
		android.view.ViewGroup.LayoutParams paramsb1 = leftCancelButton.getLayoutParams();
		leftCancelButton.setLayoutParams(paramsb1);
		//Left and Right margin
		LinearLayout.LayoutParams cancelTextParams = (LinearLayout.LayoutParams)leftCancelButton.getLayoutParams();
		cancelTextParams.setMargins(Util.scaleWidthPx(6, outMetrics), 0, Util.scaleWidthPx(6, outMetrics), 0);
		leftCancelButton.setLayoutParams(cancelTextParams);

		getProLayout.setVisibility(View.VISIBLE);
		getProLayout.bringToFront();
	}

	public void showOverquotaPanel(){
		log("showOverquotaAlert");

		//Left and Right margin
		LinearLayout.LayoutParams proTextParams = (LinearLayout.LayoutParams)outSpaceTextFirst.getLayoutParams();
		proTextParams.setMargins(Util.scaleWidthPx(24, outMetrics), Util.scaleHeightPx(16, outMetrics), Util.scaleWidthPx(24, outMetrics), Util.scaleHeightPx(0, outMetrics));
		outSpaceTextFirst.setLayoutParams(proTextParams);

		//Left and Right margin
		LinearLayout.LayoutParams proTextParams2 = (LinearLayout.LayoutParams)outSpaceTextSecond.getLayoutParams();
		proTextParams2.setMargins(Util.scaleWidthPx(24, outMetrics), Util.scaleHeightPx(0, outMetrics), Util.scaleWidthPx(24, outMetrics), Util.scaleHeightPx(23, outMetrics));
		outSpaceTextSecond.setLayoutParams(proTextParams2);

		outSpaceButtonUpgrade.setOnClickListener(this);
		android.view.ViewGroup.LayoutParams paramsb2 = outSpaceButtonUpgrade.getLayoutParams();
		//Left and Right margin
		LinearLayout.LayoutParams optionTextParams = (LinearLayout.LayoutParams)outSpaceButtonUpgrade.getLayoutParams();
		optionTextParams.setMargins(Util.scaleWidthPx(6, outMetrics), 0, Util.scaleWidthPx(8, outMetrics), 0);
		outSpaceButtonUpgrade.setLayoutParams(optionTextParams);

		outSpaceButtonCancel.setOnClickListener(this);
		android.view.ViewGroup.LayoutParams paramsb1 = outSpaceButtonCancel.getLayoutParams();
		outSpaceButtonCancel.setLayoutParams(paramsb1);
		//Left and Right margin
		LinearLayout.LayoutParams cancelTextParams = (LinearLayout.LayoutParams)outSpaceButtonCancel.getLayoutParams();
		cancelTextParams.setMargins(Util.scaleWidthPx(6, outMetrics), 0, Util.scaleWidthPx(6, outMetrics), 0);
		outSpaceButtonCancel.setLayoutParams(cancelTextParams);

//		outSpaceButton.setOnClickListener(this);
//		android.view.ViewGroup.LayoutParams paramsb2 = outSpaceButton.getLayoutParams();
//		paramsb2.height = Util.scaleHeightPx(48, outMetrics);
//		outSpaceButton.setText(getString(R.string.my_account_upgrade_pro).toUpperCase(Locale.getDefault()));
////		paramsb2.width = Util.scaleWidthPx(73, outMetrics);
//		//Left and Right margin
//		LinearLayout.LayoutParams optionTextParams = (LinearLayout.LayoutParams)outSpaceButton.getLayoutParams();
//		optionTextParams.setMargins(Util.scaleWidthPx(6, outMetrics), 0, Util.scaleWidthPx(20, outMetrics), 0);
//		outSpaceButton.setLayoutParams(optionTextParams);

		outSpaceLayout.setVisibility(View.VISIBLE);
		outSpaceLayout.bringToFront();

		Runnable r = new Runnable() {

			@Override
			public void run() {
				log("BUTTON DISAPPEAR");
				log("altura: "+outSpaceLayout.getHeight());

				TranslateAnimation animTop = new TranslateAnimation(0, 0, 0, outSpaceLayout.getHeight());
				animTop.setDuration(4000);
				animTop.setFillAfter(true);
				outSpaceLayout.setAnimation(animTop);

				outSpaceLayout.setVisibility(View.GONE);
				outSpaceLayout.invalidate();
//				RelativeLayout.LayoutParams p = new RelativeLayout.LayoutParams(ViewGroup.LayoutParams.WRAP_CONTENT,ViewGroup.LayoutParams.WRAP_CONTENT);
//				p.addRule(RelativeLayout.ABOVE, R.id.buttons_layout);
//				listView.setLayoutParams(p);
			}
		};

		Handler handler = new Handler();
		handler.postDelayed(r,10000);
	}

	public void updateCancelSubscriptions(){
		log("updateCancelSubscriptions");
		if (cancelSubscription != null){
			cancelSubscription.setVisible(false);
		}
		if (myAccountInfo.getNumberOfSubscriptions() > 0){
			if (cancelSubscription != null){
				if (drawerItem == DrawerItem.ACCOUNT){
					if (maFLol != null){
						cancelSubscription.setVisible(true);
					}
				}
			}
		}
	}

	public void updateOfflineView(MegaOffline mOff){
		log("updateOfflineView");
		if(oFLol!=null){
			if(mOff==null){
				oFLol.refresh();
			}
			else{
				oFLol.refreshPaths(mOff);
			}
		}
	}

	public void updateContactsView(boolean contacts, boolean sentRequests, boolean receivedRequests){
		log("updateContactsView");

		if(contacts){
			log("Update Contacts Fragment");
			String cFTag = getFragmentTag(R.id.contact_tabs_pager, 0);
			cFLol = (ContactsFragmentLollipop) getSupportFragmentManager().findFragmentByTag(cFTag);
			if (cFLol != null){
				if (drawerItem == DrawerItem.CONTACTS){
					cFLol.updateView();
				}
			}
		}

		if(sentRequests){
			log("Update SentRequests Fragment");
			String cFTagSR = getFragmentTag(R.id.contact_tabs_pager, 1);
			sRFLol = (SentRequestsFragmentLollipop) getSupportFragmentManager().findFragmentByTag(cFTagSR);
			if (sRFLol != null){
				if (drawerItem == DrawerItem.CONTACTS){
					sRFLol.updateView();
				}
			}
		}

		if(receivedRequests){
			log("Update ReceivedRequest Fragment");
			String cFTagRR = getFragmentTag(R.id.contact_tabs_pager, 2);
			rRFLol = (ReceivedRequestsFragmentLollipop) getSupportFragmentManager().findFragmentByTag(cFTagRR);
			if (rRFLol != null){
				if (drawerItem == DrawerItem.CONTACTS){
					rRFLol.updateView();
				}
			}
		}
	}

	/*
	 * Handle processed upload intent
	 */
	public void onIntentProcessed(List<ShareInfo> infos) {
		log("onIntentProcessedLollipop");
//		List<ShareInfo> infos = filePreparedInfos;
		if (statusDialog != null) {
			try {
				statusDialog.dismiss();
			}
			catch(Exception ex){}
		}

		long parentHandle = -1;
		MegaNode parentNode = null;
		if (drawerItem == DrawerItem.CLOUD_DRIVE){
			parentHandle = fbFLol.getParentHandle();
			parentNode = megaApi.getNodeByHandle(parentHandle);
		}
		else if (drawerItem == DrawerItem.SHARED_ITEMS){
			int index = viewPagerShares.getCurrentItem();
			if(index==1){
				//OUTGOING
				String cFTag2 = getFragmentTag(R.id.shares_tabs_pager, 1);
				log("Tag: "+ cFTag2);
				outSFLol = (OutgoingSharesFragmentLollipop) getSupportFragmentManager().findFragmentByTag(cFTag2);
				if (outSFLol != null){
					parentHandleOutgoing = outSFLol.getParentHandle();
					parentNode = megaApi.getNodeByHandle(parentHandleOutgoing);
				}
			}
			else{
				//InCOMING
				String cFTag1 = getFragmentTag(R.id.shares_tabs_pager, 0);
				log("Tag: "+ cFTag1);
				inSFLol = (IncomingSharesFragmentLollipop) getSupportFragmentManager().findFragmentByTag(cFTag1);
				if (inSFLol != null){
					parentHandleIncoming = inSFLol.getParentHandle();
					parentNode = megaApi.getNodeByHandle(parentHandleIncoming);
				}
			}
		}
		else if(drawerItem == DrawerItem.ACCOUNT){
			if(infos!=null){
				for (ShareInfo info : infos) {
					String avatarPath = info.getFileAbsolutePath();
					if(avatarPath!=null){
						log("Chosen picture to change the avatar: "+avatarPath);
						File imgFile = new File(avatarPath);
//						String name = Util.getPhotoSyncName(imgFile.lastModified(), imgFile.getAbsolutePath());
						String newPath = null;
						if (getExternalCacheDir() != null){
							newPath = getExternalCacheDir().getAbsolutePath() + "/" + myAccountInfo.getMyUser().getEmail() + "Temp.jpg";
						}
						else{
							log("getExternalCacheDir() is NULL");
							newPath = getCacheDir().getAbsolutePath() + "/" + myAccountInfo.getMyUser().getEmail() + "Temp.jpg";
						}

						if(newPath!=null){
							File newFile = new File(newPath);
							log("NEW - the destination of the avatar is: "+newPath);
							if(newFile!=null){
								MegaUtilsAndroid.createAvatar(imgFile, newFile);
								String myAccountTag = getFragmentTag(R.id.my_account_tabs_pager, 0);
								maFLol = (MyAccountFragmentLollipop) getSupportFragmentManager().findFragmentByTag(myAccountTag);
								if(maFLol!=null){
									megaApi.setAvatar(newFile.getAbsolutePath(), maFLol);
								}

							}
							else{
								log("Error new path avatar!!");
							}
						}
						else{
							log("ERROR! Destination PATH is NULL");
						}


//						String newPath = Environment.getExternalStorageDirectory().getAbsolutePath() +"/"+ Util.profilePicDIR + "/"+name;
//						log("----NEW Name: "+newPath);
//						File newFile = new File(newPath);
//						MegaUtilsAndroid.createAvatar(imgFile, newFile);

					}
					else{
						log("The chosen avatar path is NULL");
					}
				}
			}
			else{
				log("infos is NULL");
			}
			return;
		}

		if(parentNode == null){
			Snackbar.make(fragmentContainer, getString(R.string.error_temporary_unavaible), Snackbar.LENGTH_LONG).show();
			return;
		}

		if (infos == null) {
			Snackbar.make(fragmentContainer, getString(R.string.upload_can_not_open), Snackbar.LENGTH_LONG).show();
		}
		else {
			Snackbar.make(fragmentContainer, getString(R.string.upload_began), Snackbar.LENGTH_LONG).show();
			for (ShareInfo info : infos) {
				Intent intent = new Intent(this, UploadService.class);
				intent.putExtra(UploadService.EXTRA_FILEPATH, info.getFileAbsolutePath());
				intent.putExtra(UploadService.EXTRA_NAME, info.getTitle());
				intent.putExtra(UploadService.EXTRA_PARENT_HASH, parentNode.getHandle());
				intent.putExtra(UploadService.EXTRA_SIZE, info.getSize());
				startService(intent);
			}
		}
	}


	@Override
	public void onRequestStart(MegaChatApiJava api, MegaChatRequest request) {
//		if (request.getType() == MegaChatRequest.TYPE_INITIALIZE){
//			MegaApiAndroid.setLoggerObject(new AndroidLogger());
////			MegaChatApiAndroid.setLoggerObject(new AndroidChatLogger());
//		}
	}

	@Override
	public void onRequestUpdate(MegaChatApiJava api, MegaChatRequest request) {

	}

	@Override
	public void onRequestFinish(MegaChatApiJava api, MegaChatRequest request, MegaChatError e) {
		log("onRequestFinish(CHAT)");

		if(request.getType() == MegaChatRequest.TYPE_TRUNCATE_HISTORY){
			log("Truncate history request finisf!!!");
			if(e.getErrorCode()==MegaChatError.ERROR_OK){
				showSnackbar(getString(R.string.clear_history_success));
			}
			else{
				showSnackbar(getString(R.string.clear_history_error));
				log("Error clearing history: "+e.getErrorString());
			}
		}
		else if(request.getType() == MegaChatRequest.TYPE_CREATE_CHATROOM){
			log("Create chat request finish!!!");
			if(e.getErrorCode()==MegaChatError.ERROR_OK){
				log("Chat CREATEDD!!!");

				//Update chat view
				if(rChatFL!=null){
//					rChatFL.setChats();
				}

				log("open new chat");
				Intent intent = new Intent(this, ChatActivityLollipop.class);
				intent.setAction(Constants.ACTION_CHAT_NEW);
				intent.putExtra("CHAT_ID", request.getChatHandle());
				this.startActivity(intent);

//				log("open new chat");
//				Intent intent = new Intent(this, ChatActivityLollipop.class);
//				intent.setAction(Constants.ACTION_CHAT_NEW);
//				String myMail = getMyAccountInfo().getMyUser().getEmail();
//				intent.putExtra("CHAT_ID", request.getChatHandle());
//				intent.putExtra("MY_MAIL", myMail);
//
//				boolean isGroup = request.getFlag();
//				if(isGroup){
//					log("GROUP");
//					MegaChatPeerList list = request.getMegaChatPeerList();
//					log("Size: "+list.size());
//
//				}
//				else{
//					log("NOT group");
//				}
//
//				this.startActivity(intent);
			}
			else{
				log("EEEERRRRROR WHEN CREATING CHAT " + e.getErrorString());
				showSnackbar(getString(R.string.create_chat_error));
			}
		}
		else if(request.getType() == MegaChatRequest.TYPE_REMOVE_FROM_CHATROOM){
			log("remove from chat finish!!!");
			if(e.getErrorCode()==MegaChatError.ERROR_OK){
				//Update chat view
//				if(rChatFL!=null){
//					rChatFL.setChats();
//				}
			}
			else{
				log("EEEERRRRROR WHEN leaving CHAT " + e.getErrorString());
				showSnackbar(getString(R.string.leave_chat_error));
			}
		}
		else if (request.getType() == MegaChatRequest.TYPE_CONNECT){
			if(e.getErrorCode()==MegaChatError.ERROR_OK){
				log("Connected to chat!: statusToConnect: "+statusToConnect);
				megaChatApi.setOnlineStatus(statusToConnect, this);
			}
			else{
				log("EEEERRRRROR WHEN CONNECTING " + e.getErrorString());
//				showSnackbar(getString(R.string.chat_connection_error));
			}
		}
		else if (request.getType() == MegaChatRequest.TYPE_DISCONNECT){
			if(e.getErrorCode()==MegaChatError.ERROR_OK){
				log("DISConnected from chat!");
			}
			else{
				log("EEEERRRRROR WHEN DISCONNECTING " + e.getErrorString());
			}
		}
		else if (request.getType() == MegaChatRequest.TYPE_LOGOUT){
//            loginLoggingIn.setVisibility(View.GONE);
//            loginLogin.setVisibility(View.VISIBLE);
//            scrollView.setBackgroundColor(getResources().getColor(R.color.background_create_account));
//            loginDelimiter.setVisibility(View.VISIBLE);
//            loginCreateAccount.setVisibility(View.VISIBLE);
//            queryingSignupLinkText.setVisibility(View.GONE);
//            confirmingAccountText.setVisibility(View.GONE);
//            generatingKeysText.setVisibility(View.GONE);
//            loggingInText.setVisibility(View.GONE);
//            fetchingNodesText.setVisibility(View.GONE);
//            prepareNodesText.setVisibility(View.GONE);
//            initizalizingChatText.setVisibility(View.GONE);
//            serversBusyText.setVisibility(View.GONE);

			megaChatApi = null;
			((MegaApplication) ((Activity)context).getApplication()).disableMegaChatApi();
			Util.resetAndroidLogger();
		}
		else if(request.getType() == MegaChatRequest.TYPE_SET_ONLINE_STATUS){
			if(e.getErrorCode()==MegaChatError.ERROR_OK){
				log("Status changed to: "+request.getNumber());
				int status = (int) request.getNumber();
				switch(status){
					case MegaChatApi.STATUS_ONLINE:{
						showSnackbar(getString(R.string.changing_status_to_online_success));
						dbH.setStatusChat(MegaChatApi.STATUS_ONLINE+"");
						break;
					}
					case MegaChatApi.STATUS_AWAY:{
						showSnackbar(getString(R.string.changing_status_to_invisible_success));
						dbH.setStatusChat(MegaChatApi.STATUS_AWAY+"");
						break;
					}
					case MegaChatApi.STATUS_OFFLINE:{
						showSnackbar(getString(R.string.changing_status_to_offline_success));
						dbH.setStatusChat(MegaChatApi.STATUS_OFFLINE+"");
						megaChatApi.disconnect(this);
						break;
					}
				}
				if(sttFLol!=null){
					if(sttFLol.isAdded()){
						sttFLol.verifyStatusChat(status);
					}
				}
			}
			else{
				log("EEEERRRRROR WHEN TYPE_SET_ONLINE_STATUS " + e.getErrorString());
				showSnackbar(getString(R.string.changing_status_error));
			}
		}
		else if(request.getType() == MegaChatRequest.TYPE_LOGOUT){
			if(e.getErrorCode()==MegaChatError.ERROR_OK){
				log("Logout from chat");
				megaChatApi = null;
				((MegaApplication) getApplication()).disableMegaChatApi();
				Util.resetAndroidLogger();
			}
			else{
				log("ERROR logout CHAT " + e.getErrorString());
			}
		}
	}

	@Override
	public void onRequestTemporaryError(MegaChatApiJava api, MegaChatRequest request, MegaChatError e) {

	}

	@Override
	public void onRequestStart(MegaApiJava api, MegaRequest request) {
		log("onRequestStart: " + request.getRequestString());
	}

	@Override
	public void onRequestUpdate(MegaApiJava api, MegaRequest request) {
		log("onRequestUpdate: " + request.getRequestString());
	}

	@SuppressLint("NewApi") @Override
	public void onRequestFinish(MegaApiJava api, MegaRequest request, MegaError e) {
		log("onRequestFinish: " + request.getRequestString());

		if (request.getType() == MegaRequest.TYPE_FETCH_NODES){
			log("fecthnodes request finished");
		}
		else if (request.getType() == MegaRequest.TYPE_CREDIT_CARD_CANCEL_SUBSCRIPTIONS){
			if (e.getErrorCode() == MegaError.API_OK){
				Snackbar.make(fragmentContainer, getString(R.string.cancel_subscription_ok), Snackbar.LENGTH_LONG).show();
			}
			else{
				Snackbar.make(fragmentContainer, getString(R.string.cancel_subscription_error), Snackbar.LENGTH_LONG).show();
			}
			megaApi.creditCardQuerySubscriptions(myAccountInfo);
		}
		else if (request.getType() == MegaRequest.TYPE_LOGOUT){
			log("logout finished");

			if(megaChatApi!=null){
				megaChatApi.logout(null);
			}

			Intent tourIntent = new Intent(this, LoginActivityLollipop.class);
			startActivity(tourIntent);
			finish();

//			if (recentChatsFragmentLollipopListener != null){
//				log("remove chatlistener");
//				megaChatApi.removeChatListener(recentChatsFragmentLollipopListener);
//			}
//
//			megaChatApi.logout(this);

//			if (request.getType() == MegaRequest.TYPE_LOGOUT){
//				log("type_logout");
//				if (e.getErrorCode() == MegaError.API_ESID){
//					log("calling ManagerActivityLollipop.logout");
//					MegaApiAndroid megaApi = app.getMegaApi();
//					ManagerActivityLollipop.logout(managerActivity, app, megaApi, false);
//				}
//			}
		}
		else if(request.getType() == MegaRequest.TYPE_QUERY_RECOVERY_LINK) {
			log("TYPE_GET_RECOVERY_LINK");
			if (e.getErrorCode() == MegaError.API_OK){
				String url = request.getLink();
				log("cancel account url");
				String myEmail = request.getEmail();
				if(myEmail!=null){
					if(myEmail.equals(myAccountInfo.getMyUser().getEmail())){
						log("The email matchs!!!");
						showDialogInsertPassword(url, true);
					}
					else{
						log("Not logged with the correct account");
						log(e.getErrorString() + "___" + e.getErrorCode());
						Util.showAlert(this, getString(R.string.error_not_logged_with_correct_account), getString(R.string.general_error_word));
					}
				}
				else{
					log("My email is NULL in the request");
				}
			}
			else if(e.getErrorCode() == MegaError.API_EEXPIRED){
				log("Error expired link");
				log(e.getErrorString() + "___" + e.getErrorCode());
				Util.showAlert(this, getString(R.string.cancel_link_expired), getString(R.string.general_error_word));
			}
			else{
				log("Error when asking for recovery pass link");
				log(e.getErrorString() + "___" + e.getErrorCode());
				Util.showAlert(this, getString(R.string.email_verification_text_error), getString(R.string.general_error_word));
			}
		}
		else if (request.getType() == MegaRequest.TYPE_REMOVE_CONTACT){

			if (e.getErrorCode() == MegaError.API_OK){
				Snackbar.make(fragmentContainer, getString(R.string.context_contact_removed), Snackbar.LENGTH_LONG).show();
			}
			else{
				log("Error deleting contact");
				Snackbar.make(fragmentContainer, getString(R.string.context_contact_not_removed), Snackbar.LENGTH_LONG).show();
			}
			updateContactsView(true, false, false);
		}
		else if (request.getType() == MegaRequest.TYPE_INVITE_CONTACT){
			log("MegaRequest.TYPE_INVITE_CONTACT finished: "+request.getNumber());

			try {
				statusDialog.dismiss();
			}
			catch (Exception ex) {}


			if(request.getNumber()==MegaContactRequest.INVITE_ACTION_REMIND){
				showSnackbar(getString(R.string.context_contact_invitation_resent));
			}
			else{
				if (e.getErrorCode() == MegaError.API_OK){
					log("OK INVITE CONTACT: "+request.getEmail());
					if(request.getNumber()==MegaContactRequest.INVITE_ACTION_ADD)
					{
						showSnackbar(getString(R.string.context_contact_request_sent, request.getEmail()));
					}
					else if(request.getNumber()==MegaContactRequest.INVITE_ACTION_DELETE)
					{
						showSnackbar(getString(R.string.context_contact_invitation_deleted));
					}
				}
				else{
					log("Code: "+e.getErrorString());
					if(e.getErrorCode()==MegaError.API_EEXIST)
					{
						showSnackbar(getString(R.string.context_contact_already_exists, request.getEmail()));
					}
					else{
						showSnackbar(getString(R.string.general_error));
					}
					log("ERROR: " + e.getErrorCode() + "___" + e.getErrorString());
				}
			}
		}
		else if (request.getType() == MegaRequest.TYPE_REPLY_CONTACT_REQUEST){
			log("MegaRequest.TYPE_REPLY_CONTACT_REQUEST finished: "+request.getType());

			if (e.getErrorCode() == MegaError.API_OK){
				showSnackbar(getString(R.string.context_invitacion_reply));
				if(request.getNumber()==MegaContactRequest.REPLY_ACTION_ACCEPT){
					log("I've accepted the invitation");

					MegaContactRequest contactRequest = megaApi.getContactRequestByHandle(request.getNodeHandle());
					log("Handle of the rquest: "+request.getNodeHandle());
					if(contactRequest!=null){
						log("Source: "+contactRequest.getSourceEmail());
						//Get the data of the user (avatar and name)
						MegaContact contactDB = dbH.findContactByEmail(contactRequest.getSourceEmail());
						if(contactDB==null){
							log("The contact: "+contactRequest.getSourceEmail()+" not found! Will be added to DB!");
							cC.addContactDB(contactRequest.getSourceEmail());
						}
						//Update view to get avatar
						String cFTag = getFragmentTag(R.id.contact_tabs_pager, 0);
						cFLol = (ContactsFragmentLollipop) getSupportFragmentManager().findFragmentByTag(cFTag);
						if (cFLol != null){
							cFLol.updateView();
						}
					}
					else{
						log("ContactRequest is NULL");
					}
				}
			}
			else{
				showSnackbar(getString(R.string.general_error));
			}
		}
		else if (request.getType() == MegaRequest.TYPE_MOVE){
			try {
				statusDialog.dismiss();
			}
			catch (Exception ex) {}


			if (e.getErrorCode() == MegaError.API_OK){
//				Toast.makeText(this, getString(R.string.context_correctly_moved), Toast.LENGTH_LONG).show();
				if (drawerItem == DrawerItem.CLOUD_DRIVE){
					if (moveToRubbish){
						//Update both tabs
        				//Rubbish bin
        				if (rbFLol != null){
							ArrayList<MegaNode> nodes;
							if(rbFLol.getParentHandle()==-1){
								nodes = megaApi.getChildren(megaApi.getNodeByHandle(megaApi.getRubbishNode().getHandle()), orderCloud);
							}
							else{
								nodes = megaApi.getChildren(megaApi.getNodeByHandle(rbFLol.getParentHandle()), orderCloud);
							}
    						rbFLol.setNodes(nodes);
    						rbFLol.getRecyclerView().invalidate();
            			}

        				//Cloud Drive
        				if (fbFLol != null){
							ArrayList<MegaNode> nodes;
							if(fbFLol.getParentHandle()==-1){
								nodes = megaApi.getChildren(megaApi.getNodeByHandle(megaApi.getRootNode().getHandle()), orderCloud);
							}
							else{
								nodes = megaApi.getChildren(megaApi.getNodeByHandle(fbFLol.getParentHandle()), orderCloud);
							}
    						fbFLol.setNodes(nodes);
    						fbFLol.getRecyclerView().invalidate();
        				}
					}
					else{
						log("Not moved to rubbish");
						int index = viewPagerCDrive.getCurrentItem();
	        			log("----------------------------------------INDEX: "+index);
	        			if(index==1){
	        				//Rubbish bin
	        				String cFTag = getFragmentTag(R.id.cloud_drive_tabs_pager, 1);
	        				rbFLol = (RubbishBinFragmentLollipop) getSupportFragmentManager().findFragmentByTag(cFTag);
	        				if (rbFLol != null){
								ArrayList<MegaNode> nodes;
								if(rbFLol.getParentHandle()==-1){
									nodes = megaApi.getChildren(megaApi.getNodeByHandle(megaApi.getRubbishNode().getHandle()), orderCloud);
								}
								else{
									nodes = megaApi.getChildren(megaApi.getNodeByHandle(rbFLol.getParentHandle()), orderCloud);
								}
	    						rbFLol.setNodes(nodes);
	    						rbFLol.getRecyclerView().invalidate();
	            			}
	        			}
	        			else{
	        				//Cloud Drive
	        				String cFTag = getFragmentTag(R.id.cloud_drive_tabs_pager, 0);
	        				fbFLol = (FileBrowserFragmentLollipop) getSupportFragmentManager().findFragmentByTag(cFTag);
	        				if (fbFLol != null){
								ArrayList<MegaNode> nodes;
								if(fbFLol.getParentHandle()==-1){
									nodes = megaApi.getChildren(megaApi.getNodeByHandle(megaApi.getRootNode().getHandle()), orderCloud);
								}
								else{
									nodes = megaApi.getChildren(megaApi.getNodeByHandle(fbFLol.getParentHandle()), orderCloud);
								}
	    						log("nodes: "+nodes.size());
								fbFLol.setNodes(nodes);
	    						fbFLol.getRecyclerView().invalidate();
	        				}
							else{
								log("FileBrowser is NULL after move");
							}
	        			}
					}
				}
				else if (drawerItem == DrawerItem.INBOX){
					if (iFLol != null){
//							ArrayList<MegaNode> nodes = megaApi.getChildren(megaApi.getNodeByHandle(iFLol.getParentHandle()), orderGetChildren);
//							rbFLol.setNodes(nodes);
						iFLol.refresh();
						if (moveToRubbish){
							//Refresh Rubbish Fragment
							String cFTagRb = getFragmentTag(R.id.cloud_drive_tabs_pager, 1);
	        				rbFLol = (RubbishBinFragmentLollipop) getSupportFragmentManager().findFragmentByTag(cFTagRb);
	        				if (rbFLol != null){
	        					ArrayList<MegaNode> nodes = megaApi.getChildren(megaApi.getNodeByHandle(rbFLol.getParentHandle()), orderCloud);
	    						rbFLol.setNodes(nodes);
	    						rbFLol.getRecyclerView().invalidate();
	            			}
						}
						else{
							//Refresh Cloud Drive
							String cFTag = getFragmentTag(R.id.cloud_drive_tabs_pager, 0);
	        				fbFLol = (FileBrowserFragmentLollipop) getSupportFragmentManager().findFragmentByTag(cFTag);
	        				if (fbFLol != null){
								ArrayList<MegaNode> nodes;
								if(fbFLol.getParentHandle()==-1){
									nodes = megaApi.getChildren(megaApi.getNodeByHandle(megaApi.getRootNode().getHandle()), orderCloud);
								}
								else{
									nodes = megaApi.getChildren(megaApi.getNodeByHandle(fbFLol.getParentHandle()), orderCloud);
								}
	    						fbFLol.setNodes(nodes);
	    						fbFLol.getRecyclerView().invalidate();
	        				}
						}
					}
				}
				else if (drawerItem == DrawerItem.SHARED_ITEMS){
					String sharesTag = getFragmentTag(R.id.shares_tabs_pager, 0);
    				inSFLol = (IncomingSharesFragmentLollipop) getSupportFragmentManager().findFragmentByTag(sharesTag);
					if (inSFLol != null){
						//TODO: ojo con los hijos
//							ArrayList<MegaNode> nodes = megaApi.getChildren(megaApi.getNodeByHandle(inSFLol.getParentHandle()), orderGetChildren);
//							inSFLol.setNodes(nodes);
						inSFLol.getRecyclerView().invalidate();
					}
	    			sharesTag = getFragmentTag(R.id.shares_tabs_pager, 1);
	        		outSFLol = (OutgoingSharesFragmentLollipop) getSupportFragmentManager().findFragmentByTag(sharesTag);
					if (outSFLol != null){
						//TODO: ojo con los hijos
//							ArrayList<MegaNode> nodes = megaApi.getChildren(megaApi.getNodeByHandle(outSFLol.getParentHandle()), orderGetChildren);
//							inSFLol.setNodes(nodes);
						outSFLol.getRecyclerView().invalidate();
					}

					if (moveToRubbish){
						//Refresh Rubbish Fragment
						String cFTagRb = getFragmentTag(R.id.cloud_drive_tabs_pager, 1);
        				rbFLol = (RubbishBinFragmentLollipop) getSupportFragmentManager().findFragmentByTag(cFTagRb);
        				if (rbFLol != null){
        					ArrayList<MegaNode> nodes = megaApi.getChildren(megaApi.getNodeByHandle(rbFLol.getParentHandle()), orderCloud);
    						rbFLol.setNodes(nodes);
    						rbFLol.getRecyclerView().invalidate();
            			}
					}
					else{
						//Refresh Cloud Drive
						String cFTag = getFragmentTag(R.id.cloud_drive_tabs_pager, 0);
        				fbFLol = (FileBrowserFragmentLollipop) getSupportFragmentManager().findFragmentByTag(cFTag);
        				if (fbFLol != null){
							ArrayList<MegaNode> nodes;
							if(fbFLol.getParentHandle()==-1){
								nodes = megaApi.getChildren(megaApi.getNodeByHandle(megaApi.getRootNode().getHandle()), orderCloud);
							}
							else{
								nodes = megaApi.getChildren(megaApi.getNodeByHandle(fbFLol.getParentHandle()), orderCloud);
							}
    						fbFLol.setNodes(nodes);
    						fbFLol.getRecyclerView().invalidate();
        				}
					}
				}
				else if (drawerItem == DrawerItem.SAVED_FOR_OFFLINE){
					if (oFLol != null){
//							ArrayList<MegaNode> nodes = megaApi.getChildren(megaApi.getNodeByHandle(iFLol.getParentHandle()), orderGetChildren);
//							rbFLol.setNodes(nodes);
						oFLol.refreshPaths();
						//Refresh Cloud Drive
						String cFTag = getFragmentTag(R.id.cloud_drive_tabs_pager, 0);
        				fbFLol = (FileBrowserFragmentLollipop) getSupportFragmentManager().findFragmentByTag(cFTag);
        				if (fbFLol != null){
							ArrayList<MegaNode> nodes;
							if(fbFLol.getParentHandle()==-1){
								nodes = megaApi.getChildren(megaApi.getNodeByHandle(megaApi.getRootNode().getHandle()), orderCloud);
							}
							else{
								nodes = megaApi.getChildren(megaApi.getNodeByHandle(fbFLol.getParentHandle()), orderCloud);
							}
    						fbFLol.setNodes(nodes);
    						fbFLol.getRecyclerView().invalidate();
        				}
					}
				}
			}
			else{
				log("MOVE ERROR "+e.getErrorString());
			}
			if (moveToRubbish){
				if (e.getErrorCode() == MegaError.API_OK){
					showSnackbar(getString(R.string.context_correctly_moved_to_rubbish));
				}
				else{
					showSnackbar(getString(R.string.context_no_moved));
				}
				log("SINGLE move to rubbish request finished");
			}
			else{
				if (e.getErrorCode() == MegaError.API_OK){
					showSnackbar(getString(R.string.context_correctly_moved));
				}
				else{
					showSnackbar(getString(R.string.context_no_moved));
				}

				log("SINGLE move nodes request finished");
			}
		}
		else if (request.getType() == MegaRequest.TYPE_PAUSE_TRANSFERS){
			log("MegaRequest.TYPE_PAUSE_TRANSFERS");
			if (e.getErrorCode() == MegaError.API_OK) {

				if(megaApi.areTransfersPaused(MegaTransfer.TYPE_DOWNLOAD)||megaApi.areTransfersPaused(MegaTransfer.TYPE_UPLOAD)){
					log("show PLAY button");
					pauseTransfersMenuIcon.setVisible(false);
					playTransfersMenuIcon.setVisible(true);
					if (tFLol != null){
						tFLol.setPause(true);
					}
    			}
    			else{
    				log("show PAUSE button");
					pauseTransfersMenuIcon.setVisible(true);
					playTransfersMenuIcon.setVisible(false);
					if (tFLol != null){
						tFLol.setPause(false);
					}
    			}
			}
		}
		else if(request.getType() == MegaRequest.TYPE_CANCEL_TRANSFERS){
			log("MegaRequest.TYPE_CANCEL_TRANSFERS");
			//After cancelling all the transfers
			totalSizeToDownload = 0;
			//Hide Transfer ProgressBar
			if (fbFLol != null){
				fbFLol.hideProgressBar();
			}
			if (rbFLol != null){
				rbFLol.hideProgressBar();
			}
			if (iFLol != null){
				iFLol.hideProgressBar();
			}
			if (outSFLol != null){
				outSFLol.hideProgressBar();
			}
			if (inSFLol != null){
				inSFLol.hideProgressBar();
			}

			pauseTransfersMenuIcon.setVisible(false);
			playTransfersMenuIcon.setVisible(false);
		}
		else if (request.getType() == MegaRequest.TYPE_CANCEL_TRANSFER){
			log("one MegaRequest.TYPE_CANCEL_TRANSFER");
			//After cancelling ONE transfer
			if (e.getErrorCode() == MegaError.API_OK){
				tL = megaApi.getTransfers();
				if (tFLol != null){
					if (drawerItem == DrawerItem.TRANSFERS){
						tFLol.setTransfers(tL);
					}
				}
				//Update File Browser Fragment
				if (fbFLol != null){

					HashMap<Long, MegaTransfer> mTHash = new HashMap<Long, MegaTransfer>();
					for(int i=0; i<tL.size(); i++){

						MegaTransfer tempT = tL.get(i);
						if (tempT.getType() == MegaTransfer.TYPE_DOWNLOAD){
							long handleT = tempT.getNodeHandle();
							MegaNode nodeT = megaApi.getNodeByHandle(handleT);
							MegaNode parentT = megaApi.getParentNode(nodeT);

							if (parentT != null){
								if(parentT.getHandle() == this.parentHandleBrowser){
									mTHash.put(handleT,tempT);
								}
							}
						}
					}

					fbFLol.setTransfers(mTHash);
				}
			}
			supportInvalidateOptionsMenu();
		}
		else if (request.getType() == MegaRequest.TYPE_KILL_SESSION){
			log("requestFinish TYPE_KILL_SESSION"+MegaRequest.TYPE_REMOVE);
			if (e.getErrorCode() == MegaError.API_OK){
				log("success kill sessions");
				showSnackbar(getString(R.string.success_kill_all_sessions));
			}
			else
			{
				log("error when killing sessions: "+e.getErrorString());
				showSnackbar(getString(R.string.error_kill_all_sessions));
			}
		}
		else if (request.getType() == MegaRequest.TYPE_REMOVE){

			log("requestFinish "+MegaRequest.TYPE_REMOVE);
			if (e.getErrorCode() == MegaError.API_OK){
				if (statusDialog != null){
					if (statusDialog.isShowing()){
						try {
							statusDialog.dismiss();
						}
						catch (Exception ex) {}
					}
				}

				showSnackbar(getString(R.string.context_correctly_removed));
				if (drawerItem == DrawerItem.CLOUD_DRIVE){

					int index = viewPagerCDrive.getCurrentItem();
        			log("----------------------------------------INDEX: "+index);
        			if(index==1){
        				//Rubbish bin
        				String cFTag = getFragmentTag(R.id.cloud_drive_tabs_pager, 1);
        				rbFLol = (RubbishBinFragmentLollipop) getSupportFragmentManager().findFragmentByTag(cFTag);
        				if (rbFLol != null){
        					if (isClearRubbishBin){
    							isClearRubbishBin = false;
    							parentHandleRubbish = megaApi.getRubbishNode().getHandle();
    							rbFLol.setParentHandle(megaApi.getRubbishNode().getHandle());
    							ArrayList<MegaNode> nodes = megaApi.getChildren(megaApi.getRubbishNode(), orderCloud);
    							rbFLol.setNodes(nodes);
    							rbFLol.getRecyclerView().invalidate();
    							aB.setTitle(getString(R.string.section_rubbish_bin));
    							log("aB.setHomeAsUpIndicator_23");
    							aB.setHomeAsUpIndicator(R.drawable.ic_menu_white);
    							this.firstNavigationLevel = true;
    						}
    						else{
								ArrayList<MegaNode> nodes;
								if(rbFLol.getParentHandle()==-1){
									nodes = megaApi.getChildren(megaApi.getNodeByHandle(megaApi.getRubbishNode().getHandle()), orderCloud);
								}
								else{
									nodes = megaApi.getChildren(megaApi.getNodeByHandle(rbFLol.getParentHandle()), orderCloud);
								}
    							rbFLol.setNodes(nodes);
    							rbFLol.getRecyclerView().invalidate();
    						}
            			}
        			}
        			else{
        				//Cloud Drive
        				String cFTag = getFragmentTag(R.id.cloud_drive_tabs_pager, 0);
        				fbFLol = (FileBrowserFragmentLollipop) getSupportFragmentManager().findFragmentByTag(cFTag);
        				if (fbFLol != null){
        					ArrayList<MegaNode> nodes = megaApi.getChildren(megaApi.getNodeByHandle(fbFLol.getParentHandle()), orderCloud);
    						fbFLol.setNodes(nodes);
    						fbFLol.getRecyclerView().invalidate();
        				}
        			}
				}
			}
			else{
				showSnackbar(getString(R.string.context_no_removed));
			}
			log("remove request finished");
		}
		else if (request.getType() == MegaRequest.TYPE_EXPORT){
			log("export request finished");

			try {
				statusDialog.dismiss();
			}
			catch (Exception ex) {}

			if (e.getErrorCode() == MegaError.API_OK){

				if (isGetLink){
					final String link = request.getLink();
					MegaNode node = megaApi.getNodeByHandle(request.getNodeHandle());
					log("EXPIRATION DATE: "+node.getExpirationTime());
					if(isExpiredDateLink){
						log("change the expiration date");

						if(node.getExpirationTime()<=0){
							switchGetLink.setChecked(false);
							expiryDateButton.setVisibility(View.INVISIBLE);
						}
						else{
							switchGetLink.setChecked(true);
							java.text.DateFormat df = SimpleDateFormat.getDateInstance(SimpleDateFormat.MEDIUM, Locale.getDefault());
							Calendar cal = Util.calculateDateFromTimestamp(node.getExpirationTime());
							TimeZone tz = cal.getTimeZone();
							df.setTimeZone(tz);
							Date date = cal.getTime();
							String formattedDate = df.format(date);
							expiryDateButton.setText(formattedDate);
							expiryDateButton.setVisibility(View.VISIBLE);
						}
					}
					else{
						showGetLinkPanel(link, node.getExpirationTime());
					}
				}
				log("link: "+request.getLink());
			}
			else{
				log("Error: "+e.getErrorString());
				showSnackbar(getString(R.string.context_no_link));
			}
			isGetLink=false;
			isExpiredDateLink=false;
		}
		else if (request.getType() == MegaRequest.TYPE_RENAME){

			try {
				statusDialog.dismiss();
			}
			catch (Exception ex) {}

			if (e.getErrorCode() == MegaError.API_OK){
				showSnackbar(getString(R.string.context_correctly_renamed));
				if (drawerItem == DrawerItem.CLOUD_DRIVE){

					int index = viewPagerCDrive.getCurrentItem();
        			log("----------------------------------------INDEX: "+index);
        			if(index==0){
        		        //Cloud Drive
        				String cFTag = getFragmentTag(R.id.cloud_drive_tabs_pager, 0);
        				fbFLol = (FileBrowserFragmentLollipop) getSupportFragmentManager().findFragmentByTag(cFTag);
        				if (fbFLol != null){
							ArrayList<MegaNode> nodes;
							if(fbFLol.getParentHandle()==-1){
								nodes = megaApi.getChildren(megaApi.getNodeByHandle(megaApi.getRootNode().getHandle()), orderCloud);
							}
							else{
								nodes = megaApi.getChildren(megaApi.getNodeByHandle(fbFLol.getParentHandle()), orderCloud);
							}
    						fbFLol.setNodes(nodes);
    						fbFLol.getRecyclerView().invalidate();
    					}
        			}
				}
				else if (drawerItem == DrawerItem.INBOX){

					if (iFLol != null){
//						ArrayList<MegaNode> nodes = megaApi.getChildren(megaApi.getNodeByHandle(inSFLol.getParentHandle()), orderGetChildren);
						//TODO: ojo con los hijos
//						inSFLol.setNodes(nodes);
						iFLol.getRecyclerView().invalidate();
					}
				}
				else if (drawerItem == DrawerItem.SAVED_FOR_OFFLINE){

					if (oFLol != null){
//						ArrayList<MegaNode> nodes = megaApi.getChildren(megaApi.getNodeByHandle(inSFLol.getParentHandle()), orderGetChildren);
						//TODO: ojo con los hijos
//						inSFLol.setNodes(nodes);
						oFLol.getRecyclerView().invalidate();
					}
				}
				else if (drawerItem == DrawerItem.SHARED_ITEMS){
					String sharesTag = getFragmentTag(R.id.shares_tabs_pager, 0);
    				inSFLol = (IncomingSharesFragmentLollipop) getSupportFragmentManager().findFragmentByTag(sharesTag);
					if (inSFLol != null){
//						ArrayList<MegaNode> nodes = megaApi.getChildren(megaApi.getNodeByHandle(inSFLol.getParentHandle()), orderGetChildren);
						//TODO: ojo con los hijos
//						inSFLol.setNodes(nodes);
						inSFLol.getRecyclerView().invalidate();
					}
	    			sharesTag = getFragmentTag(R.id.shares_tabs_pager, 1);
	        		outSFLol = (OutgoingSharesFragmentLollipop) getSupportFragmentManager().findFragmentByTag(sharesTag);
					if (outSFLol != null){
//						ArrayList<MegaNode> nodes = megaApi.getChildren(megaApi.getNodeByHandle(inSFLol.getParentHandle()), orderGetChildren);
						//TODO: ojo con los hijos
//						inSFLol.setNodes(nodes);
						outSFLol.getRecyclerView().invalidate();
					}
				}
			}
			else{
				showSnackbar(getString(R.string.context_no_renamed));
			}
		}
		else if (request.getType() == MegaRequest.TYPE_COPY){
			log("TYPE_COPY");
			if(sendToInbox){
				log("sendToInbox: "+e.getErrorCode()+" "+e.getErrorString());
				setSendToInbox(false);
				if (e.getErrorCode() == MegaError.API_OK){
					log("OK");
					showSnackbar(getString(R.string.context_correctly_sent_node));
				}
				else if(e.getErrorCode()==MegaError.API_EOVERQUOTA){
					log("OVERQUOTA ERROR: "+e.getErrorCode());
					showOverquotaAlert();
				}
				else
				{
					log("NO SENT");
					showSnackbar(getString(R.string.context_no_sent_node));
				}
			}
			else{
				try {
					statusDialog.dismiss();
				}
				catch (Exception ex) {}

				if (e.getErrorCode() == MegaError.API_OK){
					log("Show snackbar!!!!!!!!!!!!!!!!!!!");
					showSnackbar(getString(R.string.context_correctly_copied));

					if (drawerItem == DrawerItem.CLOUD_DRIVE){

						int index = viewPagerCDrive.getCurrentItem();
	        			log("----------------------------------------INDEX: "+index);
	        			if(index==1){
	        				//Rubbish bin
	        				String cFTag = getFragmentTag(R.id.cloud_drive_tabs_pager, 1);
	        				rbFLol = (RubbishBinFragmentLollipop) getSupportFragmentManager().findFragmentByTag(cFTag);
	        				if (rbFLol != null){
								ArrayList<MegaNode> nodes = megaApi.getChildren(megaApi.getNodeByHandle(rbFLol.getParentHandle()), orderCloud);
								rbFLol.setNodes(nodes);
								rbFLol.getRecyclerView().invalidate();
							}
	        			}
	        			else{
	        				//Cloud Drive
	        				String cFTag = getFragmentTag(R.id.cloud_drive_tabs_pager, 0);
	        				fbFLol = (FileBrowserFragmentLollipop) getSupportFragmentManager().findFragmentByTag(cFTag);
	        				if (fbFLol != null){
								ArrayList<MegaNode> nodes = megaApi.getChildren(megaApi.getNodeByHandle(fbFLol.getParentHandle()), orderCloud);
								fbFLol.setNodes(nodes);
								fbFLol.getRecyclerView().invalidate();
							}
	        			}
					}
					else if (drawerItem == DrawerItem.INBOX){
						if (iFLol != null){
							iFLol.getRecyclerView().invalidate();
						}
					}
				}
				else{
					if(e.getErrorCode()==MegaError.API_EOVERQUOTA){
						log("OVERQUOTA ERROR: "+e.getErrorCode());
						showOverquotaAlert();
					}
					else
					{
						showSnackbar(getString(R.string.context_no_copied));
					}
				}
			}
		}
		else if (request.getType() == MegaRequest.TYPE_CREATE_FOLDER){
			try {
				statusDialog.dismiss();
			}
			catch (Exception ex) {}

			if (e.getErrorCode() == MegaError.API_OK){
				showSnackbar(getString(R.string.context_folder_created));
				if (fbFLol != null){
					if (drawerItem == DrawerItem.CLOUD_DRIVE){
						ArrayList<MegaNode> nodes = megaApi.getChildren(megaApi.getNodeByHandle(fbFLol.getParentHandle()), orderCloud);
						fbFLol.setNodes(nodes);
						fbFLol.getRecyclerView().invalidate();
					}
				}
			}
			else{
				log("TYPE_CREATE_FOLDER ERROR: "+e.getErrorCode()+" "+e.getErrorString());
				showSnackbar(getString(R.string.context_folder_no_created));
			}
		}
		else if (request.getType() == MegaRequest.TYPE_SHARE){
			try {
				statusDialog.dismiss();
				log("Dismiss");
			}
			catch (Exception ex) {log("Exception");}
			if (e.getErrorCode() == MegaError.API_OK){
				log("OK MegaRequest.TYPE_SHARE");
				if(request.getAccess()==MegaShare.ACCESS_UNKNOWN){
					showSnackbar(getString(R.string.context_remove_sharing));
				}
				else{
					showSnackbar(getString(R.string.context_correctly_shared));
				}
			}
			else{
//				log("ERROR MegaRequest.TYPE_SHARE: "+request.getEmail()+" : "+request.getName());
				if(request.getAccess()==MegaShare.ACCESS_UNKNOWN){
					showSnackbar(getString(R.string.context_no_removed_shared));
				}
				else{
					showSnackbar(getString(R.string.context_no_shared));
				}
			}
		}
		else if (request.getType() == MegaRequest.TYPE_SUBMIT_PURCHASE_RECEIPT){
			if (e.getErrorCode() == MegaError.API_OK){
				log("PURCHASE CORRECT!");
				drawerItem = DrawerItem.CLOUD_DRIVE;
				selectDrawerItemLollipop(drawerItem);
			}
			else{
				log("PURCHASE WRONG: " + e.getErrorString() + " (" + e.getErrorCode() + ")");
//				Snackbar.make(fragmentContainer, "PURCHASE WRONG: " + e.getErrorString() + " (" + e.getErrorCode() + ")", Snackbar.LENGTH_LONG).show();
			}
		}
		else if (request.getType() == MegaRequest.TYPE_CLEAN_RUBBISH_BIN){
			if (e.getErrorCode() == MegaError.API_OK){
				log("OK MegaRequest.TYPE_CLEAN_RUBBISH_BIN");
				showSnackbar(getString(R.string.rubbish_bin_emptied));
			}
			else{
				showSnackbar(getString(R.string.rubbish_bin_no_emptied));
			}
		}
		else if (request.getType() == MegaRequest.TYPE_REGISTER_PUSH_NOTIFICATION){
			if (e.getErrorCode() == MegaError.API_OK){
				log("FCM OK TOKEN MegaRequest.TYPE_REGISTER_PUSH_NOTIFICATION");
			}
			else{
				log("FCM ERROR TOKEN TYPE_REGISTER_PUSH_NOTIFICATION: " + e.getErrorCode() + "__" + e.getErrorString());
			}
		}
	}

	@Override
	public void onRequestTemporaryError(MegaApiJava api, MegaRequest request,
			MegaError e) {
		log("onRequestTemporaryError: " + request.getRequestString() + "__" + e.getErrorCode() + "__" + e.getErrorString());
	}

	@Override
	public void onUsersUpdate(MegaApiJava api, ArrayList<MegaUser> users) {
		log("onUsersUpdateLollipop-----------------------------------------------");

		if (users != null){
			log("users.size(): "+users.size());
			for(int i=0; i<users.size();i++){
				MegaUser user=users.get(i);

				if(user!=null){
					if(user.isOwnChange()>0){
						log("isOwnChange!!!: "+user.isOwnChange());
						continue;
					}
					log("NOT OWN change: "+user.isOwnChange());

					if (user.hasChanged(MegaUser.CHANGE_TYPE_FIRSTNAME)){
						log("The user: "+user.getEmail()+"changed his first name");
						if(user.getEmail().equals(megaApi.getMyUser().getEmail())){
							log("I change my first name");
							myAccountInfo.setFirstName(false);
							megaApi.getUserAttribute(user, MegaApiJava.USER_ATTR_FIRSTNAME, myAccountInfo);
						}
						else{
							myAccountInfo.setFirstName(false);
							megaApi.getUserAttribute(user, MegaApiJava.USER_ATTR_FIRSTNAME, new ContactNameListener(this));
						}
					}
					if (user.hasChanged(MegaUser.CHANGE_TYPE_LASTNAME)){
						log("The user: "+user.getEmail()+"changed his last name");
						if(user.getEmail().equals(megaApi.getMyUser().getEmail())){
							log("I change my last name");
							myAccountInfo.setLastName(false);
							megaApi.getUserAttribute(user, MegaApiJava.USER_ATTR_LASTNAME, myAccountInfo);
						}
						else{
							myAccountInfo.setLastName(false);
							megaApi.getUserAttribute(user, MegaApiJava.USER_ATTR_LASTNAME, new ContactNameListener(this));
						}
					}
					if (user.hasChanged(MegaUser.CHANGE_TYPE_AVATAR)){
						log("The user: "+user.getEmail()+"changed his AVATAR");

						File avatar = null;
						if (this.getExternalCacheDir() != null){
							avatar = new File(this.getExternalCacheDir().getAbsolutePath(), user.getEmail() + ".jpg");
						}
						else{
							avatar = new File(this.getCacheDir().getAbsolutePath(), user.getEmail() + ".jpg");
						}
						Bitmap bitmap = null;
						if (avatar.exists()){
							avatar.delete();
						}

						if(user.getEmail().equals(megaApi.getMyUser().getEmail())){
							log("I change my avatar");
							if (getExternalCacheDir() != null){
								String destinationPath = null;
								destinationPath = getExternalCacheDir().getAbsolutePath() + "/" + myAccountInfo.getMyUser().getEmail() + ".jpg";
								if(destinationPath!=null){
									log("The destination of the avatar is: "+destinationPath);
									megaApi.getUserAvatar(myAccountInfo.getMyUser(), destinationPath, myAccountInfo);
								}
								else{
									log("ERROR! Destination PATH is NULL");
								}
							}
							else{
								log("getExternalCacheDir() is NULL");
								megaApi.getUserAvatar(myAccountInfo.getMyUser(), getCacheDir().getAbsolutePath() + "/" + myAccountInfo.getMyUser().getEmail() + ".jpg", myAccountInfo);
							}
						}
						else{
							log("Update de ContactsFragment");
							String cFTag = getFragmentTag(R.id.contact_tabs_pager, 0);
							cFLol = (ContactsFragmentLollipop) getSupportFragmentManager().findFragmentByTag(cFTag);
							if (cFLol != null) {
								if (drawerItem == DrawerItem.CONTACTS) {
									cFLol.updateView();
								}
							}
						}
					}
					if (user.hasChanged(MegaUser.CHANGE_TYPE_EMAIL)){
						log("CHANGE_TYPE_EMAIL");
						if(user.getEmail().equals(megaApi.getMyUser().getEmail())){
							log("I change my mail");
							nVEmail.setText(user.getEmail());
						}
						else{
							log("The contact: "+user.getHandle()+" changes the mail: "+user.getEmail());
							if(dbH.findContactByHandle(String.valueOf(user.getHandle()))==null){
								log("The contact NOT exists -> DB inconsistency! -> Clear!");
								if (dbH.getContactsSize() != megaApi.getContacts().size()){
									dbH.clearContacts();
									FillDBContactsTask fillDBContactsTask = new FillDBContactsTask(this);
									fillDBContactsTask.execute();
								}
							}
							else{
								log("The contact already exists -> update");
								dbH.setContactMail(user.getHandle(),user.getEmail());
							}
						}
					}
				}
				else{
					log("Continue...");
					continue;
				}
			}
		}
	}

	@Override
	public void onNodesUpdate(MegaApiJava api, ArrayList<MegaNode> updatedNodes) {
		log("onNodesUpdateLollipop");
		try {
			statusDialog.dismiss();
		}
		catch (Exception ex) {}

		if (drawerItem == DrawerItem.CLOUD_DRIVE){
			log("DrawerItem.CLOUD_DRIVE");

			if(viewPagerCDrive!=null) {
				int index = viewPagerCDrive.getCurrentItem();
				log("Fragment Index: " + index);
				if (index == 1) {
					log("Rubbish bin shown");
					String cloudTag = getFragmentTag(R.id.cloud_drive_tabs_pager, 0);
					fbFLol = (FileBrowserFragmentLollipop) getSupportFragmentManager().findFragmentByTag(cloudTag);
					if (fbFLol != null){
						log("FileBrowser is not NULL");
						ArrayList<MegaNode> nodes;
						if(parentHandleBrowser==-1||parentHandleBrowser==megaApi.getRootNode().getHandle()){
							nodes = megaApi.getChildren(megaApi.getRootNode(), orderCloud);
						}
						else{
							nodes = megaApi.getChildren(megaApi.getNodeByHandle(fbFLol.getParentHandle()), orderCloud);
						}
						fbFLol.setNodes(nodes);
						fbFLol.setContentText();
						fbFLol.getRecyclerView().invalidate();
					}

					String rubbishTag = getFragmentTag(R.id.cloud_drive_tabs_pager, 1);
					rbFLol = (RubbishBinFragmentLollipop) getSupportFragmentManager().findFragmentByTag(rubbishTag);
					if (rbFLol != null){
						if (isClearRubbishBin){
							isClearRubbishBin = false;
							parentHandleRubbish = megaApi.getRubbishNode().getHandle();
							aB.setTitle(getString(R.string.section_rubbish_bin));
							log("aB.setHomeAsUpIndicator_24");
							aB.setHomeAsUpIndicator(R.drawable.ic_menu_white);
							this.firstNavigationLevel = true;

							ArrayList<MegaNode> nodes;
							if(rbFLol.getParentHandle()==-1){
								nodes = megaApi.getChildren(megaApi.getNodeByHandle(megaApi.getRubbishNode().getHandle()), orderCloud);
							}
							else{
								nodes = megaApi.getChildren(megaApi.getNodeByHandle(rbFLol.getParentHandle()), orderCloud);
							}
							rbFLol.setParentHandle(megaApi.getRubbishNode().getHandle());
							rbFLol.setNodes(nodes);
							rbFLol.getRecyclerView().invalidate();

						}
						else{

							ArrayList<MegaNode> nodes;
							if(rbFLol.getParentHandle()==-1){
								nodes = megaApi.getChildren(megaApi.getNodeByHandle(megaApi.getRubbishNode().getHandle()), orderCloud);
							}
							else{
								nodes = megaApi.getChildren(megaApi.getNodeByHandle(rbFLol.getParentHandle()), orderCloud);
							}
							rbFLol.setNodes(nodes);
							rbFLol.setContentText();
							rbFLol.getRecyclerView().invalidate();

						}
					}
				}
				else {
					//Cloud Drive TAB
					log("Cloud drive shown");

					String rubbishTag = getFragmentTag(R.id.cloud_drive_tabs_pager, 1);
					rbFLol = (RubbishBinFragmentLollipop) getSupportFragmentManager().findFragmentByTag(rubbishTag);
					if (rbFLol != null){
						if (isClearRubbishBin){
							isClearRubbishBin = false;
							parentHandleRubbish = megaApi.getRubbishNode().getHandle();
							aB.setTitle(getString(R.string.section_rubbish_bin));
							log("aB.setHomeAsUpIndicator_24");
							aB.setHomeAsUpIndicator(R.drawable.ic_menu_white);
							this.firstNavigationLevel = true;

							ArrayList<MegaNode> nodes = megaApi.getChildren(megaApi.getRubbishNode(), orderCloud);
							rbFLol.setParentHandle(megaApi.getRubbishNode().getHandle());
							rbFLol.setNodes(nodes);
							rbFLol.getRecyclerView().invalidate();

						}
						else{
							log("NOT clearRubbish");
							ArrayList<MegaNode> nodes;
							if(parentHandleRubbish==-1||parentHandleRubbish==megaApi.getRubbishNode().getHandle()){
								nodes = megaApi.getChildren(megaApi.getRubbishNode(), orderCloud);
							}
							else{
								nodes = megaApi.getChildren(megaApi.getNodeByHandle(parentHandleRubbish), orderCloud);
							}
							if(nodes!=null){
								rbFLol.setNodes(nodes);
								rbFLol.setContentText();
								rbFLol.getRecyclerView().invalidate();
							}
						}
					}

					String cloudTag = getFragmentTag(R.id.cloud_drive_tabs_pager, 0);
					fbFLol = (FileBrowserFragmentLollipop) getSupportFragmentManager().findFragmentByTag(cloudTag);
					if (fbFLol != null){
						log("FileBrowser is not NULL");
						ArrayList<MegaNode> nodes;
						if(parentHandleBrowser==-1||parentHandleBrowser==megaApi.getRootNode().getHandle()){
							nodes = megaApi.getChildren(megaApi.getRootNode(), orderCloud);
						}
						else{
							nodes = megaApi.getChildren(megaApi.getNodeByHandle(fbFLol.getParentHandle()), orderCloud);
						}
						if(nodes!=null){
							fbFLol.setNodes(nodes);
							fbFLol.setContentText();
							fbFLol.getRecyclerView().invalidate();
						}
					}
				}
			}
		}
		else if (drawerItem == DrawerItem.SEARCH){
			log("SEARCH shown");
			if (sFLol != null){
				sFLol.refresh();
			}
		}
		else if (drawerItem == DrawerItem.INBOX){
			log("INBOX shown");
			if (iFLol != null){
				iFLol.refresh();
//				iFLol.getListView().invalidateViews();
			}
		}

		else if (drawerItem == DrawerItem.SHARED_ITEMS){
			int index = viewPagerShares.getCurrentItem();
			if(index==1){
				//OUTGOING
				String cFTag2 = getFragmentTag(R.id.shares_tabs_pager, 1);
				log("DrawerItem.SHARED_ITEMS Tag: "+ cFTag2);
				outSFLol = (OutgoingSharesFragmentLollipop) getSupportFragmentManager().findFragmentByTag(cFTag2);
				if (outSFLol != null){
					MegaNode node = megaApi.getNodeByHandle(parentHandleOutgoing);
					if (node != null){
						outSFLol.setNodes(megaApi.getChildren(node, orderOthers));
						aB.setTitle(node.getName());
						log("indicator_arrow_back_888");
    					aB.setHomeAsUpIndicator(R.drawable.ic_arrow_back_white);
    					firstNavigationLevel = false;
					}
					else{
						outSFLol.refresh();
						aB.setTitle(getResources().getString(R.string.section_shared_items));
						log("aB.setHomeAsUpIndicator_26");
    					aB.setHomeAsUpIndicator(R.drawable.ic_menu_white);
    					firstNavigationLevel = true;
					}
				}
			}
			else{
				//InCOMING
				String cFTag1 = getFragmentTag(R.id.shares_tabs_pager, 0);
				log("DrawerItem.SHARED_ITEMS Tag Incoming: "+ cFTag1);
				inSFLol = (IncomingSharesFragmentLollipop) getSupportFragmentManager().findFragmentByTag(cFTag1);
				if (inSFLol != null){
					MegaNode node = megaApi.getNodeByHandle(parentHandleIncoming);
					if (node != null){
						inSFLol.setNodes(megaApi.getChildren(node, orderOthers));
						aB.setTitle(node.getName());
						log("indicator_arrow_back_889");
    					aB.setHomeAsUpIndicator(R.drawable.ic_arrow_back_white);
    					firstNavigationLevel = false;
					}
					else{
						inSFLol.findNodes();
						aB.setTitle(getResources().getString(R.string.section_shared_items));
						log("aB.setHomeAsUpIndicator_28");
    					aB.setHomeAsUpIndicator(R.drawable.ic_menu_white);
    					firstNavigationLevel = true;
					}
				}
			}
		}
		else if (drawerItem == DrawerItem.CAMERA_UPLOADS){
			if (cuFL != null){
				if(cuFL.isAdded()){
					long cameraUploadHandle = cuFL.getPhotoSyncHandle();
					MegaNode nps = megaApi.getNodeByHandle(cameraUploadHandle);
					log("cameraUploadHandle: " + cameraUploadHandle);
					if (nps != null){
						log("nps != null");
						ArrayList<MegaNode> nodes = megaApi.getChildren(nps, MegaApiJava.ORDER_MODIFICATION_DESC);
						cuFL.setNodes(nodes);
					}
				}
			}
		}
		else if (drawerItem == DrawerItem.MEDIA_UPLOADS){
			if (muFLol != null){
				if(muFLol.isAdded()){
					long cameraUploadHandle = muFLol.getPhotoSyncHandle();
					MegaNode nps = megaApi.getNodeByHandle(cameraUploadHandle);
					log("mediaUploadsHandle: " + cameraUploadHandle);
					if (nps != null){
						log("nps != null");
						ArrayList<MegaNode> nodes = megaApi.getChildren(nps, MegaApiJava.ORDER_MODIFICATION_DESC);
						muFLol.setNodes(nodes);
					}
				}
			}
		}
		else if (drawerItem == DrawerItem.CONTACTS){
			int index = viewPagerContacts.getCurrentItem();
			if (index == 0){
				String cFTag = getFragmentTag(R.id.contact_tabs_pager, 0);
				cFLol = (ContactsFragmentLollipop) getSupportFragmentManager().findFragmentByTag(cFTag);
				if (cFLol != null){
					log("Share finish");
					cFLol.updateShares();
				}
			}
		}
	}

	@Override
	public void onReloadNeeded(MegaApiJava api) {
		log("onReloadNeeded");
	}

	@Override
	public void onAccountUpdate(MegaApiJava api) {
		log("onAccountUpdate");
	}

	@Override
	public void onContactRequestsUpdate(MegaApiJava api,ArrayList<MegaContactRequest> requests) {
		log("---------------------onContactRequestsUpdate");

		if(requests!=null){
			for(int i=0; i<requests.size();i++){
				MegaContactRequest req = requests.get(i);
				if(req.isOutgoing()){
					log("SENT REQUEST");
					updateContactsView(true, true, false);
				}
				else{
					log("RECEIVED REQUEST");
					log("STATUS: "+req.getStatus()+" sourceEmail: "+req.getSourceEmail()+" contactHandle: "+req.getHandle());
					if(req.getStatus()==MegaContactRequest.STATUS_ACCEPTED){
						cC.addContactDB(req.getSourceEmail());
					}
					updateContactsView(true, false, true);
				}
			}
		}
	}

	public void setTransfers(ArrayList<MegaTransfer> transfersList){
		log("setTransfers");
		if (tFLol != null){
			tFLol.setTransfers(transfersList);
		}
	}

	@Override
	public void onTransferStart(MegaApiJava api, MegaTransfer transfer) {
		log("onTransferStart");

		HashMap<Long, MegaTransfer> mTHash = new HashMap<Long, MegaTransfer>();

		totalSizeToDownload += transfer.getTotalBytes();
		progressPercent = (int) Math.round((double) totalSizeDownloaded / totalSizeToDownload * 100);
		log(progressPercent + " " + totalSizeDownloaded + " " + totalSizeToDownload);

		//Update transfer list
		tL = megaApi.getTransfers();
		if (tL != null){
			if(tL.size()>0){
				//Show Transfer ProgressBar
				if (fbFLol != null){
					fbFLol.showProgressBar();
					fbFLol.updateProgressBar(progressPercent);
				}
				if (rbFLol != null){
					rbFLol.showProgressBar();
					rbFLol.updateProgressBar(progressPercent);
				}
				if (iFLol != null){
					iFLol.showProgressBar();
					iFLol.updateProgressBar(progressPercent);
				}
				if (outSFLol != null){
					outSFLol.showProgressBar();
					outSFLol.updateProgressBar(progressPercent);
				}
				if (inSFLol != null){
					inSFLol.showProgressBar();
					inSFLol.updateProgressBar(progressPercent);
				}
				if (tFLol != null){
					tFLol.updateProgressBar(progressPercent);
				}
			}
		}

		//Update File Browser Fragment
		if (fbFLol != null){
			for(int i=0; i<tL.size(); i++){

				MegaTransfer tempT = tL.get(i);
				if (tempT.getType() == MegaTransfer.TYPE_DOWNLOAD){
					long handleT = tempT.getNodeHandle();
					MegaNode nodeT = megaApi.getNodeByHandle(handleT);
					MegaNode parentT = megaApi.getParentNode(nodeT);

					if (parentT != null){
						if(parentT.getHandle() == this.parentHandleBrowser){
							mTHash.put(handleT,tempT);
						}
					}
				}
			}

			fbFLol.setTransfers(mTHash);
		}

		if (inSFLol != null){
			for(int i=0; i<tL.size(); i++){

				MegaTransfer tempT = tL.get(i);
				if (tempT.getType() == MegaTransfer.TYPE_DOWNLOAD){
					long handleT = tempT.getNodeHandle();

					mTHash.put(handleT,tempT);
				}
			}

			inSFLol.setTransfers(mTHash);
		}

		if (tFLol != null){
			tFLol.setTransfers(tL);
		}

		log("onTransferStart: " + transfer.getFileName() + " - " + transfer.getTag());
	}

	@Override
	public void onTransferFinish(MegaApiJava api, MegaTransfer transfer, MegaError e) {
		log("onTransferFinish: "+transfer.getPath());

		HashMap<Long, MegaTransfer> mTHash = new HashMap<Long, MegaTransfer>();

		if (e.getErrorCode() == MegaError.API_OK) {

//			if(Util.isVideoFile(transfer.getPath())){
//				log("Is video!!!");
//				ThumbnailUtilsLollipop.createThumbnailVideo(this, transfer.getPath(), megaApi, transfer.getNodeHandle());
//			}
//			else{
//				log("NOT video!");
//			}

			long currentSizeDownloaded = 0;
			if (transfersDownloadedSize.get(transfer.getTag()) != null){
				currentSizeDownloaded = transfersDownloadedSize.get(transfer.getTag());
			}

			totalSizeDownloaded += (transfer.getTotalBytes()-currentSizeDownloaded);
			transfersDownloadedSize.put(transfer.getTag(), transfer.getTotalBytes());

			progressPercent = (int) Math.round((double) totalSizeDownloaded / totalSizeToDownload * 100);
			log(progressPercent + " " + totalSizeDownloaded + " " + totalSizeToDownload);
			if (fbFLol != null){
				fbFLol.updateProgressBar(progressPercent);
			}
			if (rbFLol != null){
				rbFLol.updateProgressBar(progressPercent);
			}
			if (iFLol != null){
				iFLol.updateProgressBar(progressPercent);
			}
			if (outSFLol != null){
				outSFLol.updateProgressBar(progressPercent);
			}
			if (inSFLol != null){
				inSFLol.updateProgressBar(progressPercent);
			}
			if (tFLol != null){
				tFLol.updateProgressBar(progressPercent);
			}
		}
		else if(e.getErrorCode() == MegaError.API_EINCOMPLETE){
			log("API_EINCOMPLETE: " + transfer.getFileName());
			totalSizeToDownload -= transfer.getTotalBytes();
			Long currentSizeDownloaded = transfersDownloadedSize.get(transfer.getTag());
			if (currentSizeDownloaded != null){
				totalSizeDownloaded -= currentSizeDownloaded;
			}

			progressPercent = (int) Math.round((double) totalSizeDownloaded / totalSizeToDownload * 100);
			log(progressPercent + " " + totalSizeDownloaded + " " + totalSizeToDownload);
			if (fbFLol != null){
				fbFLol.updateProgressBar(progressPercent);
			}
			if (rbFLol != null){
				rbFLol.updateProgressBar(progressPercent);
			}
			if (iFLol != null){
				iFLol.updateProgressBar(progressPercent);
			}
			if (outSFLol != null){
				outSFLol.updateProgressBar(progressPercent);
			}
			if (inSFLol != null){
				inSFLol.updateProgressBar(progressPercent);
			}
			if (tFLol != null){
				tFLol.updateProgressBar(progressPercent);
			}
		}

		//Update transfer list
		tL = megaApi.getTransfers();

		if (tL != null){
			if(tL.size()<=0){
				log("Hide Transfer ProgressBar: "+tL.size());
				supportInvalidateOptionsMenu();
				//Hide Transfer ProgressBar
				if (fbFLol != null){
					fbFLol.hideProgressBar();
				}
				if (rbFLol != null){
					rbFLol.hideProgressBar();
				}
				if (iFLol != null){
					iFLol.hideProgressBar();
				}
				if (outSFLol != null){
					outSFLol.hideProgressBar();
				}
				if (inSFLol != null){
					inSFLol.hideProgressBar();
				}
			}
		}
		else{
			log("megaApi Transfers NULL - Hide Transfer ProgressBar: ");
			supportInvalidateOptionsMenu();
			//Hide Transfer ProgressBar
			if (fbFLol != null){
				fbFLol.hideProgressBar();
			}
			if (rbFLol != null){
				rbFLol.hideProgressBar();
			}
			if (iFLol != null){
				iFLol.hideProgressBar();
			}
			if (outSFLol != null){
				outSFLol.hideProgressBar();
			}
			if (inSFLol != null){
				inSFLol.hideProgressBar();
			}
		}

		if (tFLol != null){
			tFLol.setTransfers(tL);
		}

		//Update File Browser Fragment
		if (fbFLol != null){
			for(int i=0; i<tL.size(); i++){

				MegaTransfer tempT = tL.get(i);
				long handleT = tempT.getNodeHandle();
				MegaNode nodeT = megaApi.getNodeByHandle(handleT);
				MegaNode parentT = megaApi.getParentNode(nodeT);

				if (parentT != null){
					if(parentT.getHandle() == this.parentHandleBrowser){
						mTHash.put(handleT,tempT);
					}
				}
			}
			fbFLol.setTransfers(mTHash);
		}

		if (inSFLol != null){
			for(int i=0; i<tL.size(); i++){

				MegaTransfer tempT = tL.get(i);
				if (tempT.getType() == MegaTransfer.TYPE_DOWNLOAD){
					long handleT = tempT.getNodeHandle();

					mTHash.put(handleT,tempT);
				}
			}

			inSFLol.setTransfers(mTHash);
		}

		log("END onTransferFinish: " + transfer.getFileName() + " - " + transfer.getTag());
	}

	@Override
	public void onTransferUpdate(MegaApiJava api, MegaTransfer transfer) {
//		log("onTransferUpdate: " + transfer.getFileName() + " - " + transfer.getTag());

		long currentSizeDownloaded = 0;
		if (transfersDownloadedSize.get(transfer.getTag()) != null){
			currentSizeDownloaded = transfersDownloadedSize.get(transfer.getTag());
		}
		totalSizeDownloaded += (transfer.getTransferredBytes()-currentSizeDownloaded);
		transfersDownloadedSize.put(transfer.getTag(), transfer.getTransferredBytes());

		progressPercent = (int) Math.round((double) totalSizeDownloaded / totalSizeToDownload * 100);
//		log(progressPercent + " " + totalSizeDownloaded + " " + totalSizeToDownload);
		if (fbFLol != null){
			fbFLol.updateProgressBar(progressPercent);
		}
		if (rbFLol != null){
			rbFLol.updateProgressBar(progressPercent);
		}
		if (iFLol != null){
			iFLol.updateProgressBar(progressPercent);
		}
		if (outSFLol != null){
			outSFLol.updateProgressBar(progressPercent);
		}
		if (inSFLol != null){
			inSFLol.updateProgressBar(progressPercent);
		}
		if (tFLol != null){
			tFLol.updateProgressBar(progressPercent);
		}

		if (drawerItem == DrawerItem.CLOUD_DRIVE){
			if (fbFLol != null){
				if (transfer.getType() == MegaTransfer.TYPE_DOWNLOAD){
					Time now = new Time();
					now.setToNow();
					long nowMillis = now.toMillis(false);
					if (lastTimeOnTransferUpdate < 0){
						lastTimeOnTransferUpdate = now.toMillis(false);
						fbFLol.setCurrentTransfer(transfer);
					}
					else if ((nowMillis - lastTimeOnTransferUpdate) > Util.ONTRANSFERUPDATE_REFRESH_MILLIS){
						lastTimeOnTransferUpdate = nowMillis;
						fbFLol.setCurrentTransfer(transfer);
					}
				}
			}
		}
		else if (drawerItem == DrawerItem.SHARED_ITEMS){
			if (inSFLol != null){
				if (transfer.getType() == MegaTransfer.TYPE_DOWNLOAD){
					Time now = new Time();
					now.setToNow();
					long nowMillis = now.toMillis(false);
					if (lastTimeOnTransferUpdate < 0){
						lastTimeOnTransferUpdate = now.toMillis(false);
						inSFLol.setCurrentTransfer(transfer);
					}
					else if ((nowMillis - lastTimeOnTransferUpdate) > Util.ONTRANSFERUPDATE_REFRESH_MILLIS){
						lastTimeOnTransferUpdate = nowMillis;
						inSFLol.setCurrentTransfer(transfer);
					}
				}
			}
		}
		else if (drawerItem == DrawerItem.TRANSFERS){
			if (tFLol != null){
				Time now = new Time();
				now.setToNow();
				long nowMillis = now.toMillis(false);
				log("on transfers update... "+transfer.getTransferredBytes());
				if (lastTimeOnTransferUpdate < 0){
					lastTimeOnTransferUpdate = now.toMillis(false);
					tFLol.setCurrentTransfer(transfer);
				}
				else if ((nowMillis - lastTimeOnTransferUpdate) > Util.ONTRANSFERUPDATE_REFRESH_MILLIS){
					lastTimeOnTransferUpdate = nowMillis;
					tFLol.setCurrentTransfer(transfer);
				}

			}
		}
	}

	@Override
	public void onTransferTemporaryError(MegaApiJava api,
			MegaTransfer transfer, MegaError e) {
		log("onTransferTemporaryError: " + transfer.getFileName() + " - " + transfer.getTag());
	}

	@Override
	public boolean onTransferData(MegaApiJava api, MegaTransfer transfer, byte[] buffer) {
		log("onTransferData");

//		if(Util.isVideoFile(transfer.getPath())){
//		log("Is video!!!");
//		ThumbnailUtilsLollipop.createThumbnailVideo(this, transfer.getPath(), megaApi, transfer.getNodeHandle());
//	}
//	else{
//		log("NOT video!");
//	}

		return true;
	}

	public boolean isTransferInProgress(){
		//Update transfer list
		tL = megaApi.getTransfers();
		if (tL != null){
			if(tL.size()<=0){
				return false;
			}
		}
		else{
			return false;
		}
		return true;
	}

	public static void log(String message) {
		Util.log("ManagerActivityLollipop", message);
	}

	public int getProgressPercent() {
		return progressPercent;
	}

	public void setProgressPercent(int progressPercent) {
		this.progressPercent = progressPercent;
	}

	public MegaAccountDetails getAccountInfo() {
		if(myAccountInfo!=null){
			return myAccountInfo.getAccountInfo();
		}
		return null;
	}

	public void setAccountInfo(MegaAccountDetails accountInfo) {
		if(myAccountInfo!=null){
			myAccountInfo.setAccountInfo(accountInfo);
		}
	}

	public boolean isList() {
		return isList;
	}

	public void setList(boolean isList) {
		this.isList = isList;
	}

	public boolean isListCameraUploads() {
		return isListCameraUploads;
	}

	public void setListCameraUploads(boolean isListCameraUploads) {
		this.isListCameraUploads = isListCameraUploads;
	}

	public int getOrderCloud() {
		return orderCloud;
	}

	public void setOrderCloud(int orderCloud) {
		log("setOrderCloud");
		this.orderCloud = orderCloud;
		if(prefs!=null){
			prefs.setPreferredSortCloud(String.valueOf(orderCloud));
		}
		dbH.setPreferredSortCloud(String.valueOf(orderCloud));
	}

	public int getOrderContacts() {
		return orderContacts;
	}

	public void setOrderContacts(int orderContacts) {
		log("setOrderContacts");
		this.orderContacts = orderContacts;
		if(prefs!=null) {
			prefs.setPreferredSortContacts(String.valueOf(orderContacts));
		}
		dbH.setPreferredSortContacts(String.valueOf(orderContacts));
	}

	public int getOrderOthers() {
		return orderOthers;
	}

	public void setOrderOthers(int orderOthers) {
		log("setOrderOthers");
		this.orderOthers = orderOthers;
		if(prefs!=null) {
			prefs.setPreferredSortOthers(String.valueOf(orderOthers));
		}
		dbH.setPreferredSortOthers(String.valueOf(orderOthers));
	}

	public String getPathNavigationOffline() {
		return pathNavigationOffline;
	}

	public void setPathNavigationOffline(String pathNavigationOffline) {
		log("setPathNavigationOffline: "+pathNavigationOffline);
		this.pathNavigationOffline = pathNavigationOffline;
	}

	public int getDeepBrowserTreeIncoming() {
		return deepBrowserTreeIncoming;
	}

	public void setDeepBrowserTreeIncoming(int deepBrowserTreeIncoming) {
		log("setDeepBrowserTreeIncoming: "+deepBrowserTreeIncoming);
		this.deepBrowserTreeIncoming = deepBrowserTreeIncoming;
	}

	public int getDeepBrowserTreeOutgoing() {
		return deepBrowserTreeOutgoing;
	}

	public void setDeepBrowserTreeOutgoing(int deepBrowserTreeOutgoing) {
		this.deepBrowserTreeOutgoing = deepBrowserTreeOutgoing;
	}

	public static DrawerItem getDrawerItem() {
		return drawerItem;
	}

	public static void setDrawerItem(DrawerItem drawerItem) {
		ManagerActivityLollipop.drawerItem = drawerItem;
	}

	public int getTabItemCloud(){
		if(viewPagerCDrive!=null){
			return viewPagerCDrive.getCurrentItem();
		}
		return -1;
	}

	public int getTabItemShares(){
		if(viewPagerShares!=null){
			return viewPagerShares.getCurrentItem();
		}
		return -1;
	}

	public int getTabItemContacts(){
		if(viewPagerContacts!=null){
			return viewPagerContacts.getCurrentItem();
		}
		return -1;
	}

	public void setTabItemCloud(int index){
		viewPagerCDrive.setCurrentItem(index);
	}

	public void setTabItemShares(int index){
		viewPagerShares.setCurrentItem(index);
	}

	public void setTabItemContacts(int index){
		viewPagerContacts.setCurrentItem(index);
	}

	public void showUploadPanel(){
		log("showUploadPanel");

		if (Build.VERSION.SDK_INT >= Build.VERSION_CODES.M) {
			boolean hasStoragePermission = (ContextCompat.checkSelfPermission(this, Manifest.permission.WRITE_EXTERNAL_STORAGE) == PackageManager.PERMISSION_GRANTED);
			if (!hasStoragePermission) {
				ActivityCompat.requestPermissions((ManagerActivityLollipop)this,
						new String[]{Manifest.permission.WRITE_EXTERNAL_STORAGE},
						Constants.REQUEST_WRITE_STORAGE);
			}
		}

		fabButton.setVisibility(View.GONE);
		slidingUploadPanel.setVisibility(View.VISIBLE);
		slidingUploadPanel.setPanelState(SlidingUpPanelLayout.PanelState.EXPANDED);
	}

	public void hideUploadPanel(){
		log("hideUploadPanel");
		fabButton.setVisibility(View.VISIBLE);
		slidingUploadPanel.setPanelState(SlidingUpPanelLayout.PanelState.HIDDEN);
		slidingUploadPanel.setVisibility(View.GONE);
	}

	public void showChatPanel(MegaChatListItem chat){
		log("showChatPanel");

		if(chat!=null){
			this.selectedChatItem = chat;
			ChatBottomSheetDialogFragment bottomSheetDialogFragment = new ChatBottomSheetDialogFragment();
			bottomSheetDialogFragment.show(getSupportFragmentManager(), bottomSheetDialogFragment.getTag());
		}
	}

	public void updateUserNameNavigationView(String fullName, String firstLetter){
		log("updateUserNameNavigationView");

		nVDisplayName.setText(fullName);

		nVPictureProfileTextView.setText(firstLetter);
		nVPictureProfileTextView.setTextSize(32);
		nVPictureProfileTextView.setTextColor(Color.WHITE);
	}

	public void updateMailNavigationView(String email){
		log("updateMailNavigationView: "+email);
		nVEmail.setText(myAccountInfo.getMyUser().getEmail());
	}

	public void animateFABCollection(){
		log("animateFABCollection");

		if(isFabOpen){
			mainFabButtonChat.startAnimation(rotateLeftAnim);
			firstFabButtonChat.startAnimation(closeFabAnim);
			secondFabButtonChat.startAnimation(closeFabAnim);
			thirdFabButtonChat.startAnimation(closeFabAnim);
			firstFabButtonChat.setClickable(false);
			secondFabButtonChat.setClickable(false);
			thirdFabButtonChat.setClickable(false);
			isFabOpen = false;
			log("close COLLECTION FAB");

		} else {
			mainFabButtonChat.startAnimation(rotateRightAnim);
			firstFabButtonChat.startAnimation(openFabAnim);
			secondFabButtonChat.startAnimation(openFabAnim);
			thirdFabButtonChat.startAnimation(openFabAnim);
			firstFabButtonChat.setClickable(true);
			secondFabButtonChat.setClickable(true);
			thirdFabButtonChat.setClickable(true);
			isFabOpen = true;
			fabButton.setVisibility(View.GONE);
			fabButtonsLayout.setVisibility(View.VISIBLE);
			log("open COLLECTION FAB");
		}
	}

	public void hideFabButton(){
		fabButton.setVisibility(View.GONE);
	}

	public void showFabButton(){
		log("showFabButton");
		fabButton.setImageDrawable(ContextCompat.getDrawable(this, R.drawable.ic_add_white));
		switch (drawerItem){
			case CLOUD_DRIVE:{
				log("Cloud Drive SECTION");
				int indexCloud = getTabItemCloud();
				switch(indexCloud){
					case 0:{
						log("cloud TAB");
						fabButton.setVisibility(View.VISIBLE);
						break;
					}
					case 1:{
						log("rubbish TAB");
						fabButton.setVisibility(View.GONE);
						break;
					}
					default: {
						fabButton.setVisibility(View.GONE);
						break;
					}
				}
				break;
			}
			case SHARED_ITEMS:{
				log("Shared Items SECTION");
				int indexShares = getTabItemShares();
				switch(indexShares){
					case 0:{
						log("INCOMING TAB");
						String sharesTag = getFragmentTag(R.id.shares_tabs_pager, 0);
						inSFLol = (IncomingSharesFragmentLollipop) getSupportFragmentManager().findFragmentByTag(sharesTag);
						if(inSFLol!=null){
							int deepBrowserTreeIn = inSFLol.getDeepBrowserTree();
							if(deepBrowserTreeIn<=0){
								log("fabButton GONE");
								fabButton.setVisibility(View.GONE);
							}
							else {
								//Check the folder's permissions
								long handle = inSFLol.getParentHandle();
								log("handle from incoming: "+handle);
								MegaNode parentNodeInSF = megaApi.getNodeByHandle(handle);
								if(parentNodeInSF!=null){
									int accessLevel= megaApi.getAccess(parentNodeInSF);
									log("Node: "+parentNodeInSF.getName());

									switch(accessLevel) {
										case MegaShare.ACCESS_OWNER:
										case MegaShare.ACCESS_READWRITE:
										case MegaShare.ACCESS_FULL: {
											fabButton.setVisibility(View.VISIBLE);
											break;
										}
										case MegaShare.ACCESS_READ: {
											fabButton.setVisibility(View.GONE);
											break;
										}
									}
								}
								else{
									fabButton.setVisibility(View.GONE);
								}
							}
						}
						break;
					}
					case 1:{
						log("OUTGOING TAB");
						String sharesTag = getFragmentTag(R.id.shares_tabs_pager, 1);
						outSFLol = (OutgoingSharesFragmentLollipop) getSupportFragmentManager().findFragmentByTag(sharesTag);
						if(outSFLol!=null){
							int deepBrowserTreeOut = outSFLol.getDeepBrowserTree();
							if(deepBrowserTreeOut<=0){
								fabButton.setVisibility(View.GONE);
							}
							else {
								fabButton.setVisibility(View.VISIBLE);
							}
						}
						break;
					}
					default: {
						fabButton.setVisibility(View.GONE);
						break;
					}
				}
				break;
			}
			case CONTACTS:{
				int indexContacts = getTabItemContacts();
				switch(indexContacts){
					case 0:
					case 1:{
						fabButton.setVisibility(View.VISIBLE);
						break;
					}
					default:{
						fabButton.setVisibility(View.GONE);
						break;
					}
				}
				break;
			}
			case CHAT:{
				if(megaChatApi!=null){
					if(megaChatApi.getChatRooms().size()==0){
						fabButton.setImageDrawable(ContextCompat.getDrawable(this, R.drawable.ic_chat_white));
					}
					fabButton.setVisibility(View.VISIBLE);
				}
				else{
					fabButton.setVisibility(View.GONE);
				}

				break;
			}
			default:{
				log("default GONE fabButton");
				fabButton.setVisibility(View.GONE);
				break;
			}
		}
	}

	public void openAdvancedDevices (long handleToDownload){
		log("openAdvancedDevices");
//		handleToDownload = handle;
		String externalPath = Util.getExternalCardPath();

		if(externalPath!=null){
			log("ExternalPath for advancedDevices: "+externalPath);
			MegaNode node = megaApi.getNodeByHandle(handleToDownload);
			if(node!=null){

//				File newFile =  new File(externalPath+"/"+node.getName());
				File newFile =  new File(node.getName());
				log("File: "+newFile.getPath());
				Intent intent = new Intent(Intent.ACTION_CREATE_DOCUMENT);

				// Filter to only show results that can be "opened", such as
				// a file (as opposed to a list of contacts or timezones).
				intent.addCategory(Intent.CATEGORY_OPENABLE);

				// Create a file with the requested MIME type.
				String mimeType = MimeTypeList.getMimeType(newFile);
				log("Mimetype: "+mimeType);
				intent.setType(mimeType);
				intent.putExtra(Intent.EXTRA_TITLE, node.getName());
				intent.putExtra("handleToDownload", handleToDownload);
				try{
					startActivityForResult(intent, Constants.WRITE_SD_CARD_REQUEST_CODE);
				}
				catch(Exception e){
					log("Exception in External SDCARD");
					Environment.getExternalStorageDirectory();
					Toast toast = Toast.makeText(this, getString(R.string.no_external_SD_card_detected), Toast.LENGTH_LONG);
					toast.show();
				}
			}
		}
		else{
			log("No external SD card");
			Environment.getExternalStorageDirectory();
			Toast toast = Toast.makeText(this, getString(R.string.no_external_SD_card_detected), Toast.LENGTH_LONG);
			toast.show();
		}
	}

	public MegaNode getSelectedNode() {
		return selectedNode;
	}

	public void setSelectedNode(MegaNode selectedNode) {
		this.selectedNode = selectedNode;
	}


	public ContactsFragmentLollipop getContactsFragment() {
		String cFTag = getFragmentTag(R.id.contact_tabs_pager, 0);
		cFLol = (ContactsFragmentLollipop) getSupportFragmentManager().findFragmentByTag(cFTag);
		return cFLol;
	}

	public MyAccountFragmentLollipop getMyAccountFragment() {
		String myAccountTag = getFragmentTag(R.id.my_account_tabs_pager, 0);
		maFLol = (MyAccountFragmentLollipop) getSupportFragmentManager().findFragmentByTag(myAccountTag);
		if(maFLol!=null){
			return maFLol;
		}
		return null;
	}

	public MyStorageFragmentLollipop getMyStorageFragment() {
		String myStorageTag = getFragmentTag(R.id.my_account_tabs_pager, 1);
		mStorageFLol = (MyStorageFragmentLollipop) getSupportFragmentManager().findFragmentByTag(myStorageTag);
		if(mStorageFLol!=null){
			return mStorageFLol;
		}
		return null;
	}

	public UpgradeAccountFragmentLollipop getUpgradeAccountFragment() {
		return upAFL;
	}

	public MonthlyAnnualyFragmentLollipop getMonthlyAnnualyFragment() {
		return myFL;
	}

	public CentiliFragmentLollipop getCentiliFragment() {
		return ctFL;
	}

	public FortumoFragmentLollipop getFortumoFragment() {
		return fFL;
	}

	public void setContactsFragment(ContactsFragmentLollipop cFLol) {
		this.cFLol = cFLol;
	}

	public SettingsFragmentLollipop getSettingsFragment() {
		return sttFLol;
	}

	public void setSettingsFragment(SettingsFragmentLollipop sttFLol) {
		this.sttFLol = sttFLol;
	}

	public MegaUser getSelectedUser() {
		return selectedUser;
	}

	public void setSelectedUser(MegaUser selectedUser) {
		this.selectedUser = selectedUser;
	}


	public MegaContactRequest getSelectedRequest() {
		return selectedRequest;
	}

	public void setSelectedRequest(MegaContactRequest selectedRequest) {
		this.selectedRequest = selectedRequest;
	}

	public int getAccountFragment() {
		return accountFragment;
	}

	public void setAccountFragment(int accountFragment) {
		this.accountFragment = accountFragment;
	}

	public MyAccountInfo getMyAccountInfo() {
		return myAccountInfo;
	}

	public void setMyAccountInfo(MyAccountInfo myAccountInfo) {
		this.myAccountInfo = myAccountInfo;
	}


	public boolean isExpiredDateLink() {
		return isExpiredDateLink;
	}

	public void setExpiredDateLink(boolean expiredDateLink) {
		isExpiredDateLink = expiredDateLink;
	}


	public MegaOffline getSelectedOfflineNode() {
		return selectedOfflineNode;
	}

	public void setSelectedOfflineNode(MegaOffline selectedOfflineNode) {
		this.selectedOfflineNode = selectedOfflineNode;
	}


	public int getSelectedPaymentMethod() {
		return selectedPaymentMethod;
	}

	public void setSelectedPaymentMethod(int selectedPaymentMethod) {
		this.selectedPaymentMethod = selectedPaymentMethod;
	}

	public int getSelectedAccountType() {
		return selectedAccountType;
	}

	public void setSelectedAccountType(int selectedAccountType) {
		this.selectedAccountType = selectedAccountType;
	}


	public int getDisplayedAccountType() {
		return displayedAccountType;
	}

	public void setDisplayedAccountType(int displayedAccountType) {
		this.displayedAccountType = displayedAccountType;
	}

	public MegaChatListItem getSelectedChat() {
		return selectedChatItem;
	}

	public void setSelectedChat(MegaChatListItem selectedChatItem) {
		this.selectedChatItem = selectedChatItem;
	}

	public void setChatListenerRecentChatsFragmentLollipop(MegaChatListenerInterface recentChatsFragmentLollipopListener){
		log("setChatListenerRecentChatsFragmentLollipop");
		this.recentChatsFragmentLollipopListener = recentChatsFragmentLollipopListener;
	}

	public void enableChat(){
		Intent intent = new Intent(managerActivity, LoginActivityLollipop.class);
		intent.putExtra("visibleFragment", Constants. LOGIN_FRAGMENT);
		intent.setAction(Constants.ACTION_ENABLE_CHAT);
		startActivity(intent);
		finish();
//		UserCredentials credentials = dbH.getCredentials();
//		String gSession = credentials.getSession();
//		int ret = megaChatApi.init(gSession);
//		megaApi.fetchNodes(this);
	}

	public void connectChat(int status){
		log("connectChat");
		statusToConnect = status;
		megaChatApi.connect(this);
	}


	public void disableChat(){
		log("disableChat");

		if(rChatFL!=null){
			megaChatApi.removeChatListener(rChatFL);
		}

		megaChatApi.logout(this);
		app.disableMegaChatApi();
		megaChatApi=null;
	}

	public boolean isMkLayoutVisible() {
		return mkLayoutVisible;
	}

	public void setMkLayoutVisible(boolean mkLayoutVisible) {
		this.mkLayoutVisible = mkLayoutVisible;
	}
}<|MERGE_RESOLUTION|>--- conflicted
+++ resolved
@@ -2737,134 +2737,6 @@
 					if(indexCloud==0){
 						log("after creating tab in CLOUD TAB: "+parentHandleBrowser);
 
-<<<<<<< HEAD
-=======
-								String cloudTag = getFragmentTag(R.id.cloud_drive_tabs_pager, 1);
-								rbFLol = (RubbishBinFragmentLollipop) getSupportFragmentManager().findFragmentByTag(cloudTag);
-								if (rbFLol != null){
-//								outSFLol.refresh(parentHandleOutgoing);
-									getSupportFragmentManager()
-											.beginTransaction()
-											.detach(rbFLol)
-											.attach(rbFLol)
-											.commitNowAllowingStateLoss();
-								}
-								viewPagerCDrive.setCurrentItem(1);
-							}
-							aB.setTitle(getString(R.string.section_cloud_drive));
-						}
-						indexCloud=-1;
-					}
-					else{
-						//No bundle, no change of orientation
-						log("indexCloud is NOT -1");
-					}
-   				}
-    			else{
-    				log("mTabsAdapterCloudDrive NOT null");
-        			cloudSectionLayout.setVisibility(View.VISIBLE);
-        			viewPagerCDrive.setVisibility(View.VISIBLE);
-
-        			String sharesTag = getFragmentTag(R.id.cloud_drive_tabs_pager, 0);
-    				fbFLol = (FileBrowserFragmentLollipop) getSupportFragmentManager().findFragmentByTag(sharesTag);
-
-    				sharesTag = getFragmentTag(R.id.cloud_drive_tabs_pager, 1);
-    				rbFLol = (RubbishBinFragmentLollipop) getSupportFragmentManager().findFragmentByTag(sharesTag);
-
-    				//Check viewPager to determine the tab shown
-
-    				if(viewPagerCDrive!=null){
-    					int index = viewPagerCDrive.getCurrentItem();
-            			log("Fragment Index: " + index);
-            			if(index == 1){
-            				//Rubbish Bin TAB
-            				MegaNode parentNode = megaApi.getNodeByHandle(parentHandleRubbish);
-        					if (parentNode != null){
-        						if (parentNode.getHandle() == megaApi.getRubbishNode().getHandle()){
-        							aB.setTitle(getString(R.string.section_rubbish_bin));
-        							aB.setHomeAsUpIndicator(R.drawable.ic_menu_white);
-        							firstNavigationLevel = true;
-        						}
-        						else{
-        							aB.setTitle(parentNode.getName());
-									log("indicator_arrow_back_886");
-        							aB.setHomeAsUpIndicator(R.drawable.ic_arrow_back_white);
-        							firstNavigationLevel = false;
-        						}
-        					}
-        				else{
-        						parentHandleRubbish = megaApi.getRubbishNode().getHandle();
-        						parentNode = megaApi.getRootNode();
-        						aB.setTitle(getString(R.string.section_rubbish_bin));
-        						aB.setHomeAsUpIndicator(R.drawable.ic_menu_white);
-        						firstNavigationLevel = true;
-        					}
-        					ArrayList<MegaNode> nodes = megaApi.getChildren(parentNode, orderCloud);
-        					rbFLol.setNodes(nodes);
-            			}
-            			else{
-            				//Cloud Drive TAB
-            				MegaNode parentNode = megaApi.getNodeByHandle(parentHandleBrowser);
-        					if (parentNode != null){
-        						if (parentNode.getHandle() == megaApi.getRootNode().getHandle()){
-        							aB.setTitle(getString(R.string.section_cloud_drive));
-        							aB.setHomeAsUpIndicator(R.drawable.ic_menu_white);
-        							firstNavigationLevel = true;
-        						}
-        						else{
-        							aB.setTitle(parentNode.getName());
-									log("indicator_arrow_back_887");
-        							aB.setHomeAsUpIndicator(R.drawable.ic_arrow_back_white);
-        							firstNavigationLevel = false;
-        						}
-        					}
-        					else{
-        						parentHandleBrowser = megaApi.getRootNode().getHandle();
-        						parentNode = megaApi.getRootNode();
-        						aB.setTitle(getString(R.string.section_cloud_drive));
-        						aB.setHomeAsUpIndicator(R.drawable.ic_menu_white);
-        						firstNavigationLevel = true;
-        					}
-        					ArrayList<MegaNode> nodes = new ArrayList<MegaNode>();
-        					if(parentNode==null){
-        						nodes =	megaApi.getChildren(megaApi.getRootNode(), orderCloud);
-        					}
-        					else{
-        						nodes =	megaApi.getChildren(parentNode, orderCloud);
-        					}
-							String cloudTag = getFragmentTag(R.id.cloud_drive_tabs_pager, 0);
-							fbFLol = (FileBrowserFragmentLollipop) getSupportFragmentManager().findFragmentByTag(cloudTag);
-							if(fbFLol!=null){
-								log("FileBrowserFragmentLollipop recovered twice!");
-								fbFLol.setNodes(nodes);
-								fbFLol.setParentHandle(parentHandleBrowser);
-							}
-            			}
-    				}
-    				else{
-    					MegaNode parentNode = megaApi.getNodeByHandle(parentHandleBrowser);
-    					if (parentNode != null){
-    						if (parentNode.getHandle() == megaApi.getRootNode().getHandle()){
-    							aB.setTitle(getString(R.string.section_cloud_drive));
-    							aB.setHomeAsUpIndicator(R.drawable.ic_menu_white);
-    							firstNavigationLevel = true;
-    						}
-    						else{
-    							aB.setTitle(parentNode.getName());
-								log("indicator_arrow_back_890");
-    							aB.setHomeAsUpIndicator(R.drawable.ic_arrow_back_white);
-    							firstNavigationLevel = false;
-    						}
-    					}
-    					else{
-    						parentHandleBrowser = megaApi.getRootNode().getHandle();
-    						parentNode = megaApi.getRootNode();
-    						aB.setTitle(getString(R.string.section_cloud_drive));
-    						aB.setHomeAsUpIndicator(R.drawable.ic_menu_white);
-    						firstNavigationLevel = true;
-    					}
-    					ArrayList<MegaNode> nodes = megaApi.getChildren(parentNode, orderCloud);
->>>>>>> 030b61cd
 						String cloudTag = getFragmentTag(R.id.cloud_drive_tabs_pager, 0);
 						fbFLol = (FileBrowserFragmentLollipop) getSupportFragmentManager().findFragmentByTag(cloudTag);
 						if (fbFLol != null){
@@ -2891,6 +2763,7 @@
 						}
 						viewPagerCDrive.setCurrentItem(1);
 					}
+					aB.setTitle(getString(R.string.section_cloud_drive));
 				}
 				indexCloud=-1;
 			}
@@ -3599,24 +3472,20 @@
 					}
 				}
 
-//				viewPagerMyAccount.addOnPageChangeListener(new ViewPager.OnPageChangeListener() {
-//
-//					@Override
-//					public void onPageScrolled(int position, float positionOffset, int positionOffsetPixels) {
-//
-//					}
-//
-//					@Override
-//					public void onPageSelected(int position) {
-//						supportInvalidateOptionsMenu();
-//						showFabButton();
-//					}
-//
-//					@Override
-//					public void onPageScrollStateChanged(int state) {
-//
-//					}
-//				});
+				viewPagerMyAccount.addOnPageChangeListener(new ViewPager.OnPageChangeListener() {
+					@Override
+					public void onPageScrolled(int position, float positionOffset, int positionOffsetPixels) {
+					}
+
+					@Override
+					public void onPageSelected(int position) {
+						supportInvalidateOptionsMenu();
+					}
+
+					@Override
+					public void onPageScrollStateChanged(int state) {
+					}
+				});
 
 				drawerLayout.closeDrawer(Gravity.LEFT);
 
@@ -4046,151 +3915,6 @@
     			if (tFLol == null){
     				tFLol = new TransfersFragmentLollipop();
     			}
-<<<<<<< HEAD
-=======
-
-    			tFLol.setTransfers(megaApi.getTransfers());
-
-    			if(megaApi.areTransfersPaused(MegaTransfer.TYPE_DOWNLOAD)||megaApi.areTransfersPaused(MegaTransfer.TYPE_UPLOAD)){
-    				tFLol.setPause(true);
-    			}
-    			else{
-    				tFLol.setPause(false);
-    			}
-
-				FragmentTransaction ft = getSupportFragmentManager().beginTransaction();
-				ft.replace(R.id.fragment_container, tFLol, "tFLol");
-    			ft.commitNowAllowingStateLoss();
-
-    			drawerLayout.closeDrawer(Gravity.LEFT);
-
-    			supportInvalidateOptionsMenu();
-				showFabButton();
-    			break;
-    		}
-    	}
-	}
-
-	public void selectDrawerItemAccount(){
-		log("selectDrawerItemAccount");
-
-		contactsSectionLayout.setVisibility(View.GONE);
-		viewPagerContacts.setVisibility(View.GONE);
-		sharesSectionLayout.setVisibility(View.GONE);
-		viewPagerShares.setVisibility(View.GONE);
-		cloudSectionLayout.setVisibility(View.GONE);
-		viewPagerCDrive.setVisibility(View.GONE);
-
-		switch(accountFragment){
-			case Constants.UPGRADE_ACCOUNT_FRAGMENT:{
-				log("Show upgrade FRAGMENT");
-				myAccountSectionLayout.setVisibility(View.GONE);
-				viewPagerMyAccount.setVisibility(View.GONE);
-				showUpAF();
-				break;
-			}
-			case Constants.MONTHLY_YEARLY_FRAGMENT:{
-				log("Show monthly yearly FRAGMENT");
-				myAccountSectionLayout.setVisibility(View.GONE);
-				viewPagerMyAccount.setVisibility(View.GONE);
-				showmyF(selectedPaymentMethod, selectedAccountType);
-				showFabButton();
-				break;
-			}
-			default:{
-				log("Show myAccount Fragment");
-				accountFragment=Constants.MY_ACCOUNT_FRAGMENT;
-
-				if(aB!=null){
-					aB.setTitle(getString(R.string.section_account));
-					log("indicator_menu_white_559");
-					aB.setHomeAsUpIndicator(R.drawable.ic_menu_white);
-					setFirstNavigationLevel(true);
-				}
-
-				Fragment currentFragment = getSupportFragmentManager().findFragmentById(R.id.fragment_container);
-				if (currentFragment != null){
-					getSupportFragmentManager().beginTransaction().remove(currentFragment).commitNow();
-				}
-				myAccountSectionLayout.setVisibility(View.VISIBLE);
-				viewPagerMyAccount.setVisibility(View.VISIBLE);
-
-				if (mTabsAdapterMyAccount == null){
-					log("mTabsAdapterMyAccount == null");
-
-					mTabsAdapterMyAccount = new MyAccountPageAdapter(getSupportFragmentManager(),this);
-					viewPagerMyAccount.setAdapter(mTabsAdapterMyAccount);
-					tabLayoutMyAccount.setupWithViewPager(viewPagerMyAccount);
-
-					log("The index of the TAB ACCOUNT is: " + indexAccount);
-					if(indexAccount!=-1) {
-						if (viewPagerMyAccount != null) {
-							switch (indexAccount){
-								case 0:{
-									viewPagerMyAccount.setCurrentItem(0);
-									log("General TAB");
-									break;
-								}
-								case 1:{
-									viewPagerMyAccount.setCurrentItem(1);
-									log("Storage TAB");
-									break;
-								}
-								default:{
-									viewPagerContacts.setCurrentItem(0);
-									log("Default general TAB");
-									break;
-								}
-							}
-						}
-					}
-					else{
-						//No bundle, no change of orientation
-						log("indexAccount is NOT -1");
-					}
-				}
-				else{
-					log("mTabsAdapterMyAccount NOT null");
-					String myAccountTag = getFragmentTag(R.id.my_account_tabs_pager, 0);
-					maFLol = (MyAccountFragmentLollipop) getSupportFragmentManager().findFragmentByTag(myAccountTag);
-
-					myAccountTag = getFragmentTag(R.id.my_account_tabs_pager, 1);
-					mStorageFLol = (MyStorageFragmentLollipop) getSupportFragmentManager().findFragmentByTag(myAccountTag);
-
-					if(indexAccount!=-1) {
-						log("The index of the TAB MyAccount is: " + indexAccount);
-						if (viewPagerMyAccount != null) {
-							switch (indexAccount) {
-								case 1: {
-									viewPagerMyAccount.setCurrentItem(1);
-									log("Select Storage TAB");
-									break;
-								}
-								default: {
-									viewPagerMyAccount.setCurrentItem(0);
-									log("Select General TAB");
-									break;
-								}
-							}
-						}
-					}
-				}
-
-				viewPagerMyAccount.addOnPageChangeListener(new ViewPager.OnPageChangeListener() {
-					@Override
-					public void onPageScrolled(int position, float positionOffset, int positionOffsetPixels) {
-					}
-
-					@Override
-					public void onPageSelected(int position) {
-						supportInvalidateOptionsMenu();
-					}
-
-					@Override
-					public void onPageScrollStateChanged(int state) {
-					}
-				});
->>>>>>> 030b61cd
 
     			tFLol.setTransfers(megaApi.getTransfers());
 
