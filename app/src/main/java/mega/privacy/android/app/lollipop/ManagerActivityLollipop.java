--- conflicted
+++ resolved
@@ -342,11 +342,7 @@
     public static final String NEW_CREATION_ACCOUNT = "NEW_CREATION_ACCOUNT";
     public static final String JOINING_CHAT_LINK = "JOINING_CHAT_LINK";
     public static final String LINK_JOINING_CHAT_LINK = "LINK_JOINING_CHAT_LINK";
-<<<<<<< HEAD
-=======
-    public static final String CONNECTED = "CONNECTED";
     private static final String PROCESS_FILE_DIALOG_SHOWN = "PROGRESS_DIALOG_SHOWN";
->>>>>>> 43aef3cb
 
     private static final String SMALL_GRID = "SMALL_GRID";
 
