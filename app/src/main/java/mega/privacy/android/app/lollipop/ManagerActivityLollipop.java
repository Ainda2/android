package mega.privacy.android.app.lollipop;

import android.Manifest;
import android.annotation.SuppressLint;
import android.app.Activity;
import android.app.NotificationManager;
import android.app.ProgressDialog;
import android.app.SearchManager;
import android.content.BroadcastReceiver;
import android.content.ComponentCallbacks2;
import android.content.Context;
import android.content.DialogInterface;
import android.content.Intent;
import android.content.IntentFilter;
import android.content.pm.ActivityInfo;
import android.content.pm.PackageManager;
import android.database.Cursor;
import android.graphics.Bitmap;
import android.graphics.Color;
import android.graphics.drawable.Drawable;
import android.net.Uri;
import android.os.Build;
import android.os.Bundle;
import android.os.Environment;
import android.os.Handler;
import android.os.Looper;
import android.provider.ContactsContract;
import android.text.TextUtils;
import androidx.annotation.NonNull;
import androidx.core.content.res.ResourcesCompat;
import androidx.lifecycle.Observer;
import androidx.lifecycle.ViewModelProvider;
import androidx.navigation.NavOptions;
import com.google.android.material.appbar.MaterialToolbar;
import androidx.core.text.HtmlCompat;
import androidx.lifecycle.Lifecycle;
import com.google.android.material.bottomnavigation.BottomNavigationItemView;
import com.google.android.material.bottomnavigation.BottomNavigationMenuView;
import com.google.android.material.appbar.AppBarLayout;
import com.google.android.material.bottomnavigation.BottomNavigationView;
import com.google.android.material.bottomsheet.BottomSheetDialogFragment;

import androidx.coordinatorlayout.widget.CoordinatorLayout;

import com.google.android.material.dialog.MaterialAlertDialogBuilder;
import com.google.android.material.floatingactionbutton.FloatingActionButton;
import com.google.android.material.navigation.NavigationView;
import com.google.android.material.navigation.NavigationView.OnNavigationItemSelectedListener;
import com.google.android.material.tabs.TabLayout;
import androidx.core.app.ActivityCompat;
import androidx.fragment.app.Fragment;
import androidx.fragment.app.FragmentContainerView;
import androidx.fragment.app.FragmentManager;
import androidx.fragment.app.FragmentTransaction;
import androidx.core.app.NotificationManagerCompat;
import androidx.core.content.ContextCompat;
import androidx.core.view.MenuItemCompat;
import androidx.navigation.NavController;
import androidx.navigation.Navigation;
import androidx.viewpager.widget.ViewPager;
import androidx.drawerlayout.widget.DrawerLayout;
import androidx.appcompat.app.ActionBar;
import androidx.appcompat.app.AlertDialog;
import androidx.appcompat.widget.SearchView;

import android.text.Editable;
import android.text.Html;
import android.text.Spanned;
import android.text.TextWatcher;
import android.util.DisplayMetrics;
import android.util.Pair;
import android.view.Display;
import android.view.Gravity;
import android.view.KeyEvent;
import android.view.LayoutInflater;
import android.view.Menu;
import android.view.MenuInflater;
import android.view.MenuItem;
import android.view.View;
import android.view.View.OnClickListener;
import android.view.ViewGroup;
import android.view.inputmethod.EditorInfo;
import android.view.inputmethod.InputMethodManager;
import android.widget.Button;
import android.widget.Chronometer;
import android.widget.EditText;
import android.widget.ImageView;
import android.widget.LinearLayout;
import android.widget.ProgressBar;
import android.widget.RelativeLayout;
import android.widget.TextView;
import android.widget.TextView.OnEditorActionListener;
import android.widget.Toast;

import com.ittianyu.bottomnavigationviewex.BottomNavigationViewEx;
import com.jeremyliao.liveeventbus.LiveEventBus;

import org.jetbrains.annotations.NotNull;

import java.io.File;
import java.io.FileNotFoundException;
import java.io.IOException;
import java.io.InputStream;
import java.util.ArrayList;
import java.util.Calendar;
import java.util.List;
import java.util.ListIterator;
import java.util.Locale;

import javax.inject.Inject;

import dagger.hilt.android.AndroidEntryPoint;
import io.reactivex.rxjava3.android.schedulers.AndroidSchedulers;
import io.reactivex.rxjava3.disposables.CompositeDisposable;
import io.reactivex.rxjava3.schedulers.Schedulers;
import kotlin.Unit;
import mega.privacy.android.app.AndroidCompletedTransfer;
import mega.privacy.android.app.BusinessExpiredAlertActivity;
import mega.privacy.android.app.DatabaseHandler;
import mega.privacy.android.app.DownloadService;
import mega.privacy.android.app.MegaApplication;
import mega.privacy.android.app.MegaAttributes;
import mega.privacy.android.app.MegaContactAdapter;
import mega.privacy.android.app.MegaContactDB;
import mega.privacy.android.app.MegaOffline;
import mega.privacy.android.app.MegaPreferences;
import mega.privacy.android.app.OpenPasswordLinkActivity;
import mega.privacy.android.app.Product;
import mega.privacy.android.app.R;
import mega.privacy.android.app.smsVerification.SMSVerificationActivity;
import mega.privacy.android.app.ShareInfo;
import mega.privacy.android.app.TransfersManagementActivity;
import mega.privacy.android.app.UploadService;
import mega.privacy.android.app.UserCredentials;
import mega.privacy.android.app.exportRK.ExportRecoveryKeyActivity;
import mega.privacy.android.app.myAccount.MyAccountActivity;
import mega.privacy.android.app.myAccount.usecase.CheckPasswordReminderUseCase;
import mega.privacy.android.app.upgradeAccount.UpgradeAccountActivity;
import mega.privacy.android.app.globalmanagement.MyAccountInfo;
import mega.privacy.android.app.fragments.managerFragments.cu.CustomHideBottomViewOnScrollBehaviour;
import mega.privacy.android.app.contacts.ContactsActivity;
import mega.privacy.android.app.contacts.usecase.InviteContactUseCase;
import mega.privacy.android.app.mediaplayer.miniplayer.MiniAudioPlayerController;
import mega.privacy.android.app.activities.WebViewActivity;
import mega.privacy.android.app.components.CustomViewPager;
import mega.privacy.android.app.components.RoundedImageView;
import mega.privacy.android.app.components.attacher.MegaAttacher;
import mega.privacy.android.app.components.saver.NodeSaver;
import mega.privacy.android.app.components.transferWidget.TransfersManagement;
import mega.privacy.android.app.components.twemoji.EmojiTextView;
import mega.privacy.android.app.fcm.ContactsAdvancedNotificationBuilder;
import mega.privacy.android.app.fragments.homepage.HomepageSearchable;
import mega.privacy.android.app.fragments.homepage.main.HomepageFragment;
import mega.privacy.android.app.fragments.homepage.main.HomepageFragmentDirections;
import mega.privacy.android.app.fragments.managerFragments.LinksFragment;
import mega.privacy.android.app.activities.OfflineFileInfoActivity;
import mega.privacy.android.app.fragments.offline.OfflineFragment;
import mega.privacy.android.app.globalmanagement.SortOrderManagement;
import mega.privacy.android.app.interfaces.ActionNodeCallback;
import mega.privacy.android.app.fragments.managerFragments.cu.CameraUploadsFragment;
import mega.privacy.android.app.interfaces.SnackbarShower;
import mega.privacy.android.app.interfaces.ChatManagementCallback;
import mega.privacy.android.app.fragments.settingsFragments.cookie.CookieDialogHandler;
import mega.privacy.android.app.interfaces.UploadBottomSheetDialogActionListener;
import mega.privacy.android.app.listeners.CancelTransferListener;
import mega.privacy.android.app.listeners.ExportListener;
import mega.privacy.android.app.listeners.GetAttrUserListener;
import mega.privacy.android.app.listeners.RemoveFromChatRoomListener;
import mega.privacy.android.app.lollipop.adapters.SharesPageAdapter;
import mega.privacy.android.app.lollipop.adapters.TransfersPageAdapter;
import mega.privacy.android.app.lollipop.controllers.AccountController;
import mega.privacy.android.app.lollipop.controllers.ContactController;
import mega.privacy.android.app.lollipop.controllers.NodeController;
import mega.privacy.android.app.lollipop.listeners.CreateGroupChatWithPublicLink;
import mega.privacy.android.app.lollipop.listeners.FabButtonListener;
import mega.privacy.android.app.lollipop.managerSections.CompletedTransfersFragmentLollipop;
import mega.privacy.android.app.lollipop.managerSections.FileBrowserFragmentLollipop;
import mega.privacy.android.app.lollipop.managerSections.InboxFragmentLollipop;
import mega.privacy.android.app.lollipop.managerSections.IncomingSharesFragmentLollipop;
import mega.privacy.android.app.lollipop.managerSections.NotificationsFragmentLollipop;
import mega.privacy.android.app.lollipop.managerSections.OutgoingSharesFragmentLollipop;
import mega.privacy.android.app.fragments.recent.RecentsFragment;
import mega.privacy.android.app.lollipop.managerSections.RubbishBinFragmentLollipop;
import mega.privacy.android.app.lollipop.managerSections.SearchFragmentLollipop;
import mega.privacy.android.app.lollipop.managerSections.SettingsFragmentLollipop;
import mega.privacy.android.app.lollipop.managerSections.TransfersFragmentLollipop;
import mega.privacy.android.app.lollipop.managerSections.TurnOnNotificationsFragment;
import mega.privacy.android.app.lollipop.megachat.BadgeDrawerArrowDrawable;
import mega.privacy.android.app.lollipop.megachat.ChatActivityLollipop;
import mega.privacy.android.app.lollipop.megachat.RecentChatsFragmentLollipop;
import mega.privacy.android.app.lollipop.qrcode.QRCodeActivity;
import mega.privacy.android.app.lollipop.qrcode.ScanCodeFragment;
import mega.privacy.android.app.lollipop.tasks.CheckOfflineNodesTask;
import mega.privacy.android.app.lollipop.tasks.FilePrepareTask;
import mega.privacy.android.app.lollipop.tasks.FillDBContactsTask;
import mega.privacy.android.app.modalbottomsheet.ManageTransferBottomSheetDialogFragment;
import mega.privacy.android.app.modalbottomsheet.NodeOptionsBottomSheetDialogFragment;
import mega.privacy.android.app.modalbottomsheet.OfflineOptionsBottomSheetDialogFragment;
import mega.privacy.android.app.modalbottomsheet.SortByBottomSheetDialogFragment;
import mega.privacy.android.app.modalbottomsheet.UploadBottomSheetDialogFragment;
import mega.privacy.android.app.modalbottomsheet.chatmodalbottomsheet.ChatBottomSheetDialogFragment;
import mega.privacy.android.app.service.iar.RatingHandlerImpl;
import mega.privacy.android.app.utils.AlertsAndWarnings;
import mega.privacy.android.app.utils.ChatUtil;
import mega.privacy.android.app.utils.ColorUtils;
import mega.privacy.android.app.utils.AvatarUtil;
import mega.privacy.android.app.utils.CameraUploadUtil;
import mega.privacy.android.app.modalbottomsheet.nodelabel.NodeLabelBottomSheetDialogFragment;
import mega.privacy.android.app.psa.Psa;
import mega.privacy.android.app.psa.PsaViewHolder;
import mega.privacy.android.app.psa.PsaManager;
import mega.privacy.android.app.service.push.MegaMessageService;
import mega.privacy.android.app.sync.cusync.CuSyncManager;
import mega.privacy.android.app.utils.ContactUtil;
import mega.privacy.android.app.utils.LastShowSMSDialogTimeChecker;
import mega.privacy.android.app.utils.MegaNodeDialogUtil;
import mega.privacy.android.app.utils.LinksUtil;
import mega.privacy.android.app.utils.StringResourcesUtils;
import mega.privacy.android.app.utils.ThumbnailUtilsLollipop;
import mega.privacy.android.app.utils.Util;
import mega.privacy.android.app.utils.TimeUtils;
import mega.privacy.android.app.utils.ZoomUtil;
import mega.privacy.android.app.utils.contacts.MegaContactGetter;
import mega.privacy.android.app.viewmodel.ZoomViewModel;
import nz.mega.documentscanner.DocumentScannerActivity;
import nz.mega.sdk.MegaAccountDetails;
import nz.mega.sdk.MegaAchievementsDetails;
import nz.mega.sdk.MegaApiAndroid;
import nz.mega.sdk.MegaApiJava;
import nz.mega.sdk.MegaChatApi;
import nz.mega.sdk.MegaChatApiAndroid;
import nz.mega.sdk.MegaChatApiJava;
import nz.mega.sdk.MegaChatCall;
import nz.mega.sdk.MegaChatError;
import nz.mega.sdk.MegaChatListItem;
import nz.mega.sdk.MegaChatListenerInterface;
import nz.mega.sdk.MegaChatPeerList;
import nz.mega.sdk.MegaChatPresenceConfig;
import nz.mega.sdk.MegaChatRequest;
import nz.mega.sdk.MegaChatRequestListenerInterface;
import nz.mega.sdk.MegaChatRoom;
import nz.mega.sdk.MegaContactRequest;
import nz.mega.sdk.MegaError;
import nz.mega.sdk.MegaEvent;
import nz.mega.sdk.MegaFolderInfo;
import nz.mega.sdk.MegaGlobalListenerInterface;
import nz.mega.sdk.MegaNode;
import nz.mega.sdk.MegaRequest;
import nz.mega.sdk.MegaRequestListenerInterface;
import nz.mega.sdk.MegaShare;
import nz.mega.sdk.MegaTransfer;
import nz.mega.sdk.MegaTransferData;
import nz.mega.sdk.MegaTransferListenerInterface;
import nz.mega.sdk.MegaUser;
import nz.mega.sdk.MegaUserAlert;

import static mega.privacy.android.app.constants.EventConstants.EVENT_REFRESH;
import static mega.privacy.android.app.constants.EventConstants.EVENT_FINISH_ACTIVITY;
import static mega.privacy.android.app.constants.EventConstants.EVENT_REFRESH_PHONE_NUMBER;
import static mega.privacy.android.app.constants.EventConstants.EVENT_USER_EMAIL_UPDATED;
import static mega.privacy.android.app.constants.EventConstants.EVENT_USER_NAME_UPDATED;
import static mega.privacy.android.app.lollipop.PermissionsFragment.PERMISSIONS_FRAGMENT;
import static mega.privacy.android.app.modalbottomsheet.UploadBottomSheetDialogFragment.GENERAL_UPLOAD;
import static mega.privacy.android.app.modalbottomsheet.UploadBottomSheetDialogFragment.HOMEPAGE_UPLOAD;
import static mega.privacy.android.app.utils.AlertsAndWarnings.askForCustomizedPlan;
import static mega.privacy.android.app.utils.AlertsAndWarnings.showForeignStorageOverQuotaWarningDialog;
import static mega.privacy.android.app.utils.MegaNodeDialogUtil.IS_NEW_TEXT_FILE_SHOWN;
import static mega.privacy.android.app.utils.MegaNodeDialogUtil.NEW_TEXT_FILE_TEXT;
import static mega.privacy.android.app.utils.MegaNodeDialogUtil.checkNewTextFileDialogState;
import static mega.privacy.android.app.utils.ConstantsUrl.RECOVERY_URL;
import static mega.privacy.android.app.utils.MegaNodeDialogUtil.showRenameNodeDialog;
import static mega.privacy.android.app.utils.OfflineUtils.*;
import static mega.privacy.android.app.constants.BroadcastConstants.*;
import static mega.privacy.android.app.constants.IntentConstants.*;
import static mega.privacy.android.app.utils.AlertsAndWarnings.showOverDiskQuotaPaywallWarning;
import static mega.privacy.android.app.utils.ChatUtil.*;
import static mega.privacy.android.app.utils.ColorUtils.tintIcon;
import static mega.privacy.android.app.utils.PermissionUtils.*;
import static mega.privacy.android.app.utils.StringResourcesUtils.getQuantityString;
import static mega.privacy.android.app.utils.TextUtil.isTextEmpty;
import static mega.privacy.android.app.utils.ZoomUtil.ZOOM_DEFAULT;
import static mega.privacy.android.app.utils.ZoomUtil.ZOOM_IN_1X;
import static mega.privacy.android.app.utils.ZoomUtil.ZOOM_OUT_3X;
import static mega.privacy.android.app.utils.billing.PaymentUtils.*;
import static mega.privacy.android.app.lollipop.FileInfoActivityLollipop.NODE_HANDLE;
import static mega.privacy.android.app.modalbottomsheet.ModalBottomSheetUtil.isBottomSheetDialogShown;
import static mega.privacy.android.app.utils.AvatarUtil.*;
import static mega.privacy.android.app.utils.CacheFolderManager.TEMPORAL_FOLDER;
import static mega.privacy.android.app.utils.CacheFolderManager.*;
import static mega.privacy.android.app.utils.CallUtil.*;
import static mega.privacy.android.app.utils.CameraUploadUtil.*;
import static mega.privacy.android.app.utils.Constants.*;
import static mega.privacy.android.app.utils.DBUtil.resetAccountDetailsTimeStamp;
import static mega.privacy.android.app.utils.FileUtil.*;
import static mega.privacy.android.app.utils.JobUtil.*;
import static mega.privacy.android.app.utils.LogUtil.*;
import static mega.privacy.android.app.utils.MegaApiUtils.calculateDeepBrowserTreeIncoming;
import static mega.privacy.android.app.utils.MegaNodeUtil.*;
import static mega.privacy.android.app.utils.ProgressDialogUtil.*;
import static mega.privacy.android.app.utils.TimeUtils.getHumanizedTime;
import static mega.privacy.android.app.utils.UploadUtil.*;
import static mega.privacy.android.app.utils.Util.*;
import static nz.mega.sdk.MegaApiJava.*;
import static nz.mega.sdk.MegaChatApiJava.MEGACHAT_INVALID_HANDLE;

@AndroidEntryPoint
public class ManagerActivityLollipop extends TransfersManagementActivity
		implements MegaRequestListenerInterface, MegaChatListenerInterface,
		MegaChatRequestListenerInterface, OnNavigationItemSelectedListener,
		MegaGlobalListenerInterface, MegaTransferListenerInterface, OnClickListener,
		BottomNavigationView.OnNavigationItemSelectedListener, UploadBottomSheetDialogActionListener,
		ChatManagementCallback, ActionNodeCallback, SnackbarShower,
		FilePrepareTask.ProcessedFilesCallback {

	private static final String TRANSFER_OVER_QUOTA_SHOWN = "TRANSFER_OVER_QUOTA_SHOWN";

	public static final String TRANSFERS_TAB = "TRANSFERS_TAB";
	private static final String SEARCH_SHARED_TAB = "SEARCH_SHARED_TAB";
	private static final String SEARCH_DRAWER_ITEM = "SEARCH_DRAWER_ITEM";
	private static final String BOTTOM_ITEM_BEFORE_OPEN_FULLSCREEN_OFFLINE = "BOTTOM_ITEM_BEFORE_OPEN_FULLSCREEN_OFFLINE";

    private static final String BUSINESS_GRACE_ALERT_SHOWN = "BUSINESS_GRACE_ALERT_SHOWN";
	private static final String BUSINESS_CU_ALERT_SHOWN = "BUSINESS_CU_ALERT_SHOWN";

	private static final String DEEP_BROWSER_TREE_LINKS = "DEEP_BROWSER_TREE_LINKS";
    private static final String PARENT_HANDLE_LINKS = "PARENT_HANDLE_LINKS";
    public static final String NEW_CREATION_ACCOUNT = "NEW_CREATION_ACCOUNT";
    public static final String JOINING_CHAT_LINK = "JOINING_CHAT_LINK";
    public static final String LINK_JOINING_CHAT_LINK = "LINK_JOINING_CHAT_LINK";
    public static final String CONNECTED = "CONNECTED";

	public static final int ERROR_TAB = -1;
	public static final int INCOMING_TAB = 0;
	public static final int OUTGOING_TAB = 1;
  	public static final int LINKS_TAB = 2;
	public static final int PENDING_TAB = 0;
	public static final int COMPLETED_TAB = 1;

	private static final int CLOUD_DRIVE_BNV = 0;
	private static final int CAMERA_UPLOADS_BNV = 1;
	private static final int HOMEPAGE_BNV = 2;
	private static final int CHAT_BNV = 3;
	private static final int SHARED_BNV = 4;
	private static final int HIDDEN_BNV = 5;
	// 8dp + 56dp(Fab's size) + 8dp
    public static final int TRANSFER_WIDGET_MARGIN_BOTTOM = 72;

	/** The causes of elevating the app bar */
	public static final int ELEVATION_SCROLL = 0x01;
    public static final int ELEVATION_CALL_IN_PROGRESS = 0x02;
    /** The cause bitmap of elevating the app bar */
    private int mElevationCause;
    /** True if any TabLayout is visible */
    private boolean mShowAnyTabLayout;

    private LastShowSMSDialogTimeChecker smsDialogTimeChecker;

    @Inject
	CheckPasswordReminderUseCase checkPasswordReminderUseCase;
	@Inject
	CookieDialogHandler cookieDialogHandler;
	@Inject
	SortOrderManagement sortOrderManagement;
	@Inject
	MyAccountInfo myAccountInfo;
	@Inject
	InviteContactUseCase inviteContactUseCase;

	public ArrayList<Integer> transfersInProgress;
	public MegaTransferData transferData;

	public long transferCallback = 0;

	//GET PRO ACCOUNT PANEL
	LinearLayout getProLayout=null;
	TextView getProText;
	TextView leftCancelButton;
	TextView rightUpgradeButton;
	Button addPhoneNumberButton;
	TextView addPhoneNumberLabel;
	FloatingActionButton fabButton;

	MegaNode inboxNode = null;

	MegaNode rootNode = null;

	NodeController nC;
	ContactController cC;
	AccountController aC;

	private final MegaAttacher nodeAttacher = new MegaAttacher(this);
	private final NodeSaver nodeSaver = new NodeSaver(this, this, this,
			AlertsAndWarnings.showSaveToDeviceConfirmDialog(this));

	private AndroidCompletedTransfer selectedTransfer;
	MegaNode selectedNode;
	MegaOffline selectedOfflineNode;
	MegaContactAdapter selectedUser;
	MegaContactRequest selectedRequest;

	public long selectedChatItemId;

	private BadgeDrawerArrowDrawable badgeDrawable;

	MegaPreferences prefs = null;
	MegaAttributes attr = null;
	static ManagerActivityLollipop managerActivity = null;
	MegaApplication app = null;
	MegaApiAndroid megaApi;
	MegaChatApiAndroid megaChatApi;
	Handler handler;
	DisplayMetrics outMetrics;
	FragmentContainerView fragmentContainer;
    ActionBar aB;
    MaterialToolbar toolbar;
    AppBarLayout abL;

	int selectedAccountType;

	ShareInfo infoManager;
	MegaNode parentNodeManager;

	boolean firstNavigationLevel = true;
    public DrawerLayout drawerLayout;
    ArrayList<MegaUser> contacts = new ArrayList<>();
    ArrayList<MegaUser> visibleContacts = new ArrayList<>();

    public boolean openFolderRefresh = false;

    public boolean openSettingsStorage = false;
    public boolean openSettingsQR = false;
	boolean newAccount = false;
	public boolean newCreationAccount;

	private int storageState = MegaApiJava.STORAGE_STATE_UNKNOWN; //Default value
	private int storageStateFromBroadcast = MegaApiJava.STORAGE_STATE_UNKNOWN; //Default value
    private boolean showStorageAlertWithDelay;

	private boolean isStorageStatusDialogShown = false;

	private boolean isTransferOverQuotaWarningShown;
	private AlertDialog transferOverQuotaWarning;
	private AlertDialog confirmationTransfersDialog;

	private AlertDialog reconnectDialog;
	private AlertDialog inviteContactDialog;

	private RelativeLayout navigationDrawerAddPhoneContainer;
    int orientationSaved;

    private boolean isSMSDialogShowing;
    private final static String STATE_KEY_SMS_DIALOG =  "isSMSDialogShowing";

	private Boolean initFabButtonShow = false;
	private Observer<Boolean> fabChangeObserver  = isShow -> {
		if(initFabButtonShow) {
			if (isShow) {
				showFabButtonAfterScrolling();
			} else {
				hideFabButtonWhenScrolling();
			}
		}
	};

	public enum FragmentTag {
		CLOUD_DRIVE, HOMEPAGE, CAMERA_UPLOADS, INBOX, INCOMING_SHARES, OUTGOING_SHARES, SETTINGS, SEARCH,TRANSFERS, COMPLETED_TRANSFERS,
		RECENT_CHAT, RUBBISH_BIN, NOTIFICATIONS, TURN_ON_NOTIFICATIONS, PERMISSIONS, SMS_VERIFICATION,
		LINKS;

		public String getTag () {
			switch (this) {
				case CLOUD_DRIVE: return "fbFLol";
				case HOMEPAGE: return "fragmentHomepage";
				case RUBBISH_BIN: return "rubbishBinFLol";
				case CAMERA_UPLOADS: return "cuFLol";
				case INBOX: return "iFLol";
				case INCOMING_SHARES: return "isF";
				case OUTGOING_SHARES: return "osF";
				case SETTINGS: return "sttF";
				case SEARCH: return "sFLol";
				case TRANSFERS: return "android:switcher:" + R.id.transfers_tabs_pager + ":" + 0;
				case COMPLETED_TRANSFERS: return "android:switcher:" + R.id.transfers_tabs_pager + ":" + 1;
				case RECENT_CHAT: return "rChat";
				case NOTIFICATIONS: return "notificFragment";
				case TURN_ON_NOTIFICATIONS: return "tonF";
				case PERMISSIONS: return "pF";
                case SMS_VERIFICATION: return "svF";
				case LINKS: return "lF";
			}
			return null;
		}
	}

	public enum DrawerItem {
		CLOUD_DRIVE, CAMERA_UPLOADS, HOMEPAGE, CHAT, SHARED_ITEMS, NOTIFICATIONS,
		SETTINGS, INBOX, SEARCH, TRANSFERS, RUBBISH_BIN, ASK_PERMISSIONS;

		public String getTitle(Context context) {
			switch(this)
			{
				case CLOUD_DRIVE: return context.getString(R.string.section_cloud_drive);
				case CAMERA_UPLOADS: return context.getString(R.string.section_photo_sync);
				case INBOX: return context.getString(R.string.section_inbox);
				case SHARED_ITEMS: return context.getString(R.string.title_shared_items);
				case SETTINGS: return context.getString(R.string.action_settings);
				case SEARCH: return context.getString(R.string.action_search);
				case TRANSFERS: return context.getString(R.string.section_transfers);
				case CHAT: return context.getString(R.string.section_chat);
				case RUBBISH_BIN: return context.getString(R.string.section_rubbish_bin);
				case NOTIFICATIONS: return context.getString(R.string.title_properties_chat_contact_notifications);
			}
			return null;
		}
	}

	public boolean turnOnNotifications = false;

	private int searchSharedTab = -1;
	private DrawerItem searchDrawerItem = null;
	private DrawerItem drawerItem;
	static MenuItem drawerMenuItem = null;
	LinearLayout fragmentLayout;
	BottomNavigationViewEx bNV;
	NavigationView nV;
	RelativeLayout usedSpaceLayout;
	private EmojiTextView nVDisplayName;
	TextView nVEmail;
	TextView businessLabel;
	RoundedImageView nVPictureProfile;
	TextView spaceTV;
	ProgressBar usedSpacePB;

	private MiniAudioPlayerController miniAudioPlayerController;

	private LinearLayout cuViewTypes;
	private TextView cuYearsButton;
	private TextView cuMonthsButton;
	private TextView cuDaysButton;
	private TextView cuAllButton;
	private LinearLayout cuLayout;
	private Button enableCUButton;
	private ProgressBar cuProgressBar;

	//Tabs in Shares
	private TabLayout tabLayoutShares;
	private SharesPageAdapter sharesPageAdapter;
	private CustomViewPager viewPagerShares;

	//Tabs in Transfers
	private TabLayout tabLayoutTransfers;
	private TransfersPageAdapter mTabsAdapterTransfers;
	private CustomViewPager viewPagerTransfers;

	private RelativeLayout callInProgressLayout;
	private Chronometer callInProgressChrono;
	private TextView callInProgressText;
	private LinearLayout microOffLayout;
	private LinearLayout videoOnLayout;

	boolean firstTimeAfterInstallation = true;
	SearchView searchView;
	public boolean searchExpand = false;
	private String searchQuery = "";
	public boolean textSubmitted = false;
	public boolean textsearchQuery = false;
	boolean isSearching = false;
	public int levelsSearch = -1;
	boolean openLink = false;

	long lastTimeOnTransferUpdate = Calendar.getInstance().getTimeInMillis();

	boolean firstLogin = false;
	private boolean askPermissions = false;
	private boolean isClearRubbishBin = false;
	private boolean moveToRubbish = false;
	private boolean restoreFromRubbish = false;

	boolean megaContacts = true;

	private HomepageScreen mHomepageScreen = HomepageScreen.HOMEPAGE;

	private enum HomepageScreen {
       	HOMEPAGE, PHOTOS, DOCUMENTS, AUDIO, VIDEO,
       	FULLSCREEN_OFFLINE, OFFLINE_FILE_INFO, RECENT_BUCKET
	}

<<<<<<< HEAD
	public boolean passwordReminderFromMyAccount = false;
=======
	public boolean isSmallGridCameraUploads = false;
>>>>>>> 9a790fa2

	public boolean isList = true;

	private long parentHandleBrowser;
	private long parentHandleRubbish;
	private long parentHandleIncoming;
	private long parentHandleLinks;
	private long parentHandleOutgoing;
	private long parentHandleSearch;
	private long parentHandleInbox;
	private String pathNavigationOffline;
	public int deepBrowserTreeIncoming = 0;
	public int deepBrowserTreeOutgoing = 0;
	private int deepBrowserTreeLinks;

	int indexShares = -1;
	int indexTransfers = -1;

	//LOLLIPOP FRAGMENTS
    private FileBrowserFragmentLollipop fbFLol;
    private RubbishBinFragmentLollipop rubbishBinFLol;
    private InboxFragmentLollipop iFLol;
    private IncomingSharesFragmentLollipop inSFLol;
	private OutgoingSharesFragmentLollipop outSFLol;
	private LinksFragment lF;
	private TransfersFragmentLollipop tFLol;
	private CompletedTransfersFragmentLollipop completedTFLol;
	private SearchFragmentLollipop sFLol;
	private SettingsFragmentLollipop sttFLol;
	private CameraUploadsFragment cuFragment;
	private RecentChatsFragmentLollipop rChatFL;
	private NotificationsFragmentLollipop notificFragment;
	private TurnOnNotificationsFragment tonF;
	private PermissionsFragment pF;
	private SMSVerificationFragment svF;

	private boolean mStopped = true;
	private int bottomItemBeforeOpenFullscreenOffline = INVALID_VALUE;
	private OfflineFragment fullscreenOfflineFragment;
	private OfflineFragment pagerOfflineFragment;
	private RecentsFragment pagerRecentsFragment;

	ProgressDialog statusDialog;

	private AlertDialog permissionsDialog;
	private AlertDialog presenceStatusDialog;
	private AlertDialog openLinkDialog;
	private boolean openLinkDialogIsShown = false;
	private boolean openLinkDialogIsErrorShown = false;
	private AlertDialog alertNotPermissionsUpload;
	private AlertDialog clearRubbishBinDialog;
	private AlertDialog insertPassDialog;
	private AlertDialog changeUserAttributeDialog;
	private AlertDialog alertDialogStorageStatus;
	private AlertDialog alertDialogSMSVerification;
	private AlertDialog newTextFileDialog;

	private MenuItem searchMenuItem;
	private MenuItem zoomOutMenuItem;
	private MenuItem zoomInMenuItem;
	private MenuItem addContactMenuItem;
	private MenuItem addMenuItem;
	private MenuItem createFolderMenuItem;
	private MenuItem importLinkMenuItem;
	private MenuItem enableSelectMenuItem;
	private MenuItem selectMenuItem;
	private MenuItem unSelectMenuItem;
	private MenuItem thumbViewMenuItem;
	private MenuItem sortByMenuItem;
	private MenuItem helpMenuItem;
	private MenuItem doNotDisturbMenuItem;
	private MenuItem upgradeAccountMenuItem;
	private MenuItem clearRubbishBinMenuitem;
	private MenuItem takePicture;
	private MenuItem cancelAllTransfersMenuItem;
	private MenuItem playTransfersMenuIcon;
	private MenuItem pauseTransfersMenuIcon;
	private MenuItem inviteMenuItem;
	private MenuItem retryTransfers;
	private MenuItem clearCompletedTransfers;
	private MenuItem scanQRcodeMenuItem;
	private MenuItem returnCallMenuItem;

	private Chronometer chronometerMenuItem;
	private LinearLayout layoutCallMenuItem;

	private int typesCameraPermission = INVALID_TYPE_PERMISSIONS;
	AlertDialog enable2FADialog;
	boolean isEnable2FADialogShown = false;
	Button enable2FAButton;
	Button skip2FAButton;

	private boolean is2FAEnabled = false;

	public boolean comesFromNotifications = false;
	public int comesFromNotificationsLevel = 0;
	public long comesFromNotificationHandle = -1;
	public long comesFromNotificationHandleSaved = -1;
	public int comesFromNotificationDeepBrowserTreeIncoming = -1;

	RelativeLayout myAccountHeader;
	ImageView contactStatus;
	RelativeLayout myAccountSection;
	RelativeLayout inboxSection;
	RelativeLayout contactsSection;
	RelativeLayout notificationsSection;
	private RelativeLayout transfersSection;
	RelativeLayout settingsSection;
	Button upgradeAccount;
	TextView contactsSectionText;
	TextView notificationsSectionText;
	int bottomNavigationCurrentItem = -1;
	View chatBadge;
	View callBadge;

	private boolean connected;

	private boolean joiningToChatLink;
	private String linkJoinToChatLink;

	private boolean onAskingPermissionsFragment = false;
	public boolean onAskingSMSVerificationFragment = false;

    private ZoomViewModel zoomViewModel;
    private int currentZoom =ZOOM_DEFAULT;

	private View mNavHostView;
	private NavController mNavController;
	private HomepageSearchable mHomepageSearchable;

	private final Observer<Boolean> refreshAddPhoneNumberButtonObserver = new Observer<Boolean>() {
		@Override
		public void onChanged(Boolean aBoolean) {
			if(drawerLayout != null) {
				drawerLayout.closeDrawer(Gravity.LEFT);
			}
			refreshAddPhoneNumberButton();
		}
	};

	private EditText openLinkText;
	private RelativeLayout openLinkError;
	private TextView openLinkErrorText;
	private Button openLinkOpenButton;

	private boolean isBusinessGraceAlertShown;
	private AlertDialog businessGraceAlert;
	private boolean isBusinessCUAlertShown;
	private AlertDialog businessCUAlert;

	private BottomSheetDialogFragment bottomSheetDialogFragment;
	private PsaViewHolder psaViewHolder;

	/**
	 * Broadcast to update the completed transfers tab.
	 */
	private BroadcastReceiver transferFinishReceiver = new BroadcastReceiver() {
		@Override
		public void onReceive(Context context, Intent intent) {
			if (!isTransfersCompletedAdded()) {
				return;
			}

			if (intent == null || intent.getAction() == null
					|| !intent.getAction().equals(BROADCAST_ACTION_TRANSFER_FINISH)) {
				return;
			}

			AndroidCompletedTransfer completedTransfer = intent.getParcelableExtra(COMPLETED_TRANSFER);
			if (completedTransfer == null) {
				return;
			}

			completedTFLol.transferFinish(completedTransfer);
		}
	};


	/**
	 * Broadcast to show a "transfer over quota" warning if it is on Transfers section.
	 */
	private BroadcastReceiver transferOverQuotaUpdateReceiver = new BroadcastReceiver() {
		@Override
		public void onReceive(Context context, Intent intent) {
			updateWidget(intent);

			if (intent == null) return;

			if (intent.getAction() != null && intent.getAction().equals(ACTION_TRANSFER_OVER_QUOTA) && drawerItem == DrawerItem.TRANSFERS && isActivityInForeground()) {
				showTransfersTransferOverQuotaWarning();
			}

			if (MegaApplication.getTransfersManagement().thereAreFailedTransfers() && drawerItem == DrawerItem.TRANSFERS && getTabItemTransfers() == COMPLETED_TAB && !retryTransfers.isVisible()) {
				retryTransfers.setVisible(true);
			}
		}
	};

	private BroadcastReceiver chatArchivedReceiver = new BroadcastReceiver() {
		@Override
		public void onReceive(Context context, Intent intent) {
			if (intent == null) return;

			String title = intent.getStringExtra(CHAT_TITLE);
			if (title != null) {
				showSnackbar(SNACKBAR_TYPE, getString(R.string.success_archive_chat, title), -1);
			}
		}
	};

	private BroadcastReceiver updateMyAccountReceiver = new BroadcastReceiver() {
		@Override
		public void onReceive(Context context, Intent intent) {
			if (intent != null){
                if (ACTION_STORAGE_STATE_CHANGED.equals(intent.getAction())) {
                    storageStateFromBroadcast = intent.getIntExtra(EXTRA_STORAGE_STATE, MegaApiJava.STORAGE_STATE_UNKNOWN);
                    if (!showStorageAlertWithDelay) {
                        checkStorageStatus(storageStateFromBroadcast != MegaApiJava.STORAGE_STATE_UNKNOWN ?
								storageStateFromBroadcast : app.getStorageState(), false);
                    }
                    updateAccountDetailsVisibleInfo();
                    return;
				}

				int actionType = intent.getIntExtra(ACTION_TYPE, INVALID_ACTION);

				if(actionType == UPDATE_ACCOUNT_DETAILS){
					logDebug("BROADCAST TO UPDATE AFTER UPDATE_ACCOUNT_DETAILS");
					if (isFinishing()) {
						return;
					}

					updateAccountDetailsVisibleInfo();

					if (megaApi.isBusinessAccount()) {
						supportInvalidateOptionsMenu();
					}
				}
				else if(actionType == UPDATE_PAYMENT_METHODS){
					logDebug("BROADCAST TO UPDATE AFTER UPDATE_PAYMENT_METHODS");
				}
			}
		}
	};

	private BroadcastReceiver receiverUpdate2FA = new BroadcastReceiver() {
		@Override
		public void onReceive(Context context, Intent intent) {
			if (intent != null) {
				boolean enabled = intent.getBooleanExtra(INTENT_EXTRA_KEY_ENABLED, false);
				is2FAEnabled = enabled;
				if (getSettingsFragment() != null) {
					sttFLol.update2FAPreference(enabled);
				}
			}
		}
	};

	private final BroadcastReceiver receiverUpdateOrder = new BroadcastReceiver() {
		@Override
		public void onReceive(Context context, Intent intent) {
			if (intent == null || !BROADCAST_ACTION_INTENT_UPDATE_ORDER.equals(intent.getAction())) {
				return;
			}

			if (intent.getBooleanExtra(IS_CLOUD_ORDER, true)) {
				refreshCloudOrder(intent.getIntExtra(NEW_ORDER, ORDER_DEFAULT_ASC));
			} else {
				refreshOthersOrder();
			}
		}
	};

    private BroadcastReceiver receiverUpdateView = new BroadcastReceiver() {
        @Override
        public void onReceive(Context context, Intent intent) {
            if (intent != null) {
                updateView(intent.getBooleanExtra("isList", true));
				supportInvalidateOptionsMenu();
            }
        }
    };

	private BroadcastReceiver receiverCUAttrChanged = new BroadcastReceiver() {
		@Override
		public void onReceive(Context context, Intent intent) {

			synchronized (this){
				if (drawerItem == DrawerItem.CAMERA_UPLOADS) {
					cameraUploadsClicked();
				}

				//update folder icon
				onNodesCloudDriveUpdate();
			}
		}
	};

	private BroadcastReceiver networkReceiver = new BroadcastReceiver() {
		@Override
		public void onReceive(Context context, Intent intent) {
			logDebug("Network broadcast received!");
			int actionType;

			if (intent != null){
				actionType = intent.getIntExtra(ACTION_TYPE, INVALID_ACTION);

				if(actionType == GO_OFFLINE){
				    //stop cu process
                    stopRunningCameraUploadService(ManagerActivityLollipop.this);
					showOfflineMode();
				}
				else if(actionType == GO_ONLINE){
					showOnlineMode();
				}
				else if(actionType == START_RECONNECTION){
					startConnection();
				}
			}
		}
	};

	private BroadcastReceiver cameraUploadLauncherReceiver = new BroadcastReceiver() {
        @Override
        public void onReceive(Context context,Intent intent) {
            try {
				logDebug("cameraUploadLauncherReceiver: Start service here");
                startCameraUploadServiceIgnoreAttr(ManagerActivityLollipop.this);
            } catch (Exception e) {
				logError("cameraUploadLauncherReceiver: Exception", e);
            }
        }
    };

	private BroadcastReceiver contactUpdateReceiver = new BroadcastReceiver() {
		@Override
		public void onReceive(Context context, Intent intent) {
			if (intent == null || intent.getAction() == null)
				return;


			long userHandle = intent.getLongExtra(EXTRA_USER_HANDLE, INVALID_HANDLE);

			if (intent.getAction().equals(ACTION_UPDATE_NICKNAME)
					|| intent.getAction().equals(ACTION_UPDATE_FIRST_NAME)
					|| intent.getAction().equals(ACTION_UPDATE_LAST_NAME)) {

				if (isIncomingAdded() && inSFLol.getItemCount() > 0) {
					inSFLol.updateContact(userHandle);
				}

				if (isOutgoingAdded() && outSFLol.getItemCount() > 0) {
					outSFLol.updateContact(userHandle);
				}
			}
		}
	};

	private BroadcastReceiver chatCallUpdateReceiver = new BroadcastReceiver() {
		@Override
		public void onReceive(Context context, Intent intent) {
			if (intent == null || intent.getAction() == null)
				return;

			long chatIdReceived = intent.getLongExtra(UPDATE_CHAT_CALL_ID, MEGACHAT_INVALID_HANDLE);

			if (chatIdReceived == MEGACHAT_INVALID_HANDLE)
				return;

			if (intent.getAction().equals(ACTION_CALL_STATUS_UPDATE)) {
				int callStatus = intent.getIntExtra(UPDATE_CALL_STATUS, INVALID_CALL_STATUS);
				switch (callStatus) {
					case MegaChatCall.CALL_STATUS_REQUEST_SENT:
					case MegaChatCall.CALL_STATUS_RING_IN:
					case MegaChatCall.CALL_STATUS_IN_PROGRESS:
					case MegaChatCall.CALL_STATUS_RECONNECTING:
					case MegaChatCall.CALL_STATUS_JOINING:
					case MegaChatCall.CALL_STATUS_DESTROYED:
					case MegaChatCall.CALL_STATUS_USER_NO_PRESENT:
						updateVisibleCallElements(chatIdReceived);
						break;
				}
			}

			if (intent.getAction().equals(ACTION_CHANGE_CALL_ON_HOLD)) {
				updateVisibleCallElements(chatIdReceived);
			}

			if (intent.getAction().equals(ACTION_CHANGE_LOCAL_AVFLAGS)) {
				MegaChatCall callInProgress = getCallInProgress();
				if (callInProgress != null && callInProgress.getChatid() == chatIdReceived) {
					showHideMicroAndVideoIcons(callInProgress, microOffLayout, videoOnLayout);
				}
			}
		}
	};

	private BroadcastReceiver chatSessionUpdateReceiver = new BroadcastReceiver() {
		@Override
		public void onReceive(Context context, Intent intent) {
			if (intent == null || intent.getAction() == null)
				return;

			long chatIdReceived = intent.getLongExtra(UPDATE_CHAT_CALL_ID, MEGACHAT_INVALID_HANDLE);

			if (chatIdReceived == MEGACHAT_INVALID_HANDLE)
				return;

			if (intent.getAction().equals(ACTION_CHANGE_SESSION_ON_HOLD)) {
				updateVisibleCallElements(chatIdReceived);
			}
		}
	};

	private BroadcastReceiver chatRoomMuteUpdateReceiver = new BroadcastReceiver() {
		@Override
		public void onReceive(Context context, Intent intent) {
			if (intent == null || intent.getAction() == null)
				return;

			if(intent.getAction().equals(ACTION_UPDATE_PUSH_NOTIFICATION_SETTING)){
				if (getChatsFragment() != null) {
					rChatFL.notifyPushChanged();
				}
			}
		}
	};

	private BroadcastReceiver updateCUSettingsReceiver = new BroadcastReceiver() {
		@Override
		public void onReceive(Context context, Intent intent) {
			if (intent != null && intent.getAction() != null && getSettingsFragment() != null
					&& (intent.getAction().equals(ACTION_REFRESH_CAMERA_UPLOADS_SETTING)
					|| intent.getAction().equals(ACTION_REFRESH_CAMERA_UPLOADS_SETTING_SUBTITLE))) {
				sttFLol.refreshCameraUploadsSettings();
			}
		}
	};

	private final Observer<Boolean> refreshObserver = refreshed -> {
		if (!refreshed) {
			return;
		}

		if (drawerItem == DrawerItem.CLOUD_DRIVE) {
			MegaNode parentNode = megaApi.getNodeByHandle(parentHandleBrowser);

			ArrayList<MegaNode> nodes = megaApi.getChildren(parentNode != null
							? parentNode
							: megaApi.getRootNode(),
					sortOrderManagement.getOrderCloud());

			fbFLol.setNodes(nodes);
			fbFLol.getRecyclerView().invalidate();
		} else if (drawerItem == DrawerItem.SHARED_ITEMS) {
			refreshIncomingShares();
		}
	};

	private final BroadcastReceiver cuUpdateReceiver = new BroadcastReceiver() {
		@Override
		public void onReceive(Context context, Intent intent) {
			if (intent == null || !ACTION_UPDATE_CU.equals(intent.getAction())) {
				return;
			}

			updateCUProgress(intent.getIntExtra(PROGRESS, 0),
					intent.getIntExtra(PENDING_TRANSFERS, 0));
		}
	};

	private final Observer<Boolean> finishObserver = finish -> {
		if (finish) finish();
	};

	/**
	 * Method for updating the visible elements related to a call.
	 *
	 * @param chatIdReceived The chat ID of a call.
	 */
	private void updateVisibleCallElements(long chatIdReceived) {
		if (getChatsFragment() != null && rChatFL.isVisible()) {
			rChatFL.refreshNode(megaChatApi.getChatListItem(chatIdReceived));
		}

		if (isScreenInPortrait(ManagerActivityLollipop.this)) {
			setCallWidget();
		} else {
			supportInvalidateOptionsMenu();
		}
	}

	@Override
    public void onRequestPermissionsResult(int requestCode, @NonNull String[] permissions, @NonNull int[] grantResults) {
		super.onRequestPermissionsResult(requestCode, permissions, grantResults);
		switch(requestCode){
			case REQUEST_UPLOAD_CONTACT:{
				uploadContactInfo(infoManager, parentNodeManager);
				break;
			}
	        case REQUEST_CAMERA:{
				if (typesCameraPermission == TAKE_PICTURE_OPTION) {
					logDebug("TAKE_PICTURE_OPTION");
		        	if (grantResults.length > 0 && grantResults[0] == PackageManager.PERMISSION_GRANTED){
		        		if (!hasPermissions(this, Manifest.permission.WRITE_EXTERNAL_STORAGE)){
		        			requestPermission(this,
									REQUEST_WRITE_STORAGE,
									Manifest.permission.WRITE_EXTERNAL_STORAGE);
		        		}
		        		else{
							checkTakePicture(this, TAKE_PHOTO_CODE);
							typesCameraPermission = INVALID_TYPE_PERMISSIONS;
						}
		        	}
	        	} else if (typesCameraPermission == TAKE_PROFILE_PICTURE) {
					logDebug("TAKE_PROFILE_PICTURE");
					if (grantResults.length > 0 && grantResults[0] == PackageManager.PERMISSION_GRANTED){
						if (!hasPermissions(this, Manifest.permission.WRITE_EXTERNAL_STORAGE)){
							requestPermission(this,
									REQUEST_WRITE_STORAGE,
									Manifest.permission.WRITE_EXTERNAL_STORAGE);
						}
						else{
							this.takeProfilePicture();
							typesCameraPermission = INVALID_TYPE_PERMISSIONS;
						}
					}

				} else if ((typesCameraPermission == RETURN_CALL_PERMISSIONS || typesCameraPermission == START_CALL_PERMISSIONS) &&
						grantResults.length > 0 && grantResults[0] == PackageManager.PERMISSION_GRANTED) {
					controlCallPermissions();
				}
				break;
	        }
			case REQUEST_READ_WRITE_STORAGE:{
				if (grantResults.length > 0 && grantResults[0] == PackageManager.PERMISSION_GRANTED){
					showUploadPanel();
				}
				break;
			}
	        case REQUEST_WRITE_STORAGE:{
	        	if (firstLogin){
					logDebug("The first time");
	        		if (grantResults.length > 0 && grantResults[0] == PackageManager.PERMISSION_GRANTED){
						if (typesCameraPermission==TAKE_PICTURE_OPTION){
							logDebug("TAKE_PICTURE_OPTION");
							if (!hasPermissions(this, Manifest.permission.CAMERA)){
								requestPermission(this, REQUEST_CAMERA, Manifest.permission.CAMERA);
							}
							else{
								checkTakePicture(this, TAKE_PHOTO_CODE);
								typesCameraPermission = INVALID_TYPE_PERMISSIONS;
							}

							break;
						}
						else if (typesCameraPermission==TAKE_PROFILE_PICTURE){
							logDebug("TAKE_PROFILE_PICTURE");
							if (!hasPermissions(this, Manifest.permission.CAMERA)){
								requestPermission(this,
										REQUEST_CAMERA,
										Manifest.permission.CAMERA);
							}
							else{
								this.takeProfilePicture();
								typesCameraPermission = INVALID_TYPE_PERMISSIONS;
							}

							break;
						}
		        	}
	        	}
	        	else{
					if (typesCameraPermission==TAKE_PICTURE_OPTION){
						logDebug("TAKE_PICTURE_OPTION");
						if (!hasPermissions(this, Manifest.permission.CAMERA)){
							requestPermission(this,
									REQUEST_CAMERA,
									Manifest.permission.CAMERA);
						}
						else{
							checkTakePicture(this, TAKE_PHOTO_CODE);
							typesCameraPermission = INVALID_TYPE_PERMISSIONS;
						}
					}
					else if (typesCameraPermission==TAKE_PROFILE_PICTURE){
						logDebug("TAKE_PROFILE_PICTURE");
						if (!hasPermissions(this, Manifest.permission.CAMERA)){
							requestPermission(this,
									REQUEST_CAMERA,
									Manifest.permission.CAMERA);
						}
						else{
							this.takeProfilePicture();
							typesCameraPermission = INVALID_TYPE_PERMISSIONS;
						}
					} else {
						refreshOfflineNodes();
					}

					break;
				}

				nodeSaver.handleRequestPermissionsResult(requestCode);
	        	break;
	        }

            case REQUEST_CAMERA_UPLOAD:
			case REQUEST_CAMERA_ON_OFF:
                if (grantResults.length > 0 && grantResults[0] == PackageManager.PERMISSION_GRANTED){
                    checkIfShouldShowBusinessCUAlert();
                } else {
                    showSnackbar(SNACKBAR_TYPE, getString(R.string.on_refuse_storage_permission), INVALID_HANDLE);
                }

                break;

			case REQUEST_CAMERA_ON_OFF_FIRST_TIME:
                if(permissions.length == 0) {
                    return;
                }
                if (grantResults[0] == PackageManager.PERMISSION_GRANTED){
                    checkIfShouldShowBusinessCUAlert();
                } else {
                    if (!ActivityCompat.shouldShowRequestPermissionRationale(this,permissions[0])) {
                        if (getCameraUploadFragment() != null) {
							cuFragment.onStoragePermissionRefused();
                        }
                    } else {
                        showSnackbar(SNACKBAR_TYPE, getString(R.string.on_refuse_storage_permission), INVALID_HANDLE);
                    }
                }

                break;

			case PERMISSIONS_FRAGMENT: {
				if (getPermissionsFragment() != null) {
					pF.setNextPermission();
				}
				break;
			}

			case REQUEST_RECORD_AUDIO:
				if ((typesCameraPermission == RETURN_CALL_PERMISSIONS || typesCameraPermission == START_CALL_PERMISSIONS) &&
						grantResults.length > 0 && grantResults[0] == PackageManager.PERMISSION_GRANTED) {
					controlCallPermissions();
				}
				break;
        }
    }

	/**
	 * Method for checking the necessary actions when you have permission to start a call or return to one in progress.
	 */
	private void controlCallPermissions() {
		if (checkPermissionsCall(this, typesCameraPermission)) {
			switch (typesCameraPermission) {
				case RETURN_CALL_PERMISSIONS:
					returnActiveCall(this);
					break;

				case START_CALL_PERMISSIONS:
					MegaChatRoom chat = megaChatApi.getChatRoomByUser(MegaApplication.getUserWaitingForCall());
					if (chat != null) {
						startCallWithChatOnline(this, chat);
					}
					break;
			}
			typesCameraPermission = INVALID_TYPE_PERMISSIONS;
		}
	}

	public void setTypesCameraPermission(int typesCameraPermission) {
		this.typesCameraPermission = typesCameraPermission;
	}

	@Override
	public void onSaveInstanceState(Bundle outState) {
		logDebug("onSaveInstanceState");
		if (drawerItem != null){
			logDebug("DrawerItem = " + drawerItem);
		}
		else{
			logWarning("DrawerItem is null");
		}
		super.onSaveInstanceState(outState);
		outState.putLong("parentHandleBrowser", parentHandleBrowser);
		outState.putLong("parentHandleRubbish", parentHandleRubbish);
		outState.putLong("parentHandleIncoming", parentHandleIncoming);
		logDebug("IN BUNDLE -> parentHandleOutgoing: " + parentHandleOutgoing);
		outState.putLong(PARENT_HANDLE_LINKS, parentHandleLinks);
		outState.putLong("parentHandleOutgoing", parentHandleOutgoing);
		outState.putLong("parentHandleSearch", parentHandleSearch);
		outState.putLong("parentHandleInbox", parentHandleInbox);
		outState.putSerializable("drawerItem", drawerItem);
		outState.putInt(BOTTOM_ITEM_BEFORE_OPEN_FULLSCREEN_OFFLINE,
				bottomItemBeforeOpenFullscreenOffline);
		outState.putSerializable(SEARCH_DRAWER_ITEM, searchDrawerItem);
		outState.putSerializable(SEARCH_SHARED_TAB, searchSharedTab);
		outState.putBoolean(EXTRA_FIRST_LOGIN, firstLogin);
		outState.putBoolean(STATE_KEY_SMS_DIALOG, isSMSDialogShowing);

		if (parentHandleIncoming != INVALID_HANDLE) {
			outState.putInt("deepBrowserTreeIncoming", deepBrowserTreeIncoming);
		}

		if (parentHandleOutgoing != INVALID_HANDLE) {
			outState.putInt("deepBrowserTreeOutgoing", deepBrowserTreeOutgoing);
		}

		if (parentHandleLinks != INVALID_HANDLE) {
			outState.putInt(DEEP_BROWSER_TREE_LINKS, deepBrowserTreeLinks);
		}

		if (viewPagerShares != null) {
			indexShares = viewPagerShares.getCurrentItem();
		}
		outState.putInt("indexShares", indexShares);

		outState.putString("pathNavigationOffline", pathNavigationOffline);

		if(searchQuery!=null){
			outState.putInt("levelsSearch", levelsSearch);
			outState.putString("searchQuery", searchQuery);
			textsearchQuery = true;
			outState.putBoolean("textsearchQuery", textsearchQuery);
		}else {
			textsearchQuery = false;
		}

		if (turnOnNotifications){
			outState.putBoolean("turnOnNotifications", turnOnNotifications);
		}

		outState.putInt("orientationSaved", orientationSaved);
		outState.putBoolean("isEnable2FADialogShown", isEnable2FADialogShown);
		outState.putInt("bottomNavigationCurrentItem", bottomNavigationCurrentItem);
		outState.putBoolean("searchExpand", searchExpand);
		outState.putBoolean("comesFromNotifications", comesFromNotifications);
		outState.putInt("comesFromNotificationsLevel", comesFromNotificationsLevel);
		outState.putLong("comesFromNotificationHandle", comesFromNotificationHandle);
		outState.putLong("comesFromNotificationHandleSaved", comesFromNotificationHandleSaved);
		outState.putBoolean("onAskingPermissionsFragment", onAskingPermissionsFragment);
		pF = (PermissionsFragment) getSupportFragmentManager().findFragmentByTag(FragmentTag.PERMISSIONS.getTag());
		if (onAskingPermissionsFragment && pF != null) {
			getSupportFragmentManager().putFragment(outState, FragmentTag.PERMISSIONS.getTag(), pF);
		}
        outState.putBoolean("onAskingSMSVerificationFragment", onAskingSMSVerificationFragment);
        svF = (SMSVerificationFragment) getSupportFragmentManager().findFragmentByTag(FragmentTag.SMS_VERIFICATION.getTag());
        if (onAskingSMSVerificationFragment && svF != null) {
            getSupportFragmentManager().putFragment(outState, FragmentTag.SMS_VERIFICATION.getTag(), svF);
        }
		outState.putInt("elevation", mElevationCause);
		outState.putInt("storageState", storageState);
		outState.putBoolean("isStorageStatusDialogShown", isStorageStatusDialogShown);
		outState.putInt("comesFromNotificationDeepBrowserTreeIncoming", comesFromNotificationDeepBrowserTreeIncoming);
		outState.putBoolean("openLinkDialogIsShown", openLinkDialogIsShown);
		if (openLinkDialogIsShown) {
			if (openLinkText != null && openLinkText.getText() != null) {
				outState.putString("openLinkText", openLinkText.getText().toString());
			}
			else {
				outState.putString("openLinkText", "");
			}
			outState.putBoolean("openLinkDialogIsErrorShown", openLinkDialogIsErrorShown);
		}

		outState.putBoolean(BUSINESS_GRACE_ALERT_SHOWN, isBusinessGraceAlertShown);
		if (isBusinessCUAlertShown) {
			outState.putBoolean(BUSINESS_CU_ALERT_SHOWN, isBusinessCUAlertShown);
		}

		outState.putBoolean(TRANSFER_OVER_QUOTA_SHOWN, isTransferOverQuotaWarningShown);
		outState.putInt(TYPE_CALL_PERMISSION, typesCameraPermission);
		outState.putBoolean(JOINING_CHAT_LINK, joiningToChatLink);
		outState.putString(LINK_JOINING_CHAT_LINK, linkJoinToChatLink);
		outState.putBoolean(CONNECTED, connected);

		if (getCameraUploadFragment() != null) {
			getSupportFragmentManager().putFragment(outState, FragmentTag.CAMERA_UPLOADS.getTag(), cuFragment);
		}

		checkNewTextFileDialogState(newTextFileDialog, outState);

		nodeAttacher.saveState(outState);
		nodeSaver.saveState(outState);
	}

	@Override
	public void onStart() {
		logDebug("onStart");

		mStopped = false;

		super.onStart();
	}

	@SuppressLint("NewApi") @Override
    protected void onCreate(Bundle savedInstanceState) {
		logDebug("onCreate");
//		Fragments are restored during the Activity's onCreate().
//		Importantly though, they are restored in the base Activity class's onCreate().
//		Thus if you call super.onCreate() first, all of the rest of your onCreate() method will execute after your Fragments have been restored.
		super.onCreate(savedInstanceState);
		logDebug("onCreate after call super");

		// This block for solving the issue below:
		// Android is installed for the first time. Press the “Open” button on the system installation dialog, press the home button to switch the app to background,
		// and then switch the app to foreground, causing the app to create a new instantiation.
		if (!isTaskRoot()) {
			Intent intent = getIntent();
			if (intent != null) {
				String action = intent.getAction();
				if (intent.hasCategory(Intent.CATEGORY_LAUNCHER) && Intent.ACTION_MAIN.equals(action)) {
					finish();
					return;
				}
			}
		}

		boolean selectDrawerItemPending = true;
		//upload from device, progress dialog should show when screen orientation changes.
        if (shouldShowDialog) {
            showProcessFileDialog(this,null);
        }

		getLifecycle().addObserver(cookieDialogHandler);

		if(savedInstanceState!=null){
			logDebug("Bundle is NOT NULL");
			parentHandleBrowser = savedInstanceState.getLong("parentHandleBrowser", -1);
			logDebug("savedInstanceState -> parentHandleBrowser: " + parentHandleBrowser);
			parentHandleRubbish = savedInstanceState.getLong("parentHandleRubbish", -1);
			parentHandleIncoming = savedInstanceState.getLong("parentHandleIncoming", -1);
			logDebug("savedInstanceState -> parentHandleIncoming: " + parentHandleIncoming);
			parentHandleOutgoing = savedInstanceState.getLong("parentHandleOutgoing", -1);
			logDebug("savedInstanceState -> parentHandleOutgoing: " + parentHandleOutgoing);
			parentHandleLinks = savedInstanceState.getLong(PARENT_HANDLE_LINKS, INVALID_HANDLE);
			parentHandleSearch = savedInstanceState.getLong("parentHandleSearch", -1);
			parentHandleInbox = savedInstanceState.getLong("parentHandleInbox", -1);
			deepBrowserTreeIncoming = savedInstanceState.getInt("deepBrowserTreeIncoming", 0);
			deepBrowserTreeOutgoing = savedInstanceState.getInt("deepBrowserTreeOutgoing", 0);
			deepBrowserTreeLinks = savedInstanceState.getInt(DEEP_BROWSER_TREE_LINKS, 0);
			isSMSDialogShowing = savedInstanceState.getBoolean(STATE_KEY_SMS_DIALOG, false);
			firstLogin = savedInstanceState.getBoolean(EXTRA_FIRST_LOGIN);
			askPermissions = savedInstanceState.getBoolean(EXTRA_ASK_PERMISSIONS);
			drawerItem = (DrawerItem) savedInstanceState.getSerializable("drawerItem");
			bottomItemBeforeOpenFullscreenOffline = savedInstanceState.getInt(BOTTOM_ITEM_BEFORE_OPEN_FULLSCREEN_OFFLINE);
			searchDrawerItem = (DrawerItem) savedInstanceState.getSerializable(SEARCH_DRAWER_ITEM);
			searchSharedTab = savedInstanceState.getInt(SEARCH_SHARED_TAB);
			indexShares = savedInstanceState.getInt("indexShares", indexShares);
			logDebug("savedInstanceState -> indexShares: " + indexShares);
			pathNavigationOffline = savedInstanceState.getString("pathNavigationOffline", pathNavigationOffline);
			logDebug("savedInstanceState -> pathNavigationOffline: " + pathNavigationOffline);
			selectedAccountType = savedInstanceState.getInt("selectedAccountType", -1);
			searchQuery = savedInstanceState.getString("searchQuery");
			textsearchQuery = savedInstanceState.getBoolean("textsearchQuery");
			levelsSearch = savedInstanceState.getInt("levelsSearch");
			turnOnNotifications = savedInstanceState.getBoolean("turnOnNotifications", false);
			orientationSaved = savedInstanceState.getInt("orientationSaved");
			isEnable2FADialogShown = savedInstanceState.getBoolean("isEnable2FADialogShown", false);
			bottomNavigationCurrentItem = savedInstanceState.getInt("bottomNavigationCurrentItem", -1);
			searchExpand = savedInstanceState.getBoolean("searchExpand", false);
			comesFromNotifications = savedInstanceState.getBoolean("comesFromNotifications", false);
			comesFromNotificationsLevel = savedInstanceState.getInt("comesFromNotificationsLevel", 0);
			comesFromNotificationHandle = savedInstanceState.getLong("comesFromNotificationHandle", -1);
			comesFromNotificationHandleSaved = savedInstanceState.getLong("comesFromNotificationHandleSaved", -1);
			onAskingPermissionsFragment = savedInstanceState.getBoolean("onAskingPermissionsFragment", false);
			if (onAskingPermissionsFragment) {
				pF = (PermissionsFragment) getSupportFragmentManager().getFragment(savedInstanceState, FragmentTag.PERMISSIONS.getTag());
			}
            onAskingSMSVerificationFragment = savedInstanceState.getBoolean("onAskingSMSVerificationFragment", false);
            if (onAskingSMSVerificationFragment) {
                svF = (SMSVerificationFragment) getSupportFragmentManager().getFragment(savedInstanceState, FragmentTag.SMS_VERIFICATION.getTag());
            }
			mElevationCause = savedInstanceState.getInt("elevation", 0);
			storageState = savedInstanceState.getInt("storageState", MegaApiJava.STORAGE_STATE_UNKNOWN);
			isStorageStatusDialogShown = savedInstanceState.getBoolean("isStorageStatusDialogShown", false);
			comesFromNotificationDeepBrowserTreeIncoming = savedInstanceState.getInt("comesFromNotificationDeepBrowserTreeIncoming", -1);
			openLinkDialogIsShown = savedInstanceState.getBoolean("openLinkDialogIsShown", false);
			isBusinessGraceAlertShown = savedInstanceState.getBoolean(BUSINESS_GRACE_ALERT_SHOWN, false);
			isBusinessCUAlertShown = savedInstanceState.getBoolean(BUSINESS_CU_ALERT_SHOWN, false);
			isTransferOverQuotaWarningShown = savedInstanceState.getBoolean(TRANSFER_OVER_QUOTA_SHOWN, false);
			typesCameraPermission = savedInstanceState.getInt(TYPE_CALL_PERMISSION, INVALID_TYPE_PERMISSIONS);
			joiningToChatLink = savedInstanceState.getBoolean(JOINING_CHAT_LINK, false);
			linkJoinToChatLink = savedInstanceState.getString(LINK_JOINING_CHAT_LINK);
			connected = savedInstanceState.getBoolean(CONNECTED, false);

			nodeAttacher.restoreState(savedInstanceState);
			nodeSaver.restoreState(savedInstanceState);
		}
		else{
			logDebug("Bundle is NULL");
			parentHandleBrowser = -1;
			parentHandleRubbish = -1;
			parentHandleIncoming = -1;
			parentHandleOutgoing = -1;
			parentHandleLinks = INVALID_HANDLE;
			parentHandleSearch = -1;
			parentHandleInbox = -1;
			deepBrowserTreeIncoming = 0;
			deepBrowserTreeOutgoing = 0;
			deepBrowserTreeLinks = 0;
			this.setPathNavigationOffline(OFFLINE_ROOT);
		}

		IntentFilter contactUpdateFilter = new IntentFilter(BROADCAST_ACTION_INTENT_FILTER_CONTACT_UPDATE);
		contactUpdateFilter.addAction(ACTION_UPDATE_NICKNAME);
		contactUpdateFilter.addAction(ACTION_UPDATE_FIRST_NAME);
		contactUpdateFilter.addAction(ACTION_UPDATE_LAST_NAME);
		contactUpdateFilter.addAction(ACTION_UPDATE_CREDENTIALS);
		registerReceiver(contactUpdateReceiver, contactUpdateFilter);

		IntentFilter filter = new IntentFilter(BROADCAST_ACTION_INTENT_UPDATE_ACCOUNT_DETAILS);
		filter.addAction(ACTION_STORAGE_STATE_CHANGED);
		registerReceiver(updateMyAccountReceiver, filter);

		registerReceiver(receiverUpdate2FA,
				new IntentFilter(BROADCAST_ACTION_INTENT_UPDATE_2FA_SETTINGS));

		registerReceiver(networkReceiver,
				new IntentFilter(BROADCAST_ACTION_INTENT_CONNECTIVITY_CHANGE));

		registerReceiver(receiverCUAttrChanged,
				new IntentFilter(BROADCAST_ACTION_INTENT_CU_ATTR_CHANGE));

		registerReceiver(receiverUpdateOrder, new IntentFilter(BROADCAST_ACTION_INTENT_UPDATE_ORDER));
		registerReceiver(receiverUpdateView, new IntentFilter(BROADCAST_ACTION_INTENT_UPDATE_VIEW));
		registerReceiver(chatArchivedReceiver, new IntentFilter(BROADCAST_ACTION_INTENT_CHAT_ARCHIVED));

		LiveEventBus.get(EVENT_REFRESH_PHONE_NUMBER, Boolean.class)
				.observeForever(refreshAddPhoneNumberButtonObserver);

		IntentFilter filterTransfers = new IntentFilter(BROADCAST_ACTION_INTENT_TRANSFER_UPDATE);
		filterTransfers.addAction(ACTION_TRANSFER_OVER_QUOTA);
		registerReceiver(transferOverQuotaUpdateReceiver, filterTransfers);

		registerReceiver(transferFinishReceiver, new IntentFilter(BROADCAST_ACTION_TRANSFER_FINISH));

		registerReceiver(chatSessionUpdateReceiver, new IntentFilter(ACTION_CHANGE_SESSION_ON_HOLD));
		IntentFilter filterCall = new IntentFilter(ACTION_CALL_STATUS_UPDATE);
		filterCall.addAction(ACTION_CHANGE_CALL_ON_HOLD);
		filterCall.addAction(ACTION_CHANGE_LOCAL_AVFLAGS);
		registerReceiver(chatCallUpdateReceiver, filterCall);

		registerReceiver(chatRoomMuteUpdateReceiver, new IntentFilter(ACTION_UPDATE_PUSH_NOTIFICATION_SETTING));
        registerReceiver(cameraUploadLauncherReceiver, new IntentFilter(Intent.ACTION_POWER_CONNECTED));

		registerTransfersReceiver();

        IntentFilter filterUpdateCUSettings = new IntentFilter(BROADCAST_ACTION_INTENT_SETTINGS_UPDATED);
		filterUpdateCUSettings.addAction(ACTION_REFRESH_CAMERA_UPLOADS_SETTING);
		filterUpdateCUSettings.addAction(ACTION_REFRESH_CAMERA_UPLOADS_SETTING_SUBTITLE);
        registerReceiver(updateCUSettingsReceiver, filterUpdateCUSettings);

		LiveEventBus.get(EVENT_REFRESH, Boolean.class).observeForever(refreshObserver);

		registerReceiver(cuUpdateReceiver, new IntentFilter(ACTION_UPDATE_CU));

		LiveEventBus.get(EVENT_FINISH_ACTIVITY, Boolean.class).observeForever(finishObserver);

        smsDialogTimeChecker = new LastShowSMSDialogTimeChecker(this);
        nC = new NodeController(this);
		cC = new ContactController(this);
		aC = new AccountController(this);

        createCacheFolders(this);

        zoomViewModel = new ViewModelProvider(this).get(ZoomViewModel.class);
        zoomViewModel.getZoom().observe(this, zoom -> {
            currentZoom = zoom;

            if (drawerItem == DrawerItem.CAMERA_UPLOADS) {
                cuFragment.zoom(currentZoom);
            }
        });

        dbH = DatabaseHandler.getDbHandler(getApplicationContext());

		managerActivity = this;
		app = (MegaApplication)getApplication();
		megaApi = app.getMegaApi();

		megaChatApi = app.getMegaChatApi();
		logDebug("addChatListener");
		megaChatApi.addChatListener(this);

		if (megaChatApi != null){
			logDebug("retryChatPendingConnections()");
			megaChatApi.retryPendingConnections(false, null);
		}

		MegaApplication.getPushNotificationSettingManagement().getPushNotificationSetting();

		transfersInProgress = new ArrayList<Integer>();

		//sync local contacts to see who's on mega.
		if (hasPermissions(this, Manifest.permission.READ_CONTACTS) && app.getStorageState() != STORAGE_STATE_PAYWALL) {
		    logDebug("sync mega contacts");
			MegaContactGetter getter = new MegaContactGetter(this);
			getter.getMegaContacts(megaApi, TimeUtils.WEEK);
		}

		Display display = getWindowManager().getDefaultDisplay();
		outMetrics = new DisplayMetrics ();
	    display.getMetrics(outMetrics);
	    float density  = getResources().getDisplayMetrics().density;

	    if (dbH.getEphemeral() != null){
            Intent intent = new Intent(managerActivity, LoginActivityLollipop.class);
            intent.putExtra(VISIBLE_FRAGMENT,  LOGIN_FRAGMENT);
            intent.setFlags(Intent.FLAG_ACTIVITY_CLEAR_TOP);
            startActivity(intent);
            finish();
            return;
		}

	    if (dbH.getCredentials() == null){
	    	Intent newIntent = getIntent();

	    	if (newIntent != null){
		    	if (newIntent.getAction() != null){
		    		if (newIntent.getAction().equals(ACTION_EXPORT_MASTER_KEY) || newIntent.getAction().equals(ACTION_OPEN_MEGA_LINK) || newIntent.getAction().equals(ACTION_OPEN_MEGA_FOLDER_LINK)){
		    			openLink = true;
		    		}
		    		else if (newIntent.getAction().equals(ACTION_CANCEL_CAM_SYNC)){
                        stopRunningCameraUploadService(getApplicationContext());
		    			finish();
		    			return;
		    		}
		    	}
		    }

	    	if (!openLink){
//				megaApi.localLogout();
//				AccountController aC = new AccountController(this);
//				aC.logout(this, megaApi, megaChatApi, false);
				Intent intent = new Intent(this, LoginActivityLollipop.class);
				intent.putExtra(VISIBLE_FRAGMENT,  TOUR_FRAGMENT);
				if (Build.VERSION.SDK_INT >= Build.VERSION_CODES.HONEYCOMB){
					intent.addFlags(Intent.FLAG_ACTIVITY_CLEAR_TASK);
					startActivity(intent);
					finish();
				}

		    }

	    	return;
	    }

	    prefs = dbH.getPreferences();
		if (prefs == null){
			firstTimeAfterInstallation = true;
			isList=true;
		}
		else{
			if (prefs.getFirstTime() == null){
				firstTimeAfterInstallation = true;
			}else{
				firstTimeAfterInstallation = Boolean.parseBoolean(prefs.getFirstTime());
			}
			if (prefs.getPreferredViewList() == null){
				isList = true;
			}
			else{
				isList = Boolean.parseBoolean(prefs.getPreferredViewList());
			}
		}
		logDebug("Preferred View List: " + isList);

		LiveEventBus.get(EVENT_LIST_GRID_CHANGE, Boolean.class).post(isList);

		LiveEventBus.get(EVENT_ORDER_CHANGE, Integer.class).post(sortOrderManagement.getOrderCloud());

		handler = new Handler();

		logDebug("Set view");
		setContentView(R.layout.activity_manager);

		observePsa();

		//Set toolbar
		abL = (AppBarLayout) findViewById(R.id.app_bar_layout);

		toolbar = findViewById(R.id.toolbar);
		setSupportActionBar(toolbar);
		aB = getSupportActionBar();

		aB.setHomeButtonEnabled(true);
        aB.setDisplayHomeAsUpEnabled(true);

        fragmentLayout = (LinearLayout) findViewById(R.id.fragment_layout);

        bNV = (BottomNavigationViewEx) findViewById(R.id.bottom_navigation_view);
		bNV.setOnNavigationItemSelectedListener(this);
		bNV.enableAnimation(false);
		bNV.enableItemShiftingMode(false);
		bNV.enableShiftingMode(false);
		bNV.setTextVisibility(false);

		miniAudioPlayerController = new MiniAudioPlayerController(
				findViewById(R.id.mini_audio_player),
				() -> {
					// we need update fragmentLayout's layout params when player view is closed.
					if (bNV.getVisibility() == View.VISIBLE) {
						showBNVImmediate();
					}

					return Unit.INSTANCE;
				});

        //Set navigation view
        drawerLayout = (DrawerLayout) findViewById(R.id.drawer_layout);
        drawerLayout.addDrawerListener(new DrawerLayout.DrawerListener() {
			@Override
			public void onDrawerSlide(@NonNull View drawerView, float slideOffset) {
				refreshDrawerInfo(false);
			}

			@Override
			public void onDrawerOpened(@NonNull View drawerView) {
				refreshDrawerInfo(storageState == MegaApiAndroid.STORAGE_STATE_UNKNOWN);

				// Sync the account info after changing account information settings to keep the data the same
				updateAccountDetailsVisibleInfo();
			}

			@Override
			public void onDrawerClosed(@NonNull View drawerView) {

			}

			@Override
			public void onDrawerStateChanged(int newState) {

			}

			/**
			 * Method to refresh the info displayed in the drawer menu.
			 *
			 * @param refreshStorageInfo Parameter to indicate if refresh the storage info.
			 */
			private void refreshDrawerInfo(boolean refreshStorageInfo) {
				if (!isOnline(managerActivity) || megaApi==null || megaApi.getRootNode()==null) {
					disableNavigationViewLayout();
				}
				else {
					resetNavigationViewLayout();
				}

				setContactStatus();

				if (!refreshStorageInfo) return;
                showAddPhoneNumberInMenu();
				refreshAccountInfo();
			}
		});
        nV = (NavigationView) findViewById(R.id.navigation_view);

		myAccountHeader = findViewById(R.id.navigation_drawer_account_section);
		myAccountHeader.setOnClickListener(this);
		contactStatus = (ImageView) findViewById(R.id.contact_state);
        myAccountSection = findViewById(R.id.my_account_section);
        myAccountSection.setOnClickListener(this);
        inboxSection = findViewById(R.id.inbox_section);
        inboxSection.setOnClickListener(this);
        contactsSection = findViewById(R.id.contacts_section);
        contactsSection.setOnClickListener(this);
		notificationsSection = findViewById(R.id.notifications_section);
		notificationsSection.setOnClickListener(this);
		notificationsSectionText = (TextView) findViewById(R.id.notification_section_text);
        contactsSectionText = (TextView) findViewById(R.id.contacts_section_text);
		findViewById(R.id.offline_section).setOnClickListener(this);
		transfersSection = findViewById(R.id.transfers_section);
		transfersSection.setOnClickListener(this);
		findViewById(R.id.rubbish_bin_section).setOnClickListener(this);
        settingsSection = findViewById(R.id.settings_section);
        settingsSection.setOnClickListener(this);
        upgradeAccount = (Button) findViewById(R.id.upgrade_navigation_view);
        upgradeAccount.setOnClickListener(this);

        navigationDrawerAddPhoneContainer = findViewById(R.id.navigation_drawer_add_phone_number_container);

        addPhoneNumberButton = findViewById(R.id.navigation_drawer_add_phone_number_button);
        addPhoneNumberButton.setOnClickListener(this);

        addPhoneNumberLabel = findViewById(R.id.navigation_drawer_add_phone_number_label);
        megaApi.getAccountAchievements(this);

		badgeDrawable = new BadgeDrawerArrowDrawable(managerActivity, R.color.red_600_red_300,
				R.color.white_dark_grey, R.color.white_dark_grey);

		BottomNavigationMenuView menuView = (BottomNavigationMenuView) bNV.getChildAt(0);
		// Navi button Chat
		BottomNavigationItemView itemView = (BottomNavigationItemView) menuView.getChildAt(3);
		chatBadge = LayoutInflater.from(this).inflate(R.layout.bottom_chat_badge, menuView, false);
		itemView.addView(chatBadge);
		setChatBadge();

		callBadge = LayoutInflater.from(this).inflate(R.layout.bottom_call_badge, menuView, false);
		itemView.addView(callBadge);
		callBadge.setVisibility(View.GONE);
		setCallBadge();

		usedSpaceLayout = findViewById(R.id.nv_used_space_layout);

		//FAB buttonaB.
		fabButton = (FloatingActionButton) findViewById(R.id.floating_button);
		fabButton.setOnClickListener(new FabButtonListener(this));

		//PRO PANEL
		getProLayout=(LinearLayout) findViewById(R.id.get_pro_account);
		getProLayout.setBackgroundColor(Util.isDarkMode(this)
				? ColorUtils.getColorForElevation(this, 8f) : Color.WHITE);
		String getProTextString = getString(R.string.get_pro_account);
		try {
			getProTextString = getProTextString.replace("[A]", "\n");
		}
		catch(Exception e){
			logError("Formatted string: " + getProTextString, e);
		}

		getProText= (TextView) findViewById(R.id.get_pro_account_text);
		getProText.setText(getProTextString);
		rightUpgradeButton = (TextView) findViewById(R.id.btnRight_upgrade);
		leftCancelButton = (TextView) findViewById(R.id.btnLeft_cancel);

        nVDisplayName = findViewById(R.id.navigation_drawer_account_information_display_name);
        nVDisplayName.setMaxWidthEmojis(dp2px(MAX_WIDTH_BOTTOM_SHEET_DIALOG_PORT, outMetrics));

		nVEmail = (TextView) findViewById(R.id.navigation_drawer_account_information_email);
        nVPictureProfile = (RoundedImageView) findViewById(R.id.navigation_drawer_user_account_picture_profile);

		businessLabel = findViewById(R.id.business_label);
		businessLabel.setVisibility(View.GONE);

        fragmentContainer = findViewById(R.id.fragment_container);
        spaceTV = (TextView) findViewById(R.id.navigation_drawer_space);
        usedSpacePB = (ProgressBar) findViewById(R.id.manager_used_space_bar);

		cuViewTypes = findViewById(R.id.cu_view_type);
		cuYearsButton = findViewById(R.id.years_button);
		cuMonthsButton = findViewById(R.id.months_button);
		cuDaysButton = findViewById(R.id.days_button);
		cuAllButton = findViewById(R.id.all_button);
		cuLayout = findViewById(R.id.cu_layout);
		cuProgressBar = findViewById(R.id.cu_progress_bar);
		enableCUButton = findViewById(R.id.enable_cu_button);
		enableCUButton.setOnClickListener(v -> {
			if (getCameraUploadFragment() != null) {
				cuFragment.enableCUClick();
			}
		});

		//TABS section Shared Items
		tabLayoutShares =  findViewById(R.id.sliding_tabs_shares);
		viewPagerShares = findViewById(R.id.shares_tabs_pager);
		viewPagerShares.setOffscreenPageLimit(3);

		viewPagerShares.addOnPageChangeListener(new ViewPager.OnPageChangeListener() {

			@Override
			public void onPageScrolled(int position, float positionOffset, int positionOffsetPixels) {
			}

			@Override
			public void onPageSelected(int position) {
				logDebug("selectDrawerItemSharedItems - TabId: " +  position);
				supportInvalidateOptionsMenu();
				checkScrollElevation();
				setSharesTabIcons(position);
				switch (position) {
					case INCOMING_TAB:
						if (isOutgoingAdded() && outSFLol.isMultipleSelect()) {
							outSFLol.getActionMode().finish();
						} else if (isLinksAdded() && lF.isMultipleSelect()) {
							lF.getActionMode().finish();
						}
						break;
					case OUTGOING_TAB:
						if (isIncomingAdded() && inSFLol.isMultipleSelect()) {
							inSFLol.getActionMode().finish();
						}  else if (isLinksAdded() && lF.isMultipleSelect()) {
							lF.getActionMode().finish();
						}
						break;
					case LINKS_TAB:
						if (isIncomingAdded() && inSFLol.isMultipleSelect()) {
							inSFLol.getActionMode().finish();
						} else if (isOutgoingAdded() && outSFLol.isMultipleSelect()) {
							outSFLol.getActionMode().finish();
						}
						break;
				}
				setToolbarTitle();
				showFabButton();
			}

			@Override
			public void onPageScrollStateChanged(int state) {
			}
		});

		//Tab section Transfers
		tabLayoutTransfers =  (TabLayout) findViewById(R.id.sliding_tabs_transfers);
		viewPagerTransfers = findViewById(R.id.transfers_tabs_pager);
		viewPagerTransfers.addOnPageChangeListener(new ViewPager.OnPageChangeListener() {
			@Override
			public void onPageScrolled(int position, float positionOffset, int positionOffsetPixels) {
			}

			@Override
			public void onPageSelected(int position) {
				supportInvalidateOptionsMenu();
				checkScrollElevation();

				if (position == PENDING_TAB && isTransfersInProgressAdded()) {
					tFLol.setGetMoreQuotaViewVisibility();
				} else if (position == COMPLETED_TAB) {
					if (isTransfersCompletedAdded()) {
						completedTFLol.setGetMoreQuotaViewVisibility();
					}

					if (isTransfersInProgressAdded()) {
						tFLol.checkSelectModeAfterChangeTabOrDrawerItem();
					}
				}
			}

			@Override
			public void onPageScrollStateChanged(int state) {
			}
		});

		callInProgressLayout = findViewById(R.id.call_in_progress_layout);
		callInProgressLayout.setOnClickListener(this);
		callInProgressChrono = findViewById(R.id.call_in_progress_chrono);
		callInProgressText = findViewById(R.id.call_in_progress_text);
		microOffLayout = findViewById(R.id.micro_off_layout);
		videoOnLayout = findViewById(R.id.video_on_layout);
		callInProgressLayout.setVisibility(View.GONE);

		if (mElevationCause > 0) {
			// A work around: mElevationCause will be changed unexpectedly shortly
			int elevationCause = mElevationCause;
			// Apply the previous Appbar elevation(e.g. before rotation) after all views have been created
			handler.postDelayed(()-> changeAppBarElevation(true, elevationCause), 100);
		}

		mNavHostView = findViewById(R.id.nav_host_fragment);
		setupNavDestListener();

		setTransfersWidgetLayout(findViewById(R.id.transfers_widget_layout), this);

		transferData = megaApi.getTransferData(this);
		if (transferData != null) {
			for (int i = 0; i < transferData.getNumDownloads(); i++) {
				int tag = transferData.getDownloadTag(i);
				transfersInProgress.add(tag);
				MegaApplication.getTransfersManagement().checkIfTransferIsPaused(tag);
			}

			for (int i = 0; i < transferData.getNumUploads(); i++) {
				int tag = transferData.getUploadTag(i);
				transfersInProgress.add(transferData.getUploadTag(i));
				MegaApplication.getTransfersManagement().checkIfTransferIsPaused(tag);
			}
		}

        if (!isOnline(this)){
			logDebug("No network -> SHOW OFFLINE MODE");

			if(drawerItem==null){
				drawerItem = DrawerItem.HOMEPAGE;
			}

			selectDrawerItemLollipop(drawerItem);
			showOfflineMode();

			UserCredentials credentials = dbH.getCredentials();
			if (credentials != null) {
				String gSession = credentials.getSession();
				int ret = megaChatApi.getInitState();
				logDebug("In Offline mode - Init chat is: " + ret);
				if (ret == 0 || ret == MegaChatApi.INIT_ERROR) {
					ret = megaChatApi.init(gSession);
					logDebug("After init: " + ret);
					if (ret == MegaChatApi.INIT_NO_CACHE) {
						logDebug("condition ret == MegaChatApi.INIT_NO_CACHE");
					} else if (ret == MegaChatApi.INIT_ERROR) {
						logWarning("condition ret == MegaChatApi.INIT_ERROR");
					} else {
						logDebug("Chat correctly initialized");
					}
				} else {
					logDebug("Offline mode: Do not init, chat already initialized");
				}
			}

			return;
        }

		///Check the MK or RK file
		logInfo("App version: " + getVersion());
		final File fMKOld = buildExternalStorageFile(OLD_MK_FILE);
		final File fRKOld = buildExternalStorageFile(OLD_RK_FILE);
		if (isFileAvailable(fMKOld)) {
			logDebug("Old MK file need to be renamed!");
			aC.renameRK(fMKOld);
		} else if (isFileAvailable(fRKOld)) {
			logDebug("Old RK file need to be renamed!");
			aC.renameRK(fRKOld);
		}

		rootNode = megaApi.getRootNode();
		if (rootNode == null || LoginActivityLollipop.isBackFromLoginPage){
			 if (getIntent() != null){
				 logDebug("Action: " + getIntent().getAction());
				if (getIntent().getAction() != null){
					if (getIntent().getAction().equals(ACTION_IMPORT_LINK_FETCH_NODES)){
						Intent intent = new Intent(managerActivity, LoginActivityLollipop.class);
						intent.putExtra(VISIBLE_FRAGMENT,  LOGIN_FRAGMENT);
						intent.setFlags(Intent.FLAG_ACTIVITY_CLEAR_TOP);
						intent.setAction(ACTION_IMPORT_LINK_FETCH_NODES);
						intent.setData(Uri.parse(getIntent().getDataString()));
						startActivity(intent);
						finish();
						return;
					}
					else if (getIntent().getAction().equals(ACTION_OPEN_MEGA_LINK)){
						Intent intent = new Intent(managerActivity, FileLinkActivityLollipop.class);
						intent.putExtra(VISIBLE_FRAGMENT,  LOGIN_FRAGMENT);
						intent.setFlags(Intent.FLAG_ACTIVITY_CLEAR_TOP);
						intent.setAction(ACTION_IMPORT_LINK_FETCH_NODES);
						intent.setData(Uri.parse(getIntent().getDataString()));
						startActivity(intent);
						finish();
						return;
					}
					else if (getIntent().getAction().equals(ACTION_OPEN_MEGA_FOLDER_LINK)){
						Intent intent = new Intent(managerActivity, LoginActivityLollipop.class);
						intent.putExtra(VISIBLE_FRAGMENT,  LOGIN_FRAGMENT);
						intent.setFlags(Intent.FLAG_ACTIVITY_CLEAR_TOP);
						intent.setAction(ACTION_OPEN_MEGA_FOLDER_LINK);
						intent.setData(Uri.parse(getIntent().getDataString()));
						startActivity(intent);
						finish();
						return;
					}
					else if(getIntent().getAction().equals(ACTION_OPEN_CHAT_LINK)){
						Intent intent = new Intent(managerActivity, LoginActivityLollipop.class);
						intent.putExtra(VISIBLE_FRAGMENT,  LOGIN_FRAGMENT);
						intent.setFlags(Intent.FLAG_ACTIVITY_CLEAR_TOP);
						intent.setAction(ACTION_OPEN_CHAT_LINK);
						intent.setData(Uri.parse(getIntent().getDataString()));
						startActivity(intent);
						finish();
						return;
					}
					else if (getIntent().getAction().equals(ACTION_CANCEL_CAM_SYNC)){
                        stopRunningCameraUploadService(getApplicationContext());
						finish();
						return;
					}
					else if (getIntent().getAction().equals(ACTION_EXPORT_MASTER_KEY)){
						Intent intent = new Intent(managerActivity, LoginActivityLollipop.class);
						intent.putExtra(VISIBLE_FRAGMENT,  LOGIN_FRAGMENT);
						intent.setFlags(Intent.FLAG_ACTIVITY_CLEAR_TOP);
						intent.setAction(getIntent().getAction());
						startActivity(intent);
						finish();
						return;
					}
					else if (getIntent().getAction().equals(ACTION_SHOW_TRANSFERS)){
						Intent intent = new Intent(managerActivity, LoginActivityLollipop.class);
						intent.putExtra(VISIBLE_FRAGMENT,  LOGIN_FRAGMENT);
						intent.setFlags(Intent.FLAG_ACTIVITY_CLEAR_TOP);
						intent.setAction(ACTION_SHOW_TRANSFERS);
						intent.putExtra(TRANSFERS_TAB, getIntent().getIntExtra(TRANSFERS_TAB, ERROR_TAB));
						startActivity(intent);
						finish();
						return;
					}
					else if (getIntent().getAction().equals(ACTION_IPC)){
						Intent intent = new Intent(managerActivity, LoginActivityLollipop.class);
						intent.putExtra(VISIBLE_FRAGMENT,  LOGIN_FRAGMENT);
						intent.setFlags(Intent.FLAG_ACTIVITY_CLEAR_TOP);
						intent.setAction(ACTION_IPC);
						startActivity(intent);
						finish();
						return;
					}
					else if (getIntent().getAction().equals(ACTION_CHAT_NOTIFICATION_MESSAGE)){
						Intent intent = new Intent(managerActivity, LoginActivityLollipop.class);
						intent.putExtra(VISIBLE_FRAGMENT,  LOGIN_FRAGMENT);
						intent.setFlags(Intent.FLAG_ACTIVITY_CLEAR_TOP);
						intent.setAction(ACTION_CHAT_NOTIFICATION_MESSAGE);
						startActivity(intent);
						finish();
						return;
					}
                    else if(getIntent().getAction().equals(ACTION_CHAT_SUMMARY)) {
                        Intent intent = new Intent(managerActivity, LoginActivityLollipop.class);
                        intent.putExtra(VISIBLE_FRAGMENT,  LOGIN_FRAGMENT);
                        intent.setFlags(Intent.FLAG_ACTIVITY_CLEAR_TOP);
                        intent.setAction(ACTION_CHAT_SUMMARY);
                        startActivity(intent);
                        finish();
                        return;
                    }
					else if (getIntent().getAction().equals(ACTION_INCOMING_SHARED_FOLDER_NOTIFICATION)){
						Intent intent = new Intent(managerActivity, LoginActivityLollipop.class);
						intent.putExtra(VISIBLE_FRAGMENT,  LOGIN_FRAGMENT);
						intent.setFlags(Intent.FLAG_ACTIVITY_CLEAR_TOP);
						intent.setAction(ACTION_INCOMING_SHARED_FOLDER_NOTIFICATION);
						startActivity(intent);
						finish();
						return;
					}
					else if (getIntent().getAction().equals(ACTION_OPEN_HANDLE_NODE)){
						Intent intent = new Intent(managerActivity, LoginActivityLollipop.class);
						intent.putExtra(VISIBLE_FRAGMENT, LOGIN_FRAGMENT);
						intent.setFlags(Intent.FLAG_ACTIVITY_CLEAR_TOP);
						intent.setAction(ACTION_OPEN_HANDLE_NODE);
						intent.setData(Uri.parse(getIntent().getDataString()));
						startActivity(intent);
						finish();
						return;
					}
					else if (getIntent().getAction().equals(ACTION_OVERQUOTA_TRANSFER)){
						Intent intent = new Intent(managerActivity, LoginActivityLollipop.class);
						intent.putExtra(VISIBLE_FRAGMENT, LOGIN_FRAGMENT);
						intent.setFlags(Intent.FLAG_ACTIVITY_CLEAR_TOP);
						intent.setAction(ACTION_OVERQUOTA_TRANSFER);
						startActivity(intent);
						finish();
						return;
					}
					else if (getIntent().getAction().equals(ACTION_OVERQUOTA_STORAGE)){
						Intent intent = new Intent(managerActivity, LoginActivityLollipop.class);
						intent.putExtra(VISIBLE_FRAGMENT, LOGIN_FRAGMENT);
						intent.setFlags(Intent.FLAG_ACTIVITY_CLEAR_TOP);
						intent.setAction(ACTION_OVERQUOTA_STORAGE);
						startActivity(intent);
						finish();
						return;
					}
					else if (getIntent().getAction().equals(ACTION_OPEN_CONTACTS_SECTION)){
						logDebug("Login");
						Intent intent = new Intent(managerActivity, LoginActivityLollipop.class);
						intent.putExtra(CONTACT_HANDLE, getIntent().getLongExtra(CONTACT_HANDLE, -1));
						intent.putExtra(VISIBLE_FRAGMENT, LOGIN_FRAGMENT);
						intent.setFlags(Intent.FLAG_ACTIVITY_CLEAR_TOP);
						intent.setAction(ACTION_OPEN_CONTACTS_SECTION);
						startActivity(intent);
						finish();
						return;
					}
					else if (getIntent().getAction().equals(ACTION_SHOW_SNACKBAR_SENT_AS_MESSAGE)){
						Intent intent = new Intent(managerActivity, LoginActivityLollipop.class);
						intent.putExtra(VISIBLE_FRAGMENT,  LOGIN_FRAGMENT);
						intent.setFlags(Intent.FLAG_ACTIVITY_CLEAR_TOP);
						intent.setAction(ACTION_SHOW_SNACKBAR_SENT_AS_MESSAGE);
						startActivity(intent);
						finish();
						return;
					} else if (getIntent().getAction().equals(ACTION_SHOW_UPGRADE_ACCOUNT)){
						Intent intent = new Intent(managerActivity, LoginActivityLollipop.class);
						intent.putExtra(VISIBLE_FRAGMENT,  LOGIN_FRAGMENT);
						intent.setFlags(Intent.FLAG_ACTIVITY_CLEAR_TOP);
						intent.setAction(ACTION_SHOW_UPGRADE_ACCOUNT);
						startActivity(intent);
						finish();
						return;
					}
				}
			}
			Intent intent = new Intent(managerActivity, LoginActivityLollipop.class);
			intent.putExtra(VISIBLE_FRAGMENT,  LOGIN_FRAGMENT);
			intent.setFlags(Intent.FLAG_ACTIVITY_CLEAR_TOP);
			startActivity(intent);
			finish();
			return;
		}
		else{
			inboxNode = megaApi.getInboxNode();
			attr = dbH.getAttributes();
			if (attr != null){
				if (attr.getInvalidateSdkCache() != null){
					if (attr.getInvalidateSdkCache().compareTo("") != 0) {
						try {
							if (Boolean.parseBoolean(attr.getInvalidateSdkCache())){
								logDebug("megaApi.invalidateCache();");
								megaApi.invalidateCache();
							}
						}
						catch(Exception e){}
					}
				}
			}

			dbH.setInvalidateSdkCache(false);
            MegaMessageService.getToken(this);
			nVEmail.setVisibility(View.VISIBLE);
			nVEmail.setText(megaApi.getMyEmail());
//				megaApi.getUserData(this);
			megaApi.getUserAttribute(MegaApiJava.USER_ATTR_FIRSTNAME, this);
			megaApi.getUserAttribute(MegaApiJava.USER_ATTR_LASTNAME, this);

			this.setDefaultAvatar();

			this.setProfileAvatar();

			initPayments();

			megaApi.addGlobalListener(this);
			megaApi.isGeolocationEnabled(this);

			if(savedInstanceState==null) {
				logDebug("Run async task to check offline files");
				//Check the consistency of the offline nodes in the DB
				CheckOfflineNodesTask checkOfflineNodesTask = new CheckOfflineNodesTask(this);
				checkOfflineNodesTask.execute();
			}

	        if (getIntent() != null){
				if (getIntent().getAction() != null){
			        if (getIntent().getAction().equals(ACTION_EXPORT_MASTER_KEY)){
						logDebug("Intent to export Master Key - im logged in!");
						startActivity(new Intent(this, ExportRecoveryKeyActivity.class));
						return;
					}
					else if(getIntent().getAction().equals(ACTION_CANCEL_ACCOUNT)){
						Uri link = getIntent().getData();
						if(link!=null){
							logDebug("Link to cancel: " + link);
							showMyAccount(ACTION_CANCEL_ACCOUNT, link);
						}
					}
					else if(getIntent().getAction().equals(ACTION_CHANGE_MAIL)){
						Uri link = getIntent().getData();
						if(link!=null){
							logDebug("Link to change mail: " + link);
							showMyAccount(ACTION_CHANGE_MAIL, link);
						}
					}
					else if (getIntent().getAction().equals(ACTION_OPEN_FOLDER)) {
						logDebug("Open after LauncherFileExplorerActivityLollipop ");
						boolean locationFileInfo = getIntent().getBooleanExtra("locationFileInfo", false);
						long handleIntent = getIntent().getLongExtra("PARENT_HANDLE", -1);

						if (getIntent().getBooleanExtra(SHOW_MESSAGE_UPLOAD_STARTED, false)) {
							int numberUploads = getIntent().getIntExtra(NUMBER_UPLOADS, 1);
							showSnackbar(SNACKBAR_TYPE, getResources().getQuantityString(R.plurals.upload_began, numberUploads, numberUploads), -1);
						}

						if (locationFileInfo){
							boolean offlineAdapter = getIntent().getBooleanExtra("offline_adapter", false);
							if (offlineAdapter){
								drawerItem = DrawerItem.HOMEPAGE;
								selectDrawerItemLollipop(drawerItem);
								selectDrawerItemPending=false;
								openFullscreenOfflineFragment(
										getIntent().getStringExtra(INTENT_EXTRA_KEY_PATH_NAVIGATION));
							}
							else {
								long fragmentHandle = getIntent().getLongExtra("fragmentHandle", -1);

								if (fragmentHandle == megaApi.getRootNode().getHandle()){
									drawerItem = DrawerItem.CLOUD_DRIVE;
									setParentHandleBrowser(handleIntent);
									selectDrawerItemLollipop(drawerItem);
									selectDrawerItemPending=false;
								}
								else if (fragmentHandle == megaApi.getRubbishNode().getHandle()){
									drawerItem = DrawerItem.RUBBISH_BIN;
									setParentHandleRubbish(handleIntent);
									selectDrawerItemLollipop(drawerItem);
									selectDrawerItemPending=false;
								}
								else if (fragmentHandle == megaApi.getInboxNode().getHandle()){
									drawerItem = DrawerItem.INBOX;
									setParentHandleInbox(handleIntent);
									selectDrawerItemLollipop(drawerItem);
									selectDrawerItemPending=false;
								}
								else {
									//Incoming
									drawerItem = DrawerItem.SHARED_ITEMS;
									indexShares = 0;
									MegaNode parentIntentN = megaApi.getNodeByHandle(handleIntent);
									if (parentIntentN != null){
										deepBrowserTreeIncoming = calculateDeepBrowserTreeIncoming(parentIntentN, this);
									}
									setParentHandleIncoming(handleIntent);
									selectDrawerItemLollipop(drawerItem);
									selectDrawerItemPending=false;
								}
							}
						}
						else {
							actionOpenFolder(handleIntent);
						}

						setIntent(null);
					}
					else if(getIntent().getAction().equals(ACTION_PASS_CHANGED)){
						showMyAccount(ACTION_PASS_CHANGED, null,
								new Pair<>(RESULT, getIntent().getIntExtra(RESULT, MegaError.API_OK)));
					}
					else if(getIntent().getAction().equals(ACTION_RESET_PASS)){
						Uri link = getIntent().getData();
						if(link!=null){
							showMyAccount(ACTION_RESET_PASS, link);
						}
					}
					else if(getIntent().getAction().equals(ACTION_IPC)){
						logDebug("IPC link - go to received request in Contacts");
						markNotificationsSeen(true);
						navigateToContactRequests();
						selectDrawerItemPending=false;
					}
					else if(getIntent().getAction().equals(ACTION_CHAT_NOTIFICATION_MESSAGE)){
						logDebug("Chat notitificacion received");
						drawerItem=DrawerItem.CHAT;
						selectDrawerItemLollipop(drawerItem);
						long chatId = getIntent().getLongExtra(CHAT_ID, MEGACHAT_INVALID_HANDLE);
						if (getIntent().getBooleanExtra(EXTRA_MOVE_TO_CHAT_SECTION, false)){
							moveToChatSection(chatId);
						}
						else {
							String text = getIntent().getStringExtra(SHOW_SNACKBAR);
							if (chatId != -1) {
								openChat(chatId, text);
							}
						}
						selectDrawerItemPending=false;
						getIntent().setAction(null);
						setIntent(null);
					}
					else if(getIntent().getAction().equals(ACTION_CHAT_SUMMARY)) {
						logDebug("Chat notification: ACTION_CHAT_SUMMARY");
						drawerItem=DrawerItem.CHAT;
						selectDrawerItemLollipop(drawerItem);
						selectDrawerItemPending=false;
						getIntent().setAction(null);
						setIntent(null);
					}
					else if(getIntent().getAction().equals(ACTION_OPEN_CHAT_LINK)){
						logDebug("ACTION_OPEN_CHAT_LINK: " + getIntent().getDataString());
						drawerItem=DrawerItem.CHAT;
						selectDrawerItemLollipop(drawerItem);
						selectDrawerItemPending=false;
						megaChatApi.checkChatLink(getIntent().getDataString(), this);
						getIntent().setAction(null);
						setIntent(null);
					}
					else if (getIntent().getAction().equals(ACTION_JOIN_OPEN_CHAT_LINK)) {
						linkJoinToChatLink = getIntent().getDataString();
						joiningToChatLink = true;

						if (connected) {
							megaChatApi.checkChatLink(linkJoinToChatLink, this);
						}

						getIntent().setAction(null);
						setIntent(null);
					}
					else if(getIntent().getAction().equals(ACTION_SHOW_SETTINGS)) {
						logDebug("Chat notification: SHOW_SETTINGS");
						selectDrawerItemPending=false;
						moveToSettingsSection();
						getIntent().setAction(null);
						setIntent(null);
					}
					else if (getIntent().getAction().equals(ACTION_SHOW_SETTINGS_STORAGE)) {
						logDebug("ACTION_SHOW_SETTINGS_STORAGE");
						selectDrawerItemPending=false;
						moveToSettingsSectionStorage();
						getIntent().setAction(null);
						setIntent(null);
					}
					else if(getIntent().getAction().equals(ACTION_INCOMING_SHARED_FOLDER_NOTIFICATION)){
						logDebug("ACTION_INCOMING_SHARED_FOLDER_NOTIFICATION");
						markNotificationsSeen(true);

						drawerItem=DrawerItem.SHARED_ITEMS;
						indexShares=0;
						selectDrawerItemLollipop(drawerItem);
						selectDrawerItemPending=false;
					}
					else if(getIntent().getAction().equals(ACTION_SHOW_MY_ACCOUNT)){
						logDebug("Intent from chat - show my account");
						showMyAccount();
						selectDrawerItemPending=false;
					}
					else if(getIntent().getAction().equals(ACTION_SHOW_UPGRADE_ACCOUNT)){
						navigateToUpgradeAccount();
						selectDrawerItemPending=false;
					}
					else if (getIntent().getAction().equals(ACTION_OPEN_HANDLE_NODE)){
						String link = getIntent().getDataString();
						String [] s = link.split("#");
						if (s.length > 1){
							String nodeHandleLink = s[1];
							String [] sSlash = s[1].split("/");
							if (sSlash.length > 0){
								nodeHandleLink = sSlash[0];
							}
							long nodeHandleLinkLong = MegaApiAndroid.base64ToHandle(nodeHandleLink);
							MegaNode nodeLink = megaApi.getNodeByHandle(nodeHandleLinkLong);
							if (nodeLink == null){
								showSnackbar(SNACKBAR_TYPE, getString(R.string.general_error_file_not_found), -1);
							}
							else{
								MegaNode pN = megaApi.getParentNode(nodeLink);
								if (pN == null){
									pN = megaApi.getRootNode();
								}
								parentHandleBrowser = pN.getHandle();
								drawerItem = DrawerItem.CLOUD_DRIVE;
								selectDrawerItemLollipop(drawerItem);
								selectDrawerItemPending = false;

								Intent i = new Intent(this, FileInfoActivityLollipop.class);
								i.putExtra("handle", nodeLink.getHandle());
								i.putExtra(NAME, nodeLink.getName());
								startActivity(i);
							}
						}
						else{
							drawerItem = DrawerItem.CLOUD_DRIVE;
							selectDrawerItemLollipop(drawerItem);
						}
					}
					else if (getIntent().getAction().equals(ACTION_IMPORT_LINK_FETCH_NODES)){
						getIntent().setAction(null);
						setIntent(null);
					}
					else if (getIntent().getAction().equals(ACTION_OPEN_CONTACTS_SECTION)){
						markNotificationsSeen(true);
						openContactLink(getIntent().getLongExtra(CONTACT_HANDLE, -1));
					}
					else if (getIntent().getAction().equals(ACTION_REFRESH_API_SERVER)){
						update2FASetting();
					}
					else if(getIntent().getAction().equals(ACTION_SHOW_SNACKBAR_SENT_AS_MESSAGE)){
						long chatId = getIntent().getLongExtra(CHAT_ID, MEGACHAT_INVALID_HANDLE);
						showSnackbar(MESSAGE_SNACKBAR_TYPE, null, chatId);
						getIntent().setAction(null);
						setIntent(null);
					}
				}
	        }

			logDebug("Check if there any unread chat");
			if (megaChatApi != null) {
				logDebug("Connect to chat!: " + megaChatApi.getInitState());
				if ((megaChatApi.getInitState() != MegaChatApi.INIT_ERROR)) {
					logDebug("Connection goes!!!");
					megaChatApi.connect(this);
				} else {
					logWarning("Not launch connect: " + megaChatApi.getInitState());
				}
			} else {
				logError("megaChatApi is NULL");
			}
			setChatBadge();

			logDebug("Check if there any INCOMING pendingRequest contacts");
			setContactTitleSection();

			setNotificationsTitleSection();

			if (drawerItem == null) {
	        	drawerItem = DrawerItem.HOMEPAGE;
	        	Intent intent = getIntent();
	        	if (intent != null){
	        		boolean upgradeAccount = getIntent().getBooleanExtra(EXTRA_UPGRADE_ACCOUNT, false);
					newAccount = getIntent().getBooleanExtra(EXTRA_NEW_ACCOUNT, false);
					newCreationAccount = getIntent().getBooleanExtra(NEW_CREATION_ACCOUNT, false);
					firstLogin = getIntent().getBooleanExtra(EXTRA_FIRST_LOGIN, firstLogin);
					askPermissions = getIntent().getBooleanExtra(EXTRA_ASK_PERMISSIONS, askPermissions);

                    //reset flag to fix incorrect view loaded when orientation changes
                    getIntent().removeExtra(EXTRA_NEW_ACCOUNT);
                    getIntent().removeExtra(EXTRA_UPGRADE_ACCOUNT);
					getIntent().removeExtra(EXTRA_FIRST_LOGIN);
					getIntent().removeExtra(EXTRA_ASK_PERMISSIONS);
	        		if(upgradeAccount){
						int accountType = getIntent().getIntExtra(EXTRA_ACCOUNT_TYPE, 0);

						if (accountType != FREE) {
							showMyAccount(new Pair<>(EXTRA_ACCOUNT_TYPE, accountType));
						} else if (firstLogin && app.getStorageState() != STORAGE_STATE_PAYWALL) {
							drawerItem = DrawerItem.CAMERA_UPLOADS;
						} else {
							showMyAccount();
						}
	        		}
	        		else{
						if (firstLogin && app.getStorageState() != STORAGE_STATE_PAYWALL) {
							logDebug("First login. Go to Camera Uploads configuration.");
							drawerItem = DrawerItem.CAMERA_UPLOADS;
							setIntent(null);
						}
					}
	        	}
	        }
	        else{
				logDebug("DRAWERITEM NOT NULL: " + drawerItem);
				Intent intentRec = getIntent();
	        	if (intentRec != null){
					boolean upgradeAccount = getIntent().getBooleanExtra(EXTRA_UPGRADE_ACCOUNT, false);
					newAccount = getIntent().getBooleanExtra(EXTRA_NEW_ACCOUNT, false);
                    newCreationAccount = getIntent().getBooleanExtra(NEW_CREATION_ACCOUNT, false);
					//reset flag to fix incorrect view loaded when orientation changes
                    getIntent().removeExtra(EXTRA_NEW_ACCOUNT);
                    getIntent().removeExtra(EXTRA_UPGRADE_ACCOUNT);
					firstLogin = intentRec.getBooleanExtra(EXTRA_FIRST_LOGIN, firstLogin);
					askPermissions = intentRec.getBooleanExtra(EXTRA_ASK_PERMISSIONS, askPermissions);
                    if(upgradeAccount){
						drawerLayout.closeDrawer(Gravity.LEFT);
						int accountType = getIntent().getIntExtra(EXTRA_ACCOUNT_TYPE, 0);

						if (accountType != FREE) {
							showMyAccount(new Pair<>(EXTRA_ACCOUNT_TYPE, accountType));
						} else if (firstLogin && app.getStorageState() != STORAGE_STATE_PAYWALL) {
							drawerItem = DrawerItem.CAMERA_UPLOADS;
						} else {
							showMyAccount();
						}
					}
					else{
						if (firstLogin && !joiningToChatLink) {
							logDebug("Intent firstTimeCam==true");
							if (prefs != null && prefs.getCamSyncEnabled() != null) {
								firstLogin = false;
							} else {
								firstLogin = true;
								if (app.getStorageState() != STORAGE_STATE_PAYWALL) {
									drawerItem = DrawerItem.CAMERA_UPLOADS;
								}
							}
							setIntent(null);
						}
					}

	        		if (intentRec.getAction() != null){
	        			if (intentRec.getAction().equals(ACTION_SHOW_TRANSFERS)){
							if (intentRec.getBooleanExtra(OPENED_FROM_CHAT, false)) {
								sendBroadcast(new Intent(ACTION_CLOSE_CHAT_AFTER_OPEN_TRANSFERS));
							}

	        				drawerItem = DrawerItem.TRANSFERS;
	        				indexTransfers = intentRec.getIntExtra(TRANSFERS_TAB, ERROR_TAB);
							setIntent(null);
	        			} else if (intentRec.getAction().equals(ACTION_REFRESH_AFTER_BLOCKED)) {
							drawerItem = DrawerItem.CLOUD_DRIVE;
	        				setIntent(null);
						}
	        		}
	        	}
				drawerLayout.closeDrawer(Gravity.LEFT);
			}

			checkCurrentStorageStatus(true);

	        //INITIAL FRAGMENT
			if(selectDrawerItemPending){
				selectDrawerItemLollipop(drawerItem);
			}
		}

		new CompositeDisposable().add(checkPasswordReminderUseCase.check(false)
				.subscribeOn(Schedulers.io())
				.observeOn(AndroidSchedulers.mainThread())
				.subscribe(show -> {
					if (show) {
						startActivity(new Intent(this, TestPasswordActivity.class));
					}
				}, throwable -> logError("doUpdateProgressNotification onError", throwable)));

		updateAccountDetailsVisibleInfo();

		setContactStatus();

		checkInitialScreens();

		if (openLinkDialogIsShown) {
			showOpenLinkDialog();
			String text = savedInstanceState.getString("openLinkText", "");
			openLinkText.setText(text);
			openLinkText.setSelection(text.length());
			boolean openLinkDialogIsErrorShown = savedInstanceState.getBoolean("openLinkDialogIsErrorShown", false);
			if (openLinkDialogIsErrorShown) {
				openLink(text);
			}
		}

		if (drawerItem == DrawerItem.TRANSFERS && isTransferOverQuotaWarningShown) {
            showTransfersTransferOverQuotaWarning();
        }

		PsaManager.INSTANCE.startChecking();

		if (savedInstanceState != null && savedInstanceState.getBoolean(IS_NEW_TEXT_FILE_SHOWN, false)) {
			showNewTextFileDialog(savedInstanceState.getString(NEW_TEXT_FILE_TEXT));
		}

		logDebug("END onCreate");
		new RatingHandlerImpl(this).showRatingBaseOnTransaction();
	}

	/**
	 * Checks which screen should be shown when an user is logins.
	 * There are three different screens or warnings:
	 * - Business warning: it takes priority over the other two
	 * - SMS verification screen: it takes priority over the other one
	 * - Onboarding permissions screens: it has to be only shown when account is logged in after the installation,
	 * 		some of the permissions required have not been granted
	 * 		and the business warnings and SMS verification have not to be shown.
	 */
	private void checkInitialScreens() {
		if (checkBusinessStatus()) {
			myAccountInfo.setBusinessAlertShown(true);
			return;
		}

		if (firstTimeAfterInstallation || askPermissions) {
			//haven't verified phone number
			if (canVoluntaryVerifyPhoneNumber() && !onAskingPermissionsFragment && !newCreationAccount) {
				askForSMSVerification();
			} else {
				drawerItem = DrawerItem.ASK_PERMISSIONS;
				askForAccess();
			}
		} else if (firstLogin && !newCreationAccount && canVoluntaryVerifyPhoneNumber() && !onAskingPermissionsFragment) {
			askForSMSVerification();
		}
	}

	/**
	 * Checks if some business warning has to be shown due to the status of the account.
	 *
	 * @return True if some warning has been shown, false otherwise.
	 */
	private boolean checkBusinessStatus() {
		if (!megaApi.isBusinessAccount()) {
			return false;
		}

		if (isBusinessGraceAlertShown) {
			showBusinessGraceAlert();
			return true;
		}

		if (isBusinessCUAlertShown) {
			showBusinessCUAlert();
			return true;
		}

		if (myAccountInfo.isBusinessAlertShown()) {
			return false;
		}

		if (firstLogin && myAccountInfo.wasNotBusinessAlertShownYet()) {
			int status = megaApi.getBusinessStatus();

			if (status == BUSINESS_STATUS_EXPIRED) {
				myAccountInfo.setBusinessAlertShown(true);
				startActivity(new Intent(this, BusinessExpiredAlertActivity.class));
				return true;
			} else if (megaApi.isMasterBusinessAccount() && status == BUSINESS_STATUS_GRACE_PERIOD) {
				myAccountInfo.setBusinessAlertShown(true);
				showBusinessGraceAlert();
				return true;
			}
		}

		return false;
	}

    private void showBusinessGraceAlert() {
    	logDebug("showBusinessGraceAlert");
    	if (businessGraceAlert != null && businessGraceAlert.isShowing()) {
    		return;
		}

		MaterialAlertDialogBuilder builder = new MaterialAlertDialogBuilder(this);
        LayoutInflater inflater = getLayoutInflater();
        View v = inflater.inflate(R.layout.dialog_business_grace_alert, null);

		businessGraceAlert = builder.setView(v)
				.setPositiveButton(R.string.general_dismiss, (dialog, which) -> {
					myAccountInfo.setBusinessAlertShown(isBusinessGraceAlertShown = false);
					try {
						businessGraceAlert.dismiss();
					} catch (Exception e) {
						logWarning("Exception dismissing businessGraceAlert", e);
					}
				})
				.create();

        businessGraceAlert.setCanceledOnTouchOutside(false);
        try {
            businessGraceAlert.show();
        }catch (Exception e){
            logWarning("Exception showing businessGraceAlert", e);
        }
        isBusinessGraceAlertShown = true;
    }

	public void checkIfShouldShowBusinessCUAlert() {
		if (megaApi.isBusinessAccount() && !megaApi.isMasterBusinessAccount()) {
			showBusinessCUAlert();
		} else if (getCameraUploadFragment() != null){
			if (cuFragment.isEnableCUFragmentShown()) {
				cuFragment.enableCu();
			} else {
				cuFragment.enableCUClick();
			}
		}
	}

    private void showBusinessCUAlert() {
        if (businessCUAlert != null && businessCUAlert.isShowing()) {
            return;
        }

		MaterialAlertDialogBuilder builder = new MaterialAlertDialogBuilder(this);
		builder.setTitle(R.string.section_photo_sync)
				.setMessage(R.string.camera_uploads_business_alert)
				.setNegativeButton(R.string.general_cancel, (dialog, which) -> { })
				.setPositiveButton(R.string.general_enable, (dialog, which) -> {
					if (getCameraUploadFragment() != null) {
						cuFragment.enableCUClick();
					}
				})
				.setCancelable(false)
				.setOnDismissListener(dialog -> isBusinessCUAlertShown = false);

		businessCUAlert = builder.create();
		businessCUAlert.show();
		isBusinessCUAlertShown = true;
    }

	private void openContactLink(long handle) {
		if (handle == INVALID_HANDLE) {
			logWarning("Not valid contact handle");
			return;
		}

		dismissOpenLinkDialog();
		logDebug("Handle to invite a contact: " + handle);

		inviteContactUseCase.getContactLink(handle)
				.subscribeOn(Schedulers.io())
				.observeOn(AndroidSchedulers.mainThread())
				.subscribe((result, throwable) -> {
					if (throwable == null) {
						showContactInviteDialog(result.getContactLinkHandle(), result.getFullName(), result.getEmail(), result.isContact());
					}
				});
	}

	/**
	 * Show contact invite dialog.
	 *
	 * @param linkHandle	User link handle for the invitation
	 * @param fullName		User full name
	 * @param email			User email
	 * @param isContact		Flag to check wether is contact or not
	 */
	private void showContactInviteDialog(Long linkHandle, String fullName, String email, boolean isContact) {
		if (inviteContactDialog != null && inviteContactDialog.isShowing()) return;

		String message;
		String buttonText;

		if (isContact) {
			message = getString(R.string.context_contact_already_exists, email);
			buttonText = getString(R.string.contact_view);
		} else {
			message = getString(R.string.invite_not_sent);
			buttonText = getString(R.string.contact_invite);
		}

		inviteContactDialog = new MaterialAlertDialogBuilder(this)
				.setTitle(fullName)
				.setMessage(message)
				.setNegativeButton(R.string.general_cancel, null)
				.setPositiveButton(buttonText, (dialog, which) -> {
					if (isContact) {
						ContactUtil.openContactInfoActivity(this, email);
					} else {
						sendContactInvitation(linkHandle, email);
					}

					dialog.dismiss();
					inviteContactDialog = null;
				})
				.create();
		inviteContactDialog.show();
	}

	/**
	 * Send contact invitation to specific user and show specific SnackBar.
	 *
	 * @param contactLinkHandle	User link handle for invitation
	 * @param email				User email
	 */
	private void sendContactInvitation(Long contactLinkHandle, String email) {
		inviteContactUseCase.invite(contactLinkHandle, email)
				.subscribeOn(Schedulers.io())
				.observeOn(AndroidSchedulers.mainThread())
				.subscribe((result, throwable) -> {
					String snackbarMessage = getString(R.string.general_error);
					if (throwable == null) {
						switch (result) {
							case SENT:
								snackbarMessage = getString(R.string.context_contact_request_sent, email);
								break;
							case RESENT:
								snackbarMessage = getString(R.string.context_contact_invitation_resent);
								break;
							case DELETED:
								snackbarMessage = getString(R.string.context_contact_invitation_deleted);
								break;
							case ALREADY_SENT:
								snackbarMessage = getString(R.string.invite_not_sent_already_sent, email);
								break;
							case ALREADY_CONTACT:
								snackbarMessage = getString(R.string.context_contact_already_exists, email);
								break;
							case INVALID_EMAIL:
								snackbarMessage = getString(R.string.error_own_email_as_contact);
								break;
						}
					}
					showSnackbar(SNACKBAR_TYPE, snackbarMessage, MEGACHAT_INVALID_HANDLE);
				});
	}

	private void askForSMSVerification() {
        if(!smsDialogTimeChecker.shouldShow()) return;
        showStorageAlertWithDelay = true;
        //If mobile device, only portrait mode is allowed
        if (!isTablet(this)) {
            logDebug("mobile only portrait mode");
            setRequestedOrientation(ActivityInfo.SCREEN_ORIENTATION_PORTRAIT);
        }
        smsDialogTimeChecker.update();
        onAskingSMSVerificationFragment = true;
        if (svF == null) {
            svF = new SMSVerificationFragment();
        }
        replaceFragment(svF, FragmentTag.SMS_VERIFICATION.getTag());
        tabLayoutShares.setVisibility(View.GONE);
        viewPagerShares.setVisibility(View.GONE);
        tabLayoutTransfers.setVisibility(View.GONE);
        viewPagerTransfers.setVisibility(View.GONE);
        abL.setVisibility(View.GONE);

        fragmentContainer.setVisibility(View.VISIBLE);
        drawerLayout.closeDrawer(Gravity.LEFT);
        drawerLayout.setDrawerLockMode(DrawerLayout.LOCK_MODE_LOCKED_CLOSED);
        supportInvalidateOptionsMenu();
        hideFabButton();
        showHideBottomNavigationView(true);
    }

	public void askForAccess () {
        askPermissions = false;
    	showStorageAlertWithDelay = true;
    	//If mobile device, only portrait mode is allowed
		if (!isTablet(this)) {
			logDebug("Mobile only portrait mode");
            setRequestedOrientation(ActivityInfo.SCREEN_ORIENTATION_PORTRAIT);
        }
    	boolean writeStorageGranted = hasPermissions(this, Manifest.permission.WRITE_EXTERNAL_STORAGE);
		boolean readStorageGranted = hasPermissions(this, Manifest.permission.READ_EXTERNAL_STORAGE);
    	boolean cameraGranted = hasPermissions(this, Manifest.permission.CAMERA);
		boolean microphoneGranted = hasPermissions(this, Manifest.permission.RECORD_AUDIO);
//		boolean writeCallsGranted = hasPermissions(this, Manifest.permission.WRITE_CALL_LOG);

		if (!writeStorageGranted || !readStorageGranted || !cameraGranted || !microphoneGranted/* || !writeCallsGranted*/) {
			deleteCurrentFragment();

			if (pF == null) {
				pF = new PermissionsFragment();
			}

			replaceFragment(pF, FragmentTag.PERMISSIONS.getTag());

			onAskingPermissionsFragment = true;

			abL.setVisibility(View.GONE);
			setTabsVisibility();
			drawerLayout.setDrawerLockMode(DrawerLayout.LOCK_MODE_LOCKED_CLOSED);
			supportInvalidateOptionsMenu();
			hideFabButton();
			showHideBottomNavigationView(true);
		}
	}

	public void destroySMSVerificationFragment() {
        if (!isTablet(this)) {
            logDebug("mobile, all orientation");
            setRequestedOrientation(ActivityInfo.SCREEN_ORIENTATION_FULL_SENSOR);
        }
        onAskingSMSVerificationFragment = false;
        svF = null;
        // For Android devices which have Android below 6, no need to go to request permission fragment.
        if(!firstTimeAfterInstallation || Build.VERSION.SDK_INT < Build.VERSION_CODES.M) {
            abL.setVisibility(View.VISIBLE);

            deleteCurrentFragment();

            drawerLayout.setDrawerLockMode(DrawerLayout.LOCK_MODE_UNLOCKED);
            supportInvalidateOptionsMenu();
            selectDrawerItemLollipop(drawerItem);
        }
    }

	public void destroyPermissionsFragment () {
		//In mobile, allow all orientation after permission screen
		if (!isTablet(this)) {
			logDebug("Mobile, all orientation");
			setRequestedOrientation(ActivityInfo.SCREEN_ORIENTATION_FULL_SENSOR);
		}

		turnOnNotifications = false;

		abL.setVisibility(View.VISIBLE);

		deleteCurrentFragment();

		onAskingPermissionsFragment = false;

		pF = null;

		drawerLayout.setDrawerLockMode(DrawerLayout.LOCK_MODE_UNLOCKED);
		supportInvalidateOptionsMenu();

		if (app.getStorageState() == STORAGE_STATE_PAYWALL) {
			drawerItem = DrawerItem.CLOUD_DRIVE;
		} else {
			firstLogin = true;
			drawerItem = DrawerItem.CAMERA_UPLOADS;
		}

		selectDrawerItemLollipop(drawerItem);
	}

	void setContactStatus() {
		if (megaChatApi == null) {
			megaChatApi = app.getMegaChatApi();
			megaChatApi.addChatListener(this);
		}

		int chatStatus = megaChatApi.getOnlineStatus();
		if (contactStatus != null) {
			ChatUtil.setContactStatus(chatStatus, contactStatus, StatusIconLocation.DRAWER);
		}
	}

	@Override
	protected void onResume(){
		if (drawerItem == DrawerItem.SEARCH && getSearchFragment() != null) {
			sFLol.setWaitingForSearchedNodes(true);
		}

		super.onResume();

//		dbH.setShowNotifOff(true);
		if (Build.VERSION.SDK_INT >= Build.VERSION_CODES.KITKAT) {
			queryIfNotificationsAreOn();
		}

		if (getResources().getConfiguration().orientation != orientationSaved) {
			orientationSaved = getResources().getConfiguration().orientation;
			drawerLayout.setDrawerLockMode(DrawerLayout.LOCK_MODE_UNLOCKED);
		}

        checkScrollElevation();

		checkTransferOverQuotaOnResume();

		if (miniAudioPlayerController != null) {
			miniAudioPlayerController.onResume();
		}

		LiveEventBus.get(EVENT_FAB_CHANGE, Boolean.class).observeForever(fabChangeObserver);
	}

	void queryIfNotificationsAreOn(){
		logDebug("queryIfNotificationsAreOn");

		if (dbH == null){
			dbH = DatabaseHandler.getDbHandler(getApplicationContext());
		}

		if (megaApi == null){
			megaApi = ((MegaApplication)getApplication()).getMegaApi();
		}

		if (turnOnNotifications){
			setTurnOnNotificationsFragment();
		}
		else {
			NotificationManagerCompat nf = NotificationManagerCompat.from(this);
			logDebug ("Notifications Enabled: " + nf.areNotificationsEnabled());
			if (!nf.areNotificationsEnabled()){
				logDebug("OFF");
				if (dbH.getShowNotifOff() == null || dbH.getShowNotifOff().equals("true")) {
					if (megaChatApi == null) {
						megaChatApi = ((MegaApplication) getApplication()).getMegaChatApi();
					}
					if ((megaApi.getContacts().size() >= 1) || (megaChatApi.getChatListItems().size() >= 1)) {
						setTurnOnNotificationsFragment();
					}
				}
			}
		}
	}

	public void deleteTurnOnNotificationsFragment(){
		logDebug("deleteTurnOnNotificationsFragment");
		turnOnNotifications = false;

		abL.setVisibility(View.VISIBLE);

		tonF = null;

		drawerLayout.setDrawerLockMode(DrawerLayout.LOCK_MODE_UNLOCKED);
		supportInvalidateOptionsMenu();
		selectDrawerItemLollipop(drawerItem);

		setStatusBarColor(this, android.R.color.transparent);
	}

	void deleteCurrentFragment () {
		Fragment currentFragment = getSupportFragmentManager().findFragmentById(R.id.fragment_container);
		if (currentFragment != null){
			getSupportFragmentManager().beginTransaction().remove(currentFragment).commitNowAllowingStateLoss();
		}
	}

	void setTurnOnNotificationsFragment(){
		logDebug("setTurnOnNotificationsFragment");
		aB.setSubtitle(null);
		abL.setVisibility(View.GONE);

		deleteCurrentFragment();

		if (tonF == null){
			tonF = new TurnOnNotificationsFragment();
		}
		replaceFragment(tonF, FragmentTag.TURN_ON_NOTIFICATIONS.getTag());

		setTabsVisibility();
		abL.setVisibility(View.GONE);

		drawerLayout.closeDrawer(Gravity.LEFT);
		drawerLayout.setDrawerLockMode(DrawerLayout.LOCK_MODE_LOCKED_CLOSED);
		supportInvalidateOptionsMenu();
		hideFabButton();
		showHideBottomNavigationView(true);

		setStatusBarColor(this, R.color.teal_500_teal_400);
	}

	void actionOpenFolder(long handleIntent) {
		if (handleIntent == INVALID_HANDLE) {
			logWarning("handleIntent is not valid");
			return;
		}

		MegaNode parentIntentN = megaApi.getNodeByHandle(handleIntent);
		if (parentIntentN == null) {
			logWarning("parentIntentN is null");
			return;
		}

		switch (megaApi.getAccess(parentIntentN)) {
			case MegaShare.ACCESS_READ:
			case MegaShare.ACCESS_READWRITE:
			case MegaShare.ACCESS_FULL:
				parentHandleIncoming = handleIntent;
				deepBrowserTreeIncoming = calculateDeepBrowserTreeIncoming(parentIntentN, this);
				drawerItem = DrawerItem.SHARED_ITEMS;
				break;

			default:
				if (megaApi.isInRubbish(parentIntentN)) {
					parentHandleRubbish = handleIntent;
					drawerItem = DrawerItem.RUBBISH_BIN;
				} else if (megaApi.isInInbox(parentIntentN)) {
					parentHandleInbox = handleIntent;
					drawerItem = DrawerItem.INBOX;
				} else {
					parentHandleBrowser = handleIntent;
					drawerItem = DrawerItem.CLOUD_DRIVE;
				}
				break;
		}
	}

	@Override
	protected void onPostResume() {
		logDebug("onPostResume");
    	super.onPostResume();

		if (isSearching){
			selectDrawerItemLollipop(DrawerItem.SEARCH);
			isSearching = false;
			return;
		}

    	managerActivity = this;

    	Intent intent = getIntent();

//    	dbH = new DatabaseHandler(getApplicationContext());
    	dbH = DatabaseHandler.getDbHandler(getApplicationContext());
    	if(dbH.getCredentials() == null){
    		if (!openLink){
//				megaApi.localLogout();
//				AccountController aC = new AccountController(this);
//				aC.logout(this, megaApi, megaChatApi, false);
    			return;
    		}
    		else{
				logDebug("Not credentials");
    			if (intent != null) {
					logDebug("Not credentials -> INTENT");
    				if (intent.getAction() != null){
						logDebug("Intent with ACTION: " + intent.getAction());

    					if (getIntent().getAction().equals(ACTION_EXPORT_MASTER_KEY)){
    						Intent exportIntent = new Intent(managerActivity, LoginActivityLollipop.class);
							intent.putExtra(VISIBLE_FRAGMENT,  LOGIN_FRAGMENT);
							exportIntent.setFlags(Intent.FLAG_ACTIVITY_CLEAR_TOP);
    						exportIntent.setAction(getIntent().getAction());
    						startActivity(exportIntent);
    						finish();
    						return;
    					}
    				}
    			}
    		}
		}

    	if (intent != null) {
			logDebug("Intent not null! " + intent.getAction());
    		// Open folder from the intent
			if (intent.hasExtra(EXTRA_OPEN_FOLDER)) {
				logDebug("INTENT: EXTRA_OPEN_FOLDER");

				parentHandleBrowser = intent.getLongExtra(EXTRA_OPEN_FOLDER, -1);
				intent.removeExtra(EXTRA_OPEN_FOLDER);
				setIntent(null);
			}

    		if (intent.getAction() != null){
				logDebug("Intent action");

    			if(getIntent().getAction().equals(ACTION_EXPLORE_ZIP)){
					logDebug("Open zip browser");

    				String pathZip=intent.getExtras().getString(EXTRA_PATH_ZIP);

    				Intent intentZip = new Intent(managerActivity, ZipBrowserActivityLollipop.class);
    				intentZip.putExtra(ZipBrowserActivityLollipop.EXTRA_PATH_ZIP, pathZip);
    			    startActivity(intentZip);
    			}
//    			else if(getIntent().getAction().equals(ManagerActivityLollipop.ACTION_OPEN_PDF)){
//
//    				String pathPdf=intent.getExtras().getString(EXTRA_PATH_PDF);
//
//    			    File pdfFile = new File(pathPdf);
//
//    			    Intent intentPdf = new Intent();
//    			    intentPdf.setDataAndType(Uri.fromFile(pdfFile), "application/pdf");
//    			    intentPdf.setClass(this, OpenPDFActivity.class);
//    			    intentPdf.setAction("android.intent.action.VIEW");
//    				this.startActivity(intentPdf);
//
//    			}
    			if (getIntent().getAction().equals(ACTION_IMPORT_LINK_FETCH_NODES)){
					logDebug("ACTION_IMPORT_LINK_FETCH_NODES");

					Intent loginIntent = new Intent(managerActivity, LoginActivityLollipop.class);
					intent.putExtra(VISIBLE_FRAGMENT,  LOGIN_FRAGMENT);
					loginIntent.setFlags(Intent.FLAG_ACTIVITY_CLEAR_TOP);
					loginIntent.setAction(ACTION_IMPORT_LINK_FETCH_NODES);
					loginIntent.setData(Uri.parse(getIntent().getDataString()));
					startActivity(loginIntent);
					finish();
					return;
				}
				else if (getIntent().getAction().equals(ACTION_OPEN_MEGA_LINK)){
					logDebug("ACTION_OPEN_MEGA_LINK");

					Intent fileLinkIntent = new Intent(managerActivity, FileLinkActivityLollipop.class);
					fileLinkIntent.setFlags(Intent.FLAG_ACTIVITY_CLEAR_TOP);
					fileLinkIntent.setAction(ACTION_IMPORT_LINK_FETCH_NODES);
					String data = getIntent().getDataString();
					if(data!=null){
						fileLinkIntent.setData(Uri.parse(data));
						startActivity(fileLinkIntent);
					}
					else{
						logWarning("getDataString is NULL");
					}
					finish();
					return;
				}
    			else if (intent.getAction().equals(ACTION_OPEN_MEGA_FOLDER_LINK)){
					logDebug("ACTION_OPEN_MEGA_FOLDER_LINK");

    				Intent intentFolderLink = new Intent(managerActivity, FolderLinkActivityLollipop.class);
    				intentFolderLink.setFlags(Intent.FLAG_ACTIVITY_CLEAR_TOP);
    				intentFolderLink.setAction(ACTION_OPEN_MEGA_FOLDER_LINK);

					String data = getIntent().getDataString();
					if(data!=null){
						intentFolderLink.setData(Uri.parse(data));
						startActivity(intentFolderLink);
					}
					else{
						logWarning("getDataString is NULL");
					}
					finish();
    			}
    			else if (intent.getAction().equals(ACTION_REFRESH_PARENTHANDLE_BROWSER)){

    				parentHandleBrowser = intent.getLongExtra("parentHandle", -1);
    				intent.removeExtra("parentHandle");

					//Refresh Cloud Fragment
					refreshCloudDrive();

					//Refresh Rubbish Fragment
					refreshRubbishBin();
    			}
    			else if(intent.getAction().equals(ACTION_OVERQUOTA_STORAGE)){
	    			showOverquotaAlert(false);
	    		}
				else if(intent.getAction().equals(ACTION_PRE_OVERQUOTA_STORAGE)){
					showOverquotaAlert(true);
				}
				else if (intent.getAction().equals(ACTION_CHANGE_AVATAR)){
					logDebug("Intent CHANGE AVATAR");

					String path = intent.getStringExtra("IMAGE_PATH");
					megaApi.setAvatar(path, this);
				} else if (intent.getAction().equals(ACTION_CANCEL_CAM_SYNC)) {
					logDebug("ACTION_CANCEL_UPLOAD or ACTION_CANCEL_DOWNLOAD or ACTION_CANCEL_CAM_SYNC");
					drawerItem = DrawerItem.TRANSFERS;
					indexTransfers = intent.getIntExtra(TRANSFERS_TAB, ERROR_TAB);
					selectDrawerItemLollipop(drawerItem);

                    String text = getString(R.string.cam_sync_cancel_sync);

					MaterialAlertDialogBuilder builder = new MaterialAlertDialogBuilder(this);
                    builder.setMessage(text);

                    builder.setPositiveButton(getString(R.string.general_yes),
							(dialog, whichButton) -> {
								stopRunningCameraUploadService(ManagerActivityLollipop.this);
								dbH.setCamSyncEnabled(false);
								sendBroadcast(new Intent(ACTION_UPDATE_DISABLE_CU_SETTING));

								if (drawerItem == DrawerItem.CAMERA_UPLOADS) {
									cuLayout.setVisibility(View.VISIBLE);
								}
							});

                    builder.setNegativeButton(getString(R.string.general_no), null);
                    final AlertDialog dialog = builder.create();
                    try {
                        dialog.show();
                    } catch (Exception ex) {
						logError("EXCEPTION", ex);
                    }
				}
    			else if (intent.getAction().equals(ACTION_SHOW_TRANSFERS)){
					if (intent.getBooleanExtra(OPENED_FROM_CHAT, false)) {
						sendBroadcast(new Intent(ACTION_CLOSE_CHAT_AFTER_OPEN_TRANSFERS));
					}

    				drawerItem = DrawerItem.TRANSFERS;
					indexTransfers = intent.getIntExtra(TRANSFERS_TAB, ERROR_TAB);
    				selectDrawerItemLollipop(drawerItem);
    			}
    			else if (intent.getAction().equals(ACTION_TAKE_SELFIE)){
					logDebug("Intent take selfie");
					checkTakePicture(this, TAKE_PHOTO_CODE);
    			}
				else if (intent.getAction().equals(SHOW_REPEATED_UPLOAD)){
					logDebug("Intent SHOW_REPEATED_UPLOAD");
					String message = intent.getStringExtra("MESSAGE");
					showSnackbar(SNACKBAR_TYPE, message, -1);
				}
				else if(getIntent().getAction().equals(ACTION_IPC)){
					logDebug("IPC - go to received request in Contacts");
					markNotificationsSeen(true);
					navigateToContactRequests();
				}
				else if(getIntent().getAction().equals(ACTION_CHAT_NOTIFICATION_MESSAGE)){
					logDebug("ACTION_CHAT_NOTIFICATION_MESSAGE");

					long chatId = getIntent().getLongExtra(CHAT_ID, MEGACHAT_INVALID_HANDLE);
					if (getIntent().getBooleanExtra(EXTRA_MOVE_TO_CHAT_SECTION, false)){
						moveToChatSection(chatId);
					}
					else {
						String text = getIntent().getStringExtra(SHOW_SNACKBAR);
						if (chatId != -1) {
							openChat(chatId, text);
						}
					}
				}
				else if(getIntent().getAction().equals(ACTION_CHAT_SUMMARY)) {
					logDebug("ACTION_CHAT_SUMMARY");
					drawerItem=DrawerItem.CHAT;
					selectDrawerItemLollipop(drawerItem);
				}
				else if(getIntent().getAction().equals(ACTION_INCOMING_SHARED_FOLDER_NOTIFICATION)){
					logDebug("ACTION_INCOMING_SHARED_FOLDER_NOTIFICATION");
					markNotificationsSeen(true);

					drawerItem=DrawerItem.SHARED_ITEMS;
					indexShares = 0;
					selectDrawerItemLollipop(drawerItem);
				}
				else if(getIntent().getAction().equals(ACTION_OPEN_CONTACTS_SECTION)){
					logDebug("ACTION_OPEN_CONTACTS_SECTION");
					markNotificationsSeen(true);
					openContactLink(getIntent().getLongExtra(CONTACT_HANDLE, -1));
				}
				else if (getIntent().getAction().equals(ACTION_RECOVERY_KEY_EXPORTED)){
					logDebug("ACTION_RECOVERY_KEY_EXPORTED");
					exportRecoveryKey();
				}
				else if (getIntent().getAction().equals(ACTION_REQUEST_DOWNLOAD_FOLDER_LOGOUT)){
					String parentPath = intent.getStringExtra(FileStorageActivityLollipop.EXTRA_PATH);

					if (parentPath != null){
						String sdCardUriString = intent.getStringExtra(FileStorageActivityLollipop.EXTRA_SD_URI);
						AccountController ac = new AccountController(this);
						ac.exportMK(parentPath, sdCardUriString);
					}
				}
				else  if (getIntent().getAction().equals(ACTION_RECOVERY_KEY_COPY_TO_CLIPBOARD)){
					AccountController ac = new AccountController(this);
					if (getIntent().getBooleanExtra("logout", false)) {
						ac.copyMK(true);
					}
					else {
						ac.copyMK(false);
					}
				}
				else if (getIntent().getAction().equals(ACTION_REFRESH_API_SERVER)){
					update2FASetting();
				}
				else if (getIntent().getAction().equals(ACTION_OPEN_FOLDER)) {
					logDebug("Open after LauncherFileExplorerActivityLollipop ");
					long handleIntent = getIntent().getLongExtra("PARENT_HANDLE", -1);

					if (getIntent().getBooleanExtra(SHOW_MESSAGE_UPLOAD_STARTED, false)) {
						int numberUploads = getIntent().getIntExtra(NUMBER_UPLOADS, 1);
						showSnackbar(SNACKBAR_TYPE, getResources().getQuantityString(R.plurals.upload_began, numberUploads, numberUploads), -1);
					}

					actionOpenFolder(handleIntent);
					selectDrawerItemLollipop(drawerItem);
				}
				else if(getIntent().getAction().equals(ACTION_SHOW_SNACKBAR_SENT_AS_MESSAGE)){
					long chatId = getIntent().getLongExtra(CHAT_ID, MEGACHAT_INVALID_HANDLE);
					showSnackbar(MESSAGE_SNACKBAR_TYPE, null, chatId);
				}

    			intent.setAction(null);
				setIntent(null);
    		}
    	}


    	if (bNV != null){
            Menu nVMenu = bNV.getMenu();
            resetNavigationViewMenu(nVMenu);

    		switch(drawerItem){
	    		case CLOUD_DRIVE:{
					logDebug("Case CLOUD DRIVE");
					//Check the tab to shown and the title of the actionBar
					setToolbarTitle();
					setBottomNavigationMenuItemChecked(CLOUD_DRIVE_BNV);
	    			break;
	    		}
	    		case SHARED_ITEMS:{
					logDebug("Case SHARED ITEMS");
					setBottomNavigationMenuItemChecked(SHARED_BNV);
					try {
						NotificationManager notificationManager =
								(NotificationManager) getSystemService(Context.NOTIFICATION_SERVICE);

						notificationManager.cancel(NOTIFICATION_PUSH_CLOUD_DRIVE);
					}
					catch (Exception e){
						logError("Exception NotificationManager - remove contact notification", e);
					}
					setToolbarTitle();
		    		break;
	    		}
				case SETTINGS:{
					setToolbarTitle();
					setBottomNavigationMenuItemChecked(HIDDEN_BNV);
					break;
				}
				case SEARCH:{
					setBottomNavigationMenuItemChecked(HIDDEN_BNV);
					setToolbarTitle();
					break;
				}
				case CHAT:
					setBottomNavigationMenuItemChecked(CHAT_BNV);
					if (getChatsFragment() != null && rChatFL.isVisible()) {
						rChatFL.setChats();
						rChatFL.setStatus();
					}
					MegaApplication.setRecentChatVisible(true);
					break;

				case CAMERA_UPLOADS: {
					setBottomNavigationMenuItemChecked(CAMERA_UPLOADS_BNV);
					break;
				}
				case NOTIFICATIONS: {
					notificFragment = (NotificationsFragmentLollipop) getSupportFragmentManager().findFragmentByTag(FragmentTag.NOTIFICATIONS.getTag());
					if(notificFragment!=null){
						notificFragment.setNotifications();
					}
					break;
				}
				case HOMEPAGE:
				default:
					setBottomNavigationMenuItemChecked(HOMEPAGE_BNV);
					break;
    		}
    	}
	}

	public void openChat(long chatId, String text){
		logDebug("Chat ID: " + chatId);
//		drawerItem=DrawerItem.CHAT;
//		selectDrawerItemLollipop(drawerItem);

		if(chatId!=-1){
			MegaChatRoom chat = megaChatApi.getChatRoom(chatId);
			if(chat!=null){
				logDebug("Open chat with id: " + chatId);
				Intent intentToChat = new Intent(this, ChatActivityLollipop.class);
				intentToChat.setAction(ACTION_CHAT_SHOW_MESSAGES);
				intentToChat.putExtra(CHAT_ID, chatId);
				intentToChat.putExtra(SHOW_SNACKBAR, text);
				this.startActivity(intentToChat);
			}
			else{
				logError("Error, chat is NULL");
			}
		}
		else{
			logError("Error, chat id is -1");
		}
	}

	public void setProfileAvatar() {
		logDebug("setProfileAvatar");
		Pair<Boolean, Bitmap> circleAvatar = AvatarUtil.getCircleAvatar(this, megaApi.getMyEmail());
		if (circleAvatar.first) {
			nVPictureProfile.setImageBitmap(circleAvatar.second);
		} else {
			megaApi.getUserAvatar(megaApi.getMyUser(),
					buildAvatarFile(this, megaApi.getMyEmail() + JPG_EXTENSION).getAbsolutePath(),
					this);
		}
	}

	public void setDefaultAvatar(){
		logDebug("setDefaultAvatar");
		nVPictureProfile.setImageBitmap(getDefaultAvatar(getColorAvatar(megaApi.getMyUser()), myAccountInfo.getFullName(), AVATAR_SIZE, true));
	}

	public void setOfflineAvatar(String email, long myHandle, String name){
		logDebug("setOfflineAvatar");
		if (nVPictureProfile == null) {
			return;
		}

		Pair<Boolean, Bitmap> circleAvatar = AvatarUtil.getCircleAvatar(this, email);
		if (circleAvatar.first) {
			nVPictureProfile.setImageBitmap(circleAvatar.second);
		} else {
			nVPictureProfile.setImageBitmap(
					getDefaultAvatar(getColorAvatar(myHandle), name, AVATAR_SIZE, true));
		}
	}

	@Override
	protected void onStop(){
		logDebug("onStop");

		mStopped = true;

		super.onStop();
	}

	@Override
	protected void onPause() {
		logDebug("onPause");
    	managerActivity = null;
    	MegaApplication.getTransfersManagement().setIsOnTransfersSection(false);
    	super.onPause();
    }

	@Override
    protected void onDestroy(){
		logDebug("onDestroy()");

		dbH.removeSentPendingMessages();

    	if (megaApi != null && megaApi.getRootNode() != null){
    		megaApi.removeGlobalListener(this);
    		megaApi.removeTransferListener(this);
    		megaApi.removeRequestListener(this);
    	}

		if (megaChatApi != null){
			megaChatApi.removeChatListener(this);
		}
        if (alertDialogSMSVerification != null) {
            alertDialogSMSVerification.dismiss();
        }
		isStorageStatusDialogShown = false;

		unregisterReceiver(chatCallUpdateReceiver);
		unregisterReceiver(chatSessionUpdateReceiver);
		unregisterReceiver(chatRoomMuteUpdateReceiver);
		unregisterReceiver(contactUpdateReceiver);
		unregisterReceiver(updateMyAccountReceiver);
		unregisterReceiver(receiverUpdate2FA);
		unregisterReceiver(networkReceiver);
		unregisterReceiver(receiverUpdateOrder);
		unregisterReceiver(receiverUpdateView);
		unregisterReceiver(chatArchivedReceiver);
		LiveEventBus.get(EVENT_REFRESH_PHONE_NUMBER, Boolean.class)
				.removeObserver(refreshAddPhoneNumberButtonObserver);
		unregisterReceiver(receiverCUAttrChanged);
		unregisterReceiver(transferOverQuotaUpdateReceiver);
		unregisterReceiver(transferFinishReceiver);
        unregisterReceiver(cameraUploadLauncherReceiver);
        unregisterReceiver(updateCUSettingsReceiver);
        LiveEventBus.get(EVENT_REFRESH, Boolean.class).removeObserver(refreshObserver);
		unregisterReceiver(updateCUSettingsReceiver);
		unregisterReceiver(cuUpdateReceiver);
		LiveEventBus.get(EVENT_FINISH_ACTIVITY, Boolean.class).removeObserver(finishObserver);

		destroyPayments();

		cancelSearch();
        if(reconnectDialog != null) {
            reconnectDialog.cancel();
        }

        if (confirmationTransfersDialog != null) {
            confirmationTransfersDialog.dismiss();
        }

        if (newTextFileDialog != null) {
        	newTextFileDialog.dismiss();
		}

        if (miniAudioPlayerController != null) {
			miniAudioPlayerController.onDestroy();
			miniAudioPlayerController = null;
		}

		nodeSaver.destroy();

    	super.onDestroy();
	}

	private void cancelSearch() {
		if (getSearchFragment() != null) {
			sFLol.cancelPreviousAsyncTask();
		}
	}

	void replaceFragment (Fragment f, String fTag) {
		FragmentTransaction ft = getSupportFragmentManager().beginTransaction();
		ft.replace(R.id.fragment_container, f, fTag);
		ft.commitNowAllowingStateLoss();
		// refresh manually
		if (f instanceof RecentChatsFragmentLollipop) {
			RecentChatsFragmentLollipop rcf = (RecentChatsFragmentLollipop) f;
			if (rcf.isResumed()) {
				rcf.refreshMegaContactsList();
				rcf.setCustomisedActionBar();
			}
		}
	}

	private void refreshFragment(String fTag) {
		Fragment f = getSupportFragmentManager().findFragmentByTag(fTag);
		if (f != null) {
			logDebug("Fragment " + fTag + " refreshing");
			FragmentTransaction ft = getSupportFragmentManager().beginTransaction();
			ft.detach(f);
			ft.attach(f);
			ft.commitNowAllowingStateLoss();
		} else {
			logWarning("Fragment == NULL. Not refresh");
		}
	}

	public boolean isFirstLogin() {
        return firstLogin;
    }

	public void selectDrawerItemCloudDrive(){
		logDebug("selectDrawerItemCloudDrive");
		abL.setVisibility(View.VISIBLE);

        tabLayoutShares.setVisibility(View.GONE);
        viewPagerShares.setVisibility(View.GONE);
        tabLayoutTransfers.setVisibility(View.GONE);
        viewPagerTransfers.setVisibility(View.GONE);

        fragmentContainer.setVisibility(View.VISIBLE);

        fbFLol = (FileBrowserFragmentLollipop) getSupportFragmentManager().findFragmentByTag(FragmentTag.CLOUD_DRIVE.getTag());
        if (fbFLol == null) {
            fbFLol = FileBrowserFragmentLollipop.newInstance();
        }
        replaceFragment(fbFLol, FragmentTag.CLOUD_DRIVE.getTag());
    }

    private void showGlobalAlertDialogsIfNeeded() {
		if (showStorageAlertWithDelay) {
			showStorageAlertWithDelay = false;
			checkStorageStatus(storageStateFromBroadcast != MegaApiJava.STORAGE_STATE_UNKNOWN ?
					storageStateFromBroadcast : app.getStorageState(), false);
		}

		if (!firstTimeAfterInstallation){
			logDebug("Its NOT first time");
			int dbContactsSize = dbH.getContactsSize();
			int sdkContactsSize = megaApi.getContacts().size();
			if (dbContactsSize != sdkContactsSize){
				logDebug("Contacts TABLE != CONTACTS SDK "+ dbContactsSize + " vs " +sdkContactsSize);
				dbH.clearContacts();
				FillDBContactsTask fillDBContactsTask = new FillDBContactsTask(this);
				fillDBContactsTask.execute();
			}
		}
		else{
			logDebug("Its first time");

			//Fill the contacts DB
			FillDBContactsTask fillDBContactsTask = new FillDBContactsTask(this);
			fillDBContactsTask.execute();
			firstTimeAfterInstallation = false;
			dbH.setFirstTime(false);
		}

		checkBeforeShowSMSVerificationDialog();

		cookieDialogHandler.showDialogIfNeeded(this);
    }

    /**
	 * Observe LiveData for PSA, and show PSA view when get it.
	 */
    private void observePsa() {
        psaViewHolder = new PsaViewHolder(findViewById(R.id.psa_layout), PsaManager.INSTANCE);

		LiveEventBus.get(EVENT_PSA, Psa.class).observe(this, psa -> {
			if (psa.getUrl() == null) {
				showPsa(psa);
			}
		});
    }

	/**
	 * Show PSA view for old PSA type.
	 *
	 * @param psa the PSA to show
	 */
    private void showPsa(Psa psa) {
        if (psa == null || drawerItem != DrawerItem.HOMEPAGE
				|| mHomepageScreen != HomepageScreen.HOMEPAGE) {
			updateHomepageFabPosition();
            return;
        }

        if (getLifecycle().getCurrentState() == Lifecycle.State.RESUMED
				&& getProLayout.getVisibility() == View.GONE
				&& TextUtils.isEmpty(psa.getUrl())) {
			psaViewHolder.bind(psa);
			handler.post(this::updateHomepageFabPosition);
        }
    }

    public void checkBeforeShowSMSVerificationDialog() {
        //This account hasn't verified a phone number and first login.

		if (myAccountInfo.isBusinessAlertShown()) {
			//The business alerts has priority over SMS verification
			return;
		}

        if (canVoluntaryVerifyPhoneNumber() && (smsDialogTimeChecker.shouldShow() || isSMSDialogShowing) && !newCreationAccount) {
            showSMSVerificationDialog();
        }
    }

    public void setToolbarTitle(String title) {
        aB.setTitle(title);
    }

	public void setToolbarTitle(){
		logDebug("setToolbarTitle");
		if(drawerItem==null){
			return;
		}

		switch (drawerItem){
			case CLOUD_DRIVE:{

                aB.setSubtitle(null);
                logDebug("Cloud Drive SECTION");
                MegaNode parentNode = megaApi.getNodeByHandle(parentHandleBrowser);
                if (parentNode != null) {
                    if (megaApi.getRootNode() != null) {
                        if (parentNode.getHandle() == megaApi.getRootNode().getHandle() || parentHandleBrowser == -1) {
                            aB.setTitle(getString(R.string.section_cloud_drive).toUpperCase());
                            firstNavigationLevel = true;
                        }
                        else {
                            aB.setTitle(parentNode.getName());
                            firstNavigationLevel = false;
                        }
                    }
                    else {
                        parentHandleBrowser = -1;
                    }
                }
                else {
                    if (megaApi.getRootNode() != null) {
                        parentHandleBrowser = megaApi.getRootNode().getHandle();
                        aB.setTitle(getString(R.string.title_mega_info_empty_screen).toUpperCase());
                        firstNavigationLevel = true;
                    }
                    else {
                        parentHandleBrowser = -1;
                        firstNavigationLevel = true;
                    }
                }
				break;
			}
			case RUBBISH_BIN: {
				aB.setSubtitle(null);
				if(parentHandleRubbish == megaApi.getRubbishNode().getHandle() || parentHandleRubbish == -1){
					aB.setTitle(getResources().getString(R.string.section_rubbish_bin).toUpperCase());
					firstNavigationLevel = true;
				}
				else{
					MegaNode node = megaApi.getNodeByHandle(parentHandleRubbish);
					if(node==null){
						logWarning("Node NULL - cannot be recovered");
						aB.setTitle(getResources().getString(R.string.section_rubbish_bin).toUpperCase());
					}
					else{
						aB.setTitle(node.getName());
					}

					firstNavigationLevel = false;
				}
				break;
			}
			case SHARED_ITEMS:{
				logDebug("Shared Items SECTION");
				aB.setSubtitle(null);
				int indexShares = getTabItemShares();
				if (indexShares == ERROR_TAB) break;
				switch(indexShares){
					case INCOMING_TAB:{
						if (isIncomingAdded()) {
							if (parentHandleIncoming != -1) {
								MegaNode node = megaApi.getNodeByHandle(parentHandleIncoming);
								if (node == null) {
									aB.setTitle(getResources().getString(R.string.title_shared_items).toUpperCase());
								}
								else {
									aB.setTitle(node.getName());
								}

								firstNavigationLevel = false;
							}
							else {
								aB.setTitle(getResources().getString(R.string.title_shared_items).toUpperCase());
								firstNavigationLevel = true;
							}
						}
						else {
							logDebug("selectDrawerItemSharedItems: inSFLol == null");
							}
						break;
					}
					case OUTGOING_TAB:{
						logDebug("setToolbarTitle: OUTGOING TAB");
						if (isOutgoingAdded()) {
							if (parentHandleOutgoing != -1) {
								MegaNode node = megaApi.getNodeByHandle(parentHandleOutgoing);
								aB.setTitle(node.getName());
								firstNavigationLevel = false;
							} else {
								aB.setTitle(getResources().getString(R.string.title_shared_items).toUpperCase());
								firstNavigationLevel = true;
							}
						}
						break;
					}
                    case LINKS_TAB:
                        if (isLinksAdded()) {
                            if (parentHandleLinks == INVALID_HANDLE) {
                                aB.setTitle(getResources().getString(R.string.title_shared_items).toUpperCase());
                                firstNavigationLevel = true;
                            } else {
                                MegaNode node = megaApi.getNodeByHandle(parentHandleLinks);
                                aB.setTitle(node.getName());
                                firstNavigationLevel = false;
                            }
                        }
                        break;
					default: {
						aB.setTitle(getResources().getString(R.string.title_shared_items).toUpperCase());
						firstNavigationLevel = true;
						break;
					}
				}
				break;
			}
			case INBOX:{
				aB.setSubtitle(null);
				if(parentHandleInbox==megaApi.getInboxNode().getHandle()||parentHandleInbox==-1){
					aB.setTitle(getResources().getString(R.string.section_inbox).toUpperCase());
					firstNavigationLevel = true;
				}
				else{
					MegaNode node = megaApi.getNodeByHandle(parentHandleInbox);
					aB.setTitle(node.getName());
					firstNavigationLevel = false;
				}
				break;
			}
			case NOTIFICATIONS:{
				aB.setSubtitle(null);
				aB.setTitle(getString(R.string.title_properties_chat_contact_notifications).toUpperCase());
				firstNavigationLevel = true;
				break;
			}
			case CHAT:{
				abL.setVisibility(View.VISIBLE);
				aB.setTitle(getString(R.string.section_chat).toUpperCase());

				firstNavigationLevel = true;
				break;
			}
			case SEARCH:{
				aB.setSubtitle(null);
				if(parentHandleSearch==-1){
					firstNavigationLevel = true;
					if(searchQuery!=null){
						textSubmitted = true;
						if(!searchQuery.isEmpty()){
							aB.setTitle(getString(R.string.action_search).toUpperCase()+": "+searchQuery);
						}else{
							aB.setTitle(getString(R.string.action_search).toUpperCase()+": "+"");
						}
					}else{
						aB.setTitle(getString(R.string.action_search).toUpperCase()+": "+"");
					}

				}else{
					MegaNode parentNode = megaApi.getNodeByHandle(parentHandleSearch);
					if (parentNode != null){
						aB.setTitle(parentNode.getName());
						firstNavigationLevel = false;
					}
				}
				break;
			}
			case SETTINGS:{
				aB.setSubtitle(null);
				aB.setTitle(getString(R.string.action_settings).toUpperCase());
				firstNavigationLevel = true;
				break;
			}
			case TRANSFERS:{
				aB.setSubtitle(null);
				aB.setTitle(getString(R.string.section_transfers).toUpperCase());
				setFirstNavigationLevel(true);
				break;
			}
			case CAMERA_UPLOADS:{
				aB.setSubtitle(null);
				if (getCameraUploadFragment() != null && cuFragment.isEnableCUFragmentShown()) {
					setFirstNavigationLevel(false);
					aB.setTitle(getString(R.string.settings_camera_upload_on).toUpperCase());
				} else {
					setFirstNavigationLevel(true);
					aB.setTitle(getString(R.string.section_photo_sync).toUpperCase());
				}
				break;
			}
			case HOMEPAGE: {
				setFirstNavigationLevel(false);
				int titleId = -1;

				switch (mHomepageScreen) {
					case PHOTOS:
						titleId = R.string.sortby_type_photo_first;
						break;
					case DOCUMENTS:
						titleId = R.string.section_documents;
						break;
					case AUDIO:
						titleId = R.string.upload_to_audio;
						break;
                    case VIDEO:
                        titleId = R.string.sortby_type_video_first;
                        break;
				}

				if (titleId != -1) {
					aB.setTitle(getString(titleId).toUpperCase(Locale.getDefault()));
				}
			}
			default:{
				logDebug("Default GONE");

				break;
			}
		}

		updateNavigationToolbarIcon();
	}

	public void setToolbarTitleFromFullscreenOfflineFragment(String title,
			boolean firstNavigationLevel, boolean showSearch) {
		aB.setSubtitle(null);
		aB.setTitle(title);
		this.firstNavigationLevel = firstNavigationLevel;
		updateNavigationToolbarIcon();
		textSubmitted = true;
		if (searchMenuItem != null) {
			searchMenuItem.setVisible(showSearch);
		}
	}

	public void updateNavigationToolbarIcon(){
		int totalHistoric = megaApi.getNumUnreadUserAlerts();
		int totalIpc = 0;
		ArrayList<MegaContactRequest> requests = megaApi.getIncomingContactRequests();
		if(requests!=null) {
			totalIpc = requests.size();
		}

		int totalNotifications = totalHistoric + totalIpc;

		if(totalNotifications==0){
			if(isFirstNavigationLevel()){
				if (drawerItem == DrawerItem.SEARCH || drawerItem == DrawerItem.INBOX || drawerItem == DrawerItem.NOTIFICATIONS
						|| drawerItem == DrawerItem.SETTINGS || drawerItem == DrawerItem.RUBBISH_BIN || drawerItem == DrawerItem.TRANSFERS){
					aB.setHomeAsUpIndicator(tintIcon(this, R.drawable.ic_arrow_back_white));
				}
				else {
					aB.setHomeAsUpIndicator(tintIcon(this, R.drawable.ic_menu_white));
				}
			}
			else{
				aB.setHomeAsUpIndicator(tintIcon(this, R.drawable.ic_arrow_back_white));
			}
		}
		else{
			if(isFirstNavigationLevel()){
				if (drawerItem == DrawerItem.SEARCH || drawerItem == DrawerItem.INBOX || drawerItem == DrawerItem.NOTIFICATIONS
						|| drawerItem == DrawerItem.SETTINGS || drawerItem == DrawerItem.RUBBISH_BIN || drawerItem == DrawerItem.TRANSFERS){
					badgeDrawable.setProgress(1.0f);
				}
				else {
					badgeDrawable.setProgress(0.0f);
				}
			}
			else{
				badgeDrawable.setProgress(1.0f);
			}

			if(totalNotifications>9){
				badgeDrawable.setText("9+");
			}
			else{
				badgeDrawable.setText(totalNotifications+"");
			}

			aB.setHomeAsUpIndicator(badgeDrawable);
		}
	}

	public void showOnlineMode(){
		logDebug("showOnlineMode");

		try {
			if (usedSpaceLayout != null) {

				if (rootNode != null) {
					Menu bNVMenu = bNV.getMenu();
					if (bNVMenu != null) {
						resetNavigationViewMenu(bNVMenu);
					}
					clickDrawerItemLollipop(drawerItem);

					if (getSettingsFragment() != null) {
						sttFLol.setOnlineOptions(true);
					}

					supportInvalidateOptionsMenu();
					updateAccountDetailsVisibleInfo();
					checkCurrentStorageStatus(false);
				} else {
					logWarning("showOnlineMode - Root is NULL");
					if (getApplicationContext() != null) {
						if(((MegaApplication) getApplication()).getOpenChatId()!=-1){
							Intent intent = new Intent(BROADCAST_ACTION_INTENT_CONNECTIVITY_CHANGE_DIALOG);
							sendBroadcast(intent);
						}
						else{
							showConfirmationConnect();
						}
					}
				}
			}
		}catch (Exception e){}
	}

	public void showConfirmationConnect(){
		logDebug("showConfirmationConnect");

		DialogInterface.OnClickListener dialogClickListener = new DialogInterface.OnClickListener() {
			@Override
			public void onClick(DialogInterface dialog, int which) {
				switch (which){
					case DialogInterface.BUTTON_POSITIVE:
						startConnection();
						break;

					case DialogInterface.BUTTON_NEGATIVE:
						logDebug("showConfirmationConnect: BUTTON_NEGATIVE");
                        setToolbarTitle();
						break;
				}
			}
		};

		MaterialAlertDialogBuilder builder = new MaterialAlertDialogBuilder(this);
		try {
			builder.setMessage(R.string.confirmation_to_reconnect).setPositiveButton(R.string.general_ok, dialogClickListener)
					.setNegativeButton(R.string.general_cancel, dialogClickListener);
            reconnectDialog = builder.create();
            reconnectDialog.setCanceledOnTouchOutside(false);
            reconnectDialog.show();
		}
		catch (Exception e){}
	}

	public void startConnection(){
		logDebug("startConnection");
		Intent intent = new Intent(this, LoginActivityLollipop.class);
		intent.putExtra(VISIBLE_FRAGMENT,  LOGIN_FRAGMENT);
		intent.setFlags(Intent.FLAG_ACTIVITY_CLEAR_TOP);
		startActivity(intent);
		finish();
	}

	public void showOfflineMode() {
		logDebug("showOfflineMode");

		try{
			if (megaApi == null) {
				logWarning("megaApi is Null in Offline mode");
			}

			if (usedSpaceLayout != null) {
				usedSpaceLayout.setVisibility(View.GONE);
			}
			if (nVEmail != null) {
				nVEmail.setText(megaChatApi.getMyEmail());
			}
			if (nVDisplayName != null) {
				nVDisplayName.setText(megaChatApi.getMyFullname());
			}

			setOfflineAvatar(megaChatApi.getMyEmail(), megaChatApi.getMyUserHandle(),
					megaChatApi.getMyFullname());

			if (getSettingsFragment() != null) {
				sttFLol.setOnlineOptions(false);
			}

			logDebug("DrawerItem on start offline: " + drawerItem);
			if (drawerItem == null) {
				logWarning("drawerItem == null --> On start OFFLINE MODE");
				drawerItem = DrawerItem.HOMEPAGE;
				if (bNV != null) {
					Menu bNVMenu = bNV.getMenu();
					if (bNVMenu != null) {
						disableNavigationViewMenu(bNVMenu);
					}
				}
				setBottomNavigationMenuItemChecked(HOMEPAGE_BNV);
				selectDrawerItemLollipop(drawerItem);
			} else {
				if (bNV != null) {
					Menu bNVMenu = bNV.getMenu();
					if (bNVMenu != null) {
						disableNavigationViewMenu(bNVMenu);
					}
				}
				logDebug("Change to OFFLINE MODE");
				clickDrawerItemLollipop(drawerItem);
			}

			supportInvalidateOptionsMenu();
		}catch(Exception e){}
	}

	public void clickDrawerItemLollipop(DrawerItem item){
		logDebug("Item: " + item);
		Menu bNVMenu = bNV.getMenu();
		if (bNVMenu != null){
			if(item==null){
				drawerMenuItem = bNVMenu.findItem(R.id.bottom_navigation_item_cloud_drive);
				onNavigationItemSelected(drawerMenuItem);
				return;
			}

			drawerLayout.closeDrawer(Gravity.LEFT);

			switch (item){
				case CLOUD_DRIVE:{
					setBottomNavigationMenuItemChecked(CLOUD_DRIVE_BNV);
					break;
				}
				case HOMEPAGE: {
					setBottomNavigationMenuItemChecked(HOMEPAGE_BNV);
					break;
				}
				case CAMERA_UPLOADS:{
					setBottomNavigationMenuItemChecked(CAMERA_UPLOADS_BNV);
					break;
				}
				case SHARED_ITEMS:{
					setBottomNavigationMenuItemChecked(SHARED_BNV);
					break;
				}
				case CHAT:{
					setBottomNavigationMenuItemChecked(CHAT_BNV);
					break;
				}
				case SETTINGS:
				case SEARCH:
				case TRANSFERS:
				case NOTIFICATIONS:
				case INBOX:{
					setBottomNavigationMenuItemChecked(HIDDEN_BNV);
					break;
				}
			}
		}
	}

	public void selectDrawerItemSharedItems(){
		logDebug("selectDrawerItemSharedItems");
		abL.setVisibility(View.VISIBLE);

		try {
			NotificationManager notificationManager =
					(NotificationManager) getSystemService(Context.NOTIFICATION_SERVICE);

			notificationManager.cancel(NOTIFICATION_PUSH_CLOUD_DRIVE);
		}
		catch (Exception e){
			logError("Exception NotificationManager - remove contact notification", e);
		}

		if (sharesPageAdapter == null){
			logWarning("sharesPageAdapter is NULL");
			sharesPageAdapter = new SharesPageAdapter(getSupportFragmentManager(),this);
			viewPagerShares.setAdapter(sharesPageAdapter);
			tabLayoutShares.setupWithViewPager(viewPagerShares);
			setSharesTabIcons(indexShares);

			//Force on CreateView, addTab do not execute onCreateView
			if (indexShares != ERROR_TAB) {
				logDebug("The index of the TAB Shares is: " + indexShares);
				if (viewPagerShares != null){
					switch (indexShares) {
						case INCOMING_TAB:
						case OUTGOING_TAB:
						case LINKS_TAB:
							viewPagerShares.setCurrentItem(indexShares);
							break;
					}
				}
				indexShares = ERROR_TAB;
			}
			else {
				//No bundle, no change of orientation
				logDebug("indexShares is NOT -1");
			}

		}

		setToolbarTitle();

		drawerLayout.closeDrawer(Gravity.LEFT);
	}

	private void setSharesTabIcons(int tabSelected) {
    	if (tabLayoutShares == null
				|| tabLayoutShares.getTabAt(INCOMING_TAB) == null
				|| tabLayoutShares.getTabAt(OUTGOING_TAB) == null
				|| tabLayoutShares.getTabAt(LINKS_TAB) == null) {
    		return;
		}

    	// The TabLayout style sets the default icon tint
		switch (tabSelected) {
			case OUTGOING_TAB:
				tabLayoutShares.getTabAt(INCOMING_TAB).setIcon(R.drawable.ic_incoming_shares);
				tabLayoutShares.getTabAt(OUTGOING_TAB).setIcon(mutateIconSecondary(this, R.drawable.ic_outgoing_shares, R.color.red_600_red_300));
				tabLayoutShares.getTabAt(LINKS_TAB).setIcon(R.drawable.link_ic);
				break;
			case LINKS_TAB:
				tabLayoutShares.getTabAt(INCOMING_TAB).setIcon(R.drawable.ic_incoming_shares);
				tabLayoutShares.getTabAt(OUTGOING_TAB).setIcon(R.drawable.ic_outgoing_shares);
				tabLayoutShares.getTabAt(LINKS_TAB).setIcon(mutateIconSecondary(this, R.drawable.link_ic, R.color.red_600_red_300));
				break;
			default:
				tabLayoutShares.getTabAt(INCOMING_TAB).setIcon(mutateIconSecondary(this, R.drawable.ic_incoming_shares, R.color.red_600_red_300));
				tabLayoutShares.getTabAt(OUTGOING_TAB).setIcon(R.drawable.ic_outgoing_shares);
				tabLayoutShares.getTabAt(LINKS_TAB).setIcon(R.drawable.link_ic);
		}
	}

	public void selectDrawerItemNotifications(){
		logDebug("selectDrawerItemNotifications");

		abL.setVisibility(View.VISIBLE);

		drawerItem = DrawerItem.NOTIFICATIONS;

		setBottomNavigationMenuItemChecked(HIDDEN_BNV);

		notificFragment = (NotificationsFragmentLollipop) getSupportFragmentManager().findFragmentByTag(FragmentTag.NOTIFICATIONS.getTag());
		if (notificFragment == null){
			logWarning("New NotificationsFragment");
			notificFragment = NotificationsFragmentLollipop.newInstance();
		}
		else {
			refreshFragment(FragmentTag.NOTIFICATIONS.getTag());
		}
        replaceFragment(notificFragment, FragmentTag.NOTIFICATIONS.getTag());

		setToolbarTitle();

		showFabButton();
	}

	public void selectDrawerItemTransfers(){
		logDebug("selectDrawerItemTransfers");

		abL.setVisibility(View.VISIBLE);
        transfersWidget.hide();

		drawerItem = DrawerItem.TRANSFERS;

		setBottomNavigationMenuItemChecked(HIDDEN_BNV);

		if (mTabsAdapterTransfers == null) {
			mTabsAdapterTransfers = new TransfersPageAdapter(getSupportFragmentManager(), this);
			viewPagerTransfers.setAdapter(mTabsAdapterTransfers);
			tabLayoutTransfers.setupWithViewPager(viewPagerTransfers);
		}

		boolean showCompleted = !dbH.getCompletedTransfers().isEmpty() && transfersWidget.getPendingTransfers() <= 0;

		TransfersManagement transfersManagement = MegaApplication.getTransfersManagement();
		indexTransfers = transfersManagement.thereAreFailedTransfers() || showCompleted ? COMPLETED_TAB : PENDING_TAB;

		if (viewPagerTransfers != null) {
			switch (indexTransfers) {
				case COMPLETED_TAB:
					refreshFragment(FragmentTag.COMPLETED_TRANSFERS.getTag());
					viewPagerTransfers.setCurrentItem(COMPLETED_TAB);
					break;

				default:
					refreshFragment(FragmentTag.TRANSFERS.getTag());
					viewPagerTransfers.setCurrentItem(PENDING_TAB);

					if (transfersManagement.shouldShowNetWorkWarning()) {
						showSnackbar(SNACKBAR_TYPE, getString(R.string.error_server_connection_problem), MEGACHAT_INVALID_HANDLE);
					}

					break;
			}

			if(mTabsAdapterTransfers != null) {
				mTabsAdapterTransfers.notifyDataSetChanged();
			}

			indexTransfers = viewPagerTransfers.getCurrentItem();
		}

		setToolbarTitle();
		showFabButton();
		drawerLayout.closeDrawer(Gravity.LEFT);
	}

	public void selectDrawerItemChat(){
		((MegaApplication)getApplication()).setRecentChatVisible(true);
		setToolbarTitle();

		rChatFL = (RecentChatsFragmentLollipop) getSupportFragmentManager().findFragmentByTag(FragmentTag.RECENT_CHAT.getTag());
		if (rChatFL == null) {
			rChatFL = RecentChatsFragmentLollipop.newInstance();
		} else {
			refreshFragment(FragmentTag.RECENT_CHAT.getTag());
		}

		replaceFragment(rChatFL, FragmentTag.RECENT_CHAT.getTag());

		drawerLayout.closeDrawer(Gravity.LEFT);
	}

	public void setBottomNavigationMenuItemChecked (int item) {
		if (bNV != null && bNV.getMenu() != null) {
			if(item == HIDDEN_BNV) {
				showHideBottomNavigationView(true);
			}
			else if (bNV.getMenu().getItem(item) != null) {
				if (!bNV.getMenu().getItem(item).isChecked()) {
					bNV.getMenu().getItem(item).setChecked(true);
				}
			}
		}
	}

	private void setTabsVisibility() {
		tabLayoutShares.setVisibility(View.GONE);
		viewPagerShares.setVisibility(View.GONE);
		tabLayoutTransfers.setVisibility(View.GONE);
		viewPagerTransfers.setVisibility(View.GONE);
		mShowAnyTabLayout = false;

    	fragmentContainer.setVisibility(View.GONE);
    	mNavHostView.setVisibility(View.GONE);

		updatePsaViewVisibility();

    	if (turnOnNotifications) {
			fragmentContainer.setVisibility(View.VISIBLE);
			drawerLayout.closeDrawer(Gravity.LEFT);
			return;
		}

    	switch (drawerItem) {
			case SHARED_ITEMS: {
				int tabItemShares = getTabItemShares();

				if ((tabItemShares == INCOMING_TAB && parentHandleIncoming != INVALID_HANDLE)
						|| (tabItemShares == OUTGOING_TAB && parentHandleOutgoing != INVALID_HANDLE)
						|| (tabItemShares == LINKS_TAB && parentHandleLinks != INVALID_HANDLE)) {
					tabLayoutShares.setVisibility(View.GONE);
					viewPagerShares.disableSwipe(true);
				} else {
					tabLayoutShares.setVisibility(View.VISIBLE);
					viewPagerShares.disableSwipe(false);
				}

				viewPagerShares.setVisibility(View.VISIBLE);
				mShowAnyTabLayout = true;
				break;
			}
			case TRANSFERS: {
				tabLayoutTransfers.setVisibility(View.VISIBLE);
				viewPagerTransfers.setVisibility(View.VISIBLE);
				mShowAnyTabLayout = true;
				break;
			}
			case HOMEPAGE:
				mNavHostView.setVisibility(View.VISIBLE);
				break;
			default: {
				fragmentContainer.setVisibility(View.VISIBLE);
				break;
			}
		}

		LiveEventBus.get(EVENT_HOMEPAGE_VISIBILITY, Boolean.class)
				.post(drawerItem == DrawerItem.HOMEPAGE);

		drawerLayout.closeDrawer(Gravity.LEFT);
	}

	/**
	 * Hides or shows tabs of a section depending on the navigation level
	 * and if select mode is enabled or not.
	 *
	 * @param hide       If true, hides the tabs, else shows them.
	 * @param currentTab The current tab where the action happens.
	 */
	public void hideTabs(boolean hide, int currentTab) {
		int visibility = hide ? View.GONE : View.VISIBLE;

		switch (drawerItem) {
			case SHARED_ITEMS:
				switch (currentTab) {
					case INCOMING_TAB:
						if (!isIncomingAdded() || (!hide && parentHandleIncoming != INVALID_HANDLE)) {
							return;
						}

						break;

					case OUTGOING_TAB:
						if (!isOutgoingAdded() || (!hide && parentHandleOutgoing != INVALID_HANDLE)) {
							return;
						}

						break;

					case LINKS_TAB:
						if (!isLinksAdded() || (!hide && parentHandleLinks != INVALID_HANDLE)) {
							return;
						}

						break;
				}

				tabLayoutShares.setVisibility(visibility);
				viewPagerShares.disableSwipe(hide);
				break;

			case TRANSFERS:
				if (currentTab == PENDING_TAB && !isTransfersInProgressAdded()) {
					return;
				}

				tabLayoutTransfers.setVisibility(visibility);
				viewPagerTransfers.disableSwipe(hide);
				break;
		}
	}

	private void removeFragment(Fragment fragment) {
		if (fragment != null && fragment.isAdded()) {
			FragmentTransaction ft = getSupportFragmentManager().beginTransaction();
			ft.remove(fragment);
			ft.commitAllowingStateLoss();
		}
	}

	/**
	 * Set up a listener for navigating to a new destination (screen)
	 * This only for Homepage for the time being since it is the only module to
	 * which Jetpack Navigation applies.
	 * It updates the status variable such as mHomepageScreen, as well as updating
	 * BNV, Toolbar title, etc.
	 */
	private void setupNavDestListener() {
		mNavController = Navigation.findNavController(mNavHostView);

		mNavController.addOnDestinationChangedListener((controller, destination, arguments) -> {
			int destinationId = destination.getId();
			mHomepageSearchable = null;

			if (destinationId == R.id.homepageFragment) {
				mHomepageScreen = HomepageScreen.HOMEPAGE;
				updatePsaViewVisibility();
				// Showing the bottom navigation view immediately because the initial dimension
				// of Homepage bottom sheet is calculated based on it
				showBNVImmediate();
				if (bottomNavigationCurrentItem == HOMEPAGE_BNV) {
					abL.setVisibility(View.GONE);
				}
				setDrawerLockMode(false);
				return;
			} else if (destinationId == R.id.photosFragment) {
				mHomepageScreen = HomepageScreen.PHOTOS;
			} else if (destinationId == R.id.documentsFragment) {
				mHomepageScreen = HomepageScreen.DOCUMENTS;
			} else if (destinationId == R.id.audioFragment) {
				mHomepageScreen = HomepageScreen.AUDIO;
			} else if (destinationId == R.id.videoFragment) {
				mHomepageScreen = HomepageScreen.VIDEO;
			} else if (destinationId == R.id.fullscreen_offline) {
				mHomepageScreen = HomepageScreen.FULLSCREEN_OFFLINE;
			} else if (destinationId == R.id.offline_file_info) {
				mHomepageScreen = HomepageScreen.OFFLINE_FILE_INFO;
				updatePsaViewVisibility();
				abL.setVisibility(View.GONE);
				showHideBottomNavigationView(true);
				return;
			} else if (destinationId == R.id.recentBucketFragment) {
				mHomepageScreen = HomepageScreen.RECENT_BUCKET;
			}

			updatePsaViewVisibility();
			abL.setVisibility(View.VISIBLE);
			showHideBottomNavigationView(true);
			supportInvalidateOptionsMenu();
			setToolbarTitle();
			setDrawerLockMode(true);
		});
	}

	/**
	 * Hides all views only related to CU section and sets the CU default view.
	 */
	private void resetCUFragment() {
		cuLayout.setVisibility(View.GONE);
		cuViewTypes.setVisibility(View.GONE);

		if (getCameraUploadFragment() != null) {
			cuFragment.setDefaultView();
			showBottomView();
		}
	}

	@SuppressLint("NewApi")
	public void selectDrawerItemLollipop(DrawerItem item) {
    	if (item == null) {
    		logWarning("The selected DrawerItem is NULL. Using latest or default value.");
    		item = drawerItem != null ? drawerItem : DrawerItem.CLOUD_DRIVE;
		}

    	logDebug("Selected DrawerItem: " + item.name());

    	// Homepage may hide the Appbar before
		abL.setVisibility(View.VISIBLE);

    	drawerItem = item;
		MegaApplication.setRecentChatVisible(false);
		resetActionBar(aB);
		transfersWidget.update();
		setCallWidget();

		if (item != DrawerItem.CHAT) {
			//remove recent chat fragment as its life cycle get triggered unexpectedly, e.g. rotate device while not on recent chat page
			removeFragment(getChatsFragment());
		}

		if (item != DrawerItem.CAMERA_UPLOADS) {
			resetCUFragment();
		}

		if (item != DrawerItem.TRANSFERS && isTransfersInProgressAdded()) {
			tFLol.checkSelectModeAfterChangeTabOrDrawerItem();
		}

		MegaApplication.getTransfersManagement().setIsOnTransfersSection(item == DrawerItem.TRANSFERS);

    	switch (item){
			case CLOUD_DRIVE:{
				selectDrawerItemCloudDrive();
				if (openFolderRefresh){
					onNodesCloudDriveUpdate();
					openFolderRefresh = false;
				}
    			supportInvalidateOptionsMenu();
				setToolbarTitle();
				showFabButton();
				showHideBottomNavigationView(false);
				if (!comesFromNotifications) {
					bottomNavigationCurrentItem = CLOUD_DRIVE_BNV;
				}
				setBottomNavigationMenuItemChecked(CLOUD_DRIVE_BNV);
				logDebug("END for Cloud Drive");
    			break;
    		}
			case RUBBISH_BIN:{
				showHideBottomNavigationView(true);
				abL.setVisibility(View.VISIBLE);
				rubbishBinFLol = (RubbishBinFragmentLollipop) getSupportFragmentManager().findFragmentByTag(FragmentTag.RUBBISH_BIN.getTag());
				if (rubbishBinFLol == null) {
					rubbishBinFLol = RubbishBinFragmentLollipop.newInstance();
				}

				setBottomNavigationMenuItemChecked(HIDDEN_BNV);

				replaceFragment(rubbishBinFLol, FragmentTag.RUBBISH_BIN.getTag());

				if (openFolderRefresh){
					onNodesCloudDriveUpdate();
					openFolderRefresh = false;
				}
				supportInvalidateOptionsMenu();
				setToolbarTitle();
				showFabButton();
				break;
			}
			case HOMEPAGE: {
			    // Don't use fabButton.hide() here.
			    fabButton.setVisibility(View.GONE);
				if (mHomepageScreen == HomepageScreen.HOMEPAGE) {
					showBNVImmediate();
					abL.setVisibility(View.GONE);
                    showHideBottomNavigationView(false);
				} else {
					// For example, back from Rubbish Bin to Photos
					setToolbarTitle();
					invalidateOptionsMenu();
                    showHideBottomNavigationView(true);
				}

				setBottomNavigationMenuItemChecked(HOMEPAGE_BNV);

				if (!comesFromNotifications) {
					bottomNavigationCurrentItem = HOMEPAGE_BNV;
				}

				showGlobalAlertDialogsIfNeeded();
				break;
			}
    		case CAMERA_UPLOADS: {
				abL.setVisibility(View.VISIBLE);

				if (getCameraUploadFragment() == null) {
					cuFragment = new CameraUploadsFragment();
				} else {
					refreshFragment(FragmentTag.CAMERA_UPLOADS.getTag());
				}

				cuFragment.setViewTypes(cuViewTypes, cuYearsButton, cuMonthsButton, cuDaysButton, cuAllButton);
				replaceFragment(cuFragment, FragmentTag.CAMERA_UPLOADS.getTag());
				setToolbarTitle();
				supportInvalidateOptionsMenu();
				showFabButton();
				showHideBottomNavigationView(false);
				if (!comesFromNotifications) {
					bottomNavigationCurrentItem = CAMERA_UPLOADS_BNV;
				}
				setBottomNavigationMenuItemChecked(CAMERA_UPLOADS_BNV);

				break;
    		}
    		case INBOX:{
				showHideBottomNavigationView(true);
				abL.setVisibility(View.VISIBLE);
				iFLol = (InboxFragmentLollipop) getSupportFragmentManager().findFragmentByTag(FragmentTag.INBOX.getTag());
				if (iFLol == null) {
					iFLol = InboxFragmentLollipop.newInstance();
				}

				replaceFragment(iFLol, FragmentTag.INBOX.getTag());

				if (openFolderRefresh){
					onNodesInboxUpdate();
					openFolderRefresh = false;
				}
    			supportInvalidateOptionsMenu();
				setToolbarTitle();
				showFabButton();
    			break;
    		}
    		case SHARED_ITEMS:{
				selectDrawerItemSharedItems();
				if (openFolderRefresh){
					onNodesSharedUpdate();
					openFolderRefresh = false;
				}
    			supportInvalidateOptionsMenu();

				showFabButton();
				showHideBottomNavigationView(false);
				if (!comesFromNotifications) {
					bottomNavigationCurrentItem = SHARED_BNV;
				}
				setBottomNavigationMenuItemChecked(SHARED_BNV);
    			break;
    		}
			case NOTIFICATIONS:{
				showHideBottomNavigationView(true);
				selectDrawerItemNotifications();
				supportInvalidateOptionsMenu();
				showFabButton();
				break;
			}
    		case SETTINGS:{
				showHideBottomNavigationView(true);
				if(myAccountInfo.getNumVersions() == -1){
					megaApi.getFolderInfo(megaApi.getRootNode(), this);
				}

				aB.setSubtitle(null);
				abL.setVisibility(View.VISIBLE);

    			supportInvalidateOptionsMenu();

    			if (getSettingsFragment() != null){
					if (openSettingsStorage){
						sttFLol.goToCategoryStorage();
					}
					else if (openSettingsQR){
						logDebug ("goToCategoryQR");
						sttFLol.goToCategoryQR();
					}
				}
				else {
					sttFLol = new SettingsFragmentLollipop();
				}

				replaceFragment(sttFLol, FragmentTag.SETTINGS.getTag());

				setToolbarTitle();
				supportInvalidateOptionsMenu();
				showFabButton();

				if (sttFLol != null){
					sttFLol.update2FAVisibility();
				}
				break;
    		}
    		case SEARCH:{
				showHideBottomNavigationView(true);

				setBottomNavigationMenuItemChecked(HIDDEN_BNV);

    			drawerItem = DrawerItem.SEARCH;
				if (getSearchFragment() == null) {
					sFLol = SearchFragmentLollipop.newInstance();
				}

				replaceFragment(sFLol, FragmentTag.SEARCH.getTag());
				showFabButton();

    			break;
    		}
    		case TRANSFERS:{
				showHideBottomNavigationView(true);
				aB.setSubtitle(null);
				selectDrawerItemTransfers();
    			supportInvalidateOptionsMenu();
				showFabButton();
    			break;
    		}
			case CHAT:{
				logDebug("Chat selected");
				if (megaApi != null) {
					contacts = megaApi.getContacts();
					for (int i=0;i<contacts.size();i++){
						if (contacts.get(i).getVisibility() == MegaUser.VISIBILITY_VISIBLE){
							visibleContacts.add(contacts.get(i));
						}
					}
				}
				selectDrawerItemChat();
				supportInvalidateOptionsMenu();
				showHideBottomNavigationView(false);
				if (!comesFromNotifications) {
					bottomNavigationCurrentItem = CHAT_BNV;
				}
				setBottomNavigationMenuItemChecked(CHAT_BNV);
				break;
			}
    	}

    	setTabsVisibility();
    	checkScrollElevation();

		if (megaApi.multiFactorAuthAvailable()) {
			if (newAccount || isEnable2FADialogShown) {
				showEnable2FADialog();
			}
		}
	}

	public void openFullscreenOfflineFragment(String path) {
		drawerItem = DrawerItem.HOMEPAGE;
    	mNavController.navigate(
    			HomepageFragmentDirections.Companion.actionHomepageToFullscreenOffline(path, false),
				new NavOptions.Builder().setLaunchSingleTop(true).build());
	}

	public void fullscreenOfflineFragmentOpened(OfflineFragment fragment) {
    	fullscreenOfflineFragment = fragment;

		showFabButton();
		setBottomNavigationMenuItemChecked(HOMEPAGE_BNV);
		abL.setVisibility(View.VISIBLE);
		setToolbarTitle();
		supportInvalidateOptionsMenu();
	}

	public void fullscreenOfflineFragmentClosed(OfflineFragment fragment) {
		if (fragment == fullscreenOfflineFragment) {
			if (bottomItemBeforeOpenFullscreenOffline != INVALID_VALUE && !mStopped) {
				backToDrawerItem(bottomItemBeforeOpenFullscreenOffline);
				bottomItemBeforeOpenFullscreenOffline = INVALID_VALUE;
			}

			setPathNavigationOffline("/");
			fullscreenOfflineFragment = null;
			// workaround for flicker of AppBarLayout: if we go back to homepage from fullscreen
			// offline, and hide AppBarLayout when immediately on go back, we will see the flicker
			// of AppBarLayout, hide AppBarLayout when fullscreen offline is closed is better.
			if (bottomNavigationCurrentItem == HOMEPAGE_BNV
                    && mHomepageScreen == HomepageScreen.HOMEPAGE) {
				abL.setVisibility(View.GONE);
			}
		}
	}

	public void pagerOfflineFragmentOpened(OfflineFragment fragment) {
    	pagerOfflineFragment = fragment;
	}

	public void pagerOfflineFragmentClosed(OfflineFragment fragment) {
    	if (fragment == pagerOfflineFragment) {
			pagerOfflineFragment = null;
		}
	}

	public void pagerRecentsFragmentOpened(RecentsFragment fragment) {
    	pagerRecentsFragment = fragment;
	}

	public void pagerRecentsFragmentClosed(RecentsFragment fragment) {
    	if (fragment == pagerRecentsFragment) {
			pagerRecentsFragment = null;
		}
	}

	private void showBNVImmediate() {
		updateMiniAudioPlayerVisibility(true);

		bNV.setTranslationY(0);
		bNV.setVisibility(View.VISIBLE);
		final CoordinatorLayout.LayoutParams params = new CoordinatorLayout.LayoutParams(
				ViewGroup.LayoutParams.MATCH_PARENT, ViewGroup.LayoutParams.MATCH_PARENT);
		params.setMargins(0, 0, 0,
				getResources().getDimensionPixelSize(R.dimen.bottom_navigation_view_height));
		fragmentLayout.setLayoutParams(params);
	}

	/**
	 * Update whether we should display the mini audio player. It should only
	 * be visible when BNV is visible.
	 *
	 * @param shouldVisible whether we should display the mini audio player
	 * @return is the mini player visible after this update
	 */
	private boolean updateMiniAudioPlayerVisibility(boolean shouldVisible) {
		if (miniAudioPlayerController != null) {
			miniAudioPlayerController.setShouldVisible(shouldVisible);

			handler.post(this::updateHomepageFabPosition);

			return miniAudioPlayerController.visible();
		}

		return false;
	}

	/**
	 * Update homepage FAB position, considering the visibility of PSA layout and mini audio player.
	 */
	private void updateHomepageFabPosition() {
		HomepageFragment fragment = getFragmentByType(HomepageFragment.class);
		if (drawerItem == DrawerItem.HOMEPAGE && mHomepageScreen == HomepageScreen.HOMEPAGE && fragment != null) {
			fragment.updateFabPosition(psaViewHolder.visible() ? psaViewHolder.psaLayoutHeight() : 0,
					miniAudioPlayerController.visible() ? miniAudioPlayerController.playerHeight() : 0);
		}
	}

	private boolean isCloudAdded () {
        fbFLol = (FileBrowserFragmentLollipop) getSupportFragmentManager().findFragmentByTag(FragmentTag.CLOUD_DRIVE.getTag());
        return fbFLol != null && fbFLol.isAdded();
    }

	private boolean isIncomingAdded () {
    	if (sharesPageAdapter == null) return false;

		inSFLol = (IncomingSharesFragmentLollipop) sharesPageAdapter.instantiateItem(viewPagerShares, INCOMING_TAB);

    	return inSFLol != null && inSFLol.isAdded();
	}

	private boolean isOutgoingAdded() {
    	if (sharesPageAdapter == null) return false;

		outSFLol = (OutgoingSharesFragmentLollipop) sharesPageAdapter.instantiateItem(viewPagerShares, OUTGOING_TAB);

		return outSFLol != null && outSFLol.isAdded();
	}

	private boolean isLinksAdded() {
    	if (sharesPageAdapter == null) return false;

    	lF = (LinksFragment) sharesPageAdapter.instantiateItem(viewPagerShares, LINKS_TAB);

    	return lF != null && lF.isAdded();
	}

	private boolean isTransfersInProgressAdded() {
		if (mTabsAdapterTransfers == null) return false;

		tFLol = (TransfersFragmentLollipop) mTabsAdapterTransfers.instantiateItem(viewPagerTransfers, PENDING_TAB);

		return tFLol.isAdded();
	}

	private boolean isTransfersCompletedAdded() {
		if (mTabsAdapterTransfers == null) return false;

		completedTFLol = (CompletedTransfersFragmentLollipop) mTabsAdapterTransfers.instantiateItem(viewPagerTransfers, COMPLETED_TAB);

		return completedTFLol.isAdded();
	}

    public void checkScrollElevation() {
    	if(drawerItem==null){
    		return;
		}

        switch (drawerItem) {
            case CLOUD_DRIVE: {
            	fbFLol.checkScroll();
                break;
            }
			case HOMEPAGE: {
				if (fullscreenOfflineFragment != null) {
					fullscreenOfflineFragment.checkScroll();
				}
				break;
			}
            case CAMERA_UPLOADS: {
                if (getCameraUploadFragment() != null) {
					cuFragment.checkScroll();
                }
                break;
            }
            case INBOX: {
            	iFLol = (InboxFragmentLollipop) getSupportFragmentManager().findFragmentByTag(FragmentTag.INBOX.getTag());
                if (iFLol != null) {
                    iFLol.checkScroll();
                }
                break;
            }
            case SHARED_ITEMS: {
            	if (getTabItemShares() == INCOMING_TAB && isIncomingAdded()) inSFLol.checkScroll();
            	else if (getTabItemShares() == OUTGOING_TAB && isOutgoingAdded()) outSFLol.checkScroll();
            	else if (getTabItemShares() == LINKS_TAB && isLinksAdded()) lF.checkScroll();
                break;
            }
            case SETTINGS: {
                if (getSettingsFragment() != null) {
                    sttFLol.checkScroll();
                }
                break;
            }
            case SEARCH: {
				if (getSearchFragment() != null) {
                    sFLol.checkScroll();
                }
                break;
            }
            case CHAT: {
				rChatFL = (RecentChatsFragmentLollipop) getSupportFragmentManager().findFragmentByTag(FragmentTag.RECENT_CHAT.getTag());
                if (rChatFL != null) {
                    rChatFL.checkScroll();
                }
                break;
            }
            case RUBBISH_BIN: {
				rubbishBinFLol = (RubbishBinFragmentLollipop) getSupportFragmentManager().findFragmentByTag(FragmentTag.RUBBISH_BIN.getTag());
                if (rubbishBinFLol != null) {
                    rubbishBinFLol.checkScroll();
                }
                break;
            }

			case TRANSFERS: {
				if (getTabItemTransfers() == PENDING_TAB && isTransfersInProgressAdded()) {
					tFLol.checkScroll();
				} else  if (getTabItemTransfers() == COMPLETED_TAB && isTransfersCompletedAdded()) {
					completedTFLol.checkScroll();
				}
			}
        }
    }


    void showEnable2FADialog () {
		logDebug ("newAccount: "+newAccount);
		newAccount = false;

		MaterialAlertDialogBuilder builder = new MaterialAlertDialogBuilder(this);
		LayoutInflater inflater = getLayoutInflater();
		View v = inflater.inflate(R.layout.dialog_enable_2fa_create_account, null);
		builder.setView(v);

		enable2FAButton = (Button) v.findViewById(R.id.enable_2fa_button);
		enable2FAButton.setOnClickListener(this);
		skip2FAButton = (Button) v.findViewById(R.id.skip_enable_2fa_button);
		skip2FAButton.setOnClickListener(this);

		enable2FADialog = builder.create();
		enable2FADialog.setCanceledOnTouchOutside(false);
		try {
			enable2FADialog.show();
		}catch (Exception e){};
		isEnable2FADialogShown = true;
	}

	public void moveToSettingsSection(){
		drawerItem=DrawerItem.SETTINGS;
		selectDrawerItemLollipop(drawerItem);
	}

	public void moveToSettingsSectionStorage(){
		openSettingsStorage = true;
		drawerItem=DrawerItem.SETTINGS;
		selectDrawerItemLollipop(drawerItem);
	}

	public void moveToSettingsSectionQR(){
		openSettingsQR = true;
		drawerItem=DrawerItem.SETTINGS;
		selectDrawerItemLollipop(drawerItem);
	}

	/**
	 * Resets the scroll of settings page
	 */
	public void resetSettingsScrollIfNecessary() {
		openSettingsStorage = false;
		openSettingsQR = false;

		if (getSettingsFragment() != null) {
			sttFLol.goToFirstCategory();
		}
	}

	public void moveToChatSection (long idChat) {
		if (idChat != -1) {
			Intent intent = new Intent(this, ChatActivityLollipop.class);
			intent.setAction(ACTION_CHAT_SHOW_MESSAGES);
			intent.putExtra(CHAT_ID, idChat);
			this.startActivity(intent);
		}
    	drawerItem = DrawerItem.CHAT;
    	selectDrawerItemLollipop(drawerItem);
	}

	/**
	 * Launches a MyAccountActivity intent without any intent action, data and extra.
	 */
	public void showMyAccount() {
		showMyAccount(null, null, null);
	}

	/**
	 * Launches a MyAccountActivity intent without any extra.
	 *
	 * @param action The intent action.
	 * @param data   The intent data.
	 */
	private void showMyAccount(String action, Uri data) {
		showMyAccount(action, data, null);
	}

	/**
	 * Launches a MyAccountActivity intent without any intent action and data.
	 *
	 * @param extra Pair<String, Integer> The intent extra. First is the extra key, second the value.
	 */
	private void showMyAccount(Pair<String, Integer> extra) {
		showMyAccount(null, null, extra);
	}

	/**
	 * Launches a MyAccountActivity intent.
	 *
	 * @param action The intent action.
	 * @param data   The intent data.
	 * @param extra  Pair<String, Integer> The intent extra. First is the extra key, second the value.
	 */
	private void showMyAccount(String action, Uri data, Pair<String, Integer> extra) {
		if (nV != null && drawerLayout != null && drawerLayout.isDrawerOpen(nV)) {
			drawerLayout.closeDrawer(Gravity.LEFT);
		}

		Intent intent = new Intent(this, MyAccountActivity.class)
				.setAction(action)
				.setData(data);

		if (extra != null) {
			intent.putExtra(extra.first, extra.second);
		}

		startActivity(intent);
	}

	private void closeSearchSection() {
    	searchQuery = "";
		drawerItem = searchDrawerItem;
		selectDrawerItemLollipop(drawerItem);
		searchDrawerItem = null;
	}

	@Override
    public boolean onCreateOptionsMenu(Menu menu) {
		logDebug("onCreateOptionsMenuLollipop");
		// Force update the toolbar title to make the the tile length to be updated
		setToolbarTitle();
		// Inflate the menu items for use in the action bar
		MenuInflater inflater = getMenuInflater();
		inflater.inflate(R.menu.activity_manager, menu);

		searchMenuItem = menu.findItem(R.id.action_search);
		searchView = (SearchView) searchMenuItem.getActionView();

		SearchView.SearchAutoComplete searchAutoComplete = searchView.findViewById(androidx.appcompat.R.id.search_src_text);
		searchAutoComplete.setHint(getString(R.string.hint_action_search));
		View v = searchView.findViewById(androidx.appcompat.R.id.search_plate);
		v.setBackgroundColor(ContextCompat.getColor(this, android.R.color.transparent));

		if (searchView != null) {
			searchView.setIconifiedByDefault(true);
		}

		searchMenuItem.setOnActionExpandListener(new MenuItem.OnActionExpandListener() {
			@Override
			public boolean onMenuItemActionExpand(MenuItem item) {
				logDebug("onMenuItemActionExpand");
                searchQuery = "";
                searchExpand = true;
                if (drawerItem == DrawerItem.HOMEPAGE) {
                    if (mHomepageScreen == HomepageScreen.FULLSCREEN_OFFLINE) {
                        setFullscreenOfflineFragmentSearchQuery(searchQuery);
                    } else if (mHomepageSearchable != null) {
                        mHomepageSearchable.searchReady();
                    } else {
                        openSearchOnHomepage();
                    }
                } else if (drawerItem != DrawerItem.CHAT) {
                    textsearchQuery = false;
                    firstNavigationLevel = true;
                    parentHandleSearch = -1;
                    levelsSearch = -1;
                    setSearchDrawerItem();
                    selectDrawerItemLollipop(drawerItem);
                } else {
                    resetActionBar(aB);
                }
				hideCallMenuItem(chronometerMenuItem, returnCallMenuItem);
				hideCallWidget(ManagerActivityLollipop.this, callInProgressChrono, callInProgressLayout);
                return true;
			}

			@Override
			public boolean onMenuItemActionCollapse(MenuItem item) {
				logDebug("onMenuItemActionCollapse()");
				searchExpand = false;
				setCallWidget();
				setCallMenuItem(returnCallMenuItem, layoutCallMenuItem, chronometerMenuItem);
				if (drawerItem == DrawerItem.CHAT) {
					if (getChatsFragment() != null) {
						rChatFL.closeSearch();
						rChatFL.setCustomisedActionBar();
						supportInvalidateOptionsMenu();
					}
				} else if (drawerItem == DrawerItem.HOMEPAGE) {
					if (mHomepageScreen == HomepageScreen.FULLSCREEN_OFFLINE) {
						if (!textSubmitted) {
							setFullscreenOfflineFragmentSearchQuery(null);
							textSubmitted = true;
						}
						supportInvalidateOptionsMenu();
					} else if (mHomepageSearchable != null) {
						mHomepageSearchable.exitSearch();
						searchQuery = "";
						supportInvalidateOptionsMenu();
					}
				} else {
						cancelSearch();
						textSubmitted = true;
						closeSearchSection();
				}
				return true;
			}
		});

		searchView.setMaxWidth(Integer.MAX_VALUE);

		searchView.setOnQueryTextListener(new SearchView.OnQueryTextListener() {
			@Override
			public boolean onQueryTextSubmit(String query) {
				if (drawerItem == DrawerItem.CHAT) {
					hideKeyboard(managerActivity, 0);
				} else if (drawerItem == DrawerItem.HOMEPAGE) {
					if (mHomepageScreen == HomepageScreen.FULLSCREEN_OFFLINE) {
						searchExpand = false;
						textSubmitted = true;
						hideKeyboard(managerActivity, 0);
						if (fullscreenOfflineFragment != null) {
							fullscreenOfflineFragment.onSearchQuerySubmitted();
						}
						setToolbarTitle();
						supportInvalidateOptionsMenu();
					} else {
						hideKeyboard(ManagerActivityLollipop.this);
					}
				} else {
					searchExpand = false;
					searchQuery = "" + query;
					setToolbarTitle();
					logDebug("Search query: " + query);
					textSubmitted = true;
					supportInvalidateOptionsMenu();
				}
				return true;
			}

			@Override
			public boolean onQueryTextChange(String newText) {
				logDebug("onQueryTextChange");
				if (drawerItem == DrawerItem.CHAT) {
					searchQuery = newText;
					rChatFL = (RecentChatsFragmentLollipop) getSupportFragmentManager().findFragmentByTag(FragmentTag.RECENT_CHAT.getTag());
					if (rChatFL != null) {
						rChatFL.filterChats(newText);
					}
				} else if (drawerItem == DrawerItem.HOMEPAGE) {
					if (mHomepageScreen == HomepageScreen.FULLSCREEN_OFFLINE) {
						if (textSubmitted) {
							textSubmitted = false;
							return true;
						}

						searchQuery = newText;
						setFullscreenOfflineFragmentSearchQuery(searchQuery);
					} else if (mHomepageSearchable != null) {
						searchQuery = newText;
						mHomepageSearchable.searchQuery(searchQuery);
					}
				} else {
					if (textSubmitted) {
						textSubmitted = false;
					} else {
						if (!textsearchQuery) {
							searchQuery = newText;
						}
						if (getSearchFragment() != null) {
							sFLol.newSearchNodesTask();
						}
					}
				}
				return true;
			}
		});

		zoomOutMenuItem = menu.findItem(R.id.action_zoom_out);
		zoomInMenuItem = menu.findItem(R.id.action_zoom_in);
		addContactMenuItem = menu.findItem(R.id.action_add_contact);
		addMenuItem = menu.findItem(R.id.action_add);
		createFolderMenuItem = menu.findItem(R.id.action_new_folder);
		importLinkMenuItem = menu.findItem(R.id.action_import_link);
		enableSelectMenuItem = menu.findItem(R.id.action_enable_select);
		selectMenuItem = menu.findItem(R.id.action_select);
		unSelectMenuItem = menu.findItem(R.id.action_unselect);
		thumbViewMenuItem = menu.findItem(R.id.action_grid);
		sortByMenuItem = menu.findItem(R.id.action_menu_sort_by);
		helpMenuItem = menu.findItem(R.id.action_menu_help);
		doNotDisturbMenuItem = menu.findItem(R.id.action_menu_do_not_disturb);
		upgradeAccountMenuItem = menu.findItem(R.id.action_menu_upgrade_account);
		clearRubbishBinMenuitem = menu.findItem(R.id.action_menu_clear_rubbish_bin);
		cancelAllTransfersMenuItem = menu.findItem(R.id.action_menu_cancel_all_transfers);
		clearCompletedTransfers = menu.findItem(R.id.action_menu_clear_completed_transfers);
		retryTransfers = menu.findItem(R.id.action_menu_retry_transfers);
		playTransfersMenuIcon = menu.findItem(R.id.action_play);
		pauseTransfersMenuIcon = menu.findItem(R.id.action_pause);
		scanQRcodeMenuItem = menu.findItem(R.id.action_scan_qr);
		takePicture = menu.findItem(R.id.action_take_picture);
		inviteMenuItem = menu.findItem(R.id.action_menu_invite);
		returnCallMenuItem = menu.findItem(R.id.action_return_call);
		RelativeLayout rootView = (RelativeLayout) returnCallMenuItem.getActionView();
		layoutCallMenuItem = rootView.findViewById(R.id.layout_menu_call);
		chronometerMenuItem = rootView.findViewById(R.id.chrono_menu);
		chronometerMenuItem.setVisibility(View.GONE);

		rootView.setOnClickListener(v1 -> onOptionsItemSelected(returnCallMenuItem));

		if (bNV != null) {
			Menu bNVMenu = bNV.getMenu();
			if (bNVMenu != null) {
				if (drawerItem == null) {
					drawerItem = DrawerItem.CLOUD_DRIVE;
				}

				if (drawerItem == DrawerItem.CLOUD_DRIVE) {
					setBottomNavigationMenuItemChecked(CLOUD_DRIVE_BNV);
				}
			}
		}

		setCallMenuItem(returnCallMenuItem, layoutCallMenuItem, chronometerMenuItem);

		if (isOnline(this)) {
			switch (drawerItem) {
				case CLOUD_DRIVE:
					upgradeAccountMenuItem.setVisible(true);
					importLinkMenuItem.setVisible(true);
					addMenuItem.setEnabled(true);
					addMenuItem.setVisible(true);
					takePicture.setVisible(true);

					createFolderMenuItem.setVisible(true);
                    if (isCloudAdded() && fbFLol.getItemCount() > 0) {
                        thumbViewMenuItem.setVisible(true);
                        setGridListIcon();
                        searchMenuItem.setVisible(true);
                        sortByMenuItem.setVisible(true);
                    }
					break;
				case HOMEPAGE:
					if (mHomepageScreen == HomepageScreen.FULLSCREEN_OFFLINE) {
						updateFullscreenOfflineFragmentOptionMenu(true);
					}
					break;
				case RUBBISH_BIN:
					if (getRubbishBinFragment() != null && rubbishBinFLol.getItemCount() > 0) {
						thumbViewMenuItem.setVisible(true);
						setGridListIcon();
						clearRubbishBinMenuitem.setVisible(true);
						sortByMenuItem.setVisible(true);
						searchMenuItem.setVisible(true);
					}
					break;
				case CAMERA_UPLOADS:
					zoomOutMenuItem.setShowAsAction(MenuItem.SHOW_AS_ACTION_ALWAYS);
					zoomInMenuItem.setShowAsAction(MenuItem.SHOW_AS_ACTION_ALWAYS);

                    if (currentZoom == ZOOM_OUT_3X) {
                        ZoomUtil.INSTANCE.disableButton(this, zoomOutMenuItem);
                    }

                    if (currentZoom == ZOOM_IN_1X) {
                        ZoomUtil.INSTANCE.disableButton(this, zoomInMenuItem);
                    }

					updateCuFragmentOptionsMenu();
					break;

				case INBOX:
					if (getInboxFragment() != null && iFLol.getItemCount() > 0) {
						selectMenuItem.setVisible(true);
						sortByMenuItem.setVisible(true);
						searchMenuItem.setVisible(true);
						thumbViewMenuItem.setVisible(true);
						setGridListIcon();
					}
					break;

				case SHARED_ITEMS:
					if (getTabItemShares() == INCOMING_TAB && isIncomingAdded()) {
						addMenuItem.setEnabled(true);

						if (isIncomingAdded() && inSFLol.getItemCount() > 0) {
							thumbViewMenuItem.setVisible(true);
							setGridListIcon();
							sortByMenuItem.setVisible(true);
							searchMenuItem.setVisible(true);

							if (parentHandleIncoming != INVALID_HANDLE) {
								MegaNode node = megaApi.getNodeByHandle(parentHandleIncoming);
								if (node != null) {
									int accessLevel = megaApi.getAccess(node);

									switch (accessLevel) {
										case MegaShare.ACCESS_OWNER:
										case MegaShare.ACCESS_READWRITE:
										case MegaShare.ACCESS_FULL: {
											addMenuItem.setVisible(true);
											createFolderMenuItem.setVisible(true);
											break;
										}
									}
								}
							}
						}
					} else if (getTabItemShares() == OUTGOING_TAB && isOutgoingAdded()) {
						if (parentHandleOutgoing != INVALID_HANDLE) {
							addMenuItem.setVisible(true);
							createFolderMenuItem.setVisible(true);
						}

						if (isOutgoingAdded() && outSFLol.getItemCount() > 0) {
							thumbViewMenuItem.setVisible(true);
							setGridListIcon();
							sortByMenuItem.setVisible(true);
							searchMenuItem.setVisible(true);
						}
					} else if (getTabItemShares() == LINKS_TAB && isLinksAdded()) {
						if (isLinksAdded() && lF.getItemCount() > 0) {
							sortByMenuItem.setVisible(true);
							searchMenuItem.setVisible(true);
						}
					}
					break;

				case SEARCH:
					if (searchExpand) {
						openSearchView();
						sFLol.checkSelectMode();
					} else if (getSearchFragment() != null
							&& getSearchFragment().getNodes() != null
							&& getSearchFragment().getNodes().size() > 0) {
						sortByMenuItem.setVisible(true);
						thumbViewMenuItem.setVisible(true);
						setGridListIcon();
					}
					break;

				case TRANSFERS:
					if (getTabItemTransfers() == PENDING_TAB && isTransfersInProgressAdded() && transfersInProgress.size() > 0) {
					    if (megaApi.areTransfersPaused(MegaTransfer.TYPE_DOWNLOAD) || megaApi.areTransfersPaused(MegaTransfer.TYPE_UPLOAD)) {
                            playTransfersMenuIcon.setVisible(true);
                        } else {
                            pauseTransfersMenuIcon.setVisible(true);
                        }

						cancelAllTransfersMenuItem.setVisible(true);
					    enableSelectMenuItem.setVisible(true);
					} else if (getTabItemTransfers() == COMPLETED_TAB && isTransfersInProgressAdded() && completedTFLol.isAnyTransferCompleted()) {
						clearCompletedTransfers.setVisible(true);
						retryTransfers.setVisible(thereAreFailedOrCancelledTransfers());
					}

					break;

				case SETTINGS:
					upgradeAccountMenuItem.setVisible(true);
					break;

				case CHAT:
					if (searchExpand) {
						openSearchView();
					} else {
						doNotDisturbMenuItem.setVisible(true);
						inviteMenuItem.setVisible(true);
						if (getChatsFragment() != null && rChatFL.getItemCount() > 0) {
							searchMenuItem.setVisible(true);
						}
						importLinkMenuItem.setVisible(true);
						importLinkMenuItem.setTitle(getString(R.string.action_open_chat_link));
					}
					break;

				case NOTIFICATIONS:
					break;
			}
		}

		if (drawerItem == DrawerItem.HOMEPAGE) {
			// Get the Searchable again at onCreateOptionsMenu() after screen rotation
			mHomepageSearchable = findHomepageSearchable();

			if (searchExpand) {
				openSearchView();
			} else {
				if (mHomepageSearchable != null) {
					searchMenuItem.setVisible(mHomepageSearchable.shouldShowSearchMenu());
				}
			}
		}

		if (megaApi.isBusinessAccount()) {
			upgradeAccountMenuItem.setVisible(false);
		}

		logDebug("Call to super onCreateOptionsMenu");
		return super.onCreateOptionsMenu(menu);
	}

    private void openSearchOnHomepage() {
        textsearchQuery = false;
        firstNavigationLevel = true;
        parentHandleSearch = -1;
        levelsSearch = -1;
        setSearchDrawerItem();
        selectDrawerItemLollipop(drawerItem);
        resetActionBar(aB);

        if (sFLol != null) {
            sFLol.newSearchNodesTask();
        }
    }

    private void setFullscreenOfflineFragmentSearchQuery(String searchQuery) {
		if (fullscreenOfflineFragment != null) {
			fullscreenOfflineFragment.setSearchQuery(searchQuery);
		}
	}

	public void updateFullscreenOfflineFragmentOptionMenu(boolean openSearchView) {
    	if (fullscreenOfflineFragment == null) {
    		return;
		}

		if (searchExpand && openSearchView) {
			openSearchView();
		} else if (!searchExpand) {
			if (isOnline(this)) {
				if (fullscreenOfflineFragment.getItemCount() > 0
						&& !fullscreenOfflineFragment.searchMode() && searchMenuItem != null) {
					searchMenuItem.setVisible(true);
				}
			} else {
				supportInvalidateOptionsMenu();
			}

			fullscreenOfflineFragment.refreshActionBarTitle();
		}
	}

	private HomepageSearchable findHomepageSearchable() {
		FragmentManager fragmentManager = getSupportFragmentManager();
		Fragment navHostFragment = fragmentManager.findFragmentById(R.id.nav_host_fragment);
		for (Fragment fragment : navHostFragment.getChildFragmentManager().getFragments()) {
			if (fragment instanceof HomepageSearchable) {
				return (HomepageSearchable) fragment;
			}
		}

		return null;
	}

	@SuppressWarnings("unchecked")
    public <F extends Fragment> F getFragmentByType(Class<F> fragmentClass) {
        Fragment navHostFragment = getSupportFragmentManager().findFragmentById(R.id.nav_host_fragment);
        if (navHostFragment == null) {
        	return null;
		}

        for (Fragment fragment : navHostFragment.getChildFragmentManager().getFragments()) {
            if (fragment.getClass() == fragmentClass) {
                return (F) fragment;
            }
        }

        return null;
    }

    public void updateCuFragmentOptionsMenu() {
        if (selectMenuItem == null || sortByMenuItem == null || zoomOutMenuItem == null || zoomInMenuItem == null) {
            return;
        }

        if (drawerItem == DrawerItem.CAMERA_UPLOADS && getCameraUploadFragment() != null && cuFragment.getItemCount() > 0) {
            boolean visible = cuFragment.shouldShowFullInfoAndOptions();
            sortByMenuItem.setVisible(visible);
            zoomOutMenuItem.setVisible(visible);
            zoomInMenuItem.setVisible(visible);
        }
    }

    public void updatePhotosFragmentOptionsMenu() {
        if (selectMenuItem == null || sortByMenuItem == null || zoomOutMenuItem == null || zoomInMenuItem == null) {
            return;
        }

        if (drawerItem == DrawerItem.HOMEPAGE) {
            boolean visible = cuFragment.shouldShowFullInfoAndOptions();
            searchMenuItem.setVisible(visible);
            zoomOutMenuItem.setVisible(visible);
            zoomInMenuItem.setVisible(visible);
        }
    }

	private void setGridListIcon() {
		if (isList){
			thumbViewMenuItem.setTitle(getString(R.string.action_grid));
			thumbViewMenuItem.setIcon(R.drawable.ic_thumbnail_view);
		}
		else{
			thumbViewMenuItem.setIcon(R.drawable.ic_list_view);
		}
	}

	@Override
    public boolean onOptionsItemSelected(MenuItem item) {
		logDebug("onOptionsItemSelected");
		typesCameraPermission = INVALID_TYPE_PERMISSIONS;

		if (megaApi == null){
			megaApi = ((MegaApplication)getApplication()).getMegaApi();
		}

		if (megaApi != null){
			logDebug("retryPendingConnections");
			megaApi.retryPendingConnections();
		}

		if (megaChatApi != null){
			megaChatApi.retryPendingConnections(false, null);
		}

		int id = item.getItemId();
		switch(id){
			case android.R.id.home:{
				if (firstNavigationLevel && drawerItem != DrawerItem.SEARCH){
					if (drawerItem == DrawerItem.RUBBISH_BIN || drawerItem == DrawerItem.INBOX
							|| drawerItem == DrawerItem.NOTIFICATIONS|| drawerItem == DrawerItem.SETTINGS || drawerItem == DrawerItem.TRANSFERS) {
						if (drawerItem == DrawerItem.SETTINGS) {
							resetSettingsScrollIfNecessary();
						}

						backToDrawerItem(bottomNavigationCurrentItem);
					} else {
						drawerLayout.openDrawer(nV);
					}
				}
				else{
					logDebug("NOT firstNavigationLevel");
		    		if (drawerItem == DrawerItem.CLOUD_DRIVE){
						//Cloud Drive
						if (isCloudAdded()) {
							fbFLol.onBackPressed();
						}
		    		}
					else if (drawerItem == DrawerItem.RUBBISH_BIN) {
		    			rubbishBinFLol = (RubbishBinFragmentLollipop) getSupportFragmentManager().findFragmentByTag(FragmentTag.RUBBISH_BIN.getTag());
						if (rubbishBinFLol != null){
							rubbishBinFLol.onBackPressed();
						}
					}
		    		else if (drawerItem == DrawerItem.SHARED_ITEMS){
						if (getTabItemShares() == INCOMING_TAB && isIncomingAdded()) {
							inSFLol.onBackPressed();
						} else if (getTabItemShares() == OUTGOING_TAB && isOutgoingAdded()) {
							outSFLol.onBackPressed();
						} else if (getTabItemShares() == LINKS_TAB && isLinksAdded()) {
							lF.onBackPressed();
						}
		    		}
					else if (drawerItem == DrawerItem.CAMERA_UPLOADS) {
						if (getCameraUploadFragment() != null) {
							if (cuFragment.isEnableCUFragmentShown()) {
								cuFragment.onBackPressed();
								return true;
							}

							setToolbarTitle();
							invalidateOptionsMenu();
							return true;
						}
					} else if (drawerItem == DrawerItem.INBOX) {
						iFLol = (InboxFragmentLollipop) getSupportFragmentManager().findFragmentByTag(FragmentTag.INBOX.getTag());
						if (iFLol != null){
							iFLol.onBackPressed();
							return true;
						}
					}
		    		else if (drawerItem == DrawerItem.SEARCH){
		    			if (getSearchFragment() != null){
//		    				sFLol.onBackPressed();
		    				onBackPressed();
		    				return true;
		    			}
		    		}
		    		else if (drawerItem == DrawerItem.TRANSFERS){
						drawerItem = DrawerItem.CLOUD_DRIVE;
						setBottomNavigationMenuItemChecked(CLOUD_DRIVE_BNV);
						selectDrawerItemLollipop(drawerItem);
						return true;
		    		} else if (drawerItem == DrawerItem.HOMEPAGE) {
						if (mHomepageScreen == HomepageScreen.FULLSCREEN_OFFLINE) {
							handleBackPressIfFullscreenOfflineFragmentOpened();
						} else {
							mNavController.navigateUp();
						}
					} else {
						super.onBackPressed();
					}
				}
		    	return true;
		    }
			case R.id.action_search:{
				logDebug("Action search selected");
                hideItemsWhenSearchSelected();
                return true;
			}
		    case R.id.action_import_link:{
				showOpenLinkDialog();
		    	return true;
		    }
		    case R.id.action_take_picture:{
		    	typesCameraPermission = TAKE_PICTURE_OPTION;

				boolean hasStoragePermission = hasPermissions(this, Manifest.permission.WRITE_EXTERNAL_STORAGE);
				if (!hasStoragePermission) {
					requestPermission(this,
							REQUEST_WRITE_STORAGE,
							Manifest.permission.WRITE_EXTERNAL_STORAGE);

					// If device is Android 11+ request this permission independently before any other one
					// in order to avoid display the permission request activity twice.
					if (Build.VERSION.SDK_INT >= Build.VERSION_CODES.R) {
						return true;
					}
				}

				boolean hasCameraPermission = hasPermissions(this, Manifest.permission.CAMERA);
				if (!hasCameraPermission) {
					requestPermission(this,
							REQUEST_CAMERA,
							Manifest.permission.CAMERA);
				}

				if (hasStoragePermission && hasCameraPermission) {
					checkTakePicture(this, TAKE_PHOTO_CODE);
				}

		    	return true;
		    }
		    case R.id.action_menu_cancel_all_transfers:{
		    	showConfirmationCancelAllTransfers();
		    	return true;
		    }
			case R.id.action_menu_clear_completed_transfers:{
				showConfirmationClearCompletedTransfers();
				return true;
			}
	        case R.id.action_pause:{
	        	if (drawerItem == DrawerItem.TRANSFERS){
					logDebug("Click on action_pause - play visible");
	        		megaApi.pauseTransfers(true, this);
	        		pauseTransfersMenuIcon.setVisible(false);
	        		playTransfersMenuIcon.setVisible(true);
	        	}

	        	return true;
	        }
	        case R.id.action_play:{
				logDebug("Click on action_play - pause visible");
				pauseTransfersMenuIcon.setVisible(true);
				playTransfersMenuIcon.setVisible(false);
    			megaApi.pauseTransfers(false, this);

	        	return true;
	        }
	        case R.id.action_add_contact:{
	        	if (drawerItem == DrawerItem.CHAT){
					chooseAddContactDialog(false);
	        	}
	        	return true;
	        }
			case R.id.action_menu_invite:{
				if (drawerItem == DrawerItem.CHAT){
                    logDebug("to InviteContactActivity");
                    startActivityForResult(new Intent(getApplicationContext(), InviteContactActivity.class), REQUEST_INVITE_CONTACT_FROM_DEVICE);
				}

				return true;
			}
			case R.id.action_menu_do_not_disturb:
				if (drawerItem == DrawerItem.CHAT) {
					if (getGeneralNotification().equals(NOTIFICATIONS_ENABLED)) {
						createMuteNotificationsChatAlertDialog(this, null);
					} else {
						showSnackbar(MUTE_NOTIFICATIONS_SNACKBAR_TYPE, null, -1);
					}
				}
				return true;

	        case R.id.action_new_folder:{
	        	if (drawerItem == DrawerItem.CLOUD_DRIVE){
	        		showNewFolderDialog();
	        	}
	        	else if(drawerItem == DrawerItem.SHARED_ITEMS){
	        		showNewFolderDialog();
	        	}
	        	return true;
	        }
	        case R.id.action_add:{
				if (!hasPermissions(this, Manifest.permission.WRITE_EXTERNAL_STORAGE)) {
					requestPermission(this,
							REQUEST_READ_WRITE_STORAGE,
							Manifest.permission.WRITE_EXTERNAL_STORAGE, Manifest.permission.READ_EXTERNAL_STORAGE);
					return true;
				}

	        	if (drawerItem == DrawerItem.SHARED_ITEMS){
	        		if (viewPagerShares.getCurrentItem()==0){

						MegaNode checkNode = megaApi.getNodeByHandle(parentHandleIncoming);

						if((megaApi.checkAccess(checkNode, MegaShare.ACCESS_FULL).getErrorCode() == MegaError.API_OK)){
							this.showUploadPanel();
						}
						else if(megaApi.checkAccess(checkNode, MegaShare.ACCESS_READWRITE).getErrorCode() == MegaError.API_OK){
							this.showUploadPanel();
						}
						else if(megaApi.checkAccess(checkNode, MegaShare.ACCESS_READ).getErrorCode() == MegaError.API_OK){
							logWarning("Not permissions to upload");
							MaterialAlertDialogBuilder builder = new MaterialAlertDialogBuilder(this);
							builder.setMessage(getString(R.string.no_permissions_upload));
							builder.setCancelable(false).setPositiveButton(R.string.general_ok, new DialogInterface.OnClickListener() {
								   public void onClick(DialogInterface dialog, int id) {
										//do things
									   alertNotPermissionsUpload.dismiss();
								   }
							   });

							alertNotPermissionsUpload = builder.create();
							alertNotPermissionsUpload.show();
						}

	        		}
	        		else if(viewPagerShares.getCurrentItem()==1){
						this.showUploadPanel();
					}
	        	}
	        	else {
        			this.showUploadPanel();
	        	}

	        	return true;
	        }

	        case R.id.action_select:{
	        	switch (drawerItem) {
					case CLOUD_DRIVE:
						if (isCloudAdded()){
							fbFLol.selectAll();
						}
						break;

					case RUBBISH_BIN:
						if (getRubbishBinFragment() != null){
							rubbishBinFLol.selectAll();
						}
						break;

					case SHARED_ITEMS:
						switch (getTabItemShares()) {
							case INCOMING_TAB:
								if (isIncomingAdded()) {
									inSFLol.selectAll();
								}
								break;

							case OUTGOING_TAB:
								if (isOutgoingAdded()) {
									outSFLol.selectAll();
								}
								break;

							case LINKS_TAB:
								if (isLinksAdded()) {
									lF.selectAll();
								}
								break;
						}
						break;
					case HOMEPAGE:
						if (fullscreenOfflineFragment != null) {
							fullscreenOfflineFragment.selectAll();
						}
						break;
					case CHAT:
						if (getChatsFragment() != null) {
							rChatFL.selectAll();
						}
						break;

					case INBOX:
						if (getInboxFragment() != null) {
							iFLol.selectAll();
						}
						break;

					case SEARCH:
						if (getSearchFragment() != null) {
							sFLol.selectAll();
						}
						break;

					case CAMERA_UPLOADS:
						if (getCameraUploadFragment() != null) {
							cuFragment.selectAll();
						}
						break;
				}

	        	return true;
	        }
            case R.id.action_zoom_out: {
                if (drawerItem == DrawerItem.CAMERA_UPLOADS) {
                    if (currentZoom > ZOOM_OUT_3X) {
                        currentZoom--;
                        zoomViewModel.setZoom(currentZoom);
                        ZoomUtil.INSTANCE.enableButton(this, zoomInMenuItem);
                    }

                    if (currentZoom == ZOOM_OUT_3X) {
                        ZoomUtil.INSTANCE.disableButton(this, zoomOutMenuItem);
                    }
                }

                if(drawerItem == DrawerItem.HOMEPAGE) {

                }

                return true;
            }
            case R.id.action_zoom_in: {
                if (drawerItem == DrawerItem.CAMERA_UPLOADS) {
                    if (currentZoom < ZOOM_IN_1X) {
                        currentZoom++;
                        zoomViewModel.setZoom(currentZoom);
                        ZoomUtil.INSTANCE.enableButton(this, zoomOutMenuItem);
                    }

                    if (currentZoom == ZOOM_IN_1X) {
                        ZoomUtil.INSTANCE.disableButton(this, zoomInMenuItem);
                    }
                }

                if(drawerItem == DrawerItem.HOMEPAGE) {

                }

                return true;
            }
            case R.id.action_grid: {
                logDebug("action_grid selected");

                updateView(!isList);
                supportInvalidateOptionsMenu();
                return true;
            }
	        case R.id.action_menu_clear_rubbish_bin:{
	        	showClearRubbishBinDialog();
	        	return true;
	        }
	        case R.id.action_menu_sort_by:{
	        	int orderType;

	        	switch (drawerItem) {
					case CAMERA_UPLOADS:
						orderType = ORDER_CAMERA;
						break;

					default:
						if (drawerItem == DrawerItem.SHARED_ITEMS
								&& getTabItemShares() == INCOMING_TAB && deepBrowserTreeIncoming == 0) {
							showNewSortByPanel(ORDER_OTHERS, true);
							return true;
						}

						if (drawerItem == DrawerItem.SHARED_ITEMS
								&& getTabItemShares() == OUTGOING_TAB && deepBrowserTreeOutgoing == 0) {
							orderType = ORDER_OTHERS;
						} else {
							orderType = ORDER_CLOUD;
						}
				}

				showNewSortByPanel(orderType);
	        	return true;
	        }
	        case R.id.action_menu_help:{
	        	Intent intent = new Intent();
	            intent.setAction(Intent.ACTION_VIEW);
	            intent.addCategory(Intent.CATEGORY_BROWSABLE);
	            intent.setData(Uri.parse("https://mega.co.nz/#help/android"));
	            startActivity(intent);

	    		return true;
	    	}
	        case R.id.action_menu_upgrade_account:{
	        	navigateToUpgradeAccount();
				return true;
	        }
			case R.id.action_scan_qr: {
				logDebug("Action menu scan QR code pressed");
                //Check if there is a in progress call:
				checkBeforeOpeningQR(true);
				return true;
			}
			case R.id.action_return_call:{
				logDebug("Action menu return to call in progress pressed");
				returnCallWithPermissions();
				return true;
			}
			case R.id.action_menu_retry_transfers:
				retryAllTransfers();
				return true;

			case R.id.action_enable_select:
				if (isTransfersInProgressAdded()) {
					tFLol.activateActionMode();
				}
				return true;

            default:{
	            return super.onOptionsItemSelected(item);
            }
		}
	}

    private void hideItemsWhenSearchSelected() {
        textSubmitted = false;
        if (createFolderMenuItem != null) {
			doNotDisturbMenuItem.setVisible(false);
			upgradeAccountMenuItem.setVisible(false);
            cancelAllTransfersMenuItem.setVisible(false);
            clearCompletedTransfers.setVisible(false);
            pauseTransfersMenuIcon.setVisible(false);
            playTransfersMenuIcon.setVisible(false);
            createFolderMenuItem.setVisible(false);
            addContactMenuItem.setVisible(false);
            addMenuItem.setVisible(false);
            sortByMenuItem.setVisible(false);
            unSelectMenuItem.setVisible(false);
            clearRubbishBinMenuitem.setVisible(false);
            importLinkMenuItem.setVisible(false);
            takePicture.setVisible(false);
            helpMenuItem.setVisible(false);
<<<<<<< HEAD
            zoomOutMenuItem.setVisible(false);
            zoomOutMenuItem.setVisible(false);
            logoutMenuItem.setVisible(false);
            forgotPassMenuItem.setVisible(false);
=======
            gridSmallLargeMenuItem.setVisible(false);
>>>>>>> 9a790fa2
            inviteMenuItem.setVisible(false);
            selectMenuItem.setVisible(false);
            thumbViewMenuItem.setVisible(false);
            searchMenuItem.setVisible(false);
        }
    }

	private void returnCallWithPermissions() {
		if (checkPermissionsCall(this, RETURN_CALL_PERMISSIONS)) {
			returnActiveCall(this);
		}
	}

	public void checkBeforeOpeningQR(boolean openScanQR){
		if (isNecessaryDisableLocalCamera() != -1) {
			showConfirmationOpenCamera(this, ACTION_OPEN_QR, openScanQR);
			return;
		}
		openQR(openScanQR);
	}

	public void openQR(boolean openScanQr) {
		if (openScanQr) {
			getSupportFragmentManager().beginTransaction()
					.replace(R.id.fragment_container, new ScanCodeFragment()).commitNowAllowingStateLoss();
		}

		Intent intent = new Intent(this, QRCodeActivity.class);
		intent.putExtra(OPEN_SCAN_QR, openScanQr);
		startActivity(intent);
	}

	private void updateView (boolean isList) {
        if (this.isList != isList) {
            this.isList = isList;
            dbH.setPreferredViewList(isList);
        }

		LiveEventBus.get(EVENT_LIST_GRID_CHANGE, Boolean.class).post(isList);

        //Refresh Cloud Fragment
        refreshFragment(FragmentTag.CLOUD_DRIVE.getTag());

        //Refresh Rubbish Fragment
        refreshFragment(FragmentTag.RUBBISH_BIN.getTag());

        //Refresh shares section
        refreshFragment(FragmentTag.INCOMING_SHARES.getTag());

        //Refresh shares section
        refreshFragment(FragmentTag.OUTGOING_SHARES.getTag());

		refreshSharesPageAdapter();

        //Refresh search section
        refreshFragment(FragmentTag.SEARCH.getTag());

        //Refresh inbox section
        refreshFragment(FragmentTag.INBOX.getTag());
    }

	public void refreshAfterMovingToRubbish(){
		logDebug("refreshAfterMovingToRubbish");

		if (drawerItem == DrawerItem.CLOUD_DRIVE) {
			refreshCloudDrive();
		} else if (drawerItem == DrawerItem.INBOX) {
			onNodesInboxUpdate();
		} else if (drawerItem == DrawerItem.SHARED_ITEMS) {
			onNodesSharedUpdate();
		} else if (drawerItem == DrawerItem.SEARCH) {
			refreshSearch();
		} else if (drawerItem == DrawerItem.HOMEPAGE) {
			LiveEventBus.get(EVENT_NODES_CHANGE).post(false);
		}

        checkCameraUploadFolder(true,null);
		refreshRubbishBin();
		setToolbarTitle();
	}

    /**
     * After nodes on Cloud Drive changed or some nodes are moved to rubbish bin,
     * need to check CU and MU folders' status.
     *
     * @param shouldDisable If CU or MU folder is deleted by current client, then CU should be disabled. Otherwise not.
     * @param updatedNodes Nodes which have changed.
     */
    private void checkCameraUploadFolder(boolean shouldDisable, ArrayList<MegaNode> updatedNodes) {
        // Get CU and MU folder hanlde from local setting.
        long primaryHandle = getPrimaryFolderHandle();
        long secondaryHandle = getSecondaryFolderHandle();

        if (updatedNodes != null) {
            List<Long> handles = new ArrayList<>();
            for (MegaNode node : updatedNodes) {
                handles.add(node.getHandle());
            }
            // If CU and MU folder don't change then return.
            if (!handles.contains(primaryHandle) && !handles.contains(secondaryHandle)) {
                logDebug("Updated nodes don't include CU/MU, return.");
                return;
            }
        }

        MegaPreferences prefs = dbH.getPreferences();
        boolean isSecondaryEnabled = false;
        if (prefs != null) {
            isSecondaryEnabled = Boolean.parseBoolean(prefs.getSecondaryMediaFolderEnabled());
        }

        // Check if CU and MU folder are moved to rubbish bin.
        boolean isPrimaryFolderInRubbish = isNodeInRubbish(primaryHandle);
        boolean isSecondaryFolderInRubbish = isSecondaryEnabled && isNodeInRubbish(secondaryHandle);

        // If only MU folder is in rubbish bin.
        if (isSecondaryFolderInRubbish && !isPrimaryFolderInRubbish) {
            logDebug("MU folder is deleted, backup settings and disable MU.");
            if (shouldDisable) {
                // Back up timestamps and disabled MU upload.
                backupTimestampsAndFolderHandle();
                disableMediaUploadProcess();
            } else {
                // Just stop the upload process.
                stopRunningCameraUploadService(app);
            }
        } else if (isPrimaryFolderInRubbish) {
            // If CU folder is in rubbish bin.
            logDebug("CU folder is deleted, backup settings and disable CU.");
            if (shouldDisable) {
                // Disable both CU and MU.
                backupTimestampsAndFolderHandle();
                disableCameraUploadSettingProcess(false);
				sendBroadcast(new Intent(ACTION_UPDATE_DISABLE_CU_UI_SETTING));
			} else {
                // Just stop the upload process.
                stopRunningCameraUploadService(app);
            }
        }
    }

	public void refreshRubbishBin () {
		rubbishBinFLol = (RubbishBinFragmentLollipop) getSupportFragmentManager().findFragmentByTag(FragmentTag.RUBBISH_BIN.getTag());
		if (rubbishBinFLol != null){
			ArrayList<MegaNode> nodes;
			if(parentHandleRubbish == -1){
				nodes = megaApi.getChildren(megaApi.getRubbishNode(), sortOrderManagement.getOrderCloud());
			}
			else{
				nodes = megaApi.getChildren(megaApi.getNodeByHandle(parentHandleRubbish),
						sortOrderManagement.getOrderCloud());
			}

			rubbishBinFLol.hideMultipleSelect();
			rubbishBinFLol.setNodes(nodes);
			rubbishBinFLol.getRecyclerView().invalidate();
		}
	}

	public void refreshAfterMoving() {
		logDebug("refreshAfterMoving");
		if (drawerItem == DrawerItem.CLOUD_DRIVE) {

			//Refresh Cloud Fragment
			refreshCloudDrive();

			//Refresh Rubbish Fragment
			refreshRubbishBin();
		}
		else if(drawerItem == DrawerItem.RUBBISH_BIN){
			//Refresh Rubbish Fragment
			refreshRubbishBin();
		}
		else if (drawerItem == DrawerItem.INBOX) {
			onNodesInboxUpdate();

			refreshCloudDrive();
		}
		else if(drawerItem == DrawerItem.SHARED_ITEMS) {
			onNodesSharedUpdate();

			//Refresh Cloud Fragment
			refreshCloudDrive();

			//Refresh Rubbish Fragment
			refreshRubbishBin();
		}else if(drawerItem == DrawerItem.SEARCH){
			refreshSearch();
		}

		setToolbarTitle();
	}

	public void refreshSearch() {
		if (getSearchFragment() != null){
			sFLol.hideMultipleSelect();
			sFLol.refresh();
		}
	}

	public void refreshAfterRemoving(){
		logDebug("refreshAfterRemoving");

		rubbishBinFLol = (RubbishBinFragmentLollipop) getSupportFragmentManager().findFragmentByTag(FragmentTag.RUBBISH_BIN.getTag());
		if (rubbishBinFLol != null){
			rubbishBinFLol.hideMultipleSelect();

			if (isClearRubbishBin){
				isClearRubbishBin = false;
				parentHandleRubbish = megaApi.getRubbishNode().getHandle();
				ArrayList<MegaNode> nodes = megaApi.getChildren(megaApi.getRubbishNode(),
						sortOrderManagement.getOrderCloud());
				rubbishBinFLol.setNodes(nodes);
				rubbishBinFLol.getRecyclerView().invalidate();
			}
			else{
				refreshRubbishBin();
			}
		}

		onNodesInboxUpdate();

		refreshSearch();
	}

	@Override
	public void onBackPressed() {
		logDebug("onBackPressed");

		// Let the PSA web browser fragment (if visible) to consume the back key event
		if (psaWebBrowser != null && psaWebBrowser.consumeBack()) return;

		retryConnectionsAndSignalPresence();

		if (drawerLayout.isDrawerOpen(nV)) {
    		drawerLayout.closeDrawer(Gravity.LEFT);
    		return;
    	}

		try {
			statusDialog.dismiss();
		} catch (Exception ignored) {}

		logDebug("DRAWERITEM: " + drawerItem);

		if (turnOnNotifications) {
			deleteTurnOnNotificationsFragment();
			return;
		}
		if (onAskingPermissionsFragment || onAskingSMSVerificationFragment) {
			return;
		}

		if (drawerItem == DrawerItem.CLOUD_DRIVE) {
		    if (!isCloudAdded() || fbFLol.onBackPressed() == 0) {
				backToDrawerItem(-1);
			}
		} else if (drawerItem == DrawerItem.RUBBISH_BIN) {
			rubbishBinFLol = (RubbishBinFragmentLollipop) getSupportFragmentManager()
					.findFragmentByTag(FragmentTag.RUBBISH_BIN.getTag());
			if (rubbishBinFLol == null || rubbishBinFLol.onBackPressed() == 0) {
				backToDrawerItem(bottomNavigationCurrentItem);
			}
		} else if (drawerItem == DrawerItem.TRANSFERS) {
			backToDrawerItem(bottomNavigationCurrentItem);

    	} else if (drawerItem == DrawerItem.INBOX) {
			iFLol = (InboxFragmentLollipop) getSupportFragmentManager()
					.findFragmentByTag(FragmentTag.INBOX.getTag());
			if (iFLol == null || iFLol.onBackPressed() == 0) {
				backToDrawerItem(bottomNavigationCurrentItem);
			}
		} else if (drawerItem == DrawerItem.NOTIFICATIONS) {
			backToDrawerItem(bottomNavigationCurrentItem);
		} else if (drawerItem == DrawerItem.SETTINGS) {
			if (!isOnline(this)) {
				showOfflineMode();
			}

			resetSettingsScrollIfNecessary();
			backToDrawerItem(bottomNavigationCurrentItem);
		} else if (drawerItem == DrawerItem.SHARED_ITEMS) {
			switch (getTabItemShares()) {
				case INCOMING_TAB:
					if (!isIncomingAdded() || inSFLol.onBackPressed() == 0) {
						backToDrawerItem(-1);
					}
					break;
				case OUTGOING_TAB:
					if (!isOutgoingAdded() || outSFLol.onBackPressed() == 0) {
						backToDrawerItem(-1);
					}
					break;
				case LINKS_TAB:
					if (!isLinksAdded() || lF.onBackPressed() == 0) {
						backToDrawerItem(-1);
					}
					break;
				default:
					backToDrawerItem(-1);
					break;
			}
		} else if (drawerItem == DrawerItem.CHAT) {
			backToDrawerItem(-1);
		} else if (drawerItem == DrawerItem.CAMERA_UPLOADS) {
			if (getCameraUploadFragment() == null || cuFragment.onBackPressed() == 0){
				backToDrawerItem(-1);
			}
    	} else if (drawerItem == DrawerItem.SEARCH) {
			if (getSearchFragment() == null || sFLol.onBackPressed() == 0) {
    			closeSearchSection();
    		}
        } else if (drawerItem == DrawerItem.HOMEPAGE && mHomepageScreen == HomepageScreen.HOMEPAGE) {
            HomepageFragment fragment = getFragmentByType(HomepageFragment.class);
            if(fragment != null && fragment.isFabExpanded()) {
                fragment.collapseFab();
            } else {
            	// The Psa requires the activity to load the new PSA even though the app
				// is on the background. So don't call super.onBackPressed() since it will destroy
				// this activity and its embedded web browser fragment.
				moveTaskToBack(false);
            }
        } else {
			handleBackPressIfFullscreenOfflineFragmentOpened();
		}
	}

	private void handleBackPressIfFullscreenOfflineFragmentOpened() {
		if (fullscreenOfflineFragment == null || fullscreenOfflineFragment.onBackPressed() == 0) {
			// workaround for flicker of AppBarLayout: if we go back to homepage from fullscreen
			// offline, and hide AppBarLayout when immediately on go back, we will see the flicker
			// of AppBarLayout, hide AppBarLayout when fullscreen offline is closed is better.
			if (bottomNavigationCurrentItem != HOMEPAGE_BNV) {
				backToDrawerItem(bottomNavigationCurrentItem);
			} else {
				drawerItem = DrawerItem.HOMEPAGE;
			}
			super.onBackPressed();
		}
	}

    public void adjustTransferWidgetPositionInHomepage() {
        if (drawerItem == DrawerItem.HOMEPAGE && mHomepageScreen == HomepageScreen.HOMEPAGE) {
            RelativeLayout transfersWidgetLayout = findViewById(R.id.transfers_widget_layout);
            if (transfersWidgetLayout == null) return;

            LinearLayout.LayoutParams params = (LinearLayout.LayoutParams) transfersWidgetLayout.getLayoutParams();
            params.bottomMargin = Util.dp2px(TRANSFER_WIDGET_MARGIN_BOTTOM, outMetrics);
            params.gravity = Gravity.END;
			transfersWidgetLayout.setLayoutParams(params);
        }
    }

    /**
	 * Update the PSA view visibility. It should only visible in root homepage tab.
	 */
    private void updatePsaViewVisibility() {
		psaViewHolder.toggleVisible(drawerItem == DrawerItem.HOMEPAGE
				&& mHomepageScreen == HomepageScreen.HOMEPAGE);
		if (psaViewHolder.visible()) {
			handler.post(this::updateHomepageFabPosition);
		} else {
			updateHomepageFabPosition();
		}
	}

	public void backToDrawerItem(int item) {
    	if (item == CLOUD_DRIVE_BNV) {
    		drawerItem = DrawerItem.CLOUD_DRIVE;
    		if (isCloudAdded()) {
    			fbFLol.setTransferOverQuotaBannerVisibility();
			}
		}
		else if (item == CAMERA_UPLOADS_BNV) {
			drawerItem = DrawerItem.CAMERA_UPLOADS;
		}
		else if (item == CHAT_BNV) {
			drawerItem = DrawerItem.CHAT;
		}
		else if (item == SHARED_BNV) {
			drawerItem = DrawerItem.SHARED_ITEMS;
		}
		else if (item == HOMEPAGE_BNV || item == -1) {
			drawerItem = DrawerItem.HOMEPAGE;
		}

		selectDrawerItemLollipop(drawerItem);
	}

	void isFirstTimeCam() {
		if(firstLogin){
			firstLogin = false;
			dbH.setCamSyncEnabled(false);
			bottomNavigationCurrentItem = CLOUD_DRIVE_BNV;
		}
	}

	private void checkIfShouldCloseSearchView(DrawerItem oldDrawerItem) {
    	if (!searchExpand) return;

		if (oldDrawerItem == DrawerItem.CHAT
				|| (oldDrawerItem == DrawerItem.HOMEPAGE
				&& mHomepageScreen == HomepageScreen.FULLSCREEN_OFFLINE)) {
			searchExpand = false;
		}
	}

	@Override
	public boolean onNavigationItemSelected(MenuItem menuItem) {
		logDebug("onNavigationItemSelected");

		if (nV != null){
			Menu nVMenu = nV.getMenu();
			resetNavigationViewMenu(nVMenu);
		}

		DrawerItem oldDrawerItem = drawerItem;

		switch (menuItem.getItemId()){
			case R.id.bottom_navigation_item_cloud_drive: {
				if (drawerItem == DrawerItem.CLOUD_DRIVE) {
					MegaNode rootNode = megaApi.getRootNode();
					if (rootNode == null) {
						logError("Root node is null");
					}

                    if (parentHandleBrowser != INVALID_HANDLE
							&& rootNode != null && parentHandleBrowser != rootNode.getHandle()) {
                        parentHandleBrowser = rootNode.getHandle();
                        refreshFragment(FragmentTag.CLOUD_DRIVE.getTag());
                        if (isCloudAdded()) {
                            fbFLol.scrollToFirstPosition();
                        }
                    }
				}
				else {
					drawerItem = DrawerItem.CLOUD_DRIVE;
					setBottomNavigationMenuItemChecked(CLOUD_DRIVE_BNV);
				}
				break;
			}
			case R.id.bottom_navigation_item_homepage: {
				drawerItem = DrawerItem.HOMEPAGE;
				if (fullscreenOfflineFragment != null) {
					super.onBackPressed();
					return true;
				} else {
					setBottomNavigationMenuItemChecked(HOMEPAGE_BNV);
				}
				break;
			}
			case R.id.bottom_navigation_item_camera_uploads: {
				// if pre fragment is the same one, do nothing.
				if(oldDrawerItem != DrawerItem.CAMERA_UPLOADS) {
					drawerItem = DrawerItem.CAMERA_UPLOADS;
					setBottomNavigationMenuItemChecked(CAMERA_UPLOADS_BNV);
				}
				break;
			}
			case R.id.bottom_navigation_item_shared_items: {
				if (drawerItem == DrawerItem.SHARED_ITEMS) {
					if (getTabItemShares() == INCOMING_TAB && parentHandleIncoming != INVALID_HANDLE) {
						parentHandleIncoming = INVALID_HANDLE;
						refreshFragment(FragmentTag.INCOMING_SHARES.getTag());
					} else if (getTabItemShares() == OUTGOING_TAB && parentHandleOutgoing != INVALID_HANDLE){
						parentHandleOutgoing = INVALID_HANDLE;
						refreshFragment(FragmentTag.OUTGOING_SHARES.getTag());
					} else if (getTabItemShares() == LINKS_TAB && parentHandleLinks != INVALID_HANDLE) {
						parentHandleLinks = INVALID_HANDLE;
						refreshFragment(FragmentTag.LINKS.getTag());
					}

					refreshSharesPageAdapter();
				} else {
					drawerItem = DrawerItem.SHARED_ITEMS;
					setBottomNavigationMenuItemChecked(SHARED_BNV);
				}
				break;
			}
			case R.id.bottom_navigation_item_chat: {
				drawerItem = DrawerItem.CHAT;
				setBottomNavigationMenuItemChecked(CHAT_BNV);
				break;
			}
		}

		checkIfShouldCloseSearchView(oldDrawerItem);
		selectDrawerItemLollipop(drawerItem);
		drawerLayout.closeDrawer(Gravity.LEFT);

		return true;
	}

	@Override
	public void showSnackbar(int type, String content, long chatId) {
    	showSnackbar(type, fragmentContainer, content, chatId);
	}

	public void restoreFromRubbish(final MegaNode node) {
		logDebug("Node Handle: " + node.getHandle());

		restoreFromRubbish = true;

		MegaNode newParent = megaApi.getNodeByHandle(node.getRestoreHandle());
		if(newParent !=null){
			megaApi.moveNode(node, newParent, this);
		}
		else{
			logDebug("The restore folder no longer exists");
		}
	}

	public void showRenameDialog(final MegaNode document){
		showRenameNodeDialog(this, document, this, this);
	}

	/**
	 * Launches an intent to get the links of the nodes received.
	 *
	 * @param nodes List of nodes to get their links.
	 */
	public void showGetLinkActivity(List<MegaNode> nodes) {
    	if (nodes == null || nodes.isEmpty()) {
    		showSnackbar(SNACKBAR_TYPE, getString(R.string.general_text_error), MEGACHAT_INVALID_HANDLE);
			return;
		}

    	if (nodes.size() == 1) {
    		showGetLinkActivity(nodes.get(0).getHandle());
    		return;
		}

    	long[] handles = new long[nodes.size()];
		for (int i = 0; i < nodes.size(); i++) {
			MegaNode node = nodes.get(i);
			if (showTakenDownNodeActionNotAvailableDialog(node, this)) {
				return;
			}

			handles[i] = node.getHandle();
		}

		LinksUtil.showGetLinkActivity(this, handles);
	}

	public void showGetLinkActivity(long handle){
		logDebug("Handle: " + handle);
		MegaNode node = megaApi.getNodeByHandle(handle);
		if (node == null) {
			showSnackbar(SNACKBAR_TYPE, getString(R.string.warning_node_not_exists_in_cloud), MEGACHAT_INVALID_HANDLE);
			return;
		}


		if (showTakenDownNodeActionNotAvailableDialog(node, this)) {
			return;
		}

		LinksUtil.showGetLinkActivity(this, handle);

		refreshAfterMovingToRubbish();
	}

	/*
	 * Display keyboard
	 */
	private void showKeyboardDelayed(final View view) {
		logDebug("showKeyboardDelayed");
		handler.postDelayed(new Runnable() {
			@Override
			public void run() {
				InputMethodManager imm = (InputMethodManager) getSystemService(Context.INPUT_METHOD_SERVICE);
				imm.showSoftInput(view, InputMethodManager.SHOW_IMPLICIT);
			}
		}, 50);
	}

	public void setIsClearRubbishBin(boolean value){
		this.isClearRubbishBin = value;
	}

	public void setMoveToRubbish(boolean value) {
		this.moveToRubbish = value;
	}

	public void setRestoreFromRubbish(boolean value) {
		this.restoreFromRubbish = value;
	}

	public void askConfirmationMoveToRubbish(final ArrayList<Long> handleList){
		logDebug("askConfirmationMoveToRubbish");
		isClearRubbishBin=false;

		DialogInterface.OnClickListener dialogClickListener = new DialogInterface.OnClickListener() {
			@Override
			public void onClick(DialogInterface dialog, int which) {
				switch (which){
					case DialogInterface.BUTTON_POSITIVE:
						//TODO remove the outgoing shares
						nC.moveToTrash(handleList, moveToRubbish);
						break;

					case DialogInterface.BUTTON_NEGATIVE:
						//No button clicked
						break;
				}
			}
		};

		if(handleList!=null){

			if (handleList.size() > 0){
				Long handle = handleList.get(0);
				MegaNode p = megaApi.getNodeByHandle(handle);
				while (megaApi.getParentNode(p) != null){
					p = megaApi.getParentNode(p);
				}
				if (p.getHandle() != megaApi.getRubbishNode().getHandle()){

					setMoveToRubbish(true);

					MaterialAlertDialogBuilder builder = new MaterialAlertDialogBuilder(this);
					if (getPrimaryFolderHandle() == handle && CameraUploadUtil.isPrimaryEnabled()) {
						builder.setMessage(getResources().getString(R.string.confirmation_move_cu_folder_to_rubbish));
					} else if (getSecondaryFolderHandle() == handle && CameraUploadUtil.isSecondaryEnabled()) {
						builder.setMessage(R.string.confirmation_move_mu_folder_to_rubbish);
					} else {
						builder.setMessage(getResources().getString(R.string.confirmation_move_to_rubbish));
					}

					builder.setPositiveButton(R.string.general_move, dialogClickListener);
					builder.setNegativeButton(R.string.general_cancel, dialogClickListener);
					builder.show();
				}
				else{

					setMoveToRubbish(false);

					MaterialAlertDialogBuilder builder = new MaterialAlertDialogBuilder(this);
					builder.setMessage(getResources().getString(R.string.confirmation_delete_from_mega));

					builder.setPositiveButton(R.string.context_remove, dialogClickListener);
					builder.setNegativeButton(R.string.general_cancel, dialogClickListener);
					builder.show();
				}
			}
		}
		else{
			logWarning("handleList NULL");
			return;
		}

	}

	public void askConfirmationDeleteAccount(){
		logDebug("askConfirmationDeleteAccount");
		megaApi.multiFactorAuthCheck(megaApi.getMyEmail(), this);

		DialogInterface.OnClickListener dialogClickListener = new DialogInterface.OnClickListener() {
			@Override
			public void onClick(DialogInterface dialog, int which) {
				switch (which){
					case DialogInterface.BUTTON_POSITIVE:
						aC.deleteAccount();
						break;

					case DialogInterface.BUTTON_NEGATIVE:
						//No button clicked
						break;
				}
			}
		};

		MaterialAlertDialogBuilder builder = new MaterialAlertDialogBuilder(this);
		builder.setTitle(getString(R.string.delete_account));

		builder.setMessage(getResources().getString(R.string.delete_account_text));

		builder.setPositiveButton(R.string.delete_account, dialogClickListener);
		builder.setNegativeButton(R.string.general_dismiss, dialogClickListener);
		builder.show();
	}

	private void showOpenLinkError(boolean show, int error) {
		if (openLinkDialog != null) {
			if (show) {
				openLinkDialogIsErrorShown = true;
				ColorUtils.setErrorAwareInputAppearance(openLinkText, true);
				openLinkError.setVisibility(View.VISIBLE);
				if (drawerItem == DrawerItem.CLOUD_DRIVE) {
					if (openLinkText.getText().toString().isEmpty()) {
						openLinkErrorText.setText(R.string.invalid_file_folder_link_empty);
						return;
					}
                    switch (error) {
                        case CHAT_LINK: {
							openLinkText.setTextColor(ColorUtils.getThemeColor(this,
									android.R.attr.textColorPrimary));
                            openLinkErrorText.setText(R.string.valid_chat_link);
                            openLinkOpenButton.setText(R.string.action_open_chat_link);
                            break;
                        }
                        case CONTACT_LINK: {
							openLinkText.setTextColor(ColorUtils.getThemeColor(this,
									android.R.attr.textColorPrimary));
                            openLinkErrorText.setText(R.string.valid_contact_link);
                            openLinkOpenButton.setText(R.string.action_open_contact_link);
                            break;
                        }
                        case ERROR_LINK: {
                            openLinkErrorText.setText(R.string.invalid_file_folder_link);
                            break;
                        }
                    }
                }
                else if (drawerItem == DrawerItem.CHAT) {
					if (openLinkText.getText().toString().isEmpty()) {
						openLinkErrorText.setText(R.string.invalid_chat_link_empty);
						return;
					}
                    openLinkErrorText.setText(R.string.invalid_chat_link_args);
                }
			}
			else {
				openLinkDialogIsErrorShown = false;
				if (openLinkError.getVisibility() == View.VISIBLE) {
					ColorUtils.setErrorAwareInputAppearance(openLinkText, false);
					openLinkError.setVisibility(View.GONE);
					openLinkOpenButton.setText(R.string.context_open_link);
				}
			}
		}
	}

	private void dismissOpenLinkDialog() {
		try {
			openLinkDialog.dismiss();
			openLinkDialogIsShown = false;
		} catch (Exception e) {}
	}

	private void openLink (String link) {
		// Password link
		if (matchRegexs(link, PASSWORD_LINK_REGEXS)) {
			dismissOpenLinkDialog();
			Intent openLinkIntent = new Intent(this, OpenPasswordLinkActivity.class);
			openLinkIntent.setFlags(Intent.FLAG_ACTIVITY_CLEAR_TOP);
			openLinkIntent.setData(Uri.parse(link));
			startActivity(openLinkIntent);
			return;
		}

		if (drawerItem == DrawerItem.CLOUD_DRIVE) {
			int error = nC.importLink(link);
			if (openLinkError.getVisibility() == View.VISIBLE) {
                switch (error) {
                    case CHAT_LINK: {
						logDebug("Open chat link: correct chat link");
                        showChatLink(link);
                        dismissOpenLinkDialog();
                        break;
                    }
                    case CONTACT_LINK: {
						logDebug("Open contact link: correct contact link");
                        String[] s = link.split("C!");
                        if (s!= null && s.length>1) {
                            long handle = MegaApiAndroid.base64ToHandle(s[1].trim());
                            openContactLink(handle);
                            dismissOpenLinkDialog();
                        }
                        break;
                    }
                }
            }
            else {
                switch (error) {
                    case FILE_LINK:
                    case FOLDER_LINK: {
						logDebug("Do nothing: correct file or folder link");
                        dismissOpenLinkDialog();
                        break;
                    }
                    case CHAT_LINK:
                    case CONTACT_LINK:
                    case ERROR_LINK: {
						logWarning("Show error: invalid link or correct chat or contact link");
                        showOpenLinkError(true, error);
                        break;
                    }
                }
            }
		}
		else if (drawerItem == DrawerItem.CHAT) {
			megaChatApi.checkChatLink(link, managerActivity);
		}
	}

	private void showOpenLinkDialog() {
		MaterialAlertDialogBuilder builder = new MaterialAlertDialogBuilder(this);
		LayoutInflater inflater = getLayoutInflater();
		View v = inflater.inflate(R.layout.dialog_error_hint, null);
		builder.setView(v).setPositiveButton(R.string.context_open_link, null)
				.setNegativeButton(R.string.general_cancel, null);

		openLinkText = v.findViewById(R.id.text);

		openLinkText.addTextChangedListener(new TextWatcher() {
			@Override
			public void beforeTextChanged(CharSequence s, int start, int count, int after) { }

			@Override
			public void onTextChanged(CharSequence s, int start, int before, int count) { }

			@Override
			public void afterTextChanged(Editable s) {
				showOpenLinkError(false, 0);
			}
		});

		openLinkText.setOnEditorActionListener(new OnEditorActionListener() {
			@Override
			public boolean onEditorAction(TextView v, int actionId, KeyEvent event) {
				if (actionId == EditorInfo.IME_ACTION_DONE) {
					hideKeyboardView(managerActivity, v, 0);
					openLink(openLinkText.getText().toString());
					return true;
				}
				return false;
			}
		});

		Util.showKeyboardDelayed(openLinkText);

		openLinkError = v.findViewById(R.id.error);
		openLinkErrorText = v.findViewById(R.id.error_text);

		if (drawerItem == DrawerItem.CLOUD_DRIVE) {
			builder.setTitle(R.string.action_open_link);
			openLinkText.setHint(R.string.hint_paste_link);
		}
		else if (drawerItem == DrawerItem.CHAT) {
			builder.setTitle(R.string.action_open_chat_link);
			openLinkText.setHint(R.string.hint_enter_chat_link);
		}

		openLinkDialog = builder.create();
		openLinkDialog.setCanceledOnTouchOutside(false);

		try {
			openLinkDialog.show();
			openLinkText.requestFocus();
			openLinkDialogIsShown = true;

			// Set onClickListeners for buttons after showing the dialog would prevent
			// the dialog from dismissing automatically on clicking the buttons
			openLinkOpenButton = openLinkDialog.getButton(AlertDialog.BUTTON_POSITIVE);
			openLinkOpenButton.setOnClickListener((view) -> {
				hideKeyboard(managerActivity, 0);
				openLink(openLinkText.getText().toString());
			});
			openLinkDialog.getButton(AlertDialog.BUTTON_NEGATIVE).setOnClickListener((view) ->
					dismissOpenLinkDialog());
			openLinkDialog.setOnKeyListener((dialog, keyCode, event) -> {
				if (keyCode == KeyEvent.KEYCODE_BACK && event.getRepeatCount() == 0) {
					dismissOpenLinkDialog();
				}
				return true;
			});
		} catch (Exception e) {
			logError("Exception showing Open Link dialog", e);
		}
	}

	public void showChatLink(String link) {
		logDebug("Link: " + link);
		Intent openChatLinkIntent = new Intent(this, ChatActivityLollipop.class);

		if (joiningToChatLink) {
			openChatLinkIntent.setAction(ACTION_JOIN_OPEN_CHAT_LINK);
			resetJoiningChatLink();
		} else {
			openChatLinkIntent.setAction(ACTION_OPEN_CHAT_LINK);
		}

		openChatLinkIntent.setData(Uri.parse(link));
		startActivity(openChatLinkIntent);
		drawerItem = DrawerItem.CHAT;
		selectDrawerItemLollipop(drawerItem);
	}

	/**
	 * Initializes the variables to join chat by default.
	 */
	private void resetJoiningChatLink() {
		joiningToChatLink = false;
		linkJoinToChatLink = null;
	}

	public void takeProfilePicture(){
		checkTakePicture(this, TAKE_PICTURE_PROFILE_CODE);
	}

	public void showPresenceStatusDialog(){
		logDebug("showPresenceStatusDialog");

		MaterialAlertDialogBuilder dialogBuilder = new MaterialAlertDialogBuilder(this);
		final CharSequence[] items = {getString(R.string.online_status), getString(R.string.away_status), getString(R.string.busy_status), getString(R.string.offline_status)};
		int statusToShow = megaChatApi.getOnlineStatus();
		switch(statusToShow){
			case MegaChatApi.STATUS_ONLINE:{
				statusToShow = 0;
				break;
			}
			case MegaChatApi.STATUS_AWAY:{
				statusToShow = 1;
				break;
			}
			case MegaChatApi.STATUS_BUSY:{
				statusToShow = 2;
				break;
			}
			case MegaChatApi.STATUS_OFFLINE:{
				statusToShow = 3;
				break;
			}
		}
		dialogBuilder.setSingleChoiceItems(items, statusToShow, new DialogInterface.OnClickListener() {
			public void onClick(DialogInterface dialog, int item) {

				presenceStatusDialog.dismiss();
				switch(item) {
					case 0:{
						megaChatApi.setOnlineStatus(MegaChatApi.STATUS_ONLINE, managerActivity);
						break;
					}
					case 1:{
						megaChatApi.setOnlineStatus(MegaChatApi.STATUS_AWAY, managerActivity);
						break;
					}
					case 2:{
						megaChatApi.setOnlineStatus(MegaChatApi.STATUS_BUSY, managerActivity);
						break;
					}
					case 3:{
						megaChatApi.setOnlineStatus(MegaChatApi.STATUS_OFFLINE, managerActivity);
						break;
					}
				}
			}
		});
		dialogBuilder.setTitle(getString(R.string.status_label));
		presenceStatusDialog = dialogBuilder.create();
		presenceStatusDialog.show();
	}

	@Override
	public void uploadFromDevice() {
		chooseFromDevice(this);
	}

	@Override
	public void uploadFromSystem() {
		pickFileFromFileSystem(this);
	}

	@Override
	public void takePictureAndUpload() {
		if (!hasPermissions(this, Manifest.permission.CAMERA)) {
			setTypesCameraPermission(TAKE_PICTURE_OPTION);
			requestPermission(this, REQUEST_CAMERA, Manifest.permission.CAMERA);
			return;
		}
		if (!hasPermissions(this, Manifest.permission.WRITE_EXTERNAL_STORAGE)) {
			requestPermission(this, REQUEST_WRITE_STORAGE, Manifest.permission.WRITE_EXTERNAL_STORAGE);
			return;
		}
		checkTakePicture(this, TAKE_PHOTO_CODE);
	}

    @Override
    public void scanDocument() {
        String[] saveDestinations = {
				StringResourcesUtils.getString(R.string.section_cloud_drive),
				StringResourcesUtils.getString(R.string.section_chat)
        };
        Intent intent = DocumentScannerActivity.getIntent(this, saveDestinations);
        startActivityForResult(intent, REQUEST_CODE_SCAN_DOCUMENT);
    }

	@Override
	public void showNewFolderDialog() {
		MegaNodeDialogUtil.showNewFolderDialog(this, this);
	}

	@Override
	public void showNewTextFileDialog(String typedName) {
		newTextFileDialog = MegaNodeDialogUtil.showNewTxtFileDialog(this,
				getCurrentParentNode(getCurrentParentHandle(), INVALID_VALUE), typedName,
				drawerItem == DrawerItem.HOMEPAGE);
	}

	public long getParentHandleBrowser() {
		if (parentHandleBrowser == -1) {
			MegaNode rootNode = megaApi.getRootNode();
			parentHandleBrowser = rootNode != null ? rootNode.getParentHandle() : parentHandleBrowser;
		}

		return parentHandleBrowser;
	}

	private long getCurrentParentHandle() {
		long parentHandle = -1;

		switch (drawerItem) {
            case HOMEPAGE:
                // For home page, its parent is always the root of cloud drive.
                parentHandle = megaApi.getRootNode().getHandle();
                break;
			case CLOUD_DRIVE:
				parentHandle = getParentHandleBrowser();
				break;

			case SHARED_ITEMS:
				if (viewPagerShares == null) break;

				if (getTabItemShares() == INCOMING_TAB) {
					parentHandle = parentHandleIncoming;
				} else if (getTabItemShares() == OUTGOING_TAB) {
					parentHandle = parentHandleOutgoing;
				} else if (getTabItemShares() == LINKS_TAB) {
				    parentHandle = parentHandleLinks;
                }
				break;

			case SEARCH:
				if (parentHandleSearch != -1) {
					parentHandle = parentHandleSearch;
					break;
				}
				switch (searchDrawerItem) {
					case CLOUD_DRIVE:
						parentHandle = getParentHandleBrowser();
						break;
					case SHARED_ITEMS:
						if (searchSharedTab == INCOMING_TAB) {
							parentHandle = parentHandleIncoming;
						} else if (searchSharedTab == OUTGOING_TAB) {
							parentHandle = parentHandleOutgoing;
						} else if (searchSharedTab == LINKS_TAB) {
						    parentHandle = parentHandleLinks;
                        }
						break;
                    case INBOX:
                        parentHandle = getParentHandleInbox();
                        break;
				}
				break;

			default:
				return parentHandle;
		}

		return parentHandle;
	}

	private MegaNode getCurrentParentNode(long parentHandle, int error) {
		String errorString = null;

		if (error != -1) {
			errorString = getString(error);
		}

		if (parentHandle == -1 && errorString != null) {
			showSnackbar(SNACKBAR_TYPE, errorString, -1);
			logDebug(errorString + ": parentHandle == -1");
			return null;
		}

		MegaNode parentNode = megaApi.getNodeByHandle(parentHandle);

		if (parentNode == null && errorString != null){
			showSnackbar(SNACKBAR_TYPE, errorString, -1);
			logDebug(errorString + ": parentNode == null");
			return null;
		}

		return parentNode;
	}

	@Override
	public void createFolder(@NotNull String title) {
		logDebug("createFolder");
		if (!isOnline(this)){
			showSnackbar(SNACKBAR_TYPE, getString(R.string.error_server_connection_problem), -1);
			return;
		}

		if(isFinishing()){
			return;
		}

		MegaNode parentNode = getCurrentParentNode(getCurrentParentHandle(), R.string.context_folder_no_created);
		if (parentNode == null) return;

		ArrayList<MegaNode> nL = megaApi.getChildren(parentNode);
		for (int i = 0; i < nL.size(); i++) {
			if (title.compareTo(nL.get(i).getName()) == 0) {
				showSnackbar(SNACKBAR_TYPE, getString(R.string.context_folder_already_exists), -1);
				logDebug("Folder not created: folder already exists");
				return;
			}
		}

		statusDialog = null;
		try {
			statusDialog = new ProgressDialog(this);
			statusDialog.setMessage(getString(R.string.context_creating_folder));
			statusDialog.show();
		}
		catch(Exception e){
			logDebug("Exception showing 'Creating folder' dialog");
			e.printStackTrace();
			return;
		}

		megaApi.createFolder(title, parentNode, this);
	}

	public void showClearRubbishBinDialog(){
		logDebug("showClearRubbishBinDialog");

		rubbishBinFLol = (RubbishBinFragmentLollipop) getSupportFragmentManager().findFragmentByTag(FragmentTag.RUBBISH_BIN.getTag());
		if (rubbishBinFLol != null) {
			if (rubbishBinFLol.isVisible()) {
				rubbishBinFLol.notifyDataSetChanged();
			}
		}

		MaterialAlertDialogBuilder builder = new MaterialAlertDialogBuilder(this);
		builder.setTitle(getString(R.string.context_clear_rubbish));
		builder.setMessage(getString(R.string.clear_rubbish_confirmation));
		builder.setPositiveButton(getString(R.string.general_clear),
				new DialogInterface.OnClickListener() {
					public void onClick(DialogInterface dialog, int whichButton) {
						nC.cleanRubbishBin();
					}
				});
		builder.setNegativeButton(getString(android.R.string.cancel), null);
		clearRubbishBinDialog = builder.create();
		clearRubbishBinDialog.show();
	}

	public void chooseAddContactDialog(boolean isMegaContact) {
		logDebug("chooseAddContactDialog");
		if (isMegaContact) {
			if (megaApi != null && megaApi.getRootNode() != null) {
				Intent intent = new Intent(this, AddContactActivityLollipop.class);
				intent.putExtra("contactType", CONTACT_TYPE_MEGA);
				startActivityForResult(intent, REQUEST_CREATE_CHAT);
			}
			else{
				logWarning("Online but not megaApi");
				showSnackbar(SNACKBAR_TYPE, getString(R.string.error_server_connection_problem), -1);
			}
		}
		else{
			addContactFromPhone();
		}
	}

	public void addContactFromPhone() {
		Intent in = new Intent(this, InviteContactActivity.class);
		in.putExtra("contactType", CONTACT_TYPE_DEVICE);
		startActivityForResult(in, REQUEST_INVITE_CONTACT_FROM_DEVICE);
	}

	public void showConfirmationRemoveAllSharingContacts(final List<MegaNode> shares) {
		if (shares.size() == 1) {
			showConfirmationRemoveAllSharingContacts(megaApi.getOutShares(shares.get(0)), shares.get(0));
			return;
		}

		MaterialAlertDialogBuilder builder = new MaterialAlertDialogBuilder(this);
		builder.setMessage(getString(R.string.alert_remove_several_shares, shares.size()))
				.setPositiveButton(R.string.general_remove, (dialog, which) -> nC.removeSeveralFolderShares(shares))
				.setNegativeButton(R.string.general_cancel, (dialog, which) -> {})
				.show();
	}

	public void showConfirmationRemoveAllSharingContacts (final ArrayList<MegaShare> shareList, final MegaNode n){
		MaterialAlertDialogBuilder builder = new MaterialAlertDialogBuilder(this);
		int size = shareList.size();
		String message = getResources().getQuantityString(R.plurals.confirmation_remove_outgoing_shares, size, size);

		builder.setMessage(message)
				.setPositiveButton(R.string.general_remove, (dialog, which) -> nC.removeShares(shareList, n))
				.setNegativeButton(R.string.general_cancel, (dialog, which) -> {})
				.show();
	}

	/**
	 * Save nodes to device.
	 *
	 * @param nodes nodes to save
	 * @param highPriority whether this download is high priority or not
	 * @param isFolderLink whether this download is a folder link
	 * @param fromMediaViewer whether this download is from media viewer
	 * @param fromChat whether this download is from chat
	 */
	public void saveNodesToDevice(List<MegaNode> nodes, boolean highPriority, boolean isFolderLink,
								  boolean fromMediaViewer, boolean fromChat) {
		nodeSaver.saveNodes(nodes, highPriority, isFolderLink, fromMediaViewer, fromChat);
	}

	/**
	 * Save nodes to gallery.
	 *
	 * @param nodes nodes to save
	 */
	public void saveNodesToGallery(List<MegaNode> nodes) {
		nodeSaver.saveNodes(nodes, false, false, false, true, true);
	}

	/**
	 * Save nodes to device.
	 *
	 * @param handles handles of nodes to save
	 * @param highPriority whether this download is high priority or not
	 * @param isFolderLink whether this download is a folder link
	 * @param fromMediaViewer whether this download is from media viewer
	 * @param fromChat whether this download is from chat
	 */
	public void saveHandlesToDevice(List<Long> handles, boolean highPriority, boolean isFolderLink,
								  boolean fromMediaViewer, boolean fromChat) {
		nodeSaver.saveHandles(handles, highPriority, isFolderLink, fromMediaViewer, fromChat);
	}

	/**
	 * Save offline nodes to device.
	 *
	 * @param nodes nodes to save
	 */
	public void saveOfflineNodesToDevice(List<MegaOffline> nodes) {
		nodeSaver.saveOfflineNodes(nodes, false);
	}

	/**
	 * Attach node to chats, only used by NodeOptionsBottomSheetDialogFragment.
	 *
	 * @param node node to attach
	 */
	public void attachNodeToChats(MegaNode node) {
		nodeAttacher.attachNode(node);
	}

	/**
	 * Attach nodes to chats, used by ActionMode of manager fragments.
	 *
	 * @param nodes nodes to attach
	 */
	public void attachNodesToChats(List<MegaNode> nodes) {
		nodeAttacher.attachNodes(nodes);
	}

	public void showConfirmationRemovePublicLink (final MegaNode n){
		logDebug("showConfirmationRemovePublicLink");

		if (showTakenDownNodeActionNotAvailableDialog(n, this)) {
			return;
		}

		ArrayList<MegaNode> nodes = new ArrayList<>();
		nodes.add(n);
		showConfirmationRemoveSeveralPublicLinks(nodes);
	}

	public void showConfirmationRemoveSeveralPublicLinks(ArrayList<MegaNode> nodes) {
		if (nodes == null) {
			logWarning("nodes == NULL");
		}

		String message;
		MegaNode node = null;

		if (nodes.size() == 1) {
			node = nodes.get(0);
			message = getResources().getQuantityString(R.plurals.remove_links_warning_text, 1);
		} else {
			message = getResources().getQuantityString(R.plurals.remove_links_warning_text, nodes.size());
		}

		MaterialAlertDialogBuilder builder = new MaterialAlertDialogBuilder(this);
		MegaNode finalNode = node;
		builder.setMessage(message)
				.setPositiveButton(R.string.general_remove, (dialog, which) -> {
					if (finalNode != null) {
						if (!isOnline(managerActivity)){
							showSnackbar(SNACKBAR_TYPE, getString(R.string.error_server_connection_problem), -1);
							return;
						}
						nC.removeLink(finalNode, new ExportListener(managerActivity, 1));
					} else {
						nC.removeLinks(nodes);
					}
				})
				.setNegativeButton(R.string.general_cancel, (dialog, which) -> {})
				.show();

		refreshAfterMovingToRubbish();
	}

	@Override
	public void confirmLeaveChat(long chatId) {
		megaChatApi.leaveChat(chatId, new RemoveFromChatRoomListener(this));
	}

	@Override
	public void confirmLeaveChats(@NotNull List<? extends MegaChatListItem> chats) {
		if (getChatsFragment() != null) {
			rChatFL.clearSelections();
			rChatFL.hideMultipleSelect();
		}

		for (MegaChatListItem chat : chats) {
			if (chat != null) {
				megaChatApi.leaveChat(chat.getChatId(), new RemoveFromChatRoomListener(this));
			}
		}
	}

	@Override
	public void leaveChatSuccess() {
		// No update needed.
	}

	public void cameraUploadsClicked(){
		logDebug("cameraUplaodsClicked");
		drawerItem = DrawerItem.CAMERA_UPLOADS;
		setBottomNavigationMenuItemChecked(CAMERA_UPLOADS_BNV);
		selectDrawerItemLollipop(drawerItem);
	}

	public void skipInitialCUSetup() {
		setFirstLogin(false);
		drawerItem = DrawerItem.HOMEPAGE;
		setBottomNavigationMenuItemChecked(HOMEPAGE_BNV);
		selectDrawerItemLollipop(drawerItem);
	}

	public void refreshCameraUpload(){
		drawerItem = DrawerItem.CAMERA_UPLOADS;
		setBottomNavigationMenuItemChecked(CAMERA_UPLOADS_BNV);
		setToolbarTitle();
		refreshFragment(FragmentTag.CAMERA_UPLOADS.getTag());
	}

	/**
	 * Checks if should update some cu view visibility.
	 *
	 * @param visibility New requested visibility update.
	 * @return True if should apply the visibility update, false otherwise.
	 */
	private boolean rightCUVisibilityChange(int visibility) {
		return drawerItem == DrawerItem.CAMERA_UPLOADS || visibility == View.GONE;
	}

	/**
	 * Updates cuViewTypes view visibility.
	 *
	 * @param visibility New visibility value to set.
	 */
	public void updateCUViewTypes(int visibility) {
		if (rightCUVisibilityChange(visibility)) {
			cuViewTypes.setVisibility(visibility);
		}
	}

	/**
	 * Updates cuLayout view visibility.
	 *
	 * @param visibility New visibility value to set.
	 */
	public void updateCULayout(int visibility) {
		if (rightCUVisibilityChange(visibility)) {
			cuLayout.setVisibility(visibility);
		}
	}

	/**
	 * Updates enableCUButton view visibility and cuLayout if needed.
	 *
	 * @param visibility New visibility value to set.
	 */
	public void updateEnableCUButton(int visibility) {
		if (enableCUButton.getVisibility() == visibility) {
			return;
		}

		if ((visibility == View.GONE && cuProgressBar.getVisibility() == View.GONE)
				|| (visibility == View.VISIBLE && cuLayout.getVisibility() == View.GONE)) {
			updateCULayout(visibility);
		}

		if (rightCUVisibilityChange(visibility)) {
			enableCUButton.setVisibility(visibility);
		}
	}

	/**
	 * Hides the CU progress bar.
	 */
	public void hideCUProgress() {
		cuProgressBar.setVisibility(View.GONE);
	}

	/**
	 * Updates the CU progress view.
	 *
	 * @param progress The current progress.
	 * @param pending  The number of pending uploads.
	 */
	public void updateCUProgress(int progress, int pending) {
		if (drawerItem != DrawerItem.CAMERA_UPLOADS || getCameraUploadFragment() == null
				|| !cuFragment.shouldShowFullInfoAndOptions()) {
			return;
		}

		boolean visible = pending > 0;
		int visibility = visible ? View.VISIBLE : View.GONE;

		if ((!visible && enableCUButton.getVisibility() == View.GONE)
				|| (visible && cuLayout.getVisibility() == View.GONE)) {
			updateCULayout(visibility);
		}

		if (getCameraUploadFragment() != null) {
			cuFragment.updateProgress(visibility, pending);
		}

		cuProgressBar.setVisibility(visibility);
		cuProgressBar.setProgress(progress);
	}

	/**
	 * Shows or hides the cuLayout and animates the transition.
	 *
	 * @param hide True if should hide it, false if should show it.
	 */
	public void animateCULayout(boolean hide) {
		boolean visible = cuLayout.getVisibility() == View.VISIBLE;
		if ((hide && !visible) || !hide && visible) {
			return;
		}

		if (hide) {
			cuLayout.animate().translationY(-100).setDuration(ANIMATION_DURATION)
					.withEndAction(() -> cuLayout.setVisibility(View.GONE)).start();
		} else if (drawerItem == DrawerItem.CAMERA_UPLOADS) {
			cuLayout.setVisibility(View.VISIBLE);
			cuLayout.animate().translationY(0).setDuration(ANIMATION_DURATION).start();
		}
	}

	/**
	 * Shows the bottom sheet to manage a completed transfer.
	 *
	 * @param transfer	the completed transfer to manage.
	 */
	public void showManageTransferOptionsPanel(AndroidCompletedTransfer transfer) {
		if (transfer == null || isBottomSheetDialogShown(bottomSheetDialogFragment)) return;

		selectedTransfer = transfer;
		bottomSheetDialogFragment =  new ManageTransferBottomSheetDialogFragment();
		bottomSheetDialogFragment.show(getSupportFragmentManager(), bottomSheetDialogFragment.getTag());
	}

	public void showNodeOptionsPanel(MegaNode node){
		showNodeOptionsPanel(node, NodeOptionsBottomSheetDialogFragment.MODE0);
	}

	public void showNodeOptionsPanel(MegaNode node, int mode) {
		logDebug("showNodeOptionsPanel");

		if (node == null || isBottomSheetDialogShown(bottomSheetDialogFragment)) return;

		selectedNode = node;
		bottomSheetDialogFragment = new NodeOptionsBottomSheetDialogFragment(mode);
		bottomSheetDialogFragment.show(getSupportFragmentManager(), bottomSheetDialogFragment.getTag());
	}

	public void showNodeLabelsPanel(@NonNull MegaNode node) {
        logDebug("showNodeLabelsPanel");

        if (isBottomSheetDialogShown(bottomSheetDialogFragment)) {
            bottomSheetDialogFragment.dismiss();
        }

        selectedNode = node;
        bottomSheetDialogFragment = NodeLabelBottomSheetDialogFragment.newInstance(node.getHandle());
        bottomSheetDialogFragment.show(getSupportFragmentManager(), bottomSheetDialogFragment.getTag());
    }

	public void showOptionsPanel(MegaOffline sNode){
		logDebug("showNodeOptionsPanel-Offline");

		if (sNode == null || isBottomSheetDialogShown(bottomSheetDialogFragment)) return;

		selectedOfflineNode = sNode;
		bottomSheetDialogFragment = new OfflineOptionsBottomSheetDialogFragment();
		bottomSheetDialogFragment.show(getSupportFragmentManager(), bottomSheetDialogFragment.getTag());
	}

	public void showNewSortByPanel(int orderType) {
		showNewSortByPanel(orderType, false);
	}

	public void showNewSortByPanel(int orderType, boolean isIncomingRootOrder) {
		if (isBottomSheetDialogShown(bottomSheetDialogFragment)) {
			return;
		}

		bottomSheetDialogFragment = SortByBottomSheetDialogFragment.newInstance(orderType, isIncomingRootOrder);

		bottomSheetDialogFragment.show(getSupportFragmentManager(),
				bottomSheetDialogFragment.getTag());
	}

	public void showOfflineFileInfo(MegaOffline node) {
		Intent intent = new Intent(this, OfflineFileInfoActivity.class);
		intent.putExtra(HANDLE, node.getHandle());
		startActivity(intent);
	}

	/**
	 * Shows the GENERAL_UPLOAD upload bottom sheet fragment.
	 */
	public void showUploadPanel() {
		showUploadPanel(drawerItem == DrawerItem.HOMEPAGE ? HOMEPAGE_UPLOAD : GENERAL_UPLOAD);
	}

	/**
	 * Shows the upload bottom sheet fragment taking into account the upload type received as param.
	 *
	 * @param uploadType Indicates the type of upload:
	 *                   - GENERAL_UPLOAD if nothing special has to be taken into account.
	 *                   - DOCUMENTS_UPLOAD if an upload from Documents section.
	 */
	public void showUploadPanel(int uploadType) {
		if (!hasPermissions(this, Manifest.permission.WRITE_EXTERNAL_STORAGE)) {
			requestPermission(this, REQUEST_READ_WRITE_STORAGE, Manifest.permission.WRITE_EXTERNAL_STORAGE, Manifest.permission.READ_EXTERNAL_STORAGE);
			return;
		}

		if (isBottomSheetDialogShown(bottomSheetDialogFragment)) return;

		bottomSheetDialogFragment = UploadBottomSheetDialogFragment.newInstance(uploadType);
		bottomSheetDialogFragment.show(getSupportFragmentManager(), bottomSheetDialogFragment.getTag());
	}

	public void updateAccountDetailsVisibleInfo(){
		logDebug("updateAccountDetailsVisibleInfo");
		if(isFinishing()){
			return;
		}

		View settingsSeparator = null;

		if (nV != null) {
			settingsSeparator = nV.findViewById(R.id.settings_separator);
		}

		if (usedSpaceLayout != null) {
			if (megaApi.isBusinessAccount()) {
				usedSpaceLayout.setVisibility(View.GONE);
				upgradeAccount.setVisibility(View.GONE);
				if (settingsSeparator != null) {
					settingsSeparator.setVisibility(View.GONE);
				}
				if (megaApi.isBusinessAccount()) {
					businessLabel.setVisibility(View.VISIBLE);
				}

				if (getSettingsFragment() != null) {
					sttFLol.updateCancelAccountSetting();
				}
			} else {
				businessLabel.setVisibility(View.GONE);
				upgradeAccount.setVisibility(View.VISIBLE);
				if (settingsSeparator != null) {
					settingsSeparator.setVisibility(View.GONE);
				}

				String textToShow = String.format(getResources().getString(R.string.used_space), myAccountInfo.getUsedFormatted(), myAccountInfo.getTotalFormatted());
                String colorString = ColorUtils.getThemeColorHexString(this, R.attr.colorSecondary);
				switch (storageState) {
                    case MegaApiJava.STORAGE_STATE_GREEN:
                        break;
                    case MegaApiJava.STORAGE_STATE_ORANGE:
                        colorString = ColorUtils.getColorHexString(this, R.color.amber_600_amber_300);
                        break;
                    case MegaApiJava.STORAGE_STATE_RED:
                    case MegaApiJava.STORAGE_STATE_PAYWALL:
						myAccountInfo.setUsedPercentage(100);
                        colorString = ColorUtils.getColorHexString(this, R.color.red_600_red_300);
                        break;
                }

				try {
					textToShow = textToShow.replace("[A]", "<font color=\'"
							+ colorString
							+ "\'>");
					textToShow = textToShow.replace("[/A]", "</font>");
					textToShow = textToShow.replace("[B]", "<font color=\'"
							+ ColorUtils.getThemeColorHexString(this, android.R.attr.textColorPrimary)
							+ "\'>");
					textToShow = textToShow.replace("[/B]", "</font>");
				} catch (Exception e) {
					logWarning("Exception formatting string", e);
				}
				spaceTV.setText(HtmlCompat.fromHtml(textToShow, HtmlCompat.FROM_HTML_MODE_LEGACY));
				int progress = myAccountInfo.getUsedPercentage();
				long usedSpace = myAccountInfo.getUsedStorage();
				logDebug("Progress: " + progress + ", Used space: " + usedSpace);
				usedSpacePB.setProgress(progress);
				if (progress >= 0 && usedSpace >= 0) {
					usedSpaceLayout.setVisibility(View.VISIBLE);
				} else {
					usedSpaceLayout.setVisibility(View.GONE);
				}
			}
		}
		else{
			logWarning("usedSpaceLayout is NULL");
		}

		updateSubscriptionLevel(myAccountInfo, dbH, megaApi);

        int resId = R.drawable.custom_progress_bar_horizontal_ok;
        switch (storageState) {
            case MegaApiJava.STORAGE_STATE_GREEN:
                break;
            case MegaApiJava.STORAGE_STATE_ORANGE:
                resId = R.drawable.custom_progress_bar_horizontal_warning;
                break;
            case MegaApiJava.STORAGE_STATE_RED:
            case MegaApiJava.STORAGE_STATE_PAYWALL:
				myAccountInfo.setUsedPercentage(100);
                resId = R.drawable.custom_progress_bar_horizontal_exceed;
                break;
        }
        Drawable drawable = ResourcesCompat.getDrawable(getResources(), resId, null);
        usedSpacePB.setProgressDrawable(drawable);
	}

	public void refreshCloudDrive() {
        if (rootNode == null) {
            rootNode = megaApi.getRootNode();
        }

        if (rootNode == null) {
            logWarning("Root node is NULL. Maybe user is not logged in");
            return;
        }

		MegaNode parentNode = rootNode;

		if (isCloudAdded()) {
			ArrayList<MegaNode> nodes;
			if (parentHandleBrowser == -1) {
				nodes = megaApi.getChildren(parentNode, sortOrderManagement.getOrderCloud());
			} else {
				parentNode = megaApi.getNodeByHandle(parentHandleBrowser);
				if (parentNode == null) return;

				nodes = megaApi.getChildren(parentNode, sortOrderManagement.getOrderCloud());
			}
			logDebug("Nodes: " + nodes.size());
			fbFLol.hideMultipleSelect();
			fbFLol.setNodes(nodes);
			fbFLol.getRecyclerView().invalidate();
		}
	}

	private void refreshSharesPageAdapter() {
		if (sharesPageAdapter != null) {
			sharesPageAdapter.notifyDataSetChanged();
			setSharesTabIcons(getTabItemShares());
		}
	}

	public void refreshCloudOrder(int order) {
		LiveEventBus.get(EVENT_ORDER_CHANGE, Integer.class).post(order);

		//Refresh Cloud Fragment
		refreshCloudDrive();

		//Refresh Rubbish Fragment
		refreshRubbishBin();

		onNodesSharedUpdate();

		if (getInboxFragment() != null) {
			MegaNode inboxNode = megaApi.getInboxNode();
			if (inboxNode != null) {
				ArrayList<MegaNode> nodes = megaApi.getChildren(inboxNode, order);
				iFLol.setNodes(nodes);
				iFLol.getRecyclerView().invalidate();
			}
		}

		refreshSearch();
	}

	public void refreshOthersOrder(){
		refreshSharesPageAdapter();
		refreshSearch();
	}

	public void refreshCUNodes() {
		if (getCameraUploadFragment() != null) {
			cuFragment.reloadNodes();
		}
	}

	public void showStatusDialog(String text){
		ProgressDialog temp = null;
		try{
			temp = new ProgressDialog(managerActivity);
			temp.setMessage(text);
			temp.show();
		}
		catch(Exception e){
			return;
		}
		statusDialog = temp;
	}

	public void dismissStatusDialog(){
		if (statusDialog != null){
			try{
				statusDialog.dismiss();
			}
			catch(Exception ex){}
		}
	}

	public void setFirstNavigationLevel(boolean firstNavigationLevel){
		logDebug("Set value to: " + firstNavigationLevel);
		this.firstNavigationLevel = firstNavigationLevel;
	}

	public boolean isFirstNavigationLevel() {
		return firstNavigationLevel;
	}

	public void setParentHandleBrowser(long parentHandleBrowser){
		logDebug("Set value to:" + parentHandleBrowser);

		this.parentHandleBrowser = parentHandleBrowser;
	}

	public void setParentHandleRubbish(long parentHandleRubbish){
		logDebug("setParentHandleRubbish");
		this.parentHandleRubbish = parentHandleRubbish;
	}

	public void setParentHandleSearch(long parentHandleSearch){
		logDebug("setParentHandleSearch");
		this.parentHandleSearch = parentHandleSearch;
	}

	public void setParentHandleIncoming(long parentHandleIncoming){
		logDebug("setParentHandleIncoming: " + parentHandleIncoming);
		this.parentHandleIncoming = parentHandleIncoming;
	}

	public void setParentHandleInbox(long parentHandleInbox){
		logDebug("setParentHandleInbox: " + parentHandleInbox);
		this.parentHandleInbox = parentHandleInbox;
	}

	public void setParentHandleOutgoing(long parentHandleOutgoing){
		logDebug("Outgoing parent handle: " + parentHandleOutgoing);
		this.parentHandleOutgoing = parentHandleOutgoing;
	}

	@Override
	protected void onNewIntent(Intent intent){
		logDebug("onNewIntent");

    	if(intent != null) {
			if (Intent.ACTION_SEARCH.equals(intent.getAction())) {
				searchQuery = intent.getStringExtra(SearchManager.QUERY);
				parentHandleSearch = -1;
				setToolbarTitle();
				isSearching = true;

				if (searchMenuItem != null) {
					MenuItemCompat.collapseActionView(searchMenuItem);
				}
				return;
			}
//			When the user clicks on settings option in QR section, set drawerItem to SETTINGS and scroll to auto-accept setting
			else if (intent.getBooleanExtra("fromQR", false)){
				Bundle bundle = intent.getExtras();
				if (bundle.getSerializable("drawerItemQR") != null){
					if (DrawerItem.SETTINGS.equals(bundle.getSerializable("drawerItemQR"))){
						logDebug("From QR Settings");
						moveToSettingsSectionQR();
					}
				}
				return;
			} else if(ACTION_SHOW_UPGRADE_ACCOUNT.equals(intent.getAction())) {
				navigateToUpgradeAccount();
				return;
			} else if (ACTION_SHOW_TRANSFERS.equals(intent.getAction())){
				if (intent.getBooleanExtra(OPENED_FROM_CHAT, false)) {
					sendBroadcast(new Intent(ACTION_CLOSE_CHAT_AFTER_OPEN_TRANSFERS));
				}

				drawerItem = DrawerItem.TRANSFERS;
				indexTransfers = intent.getIntExtra(TRANSFERS_TAB, ERROR_TAB);
				selectDrawerItemLollipop(drawerItem);
				return;
			}

		}
     	super.onNewIntent(intent);
    	setIntent(intent);
	}

	public void navigateToUpgradeAccount(){
		if (nV != null && drawerLayout != null && drawerLayout.isDrawerOpen(nV)) {
			drawerLayout.closeDrawer(Gravity.LEFT);
		}

		startActivity(new Intent(this, UpgradeAccountActivity.class));
	}

	public void navigateToAchievements(){
		logDebug("navigateToAchievements");
		getProLayout.setVisibility(View.GONE);
		showMyAccount(ACTION_OPEN_ACHIEVEMENTS, null, null);
	}

	public void navigateToContacts(){
		drawerLayout.closeDrawer(Gravity.LEFT);
		startActivity(ContactsActivity.getListIntent(this));
	}

	public void navigateToContactRequests(){
		drawerLayout.closeDrawer(Gravity.LEFT);
		startActivity(ContactsActivity.getReceivedRequestsIntent(this));
	}

	public void navigateToMyAccount(){
		logDebug("navigateToMyAccount");
		getProLayout.setVisibility(View.GONE);
		showMyAccount();
	}

	@Override
	public void onClick(View v) {
		logDebug("onClick");

		DrawerItem oldDrawerItem = drawerItem;
		boolean sectionClicked = false;

		switch(v.getId()){
			case R.id.navigation_drawer_add_phone_number_button:{
                Intent intent = new Intent(this,SMSVerificationActivity.class);
                startActivity(intent);
				break;
			}
			case R.id.btnLeft_cancel:{
				getProLayout.setVisibility(View.GONE);
				break;
			}
			case R.id.btnRight_upgrade:{
				//Add navigation to Upgrade Account
				logDebug("Click on Upgrade in pro panel!");
				navigateToUpgradeAccount();
				break;
			}
			case R.id.enable_2fa_button: {
				if (enable2FADialog != null) {
					enable2FADialog.dismiss();
				}
				isEnable2FADialogShown = false;
				Intent intent = new Intent(this, TwoFactorAuthenticationActivity.class);
				intent.putExtra(EXTRA_NEW_ACCOUNT, true);
				startActivity(intent);
				break;
			}
			case R.id.skip_enable_2fa_button: {
				isEnable2FADialogShown = false;
				if (enable2FADialog != null) {
					enable2FADialog.dismiss();
				}
				break;
			}
			case R.id.navigation_drawer_account_section:
			case R.id.my_account_section: {
				if (isOnline(this) && megaApi.getRootNode()!=null) {
					showMyAccount();
				}
				break;
			}
			case R.id.inbox_section: {
				sectionClicked = true;
				drawerItem = DrawerItem.INBOX;
				break;
			}
			case R.id.contacts_section: {
				navigateToContacts();
				break;
			}
			case R.id.notifications_section: {
				sectionClicked = true;
				drawerItem = DrawerItem.NOTIFICATIONS;
				break;
			}
			case R.id.offline_section: {
				sectionClicked = true;
				bottomItemBeforeOpenFullscreenOffline = bottomNavigationCurrentItem;
				openFullscreenOfflineFragment(getPathNavigationOffline());
				break;
			}
			case R.id.transfers_section:
				sectionClicked = true;
				drawerItem = DrawerItem.TRANSFERS;
				break;

			case R.id.rubbish_bin_section:
				sectionClicked = true;
				drawerItem = DrawerItem.RUBBISH_BIN;
				break;

			case R.id.settings_section: {
				sectionClicked = true;
				drawerItem = DrawerItem.SETTINGS;
				break;
			}
			case R.id.upgrade_navigation_view: {
				navigateToUpgradeAccount();
				break;
			}
			case R.id.lost_authentication_device: {
				try {
					Intent openTermsIntent = new Intent(this, WebViewActivity.class);
					openTermsIntent.setFlags(Intent.FLAG_ACTIVITY_CLEAR_TOP);
					openTermsIntent.setData(Uri.parse(RECOVERY_URL));
					startActivity(openTermsIntent);
				}
				catch (Exception e){
					Intent viewIntent = new Intent(Intent.ACTION_VIEW);
					viewIntent.setData(Uri.parse(RECOVERY_URL));
					startActivity(viewIntent);
				}
				break;
			}

			case R.id.call_in_progress_layout:{
				returnCallWithPermissions();
				break;
			}
		}

		if (sectionClicked) {
			isFirstTimeCam();
			checkIfShouldCloseSearchView(oldDrawerItem);
			selectDrawerItemLollipop(drawerItem);
		}
	}

	void exportRecoveryKey (){
		AccountController.saveRkToFileSystem(this);
	}

	public void showConfirmationRemoveFromOffline(MegaOffline node, Runnable onConfirmed) {
		logDebug("showConfirmationRemoveFromOffline");

		new MaterialAlertDialogBuilder(this)
				.setMessage(R.string.confirmation_delete_from_save_for_offline)
				.setPositiveButton(R.string.general_remove, new DialogInterface.OnClickListener() {
					@Override
					public void onClick(DialogInterface dialog, int which) {
						removeOffline(node, dbH, managerActivity);
						onConfirmed.run();
						refreshOfflineNodes();

						if (isCloudAdded()) {
							String handle = node.getHandle();
							if (handle != null && !handle.equals("")) {
								fbFLol.refresh(Long.parseLong(handle));
							}
						}

						onNodesSharedUpdate();
						LiveEventBus.get(EVENT_NODES_CHANGE).post(false);
					}
				})
				.setNegativeButton(R.string.general_cancel, null)
				.show();
	}

	public void showConfirmationRemoveSomeFromOffline(List<MegaOffline> documents,
													  Runnable onConfirmed) {
		logDebug("showConfirmationRemoveSomeFromOffline");

		new MaterialAlertDialogBuilder(this)
				.setMessage(R.string.confirmation_delete_from_save_for_offline)
				.setPositiveButton(R.string.general_remove, new DialogInterface.OnClickListener() {
					@Override
					public void onClick(DialogInterface dialog, int which) {
						for (MegaOffline node : documents) {
							removeOffline(node, dbH, managerActivity);
						}

						refreshOfflineNodes();
						onConfirmed.run();
					}
				})
				.setNegativeButton(R.string.general_cancel, null)
				.show();
	}

	@Override
	public void showConfirmationEnableLogsSDK(){
		if(getSettingsFragment() != null){
			sttFLol.numberOfClicksSDK = 0;
		}
		super.showConfirmationEnableLogsSDK();
	}

	@Override
	public void showConfirmationEnableLogsKarere(){
		if(getSettingsFragment() != null){
			sttFLol.numberOfClicksKarere = 0;
		}
		super.showConfirmationEnableLogsKarere();
	}

	public void update2FASetting(){
		logDebug("update2FAVisibility");
		if (getSettingsFragment() != null) {
			try {
				sttFLol.update2FAVisibility();
			}catch (Exception e){}
		}
	}

	@Override
	protected void onActivityResult(int requestCode, int resultCode, Intent intent) {
		logDebug("Request code: " + requestCode + ", Result code:" + resultCode);

		if (nodeSaver.handleActivityResult(requestCode, resultCode, intent)) {
			return;
		}

		if (nodeAttacher.handleActivityResult(requestCode, resultCode, intent, this)) {
			return;
		}

		if (resultCode == RESULT_FIRST_USER){
			showSnackbar(SNACKBAR_TYPE, getString(R.string.context_no_destination_folder), -1);
			return;
		}

        if (requestCode == REQUEST_CODE_GET && resultCode == RESULT_OK) {
			if (intent == null) {
				logWarning("Intent NULL");
				return;
			}

			logDebug("Intent action: " + intent.getAction());
			logDebug("Intent type: " + intent.getType());

			intent.setAction(Intent.ACTION_GET_CONTENT);
			FilePrepareTask filePrepareTask = new FilePrepareTask(this);
			filePrepareTask.execute(intent);
			showProcessFileDialog(this,intent);
		}
		else if (requestCode == CHOOSE_PICTURE_PROFILE_CODE && resultCode == RESULT_OK) {

			if (resultCode == RESULT_OK) {
				if (intent == null) {
					logWarning("Intent NULL");
					return;
				}

				boolean isImageAvailable = checkProfileImageExistence(intent.getData());
				if(!isImageAvailable){
					logError("Error when changing avatar: image not exist");
					showSnackbar(SNACKBAR_TYPE, getString(R.string.error_changing_user_avatar_image_not_available), -1);
					return;
				}

				intent.setAction(Intent.ACTION_GET_CONTENT);
				FilePrepareTask filePrepareTask = new FilePrepareTask(this);
				filePrepareTask.execute(intent);
				ProgressDialog temp = null;
				try{
					temp = new ProgressDialog(this);
					temp.setMessage(getQuantityString(R.plurals.upload_prepare, 1));
					temp.show();
				}
				catch(Exception e){
					return;
				}
				statusDialog = temp;

			}
			else {
				logWarning("resultCode for CHOOSE_PICTURE_PROFILE_CODE: " + resultCode);
			}
		}
		else if (requestCode == WRITE_SD_CARD_REQUEST_CODE && resultCode == RESULT_OK) {

			if (!hasPermissions(this, Manifest.permission.WRITE_EXTERNAL_STORAGE)) {
				requestPermission(this,
						REQUEST_WRITE_STORAGE,
						Manifest.permission.WRITE_EXTERNAL_STORAGE);
			}

			if (app.getStorageState() == STORAGE_STATE_PAYWALL) {
				showOverDiskQuotaPaywallWarning();
				return;
			}

			Uri treeUri = intent.getData();
			logDebug("Create the document : " + treeUri);
			long handleToDownload = intent.getLongExtra("handleToDownload", -1);
			logDebug("The recovered handle is: " + handleToDownload);
			//Now, call to the DownloadService

			if(handleToDownload!=0 && handleToDownload!=-1){
				Intent service = new Intent(this, DownloadService.class);
				service.putExtra(DownloadService.EXTRA_HASH, handleToDownload);
				service.putExtra(DownloadService.EXTRA_CONTENT_URI, treeUri.toString());
				File tempFolder = getCacheFolder(this, TEMPORAL_FOLDER);
				if (!isFileAvailable(tempFolder)) {
				    showSnackbar(SNACKBAR_TYPE, getString(R.string.general_error), -1);
				    return;
                }
				service.putExtra(DownloadService.EXTRA_PATH, tempFolder.getAbsolutePath());
				startService(service);
			}
        }
		else if (requestCode == REQUEST_CODE_SELECT_FILE && resultCode == RESULT_OK) {
			logDebug("requestCode == REQUEST_CODE_SELECT_FILE");

			if (intent == null) {
				logWarning("Intent NULL");
				return;
			}

			nodeAttacher.handleSelectFileResult(intent, this);
		}
		else if (requestCode == REQUEST_CODE_SELECT_FOLDER && resultCode == RESULT_OK) {
			logDebug("REQUEST_CODE_SELECT_FOLDER");

			if (intent == null) {
				logDebug("Intent NULL");
				return;
			}

			final ArrayList<String> selectedContacts = intent.getStringArrayListExtra(SELECTED_CONTACTS);
			final long folderHandle = intent.getLongExtra("SELECT", 0);

			MaterialAlertDialogBuilder dialogBuilder = new MaterialAlertDialogBuilder(this);
			dialogBuilder.setTitle(getString(R.string.file_properties_shared_folder_permissions));
			final CharSequence[] items = {getString(R.string.file_properties_shared_folder_read_only), getString(R.string.file_properties_shared_folder_read_write), getString(R.string.file_properties_shared_folder_full_access)};
			dialogBuilder.setSingleChoiceItems(items, -1, new DialogInterface.OnClickListener() {
				public void onClick(DialogInterface dialog, int item) {
					permissionsDialog.dismiss();
					nC.shareFolder(megaApi.getNodeByHandle(folderHandle), selectedContacts, item);
				}
			});
			dialogBuilder.setTitle(getString(R.string.dialog_select_permissions));
			permissionsDialog = dialogBuilder.create();
			permissionsDialog.show();

		}
		else if (requestCode == REQUEST_CODE_SELECT_CONTACT && resultCode == RESULT_OK){
			logDebug("onActivityResult REQUEST_CODE_SELECT_CONTACT OK");

			if (intent == null) {
				logWarning("Intent NULL");
				return;
			}

			final ArrayList<String> contactsData = intent.getStringArrayListExtra(AddContactActivityLollipop.EXTRA_CONTACTS);
			megaContacts = intent.getBooleanExtra(AddContactActivityLollipop.EXTRA_MEGA_CONTACTS, true);

			final int multiselectIntent = intent.getIntExtra("MULTISELECT", -1);

			//if (megaContacts){

			if(multiselectIntent==0){
				//One file to share
				final long nodeHandle = intent.getLongExtra(AddContactActivityLollipop.EXTRA_NODE_HANDLE, -1);

				MaterialAlertDialogBuilder dialogBuilder = new MaterialAlertDialogBuilder(this);
				dialogBuilder.setTitle(getString(R.string.file_properties_shared_folder_permissions));
				final CharSequence[] items = {getString(R.string.file_properties_shared_folder_read_only), getString(R.string.file_properties_shared_folder_read_write), getString(R.string.file_properties_shared_folder_full_access)};
                dialogBuilder.setSingleChoiceItems(items, -1, (dialog, item) -> {
                    permissionsDialog.dismiss();
                    nC.shareFolder(megaApi.getNodeByHandle(nodeHandle), contactsData, item);
                });
				dialogBuilder.setTitle(getString(R.string.dialog_select_permissions));
				permissionsDialog = dialogBuilder.create();
				permissionsDialog.show();
			}
			else if(multiselectIntent==1){
				//Several folders to share
				final long[] nodeHandles = intent.getLongArrayExtra(AddContactActivityLollipop.EXTRA_NODE_HANDLE);

				MaterialAlertDialogBuilder dialogBuilder = new MaterialAlertDialogBuilder(this);
				dialogBuilder.setTitle(getString(R.string.file_properties_shared_folder_permissions));
				final CharSequence[] items = {getString(R.string.file_properties_shared_folder_read_only), getString(R.string.file_properties_shared_folder_read_write), getString(R.string.file_properties_shared_folder_full_access)};
				dialogBuilder.setSingleChoiceItems(items, -1, new DialogInterface.OnClickListener() {
					public void onClick(DialogInterface dialog, int item) {
						permissionsDialog.dismiss();
						nC.shareFolders(nodeHandles, contactsData, item);
					}
				});
				dialogBuilder.setTitle(getString(R.string.dialog_select_permissions));
				permissionsDialog = dialogBuilder.create();
				permissionsDialog.show();
			}
		}
		else if (requestCode == REQUEST_CODE_GET_LOCAL && resultCode == RESULT_OK) {

			if (intent == null) {
				logDebug("Intent NULL");
				return;
			}

			String folderPath = intent.getStringExtra(FileStorageActivityLollipop.EXTRA_PATH);
			ArrayList<String> paths = intent.getStringArrayListExtra(FileStorageActivityLollipop.EXTRA_FILES);

			UploadServiceTask uploadServiceTask = new UploadServiceTask(folderPath, paths, getCurrentParentHandle());
			uploadServiceTask.start();
		}
		else if (requestCode == REQUEST_CODE_SELECT_FOLDER_TO_MOVE && resultCode == RESULT_OK) {

			if (intent == null) {
				logDebug("Intent NULL");
				return;
			}

			moveToRubbish = false;

			final long[] moveHandles = intent.getLongArrayExtra("MOVE_HANDLES");
			final long toHandle = intent.getLongExtra("MOVE_TO", 0);

			nC.moveNodes(moveHandles, toHandle);

		}
		else if (requestCode == REQUEST_CODE_SELECT_FOLDER_TO_COPY && resultCode == RESULT_OK){
			logDebug("REQUEST_CODE_SELECT_COPY_FOLDER");

			if (intent == null) {
				logWarning("Intent NULL");
				return;
			}
			final long[] copyHandles = intent.getLongArrayExtra("COPY_HANDLES");
			final long toHandle = intent.getLongExtra("COPY_TO", 0);

			nC.copyNodes(copyHandles, toHandle);
		} else if (requestCode == REQUEST_CODE_REFRESH_API_SERVER && resultCode == RESULT_OK) {
			logDebug("Resfresh DONE");

			if (intent == null) {
				logWarning("Intent NULL");
				return;
			}

			((MegaApplication) getApplication()).askForFullAccountInfo();
			((MegaApplication) getApplication()).askForExtendedAccountDetails();

			if (drawerItem == DrawerItem.CLOUD_DRIVE){
				parentHandleBrowser = intent.getLongExtra("PARENT_HANDLE", -1);
				MegaNode parentNode = megaApi.getNodeByHandle(parentHandleBrowser);

				ArrayList<MegaNode> nodes = megaApi.getChildren(parentNode != null
								? parentNode
								: megaApi.getRootNode(),
						sortOrderManagement.getOrderCloud());

				fbFLol.setNodes(nodes);
				fbFLol.getRecyclerView().invalidate();
			}
			else if (drawerItem == DrawerItem.SHARED_ITEMS){
				refreshIncomingShares();
			}

			if (getSettingsFragment() != null) {
				try {
					sttFLol.update2FAVisibility();
				}catch (Exception e){}
			}
		}
		else if (requestCode == TAKE_PHOTO_CODE) {
			logDebug("TAKE_PHOTO_CODE");
            if (resultCode == Activity.RESULT_OK) {
                uploadTakePicture(this, getCurrentParentHandle(), megaApi);
            } else {
                logWarning("TAKE_PHOTO_CODE--->ERROR!");
            }
		}
		else if (requestCode == REQUEST_CODE_SORT_BY && resultCode == RESULT_OK){

			if (intent == null) {
				logWarning("Intent NULL");
				return;
			}

			int orderGetChildren = intent.getIntExtra("ORDER_GET_CHILDREN", 1);
			if (drawerItem == DrawerItem.CLOUD_DRIVE){
				MegaNode parentNode = megaApi.getNodeByHandle(parentHandleBrowser);
				if (parentNode != null){
					if (isCloudAdded()){
						ArrayList<MegaNode> nodes = megaApi.getChildren(parentNode, orderGetChildren);
						fbFLol.setNodes(nodes);
						fbFLol.getRecyclerView().invalidate();
					}
				}
				else{
					if (isCloudAdded()){
						ArrayList<MegaNode> nodes = megaApi.getChildren(megaApi.getRootNode(), orderGetChildren);
						fbFLol.setNodes(nodes);
						fbFLol.getRecyclerView().invalidate();
					}
				}
			}
			else if (drawerItem == DrawerItem.SHARED_ITEMS){
				onNodesSharedUpdate();
			}
		}
		else if (requestCode == REQUEST_CREATE_CHAT && resultCode == RESULT_OK) {
			logDebug("REQUEST_CREATE_CHAT OK");

			if (intent == null) {
				logWarning("Intent NULL");
				return;
			}

			final ArrayList<String> contactsData = intent.getStringArrayListExtra(AddContactActivityLollipop.EXTRA_CONTACTS);

			final boolean isGroup = intent.getBooleanExtra(AddContactActivityLollipop.EXTRA_GROUP_CHAT, false);

			if (contactsData != null){
				if(!isGroup){
					logDebug("Create one to one chat");
					MegaUser user = megaApi.getContact(contactsData.get(0));
					if(user!=null){
						logDebug("Chat with contact: " + contactsData.size());
						startOneToOneChat(user);
					}
				}
				else{
					logDebug("Create GROUP chat");
					MegaChatPeerList peers = MegaChatPeerList.createInstance();
					for (int i=0; i<contactsData.size(); i++){
						MegaUser user = megaApi.getContact(contactsData.get(i));
						if(user!=null){
							peers.addPeer(user.getHandle(), MegaChatPeerList.PRIV_STANDARD);
						}
					}
					final String chatTitle = intent.getStringExtra(AddContactActivityLollipop.EXTRA_CHAT_TITLE);
					boolean isEKR = intent.getBooleanExtra(AddContactActivityLollipop.EXTRA_EKR, false);
					boolean chatLink = false;
					if (!isEKR) {
						chatLink = intent.getBooleanExtra(AddContactActivityLollipop.EXTRA_CHAT_LINK, false);
					}

					createGroupChat(peers, chatTitle, chatLink, isEKR);
				}
			}
		}
		else if (requestCode == REQUEST_INVITE_CONTACT_FROM_DEVICE && resultCode == RESULT_OK) {
			logDebug("REQUEST_INVITE_CONTACT_FROM_DEVICE OK");

			if (intent == null) {
				logWarning("Intent NULL");
				return;
			}

			final ArrayList<String> contactsData = intent.getStringArrayListExtra(AddContactActivityLollipop.EXTRA_CONTACTS);
			megaContacts = intent.getBooleanExtra(AddContactActivityLollipop.EXTRA_MEGA_CONTACTS, true);

			if (contactsData != null){
				cC.inviteMultipleContacts(contactsData);
			}
		}
		else if (requestCode == REQUEST_DOWNLOAD_FOLDER && resultCode == RESULT_OK){
			String parentPath = intent.getStringExtra(FileStorageActivityLollipop.EXTRA_PATH);

			if (parentPath != null){
				String path = parentPath + File.separator + getRecoveryKeyFileName();
				String sdCardUriString = intent.getStringExtra(FileStorageActivityLollipop.EXTRA_SD_URI);

				logDebug("REQUEST_DOWNLOAD_FOLDER:path to download: "+path);
				AccountController ac = new AccountController(this);
				ac.exportMK(path, sdCardUriString);
			}
		}

		else if(requestCode == REQUEST_CODE_FILE_INFO && resultCode == RESULT_OK){
		    if(isCloudAdded()){
                long handle = intent.getLongExtra(NODE_HANDLE, -1);
                fbFLol.refresh(handle);
            }

			onNodesSharedUpdate();
        } else if (requestCode == REQUEST_CODE_SCAN_DOCUMENT) {
            if (resultCode == RESULT_OK) {
                String savedDestination = intent.getStringExtra(DocumentScannerActivity.EXTRA_PICKED_SAVE_DESTINATION);
                Intent fileIntent = new Intent(this, FileExplorerActivityLollipop.class);
				if (StringResourcesUtils.getString(R.string.section_chat).equals(savedDestination)) {
                    fileIntent.setAction(FileExplorerActivityLollipop.ACTION_UPLOAD_TO_CHAT);
                } else {
                    fileIntent.setAction(FileExplorerActivityLollipop.ACTION_SAVE_TO_CLOUD);
                    fileIntent.putExtra(FileExplorerActivityLollipop.EXTRA_PARENT_HANDLE, getCurrentParentHandle());
                }
                fileIntent.putExtra(Intent.EXTRA_STREAM, intent.getData());
                fileIntent.setType(intent.getType());
                startActivity(fileIntent);
            }
        } else{
			logWarning("No requestcode");
			super.onActivityResult(requestCode, resultCode, intent);
		}
	}

	public void createGroupChat(MegaChatPeerList peers, String chatTitle, boolean chatLink, boolean isEKR){

		logDebug("Create group chat with participants: " + peers.size());

		if (isEKR) {
			megaChatApi.createChat(true, peers, chatTitle, this);
		}
		else {
			if(chatLink){
				if(chatTitle!=null && !chatTitle.isEmpty()){
					CreateGroupChatWithPublicLink listener = new CreateGroupChatWithPublicLink(this, chatTitle);
					megaChatApi.createPublicChat(peers, chatTitle, listener);
				}
				else{
					showAlert(this, getString(R.string.message_error_set_title_get_link), null);
				}
			}
			else{
				megaChatApi.createPublicChat(peers, chatTitle, this);
			}
		}
	}

	public void startOneToOneChat(MegaUser user){
		logDebug("User Handle: " + user.getHandle());
		MegaChatRoom chat = megaChatApi.getChatRoomByUser(user.getHandle());
		MegaChatPeerList peers = MegaChatPeerList.createInstance();
		if(chat==null){
			logDebug("No chat, create it!");
			peers.addPeer(user.getHandle(), MegaChatPeerList.PRIV_STANDARD);
			megaChatApi.createChat(false, peers, this);
		}
		else{
			logDebug("There is already a chat, open it!");
			Intent intentOpenChat = new Intent(this, ChatActivityLollipop.class);
			intentOpenChat.setAction(ACTION_CHAT_SHOW_MESSAGES);
			intentOpenChat.putExtra(CHAT_ID, chat.getChatId());
			this.startActivity(intentOpenChat);
		}
	}

	/*
	 * Background task to get files on a folder for uploading
	 */
	private class UploadServiceTask extends Thread {

		String folderPath;
		ArrayList<String> paths;
		long parentHandle;

		UploadServiceTask(String folderPath, ArrayList<String> paths, long parentHandle){
			this.folderPath = folderPath;
			this.paths = paths;
			this.parentHandle = parentHandle;
		}

		@Override
		public void run(){

			logDebug("Run Upload Service Task");

			MegaNode parentNode = megaApi.getNodeByHandle(parentHandle);
			if (parentNode == null){
				parentNode = megaApi.getRootNode();
			}

			if (app.getStorageState() == STORAGE_STATE_PAYWALL) {
				showOverDiskQuotaPaywallWarning();
				return;
			}

			showSnackbar(SNACKBAR_TYPE, getResources().getQuantityString(R.plurals.upload_began, paths.size(), paths.size()), -1);
			for (String path : paths) {
				try {
					Thread.sleep(300);
				} catch (InterruptedException e) {
					e.printStackTrace();
				}

				Intent uploadServiceIntent;
				if(managerActivity != null)
				{
					uploadServiceIntent = new Intent (managerActivity, UploadService.class);
				}
				else
				{
					uploadServiceIntent = new Intent (ManagerActivityLollipop.this, UploadService.class);
				}

				File file = new File (path);
				if (file.isDirectory()){
					uploadServiceIntent.putExtra(UploadService.EXTRA_FILEPATH, file.getAbsolutePath());
					uploadServiceIntent.putExtra(UploadService.EXTRA_NAME, file.getName());
				}
				else{
					ShareInfo info = ShareInfo.infoFromFile(file);
					if (info == null){
						continue;
					}
					uploadServiceIntent.putExtra(UploadService.EXTRA_FILEPATH, info.getFileAbsolutePath());
					uploadServiceIntent.putExtra(UploadService.EXTRA_NAME, info.getTitle());
					uploadServiceIntent.putExtra(UploadService.EXTRA_SIZE, info.getSize());
				}

				uploadServiceIntent.putExtra(UploadService.EXTRA_FOLDERPATH, folderPath);
				uploadServiceIntent.putExtra(UploadService.EXTRA_PARENT_HASH, parentNode.getHandle());
				uploadServiceIntent.putExtra(UploadService.EXTRA_UPLOAD_COUNT, paths.size());
				startService(uploadServiceIntent);
			}
		}
	}

	void disableNavigationViewMenu(Menu menu){
		logDebug("disableNavigationViewMenu");

		MenuItem mi = menu.findItem(R.id.bottom_navigation_item_cloud_drive);
		if (mi != null){
			mi.setChecked(false);
			mi.setEnabled(false);
		}
		mi = menu.findItem(R.id.bottom_navigation_item_camera_uploads);
		if (mi != null){
			mi.setChecked(false);
			mi.setEnabled(false);
		}
		mi = menu.findItem(R.id.bottom_navigation_item_chat);
		if (mi != null){
			mi.setChecked(false);
		}
		mi = menu.findItem(R.id.bottom_navigation_item_shared_items);
		if (mi != null){
			mi.setChecked(false);
			mi.setEnabled(false);
		}
		mi = menu.findItem(R.id.bottom_navigation_item_homepage);
		if (mi != null){
			mi.setChecked(false);
		}

		disableNavigationViewLayout();
	}

	void disableNavigationViewLayout() {
		if (myAccountSection != null) {
			myAccountSection.setEnabled(false);
			((TextView) myAccountSection.findViewById(R.id.my_account_section_text)).setTextColor(ContextCompat.getColor(this, R.color.grey_038_white_038));
		}

		if (inboxSection != null){
			if(inboxNode==null){
				inboxSection.setVisibility(View.GONE);
			}
			else{
				boolean hasChildren = megaApi.hasChildren(inboxNode);
				if(hasChildren){
					inboxSection.setEnabled(false);
					inboxSection.setVisibility(View.VISIBLE);
					((TextView) inboxSection.findViewById(R.id.inbox_section_text)).setTextColor(ContextCompat.getColor(this, R.color.grey_038_white_038));
				}
				else{
					inboxSection.setVisibility(View.GONE);
				}
			}
		}

		if (contactsSection != null) {
			contactsSection.setEnabled(false);

			if (contactsSectionText == null) {
				contactsSectionText = contactsSection.findViewById(R.id.contacts_section_text);
			}

			contactsSectionText.setAlpha(0.38F);
			setContactTitleSection();
		}

		if (notificationsSection != null) {
			notificationsSection.setEnabled(false);

			if (notificationsSectionText == null) {
				notificationsSectionText = notificationsSection.findViewById(R.id.contacts_section_text);
			}

			notificationsSectionText.setAlpha(0.38F);
			setNotificationsTitleSection();
		}

		if (upgradeAccount != null) {
			upgradeAccount.setEnabled(false);
		}
	}

	void resetNavigationViewMenu(Menu menu){
		logDebug("resetNavigationViewMenu()");

		if(!isOnline(this) || megaApi==null || megaApi.getRootNode()==null){
			disableNavigationViewMenu(menu);
			return;
		}

		MenuItem mi = menu.findItem(R.id.bottom_navigation_item_cloud_drive);

		if (mi != null){
			mi.setChecked(false);
			mi.setEnabled(true);
		}
		mi = menu.findItem(R.id.bottom_navigation_item_camera_uploads);
		if (mi != null){
			mi.setChecked(false);
			mi.setEnabled(true);
		}
		mi = menu.findItem(R.id.bottom_navigation_item_chat);
		if (mi != null){
			mi.setChecked(false);
			mi.setEnabled(true);
		}
		mi = menu.findItem(R.id.bottom_navigation_item_shared_items);
		if (mi != null){
			mi.setChecked(false);
			mi.setEnabled(true);
		}

		resetNavigationViewLayout();
	}

	public void resetNavigationViewLayout() {
		if (myAccountSection != null) {
			myAccountSection.setEnabled(true);
			((TextView) myAccountSection.findViewById(R.id.my_account_section_text)).setTextColor(
					ColorUtils.getThemeColor(this, android.R.attr.textColorPrimary));
		}

		if (inboxSection != null){
			if(inboxNode==null){
				inboxSection.setVisibility(View.GONE);
				logDebug("Inbox Node is NULL");
			}
			else{
				boolean hasChildren = megaApi.hasChildren(inboxNode);
				if(hasChildren){
					inboxSection.setEnabled(true);
					inboxSection.setVisibility(View.VISIBLE);
					((TextView) inboxSection.findViewById(R.id.inbox_section_text)).setTextColor(
							ColorUtils.getThemeColor(this, android.R.attr.textColorPrimary));
				}
				else{
					logDebug("Inbox Node NO children");
					inboxSection.setVisibility(View.GONE);
				}
			}
		}

		if (contactsSection != null) {
			contactsSection.setEnabled(true);

			if (contactsSectionText == null) {
				contactsSectionText = contactsSection.findViewById(R.id.contacts_section_text);
			}

			contactsSectionText.setAlpha(1F);
			setContactTitleSection();
		}

		if (notificationsSection != null) {
			notificationsSection.setEnabled(true);

			if (notificationsSectionText == null) {
				notificationsSectionText = notificationsSection.findViewById(R.id.notification_section_text);
			}

			notificationsSectionText.setAlpha(1F);
			setNotificationsTitleSection();
		}

		if (upgradeAccount != null) {
			upgradeAccount.setEnabled(true);
		}
	}

	public void setInboxNavigationDrawer() {
		logDebug("setInboxNavigationDrawer");
		if (nV != null && inboxSection != null){
			if(inboxNode==null){
				inboxSection.setVisibility(View.GONE);
				logDebug("Inbox Node is NULL");
			}
			else{
				boolean hasChildren = megaApi.hasChildren(inboxNode);
				if(hasChildren){
					inboxSection.setEnabled(true);
					inboxSection.setVisibility(View.VISIBLE);
				}
				else{
					logDebug("Inbox Node NO children");
					inboxSection.setVisibility(View.GONE);
				}
			}
		}
	}

	public void showProPanel(){
		logDebug("showProPanel");
		//Left and Right margin
		LinearLayout.LayoutParams proTextParams = (LinearLayout.LayoutParams)getProText.getLayoutParams();
		proTextParams.setMargins(scaleWidthPx(24, outMetrics), scaleHeightPx(23, outMetrics), scaleWidthPx(24, outMetrics), scaleHeightPx(23, outMetrics));
		getProText.setLayoutParams(proTextParams);

		rightUpgradeButton.setOnClickListener(this);
		android.view.ViewGroup.LayoutParams paramsb2 = rightUpgradeButton.getLayoutParams();
		//Left and Right margin
		LinearLayout.LayoutParams optionTextParams = (LinearLayout.LayoutParams)rightUpgradeButton.getLayoutParams();
		optionTextParams.setMargins(scaleWidthPx(6, outMetrics), 0, scaleWidthPx(8, outMetrics), 0);
		rightUpgradeButton.setLayoutParams(optionTextParams);

		leftCancelButton.setOnClickListener(this);
		android.view.ViewGroup.LayoutParams paramsb1 = leftCancelButton.getLayoutParams();
		leftCancelButton.setLayoutParams(paramsb1);
		//Left and Right margin
		LinearLayout.LayoutParams cancelTextParams = (LinearLayout.LayoutParams)leftCancelButton.getLayoutParams();
		cancelTextParams.setMargins(scaleWidthPx(6, outMetrics), 0, scaleWidthPx(6, outMetrics), 0);
		leftCancelButton.setLayoutParams(cancelTextParams);

		getProLayout.setVisibility(View.VISIBLE);
		getProLayout.bringToFront();
	}

	/**
	 * Check the current storage state.
	 * @param onCreate Flag to indicate if the method was called from "onCreate" or not.
	 */
	private void checkCurrentStorageStatus(boolean onCreate) {
		// If the current storage state is not initialized is because the app received the
		// event informing about the storage state  during login, the ManagerActivityLollipop
		// wasn't active and for this reason the value is stored in the MegaApplication object.
		int storageStateToCheck = (storageState != MegaApiJava.STORAGE_STATE_UNKNOWN) ?
				storageState : app.getStorageState();

		checkStorageStatus(storageStateToCheck, onCreate);
	}

	/**
	 * Check the storage state provided as first parameter.
	 * @param newStorageState Storage state to check.
	 * @param onCreate Flag to indicate if the method was called from "onCreate" or not.
	 */
	private void checkStorageStatus(int newStorageState, boolean onCreate) {
        Intent intent = new Intent(this,UploadService.class);
        switch (newStorageState) {
            case MegaApiJava.STORAGE_STATE_GREEN:
				logDebug("STORAGE STATE GREEN");

                intent.setAction(ACTION_STORAGE_STATE_CHANGED);

                // TODO: WORKAROUND, NEED TO IMPROVE AND REMOVE THE TRY-CATCH
                try {
					startService(intent);
				}
				catch (Exception e) {
					logError("Exception starting UploadService", e);
					e.printStackTrace();
				}

				if(myAccountInfo.getAccountType() == MegaAccountDetails.ACCOUNT_TYPE_FREE){
					logDebug("ACCOUNT TYPE FREE");
					if(showMessageRandom()){
						logDebug("Show message random: TRUE");
						showProPanel();
					}
				}
				storageState = newStorageState;
                startCameraUploadService(ManagerActivityLollipop.this);
				break;

			case MegaApiJava.STORAGE_STATE_ORANGE:
				logWarning("STORAGE STATE ORANGE");

                intent.setAction(ACTION_STORAGE_STATE_CHANGED);

				// TODO: WORKAROUND, NEED TO IMPROVE AND REMOVE THE TRY-CATCH
                try {
					startService(intent);
				}
				catch (Exception e) {
					logError("Exception starting UploadService", e);
					e.printStackTrace();
				}

				if (onCreate && isStorageStatusDialogShown) {
					isStorageStatusDialogShown = false;
					showStorageAlmostFullDialog();
				} else if (newStorageState > storageState) {
					showStorageAlmostFullDialog();
				}
				storageState = newStorageState;
                logDebug("Try to start CU, false.");
                startCameraUploadService(ManagerActivityLollipop.this);
				break;

			case MegaApiJava.STORAGE_STATE_RED:
				logWarning("STORAGE STATE RED");
				if (onCreate && isStorageStatusDialogShown) {
					isStorageStatusDialogShown = false;
					showStorageFullDialog();
				} else if (newStorageState > storageState) {
					showStorageFullDialog();
				}
				break;

			case MegaApiJava.STORAGE_STATE_PAYWALL:
				logWarning("STORAGE STATE PAYWALL");
				break;

			default:
				return;
		}

		storageState = newStorageState;
		app.setStorageState(storageState);
	}

	/**
	 * Show a dialog to indicate that the storage space is almost full.
	 */
	public void showStorageAlmostFullDialog(){
		logDebug("showStorageAlmostFullDialog");
		showStorageStatusDialog(MegaApiJava.STORAGE_STATE_ORANGE, false, false);
	}

	/**
	 * Show a dialog to indicate that the storage space is full.
	 */
	public void showStorageFullDialog(){
		logDebug("showStorageFullDialog");
		showStorageStatusDialog(MegaApiJava.STORAGE_STATE_RED, false, false);
	}

	/**
	 * Show an overquota alert dialog.
	 * @param preWarning Flag to indicate if is a pre-overquota alert or not.
	 */
	public void showOverquotaAlert(boolean preWarning){
		logDebug("preWarning: " + preWarning);
		showStorageStatusDialog(
				preWarning ? MegaApiJava.STORAGE_STATE_ORANGE : MegaApiJava.STORAGE_STATE_RED,
				true, preWarning);
	}

	public void showSMSVerificationDialog() {
	    isSMSDialogShowing = true;
        smsDialogTimeChecker.update();
        MaterialAlertDialogBuilder dialogBuilder = new MaterialAlertDialogBuilder(this);
        LayoutInflater inflater = getLayoutInflater();
        final View dialogView = inflater.inflate(R.layout.sms_verification_dialog_layout,null);
        dialogBuilder.setView(dialogView);

        TextView msg = dialogView.findViewById(R.id.sv_dialog_msg);
        boolean isAchievementUser = megaApi.isAchievementsEnabled();
        logDebug("is achievement user: " + isAchievementUser);
        if (isAchievementUser) {
            String message = String.format(getString(R.string.sms_add_phone_number_dialog_msg_achievement_user), myAccountInfo.getBonusStorageSMS());
            msg.setText(message);
        } else {
            msg.setText(R.string.sms_add_phone_number_dialog_msg_non_achievement_user);
        }

        dialogBuilder.setPositiveButton(R.string.general_add, (dialog, which) -> {
			startActivity(new Intent(getApplicationContext(),SMSVerificationActivity.class));
			alertDialogSMSVerification.dismiss();
		}).setNegativeButton(R.string.verify_account_not_now_button, (dialog, which) -> {
			alertDialogSMSVerification.dismiss();
		});

        if(alertDialogSMSVerification == null) {
            alertDialogSMSVerification = dialogBuilder.create();
            alertDialogSMSVerification.setCancelable(false);
            alertDialogSMSVerification.setOnDismissListener(dialog -> isSMSDialogShowing = false);
            alertDialogSMSVerification.setCanceledOnTouchOutside(false);
        }
        alertDialogSMSVerification.show();
    }

	/**
	 * Method to show a dialog to indicate the storage status.
	 * @param storageState Storage status.
	 * @param overquotaAlert Flag to indicate that is an overquota alert or not.
	 * @param preWarning Flag to indicate if is a pre-overquota alert or not.
	 */
	private void showStorageStatusDialog(int storageState, boolean overquotaAlert, boolean preWarning){
		logDebug("showStorageStatusDialog");

		if (myAccountInfo.getAccountType() == -1) {
			logWarning("Do not show dialog, not info of the account received yet");
			return;
		}

		if(isStorageStatusDialogShown){
			logDebug("Storage status dialog already shown");
			return;
		}

		MaterialAlertDialogBuilder dialogBuilder = new MaterialAlertDialogBuilder(this);

		LayoutInflater inflater = this.getLayoutInflater();
		View dialogView = inflater.inflate(R.layout.storage_status_dialog_layout, null);
		dialogBuilder.setView(dialogView);

		TextView title = (TextView) dialogView.findViewById(R.id.storage_status_title);
		title.setText(getString(R.string.action_upgrade_account));

		ImageView image = (ImageView) dialogView.findViewById(R.id.image_storage_status);
		TextView text = (TextView) dialogView.findViewById(R.id.text_storage_status);

		Product pro3 = getPRO3OneMonth();
		String storageString = "";
		String transferString = "";
        if(pro3 != null) {
            storageString = getSizeStringGBBased(pro3.getStorage());
            transferString = getSizeStringGBBased(pro3.getTransfer());
        }

		switch (storageState) {
			case MegaApiJava.STORAGE_STATE_GREEN:
				logDebug("STORAGE STATE GREEN");
				return;

			case MegaApiJava.STORAGE_STATE_ORANGE:
				image.setImageResource(R.drawable.ic_storage_almost_full);
				text.setText(String.format(getString(R.string.text_almost_full_warning), storageString,transferString));
				break;

			case MegaApiJava.STORAGE_STATE_RED:
				image.setImageResource(R.drawable.ic_storage_full);
				text.setText(String.format(getString(R.string.text_storage_full_warning), storageString,transferString));
				break;

			default:
				logWarning("STORAGE STATE INVALID VALUE: " + storageState);
				return;
		}

		if (overquotaAlert) {
			if (!preWarning)
				title.setText(getString(R.string.overquota_alert_title));

			text.setText(getString(preWarning ? R.string.pre_overquota_alert_text :
					R.string.overquota_alert_text));
		}

		LinearLayout horizontalButtonsLayout = (LinearLayout) dialogView.findViewById(R.id.horizontal_buttons_storage_status_layout);
		LinearLayout verticalButtonsLayout = (LinearLayout) dialogView.findViewById(R.id.vertical_buttons_storage_status_layout);

		final OnClickListener dismissClickListener = new OnClickListener() {
			public void onClick(View v) {
				alertDialogStorageStatus.dismiss();
				isStorageStatusDialogShown = false;
			}
		};

		final OnClickListener upgradeClickListener = new OnClickListener(){
			public void onClick(View v) {
				alertDialogStorageStatus.dismiss();
				isStorageStatusDialogShown = false;
				navigateToUpgradeAccount();
			}
		};

		final OnClickListener achievementsClickListener = new OnClickListener(){
			public void onClick(View v) {
				alertDialogStorageStatus.dismiss();
				isStorageStatusDialogShown = false;
				logDebug("Go to achievements section");
				navigateToAchievements();
			}
		};

		final OnClickListener customPlanClickListener = v -> {
			alertDialogStorageStatus.dismiss();
			isStorageStatusDialogShown = false;
			askForCustomizedPlan(this, megaApi.getMyEmail(), myAccountInfo.getAccountType());
		};

		Button verticalDismissButton = (Button) dialogView.findViewById(R.id.vertical_storage_status_button_dissmiss);
		verticalDismissButton.setOnClickListener(dismissClickListener);
		Button horizontalDismissButton = (Button) dialogView.findViewById(R.id.horizontal_storage_status_button_dissmiss);
		horizontalDismissButton.setOnClickListener(dismissClickListener);

		Button verticalActionButton = (Button) dialogView.findViewById(R.id.vertical_storage_status_button_action);
		Button horizontalActionButton = (Button) dialogView.findViewById(R.id.horizontal_storage_status_button_payment);

		Button achievementsButton = (Button) dialogView.findViewById(R.id.vertical_storage_status_button_achievements);
		achievementsButton.setOnClickListener(achievementsClickListener);

		switch (myAccountInfo.getAccountType()) {
			case MegaAccountDetails.ACCOUNT_TYPE_PROIII:
				logDebug("Show storage status dialog for USER PRO III");
				if (!overquotaAlert) {
					if (storageState == MegaApiJava.STORAGE_STATE_ORANGE) {
						text.setText(getString(R.string.text_almost_full_warning_pro3_account));
					} else if (storageState == MegaApiJava.STORAGE_STATE_RED){
						text.setText(getString(R.string.text_storage_full_warning_pro3_account));
					}
				}
				horizontalActionButton.setText(getString(R.string.button_custom_almost_full_warning));
				horizontalActionButton.setOnClickListener(customPlanClickListener);
				verticalActionButton.setText(getString(R.string.button_custom_almost_full_warning));
				verticalActionButton.setOnClickListener(customPlanClickListener);
				break;

			case MegaAccountDetails.ACCOUNT_TYPE_LITE:
			case MegaAccountDetails.ACCOUNT_TYPE_PROI:
			case MegaAccountDetails.ACCOUNT_TYPE_PROII:
				logDebug("Show storage status dialog for USER PRO");
				if (!overquotaAlert) {
					if (storageState == MegaApiJava.STORAGE_STATE_ORANGE) {
						text.setText(String.format(getString(R.string.text_almost_full_warning_pro_account),storageString,transferString));
					} else if (storageState == MegaApiJava.STORAGE_STATE_RED){
						text.setText(String.format(getString(R.string.text_storage_full_warning_pro_account),storageString,transferString));
					}
				}
				horizontalActionButton.setText(getString(R.string.my_account_upgrade_pro));
				horizontalActionButton.setOnClickListener(upgradeClickListener);
				verticalActionButton.setText(getString(R.string.my_account_upgrade_pro));
				verticalActionButton.setOnClickListener(upgradeClickListener);
				break;

			case MegaAccountDetails.ACCOUNT_TYPE_FREE:
			default:
				logDebug("Show storage status dialog for FREE USER");
				horizontalActionButton.setText(getString(R.string.button_plans_almost_full_warning));
				horizontalActionButton.setOnClickListener(upgradeClickListener);
				verticalActionButton.setText(getString(R.string.button_plans_almost_full_warning));
				verticalActionButton.setOnClickListener(upgradeClickListener);
				break;
		}

		if(megaApi.isAchievementsEnabled()){
			horizontalButtonsLayout.setVisibility(View.GONE);
			verticalButtonsLayout.setVisibility(View.VISIBLE);
		}
		else{
			horizontalButtonsLayout.setVisibility(View.VISIBLE);
			verticalButtonsLayout.setVisibility(View.GONE);
		}

		alertDialogStorageStatus = dialogBuilder.create();
		alertDialogStorageStatus.setCancelable(false);
		alertDialogStorageStatus.setCanceledOnTouchOutside(false);

		isStorageStatusDialogShown = true;

		alertDialogStorageStatus.show();
	}

	private Product getPRO3OneMonth() {
		List<Product> products = myAccountInfo.getProductAccounts();
		if (products != null) {
			for (Product product : products) {
				if (product != null && product.getLevel() == PRO_III && product.getMonths() == 1) {
					return product;
				}
			}
		} else {
			// Edge case: when this method is called, TYPE_GET_PRICING hasn't finished yet.
			logWarning("Products haven't been initialized!");
		}
		return null;
	}

	private void refreshOfflineNodes() {
		logDebug("updateOfflineView");
		if (fullscreenOfflineFragment != null) {
			fullscreenOfflineFragment.refreshNodes();
		} else if (pagerOfflineFragment != null) {
			pagerOfflineFragment.refreshNodes();
		}
	}

	/**
	 * Handle processed upload intent
	 */
	@Override
	public void onIntentProcessed(List<ShareInfo> infos) {
		logDebug("onIntentProcessedLollipop");
		if (statusDialog != null) {
			try {
				statusDialog.dismiss();
			}
			catch(Exception ex){}
		}
		dissmisDialog();

		MegaNode parentNode = getCurrentParentNode(getCurrentParentHandle(), -1);
		if(parentNode == null){
			showSnackbar(SNACKBAR_TYPE, getString(R.string.error_temporary_unavaible), -1);
			return;
		}

		if (infos == null) {
			showSnackbar(SNACKBAR_TYPE, getString(R.string.upload_can_not_open), -1);
		}
		else {
			if (app.getStorageState() == STORAGE_STATE_PAYWALL) {
				showOverDiskQuotaPaywallWarning();
				return;
			}

			showSnackbar(SNACKBAR_TYPE, getResources().getQuantityString(R.plurals.upload_began, infos.size(), infos.size()), -1);

			for (ShareInfo info : infos) {
				if(info.isContact){
					requestContactsPermissions(info, parentNode);
				}
				else{
					Intent intent = new Intent(this, UploadService.class);
					intent.putExtra(UploadService.EXTRA_FILEPATH, info.getFileAbsolutePath());
					intent.putExtra(UploadService.EXTRA_NAME, info.getTitle());
					intent.putExtra(UploadService.EXTRA_LAST_MODIFIED, info.getLastModified());
					intent.putExtra(UploadService.EXTRA_PARENT_HASH, parentNode.getHandle());
					intent.putExtra(UploadService.EXTRA_UPLOAD_COUNT, infos.size());
					startService(intent);
				}
			}
		}
	}

	public void requestContactsPermissions(ShareInfo info, MegaNode parentNode){
		logDebug("requestContactsPermissions");
		if (!hasPermissions(this, Manifest.permission.READ_CONTACTS)) {
			logWarning("No read contacts permission");
			infoManager = info;
			parentNodeManager = parentNode;
			requestPermission(this, REQUEST_UPLOAD_CONTACT, Manifest.permission.READ_CONTACTS);
		} else {
			uploadContactInfo(info, parentNode);
		}
	}

	public void uploadContactInfo(ShareInfo info, MegaNode parentNode){
		logDebug("Upload contact info");

		Cursor cursorID = getContentResolver().query(info.contactUri, null, null, null, null);

		if (cursorID != null) {
			if (cursorID.moveToFirst()) {
				logDebug("It is a contact");

				String id = cursorID.getString(cursorID.getColumnIndex(ContactsContract.Contacts._ID));
				String name = cursorID.getString(cursorID.getColumnIndex(ContactsContract.Contacts.DISPLAY_NAME));
				int hasPhone = cursorID.getInt(cursorID.getColumnIndex(ContactsContract.Contacts.HAS_PHONE_NUMBER));

				// get the user's email address
				String email = null;
				Cursor ce = getContentResolver().query(ContactsContract.CommonDataKinds.Email.CONTENT_URI, null,
						ContactsContract.CommonDataKinds.Email.CONTACT_ID + " = ?", new String[]{id}, null);
				if (ce != null && ce.moveToFirst()) {
					email = ce.getString(ce.getColumnIndex(ContactsContract.CommonDataKinds.Email.DATA));
					ce.close();
				}

				// get the user's phone number
				String phone = null;
				if (hasPhone > 0) {
					Cursor cp = getContentResolver().query(ContactsContract.CommonDataKinds.Phone.CONTENT_URI, null,
							ContactsContract.CommonDataKinds.Phone.CONTACT_ID + " = ?", new String[]{id}, null);
					if (cp != null && cp.moveToFirst()) {
						phone = cp.getString(cp.getColumnIndex(ContactsContract.CommonDataKinds.Phone.NUMBER));
						cp.close();
					}
				}

				StringBuilder data = new StringBuilder();
				data.append(name);
				if(phone!=null){
					data.append(", "+phone);
				}

				if(email!=null){
					data.append(", "+email);
				}

				createFile(name, data.toString(), parentNode);
			}
			cursorID.close();
		}
		else{
			showSnackbar(SNACKBAR_TYPE, getString(R.string.error_temporary_unavaible), -1);
		}
	}

	private void createFile(String name, String data, MegaNode parentNode){

		if (app.getStorageState() == STORAGE_STATE_PAYWALL) {
			showOverDiskQuotaPaywallWarning();
			return;
		}

		File file = createTemporalTextFile(this, name, data);
		if(file!=null){
			showSnackbar(SNACKBAR_TYPE, getResources().getQuantityString(R.plurals.upload_began, 1, 1), -1);

			Intent intent = new Intent(this, UploadService.class);
			intent.putExtra(UploadService.EXTRA_FILEPATH, file.getAbsolutePath());
			intent.putExtra(UploadService.EXTRA_NAME, file.getName());
			intent.putExtra(UploadService.EXTRA_PARENT_HASH, parentNode.getHandle());
			intent.putExtra(UploadService.EXTRA_SIZE, file.getTotalSpace());
			startService(intent);
		}
		else{
			showSnackbar(SNACKBAR_TYPE, getString(R.string.general_text_error), -1);
		}
	}

	@Override
	public void onRequestStart(MegaChatApiJava api, MegaChatRequest request) {
		logDebug("onRequestStart(CHAT): "+ request.getRequestString());
//		if (request.getType() == MegaChatRequest.TYPE_INITIALIZE){
//			MegaApiAndroid.setLoggerObject(new AndroidLogger());
////			MegaChatApiAndroid.setLoggerObject(new AndroidChatLogger());
//		}
	}

	@Override
	public void onRequestUpdate(MegaChatApiJava api, MegaChatRequest request) {

	}

	@Override
	public void onRequestFinish(MegaChatApiJava api, MegaChatRequest request, MegaChatError e) {
		logDebug("onRequestFinish(CHAT): " + request.getRequestString()+"_"+e.getErrorCode());

		if(request.getType() == MegaChatRequest.TYPE_CREATE_CHATROOM){
			logDebug("Create chat request finish");
			onRequestFinishCreateChat(e.getErrorCode(), request.getChatHandle());
		} else if (request.getType() == MegaChatRequest.TYPE_CONNECT){
			logDebug("Connecting chat finished");

			if (MegaApplication.isFirstConnect()){
				logDebug("Set first connect to false");
				MegaApplication.setFirstConnect(false);
			}

			if(e.getErrorCode()==MegaChatError.ERROR_OK){
				logDebug("CONNECT CHAT finished ");
				connected = true;

				if (joiningToChatLink && !isTextEmpty(linkJoinToChatLink)) {
					megaChatApi.checkChatLink(linkJoinToChatLink, this);
				}

				if(drawerItem == DrawerItem.CHAT){
					rChatFL = (RecentChatsFragmentLollipop) getSupportFragmentManager().findFragmentByTag(FragmentTag.RECENT_CHAT.getTag());
					if(rChatFL!=null){
						rChatFL.onlineStatusUpdate(megaChatApi.getOnlineStatus());
					}
				}
			}
			else{
				logError("ERROR WHEN CONNECTING " + e.getErrorString());
//				showSnackbar(getString(R.string.chat_connection_error));
			}
		}
		else if (request.getType() == MegaChatRequest.TYPE_DISCONNECT){
			if(e.getErrorCode()==MegaChatError.ERROR_OK){
				logDebug("DISConnected from chat!");
			}
			else{
				logError("ERROR WHEN DISCONNECTING " + e.getErrorString());
			}
		}
		else if (request.getType() == MegaChatRequest.TYPE_LOGOUT){
			logDebug("onRequestFinish(CHAT): " + MegaChatRequest.TYPE_LOGOUT);

			if (e.getErrorCode() != MegaError.API_OK){
				logError("MegaChatRequest.TYPE_LOGOUT:ERROR");
			}

			if(getSettingsFragment() != null){
				sttFLol.hidePreferencesChat();
			}

			if (app != null){
				app.disableMegaChatApi();
			}
			resetLoggerSDK();
		}
		else if(request.getType() == MegaChatRequest.TYPE_SET_ONLINE_STATUS){
			if(e.getErrorCode()==MegaChatError.ERROR_OK) {
				logDebug("Status changed to: " + request.getNumber());
			} else if (e.getErrorCode() == MegaChatError.ERROR_ARGS) {
				logWarning("Status not changed, the chosen one is the same");
			} else {
				logError("ERROR WHEN TYPE_SET_ONLINE_STATUS " + e.getErrorString());
				showSnackbar(SNACKBAR_TYPE, getString(R.string.changing_status_error), -1);
			}
		}
		else if(request.getType() == MegaChatRequest.TYPE_ARCHIVE_CHATROOM){
			long chatHandle = request.getChatHandle();
			MegaChatRoom chat = megaChatApi.getChatRoom(chatHandle);
			String chatTitle = getTitleChat(chat);

			if(chatTitle==null){
				chatTitle = "";
			}
			else if(!chatTitle.isEmpty() && chatTitle.length()>60){
				chatTitle = chatTitle.substring(0,59)+"...";
			}

			if(!chatTitle.isEmpty() && chat.isGroup() && !chat.hasCustomTitle()){
				chatTitle = "\""+chatTitle+"\"";
			}

			if(e.getErrorCode()==MegaChatError.ERROR_OK){
				if(request.getFlag()){
					logDebug("Chat archived");
					showSnackbar(SNACKBAR_TYPE, getString(R.string.success_archive_chat, chatTitle), -1);
				}
				else{
					logDebug("Chat unarchived");
					showSnackbar(SNACKBAR_TYPE, getString(R.string.success_unarchive_chat, chatTitle), -1);
				}
			}
			else{
				if(request.getFlag()){
					logError("ERROR WHEN ARCHIVING CHAT " + e.getErrorString());
					showSnackbar(SNACKBAR_TYPE, getString(R.string.error_archive_chat, chatTitle), -1);
				}
				else{
					logError("ERROR WHEN UNARCHIVING CHAT " + e.getErrorString());
					showSnackbar(SNACKBAR_TYPE, getString(R.string.error_unarchive_chat, chatTitle), -1);
				}
			}
		}
		else if(request.getType() == MegaChatRequest.TYPE_LOAD_PREVIEW){
			if(e.getErrorCode()==MegaChatError.ERROR_OK || e.getErrorCode() == MegaChatError.ERROR_EXIST){
				if (joiningToChatLink && isTextEmpty(request.getLink()) && request.getChatHandle() == MEGACHAT_INVALID_HANDLE) {
					showSnackbar(SNACKBAR_TYPE, getString(R.string.error_chat_link_init_error), MEGACHAT_INVALID_HANDLE);
					resetJoiningChatLink();
					return;
				}

				showChatLink(request.getLink());
				dismissOpenLinkDialog();
			}
			else {
				if(e.getErrorCode()==MegaChatError.ERROR_NOENT){
					dismissOpenLinkDialog();
					showAlert(this, getString(R.string.invalid_chat_link), getString(R.string.title_alert_chat_link_error));
				}
				else {
					showOpenLinkError(true, 0);
				}
			}
		}
		else if(request.getType() == MegaChatRequest.TYPE_SET_LAST_GREEN_VISIBLE){
			if(e.getErrorCode()==MegaChatError.ERROR_OK){
				logDebug("MegaChatRequest.TYPE_SET_LAST_GREEN_VISIBLE: " + request.getFlag());
            }
            else{
				logError("MegaChatRequest.TYPE_SET_LAST_GREEN_VISIBLE:error: " + e.getErrorType());
			}
		}
	}

	@Override
	public void onRequestTemporaryError(MegaChatApiJava api, MegaChatRequest request, MegaChatError e) {

	}

	public void onRequestFinishCreateChat(int errorCode, long chatHandle){
		if(errorCode==MegaChatError.ERROR_OK){
			logDebug("Chat CREATED.");

			//Update chat view
			rChatFL = (RecentChatsFragmentLollipop) getSupportFragmentManager().findFragmentByTag(FragmentTag.RECENT_CHAT.getTag());
			if(rChatFL!=null){

				if(selectMenuItem!=null){
					selectMenuItem.setVisible(true);
				}
			}

			logDebug("Open new chat: " + chatHandle);
			Intent intent = new Intent(this, ChatActivityLollipop.class);
			intent.setAction(ACTION_CHAT_SHOW_MESSAGES);
			intent.putExtra(CHAT_ID, chatHandle);
			this.startActivity(intent);
		}
		else{
			logError("ERROR WHEN CREATING CHAT " + errorCode);
			showSnackbar(SNACKBAR_TYPE, getString(R.string.create_chat_error), -1);
		}
	}

	@Override
	public void onRequestStart(MegaApiJava api, MegaRequest request) {
		logDebug("onRequestStart: " + request.getRequestString());
	}

	@Override
	public void onRequestUpdate(MegaApiJava api, MegaRequest request) {
		logDebug("onRequestUpdate: " + request.getRequestString());
	}

	@SuppressLint("NewApi") @Override
	public void onRequestFinish(MegaApiJava api, MegaRequest request, MegaError e) {
		logDebug("onRequestFinish: " + request.getRequestString()+"_"+e.getErrorCode());
		if (request.getType() == MegaRequest.TYPE_LOGOUT){
			logDebug("onRequestFinish: " + MegaRequest.TYPE_LOGOUT);

			if (e.getErrorCode() == MegaError.API_OK) {
				logDebug("onRequestFinish:OK:" + MegaRequest.TYPE_LOGOUT);
				logDebug("END logout sdk request - wait chat logout");
			} else if (e.getErrorCode() != MegaError.API_ESID) {
				showSnackbar(SNACKBAR_TYPE, getString(R.string.general_text_error), -1);
			}
		} else if(request.getType() == MegaRequest.TYPE_GET_ACHIEVEMENTS) {
            if (e.getErrorCode() == MegaError.API_OK) {
				myAccountInfo.setBonusStorageSMS(getSizeString(request.getMegaAchievementsDetails()
						.getClassStorage(MegaAchievementsDetails.MEGA_ACHIEVEMENT_ADD_PHONE)));
            }
            showAddPhoneNumberInMenu();
            checkBeforeShowSMSVerificationDialog();
        }
		else if(request.getType() == MegaRequest.TYPE_SET_ATTR_USER) {
			if (request.getParamType() == MegaApiJava.USER_ATTR_PWD_REMINDER) {
				logDebug("MK exported - USER_ATTR_PWD_REMINDER finished");
				if (e.getErrorCode() == MegaError.API_OK || e.getErrorCode() == MegaError.API_ENOENT) {
					logDebug("New value of attribute USER_ATTR_PWD_REMINDER: " + request.getText());
				}
			} else if (request.getParamType() == MegaApiJava.USER_ATTR_CONTACT_LINK_VERIFICATION) {
				logDebug("change QR autoaccept - USER_ATTR_CONTACT_LINK_VERIFICATION finished");
				if (e.getErrorCode() == MegaError.API_OK) {
					logDebug("OK setContactLinkOption: " + request.getText());
					if (getSettingsFragment() != null) {
						sttFLol.setSetAutoaccept(false);
						if (sttFLol.getAutoacceptSetting()) {
							sttFLol.setAutoacceptSetting(false);
						} else {
							sttFLol.setAutoacceptSetting(true);
						}
						sttFLol.setValueOfAutoaccept(sttFLol.getAutoacceptSetting());
						logDebug("Autoacept: " + sttFLol.getAutoacceptSetting());
					}
				} else {
					logError("Error setContactLinkOption");
				}
			}
		}
		else if (request.getType() == MegaRequest.TYPE_GET_ATTR_USER){
			if(request.getParamType()==MegaApiJava.USER_ATTR_AVATAR){
				logDebug("Request avatar");
				if (e.getErrorCode() == MegaError.API_OK) {
					setProfileAvatar();
				} else if (e.getErrorCode() == MegaError.API_ENOENT) {
					setDefaultAvatar();
				} else if (e.getErrorCode() == MegaError.API_EARGS) {
					logError("Error changing avatar: ");
				}

				LiveEventBus.get(EVENT_AVATAR_CHANGE, Boolean.class).post(false);
			} else if (request.getParamType() == MegaApiJava.USER_ATTR_FIRSTNAME) {
				updateMyData(true, request.getText(), e);
			} else if (request.getParamType() == MegaApiJava.USER_ATTR_LASTNAME) {
				updateMyData(false, request.getText(), e);
			} else if (request.getParamType() == MegaApiJava.USER_ATTR_GEOLOCATION) {

				if(e.getErrorCode() == MegaError.API_OK){
					logDebug("Attribute USER_ATTR_GEOLOCATION enabled");
					MegaApplication.setEnabledGeoLocation(true);
				}
				else{
					logDebug("Attribute USER_ATTR_GEOLOCATION disabled");
					MegaApplication.setEnabledGeoLocation(false);
				}
			}
            else if (request.getParamType() == MegaApiJava.USER_ATTR_CONTACT_LINK_VERIFICATION) {
				logDebug("Type: GET_ATTR_USER ParamType: USER_ATTR_CONTACT_LINK_VERIFICATION --> getContactLinkOption");
				if (e.getErrorCode() == MegaError.API_OK) {
					if (getSettingsFragment() != null) {
						sttFLol.setAutoacceptSetting(request.getFlag());
						logDebug("OK getContactLinkOption: " + request.getFlag());
//						If user request to set QR autoaccept
						if (sttFLol.getSetAutoaccept()) {
							if (sttFLol.getAutoacceptSetting()) {
								logDebug("setAutoaccept false");
//								If autoaccept is enabled -> request to disable
								megaApi.setContactLinksOption(true, this);
							} else {
								logDebug("setAutoaccept true");
//								If autoaccept is disabled -> request to enable
								megaApi.setContactLinksOption(false, this);
							}
						} else {
							sttFLol.setValueOfAutoaccept(sttFLol.getAutoacceptSetting());
						}
						logDebug("Autoacept: " + sttFLol.getAutoacceptSetting());
					}
				} else if (e.getErrorCode() == MegaError.API_ENOENT) {
					logError("Error MegaError.API_ENOENT getContactLinkOption: " + request.getFlag());
					if (getSettingsFragment() != null) {
						sttFLol.setAutoacceptSetting(request.getFlag());
					}
					megaApi.setContactLinksOption(false, this);
				} else {
					logError("Error getContactLinkOption: " + e.getErrorString());
				}
			}
            else if(request.getParamType() == MegaApiJava.USER_ATTR_DISABLE_VERSIONS){
				MegaApplication.setDisableFileVersions(request.getFlag());
			}
        } else if (request.getType() == MegaRequest.TYPE_GET_CANCEL_LINK) {
            logDebug("TYPE_GET_CANCEL_LINK");
            hideKeyboard(managerActivity, 0);

            if (e.getErrorCode() == MegaError.API_OK) {
                logDebug("Cancelation link received!");
                showAlert(this, getString(R.string.email_verification_text), getString(R.string.email_verification_title));
            } else {
                logError("Error when asking for the cancelation link: " + e.getErrorString() + "___" + e.getErrorCode());
                showAlert(this, getString(R.string.general_text_error), getString(R.string.general_error_word));
            }
        }
		else if (request.getType() == MegaRequest.TYPE_REMOVE_CONTACT){

			if (e.getErrorCode() == MegaError.API_OK) {
				showSnackbar(SNACKBAR_TYPE, getString(R.string.context_contact_removed), -1);
			} else if (e.getErrorCode() == MegaError.API_EMASTERONLY) {
				showSnackbar(SNACKBAR_TYPE, getString(R.string.error_remove_business_contact, request.getEmail()), -1);
			} else{
				logError("Error deleting contact");
				showSnackbar(SNACKBAR_TYPE, getString(R.string.context_contact_not_removed), -1);
			}
		}
		else if (request.getType() == MegaRequest.TYPE_INVITE_CONTACT){
			logDebug("MegaRequest.TYPE_INVITE_CONTACT finished: " + request.getNumber());

			try {
				statusDialog.dismiss();
			}
			catch (Exception ex) {}


			if(request.getNumber()==MegaContactRequest.INVITE_ACTION_REMIND){
				showSnackbar(SNACKBAR_TYPE, getString(R.string.context_contact_invitation_resent), -1);
			}
			else{
				if (e.getErrorCode() == MegaError.API_OK){
					logDebug("OK INVITE CONTACT: " + request.getEmail());
					if(request.getNumber()==MegaContactRequest.INVITE_ACTION_ADD)
					{
						showSnackbar(SNACKBAR_TYPE, getString(R.string.context_contact_request_sent, request.getEmail()), -1);
					}
					else if(request.getNumber()==MegaContactRequest.INVITE_ACTION_DELETE)
					{
						showSnackbar(SNACKBAR_TYPE, getString(R.string.context_contact_invitation_deleted), -1);
					}
				}
				else{
					logError("ERROR invite contact: " + e.getErrorCode() + "___" + e.getErrorString());
					if(e.getErrorCode()==MegaError.API_EEXIST)
					{
						boolean found = false;
						ArrayList<MegaContactRequest> outgoingContactRequests = megaApi.getOutgoingContactRequests();
						if (outgoingContactRequests != null){
							for (int i=0; i< outgoingContactRequests.size(); i++) {
								if (outgoingContactRequests.get(i).getTargetEmail().equals(request.getEmail())) {
									found = true;
									break;
								}
							}
						}
						if (found) {
							showSnackbar(SNACKBAR_TYPE, getString(R.string.invite_not_sent_already_sent, request.getEmail()), -1);
						}
						else {
							showSnackbar(SNACKBAR_TYPE, getString(R.string.context_contact_already_exists, request.getEmail()), -1);
						}
					}
					else if(request.getNumber()==MegaContactRequest.INVITE_ACTION_ADD && e.getErrorCode()==MegaError.API_EARGS)
					{
						showSnackbar(SNACKBAR_TYPE, getString(R.string.error_own_email_as_contact), -1);
					}
					else{
						showSnackbar(SNACKBAR_TYPE, getString(R.string.general_error), -1);
					}
				}
			}
		}
		else if (request.getType() == MegaRequest.TYPE_MOVE){
			try {
				statusDialog.dismiss();
			}
			catch (Exception ex) {}

			if (e.getErrorCode() == MegaError.API_OK){
//				Toast.makeText(this, getString(R.string.context_correctly_moved), Toast.LENGTH_LONG).show();

					if (moveToRubbish){
						//Update both tabs
        				//Rubbish bin
						logDebug("Move to Rubbish");
						refreshAfterMovingToRubbish();
						showSnackbar(SNACKBAR_TYPE, getString(R.string.context_correctly_moved_to_rubbish), -1);
						if (drawerItem == DrawerItem.INBOX) {
							setInboxNavigationDrawer();
						}
						moveToRubbish = false;
						resetAccountDetailsTimeStamp();
					}
					else if(restoreFromRubbish){
						logDebug("Restore from rubbish");
						MegaNode destination = megaApi.getNodeByHandle(request.getParentHandle());
						showSnackbar(SNACKBAR_TYPE, getString(R.string.context_correctly_node_restored, destination.getName()), -1);
						restoreFromRubbish = false;
						resetAccountDetailsTimeStamp();
					}
					else{
						logDebug("Not moved to rubbish");
						refreshAfterMoving();
						showSnackbar(SNACKBAR_TYPE, getString(R.string.context_correctly_moved), -1);
					}
			}
			else {
				if (e.getErrorCode() == MegaError.API_EOVERQUOTA
						&& api.isForeignNode(request.getParentHandle())) {
					showForeignStorageOverQuotaWarningDialog(this);

					if (restoreFromRubbish) restoreFromRubbish = false;
					else moveToRubbish = false;

					return;
				}

				if(restoreFromRubbish){
					showSnackbar(SNACKBAR_TYPE, getString(R.string.context_no_restored), -1);
					restoreFromRubbish = false;
				}
				else{
					showSnackbar(SNACKBAR_TYPE, getString(R.string.context_no_moved), -1);
					moveToRubbish = false;
				}
			}

			logDebug("SINGLE move nodes request finished");
		}
		else if (request.getType() == MegaRequest.TYPE_PAUSE_TRANSFERS){
			logDebug("MegaRequest.TYPE_PAUSE_TRANSFERS");
			//force update the pause notification to prevent missed onTransferUpdate
			sendBroadcast(new Intent(BROADCAST_ACTION_INTENT_UPDATE_PAUSE_NOTIFICATION));

			if (e.getErrorCode() == MegaError.API_OK) {
			    transfersWidget.updateState();

			    if (drawerItem == DrawerItem.TRANSFERS && isTransfersInProgressAdded()) {
					boolean paused = megaApi.areTransfersPaused(MegaTransfer.TYPE_DOWNLOAD) || megaApi.areTransfersPaused(MegaTransfer.TYPE_UPLOAD);
					refreshFragment(FragmentTag.TRANSFERS.getTag());
					mTabsAdapterTransfers.notifyDataSetChanged();

					pauseTransfersMenuIcon.setVisible(!paused);
					playTransfersMenuIcon.setVisible(paused);
				}

                // Update CU backup state.
                int newBackupState = megaApi.areTransfersPaused(MegaTransfer.TYPE_UPLOAD)
                        ? CuSyncManager.State.CU_SYNC_STATE_PAUSE_UP
                        : CuSyncManager.State.CU_SYNC_STATE_ACTIVE;

                CuSyncManager.INSTANCE.updatePrimaryBackupState(newBackupState);
                CuSyncManager.INSTANCE.updateSecondaryBackupState(newBackupState);
            }
		}
		else if (request.getType() == MegaRequest.TYPE_PAUSE_TRANSFER) {
			logDebug("One MegaRequest.TYPE_PAUSE_TRANSFER");

			if (e.getErrorCode() == MegaError.API_OK){
				TransfersManagement transfersManagement = MegaApplication.getTransfersManagement();
				int transferTag = request.getTransferTag();

				if (request.getFlag()) {
					transfersManagement.addPausedTransfers(transferTag);
				} else {
					transfersManagement.removePausedTransfers(transferTag);
				}

				if (isTransfersInProgressAdded()){
					tFLol.changeStatusButton(request.getTransferTag());
				}
			}
			else{
				showSnackbar(SNACKBAR_TYPE, getString(R.string.error_general_nodes), -1);
			}
		} else if (request.getType() == MegaRequest.TYPE_CANCEL_TRANSFER) {
			if (e.getErrorCode() == MegaError.API_OK){
				MegaApplication.getTransfersManagement().removePausedTransfers(request.getTransferTag());
				transfersWidget.update();
				supportInvalidateOptionsMenu();
			} else {
				showSnackbar(SNACKBAR_TYPE, getString(R.string.error_general_nodes), MEGACHAT_INVALID_HANDLE);
			}
		} else if(request.getType() == MegaRequest.TYPE_CANCEL_TRANSFERS){
			logDebug("MegaRequest.TYPE_CANCEL_TRANSFERS");
			//After cancelling all the transfers
			if (e.getErrorCode() == MegaError.API_OK){
				transfersWidget.hide();

				if (drawerItem == DrawerItem.TRANSFERS && isTransfersInProgressAdded()) {
					pauseTransfersMenuIcon.setVisible(false);
					playTransfersMenuIcon.setVisible(false);
					cancelAllTransfersMenuItem.setVisible(false);
				}

				MegaApplication.getTransfersManagement().resetPausedTransfers();
			}
			else{
				showSnackbar(SNACKBAR_TYPE, getString(R.string.error_general_nodes), -1);
			}

		}
		else if (request.getType() == MegaRequest.TYPE_REMOVE){
			logDebug("requestFinish " + MegaRequest.TYPE_REMOVE);
			if (e.getErrorCode() == MegaError.API_OK){
				if (statusDialog != null){
					if (statusDialog.isShowing()){
						try {
							statusDialog.dismiss();
						}
						catch (Exception ex) {}
					}
				}
				refreshAfterRemoving();
				showSnackbar(SNACKBAR_TYPE, getString(R.string.context_correctly_removed), -1);
				resetAccountDetailsTimeStamp();
			} else if (e.getErrorCode() == MegaError.API_EMASTERONLY) {
				showSnackbar(SNACKBAR_TYPE, e.getErrorString(), -1);
			} else{
			    showSnackbar(SNACKBAR_TYPE, getString(R.string.context_no_removed), -1);
			}
			logDebug("Remove request finished");
		} else if (request.getType() == MegaRequest.TYPE_COPY){
			logDebug("TYPE_COPY");

			try {
				statusDialog.dismiss();
			}
			catch (Exception ex) {}

			if (e.getErrorCode() == MegaError.API_OK){
				logDebug("Show snackbar!!!!!!!!!!!!!!!!!!!");
				showSnackbar(SNACKBAR_TYPE, getString(R.string.context_correctly_copied), -1);

				if (drawerItem == DrawerItem.CLOUD_DRIVE){
					if (isCloudAdded()){
						ArrayList<MegaNode> nodes = megaApi.getChildren(megaApi.getNodeByHandle(parentHandleBrowser),
								sortOrderManagement.getOrderCloud());
						fbFLol.setNodes(nodes);
						fbFLol.getRecyclerView().invalidate();
					}
				}
				else if (drawerItem == DrawerItem.RUBBISH_BIN){
					refreshRubbishBin();
				}
				else if (drawerItem == DrawerItem.INBOX){
					refreshInboxList();
				}

				resetAccountDetailsTimeStamp();
			}
			else{
				if(e.getErrorCode()==MegaError.API_EOVERQUOTA){
					logWarning("OVERQUOTA ERROR: " + e.getErrorCode());
					if (api.isForeignNode(request.getParentHandle())) {
						showForeignStorageOverQuotaWarningDialog(this);
					} else {
						showOverquotaAlert(false);
					}
				}
				else if(e.getErrorCode()==MegaError.API_EGOINGOVERQUOTA){
					logDebug("OVERQUOTA ERROR: " + e.getErrorCode());
					showOverquotaAlert(true);
				}
				else
				{
					showSnackbar(SNACKBAR_TYPE, getString(R.string.context_no_copied), -1);
				}
			}
		}
		else if (request.getType() == MegaRequest.TYPE_CREATE_FOLDER){
			try {
				statusDialog.dismiss();
			}
			catch (Exception ex) {}
            if (e.getErrorCode() == MegaError.API_OK){
                showSnackbar(SNACKBAR_TYPE, getString(R.string.context_folder_created), -1);
				if (drawerItem == DrawerItem.CLOUD_DRIVE){
					if (isCloudAdded()){
						ArrayList<MegaNode> nodes = megaApi.getChildren(megaApi.getNodeByHandle(parentHandleBrowser),
								sortOrderManagement.getOrderCloud());
						fbFLol.setNodes(nodes);
						fbFLol.getRecyclerView().invalidate();
					}
				} else if (drawerItem == DrawerItem.SHARED_ITEMS){
					onNodesSharedUpdate();
				} else if (drawerItem == DrawerItem.SEARCH) {
					refreshFragment(FragmentTag.SEARCH.getTag());
				}
			}
			else{
				logError("TYPE_CREATE_FOLDER ERROR: " + e.getErrorCode() + " " + e.getErrorString());
				showSnackbar(SNACKBAR_TYPE, getString(R.string.context_folder_no_created), -1);
			}
		} else if (request.getType() == MegaRequest.TYPE_SUBMIT_PURCHASE_RECEIPT){
			if (e.getErrorCode() == MegaError.API_OK){
				logDebug("PURCHASE CORRECT!");
				drawerItem = DrawerItem.CLOUD_DRIVE;
				selectDrawerItemLollipop(drawerItem);
			}
			else{
				logError("PURCHASE WRONG: " + e.getErrorString() + " (" + e.getErrorCode() + ")");
			}
		}
		else if (request.getType() == MegaRequest.TYPE_REGISTER_PUSH_NOTIFICATION){
			if (e.getErrorCode() == MegaError.API_OK){
				logDebug("FCM OK TOKEN MegaRequest.TYPE_REGISTER_PUSH_NOTIFICATION");
			}
			else{
				logError("FCM ERROR TOKEN TYPE_REGISTER_PUSH_NOTIFICATION: " + e.getErrorCode() + "__" + e.getErrorString());
			}
		}
		else if (request.getType() == MegaRequest.TYPE_MULTI_FACTOR_AUTH_CHECK) {
			// Re-enable 2fa switch first.
			if (getSettingsFragment() != null) {
				sttFLol.reEnable2faSwitch();
			}

			if (e.getErrorCode() == MegaError.API_OK) {
				is2FAEnabled = request.getFlag();

				if (getSettingsFragment() != null) {
					sttFLol.update2FAPreference(is2FAEnabled);
				}
			}
		}
		else if(request.getType() == MegaRequest.TYPE_FOLDER_INFO) {
			if (e.getErrorCode() == MegaError.API_OK) {
				MegaFolderInfo info = request.getMegaFolderInfo();
				int numVersions = info.getNumVersions();
				logDebug("Num versions: " + numVersions);
				long previousVersions = info.getVersionsSize();
				logDebug("Previous versions: " + previousVersions);

				myAccountInfo.setNumVersions(numVersions);
				myAccountInfo.setPreviousVersionsSize(previousVersions);

			} else {
				logError("ERROR requesting version info of the account");
			}
		}
	}

	/**
	 * Updates own firstName/lastName and fullName data in UI and DB.
	 *
	 * @param firstName True if the update makes reference to the firstName, false it to the lastName.
	 * @param newName   New firstName/lastName text.
	 * @param e         MegaError of the request.
	 */
	private void updateMyData(boolean firstName, String newName, MegaError e) {
		myAccountInfo.updateMyData(firstName, newName, e);
		updateUserNameNavigationView(myAccountInfo.getFullName());
		LiveEventBus.get(EVENT_USER_NAME_UPDATED, Boolean.class).post(true);
	}

	public void updateAccountStorageInfo(){
		logDebug("updateAccountStorageInfo");
		megaApi.getFolderInfo(megaApi.getRootNode(), this);
	}

	@Override
	public void onRequestTemporaryError(MegaApiJava api, MegaRequest request,
			MegaError e) {
		logWarning("onRequestTemporaryError: " + request.getRequestString() + "__" + e.getErrorCode() + "__" + e.getErrorString());
	}

	@Override
	public void onUsersUpdate(MegaApiJava api, ArrayList<MegaUser> users) {
		logDebug("onUsersUpdateLollipop");

		if (users != null){
			logDebug("users.size(): "+users.size());
			for(int i=0; i<users.size();i++){
				MegaUser user=users.get(i);

				if(user!=null){
					// 0 if the change is external.
					// >0 if the change is the result of an explicit request
					// -1 if the change is the result of an implicit request made by the SDK internally

					if(user.isOwnChange()>0){
						logDebug("isOwnChange!!!: " + user.getEmail());
						if (user.hasChanged(MegaUser.CHANGE_TYPE_RICH_PREVIEWS)){
							logDebug("Change on CHANGE_TYPE_RICH_PREVIEWS");
							megaApi.shouldShowRichLinkWarning(this);
							megaApi.isRichPreviewsEnabled(this);
						}
					}
					else{
						logDebug("NOT OWN change");

						logDebug("Changes: " + user.getChanges());

						if(megaApi.getMyUser()!=null) {
							if (user.getHandle() == megaApi.getMyUser().getHandle()) {
								logDebug("Change on my account from another client");


								if (user.hasChanged(MegaUser.CHANGE_TYPE_CONTACT_LINK_VERIFICATION)) {
									logDebug("Change on CHANGE_TYPE_CONTACT_LINK_VERIFICATION");
									megaApi.getContactLinksOption(this);
								}
							}
						}

						if (user.hasChanged(MegaUser.CHANGE_TYPE_FIRSTNAME)) {
							if (user.getEmail().equals(megaApi.getMyUser().getEmail())) {
								logDebug("I change my first name");
								megaApi.getUserAttribute(user, MegaApiJava.USER_ATTR_FIRSTNAME, this);
							} else {
								logDebug("The user: " + user.getHandle() + "changed his first name");
								megaApi.getUserAttribute(user, MegaApiJava.USER_ATTR_FIRSTNAME, new GetAttrUserListener(this));
							}
						}

						if (user.hasChanged(MegaUser.CHANGE_TYPE_LASTNAME)) {
							if (user.getEmail().equals(megaApi.getMyUser().getEmail())) {
								logDebug("I change my last name");
								megaApi.getUserAttribute(user, MegaApiJava.USER_ATTR_LASTNAME, this);
							} else {
								logDebug("The user: " + user.getHandle() + "changed his last name");
								megaApi.getUserAttribute(user, MegaApiJava.USER_ATTR_LASTNAME, new GetAttrUserListener(this));
							}
						}

						if (user.hasChanged(MegaUser.CHANGE_TYPE_ALIAS)) {
							logDebug("I changed the user: " + user.getHandle() + " nickname");
							megaApi.getUserAttribute(user, MegaApiJava.USER_ATTR_ALIAS, new GetAttrUserListener(this));
						}

						if (user.hasChanged(MegaUser.CHANGE_TYPE_AVATAR)){
							logDebug("The user: " + user.getHandle() + "changed his AVATAR");

							File avatar = buildAvatarFile(this, user.getEmail() + ".jpg");
							Bitmap bitmap = null;
							if (isFileAvailable(avatar)){
								avatar.delete();
							}

							if(user.getEmail().equals(megaApi.getMyUser().getEmail())){
								logDebug("I change my avatar");
                                String destinationPath = buildAvatarFile(this,megaApi.getMyEmail() + ".jpg").getAbsolutePath();
								megaApi.getUserAvatar(megaApi.getMyUser(),destinationPath,this);
							}
						}

						if (user.hasChanged(MegaUser.CHANGE_TYPE_EMAIL)){
							logDebug("CHANGE_TYPE_EMAIL");
							if(user.getEmail().equals(megaApi.getMyUser().getEmail())){
								logDebug("I change my mail");
								updateMyEmail(user.getEmail());
							}
							else{
								logDebug("The contact: " + user.getHandle() + " changes the mail.");
								if(dbH.findContactByHandle(String.valueOf(user.getHandle()))==null){
									logWarning("The contact NOT exists -> DB inconsistency! -> Clear!");
									if (dbH.getContactsSize() != megaApi.getContacts().size()){
										dbH.clearContacts();
										FillDBContactsTask fillDBContactsTask = new FillDBContactsTask(this);
										fillDBContactsTask.execute();
									}
								}
								else{
									logDebug("The contact already exists -> update");
									dbH.setContactMail(user.getHandle(),user.getEmail());
								}
							}
						}
					}
				}
				else{
					logWarning("user == null --> Continue...");
					continue;
				}
			}
		}
	}

	public void openLocation(long nodeHandle){
		logDebug("Node handle: " + nodeHandle);

		MegaNode node = megaApi.getNodeByHandle(nodeHandle);
		if(node == null){
			return;
		}
		comesFromNotifications = true;
		comesFromNotificationHandle = nodeHandle;
		MegaNode parent = nC.getParent(node);
		if (parent.getHandle() == megaApi.getRootNode().getHandle()){
			//Cloud Drive
			drawerItem = DrawerItem.CLOUD_DRIVE;
			openFolderRefresh = true;
			comesFromNotificationHandleSaved = parentHandleBrowser;
			setParentHandleBrowser(nodeHandle);
			selectDrawerItemLollipop(drawerItem);
		}
		else if (parent.getHandle() == megaApi.getRubbishNode().getHandle()){
			//Rubbish
			drawerItem = DrawerItem.RUBBISH_BIN;
			openFolderRefresh = true;
			comesFromNotificationHandleSaved = parentHandleRubbish;
			setParentHandleRubbish(nodeHandle);
			selectDrawerItemLollipop(drawerItem);
		}
		else if (parent.getHandle() == megaApi.getInboxNode().getHandle()){
			//Inbox
			drawerItem = DrawerItem.INBOX;
			openFolderRefresh = true;
			comesFromNotificationHandleSaved = parentHandleInbox;
			setParentHandleInbox(nodeHandle);
			selectDrawerItemLollipop(drawerItem);
		}
		else{
			//Incoming Shares
			drawerItem = DrawerItem.SHARED_ITEMS;
			indexShares = 0;
			comesFromNotificationDeepBrowserTreeIncoming = deepBrowserTreeIncoming;
			comesFromNotificationHandleSaved = parentHandleIncoming;
			if (parent != null){
				comesFromNotificationsLevel = deepBrowserTreeIncoming = calculateDeepBrowserTreeIncoming(node, this);
			}
			openFolderRefresh = true;
			setParentHandleIncoming(nodeHandle);
			selectDrawerItemLollipop(drawerItem);
		}
	}

	@Override
	public void onUserAlertsUpdate(MegaApiJava api, ArrayList<MegaUserAlert> userAlerts) {
		logDebug("onUserAlertsUpdate");

		setNotificationsTitleSection();
		notificFragment = (NotificationsFragmentLollipop) getSupportFragmentManager().findFragmentByTag(FragmentTag.NOTIFICATIONS.getTag());
		if (notificFragment!=null && userAlerts != null) {
            notificFragment.updateNotifications(userAlerts);
		}

		updateNavigationToolbarIcon();
	}

	@Override
	public void onEvent(MegaApiJava api, MegaEvent event) {

	}

	public void updateMyEmail(String email) {
		LiveEventBus.get(EVENT_USER_EMAIL_UPDATED, Boolean.class).post(true);

		logDebug("New email: " + email);
		nVEmail.setText(email);
		String oldEmail = dbH.getMyEmail();
		if(oldEmail!=null){
			logDebug("Old email: " + oldEmail);
            try {
                File avatarFile = buildAvatarFile(this,oldEmail + ".jpg");
                if (isFileAvailable(avatarFile)) {
                    File newFile = buildAvatarFile(this, email + ".jpg");
                    if(newFile != null) {
                        boolean result = avatarFile.renameTo(newFile);
                        if (result) {
							logDebug("The avatar file was correctly renamed");
                        }
                    }
                }
            }
			catch(Exception e){
				logError("EXCEPTION renaming the avatar on changing email", e);
			}
		}
		else{
			logError("ERROR: Old email is NULL");
		}

		dbH.saveMyEmail(email);
	}

	public void onNodesCloudDriveUpdate() {
		logDebug("onNodesCloudDriveUpdate");

		rubbishBinFLol = (RubbishBinFragmentLollipop) getSupportFragmentManager().findFragmentByTag(FragmentTag.RUBBISH_BIN.getTag());
		if (rubbishBinFLol != null) {
			rubbishBinFLol.hideMultipleSelect();

			if (isClearRubbishBin) {
				isClearRubbishBin = false;
				parentHandleRubbish = megaApi.getRubbishNode().getHandle();
				ArrayList<MegaNode> nodes = megaApi.getChildren(megaApi.getRubbishNode(),
						sortOrderManagement.getOrderCloud());
				rubbishBinFLol.setNodes(nodes);
				rubbishBinFLol.getRecyclerView().invalidate();
			} else {
				refreshRubbishBin();
			}
		}
		if (pagerOfflineFragment != null) {
			pagerOfflineFragment.refreshNodes();
		}

		refreshCloudDrive();
	}

	public void onNodesInboxUpdate() {
		iFLol = (InboxFragmentLollipop) getSupportFragmentManager().findFragmentByTag(FragmentTag.INBOX.getTag());
		if (iFLol != null){
		    iFLol.hideMultipleSelect();
			iFLol.refresh();
		}
	}

	public void onNodesSearchUpdate() {
		if (getSearchFragment() != null){
			//stop from query for empty string.
			textSubmitted = true;
			sFLol.refresh();
		}
	}

	public void refreshIncomingShares () {
		if (!isIncomingAdded()) return;

		inSFLol.hideMultipleSelect();
		inSFLol.refresh();
	}

	private void refreshOutgoingShares () {
		if (!isOutgoingAdded()) return;

		outSFLol.hideMultipleSelect();
		outSFLol.refresh();
    }

    private void refreshLinks () {
        if (!isLinksAdded()) return;

        lF.refresh();
    }

	public void refreshInboxList () {
		iFLol = (InboxFragmentLollipop) getSupportFragmentManager().findFragmentByTag(FragmentTag.INBOX.getTag());
		if (iFLol != null){
			iFLol.getRecyclerView().invalidate();
		}
	}

	public void onNodesSharedUpdate() {
		logDebug("onNodesSharedUpdate");

		refreshOutgoingShares();
		refreshIncomingShares();
		refreshLinks();

		refreshSharesPageAdapter();
	}

	@Override
	public void onNodesUpdate(MegaApiJava api, ArrayList<MegaNode> updatedNodes) {
		logDebug("onNodesUpdateLollipop");
		try {
			statusDialog.dismiss();
		}
		catch (Exception ex) {}

		boolean updateContacts = false;

		if(updatedNodes!=null){
			//Verify is it is a new item to the inbox
			for(int i=0;i<updatedNodes.size(); i++){
				MegaNode updatedNode = updatedNodes.get(i);

				if(!updateContacts){
					if(updatedNode.isInShare()){
						updateContacts = true;
					}
				}

				if(updatedNode.getParentHandle()==inboxNode.getHandle()){
					logDebug("New element to Inbox!!");
					setInboxNavigationDrawer();
				}
			}
		}

		onNodesCloudDriveUpdate();

		onNodesSearchUpdate();

		onNodesSharedUpdate();

		onNodesInboxUpdate();

		checkCameraUploadFolder(false,updatedNodes);

		refreshCUNodes();

		LiveEventBus.get(EVENT_NODES_CHANGE).post(true);

		// Invalidate the menu will collapse/expand the search view and set the query text to ""
		// (call onQueryTextChanged) (BTW, SearchFragment uses textSubmitted to avoid the query
		// text changed to "" for once)
		if (drawerItem == DrawerItem.HOMEPAGE) return;

		setToolbarTitle();
		supportInvalidateOptionsMenu();
	}

	@Override
	public void onReloadNeeded(MegaApiJava api) {
		logDebug("onReloadNeeded");
	}

	@Override
	public void onAccountUpdate(MegaApiJava api) {
		logDebug("onAccountUpdate");
	}

	@Override
	public void onContactRequestsUpdate(MegaApiJava api,ArrayList<MegaContactRequest> requests) {
		logDebug("onContactRequestsUpdate");

		if(requests!=null){
			for(int i=0; i<requests.size();i++){
				MegaContactRequest req = requests.get(i);
				if(req.isOutgoing()){
					logDebug("SENT REQUEST");
					logDebug("STATUS: " + req.getStatus() + ", Contact Handle: " + req.getHandle());
					if(req.getStatus()==MegaContactRequest.STATUS_ACCEPTED){
						cC.addContactDB(req.getTargetEmail());
					}
				}
				else{
					logDebug("RECEIVED REQUEST");
					setContactTitleSection();
					logDebug("STATUS: " + req.getStatus() + " Contact Handle: " + req.getHandle());
					if(req.getStatus()==MegaContactRequest.STATUS_ACCEPTED){
						cC.addContactDB(req.getSourceEmail());
					}
				}
			}
		}

		updateNavigationToolbarIcon();
	}

	/**
	 * Pauses a transfer.
	 *
	 * @param mT	the transfer to pause
	 */
    public void pauseIndividualTransfer(MegaTransfer mT) {
        if (mT == null) {
            logWarning("Transfer object is null.");
            return;
        }

        logDebug("Resume transfer - Node handle: " + mT.getNodeHandle());
        megaApi.pauseTransfer(mT, mT.getState() != MegaTransfer.STATE_PAUSED, managerActivity);
    }

	/**
	 * Shows a warning to ensure if it is sure of remove all completed transfers.
	 */
	public void showConfirmationClearCompletedTransfers() {
		MaterialAlertDialogBuilder builder = new MaterialAlertDialogBuilder(this);
		builder.setMessage(R.string.confirmation_to_clear_completed_transfers)
				.setPositiveButton(R.string.general_clear, (dialog, which) -> {
					dbH.emptyCompletedTransfers();

					if (isTransfersCompletedAdded()) {
						completedTFLol.clearCompletedTransfers();
					}
					supportInvalidateOptionsMenu();
				})
				.setNegativeButton(R.string.general_dismiss, null);

		confirmationTransfersDialog = builder.create();
		setConfirmationTransfersDialogNotCancellableAndShow();
	}

	/**
	 * Shows a warning to ensure if it is sure of cancel selected transfers.
	 */
	public void showConfirmationCancelSelectedTransfers(List<MegaTransfer> selectedTransfers) {
		if (selectedTransfers == null || selectedTransfers.isEmpty()) {
			return;
		}

		MaterialAlertDialogBuilder builder = new MaterialAlertDialogBuilder(this);
		builder.setMessage(getResources().getQuantityString(R.plurals.cancel_selected_transfers, selectedTransfers.size()))
				.setPositiveButton(R.string.button_continue, (dialog, which) -> {
					CancelTransferListener cancelTransferListener = new CancelTransferListener(managerActivity);
					cancelTransferListener.cancelTransfers(selectedTransfers);

					if(isTransfersInProgressAdded()) {
						tFLol.destroyActionMode();
					}
				})
				.setNegativeButton(R.string.general_dismiss, null);

		confirmationTransfersDialog = builder.create();
		setConfirmationTransfersDialogNotCancellableAndShow();
	}

	/**
	 * Shows a warning to ensure if it is sure of cancel all transfers.
	 */
	public void showConfirmationCancelAllTransfers() {
		MaterialAlertDialogBuilder builder = new MaterialAlertDialogBuilder(this);
		builder.setMessage(getResources().getString(R.string.cancel_all_transfer_confirmation))
				.setPositiveButton(R.string.cancel_all_action, (dialog, which) -> {
					megaApi.cancelTransfers(MegaTransfer.TYPE_DOWNLOAD, managerActivity);
					megaApi.cancelTransfers(MegaTransfer.TYPE_UPLOAD, managerActivity);
					cancelAllUploads(ManagerActivityLollipop.this);
					refreshFragment(FragmentTag.TRANSFERS.getTag());
					refreshFragment(FragmentTag.COMPLETED_TRANSFERS.getTag());
				})
				.setNegativeButton(R.string.general_dismiss, null);

		confirmationTransfersDialog = builder.create();
        setConfirmationTransfersDialogNotCancellableAndShow();
	}

    private void setConfirmationTransfersDialogNotCancellableAndShow() {
        if (confirmationTransfersDialog != null) {
            confirmationTransfersDialog.setCancelable(false);
            confirmationTransfersDialog.setCanceledOnTouchOutside(false);
            confirmationTransfersDialog.show();
        }
    }

	@Override
	public void onTransferStart(MegaApiJava api, MegaTransfer transfer) {
		logDebug("onTransferStart: " + transfer.getNotificationNumber()+ "-" + transfer.getNodeHandle() + " - " + transfer.getTag());

		if(transfer.isStreamingTransfer()){
			return;
		}

		if(transferCallback<transfer.getNotificationNumber()) {
			transferCallback = transfer.getNotificationNumber();
			long now = Calendar.getInstance().getTimeInMillis();
			lastTimeOnTransferUpdate = now;

			if(!transfer.isFolderTransfer()){
				transfersInProgress.add(transfer.getTag());

				if (isTransfersInProgressAdded()){
					tFLol.transferStart(transfer);
				}
			}
		}
	}

	@Override
	public void onTransferFinish(MegaApiJava api, MegaTransfer transfer, MegaError e) {
		logDebug("onTransferFinish: " + transfer.getNodeHandle() + " - " + transfer.getTag() + "- " +transfer.getNotificationNumber());
		if(transfer.isStreamingTransfer()){
			return;
		}

		if(transferCallback<transfer.getNotificationNumber()) {

			transferCallback = transfer.getNotificationNumber();
			long now = Calendar.getInstance().getTimeInMillis();
			lastTimeOnTransferUpdate = now;

			if(!transfer.isFolderTransfer()){
				ListIterator li = transfersInProgress.listIterator();
				int index = 0;
				while(li.hasNext()) {
					Integer next = (Integer) li.next();
					if(next == transfer.getTag()){
						index=li.previousIndex();
						break;
					}
				}

				if(!transfersInProgress.isEmpty()){
					transfersInProgress.remove(index);
					logDebug("The transfer with index " + index + " has been removed, left: " + transfersInProgress.size());
				}
				else{
					logDebug("The transferInProgress is EMPTY");
				}

				int pendingTransfers = 	megaApi.getNumPendingDownloads() + megaApi.getNumPendingUploads();

				if(pendingTransfers<=0){
					if (pauseTransfersMenuIcon != null) {
						pauseTransfersMenuIcon.setVisible(false);
						playTransfersMenuIcon.setVisible(false);
						cancelAllTransfersMenuItem.setVisible(false);
					}
				}

                onNodesCloudDriveUpdate();
				onNodesInboxUpdate();
				onNodesSearchUpdate();
				onNodesSharedUpdate();
				LiveEventBus.get(EVENT_NODES_CHANGE).post(false);

				if (isTransfersInProgressAdded()){
					tFLol.transferFinish(transfer.getTag());
				}
			}
		}
	}

	@Override
	public void onTransferUpdate(MegaApiJava api, MegaTransfer transfer) {

		if(transfer.isStreamingTransfer()){
			return;
		}

		long now = Calendar.getInstance().getTimeInMillis();
		if((now - lastTimeOnTransferUpdate)>ONTRANSFERUPDATE_REFRESH_MILLIS){
			logDebug("Update onTransferUpdate: " + transfer.getNodeHandle() + " - " + transfer.getTag()+ " - "+ transfer.getNotificationNumber());
			lastTimeOnTransferUpdate = now;

			if (!transfer.isFolderTransfer() && transferCallback < transfer.getNotificationNumber()) {
				transferCallback = transfer.getNotificationNumber();

				if (isTransfersInProgressAdded()) {
					tFLol.transferUpdate(transfer);
				}
			}
		}
	}

	@Override
	public void onTransferTemporaryError(MegaApiJava api, MegaTransfer transfer, MegaError e) {
		logWarning("onTransferTemporaryError: " + transfer.getNodeHandle() + " - " + transfer.getTag());

		if(e.getErrorCode() == MegaError.API_EOVERQUOTA){
			if (e.getValue() != 0) {
				logDebug("TRANSFER OVERQUOTA ERROR: " + e.getErrorCode());
                transfersWidget.update();
			}
			else {
				logWarning("STORAGE OVERQUOTA ERROR: " + e.getErrorCode());
                //work around - SDK does not return over quota error for folder upload,
                //so need to be notified from global listener
                if (transfer.getType() == MegaTransfer.TYPE_UPLOAD) {
                	if (transfer.isForeignOverquota()) {
                		return;
					}

					logDebug("Over quota");
                    Intent intent = new Intent(this,UploadService.class);
                    intent.setAction(ACTION_OVERQUOTA_STORAGE);
                    startService(intent);
                }
            }
        }
	}

	@Override
	public boolean onTransferData(MegaApiJava api, MegaTransfer transfer, byte[] buffer) {
		logDebug("onTransferData");
		return true;
	}

	public boolean isList() {
		return isList;
	}

	public void setList(boolean isList) {
		this.isList = isList;
	}

	public boolean isListCameraUploads() {
		return false;
	}

	public boolean getFirstLogin() {
		return firstLogin;
	}
	public void setFirstLogin(boolean flag){
		firstLogin = flag;
	}

	public boolean getAskPermissions() {
		return askPermissions;
	}

	public String getPathNavigationOffline() {
		return pathNavigationOffline;
	}

	public void setPathNavigationOffline(String pathNavigationOffline) {
		logDebug("setPathNavigationOffline: " + pathNavigationOffline);
		this.pathNavigationOffline = pathNavigationOffline;
	}

	public int getDeepBrowserTreeIncoming() {
		return deepBrowserTreeIncoming;
	}

	public void setDeepBrowserTreeIncoming(int deep) {
		deepBrowserTreeIncoming=deep;
	}

	public void increaseDeepBrowserTreeIncoming() {
		deepBrowserTreeIncoming++;
	}

	public void decreaseDeepBrowserTreeIncoming() {
		deepBrowserTreeIncoming--;
	}

	public int getDeepBrowserTreeOutgoing() {
		return deepBrowserTreeOutgoing;
	}

	public void setDeepBrowserTreeOutgoing(int deep) {
		this.deepBrowserTreeOutgoing = deep;
	}

	public void increaseDeepBrowserTreeOutgoing() {
		deepBrowserTreeOutgoing++;
	}

	public void decreaseDeepBrowserTreeOutgoing() {
		deepBrowserTreeOutgoing--;
	}

	public void setDeepBrowserTreeLinks(int deepBrowserTreeLinks) {
		this.deepBrowserTreeLinks = deepBrowserTreeLinks;
	}

	public int getDeepBrowserTreeLinks() {
		return deepBrowserTreeLinks;
	}

	public void increaseDeepBrowserTreeLinks() {
		deepBrowserTreeLinks++;
	}

	public void decreaseDeepBrowserTreeLinks() {
		deepBrowserTreeLinks--;
	}

	public DrawerItem getDrawerItem() {
		return drawerItem;
	}

	public void setDrawerItem(DrawerItem drawerItem) {
		this.drawerItem = drawerItem;
	}

	public int getTabItemShares(){
		if (viewPagerShares == null) return ERROR_TAB;

		return viewPagerShares.getCurrentItem();
	}

	private int getTabItemTransfers() {
		return viewPagerTransfers == null ? ERROR_TAB : viewPagerTransfers.getCurrentItem();
	}

	public void setTabItemShares(int index){
		viewPagerShares.setCurrentItem(index);
	}

	public void showChatPanel(MegaChatListItem chat){
		logDebug("showChatPanel");

		if (chat == null || isBottomSheetDialogShown(bottomSheetDialogFragment)) return;

		selectedChatItemId = chat.getChatId();
		bottomSheetDialogFragment = new ChatBottomSheetDialogFragment();
		bottomSheetDialogFragment.show(getSupportFragmentManager(), bottomSheetDialogFragment.getTag());
	}

	public void updateUserNameNavigationView(String fullName){
		logDebug("updateUserNameNavigationView");

		nVDisplayName.setText(fullName);
		setProfileAvatar();
	}

	public void hideFabButton(){
		initFabButtonShow = false;
		fabButton.hide();
	}

	/**
	 * Hides the fabButton icon when scrolling.
	 */
	public void hideFabButtonWhenScrolling() {
		fabButton.hide();
	}

	/**
	 * Shows the fabButton icon.
	 */
	public void showFabButtonAfterScrolling() {
		fabButton.show();
	}

	/**
	 * Updates the fabButton icon and shows it.
	 */
	private void updateFabAndShow() {
		fabButton.setImageDrawable(ContextCompat.getDrawable(this, R.drawable.ic_add_white));
		fabButton.show();
	}

	/**
	 * Shows or hides the fabButton depending on the current section.
	 */
	public void showFabButton() {
		initFabButtonShow = true;

		if (drawerItem == null) {
			return;
		}

		switch (drawerItem) {
			case CLOUD_DRIVE:
				updateFabAndShow();
				break;

			case SHARED_ITEMS:
				switch (getTabItemShares()) {
					case INCOMING_TAB:
						if (!isIncomingAdded()) break;

						MegaNode parentNodeInSF = megaApi.getNodeByHandle(parentHandleIncoming);
						if (deepBrowserTreeIncoming <= 0 || parentNodeInSF == null) {
							hideFabButton();
							break;
						}

						switch (megaApi.getAccess(parentNodeInSF)) {
							case MegaShare.ACCESS_OWNER:
							case MegaShare.ACCESS_READWRITE:
							case MegaShare.ACCESS_FULL:
								updateFabAndShow();
								break;

							case MegaShare.ACCESS_READ:
								hideFabButton();
								break;
						}
						break;

					case OUTGOING_TAB:
						if (!isOutgoingAdded()) break;

						if (deepBrowserTreeOutgoing <= 0) {
							hideFabButton();
						} else {
							updateFabAndShow();
						}
						break;

					case LINKS_TAB:
						if (!isLinksAdded()) break;

						if (deepBrowserTreeLinks <= 0) {
							hideFabButton();
						} else {
							updateFabAndShow();
						}
						break;

					default:
						hideFabButton();
				}
				break;

			case CHAT:
				if (megaChatApi == null) {
					hideFabButton();
					break;
				}

				updateFabAndShow();
				break;

			default:
				hideFabButton();
		}
	}

	public AndroidCompletedTransfer getSelectedTransfer() {
		return selectedTransfer;
	}

	public MegaNode getSelectedNode() {
		return selectedNode;
	}

	public void setSelectedNode(MegaNode selectedNode) {
		this.selectedNode = selectedNode;
	}

	public SettingsFragmentLollipop getSettingsFragment() {
		return sttFLol = (SettingsFragmentLollipop) getSupportFragmentManager().findFragmentByTag(FragmentTag.SETTINGS.getTag());
	}

	public void setSettingsFragment(SettingsFragmentLollipop sttFLol) {
		this.sttFLol = sttFLol;
	}

	public MegaContactAdapter getSelectedUser() {
		return selectedUser;
	}


	public MegaContactRequest getSelectedRequest() {
		return selectedRequest;
	}

	public MegaOffline getSelectedOfflineNode() {
		return selectedOfflineNode;
	}

	public void setSelectedAccountType(int selectedAccountType) {
		this.selectedAccountType = selectedAccountType;
	}

	@Override
	public void onChatListItemUpdate(MegaChatApiJava api, MegaChatListItem item) {
		if (item != null){
			logDebug("Chat ID:" + item.getChatId());
			if (item.isPreview()) {
				return;
			}
		}
		else{
			logWarning("Item NULL");
			return;
		}

		rChatFL = (RecentChatsFragmentLollipop) getSupportFragmentManager().findFragmentByTag(FragmentTag.RECENT_CHAT.getTag());
		if(rChatFL!=null){
			rChatFL.listItemUpdate(item);
		}

		if (item.hasChanged(MegaChatListItem.CHANGE_TYPE_UNREAD_COUNT)) {
			logDebug("Change unread count: " + item.getUnreadCount());
			setChatBadge();
			updateNavigationToolbarIcon();
		}
	}

	@Override
	public void onChatInitStateUpdate(MegaChatApiJava api, int newState) {
		logDebug("New state: " + newState);
		if (newState == MegaChatApi.INIT_ERROR) {
			// chat cannot initialize, disable chat completely
		}
	}

	@Override
	public void onChatOnlineStatusUpdate(MegaChatApiJava api, long userHandle, int status, boolean inProgress) {
		logDebug("Status: " + status + ", In Progress: " + inProgress);
		if(inProgress){
			status = -1;
		}

		if (megaChatApi != null) {
			rChatFL = (RecentChatsFragmentLollipop) getSupportFragmentManager().findFragmentByTag(FragmentTag.RECENT_CHAT.getTag());
			if (userHandle == megaChatApi.getMyUserHandle()) {
				logDebug("My own status update");
				setContactStatus();
				if (drawerItem == DrawerItem.CHAT) {
					if (rChatFL != null) {
						rChatFL.onlineStatusUpdate(status);
					}
				}
			} else {
				logDebug("Status update for the user: " + userHandle);
				rChatFL = (RecentChatsFragmentLollipop) getSupportFragmentManager().findFragmentByTag(FragmentTag.RECENT_CHAT.getTag());
				if (rChatFL != null) {
					logDebug("Update Recent chats view");
					rChatFL.contactStatusUpdate(userHandle, status);
				}
			}
		}
	}

	@Override
	public void onChatPresenceConfigUpdate(MegaChatApiJava api, MegaChatPresenceConfig config) { }

	@Override
	public void onChatConnectionStateUpdate(MegaChatApiJava api, long chatid, int newState) {
		logDebug("Chat ID: " + chatid + ", New state: " + newState);
		if(newState==MegaChatApi.CHAT_CONNECTION_ONLINE && chatid==-1){
			logDebug("Online Connection: " + chatid);
			rChatFL = (RecentChatsFragmentLollipop) getSupportFragmentManager().findFragmentByTag(FragmentTag.RECENT_CHAT.getTag());
			if (rChatFL != null){
				rChatFL.setChats();
				if(drawerItem == DrawerItem.CHAT){
					rChatFL.setStatus();
				}
			}
		}

		MegaChatRoom chatRoom = api.getChatRoom(chatid);
		if (MegaApplication.isWaitingForCall() && newState == MegaChatApi.CHAT_CONNECTION_ONLINE
				&& chatRoom != null && chatRoom.getPeerHandle(0) == MegaApplication.getUserWaitingForCall()) {
			startCallWithChatOnline(this, api.getChatRoom(chatid));
		}
	}

    @Override
    public void onChatPresenceLastGreen(MegaChatApiJava api, long userhandle, int lastGreen) {
		logDebug("User Handle: " + userhandle + ", Last green: " + lastGreen);
    }

	public void copyError(){
		try {
			statusDialog.dismiss();
			showSnackbar(SNACKBAR_TYPE, getString(R.string.context_no_copied), -1);
		}
		catch (Exception ex) {}
	}

	public void setDrawerLockMode (boolean locked) {
        if (locked){
            drawerLayout.setDrawerLockMode(DrawerLayout.LOCK_MODE_LOCKED_CLOSED);
        }
        else{
            drawerLayout.setDrawerLockMode(DrawerLayout.LOCK_MODE_UNLOCKED);
        }
    }

	/**
	 * This method is used to change the elevation of the AppBarLayout when
	 * scrolling the RecyclerView
	 * @param withElevation true if need elevation, false otherwise
	 */
	public void changeAppBarElevation(boolean withElevation) {
		changeAppBarElevation(withElevation, ELEVATION_SCROLL);
	}

	/**
	 * This method is used to change the elevation of the AppBarLayout for some reason
	 *
	 * @param withElevation true if need elevation, false otherwise
	 * @param cause for what cause adding/removing elevation. Only if mElevationCause(cause bitmap)
	 *              is zero will the elevation being eliminated
	 */
	public void changeAppBarElevation(boolean withElevation, int cause) {
		if (withElevation) {
			mElevationCause |= cause;
		} else if ((mElevationCause & cause) > 0) {
			mElevationCause ^= cause;
		}

		// In landscape mode, if no call in progress layout ("Tap to return call"), then don't show elevation
		if (mElevationCause == ELEVATION_CALL_IN_PROGRESS && callInProgressLayout.getVisibility() != View.VISIBLE) return;

		// If any Tablayout is visible, set the background of the toolbar to transparent (or its elevation
		// overlay won't be correctly set via AppBarLayout) and then set the elevation of AppBarLayout,
		// in this way, both Toolbar and TabLayout would have expected elevation overlay.
		// If TabLayout is invisible, directly set toolbar's color for the elevation effect. Set AppBarLayout
		// elevation in this case, a crack would appear between toolbar and ChatRecentFragment's Appbarlayout, for example.
		float elevation = getResources().getDimension(R.dimen.toolbar_elevation);
		int toolbarElevationColor = ColorUtils.getColorForElevation(this, elevation);
		int transparentColor = ContextCompat.getColor(this, android.R.color.transparent);
		boolean onlySetToolbar = Util.isDarkMode(this) && !mShowAnyTabLayout;
		boolean enableCUVisible = cuLayout.getVisibility() == View.VISIBLE;

		if (mElevationCause > 0) {
			if (onlySetToolbar) {
				toolbar.setBackgroundColor(toolbarElevationColor);
				if (enableCUVisible) cuLayout.setBackgroundColor(toolbarElevationColor);
			} else {
				toolbar.setBackgroundColor(transparentColor);
				if (enableCUVisible) cuLayout.setBackground(null);
				abL.setElevation(elevation);
			}
		} else {
			toolbar.setBackgroundColor(transparentColor);
			if (enableCUVisible) cuLayout.setBackground(null);
			abL.setElevation(0);
		}

		ColorUtils.changeStatusBarColorForElevation(this, mElevationCause > 0);
	}

	public long getParentHandleInbox() {
		return parentHandleInbox;
	}

	public void setContactTitleSection(){
		ArrayList<MegaContactRequest> requests = megaApi.getIncomingContactRequests();

		if (contactsSectionText != null) {
			if(requests!=null){
				int pendingRequest = requests.size();
				if(pendingRequest==0){
					contactsSectionText.setText(getString(R.string.section_contacts));
				}
				else{
					setFormattedContactTitleSection(pendingRequest, true);
				}
			}
		}
	}

	void setFormattedContactTitleSection (int pendingRequest, boolean enable) {
		String textToShow = String.format(getString(R.string.section_contacts_with_notification), pendingRequest);
		try {
			if (enable) {
				textToShow = textToShow.replace("[A]", "<font color=\'" + ColorUtils.getColorHexString(this, R.color.red_600_red_300) + "\'>");
			}
			else {
				textToShow = textToShow.replace("[A]", "<font color=\'#ffcccc\'>");
			}
			textToShow = textToShow.replace("[/A]", "</font>");
		}
		catch(Exception e){
			logError("Formatted string: " + textToShow, e);
		}

		Spanned result = null;
		if (android.os.Build.VERSION.SDK_INT >= android.os.Build.VERSION_CODES.N) {
			result = Html.fromHtml(textToShow,Html.FROM_HTML_MODE_LEGACY);
		} else {
			result = Html.fromHtml(textToShow);
		}
		contactsSectionText.setText(result);
	}

	public void setNotificationsTitleSection(){
		int unread = megaApi.getNumUnreadUserAlerts();

		if(unread == 0){
			notificationsSectionText.setText(getString(R.string.title_properties_chat_contact_notifications));
		}
		else{
			setFormattedNotificationsTitleSection(unread, true);
		}
	}

	void setFormattedNotificationsTitleSection (int unread, boolean enable) {
		String textToShow = String.format(getString(R.string.section_notification_with_unread), unread);
		try {
			if (enable) {
				textToShow = textToShow.replace("[A]", "<font color=\'"
						+ ColorUtils.getColorHexString(this, R.color.red_600_red_300)
						+ "\'>");
			}
			else {
				textToShow = textToShow.replace("[A]", "<font color=\'#ffcccc\'>");
			}
			textToShow = textToShow.replace("[/A]", "</font>");
		}
		catch(Exception e){
			logError("Formatted string: " + textToShow, e);
		}

		Spanned result = null;
		if (android.os.Build.VERSION.SDK_INT >= android.os.Build.VERSION_CODES.N) {
			result = Html.fromHtml(textToShow,Html.FROM_HTML_MODE_LEGACY);
		} else {
			result = Html.fromHtml(textToShow);
		}
		notificationsSectionText.setText(result);
	}

	public void setChatBadge() {
		if(megaChatApi != null) {
			int numberUnread = megaChatApi.getUnreadChats();
			if (numberUnread == 0) {
				chatBadge.setVisibility(View.GONE);
			}
			else {
				chatBadge.setVisibility(View.VISIBLE);
				if (numberUnread > 9) {
					((TextView) chatBadge.findViewById(R.id.chat_badge_text)).setText("9+");
				}
				else {
					((TextView) chatBadge.findViewById(R.id.chat_badge_text)).setText("" + numberUnread);
				}
			}
		}
		else {
			chatBadge.setVisibility(View.GONE);
		}
	}

	private void setCallBadge(){
		if (!isOnline(this) || megaChatApi == null || megaChatApi.getNumCalls() <= 0 || (megaChatApi.getNumCalls() == 1 && participatingInACall())) {
			callBadge.setVisibility(View.GONE);
			return;
		}

		callBadge.setVisibility(View.VISIBLE);
	}

	public String getDeviceName() {
		String manufacturer = Build.MANUFACTURER;
		String model = Build.MODEL;
		if (model.startsWith(manufacturer)) {
			return capitalize(model);
		} else {
			return capitalize(manufacturer) + " " + model;
		}
	}

	private String capitalize(String s) {
		if (s == null || s.length() == 0) {
			return "";
		}
		char first = s.charAt(0);
		if (Character.isUpperCase(first)) {
			return s;
		} else {
			return Character.toUpperCase(first) + s.substring(1);
		}
	}

	public void refreshMenu(){
		logDebug("refreshMenu");
		supportInvalidateOptionsMenu();
	}

	public boolean is2FAEnabled (){
		return is2FAEnabled;
	}

	//need to check image existence before use due to android content provider issue.
	//Can not check query count - still get count = 1 even file does not exist
	private boolean checkProfileImageExistence(Uri uri){
		boolean isFileExist = false;
		InputStream inputStream;
		try {
			inputStream = this.getContentResolver().openInputStream(uri);
			if(inputStream != null){
				isFileExist = true;
			}
			inputStream.close();
		} catch (FileNotFoundException e) {
			e.printStackTrace();
		} catch (IOException e) {
			e.printStackTrace();
		}

		return isFileExist;
	}

	/**
	 * Sets or removes the layout behaviour to hide the bottom view when scrolling.
	 *
	 * @param enable True if should set the behaviour, false if should remove it.
	 */
	public void enableHideBottomViewOnScroll(boolean enable) {
		LinearLayout layout = findViewById(R.id.container_bottom);
		if (layout == null) {
			return;
		}

		final CoordinatorLayout.LayoutParams fParams
				= new CoordinatorLayout.LayoutParams(ViewGroup.LayoutParams.MATCH_PARENT, ViewGroup.LayoutParams.MATCH_PARENT);
		fParams.setMargins(0, 0, 0, enable ? 0 : getResources().getDimensionPixelSize(R.dimen.bottom_navigation_view_height));
		fragmentLayout.setLayoutParams(fParams);

		CoordinatorLayout.LayoutParams params = (CoordinatorLayout.LayoutParams) layout.getLayoutParams();
		params.setBehavior(enable ? new CustomHideBottomViewOnScrollBehaviour<LinearLayout>() : null);
		layout.setLayoutParams(params);
	}

	/**
	 * Shows all the content of bottom view.
	 */
	public void showBottomView() {
		LinearLayout bottomView = findViewById(R.id.container_bottom);
		if (bottomView == null || fragmentLayout == null) {
			return;
		}

		CoordinatorLayout.LayoutParams params = (CoordinatorLayout.LayoutParams) fragmentLayout.getLayoutParams();
		params.setMargins(0, 0, 0,
				getResources().getDimensionPixelSize(R.dimen.bottom_navigation_view_height));
		bottomView.animate().translationY(0).setDuration(175)
				.withStartAction(() -> bottomView.setVisibility(View.VISIBLE))
				.withEndAction(() -> fragmentLayout.setLayoutParams(params)).start();
	}

	/**
	 * Shows or hides the bottom view and animates the transition.
	 *
	 * @param hide True if should hide it, false if should show it.
	 */
	public void animateBottomView(boolean hide) {
		LinearLayout bottomView = findViewById(R.id.container_bottom);
		if (bottomView == null || fragmentLayout == null) {
			return;
		}

		CoordinatorLayout.LayoutParams params = (CoordinatorLayout.LayoutParams) fragmentLayout.getLayoutParams();

		if (hide && bottomView.getVisibility() == View.VISIBLE) {
			bottomView.animate().translationY(bottomView.getHeight()).setDuration(ANIMATION_DURATION)
					.withStartAction(() -> params.bottomMargin = 0)
					.withEndAction(() -> bottomView.setVisibility(View.GONE)).start();
		} else if (!hide && bottomView.getVisibility() == View.GONE) {
			int bottomMargin = getResources().getDimensionPixelSize(R.dimen.bottom_navigation_view_height);

			bottomView.animate().translationY(0).setDuration(ANIMATION_DURATION)
					.withStartAction(() -> bottomView.setVisibility(View.VISIBLE))
					.withEndAction(() -> params.bottomMargin = bottomMargin)
					.start();
		}
	}

	public void showHideBottomNavigationView(boolean hide) {
		if (bNV == null) return;

		final CoordinatorLayout.LayoutParams params = new CoordinatorLayout.LayoutParams(ViewGroup.LayoutParams.MATCH_PARENT, ViewGroup.LayoutParams.MATCH_PARENT);
		int height = getResources().getDimensionPixelSize(R.dimen.bottom_navigation_view_height);

		if (hide && bNV.getVisibility() == View.VISIBLE) {
			updateMiniAudioPlayerVisibility(false);
			params.setMargins(0, 0, 0, 0);
			fragmentLayout.setLayoutParams(params);
			bNV.animate().translationY(height).setDuration(ANIMATION_DURATION).withEndAction(() ->
				bNV.setVisibility(View.GONE)
			).start();
		} else if (!hide && bNV.getVisibility() == View.GONE) {
			bNV.animate().translationY(0).setDuration(ANIMATION_DURATION).withStartAction(() ->
				bNV.setVisibility(View.VISIBLE)
			).withEndAction(() -> {
				updateMiniAudioPlayerVisibility(true);
				params.setMargins(0, 0, 0, height);
				fragmentLayout.setLayoutParams(params);
			}).start();
		}

		updateTransfersWidgetPosition(hide);
	}

	public void markNotificationsSeen(boolean fromAndroidNotification){
		logDebug("fromAndroidNotification: " + fromAndroidNotification);

		if(fromAndroidNotification){
			megaApi.acknowledgeUserAlerts();
		}
		else{
			if(drawerItem == ManagerActivityLollipop.DrawerItem.NOTIFICATIONS && app.isActivityVisible()){
				megaApi.acknowledgeUserAlerts();
			}
		}
	}

	public void showKeyboardForSearch() {
		showKeyboardDelayed(searchView.findViewById(R.id.search_src_text));
		if (searchView != null) {
			searchView.requestFocus();
		}
	}

	public void hideKeyboardSearch() {
		hideKeyboard(this);
		if (searchView != null) {
			searchView.clearFocus();
		}
	}

	public void openSearchView () {
		String querySaved = searchQuery;
		if (searchMenuItem != null) {
			searchMenuItem.expandActionView();
			if (searchView != null) {
				searchView.setQuery(querySaved, false);
			}
		}
	}

	public void clearSearchViewFocus() {
		if (searchView != null) {
			searchView.clearFocus();
		}
	}

	public void requestSearchViewFocus() {
		if (searchView == null || textSubmitted) {
			return;
		}

		searchView.setIconified(false);
	}

	public boolean isValidSearchQuery() {
		return searchQuery != null && !searchQuery.isEmpty();
	}

    public void openSearchFolder(MegaNode node) {
        switch (drawerItem) {
            case HOMEPAGE:
                // Redirect to Cloud drive.
                selectDrawerItemLollipop(DrawerItem.CLOUD_DRIVE);
            case CLOUD_DRIVE:
                setParentHandleBrowser(node.getHandle());
                refreshFragment(FragmentTag.CLOUD_DRIVE.getTag());
                break;
            case SHARED_ITEMS:
                if (viewPagerShares == null || sharesPageAdapter == null) break;

                if (getTabItemShares() == INCOMING_TAB) {
                    setParentHandleIncoming(node.getHandle());
                    increaseDeepBrowserTreeIncoming();
                } else if (getTabItemShares() == OUTGOING_TAB) {
                    setParentHandleOutgoing(node.getHandle());
                    increaseDeepBrowserTreeOutgoing();
                } else if (getTabItemShares() == LINKS_TAB) {
                    setParentHandleLinks(node.getHandle());
                    increaseDeepBrowserTreeLinks();
                }
                refreshSharesPageAdapter();

                break;
            case INBOX:
                setParentHandleInbox(node.getHandle());
                refreshFragment(FragmentTag.INBOX.getTag());
                break;
        }
    }

	public void closeSearchView () {
	    if (searchMenuItem != null && searchMenuItem.isActionViewExpanded()) {
	        searchMenuItem.collapseActionView();
        }
    }

	public void setTextSubmitted () {
	    if (searchView != null) {
	    	if (!isValidSearchQuery()) return;
	        searchView.setQuery(searchQuery, true);
        }
    }

	public boolean isSearchOpen() {
		return searchQuery != null && searchExpand;
	}

    private void refreshAddPhoneNumberButton(){
        navigationDrawerAddPhoneContainer.setVisibility(View.GONE);
    }

    public void showAddPhoneNumberInMenu(){
	    if(megaApi == null){
	        return;
        }
        if(canVoluntaryVerifyPhoneNumber()) {
            if(megaApi.isAchievementsEnabled()) {
                String message = String.format(getString(R.string.sms_add_phone_number_dialog_msg_achievement_user), myAccountInfo.getBonusStorageSMS());
                addPhoneNumberLabel.setText(message);
            } else {
                addPhoneNumberLabel.setText(R.string.sms_add_phone_number_dialog_msg_non_achievement_user);
            }
            navigationDrawerAddPhoneContainer.setVisibility(View.VISIBLE);
        } else {
            navigationDrawerAddPhoneContainer.setVisibility(View.GONE);
        }
    }

    @Override
    public void onTrimMemory(int level){
        // Determine which lifecycle or system event was raised.
        //we will stop creating thumbnails while the phone is running low on memory to prevent OOM
		logDebug("Level: " + level);
        if(level >= ComponentCallbacks2.TRIM_MEMORY_RUNNING_CRITICAL){
			logWarning("Low memory");
			ThumbnailUtilsLollipop.isDeviceMemoryLow = true;
        }else{
			logDebug("Memory OK");
			ThumbnailUtilsLollipop.isDeviceMemoryLow = false;
        }
    }

	private void setSearchDrawerItem() {
		if (drawerItem == DrawerItem.SEARCH) return;

		searchDrawerItem = drawerItem;
		searchSharedTab = getTabItemShares();

		drawerItem = DrawerItem.SEARCH;
	}

    public DrawerItem getSearchDrawerItem(){
		return searchDrawerItem;
	}

	/**
	 * This method sets "Tap to return to call" banner when there is a call in progress
	 * and it is in Cloud Drive section, Recents section, Incoming section, Outgoing section or in the chats list.
	 */
	private void setCallWidget() {
		setCallBadge();

		if (drawerItem == DrawerItem.SETTINGS || drawerItem == DrawerItem.SEARCH
				|| drawerItem == DrawerItem.TRANSFERS || drawerItem == DrawerItem.NOTIFICATIONS
				|| drawerItem == DrawerItem.HOMEPAGE || !isScreenInPortrait(this)) {
			hideCallWidget(this, callInProgressChrono, callInProgressLayout);
			return;
		}

		showCallLayout(this, callInProgressLayout, callInProgressChrono, callInProgressText);
		MegaChatCall callInProgress = getCallInProgress();
		if (callInProgress != null) {
			showHideMicroAndVideoIcons(callInProgress, microOffLayout, videoOnLayout);
		}
	}

    public void homepageToSearch() {
        hideItemsWhenSearchSelected();
        searchMenuItem.expandActionView();
    }

	public String getSearchQuery() {
		return searchQuery;
	}

	public int getSearchSharedTab() {
		return searchSharedTab;
	}

	public void setSearchQuery(String searchQuery) {
		this.searchQuery = searchQuery;
		this.searchView.setQuery(searchQuery, false);
	}

	public long getParentHandleIncoming() {
		return parentHandleIncoming;
	}

	public long getParentHandleOutgoing() {
		return parentHandleOutgoing;
	}

	public long getParentHandleRubbish() {
		return parentHandleRubbish;
	}

	public long getParentHandleSearch() {
		return parentHandleSearch;
	}

	public long getParentHandleLinks() {
		return parentHandleLinks;
	}

	public void setParentHandleLinks(long parentHandleLinks) {
		this.parentHandleLinks = parentHandleLinks;
	}

	private SearchFragmentLollipop getSearchFragment() {
		return sFLol = (SearchFragmentLollipop) getSupportFragmentManager().findFragmentByTag(FragmentTag.SEARCH.getTag());
	}

	/**
	 * Removes a completed transfer from Completed tab in Transfers section.
	 *
	 * @param transfer	the completed transfer to remove
	 */
	public void removeCompletedTransfer(AndroidCompletedTransfer transfer) {
		dbH.deleteTransfer(transfer.getId());

		if (isTransfersCompletedAdded()) {
			completedTFLol.transferRemoved(transfer);
		}
	}

	/**
	 * Retries a transfer that finished wrongly.
	 *
	 * @param transfer	the transfer to retry
	 */
	public void retryTransfer(AndroidCompletedTransfer transfer) {
		if (transfer.getType() == MegaTransfer.TYPE_DOWNLOAD) {
			MegaNode node = megaApi.getNodeByHandle(Long.parseLong(transfer.getNodeHandle()));
			if (node == null) {
				logWarning("Node is null, not able to retry");
				return;
			}

			if (transfer.getIsOfflineFile()) {
				File offlineFile = new File(transfer.getOriginalPath());
				saveOffline(offlineFile.getParentFile(), node, this, ManagerActivityLollipop.this);
			} else {
				nodeSaver.saveNode(node, transfer.getPath());
			}
		} else if (transfer.getType() == MegaTransfer.TYPE_UPLOAD) {
			String originalPath = transfer.getOriginalPath();
			int lastSeparator = originalPath.lastIndexOf(SEPARATOR);
			String parentFolder = "";
			if (lastSeparator != -1) {
				parentFolder = originalPath.substring(0, lastSeparator + 1);
			}

			ArrayList<String> paths = new ArrayList<>();
			paths.add(originalPath);

			UploadServiceTask uploadServiceTask = new UploadServiceTask(parentFolder, paths, transfer.getParentHandle());
			uploadServiceTask.start();
		}

		removeCompletedTransfer(transfer);
	}

	/**
	 * Opens a location of a transfer.
	 *
	 * @param transfer	the transfer to open its location
	 */
	public void openTransferLocation(AndroidCompletedTransfer transfer) {
		if (transfer.getType() == MegaTransfer.TYPE_DOWNLOAD) {
			if (transfer.getIsOfflineFile()) {
				selectDrawerItemLollipop(drawerItem = DrawerItem.HOMEPAGE);
				openFullscreenOfflineFragment(
						removeInitialOfflinePath(transfer.getPath()) + SEPARATOR);
			} else {
				Intent intent = new Intent(this, FileStorageActivityLollipop.class);
				intent.setAction(FileStorageActivityLollipop.Mode.BROWSE_FILES.getAction());
				intent.putExtra(FileStorageActivityLollipop.EXTRA_PATH, transfer.getPath());
				intent.putExtra(FileStorageActivityLollipop.EXTRA_FROM_SETTINGS, false);
				startActivity(intent);
			}
		} else if (transfer.getType() == MegaTransfer.TYPE_UPLOAD) {
			MegaNode node = megaApi.getNodeByHandle(Long.parseLong(transfer.getNodeHandle()));
			if (node == null) {
				showSnackbar(SNACKBAR_TYPE, getString(!isOnline(this) ? R.string.error_server_connection_problem
						: R.string.warning_folder_not_exists), MEGACHAT_INVALID_HANDLE);
				return;
			}

			viewNodeInFolder(node);
		}
	}

	/**
	 * Opens the location of a node.
	 *
	 * @param node	the node to open its location
	 */
	public void viewNodeInFolder(MegaNode node) {
		MegaNode parentNode = getRootParentNode(node);
		if (parentNode.getHandle() == megaApi.getRootNode().getHandle()) {
			parentHandleBrowser = node.getParentHandle();
			refreshFragment(FragmentTag.CLOUD_DRIVE.getTag());
			selectDrawerItemLollipop(DrawerItem.CLOUD_DRIVE);
		} else if (parentNode.getHandle() == megaApi.getRubbishNode().getHandle()) {
			parentHandleRubbish = node.getParentHandle();
			refreshFragment(FragmentTag.RUBBISH_BIN.getTag());
			selectDrawerItemLollipop(DrawerItem.RUBBISH_BIN);
		} else if (parentNode.isInShare()) {
			parentHandleIncoming = node.getParentHandle();
			deepBrowserTreeIncoming = calculateDeepBrowserTreeIncoming(megaApi.getParentNode(node),
					this);
			refreshFragment(FragmentTag.INCOMING_SHARES.getTag());
			indexShares = INCOMING_TAB;
			if (viewPagerShares != null) {
				viewPagerShares.setCurrentItem(indexShares);
				if (sharesPageAdapter != null) {
					sharesPageAdapter.notifyDataSetChanged();
				}
			}
			selectDrawerItemLollipop(DrawerItem.SHARED_ITEMS);
		}
	}

	public int getStorageState() {
		return storageState;
	}

    /**
     * Shows a "transfer over quota" warning.
     */
	public void showTransfersTransferOverQuotaWarning() {
		MaterialAlertDialogBuilder builder = new MaterialAlertDialogBuilder(this);
		int messageResource = R.string.warning_transfer_over_quota;

		transferOverQuotaWarning = builder.setTitle(R.string.label_transfer_over_quota)
				.setMessage(getString(messageResource, getHumanizedTime(megaApi.getBandwidthOverquotaDelay())))
				.setPositiveButton(R.string.my_account_upgrade_pro, (dialog, which) -> { navigateToUpgradeAccount();
				})
				.setNegativeButton(R.string.general_dismiss, null)
				.setCancelable(false)
				.setOnDismissListener(dialog -> isTransferOverQuotaWarningShown = false)
				.create();

		transferOverQuotaWarning.setCanceledOnTouchOutside(false);
		TimeUtils.createAndShowCountDownTimer(messageResource, transferOverQuotaWarning);
		transferOverQuotaWarning.show();
		isTransferOverQuotaWarningShown = true;
	}

    /**
     * Updates the position of the transfers widget.
     *
     * @param bNVHidden  true if the bottom navigation view is hidden, false otherwise
     */
    public void updateTransfersWidgetPosition(boolean bNVHidden) {
        RelativeLayout transfersWidgetLayout = findViewById(R.id.transfers_widget_layout);
        if (transfersWidgetLayout == null) return;

        LinearLayout.LayoutParams params = (LinearLayout.LayoutParams) transfersWidgetLayout.getLayoutParams();
        params.gravity = Gravity.END;

        if (!bNVHidden && drawerItem == DrawerItem.HOMEPAGE && mHomepageScreen == HomepageScreen.HOMEPAGE) {
            params.bottomMargin = Util.dp2px(TRANSFER_WIDGET_MARGIN_BOTTOM, outMetrics);
        } else {
            params.bottomMargin = 0;
        }

        transfersWidgetLayout.setLayoutParams(params);
    }

    /**
     * Updates values of TransfersManagement object after the activity comes from background.
     */
	private void checkTransferOverQuotaOnResume() {
		TransfersManagement transfersManagement = MegaApplication.getTransfersManagement();
		transfersManagement.setIsOnTransfersSection(drawerItem == DrawerItem.TRANSFERS);
		if (transfersManagement.isTransferOverQuotaNotificationShown()) {
			transfersManagement.setTransferOverQuotaBannerShown(true);
			transfersManagement.setTransferOverQuotaNotificationShown(false);
		}
	}

    /**
     * Gets the failed and cancelled transfers.
     *
     * @return  A list with the failed and cancelled transfers.
     */
	public ArrayList<AndroidCompletedTransfer> getFailedAndCancelledTransfers() {
		return dbH.getFailedOrCancelledTransfers();
	}

    /**
     * Retries all the failed and cancelled transfers.
     */
	private void retryAllTransfers() {
		ArrayList<AndroidCompletedTransfer> failedOrCancelledTransfers = getFailedAndCancelledTransfers();
		for (AndroidCompletedTransfer transfer : failedOrCancelledTransfers) {
			retryTransfer(transfer);
		}
	}

    /**
     * Checks if there are failed or cancelled transfers.
     *
     * @return True if there are failed or cancelled transfers, false otherwise.
     */
	private boolean thereAreFailedOrCancelledTransfers() {
		ArrayList<AndroidCompletedTransfer> failedOrCancelledTransfers = getFailedAndCancelledTransfers();
		return failedOrCancelledTransfers.size() > 0;
	}

	private RubbishBinFragmentLollipop getRubbishBinFragment() {
		return rubbishBinFLol = (RubbishBinFragmentLollipop) getSupportFragmentManager().findFragmentByTag(FragmentTag.RUBBISH_BIN.getTag());
	}

	private CameraUploadsFragment getCameraUploadFragment() {
		return cuFragment = (CameraUploadsFragment) getSupportFragmentManager()
				.findFragmentByTag(FragmentTag.CAMERA_UPLOADS.getTag());
	}

	private InboxFragmentLollipop getInboxFragment() {
		return iFLol = (InboxFragmentLollipop) getSupportFragmentManager().findFragmentByTag(FragmentTag.INBOX.getTag());
	}

	private RecentChatsFragmentLollipop getChatsFragment() {
		return rChatFL = (RecentChatsFragmentLollipop) getSupportFragmentManager().findFragmentByTag(FragmentTag.RECENT_CHAT.getTag());
	}

	private PermissionsFragment getPermissionsFragment() {
		return pF = (PermissionsFragment) getSupportFragmentManager().findFragmentByTag(FragmentTag.PERMISSIONS.getTag());
	}

	@Override
	public void finishRenameActionWithSuccess(@NonNull String newName) {
		switch (drawerItem) {
			case CLOUD_DRIVE:
				refreshCloudDrive();
				break;
			case RUBBISH_BIN:
				refreshRubbishBin();
				break;
			case INBOX:
				refreshInboxList();
				break;
			case SHARED_ITEMS:
				onNodesSharedUpdate();
				break;
			case HOMEPAGE:
				refreshOfflineNodes();
		}
	}

	@Override
	public void actionConfirmed() {
		//No update needed
	}

    public int getCurrentZoom() {
        return currentZoom;
    }
}<|MERGE_RESOLUTION|>--- conflicted
+++ resolved
@@ -584,12 +584,6 @@
        	FULLSCREEN_OFFLINE, OFFLINE_FILE_INFO, RECENT_BUCKET
 	}
 
-<<<<<<< HEAD
-	public boolean passwordReminderFromMyAccount = false;
-=======
-	public boolean isSmallGridCameraUploads = false;
->>>>>>> 9a790fa2
-
 	public boolean isList = true;
 
 	private long parentHandleBrowser;
@@ -6048,14 +6042,8 @@
             importLinkMenuItem.setVisible(false);
             takePicture.setVisible(false);
             helpMenuItem.setVisible(false);
-<<<<<<< HEAD
             zoomOutMenuItem.setVisible(false);
             zoomOutMenuItem.setVisible(false);
-            logoutMenuItem.setVisible(false);
-            forgotPassMenuItem.setVisible(false);
-=======
-            gridSmallLargeMenuItem.setVisible(false);
->>>>>>> 9a790fa2
             inviteMenuItem.setVisible(false);
             selectMenuItem.setVisible(false);
             thumbViewMenuItem.setVisible(false);
