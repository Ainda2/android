package mega.privacy.android.app.lollipop;

import android.Manifest;
import android.annotation.SuppressLint;
import android.app.Activity;
import android.app.DatePickerDialog;
import android.app.Dialog;
import android.app.ProgressDialog;
import android.app.SearchManager;
import android.content.Context;
import android.content.DialogInterface;
import android.content.Intent;
import android.content.pm.PackageManager;
import android.graphics.Bitmap;
import android.graphics.BitmapFactory;
import android.graphics.BitmapShader;
import android.graphics.Canvas;
import android.graphics.Color;
import android.graphics.Paint;
import android.graphics.Shader.TileMode;
import android.net.Uri;
import android.os.Build;
import android.os.Bundle;
import android.os.Environment;
import android.os.Handler;
import android.provider.MediaStore;
import android.support.design.widget.BottomSheetBehavior;
import android.support.design.widget.CoordinatorLayout;
import android.support.design.widget.FloatingActionButton;
import android.support.design.widget.NavigationView;
import android.support.design.widget.NavigationView.OnNavigationItemSelectedListener;
import android.support.design.widget.Snackbar;
import android.support.design.widget.TabLayout;
import android.support.v4.app.ActivityCompat;
import android.support.v4.app.Fragment;
import android.support.v4.app.FragmentTransaction;
import android.support.v4.content.ContextCompat;
import android.support.v4.provider.DocumentFile;
import android.support.v4.view.MenuItemCompat;
import android.support.v4.view.ViewPager;
import android.support.v4.widget.DrawerLayout;
import android.support.v7.app.ActionBar;
import android.support.v7.app.AlertDialog;
import android.support.v7.widget.SearchView;
import android.support.v7.widget.SwitchCompat;
import android.support.v7.widget.Toolbar;
import android.text.InputType;
import android.text.format.Time;
import android.util.DisplayMetrics;
import android.util.Log;
import android.util.SparseArray;
import android.util.TypedValue;
import android.view.Display;
import android.view.Gravity;
import android.view.KeyEvent;
import android.view.LayoutInflater;
import android.view.Menu;
import android.view.MenuInflater;
import android.view.MenuItem;
import android.view.View;
import android.view.View.OnClickListener;
import android.view.ViewConfiguration;
import android.view.ViewGroup;
import android.view.animation.Animation;
import android.view.animation.AnimationUtils;
import android.view.animation.TranslateAnimation;
import android.view.inputmethod.EditorInfo;
import android.view.inputmethod.InputMethodManager;
import android.widget.Button;
import android.widget.CheckBox;
import android.widget.CheckedTextView;
import android.widget.CompoundButton;
import android.widget.DatePicker;
import android.widget.EditText;
import android.widget.FrameLayout;
import android.widget.LinearLayout;
import android.widget.ProgressBar;
import android.widget.RelativeLayout;
import android.widget.TextView;
import android.widget.TextView.OnEditorActionListener;
import android.widget.Toast;

import com.google.firebase.iid.FirebaseInstanceId;

import java.io.File;
import java.io.IOException;
import java.lang.reflect.Field;
import java.text.SimpleDateFormat;
import java.util.ArrayList;
import java.util.BitSet;
import java.util.Calendar;
import java.util.Date;
import java.util.HashMap;
import java.util.List;
import java.util.Locale;
import java.util.TimeZone;

import mega.privacy.android.app.CameraSyncService;
import mega.privacy.android.app.DatabaseHandler;
import mega.privacy.android.app.DownloadService;
import mega.privacy.android.app.MegaApplication;
import mega.privacy.android.app.MegaAttributes;
import mega.privacy.android.app.MegaContact;
import mega.privacy.android.app.MegaOffline;
import mega.privacy.android.app.MegaPreferences;
import mega.privacy.android.app.MimeTypeList;
import mega.privacy.android.app.OldPreferences;
import mega.privacy.android.app.R;
import mega.privacy.android.app.ShareInfo;
import mega.privacy.android.app.UploadService;
import mega.privacy.android.app.UserCredentials;
import mega.privacy.android.app.components.EditTextCursorWatcher;
import mega.privacy.android.app.components.RoundedImageView;
import mega.privacy.android.app.components.SlidingUpPanelLayout;
import mega.privacy.android.app.lollipop.adapters.CloudDrivePagerAdapter;
import mega.privacy.android.app.lollipop.adapters.ContactsPageAdapter;
import mega.privacy.android.app.lollipop.adapters.MyAccountPageAdapter;
import mega.privacy.android.app.lollipop.adapters.SharesPageAdapter;
import mega.privacy.android.app.lollipop.controllers.AccountController;
import mega.privacy.android.app.lollipop.controllers.ChatController;
import mega.privacy.android.app.lollipop.controllers.ContactController;
import mega.privacy.android.app.lollipop.controllers.NodeController;
import mega.privacy.android.app.lollipop.listeners.AvatarOptionsPanelListener;
import mega.privacy.android.app.lollipop.listeners.ContactNameListener;
import mega.privacy.android.app.lollipop.listeners.ContactOptionsPanelListener;
import mega.privacy.android.app.lollipop.listeners.FabButtonListener;
import mega.privacy.android.app.lollipop.listeners.NodeOptionsPanelListener;
import mega.privacy.android.app.lollipop.listeners.UploadPanelListener;
import mega.privacy.android.app.lollipop.megachat.ChatActivityLollipop;
import mega.privacy.android.app.lollipop.megachat.ChatSettings;
import mega.privacy.android.app.lollipop.megachat.RecentChatsFragmentLollipop;
import mega.privacy.android.app.lollipop.tasks.CheckOfflineNodesTask;
import mega.privacy.android.app.lollipop.tasks.FilePrepareTask;
import mega.privacy.android.app.lollipop.tasks.FillDBContactsTask;
import mega.privacy.android.app.modalbottomsheet.ChatBottomSheetDialogFragment;
import mega.privacy.android.app.utils.Constants;
import mega.privacy.android.app.utils.MegaApiUtils;
import mega.privacy.android.app.utils.Util;
import mega.privacy.android.app.utils.billing.IabHelper;
import mega.privacy.android.app.utils.billing.IabResult;
import mega.privacy.android.app.utils.billing.Inventory;
import mega.privacy.android.app.utils.billing.Purchase;
import nz.mega.sdk.MegaAccountDetails;
import nz.mega.sdk.MegaApiAndroid;
import nz.mega.sdk.MegaApiJava;
import nz.mega.sdk.MegaChatApi;
import nz.mega.sdk.MegaChatApiAndroid;
import nz.mega.sdk.MegaChatApiJava;
import nz.mega.sdk.MegaChatError;
import nz.mega.sdk.MegaChatListItem;
import nz.mega.sdk.MegaChatListenerInterface;
import nz.mega.sdk.MegaChatPeerList;
import nz.mega.sdk.MegaChatRequest;
import nz.mega.sdk.MegaChatRequestListenerInterface;
import nz.mega.sdk.MegaChatRoom;
import nz.mega.sdk.MegaContactRequest;
import nz.mega.sdk.MegaError;
import nz.mega.sdk.MegaGlobalListenerInterface;
import nz.mega.sdk.MegaNode;
import nz.mega.sdk.MegaRequest;
import nz.mega.sdk.MegaRequestListenerInterface;
import nz.mega.sdk.MegaShare;
import nz.mega.sdk.MegaTransfer;
import nz.mega.sdk.MegaTransferListenerInterface;
import nz.mega.sdk.MegaUser;
import nz.mega.sdk.MegaUtilsAndroid;

public class ManagerActivityLollipop extends PinActivityLollipop implements MegaRequestListenerInterface, MegaChatRequestListenerInterface, OnNavigationItemSelectedListener, MegaGlobalListenerInterface, MegaTransferListenerInterface, OnClickListener, DatePickerDialog.OnDateSetListener {

	public int accountFragment;

	Button expiryDateButton;
	SwitchCompat switchGetLink;

	long totalSizeToDownload=0;
	long totalSizeDownloaded=0;
	private SparseArray<Long> transfersDownloadedSize;
	int progressPercent = 0;

	//OVERQUOTA WARNING
	LinearLayout outSpaceLayout=null;
	TextView outSpaceTextFirst;
	TextView outSpaceTextSecond;
	TextView outSpaceButtonUpgrade;
	TextView outSpaceButtonCancel;

	//GET PRO ACCOUNT PANEL
	LinearLayout getProLayout=null;
	TextView getProText;
	TextView leftCancelButton;
	TextView rightUpgradeButton;
	FloatingActionButton fabButton;

	boolean mkLayoutVisible = false;

	NodeController nC;
	ContactController cC;
	AccountController aC;
	MyAccountInfo myAccountInfo;

	MegaNode selectedNode;
	MegaOffline selectedOfflineNode;
	MegaUser selectedUser;
	MegaContactRequest selectedRequest;
	MegaChatListItem selectedChatItem;
//	String fullNameChat;

	//UPLOAD PANEL
	private SlidingUpPanelLayout slidingUploadPanel;
	public FrameLayout uploadOutLayout;
	public LinearLayout uploadLayout;
	public LinearLayout uploadImage;
	public LinearLayout uploadAudio;
	public LinearLayout uploadVideo;
	public LinearLayout uploadFromSystem;
	private UploadPanelListener uploadPanelListener;
	////

	//Sliding NODES OPTIONS panel
	private SlidingUpPanelLayout slidingOptionsPanel;
	public FrameLayout optionsOutLayout;
	public LinearLayout optionsLayout;
	public LinearLayout optionDownload;
	public LinearLayout optionProperties;
	public LinearLayout optionRename;
	public LinearLayout optionPublicLink;
	public LinearLayout optionRemoveLink;
	public LinearLayout optionShare;
	public LinearLayout optionPermissions;
	public LinearLayout optionDelete;
	public LinearLayout optionRemoveTotal;
	public LinearLayout optionClearShares;
	public LinearLayout optionLeaveShare;
	public LinearLayout optionSendToInbox;
	public LinearLayout optionMoveTo;
	public LinearLayout optionCopyTo;
	public LinearLayout optionOpenFolder;
	public LinearLayout optionDeleteOffline;
	public TextView propertiesText;
	public TextView optionPublicLinkText;
	private NodeOptionsPanelListener nodeOptionsPanelListener;
	////

	//Sliding CONTACT OPTIONS PANEL
	private SlidingUpPanelLayout slidingContactOptionsPanel;
	public FrameLayout optionsContactOutLayout;
	public LinearLayout optionsContactLayout;
	public LinearLayout optionContactProperties;
	public LinearLayout optionContactSendFile;
	public LinearLayout optionContactShare;
	public LinearLayout optionContactRemove;
	private ContactOptionsPanelListener contactOptionsPanelListener;
	public LinearLayout optionReinvite;
	public LinearLayout optionDeleteSentRequest;
	public LinearLayout optionAccept;
	public LinearLayout optionDecline;
	public LinearLayout optionIgnore;
	////

	//Sliding AVATAR OPTIONS PANEL
	private SlidingUpPanelLayout slidingAvatarOptionsPanel;
	public FrameLayout optionsAvatarOutLayout;
	public LinearLayout optionsAvatarLayout;
	public LinearLayout optionAvatarChoosePhoto;
	public LinearLayout optionAvatarTakePhoto;
	public LinearLayout optionAvatarDelete;
	private AvatarOptionsPanelListener avatarOptionsPanelListener;
	////

	//COLLECTION FAB BUTTONS
	CoordinatorLayout fabButtonsLayout;
	FloatingActionButton mainFabButtonChat;
	FloatingActionButton firstFabButtonChat;
	FloatingActionButton secondFabButtonChat;
	FloatingActionButton thirdFabButtonChat;
	private Animation openFabAnim,closeFabAnim,rotateLeftAnim,rotateRightAnim, collectionFABLayoutOut;
	boolean isFabOpen=false;
	//

	DatabaseHandler dbH = null;
	MegaPreferences prefs = null;
	ChatSettings chatSettings = null;
	MegaAttributes attr = null;
	static ManagerActivityLollipop managerActivity = null;
	MegaApplication app = null;
	MegaApiAndroid megaApi;
	MegaChatApiAndroid megaChatApi;
	Handler handler;
	Handler outSpaceHandler;
	Runnable outSpaceRunnable;
    ArrayList<MegaTransfer> tL;
	DisplayMetrics outMetrics;
    float scaleText;
    FrameLayout fragmentContainer;
//	boolean tranfersPaused = false;
    Toolbar tB;
    ActionBar aB;

	int selectedPaymentMethod;
	int selectedAccountType;
	int displayedAccountType;

	boolean firstNavigationLevel = true;
    DrawerLayout drawerLayout;
    public enum DrawerItem {
		CLOUD_DRIVE, SAVED_FOR_OFFLINE, CAMERA_UPLOADS, INBOX, SHARED_ITEMS, CONTACTS, SETTINGS, ACCOUNT, SEARCH, TRANSFERS, MEDIA_UPLOADS, CHAT;

		public String getTitle(Context context) {
			switch(this)
			{
				case CLOUD_DRIVE: return context.getString(R.string.section_cloud_drive);
				case SAVED_FOR_OFFLINE: return context.getString(R.string.section_saved_for_offline);
				case CAMERA_UPLOADS: return context.getString(R.string.section_photo_sync);
				case INBOX: return context.getString(R.string.section_inbox);
				case SHARED_ITEMS: return context.getString(R.string.section_shared_items);
				case CONTACTS: return context.getString(R.string.section_contacts);
				case SETTINGS: return context.getString(R.string.action_settings);
				case ACCOUNT: return context.getString(R.string.section_account);
				case SEARCH: return context.getString(R.string.action_search);
				case TRANSFERS: return context.getString(R.string.section_transfers);
				case MEDIA_UPLOADS: return context.getString(R.string.section_secondary_media_uploads);
				case CHAT: return context.getString(R.string.section_chat);
			}
			return null;
		}
	}

	static DrawerItem drawerItem = null;
	static DrawerItem lastDrawerItem = null;
	static MenuItem drawerMenuItem = null;
	NavigationView nV;
	RelativeLayout usedSpaceLayout;
	FrameLayout accountInfoFrame;
	TextView nVDisplayName;
	TextView nVEmail;
	RoundedImageView nVPictureProfile;
	TextView nVPictureProfileTextView;
	TextView usedSpaceTV;
	TextView totalSpaceTV;
	ProgressBar usedSpacePB;

    //Tabs in Shares
	TabLayout tabLayoutShares;
	LinearLayout sharesSectionLayout;
	SharesPageAdapter mTabsAdapterShares;
    ViewPager viewPagerShares;

    //Tabs in Cloud
	TabLayout tabLayoutCloud;
	LinearLayout cloudSectionLayout;
	CloudDrivePagerAdapter mTabsAdapterCDrive;
    ViewPager viewPagerCDrive;

	//Tabs in Contacts
	TabLayout tabLayoutContacts;
	LinearLayout contactsSectionLayout;
	ContactsPageAdapter mTabsAdapterContacts;
	ViewPager viewPagerContacts;

	//Tabs in My Account
	TabLayout tabLayoutMyAccount;
	LinearLayout myAccountSectionLayout;
	MyAccountPageAdapter mTabsAdapterMyAccount;
	ViewPager viewPagerMyAccount;

	boolean firstTime = true;
//	String pathNavigation = "/";
	String searchQuery = null;
	boolean isSearching = false;
	ArrayList<MegaNode> searchNodes;
	int levelsSearch = -1;
	boolean openLink = false;
	boolean sendToInbox = false;
//	long handleToDownload=0;
	long lastTimeOnTransferUpdate = -1;

	private int orderCloud = MegaApiJava.ORDER_DEFAULT_ASC;
	private int orderContacts = MegaApiJava.ORDER_DEFAULT_ASC;
	private int orderOthers = MegaApiJava.ORDER_DEFAULT_ASC;
//	private int orderOffline = MegaApiJava.ORDER_DEFAULT_ASC;
//	private int orderOutgoing = MegaApiJava.ORDER_DEFAULT_ASC;
//	private int orderIncoming = MegaApiJava.ORDER_DEFAULT_ASC;

	boolean firstTimeCam = false;
	private boolean isGetLink = false;
	private boolean isExpiredDateLink = false;
	private boolean isClearRubbishBin = false;
	private boolean moveToRubbish = false;

	private List<ShareInfo> filePreparedInfos;
	boolean megaContacts = true;
	String feedback;

//	private boolean isListCloudDrive = true;
//	private boolean isListOffline = true;
//	private boolean isListRubbishBin = true;
	private boolean isListCameraUploads = false;
	private boolean isLargeGridCameraUploads = true;
//	private boolean isListInbox = true;
//	private boolean isListContacts = true;
//	private boolean isListIncoming = true;
//	private boolean isListOutgoing = true;

	private boolean isList = true;

	long parentHandleBrowser;
	long parentHandleRubbish;
	long parentHandleIncoming;
	long parentHandleOutgoing;
	long parentHandleSearch;
	long parentHandleInbox;
	String pathNavigationOffline;
	int deepBrowserTreeIncoming;
	int deepBrowserTreeOutgoing;
	int indexShares = -1;
	int indexCloud = -1;
	int indexContacts = -1;
<<<<<<< HEAD
//	int indexChat = -1;
=======
	int indexAccount = -1;
>>>>>>> 9c3b9aa0

	//LOLLIPOP FRAGMENTS
    private FileBrowserFragmentLollipop fbFLol;
    private RubbishBinFragmentLollipop rbFLol;
    private OfflineFragmentLollipop oFLol;
    private InboxFragmentLollipop iFLol;
    private IncomingSharesFragmentLollipop inSFLol;
	private OutgoingSharesFragmentLollipop outSFLol;
	private ContactsFragmentLollipop cFLol;
	private ReceivedRequestsFragmentLollipop rRFLol;
	private SentRequestsFragmentLollipop sRFLol;
	private MyAccountFragmentLollipop maFLol;
	private MyStorageFragmentLollipop mStorageFLol;
	private TransfersFragmentLollipop tFLol;
	private SearchFragmentLollipop sFLol;
	private SettingsFragmentLollipop sttFLol;
	private CameraUploadFragmentLollipop muFLol;
	private UpgradeAccountFragmentLollipop upAFL;
	private MonthlyAnnualyFragmentLollipop myFL;
	private FortumoFragmentLollipop fFL;
	private CentiliFragmentLollipop ctFL;
	private CreditCardFragmentLollipop ccFL;
	private CameraUploadFragmentLollipop cuFL;

	private RecentChatsFragmentLollipop rChatFL;

	ProgressDialog statusDialog;

	private AlertDialog renameDialog;
	private AlertDialog newFolderDialog;
	private AlertDialog addContactDialog;
	private AlertDialog overquotaDialog;
	private AlertDialog permissionsDialog;
	private AlertDialog openLinkDialog;
	private AlertDialog alertNotPermissionsUpload;
	private AlertDialog clearRubbishBinDialog;
	private AlertDialog downloadConfirmationDialog;
	private AlertDialog insertPassDialog;
	private AlertDialog changeUserAttributeDialog;
	private AlertDialog getLinkDialog;

	private MenuItem searchMenuItem;
	private MenuItem gridSmallLargeMenuItem;
	private MenuItem addContactMenuItem;
	private MenuItem addMenuItem;
//	private MenuItem pauseRestartTransfersItem;
	private MenuItem createFolderMenuItem;
	private MenuItem importLinkMenuItem;
	private MenuItem selectMenuItem;
	private MenuItem unSelectMenuItem;
	private MenuItem thumbViewMenuItem;
	private MenuItem refreshMenuItem;
	private MenuItem sortByMenuItem;
	private MenuItem helpMenuItem;
	private MenuItem upgradeAccountMenuItem;
	private MenuItem rubbishBinMenuItem;
	private MenuItem clearRubbishBinMenuitem;
	private MenuItem changePass;
	private MenuItem exportMK;
	private MenuItem removeMK;
	private MenuItem takePicture;
	private MenuItem cancelSubscription;
	private MenuItem killAllSessions;
	private MenuItem cancelAllTransfersMenuItem;
	private MenuItem playTransfersMenuIcon;
	private MenuItem pauseTransfersMenuIcon;
	private MenuItem logoutMenuItem;
	private MenuItem forgotPassMenuItem;
	private MenuItem newChatMenuItem;

	boolean fromTakePicture = false;

	MegaChatListenerInterface recentChatsFragmentLollipopListener = null;

	//Billing

	// (arbitrary) request code for the purchase flow
    public static final int RC_REQUEST = 10001;
    String orderId = "";

	IabHelper mHelper;
	// SKU for our subscription PRO_I monthly
    static final String SKU_PRO_I_MONTH = "mega.android.pro1.onemonth";
    // SKU for our subscription PRO_I yearly
    static final String SKU_PRO_I_YEAR = "mega.android.pro1.oneyear";
    // SKU for our subscription PRO_II monthly
    static final String SKU_PRO_II_MONTH = "mega.android.pro2.onemonth";
    // SKU for our subscription PRO_II yearly
    static final String SKU_PRO_II_YEAR = "mega.android.pro2.oneyear";
    // SKU for our subscription PRO_III monthly
    static final String SKU_PRO_III_MONTH = "mega.android.pro3.onemonth";
    // SKU for our subscription PRO_III yearly
    static final String SKU_PRO_III_YEAR = "mega.android.pro3.oneyear";
    // SKU for our subscription PRO_LITE monthly
    static final String SKU_PRO_LITE_MONTH = "mega.android.prolite.onemonth";
    // SKU for our subscription PRO_LITE yearly
    static final String SKU_PRO_LITE_YEAR = "mega.android.prolite.oneyear";

    Purchase proLiteMonthly;
    Purchase proLiteYearly;
    Purchase proIMonthly;
    Purchase proIYearly;
    Purchase proIIMonthly;
    Purchase proIIYearly;
    Purchase proIIIMonthly;
    Purchase proIIIYearly;
    Purchase maxP;

 // Callback for when a purchase is finished
    IabHelper.OnIabPurchaseFinishedListener mPurchaseFinishedListener = new IabHelper.OnIabPurchaseFinishedListener() {
        public void onIabPurchaseFinished(IabResult result, Purchase purchase) {
            log("Purchase finished: " + result + ", purchase: " + purchase);

            // if we were disposed of in the meantime, quit.
            if (mHelper == null) return;

            if (result.isFailure()) {
                log("Error purchasing: " + result);
                return;
            }
            if (!verifyDeveloperPayload(purchase)) {
                log("Error purchasing. Authenticity verification failed.");
                return;
            }

            log("Purchase successful.");
            log("ORIGINAL JSON: ****_____" + purchase.getOriginalJson() + "____****");

            orderId = purchase.getOrderId();
//            Toast.makeText(getApplicationContext(), "ORDERID WHEN FINISHED: ****_____" + purchase.getOrderId() + "____*****", Toast.LENGTH_LONG).show();
            log("ORDERID WHEN FINISHED: ***____" + purchase.getOrderId() + "___***");
            if (purchase.getSku().equals(SKU_PRO_I_MONTH)) {
                log("PRO I Monthly subscription purchased.");
				if (managerActivity != null){
					Util.showAlert(managerActivity, "Thank you for subscribing to PRO I Monthly!", null);
				}
            }
            else if (purchase.getSku().equals(SKU_PRO_I_YEAR)) {
                log("PRO I Yearly subscription purchased.");
				if (managerActivity != null){
					Util.showAlert(managerActivity, "Thank you for subscribing to PRO I Yearly!", null);
				}
            }
            else if (purchase.getSku().equals(SKU_PRO_II_MONTH)) {
                log("PRO II Monthly subscription purchased.");
				if (managerActivity != null){
					Util.showAlert(managerActivity, "Thank you for subscribing to PRO II Monthly!", null);
				}
            }
            else if (purchase.getSku().equals(SKU_PRO_II_YEAR)) {
                log("PRO II Yearly subscription purchased.");
				if (managerActivity != null){
					Util.showAlert(managerActivity, "Thank you for subscribing to PRO II Yearly!", null);
				}
            }
            else if (purchase.getSku().equals(SKU_PRO_III_MONTH)) {
                log("PRO III Monthly subscription purchased.");
				if (managerActivity != null){
					Util.showAlert(managerActivity, "Thank you for subscribing to PRO III Monthly!", null);
				}
            }
            else if (purchase.getSku().equals(SKU_PRO_III_YEAR)) {
                log("PRO III Yearly subscription purchased.");
				if (managerActivity != null){
					Util.showAlert(managerActivity, "Thank you for subscribing to PRO III Yearly!", null);
				}
            }
            else if (purchase.getSku().equals(SKU_PRO_LITE_MONTH)) {
                log("PRO LITE Monthly subscription purchased.");
				if (managerActivity != null){
					Util.showAlert(managerActivity, "Thank you for subscribing to PRO LITE Monthly!", null);
				}
            }
            else if (purchase.getSku().equals(SKU_PRO_LITE_YEAR)) {
                log("PRO LITE Yearly subscription purchased.");
				if (managerActivity != null){
					Util.showAlert(managerActivity, "Thank you for subscribing to PRO LITE Yearly!", null);
				}
            }

            if (managerActivity != null){
            	log("ORIGINAL JSON3:" + purchase.getOriginalJson() + ":::");
            	megaApi.submitPurchaseReceipt(purchase.getOriginalJson(), managerActivity);
            }
            else{
            	log("ORIGINAL JSON4:" + purchase.getOriginalJson() + ":::");
            	megaApi.submitPurchaseReceipt(purchase.getOriginalJson());
            }
        }
    };

    /** Verifies the developer payload of a purchase. */
    boolean verifyDeveloperPayload(Purchase p) {
        String payload = p.getDeveloperPayload();

        /*
         * TODO: verify that the developer payload of the purchase is correct. It will be
         * the same one that you sent when initiating the purchase.
         *
         * WARNING: Locally generating a random string when starting a purchase and
         * verifying it here might seem like a good approach, but this will fail in the
         * case where the user purchases an item on one device and then uses your app on
         * a different device, because on the other device you will not have access to the
         * random string you originally generated.
         *
         * So a good developer payload has these characteristics:
         *
         * 1. If two different users purchase an item, the payload is different between them,
         *    so that one user's purchase can't be replayed to another user.
         *
         * 2. The payload must be such that you can verify it even when the app wasn't the
         *    one who initiated the purchase flow (so that items purchased by the user on
         *    one device work on other devices owned by the user).
         *
         * Using your own server to store and verify developer payloads across app
         * installations is recommended.
         */

        return true;
    }
	// Listener that's called when we finish querying the items and subscriptions we own
	IabHelper.QueryInventoryFinishedListener mGotInventoryListener = new IabHelper.QueryInventoryFinishedListener() {
		public void onQueryInventoryFinished(IabResult result, Inventory inventory) {
			log("Query inventory finished.");

			// Have we been disposed of in the meantime? If so, quit.
			if (mHelper == null) return;

			// Is it a failure?
			if (result.isFailure()) {
				log("Failed to query inventory: " + result);
				return;
			}

			log("Query inventory was successful.");

			proLiteMonthly = inventory.getPurchase(SKU_PRO_LITE_MONTH);
			proLiteYearly = inventory.getPurchase(SKU_PRO_LITE_YEAR);
			proIMonthly = inventory.getPurchase(SKU_PRO_I_MONTH);
			proIYearly = inventory.getPurchase(SKU_PRO_I_YEAR);
			proIIMonthly = inventory.getPurchase(SKU_PRO_II_MONTH);
			proIIYearly = inventory.getPurchase(SKU_PRO_II_YEAR);
			proIIIMonthly = inventory.getPurchase(SKU_PRO_III_MONTH);
			proIIIYearly = inventory.getPurchase(SKU_PRO_III_YEAR);

			if (proLiteMonthly != null){
//            	if (megaApi.getMyUser().getEmail() != null){
//	        		if (proLiteMonthly.getDeveloperPayload().compareTo(megaApi.getMyUser().getEmail()) == 0){
				myAccountInfo.setLevelInventory(0);
				myAccountInfo.setProLiteMonthly(proLiteMonthly);
				maxP = proLiteMonthly;
//	        		}
//            	}
				log("PRO LITE MONTHLY (JSON): __*" + proLiteMonthly.getOriginalJson() + "*__");
			}

			if (proLiteYearly != null){
//            	if (megaApi.getMyUser().getEmail() != null){
//	            	if (proLiteYearly.getDeveloperPayload().compareTo(megaApi.getMyUser().getEmail()) == 0){
				myAccountInfo.setLevelInventory(0);
				myAccountInfo.setProLiteYearly(proLiteYearly);
				maxP = proLiteYearly;
//	        		}
//            	}
				log("PRO LITE ANNUALY (JSON): __*" + proLiteYearly.getOriginalJson() + "*__");
			}

			if (proIMonthly != null){
//            	if (megaApi.getMyUser().getEmail() != null){
//	            	if (proIMonthly.getDeveloperPayload().compareTo(megaApi.getMyUser().getEmail()) == 0){
				myAccountInfo.setLevelInventory(1);
				myAccountInfo.setProIMonthly(proIMonthly);
				maxP = proIMonthly;
//	        		}
//            	}
				log("PRO I MONTHLY (JSON): __*" + proIMonthly.getOriginalJson() + "*__");
			}

			if (proIYearly != null){
//            	if (megaApi.getMyUser().getEmail() != null){
//	            	if (proIYearly.getDeveloperPayload().compareTo(megaApi.getMyUser().getEmail()) == 0){
				myAccountInfo.setLevelInventory(1);
				myAccountInfo.setProIYearly(proIYearly);
				maxP = proIYearly;
//	        		}
//            	}
				log("PRO I ANNUALY (JSON): __*" + proIYearly.getOriginalJson() + "*__");
			}

			if (proIIMonthly != null){
//            	if (megaApi.getMyUser().getEmail() != null){
//	            	if (proIIMonthly.getDeveloperPayload().compareTo(megaApi.getMyUser().getEmail()) == 0){
				myAccountInfo.setLevelInventory(2);
				myAccountInfo.setProIIMonthly(proIIMonthly);
				maxP = proIIMonthly;
//	        		}
//            	}
				log("PRO II MONTHLY (JSON): __*" + proIIMonthly.getOriginalJson() + "*__");
			}

			if (proIIYearly != null){
//            	if (megaApi.getMyUser().getEmail() != null){
//	            	if (proIIYearly.getDeveloperPayload().compareTo(megaApi.getMyUser().getEmail()) == 0){
				myAccountInfo.setLevelInventory(2);
				myAccountInfo.setProIIYearly(proIIYearly);
				maxP = proIIYearly;
//	        		}
//            	}
				log("PRO II ANNUALY (JSON): __*" + proIIYearly.getOriginalJson() + "*__");
			}

			if (proIIIMonthly != null){
//            	if (megaApi.getMyUser().getEmail() != null){
//	            	if (proIIIMonthly.getDeveloperPayload().compareTo(megaApi.getMyUser().getEmail()) == 0){
				myAccountInfo.setLevelInventory(3);
				maxP = proIIIMonthly;
				myAccountInfo.setProIIIMonthly(proIIIMonthly);
//	        		}
//            	}
				log("PRO III MONTHLY (JSON): __*" + proIIIMonthly.getOriginalJson() + "*__");
			}

			if (proIIIYearly != null){
//            	if (megaApi.getMyUser().getEmail() != null){
//	            	if (proIIIYearly.getDeveloperPayload().compareTo(megaApi.getMyUser().getEmail()) == 0){
				myAccountInfo.setLevelInventory(3);
				myAccountInfo.setProIIIYearly(proIIIYearly);
				maxP = proIIIYearly;
//	        		}
//            	}
				log("PRO III ANNUALY (JSON): __*" + proIIIYearly.getOriginalJson() + "*__");
			}

			myAccountInfo.setInventoryFinished(true);

			log("LEVELACCOUNTDETAILS: " + myAccountInfo.getLevelAccountDetails() + "; LEVELINVENTORY: " + myAccountInfo.getLevelInventory() + "; ACCOUNTDETAILSFINISHED: " + myAccountInfo.isAccountDetailsFinished());

			if (myAccountInfo.isAccountDetailsFinished()){
				if (myAccountInfo.getLevelInventory() > myAccountInfo.getLevelAccountDetails()){
					if (maxP != null){
						log("ORIGINAL JSON1:" + maxP.getOriginalJson() + ":::");
						megaApi.submitPurchaseReceipt(maxP.getOriginalJson(), managerActivity);
					}
				}
			}

			boolean isProLiteMonthly = false;
			if (proLiteMonthly != null){
				isProLiteMonthly = true;
			}
			if (isProLiteMonthly){
				log("PRO LITE IS SUBSCRIPTED: ORDERID: ***____" + proLiteMonthly.getOrderId() + "____*****");
			}
			else{
				log("PRO LITE IS NOT SUBSCRIPTED");
			}

			if (!mHelper.subscriptionsSupported()) {
				log("SUBSCRIPTIONS NOT SUPPORTED");
			}
			else{
				log("SUBSCRIPTIONS SUPPORTED");
			}


			log("Initial inventory query finished.");
		}
	};

    void launchPayment(String productId){
    	/* TODO: for security, generate your payload here for verification. See the comments on
         *        verifyDeveloperPayload() for more info. Since this is a SAMPLE, we just use
         *        an empty string, but on a production app you should carefully generate this. */
    	String payload = megaApi.getMyUser().getEmail();

    	if (mHelper == null){
    		initGooglePlayPayments();
    	}

    	if (productId.compareTo(SKU_PRO_I_MONTH) == 0){
    		mHelper.launchPurchaseFlow(this,
        			SKU_PRO_I_MONTH, IabHelper.ITEM_TYPE_SUBS,
                    RC_REQUEST, mPurchaseFinishedListener, payload);
    	}
    	else if (productId.compareTo(SKU_PRO_I_YEAR) == 0){
    		mHelper.launchPurchaseFlow(this,
    				SKU_PRO_I_YEAR, IabHelper.ITEM_TYPE_SUBS,
                    RC_REQUEST, mPurchaseFinishedListener, payload);
    	}
    	else if (productId.compareTo(SKU_PRO_II_MONTH) == 0){
    		mHelper.launchPurchaseFlow(this,
    				SKU_PRO_II_MONTH, IabHelper.ITEM_TYPE_SUBS,
                    RC_REQUEST, mPurchaseFinishedListener, payload);
    	}
    	else if (productId.compareTo(SKU_PRO_II_YEAR) == 0){
    		mHelper.launchPurchaseFlow(this,
    				SKU_PRO_II_YEAR, IabHelper.ITEM_TYPE_SUBS,
                    RC_REQUEST, mPurchaseFinishedListener, payload);
    	}
    	else if (productId.compareTo(SKU_PRO_III_MONTH) == 0){
    		mHelper.launchPurchaseFlow(this,
    				SKU_PRO_III_MONTH, IabHelper.ITEM_TYPE_SUBS,
                    RC_REQUEST, mPurchaseFinishedListener, payload);
    	}
    	else if (productId.compareTo(SKU_PRO_III_YEAR) == 0){
    		mHelper.launchPurchaseFlow(this,
    				SKU_PRO_III_YEAR, IabHelper.ITEM_TYPE_SUBS,
                    RC_REQUEST, mPurchaseFinishedListener, payload);
    	}
    	else if (productId.compareTo(SKU_PRO_LITE_MONTH) == 0){
    		log("LAUNCH PURCHASE FLOW!");
    		mHelper.launchPurchaseFlow(this,
    				SKU_PRO_LITE_MONTH, IabHelper.ITEM_TYPE_SUBS,
                    RC_REQUEST, mPurchaseFinishedListener, payload);
    	}
    	else if (productId.compareTo(SKU_PRO_LITE_YEAR) == 0){
    		mHelper.launchPurchaseFlow(this,
    				SKU_PRO_LITE_YEAR, IabHelper.ITEM_TYPE_SUBS,
                    RC_REQUEST, mPurchaseFinishedListener, payload);
    	}

    }

    public void initGooglePlayPayments(){
		String base64EncodedPublicKey = Util.base64EncodedPublicKey_1 + Util.base64EncodedPublicKey_2 + Util.base64EncodedPublicKey_3 + Util.base64EncodedPublicKey_4 + Util.base64EncodedPublicKey_5;

		log ("Creating IAB helper.");
		mHelper = new IabHelper(this, base64EncodedPublicKey);
		mHelper.enableDebugLogging(true);

		mHelper.startSetup(new IabHelper.OnIabSetupFinishedListener() {
            public void onIabSetupFinished(IabResult result) {
                log("Setup finished.");

                if (!result.isSuccess()) {
                    // Oh noes, there was a problem.
                    log("Problem setting up in-app billing: " + result);
                    return;
                }

                // Have we been disposed of in the meantime? If so, quit.
                if (mHelper == null) return;

                // IAB is fully set up. Now, let's get an inventory of stuff we own.
                log("Setup successful. Querying inventory.");
                mHelper.queryInventoryAsync(mGotInventoryListener);
            }
        });
	}

    @Override
    public void onRequestPermissionsResult(int requestCode, String[] permissions, int[] grantResults) {
		log("onRequestPermissionsResult");
        super.onRequestPermissionsResult(requestCode, permissions, grantResults);
        switch(requestCode){
			case Constants.REQUEST_READ_CONTACTS:{
				log("REQUEST_READ_CONTACTS");
				if (grantResults.length > 0 && grantResults[0] == PackageManager.PERMISSION_GRANTED){
					boolean hasReadContactsPermissions = (ContextCompat.checkSelfPermission(this, Manifest.permission.READ_CONTACTS) == PackageManager.PERMISSION_GRANTED);
					if (hasReadContactsPermissions){
						Intent phoneContactIntent = new Intent(this, PhoneContactsActivityLollipop.class);
						this.startActivity(phoneContactIntent);
					}
				}
				break;
			}
	        case Constants.REQUEST_CAMERA:{
//	        	if (firstTimeCam){
//	        		if (grantResults.length > 0 && grantResults[0] == PackageManager.PERMISSION_GRANTED){
//		        		boolean hasStoragePermission = (ContextCompat.checkSelfPermission(this, Manifest.permission.WRITE_EXTERNAL_STORAGE) == PackageManager.PERMISSION_GRANTED);
//		        		if (hasStoragePermission){
//		        			if (firstTimeCam){
//		        				firstTimeCam = false;
//		        			}
//		        		}
//		        		else{
//		        			ActivityCompat.requestPermissions(this,
//					                new String[]{Manifest.permission.WRITE_EXTERNAL_STORAGE},
//					                ManagerActivityLollipop.REQUEST_WRITE_STORAGE);
//		        		}
//		        	}
//	        	}


	        	if (fromTakePicture){
		        	if (grantResults.length > 0 && grantResults[0] == PackageManager.PERMISSION_GRANTED){
		        		boolean hasStoragePermission = (ContextCompat.checkSelfPermission(this, Manifest.permission.WRITE_EXTERNAL_STORAGE) == PackageManager.PERMISSION_GRANTED);
		        		if (!hasStoragePermission){
		        			ActivityCompat.requestPermissions(this,
					                new String[]{Manifest.permission.WRITE_EXTERNAL_STORAGE},
									Constants.REQUEST_WRITE_STORAGE);
		        		}
		        		else{
		        			this.takePicture();
		        			fromTakePicture = false;
		        		}
		        	}
	        	}
	        	break;
	        }
	        case Constants.REQUEST_WRITE_STORAGE:{
	        	if (firstTimeCam){
	        		if (grantResults.length > 0 && grantResults[0] == PackageManager.PERMISSION_GRANTED){
//		        		boolean hasCameraPermission = (ContextCompat.checkSelfPermission(this, Manifest.permission.CAMERA) == PackageManager.PERMISSION_GRANTED);
//		        		if (hasCameraPermission){
		        			if (firstTimeCam){
		        				firstTimeCam = false;
		        			}

		        			if (fromTakePicture){
		        				boolean hasCameraPermission = (ContextCompat.checkSelfPermission(this, Manifest.permission.CAMERA) == PackageManager.PERMISSION_GRANTED);
				        		if (!hasCameraPermission){
				        			ActivityCompat.requestPermissions(this,
							                new String[]{Manifest.permission.CAMERA},
											Constants.REQUEST_CAMERA);
				        		}
				        		else{
				        			this.takePicture();
				        			fromTakePicture = false;
				        		}
		        			}
//		        		}
//		        		else{
//		        			ActivityCompat.requestPermissions(this,
//					                new String[]{Manifest.permission.CAMERA},
//					                ManagerActivityLollipop.REQUEST_CAMERA);
//		        		}
		        	}
	        	}
	        	break;
	        }
        }
//        switch (requestCode)
//        {
//            case REQUEST_WRITE_STORAGE: {
//                if (grantResults.length > 0 && grantResults[0] == PackageManager.PERMISSION_GRANTED)
//                {
//                    //reload my activity with permission granted or use the features what required the permission
//                } else
//                {
//                    Toast.makeText(this, "The app was not allowed to write to your storage. Hence, it cannot function properly. Please consider granting it this permission", Toast.LENGTH_LONG).show();
//                }
//            }
//        }

    }

	@Override
	public void onSaveInstanceState(Bundle outState) {
		log("onSaveInstanceState");
		if (drawerItem != null){
			log("DrawerItem = " + drawerItem);
		}
		else{
			log("DrawerItem is null");
		}
		super.onSaveInstanceState(outState);
		int deepBrowserTreeIncoming = 0;
		int deepBrowserTreeOutgoing = 0;
		int indexShares = 0;
		int indexCloud = 0;
		int indexContacts = 0;
		outState.putLong("parentHandleBrowser", parentHandleBrowser);
		outState.putLong("parentHandleRubbish", parentHandleRubbish);
		outState.putLong("parentHandleIncoming", parentHandleIncoming);
		log("IN BUNDLE -> parentHandleOutgoing: "+parentHandleOutgoing);
		outState.putLong("parentHandleOutgoing", parentHandleOutgoing);
		outState.putLong("parentHandleSearch", parentHandleSearch);
		outState.putLong("parentHandleInbox", parentHandleInbox);
		outState.putSerializable("drawerItem", drawerItem);

		if(parentHandleIncoming!=-1){
			if(inSFLol!=null){
				deepBrowserTreeIncoming = inSFLol.getDeepBrowserTree();
			}
		}
		outState.putInt("deepBrowserTreeIncoming", deepBrowserTreeIncoming);

		if(parentHandleOutgoing!=-1){
			if(outSFLol!=null){
				deepBrowserTreeOutgoing = outSFLol.getDeepBrowserTree();
			}
		}
		outState.putInt("deepBrowserTreeOutgoing", deepBrowserTreeOutgoing);

		if (viewPagerShares != null) {
			indexShares = viewPagerShares.getCurrentItem();
		}
		outState.putInt("indexShares", indexShares);

		if (viewPagerCDrive != null) {
			indexCloud = viewPagerCDrive.getCurrentItem();
		}
		outState.putInt("indexCloud", indexCloud);

		if (viewPagerContacts != null) {
			indexContacts = viewPagerContacts.getCurrentItem();
		}
		outState.putInt("indexContacts", indexContacts);

		if(oFLol!=null){
			pathNavigationOffline = oFLol.getPathNavigation();
		}
		outState.putString("pathNavigationOffline", pathNavigationOffline);
//		outState.putParcelable("obj", myClass);
		if(drawerItem==DrawerItem.ACCOUNT){
			outState.putInt("accountFragment", accountFragment);
			if(accountFragment==Constants.MONTHLY_YEARLY_FRAGMENT){
				outState.putInt("selectedAccountType", selectedAccountType);
				outState.putInt("selectedPaymentMethod", selectedPaymentMethod);
			}
		}
		if(myAccountInfo==null){
			log("My AccountInfo is Null");
		}
	}
	@SuppressLint("NewApi") @Override
    protected void onCreate(Bundle savedInstanceState) {
		log("onCreate");
//		Fragments are restored during the Activity's onCreate().
//		Importantly though, they are restored in the base Activity class's onCreate().
//		Thus if you call super.onCreate() first, all of the rest of your onCreate() method will execute after your Fragments have been restored.
		super.onCreate(savedInstanceState);
		log("onCreate after call super");

		boolean selectDrawerItemPending = true;

		if(savedInstanceState!=null){
			log("Bundle is NOT NULL");
			parentHandleBrowser = savedInstanceState.getLong("parentHandleBrowser", -1);
			log("savedInstanceState -> parentHandleBrowser: "+parentHandleBrowser);
			parentHandleRubbish = savedInstanceState.getLong("parentHandleRubbish", -1);
			parentHandleIncoming = savedInstanceState.getLong("parentHandleIncoming", -1);
			parentHandleOutgoing = savedInstanceState.getLong("parentHandleOutgoing", -1);
			log("savedInstanceState -> parentHandleOutgoing: "+parentHandleOutgoing);
			parentHandleSearch = savedInstanceState.getLong("parentHandleSearch", -1);
			parentHandleInbox = savedInstanceState.getLong("parentHandleInbox", -1);
			deepBrowserTreeIncoming = savedInstanceState.getInt("deepBrowserTreeIncoming", deepBrowserTreeIncoming);
			deepBrowserTreeOutgoing = savedInstanceState.getInt("deepBrowserTreeOutgoing", deepBrowserTreeOutgoing);
			drawerItem = (DrawerItem) savedInstanceState.getSerializable("drawerItem");
			log("DrawerItem onCreate = " + drawerItem);
			log("savedInstanceState -> drawerItem: "+drawerItem);
			indexShares = savedInstanceState.getInt("indexShares", indexShares);
			log("savedInstanceState -> indexShares: "+indexShares);
			indexCloud = savedInstanceState.getInt("indexCloud", indexCloud);
			log("savedInstanceState -> indexCloud: "+indexCloud);
			indexContacts = savedInstanceState.getInt("indexContacts", indexContacts);
			pathNavigationOffline = savedInstanceState.getString("pathNavigationOffline", pathNavigationOffline);
			log("savedInstanceState -> pathNavigationOffline: "+pathNavigationOffline);
			accountFragment = savedInstanceState.getInt("accountFragment", -1);
			selectedAccountType = savedInstanceState.getInt("selectedAccountType", -1);
			selectedPaymentMethod = savedInstanceState.getInt("selectedPaymentMethod", -1);
		}
		else{
			log("Bundle is NULL");
			parentHandleBrowser = -1;
			parentHandleRubbish = -1;
			parentHandleIncoming = -1;
			parentHandleOutgoing = -1;
			parentHandleSearch = -1;
			parentHandleInbox = -1;

			this.setPathNavigationOffline("/");
		}

		nC = new NodeController(this);
		cC = new ContactController(this);
		aC = new AccountController(this);
		myAccountInfo = new MyAccountInfo(this);

		File thumbDir;
		if (getExternalCacheDir() != null){
			thumbDir = new File (getExternalCacheDir(), "thumbnailsMEGA");
			thumbDir.mkdirs();
			log("------------------ThumbnailsMEGA folder created: "+thumbDir.getAbsolutePath());
		}
		else{
			thumbDir = getDir("thumbnailsMEGA", 0);
		}
		File previewDir;
		if (getExternalCacheDir() != null){
			previewDir = new File (getExternalCacheDir(), "previewsMEGA");
			previewDir.mkdirs();
		}
		else{
			previewDir = getDir("previewsMEGA", 0);
		}

		dbH = DatabaseHandler.getDbHandler(getApplicationContext());
		if (Util.isOnline(this)){
			dbH.setAttrOnline(true);
		}
		else{
			dbH.setAttrOnline(false);
		}
		managerActivity = this;
		app = (MegaApplication)getApplication();
		megaApi = app.getMegaApi();
		if(Util.isChatEnabled()){
			megaChatApi = app.getMegaChatApi();
		}
		else{
			megaChatApi=null;
		}

		log("retryPendingConnections()");
		if (megaApi != null){
			log("---------retryPendingConnections");
			megaApi.retryPendingConnections();
		}

		transfersDownloadedSize = new SparseArray<Long>();

		Display display = getWindowManager().getDefaultDisplay();
		outMetrics = new DisplayMetrics ();
	    display.getMetrics(outMetrics);
	    float density  = getResources().getDisplayMetrics().density;

	    float scaleW = Util.getScaleW(outMetrics, density);
	    float scaleH = Util.getScaleH(outMetrics, density);
	    if (scaleH < scaleW){
	    	scaleText = scaleH;
	    }
	    else{
	    	scaleText = scaleW;
	    }

	    if (dbH.getCredentials() == null){
	    	if (OldPreferences.getOldCredentials(this) != null){
	    		Intent loginWithOldCredentials = new Intent(this, LoginActivityLollipop.class);
				loginWithOldCredentials.putExtra("visibleFragment", Constants. LOGIN_FRAGMENT);
	    		startActivity(loginWithOldCredentials);
	    		finish();
	    		return;
		    }

	    	Intent newIntent = getIntent();

	    	if (newIntent != null){
		    	if (newIntent.getAction() != null){
		    		if (newIntent.getAction().equals(Constants.ACTION_EXPORT_MASTER_KEY) || newIntent.getAction().equals(Constants.ACTION_OPEN_MEGA_LINK) || newIntent.getAction().equals(Constants.ACTION_OPEN_MEGA_FOLDER_LINK)){
		    			openLink = true;
		    		}
		    		else if (newIntent.getAction().equals(Constants.ACTION_CANCEL_UPLOAD) || newIntent.getAction().equals(Constants.ACTION_CANCEL_DOWNLOAD) || newIntent.getAction().equals(Constants.ACTION_CANCEL_CAM_SYNC)){
						Intent cancelTourIntent = new Intent(this, LoginActivityLollipop.class);
						cancelTourIntent.putExtra("visibleFragment", Constants. TOUR_FRAGMENT);
						cancelTourIntent.setFlags(Intent.FLAG_ACTIVITY_CLEAR_TOP);
		    			cancelTourIntent.setAction(newIntent.getAction());
		    			startActivity(cancelTourIntent);
		    			finish();
		    			return;
		    		}
		    	}
		    }

	    	if (!openLink){
//				megaApi.localLogout();
//				AccountController aC = new AccountController(this);
//				aC.logout(this, megaApi, megaChatApi, false);
				Intent intent = new Intent(this, LoginActivityLollipop.class);
				intent.putExtra("visibleFragment", Constants. TOUR_FRAGMENT);
				if (Build.VERSION.SDK_INT >= Build.VERSION_CODES.HONEYCOMB){
					intent.addFlags(Intent.FLAG_ACTIVITY_CLEAR_TASK);
					startActivity(intent);
					finish();
				}

		    }

	    	return;
	    }

	    prefs = dbH.getPreferences();
		if (prefs == null){
			firstTime = true;
			isList=true;
			isListCameraUploads=false;
		}
		else{
			if (prefs.getFirstTime() == null){
				firstTime = true;
				isListCameraUploads=false;
			}
			else{
				firstTime = Boolean.parseBoolean(prefs.getFirstTime());
			}
			if (prefs.getPreferredViewList() == null){
				isList = true;
			}
			else{
				isList = Boolean.parseBoolean(prefs.getPreferredViewList());
			}
			if (prefs.getPreferredViewListCameraUploads() == null){
				isListCameraUploads = false;
			}
			else{
				isListCameraUploads = Boolean.parseBoolean(prefs.getPreferredViewListCameraUploads());
			}
		}
		log("Preferred View List: "+isList);

		if(prefs!=null){
			if(prefs.getPreferredSortCloud()!=null){
				orderCloud = Integer.parseInt(prefs.getPreferredSortCloud());
				log("The orderCloud preference is: "+orderCloud);
			}
			else{
				orderCloud = megaApi.ORDER_DEFAULT_ASC;
				log("Preference orderCloud is NULL -> ORDER_DEFAULT_ASC");
			}
			if(prefs.getPreferredSortContacts()!=null){
				orderContacts = Integer.parseInt(prefs.getPreferredSortContacts());
				log("The orderContacts preference is: "+orderContacts);
			}
			else{
				orderContacts = megaApi.ORDER_DEFAULT_ASC;
				log("Preference orderContacts is NULL -> ORDER_DEFAULT_ASC");
			}
			if(prefs.getPreferredSortOthers()!=null){
				orderOthers = Integer.parseInt(prefs.getPreferredSortOthers());
				log("The orderOthers preference is: "+orderOthers);
			}
			else{
				orderOthers = megaApi.ORDER_DEFAULT_ASC;
				log("Preference orderOthers is NULL -> ORDER_DEFAULT_ASC");
			}
		}
		else {
			log("Prefs is NULL -> ORDER_DEFAULT_ASC");
			orderCloud = megaApi.ORDER_DEFAULT_ASC;
			orderContacts = megaApi.ORDER_DEFAULT_ASC;
			orderOthers = megaApi.ORDER_DEFAULT_ASC;
		}
		getOverflowMenu();

		handler = new Handler();

		log("Set view");
		setContentView(R.layout.activity_manager);
//		long num = 11179220468180L;
//		dbH.setSecondaryFolderHandle(num);
		//Set toolbar
		tB = (Toolbar) findViewById(R.id.toolbar);
		if(tB==null){
			log("Tb is Null");
			return;
		}

		tB.setVisibility(View.VISIBLE);
		setSupportActionBar(tB);
		aB = getSupportActionBar();
		log("aB.setHomeAsUpIndicator_1");
        aB.setHomeAsUpIndicator(R.drawable.ic_menu_white);
        aB.setHomeButtonEnabled(true);
        aB.setDisplayHomeAsUpEnabled(true);
//        aB.setDisplayShowHomeEnabled(true);
//        getSupportActionBar().setCustomView(R.layout.custom_action_bar_top);

        //Set navigation view
        drawerLayout = (DrawerLayout) findViewById(R.id.drawer_layout);
        nV = (NavigationView) findViewById(R.id.navigation_view);
        nV.setNavigationItemSelectedListener(this);

		usedSpaceLayout = (RelativeLayout) findViewById(R.id.nv_used_space_layout);

		View nVHeader = LayoutInflater.from(this).inflate(R.layout.nav_header, null);
		nV.addHeaderView(nVHeader);

		//FAB button
		fabButton = (FloatingActionButton) findViewById(R.id.floating_button);
		fabButton.setOnClickListener(new FabButtonListener(this));

		//Collection of FAB for CHAT
		fabButtonsLayout = (CoordinatorLayout) findViewById(R.id.fab_collection_layout);
		mainFabButtonChat = (FloatingActionButton) findViewById(R.id.main_fab_chat);
		mainFabButtonChat.setOnClickListener(new FabButtonListener(this));
		firstFabButtonChat = (FloatingActionButton) findViewById(R.id.first_fab_chat);
		firstFabButtonChat.setOnClickListener(new FabButtonListener(this));
		secondFabButtonChat = (FloatingActionButton) findViewById(R.id.second_fab_chat);
		secondFabButtonChat.setOnClickListener(new FabButtonListener(this));
		thirdFabButtonChat = (FloatingActionButton) findViewById(R.id.third_fab_chat);
		thirdFabButtonChat.setOnClickListener(new FabButtonListener(this));

		collectionFABLayoutOut = AnimationUtils.loadAnimation(getApplicationContext(), R.anim.collection_fab_layout_out);
		collectionFABLayoutOut.setAnimationListener(new Animation.AnimationListener() {
			@Override
			public void onAnimationStart(Animation animation) {

			}

			@Override
			public void onAnimationEnd(Animation animation) {
				log("onAnimationEnd");
				fabButtonsLayout.setVisibility(View.GONE);
			}

			@Override
			public void onAnimationRepeat(Animation animation) {

			}
		});
		openFabAnim = AnimationUtils.loadAnimation(getApplicationContext(), R.anim.open_fab);
		closeFabAnim = AnimationUtils.loadAnimation(getApplicationContext(),R.anim.close_fab);
		closeFabAnim.setAnimationListener(new Animation.AnimationListener() {
			@Override
			public void onAnimationStart(Animation animation) {

			}

			@Override
			public void onAnimationEnd(Animation animation) {
				log("onAnimationEnd");
//				mainFabButtonChat.setVisibility(View.GONE);
//				fabButtonsLayout.startAnimation(collectionFABLayoutOut);
				fabButtonsLayout.setVisibility(View.GONE);
				fabButton.setVisibility(View.VISIBLE);
			}

			@Override
			public void onAnimationRepeat(Animation animation) {

			}
		});

		rotateRightAnim = AnimationUtils.loadAnimation(getApplicationContext(),R.anim.rotate_right);
		rotateLeftAnim = AnimationUtils.loadAnimation(getApplicationContext(),R.anim.rotate_left);

		//Sliding UPLOAD panel
		slidingUploadPanel = (SlidingUpPanelLayout) findViewById(R.id.sliding_layout_upload);
		uploadLayout = (LinearLayout) findViewById(R.id.file_list_upload);
		uploadOutLayout = (FrameLayout) findViewById(R.id.file_list_out_upload);
		uploadImage = (LinearLayout) findViewById(R.id.file_list_upload_image_layout);
		uploadAudio= (LinearLayout) findViewById(R.id.file_list_upload_audio_layout);
		uploadVideo = (LinearLayout) findViewById(R.id.file_list_upload_video_layout);
		uploadFromSystem = (LinearLayout) findViewById(R.id.file_list_upload_from_system_layout);

		uploadPanelListener = new UploadPanelListener(this);

		uploadImage.setOnClickListener(uploadPanelListener);
		uploadAudio.setOnClickListener(uploadPanelListener);
		uploadVideo.setOnClickListener(uploadPanelListener);
		uploadFromSystem.setOnClickListener(uploadPanelListener);

		uploadOutLayout.setOnClickListener(uploadPanelListener);

		slidingUploadPanel.setVisibility(View.INVISIBLE);
		slidingUploadPanel.setPanelState(SlidingUpPanelLayout.PanelState.HIDDEN);
		/////

		//Sliding OPTIONS panel
		slidingOptionsPanel = (SlidingUpPanelLayout) findViewById(R.id.sliding_layout);
		optionsLayout = (LinearLayout) findViewById(R.id.file_list_options);
		optionsOutLayout = (FrameLayout) findViewById(R.id.file_list_out_options);
		optionRename = (LinearLayout) findViewById(R.id.file_list_option_rename_layout);
		optionLeaveShare = (LinearLayout) findViewById(R.id.file_list_option_leave_share_layout);
		optionDownload = (LinearLayout) findViewById(R.id.file_list_option_download_layout);
		optionProperties = (LinearLayout) findViewById(R.id.file_list_option_properties_layout);
		propertiesText = (TextView) findViewById(R.id.file_list_option_properties_text);

		optionPublicLink = (LinearLayout) findViewById(R.id.file_list_option_public_link_layout);
		optionPublicLinkText = (TextView) findViewById(R.id.file_list_option_public_link_text);
//				holder.optionPublicLink.getLayoutParams().width = Util.px2dp((60), outMetrics);
//				((LinearLayout.LayoutParams) holder.optionPublicLink.getLayoutParams()).setMargins(Util.px2dp((17 * scaleW), outMetrics),Util.px2dp((4 * scaleH), outMetrics), 0, 0);

		optionRemoveLink = (LinearLayout) findViewById(R.id.file_list_option_remove_link_layout);
		optionShare = (LinearLayout) findViewById(R.id.file_list_option_share_layout);
		optionPermissions = (LinearLayout) findViewById(R.id.file_list_option_permissions_layout);

		optionDelete = (LinearLayout) findViewById(R.id.file_list_option_delete_layout);
		optionRemoveTotal = (LinearLayout) findViewById(R.id.file_list_option_remove_layout);

//				holder.optionDelete.getLayoutParams().width = Util.px2dp((60 * scaleW), outMetrics);
//				((LinearLayout.LayoutParams) holder.optionDelete.getLayoutParams()).setMargins(Util.px2dp((1 * scaleW), outMetrics),Util.px2dp((5 * scaleH), outMetrics), 0, 0);

		optionClearShares = (LinearLayout) findViewById(R.id.file_list_option_clear_share_layout);
		optionMoveTo = (LinearLayout) findViewById(R.id.file_list_option_move_layout);
		optionCopyTo = (LinearLayout) findViewById(R.id.file_list_option_copy_layout);
		optionSendToInbox = (LinearLayout) findViewById(R.id.file_list_option_send_inbox_layout);
		optionOpenFolder = (LinearLayout) findViewById(R.id.file_list_option_open_folder_layout);
		optionDeleteOffline = (LinearLayout) findViewById(R.id.offline_list_option_delete_layout);

		nodeOptionsPanelListener = new NodeOptionsPanelListener(this);

		optionClearShares.setOnClickListener(nodeOptionsPanelListener);
		optionPermissions.setOnClickListener(nodeOptionsPanelListener);
		optionDownload.setOnClickListener(nodeOptionsPanelListener);
		optionShare.setOnClickListener(nodeOptionsPanelListener);
		optionProperties.setOnClickListener(nodeOptionsPanelListener);
		optionRename.setOnClickListener(nodeOptionsPanelListener);
		optionDelete.setOnClickListener(nodeOptionsPanelListener);
		optionRemoveTotal.setOnClickListener(nodeOptionsPanelListener);
		optionPublicLink.setOnClickListener(nodeOptionsPanelListener);
		optionRemoveLink.setOnClickListener(nodeOptionsPanelListener);
		optionMoveTo.setOnClickListener(nodeOptionsPanelListener);
		optionCopyTo.setOnClickListener(nodeOptionsPanelListener);
		optionSendToInbox.setOnClickListener(nodeOptionsPanelListener);
		optionsOutLayout.setOnClickListener(nodeOptionsPanelListener);
		optionLeaveShare.setOnClickListener(nodeOptionsPanelListener);
		optionOpenFolder.setOnClickListener(nodeOptionsPanelListener);
		optionDeleteOffline.setOnClickListener(nodeOptionsPanelListener);

		slidingOptionsPanel.setVisibility(View.INVISIBLE);
		slidingOptionsPanel.setPanelState(SlidingUpPanelLayout.PanelState.HIDDEN);
		////

		//Sliding CONTACTS OPTIONS panel
		slidingContactOptionsPanel = (SlidingUpPanelLayout) findViewById(R.id.sliding_layout_contacts_list);
		optionsContactLayout = (LinearLayout) findViewById(R.id.contact_list_options);
		optionsContactOutLayout = (FrameLayout) findViewById(R.id.contact_list_out_options);
		optionContactProperties = (LinearLayout) findViewById(R.id.contact_list_option_properties_layout);
		optionContactShare = (LinearLayout) findViewById(R.id.contact_list_option_share_layout);
		optionContactSendFile = (LinearLayout) findViewById(R.id.contact_list_option_send_file_layout);
		optionContactRemove = (LinearLayout) findViewById(R.id.contact_list_option_remove_layout);
		optionReinvite = (LinearLayout) findViewById(R.id.contact_list_option_reinvite_layout);
		optionDeleteSentRequest = (LinearLayout) findViewById(R.id.contact_list_option_delete_request_layout);
		optionAccept = (LinearLayout) findViewById(R.id.contact_list_option_accept_layout);
		optionDecline = (LinearLayout) findViewById(R.id.contact_list_option_decline_layout);
		optionIgnore = (LinearLayout) findViewById(R.id.contact_list_option_ignore_layout);

		contactOptionsPanelListener = new ContactOptionsPanelListener(this);

		optionContactRemove.setOnClickListener(contactOptionsPanelListener);
		optionContactShare.setOnClickListener(contactOptionsPanelListener);
		optionContactProperties.setOnClickListener(contactOptionsPanelListener);
		optionContactSendFile.setOnClickListener(contactOptionsPanelListener);
		optionsContactOutLayout.setOnClickListener(contactOptionsPanelListener);
		optionReinvite.setOnClickListener(contactOptionsPanelListener);
		optionDeleteSentRequest.setOnClickListener(contactOptionsPanelListener);
		optionAccept.setOnClickListener(contactOptionsPanelListener);
		optionDecline.setOnClickListener(contactOptionsPanelListener);
		optionIgnore.setOnClickListener(contactOptionsPanelListener);

		slidingContactOptionsPanel.setVisibility(View.INVISIBLE);
		slidingContactOptionsPanel.setPanelState(SlidingUpPanelLayout.PanelState.HIDDEN);
		////

		//Sliding AVATAR OPTIONS panel
		slidingAvatarOptionsPanel = (SlidingUpPanelLayout) findViewById(R.id.sliding_layout_avatar_list);
		optionsAvatarLayout = (LinearLayout) findViewById(R.id.avatar_list_options);
		optionsAvatarOutLayout = (FrameLayout) findViewById(R.id.avatar_list_out_options);
		optionAvatarChoosePhoto = (LinearLayout) findViewById(R.id.avatar_list_choose_photo_layout);
		optionAvatarTakePhoto = (LinearLayout) findViewById(R.id.avatar_list_take_photo_layout);
		optionAvatarDelete = (LinearLayout) findViewById(R.id.avatar_list_delete_layout);

		avatarOptionsPanelListener = new AvatarOptionsPanelListener(this);

		optionAvatarDelete.setOnClickListener(avatarOptionsPanelListener);
		optionAvatarTakePhoto.setOnClickListener(avatarOptionsPanelListener);
		optionAvatarChoosePhoto.setOnClickListener(avatarOptionsPanelListener);
		optionsAvatarOutLayout.setOnClickListener(avatarOptionsPanelListener);


		slidingAvatarOptionsPanel.setVisibility(View.INVISIBLE);
		slidingAvatarOptionsPanel.setPanelState(SlidingUpPanelLayout.PanelState.HIDDEN);
		//slidingUploadPanel.setPanelSlideListener(slidingPanelListener);

		//OVERQUOTA WARNING PANEL
		outSpaceLayout = (LinearLayout) findViewById(R.id.overquota_alert);
		outSpaceTextFirst =  (TextView) findViewById(R.id.overquota_alert_text_first);
		outSpaceTextSecond =  (TextView) findViewById(R.id.overquota_alert_text_second);
		outSpaceButtonUpgrade = (TextView) findViewById(R.id.overquota_alert_btnRight_upgrade);
		outSpaceButtonCancel = (TextView) findViewById(R.id.overquota_alert_btnLeft_cancel);

		//PRO PANEL
		getProLayout=(LinearLayout) findViewById(R.id.get_pro_account);
		getProText= (TextView) findViewById(R.id.get_pro_account_text);
		rightUpgradeButton = (TextView) findViewById(R.id.btnRight_upgrade);
		leftCancelButton = (TextView) findViewById(R.id.btnLeft_cancel);

		accountInfoFrame = (FrameLayout) nVHeader.findViewById(R.id.navigation_drawer_account_view);
        accountInfoFrame.setOnClickListener(this);

        nVDisplayName = (TextView) nVHeader.findViewById(R.id.navigation_drawer_account_information_display_name);
		nVEmail = (TextView) nVHeader.findViewById(R.id.navigation_drawer_account_information_email);
        nVPictureProfile = (RoundedImageView) nVHeader.findViewById(R.id.navigation_drawer_user_account_picture_profile);
        nVPictureProfileTextView = (TextView) nVHeader.findViewById(R.id.navigation_drawer_user_account_picture_profile_textview);

        fragmentContainer = (FrameLayout) findViewById(R.id.fragment_container);
        usedSpaceTV = (TextView) findViewById(R.id.navigation_drawer_used_space);
        totalSpaceTV = (TextView) findViewById(R.id.navigation_drawer_total_space);
        usedSpacePB = (ProgressBar) findViewById(R.id.manager_used_space_bar);

		//TABS section Cloud Drive
		cloudSectionLayout= (LinearLayout)findViewById(R.id.tabhost_cloud_drive);
		tabLayoutCloud =  (TabLayout) findViewById(R.id.sliding_tabs_cloud_drive);
		viewPagerCDrive = (ViewPager) findViewById(R.id.cloud_drive_tabs_pager);

		//TABS section Contacts
		contactsSectionLayout= (LinearLayout)findViewById(R.id.tabhost_contacts);
		tabLayoutContacts =  (TabLayout) findViewById(R.id.sliding_tabs_contacts);
		viewPagerContacts = (ViewPager) findViewById(R.id.contact_tabs_pager);

		//TABS section Shared Items
		sharesSectionLayout= (LinearLayout)findViewById(R.id.tabhost_shares);
		tabLayoutShares =  (TabLayout) findViewById(R.id.sliding_tabs_shares);
		viewPagerShares = (ViewPager) findViewById(R.id.shares_tabs_pager);

		//Tab section MyAccount
		myAccountSectionLayout= (LinearLayout)findViewById(R.id.tabhost_my_account);
		tabLayoutMyAccount =  (TabLayout) findViewById(R.id.sliding_tabs_my_account);
		viewPagerMyAccount = (ViewPager) findViewById(R.id.my_account_tabs_pager);

        if (!Util.isOnline(this)){
        	log("No network: intent to OfflineActivityLollipop");
//        	Intent offlineIntent = new Intent(this, OfflineActivityLollipop.class);
//			startActivity(offlineIntent);
//			finish();
<<<<<<< HEAD
			showOfflineMode();

//			selectDrawerItemPending=false;
=======
			selectDrawerItemLollipop(DrawerItem.SAVED_FOR_OFFLINE);
			selectDrawerItemPending=false;
>>>>>>> 9c3b9aa0
        	return;
        }

        dbH.setAttrOnline(true);

		///Check the MK file
		int versionApp = Util.getVersion(this);
		log("-------------------Version app: "+versionApp);
		final String pathOldMK = Environment.getExternalStorageDirectory().getAbsolutePath()+Util.oldMKFile;
		final File fMKOld = new File(pathOldMK);
		if (fMKOld != null) {
			if (fMKOld.exists()) {
				log("Old MK file need to be renamed!");
				aC.renameMK();
			}
		}

        MegaNode rootNode = megaApi.getRootNode();
		if (rootNode == null){
			log("Root node is NULL");
			 if (getIntent() != null){
				if (getIntent().getAction() != null){
					if (getIntent().getAction().equals(Constants.ACTION_IMPORT_LINK_FETCH_NODES)){
						Intent intent = new Intent(managerActivity, LoginActivityLollipop.class);
						intent.putExtra("visibleFragment", Constants. LOGIN_FRAGMENT);
						intent.setFlags(Intent.FLAG_ACTIVITY_CLEAR_TOP);
						intent.setAction(Constants.ACTION_IMPORT_LINK_FETCH_NODES);
						intent.setData(Uri.parse(getIntent().getDataString()));
						startActivity(intent);
						finish();
						return;
					}
					else if (getIntent().getAction().equals(Constants.ACTION_OPEN_MEGA_LINK)){
						Intent intent = new Intent(managerActivity, FileLinkActivityLollipop.class);
						intent.putExtra("visibleFragment", Constants. LOGIN_FRAGMENT);
						intent.setFlags(Intent.FLAG_ACTIVITY_CLEAR_TOP);
						intent.setAction(Constants.ACTION_IMPORT_LINK_FETCH_NODES);
						intent.setData(Uri.parse(getIntent().getDataString()));
						startActivity(intent);
						finish();
						return;
					}
					else if (getIntent().getAction().equals(Constants.ACTION_OPEN_MEGA_FOLDER_LINK)){
						Intent intent = new Intent(managerActivity, LoginActivityLollipop.class);
						intent.putExtra("visibleFragment", Constants. LOGIN_FRAGMENT);
						intent.setFlags(Intent.FLAG_ACTIVITY_CLEAR_TOP);
						intent.setAction(Constants.ACTION_OPEN_MEGA_FOLDER_LINK);
						intent.setData(Uri.parse(getIntent().getDataString()));
						startActivity(intent);
						finish();
						return;
					}
					else if (getIntent().getAction().equals(Constants.ACTION_CANCEL_UPLOAD) || getIntent().getAction().equals(Constants.ACTION_CANCEL_DOWNLOAD) || getIntent().getAction().equals(Constants.ACTION_CANCEL_CAM_SYNC)){
						Intent intent = new Intent(managerActivity, LoginActivityLollipop.class);
						intent.putExtra("visibleFragment", Constants. LOGIN_FRAGMENT);
						intent.setFlags(Intent.FLAG_ACTIVITY_CLEAR_TOP);
						intent.setAction(getIntent().getAction());
						startActivity(intent);
						finish();
						return;
					}
					else if (getIntent().getAction().equals(Constants.ACTION_EXPORT_MASTER_KEY)){
						Intent intent = new Intent(managerActivity, LoginActivityLollipop.class);
						intent.putExtra("visibleFragment", Constants. LOGIN_FRAGMENT);
						intent.setFlags(Intent.FLAG_ACTIVITY_CLEAR_TOP);
						intent.setAction(getIntent().getAction());
						startActivity(intent);
						finish();
						return;
					}
				}
			}
			Intent intent = new Intent(managerActivity, LoginActivityLollipop.class);
			intent.putExtra("visibleFragment", Constants. LOGIN_FRAGMENT);
			intent.setFlags(Intent.FLAG_ACTIVITY_CLEAR_TOP);
			startActivity(intent);
			finish();
			return;
		}
		else{
			log("rootNode != null");

			String token = FirebaseInstanceId.getInstance().getToken();
			if (token != null) {
				log("FCM TOKEN: " + token);
				megaApi.registerPushNotifications(Constants.DEVICE_ANDROID, token, this);
//				Log.d("TOKEN___", token);

//				Toast.makeText(this, "TOKEN: _" + token + "_", Toast.LENGTH_LONG).show();
			}

			if(myAccountInfo==null){
				myAccountInfo = new MyAccountInfo(this);
			}

			myAccountInfo.setMyUser(megaApi.getMyUser());
			if (myAccountInfo.getMyUser() != null){
				nVEmail.setVisibility(View.VISIBLE);
				nVEmail.setText(myAccountInfo.getMyUser().getEmail());
//				megaApi.getUserData(this);
				log("getUserAttribute FirstName");
				myAccountInfo.setFirstName(false);
				megaApi.getUserAttribute(MegaApiJava.USER_ATTR_FIRSTNAME, myAccountInfo);
				log("getUserAttribute LastName");
				myAccountInfo.setLastName(false);
				megaApi.getUserAttribute(MegaApiJava.USER_ATTR_LASTNAME, myAccountInfo);

				this.setDefaultAvatar();

				this.setProfileAvatar();
			}


			if(myAccountInfo==null){
				myAccountInfo=new MyAccountInfo(this);
			}
			megaApi.getPaymentMethods(myAccountInfo);
			megaApi.getAccountDetails(myAccountInfo);
			megaApi.getPricing(myAccountInfo);
			megaApi.creditCardQuerySubscriptions(myAccountInfo);
			dbH.resetExtendedAccountDetailsTimestamp();

			initGooglePlayPayments();

			megaApi.addGlobalListener(this);
			megaApi.addTransferListener(this);

			if(savedInstanceState==null) {
				log("Run async task to check offline files");
				//Check the consistency of the offline nodes in the DB
				CheckOfflineNodesTask checkOfflineNodesTask = new CheckOfflineNodesTask(this);
				checkOfflineNodesTask.execute();
			}

	        if (getIntent() != null){
				if (getIntent().getAction() != null){
			        if (getIntent().getAction().equals(Constants.ACTION_EXPORT_MASTER_KEY)){
			        	log("Intent to export Master KeyonFi - im logged in!");
						drawerItem=DrawerItem.ACCOUNT;
						mkLayoutVisible = true;
						selectDrawerItemLollipop(drawerItem);
						selectDrawerItemPending=false;
						return;
					}
					else if(getIntent().getAction().equals(Constants.ACTION_CANCEL_ACCOUNT)){
						String link = getIntent().getDataString();
						if(link!=null){
							log("link to cancel: "+link);
							drawerItem=DrawerItem.ACCOUNT;
							selectDrawerItemLollipop(drawerItem);
							selectDrawerItemPending=false;
							megaApi.queryCancelLink(link, this);
						}
					}
					else if(getIntent().getAction().equals(Constants.ACTION_CHANGE_MAIL)){
						String link = getIntent().getDataString();
						if(link!=null){
							log("link to change mail: "+link);
							drawerItem=DrawerItem.ACCOUNT;
							selectDrawerItemLollipop(drawerItem);
							selectDrawerItemPending=false;
							showDialogInsertPassword(link, false);
						}
					}
					else if (getIntent().getAction().equals(Constants.ACTION_OPEN_FOLDER)) {
						log("Open after LauncherFileExplorerActivityLollipop ");
						long handleIntent = getIntent().getLongExtra("PARENT_HANDLE", -1);
						int access = -1;
						if (handleIntent != -1) {
							MegaNode parentIntentN = megaApi.getNodeByHandle(handleIntent);
							if (parentIntentN != null) {
								access = megaApi.getAccess(parentIntentN);
								switch (access) {
									case MegaShare.ACCESS_OWNER:
									case MegaShare.ACCESS_UNKNOWN: {
										log("The intent set the parentHandleBrowser to " + handleIntent);
										parentHandleBrowser = handleIntent;
										break;
									}
									case MegaShare.ACCESS_READ:
									case MegaShare.ACCESS_READWRITE:
									case MegaShare.ACCESS_FULL: {
										log("The intent set the parentHandleIncoming to " + handleIntent);
										parentHandleIncoming = handleIntent;
										drawerItem = DrawerItem.SHARED_ITEMS;
										deepBrowserTreeIncoming = MegaApiUtils.calculateDeepBrowserTreeIncoming(parentIntentN, this);
										log("After calculate deepBrowserTreeIncoming: "+deepBrowserTreeIncoming);
										break;
									}
									default: {
										log("DEFAULT: The intent set the parentHandleBrowser to " + handleIntent);
										parentHandleBrowser = handleIntent;
										break;
									}
								}
							}
						}
					}
					else if(getIntent().getAction().equals(Constants.ACTION_PASS_CHANGED)){
						int result = getIntent().getIntExtra("RESULT",-20);
						if(result==0){
							drawerItem=DrawerItem.ACCOUNT;
							selectDrawerItemLollipop(drawerItem);
							selectDrawerItemPending=false;
							log("Show success mesage");
							showSnackbar(getString(R.string.pass_changed_alert));
						}
						else if(result==MegaError.API_EARGS){
							drawerItem=DrawerItem.ACCOUNT;
							selectDrawerItemLollipop(drawerItem);
							selectDrawerItemPending=false;
							log("Error when changing pass - the current password is not correct");
							Util.showAlert(this,getString(R.string.old_password_provided_incorrect), getString(R.string.general_error_word));
						}
						else{
							drawerItem=DrawerItem.ACCOUNT;
							selectDrawerItemLollipop(drawerItem);
							selectDrawerItemPending=false;
							log("Error when changing pass - show error message");
							Util.showAlert(this,getString(R.string.email_verification_text_error), getString(R.string.general_error_word));
						}
					}
					else if(getIntent().getAction().equals(Constants.ACTION_RESET_PASS)){
						String link = getIntent().getDataString();
						if(link!=null){
							log("link to resetPass: "+link);
							drawerItem=DrawerItem.ACCOUNT;
							selectDrawerItemLollipop(drawerItem);
							selectDrawerItemPending=false;
							showConfirmationResetPassword(link);
						}
					}
					else if(getIntent().getAction().equals(Constants.ACTION_IPC)){
						log("IPC link - go to received request in Contacts");
						drawerItem=DrawerItem.CONTACTS;
						indexContacts=2;
						selectDrawerItemLollipop(drawerItem);
						selectDrawerItemPending=false;
					}
					else if(getIntent().getAction().equals(Constants.ACTION_SHOW_MY_ACCOUNT)){
						log("intent from chat - show my account");
						drawerItem=DrawerItem.ACCOUNT;
						accountFragment=Constants.MY_ACCOUNT_FRAGMENT;
						selectDrawerItemLollipop(drawerItem);
						selectDrawerItemPending=false;
					}
				}
	        }

	        if (drawerItem == null) {
	        	log("DRAWERITEM NULL");
	        	drawerItem = DrawerItem.CLOUD_DRIVE;
	        	Intent intent = getIntent();
	        	if (intent != null){
	        		boolean upgradeAccount = getIntent().getBooleanExtra("upgradeAccount", false);
	        		if(upgradeAccount){
	        			log("upgradeAccount true");
	        			drawerLayout.closeDrawer(Gravity.LEFT);
						int accountType = getIntent().getIntExtra("accountType", 0);
						log("accountType: "+accountType);
						long paymentBitSetLong = getIntent().getLongExtra("paymentBitSetLong", 0);
						BitSet paymentBitSet = Util.convertToBitSet(paymentBitSetLong);;
						switch (accountType){
							case 0:{
								log("intent firstTime==true");
								firstTimeCam = true;
								drawerItem = DrawerItem.CAMERA_UPLOADS;
								setIntent(null);
								displayedAccountType = -1;
								return;
							}
							case Constants.PRO_I:{
								drawerItem = DrawerItem.ACCOUNT;
								accountFragment = Constants.UPGRADE_ACCOUNT_FRAGMENT;
								displayedAccountType = Constants.PRO_I;
								selectDrawerItemLollipop(drawerItem);
								selectDrawerItemPending=false;
								return;
							}
							case Constants.PRO_II:{
								drawerItem = DrawerItem.ACCOUNT;
								accountFragment = Constants.UPGRADE_ACCOUNT_FRAGMENT;
								selectDrawerItemPending=false;
								displayedAccountType = Constants.PRO_II;
								selectDrawerItemLollipop(drawerItem);
								return;
							}
							case Constants.PRO_III:{
								drawerItem = DrawerItem.ACCOUNT;
								accountFragment = Constants.UPGRADE_ACCOUNT_FRAGMENT;
								selectDrawerItemPending=false;
								displayedAccountType = Constants.PRO_III;
								selectDrawerItemLollipop(drawerItem);
								return;
							}
							case Constants.PRO_LITE:{
								drawerItem = DrawerItem.ACCOUNT;
								accountFragment = Constants.UPGRADE_ACCOUNT_FRAGMENT;
								selectDrawerItemPending=false;
								displayedAccountType = Constants.PRO_LITE;
								selectDrawerItemLollipop(drawerItem);
								return;
							}
						}
	        		}
	        		else{
						log("upgradeAccount false");
						firstTimeCam = getIntent().getBooleanExtra("firstTimeCam", false);
						if (firstTimeCam){
							log("intent firstTimeCam==true");
							firstTimeCam = true;
							drawerItem = DrawerItem.CAMERA_UPLOADS;
							setIntent(null);
						}
					}
	        	}
	        }
	        else{
	        	log("DRAWERITEM NOT NULL1: " + drawerItem);
				Intent intentRec = getIntent();
	        	if (intentRec != null){
					boolean upgradeAccount = getIntent().getBooleanExtra("upgradeAccount", false);
					firstTimeCam = intentRec.getBooleanExtra("firstTimeCam", false);
					if(upgradeAccount){
						log("upgradeAccount true");
						drawerLayout.closeDrawer(Gravity.LEFT);
						int accountType = getIntent().getIntExtra("accountType", 0);
						log("accountType: "+accountType);
						long paymentBitSetLong = getIntent().getLongExtra("paymentBitSetLong", 0);
						switch (accountType){
							case Constants.FREE:{
								log("intent firstTime==true");
								firstTimeCam = true;
								drawerItem = DrawerItem.CAMERA_UPLOADS;
								displayedAccountType = -1;
								setIntent(null);
								return;
							}
							case Constants.PRO_I:{
								drawerItem = DrawerItem.ACCOUNT;
								accountFragment = Constants.UPGRADE_ACCOUNT_FRAGMENT;
								selectDrawerItemPending=false;
								displayedAccountType = Constants.PRO_I;
								selectDrawerItemLollipop(drawerItem);
								return;
							}
							case Constants.PRO_II:{
								drawerItem = DrawerItem.ACCOUNT;
								accountFragment = Constants.UPGRADE_ACCOUNT_FRAGMENT;
								selectDrawerItemPending=false;
								displayedAccountType = Constants.PRO_II;
								selectDrawerItemLollipop(drawerItem);
								return;
							}
							case Constants.PRO_III:{
								drawerItem = DrawerItem.ACCOUNT;
								accountFragment = Constants.UPGRADE_ACCOUNT_FRAGMENT;
								selectDrawerItemPending=false;
								displayedAccountType = Constants.PRO_III;
								selectDrawerItemLollipop(drawerItem);
								return;
							}
							case Constants.PRO_LITE:{
								drawerItem = DrawerItem.ACCOUNT;
								accountFragment = Constants.UPGRADE_ACCOUNT_FRAGMENT;
								selectDrawerItemPending=false;
								displayedAccountType = Constants.PRO_LITE;
								selectDrawerItemLollipop(drawerItem);
								return;
							}
						}
					}
					else{
						log("upgradeAccount false");
						if (firstTimeCam) {
							log("intent firstTimeCam2==true");
							if (prefs != null){
								if (prefs.getCamSyncEnabled() != null){
									firstTimeCam = false;
								}
								else{
									firstTimeCam = true;
									drawerItem = DrawerItem.CAMERA_UPLOADS;
								}
							}
							else{
								firstTimeCam = true;
								drawerItem = DrawerItem.CAMERA_UPLOADS;
							}

							setIntent(null);
						}
					}

	        		if (intentRec.getAction() != null){
	        			if (intentRec.getAction().equals(Constants.ACTION_SHOW_TRANSFERS)){
	        				drawerItem = DrawerItem.TRANSFERS;
	        				setIntent(null);
	        			}
	        		}
	        	}
	        	log("DRAWERITEM NOT NULL2: " + drawerItem);
				drawerLayout.closeDrawer(Gravity.LEFT);
			}

	        //INITIAL FRAGMENT
			if(selectDrawerItemPending){
				selectDrawerItemLollipop(drawerItem);
			}
		}
		log("END onCreate");
	}

	@Override
	public void onPostCreate(Bundle savedInstanceState){
		log("onPostCreate");
		super.onPostCreate(savedInstanceState);
	}

	@Override
	protected void onResume(){
		log("onResume");
		if(myAccountInfo==null){
			log("My AccountInfo is Null");
		}
		super.onResume();

		MegaApplication.activityResumed();
	}

	@Override
	protected void onPostResume() {
		log("onPostResume ");
    	super.onPostResume();

		if (isSearching){
			selectDrawerItemLollipop(DrawerItem.SEARCH);
			isSearching = false;
			return;
		}

    	managerActivity = this;

    	Intent intent = getIntent();

//    	dbH = new DatabaseHandler(getApplicationContext());
    	dbH = DatabaseHandler.getDbHandler(getApplicationContext());
    	if(dbH.getCredentials() == null){
    		if (!openLink){
//				megaApi.localLogout();
//				AccountController aC = new AccountController(this);
//				aC.logout(this, megaApi, megaChatApi, false);
    			return;
    		}
    		else{
    			log("not credentials");
    			if (intent != null) {
    				log("not credentials -> INTENT");
    				if (intent.getAction() != null){
    					log("intent with ACTION: "+intent.getAction());
    					if (getIntent().getAction().equals(Constants.ACTION_EXPORT_MASTER_KEY)){
    						Intent exportIntent = new Intent(managerActivity, LoginActivityLollipop.class);
							intent.putExtra("visibleFragment", Constants. LOGIN_FRAGMENT);
							exportIntent.setFlags(Intent.FLAG_ACTIVITY_CLEAR_TOP);
    						exportIntent.setAction(getIntent().getAction());
    						startActivity(exportIntent);
    						finish();
    						return;
    					}
    				}
    			}
    		}
		}

    	if (intent != null) {
    		log("intent not null! "+intent.getAction());
    		// Open folder from the intent
			if (intent.hasExtra(Constants.EXTRA_OPEN_FOLDER)) {
				log("INTENT: EXTRA_OPEN_FOLDER");
				parentHandleBrowser = intent.getLongExtra(Constants.EXTRA_OPEN_FOLDER, -1);
				intent.removeExtra(Constants.EXTRA_OPEN_FOLDER);
				setIntent(null);
			}

    		if (intent.getAction() != null){
    			log("intent action");

    			if(getIntent().getAction().equals(Constants.ACTION_EXPLORE_ZIP)){
					log("open zip browser");
    				String pathZip=intent.getExtras().getString(Constants.EXTRA_PATH_ZIP);

    				Intent intentZip = new Intent(managerActivity, ZipBrowserActivityLollipop.class);
    				intentZip.putExtra(ZipBrowserActivityLollipop.EXTRA_PATH_ZIP, pathZip);
    			    startActivity(intentZip);
    			}
//    			else if(getIntent().getAction().equals(ManagerActivityLollipop.ACTION_OPEN_PDF)){
//
//    				String pathPdf=intent.getExtras().getString(EXTRA_PATH_PDF);
//
//    			    File pdfFile = new File(pathPdf);
//
//    			    Intent intentPdf = new Intent();
//    			    intentPdf.setDataAndType(Uri.fromFile(pdfFile), "application/pdf");
//    			    intentPdf.setClass(this, OpenPDFActivity.class);
//    			    intentPdf.setAction("android.intent.action.VIEW");
//    				this.startActivity(intentPdf);
//
//    			}
    			if (getIntent().getAction().equals(Constants.ACTION_IMPORT_LINK_FETCH_NODES)){
					log("ACTION_IMPORT_LINK_FETCH_NODES");
					Intent loginIntent = new Intent(managerActivity, LoginActivityLollipop.class);
					intent.putExtra("visibleFragment", Constants. LOGIN_FRAGMENT);
					loginIntent.setFlags(Intent.FLAG_ACTIVITY_CLEAR_TOP);
					loginIntent.setAction(Constants.ACTION_IMPORT_LINK_FETCH_NODES);
					loginIntent.setData(Uri.parse(getIntent().getDataString()));
					startActivity(loginIntent);
					finish();
					return;
				}
				else if (getIntent().getAction().equals(Constants.ACTION_OPEN_MEGA_LINK)){
					log("ACTION_OPEN_MEGA_LINK");
					Intent fileLinkIntent = new Intent(managerActivity, FileLinkActivityLollipop.class);
					fileLinkIntent.setFlags(Intent.FLAG_ACTIVITY_CLEAR_TOP);
					fileLinkIntent.setAction(Constants.ACTION_IMPORT_LINK_FETCH_NODES);
					String data = getIntent().getDataString();
					if(data!=null){
						fileLinkIntent.setData(Uri.parse(data));
						startActivity(fileLinkIntent);
					}
					else{
						log("getDataString is NULL");
					}
					finish();
					return;
				}
    			else if (intent.getAction().equals(Constants.ACTION_OPEN_MEGA_FOLDER_LINK)){
					log("ACTION_OPEN_MEGA_FOLDER_LINK");
    				Intent intentFolderLink = new Intent(managerActivity, FolderLinkActivityLollipop.class);
    				intentFolderLink.setFlags(Intent.FLAG_ACTIVITY_CLEAR_TOP);
    				intentFolderLink.setAction(Constants.ACTION_OPEN_MEGA_FOLDER_LINK);

					String data = getIntent().getDataString();
					if(data!=null){
						intentFolderLink.setData(Uri.parse(data));
						startActivity(intentFolderLink);
					}
					else{
						log("getDataString is NULL");
					}
					finish();
    			}
    			else if (intent.getAction().equals(Constants.ACTION_REFRESH_PARENTHANDLE_BROWSER)){

    				parentHandleBrowser = intent.getLongExtra("parentHandle", -1);
    				intent.removeExtra("parentHandle");
    				setParentHandleBrowser(parentHandleBrowser);

    				if (fbFLol != null){
						fbFLol.setParentHandle(parentHandleBrowser);
    					fbFLol.setIsList(isList);
    					fbFLol.setOrder(orderCloud);
    					ArrayList<MegaNode> nodes = megaApi.getChildren(megaApi.getNodeByHandle(parentHandleBrowser), orderCloud);
    					fbFLol.setNodes(nodes);
    					if (!fbFLol.isVisible()){
    						getSupportFragmentManager().beginTransaction().replace(R.id.fragment_container, fbFLol, "fbFLol").commitNow();
    					}
    				}
    				else{
    					fbFLol = new FileBrowserFragmentLollipop();
    					fbFLol.setParentHandle(parentHandleBrowser);
    					fbFLol.setIsList(isList);
    					fbFLol.setOrder(orderCloud);
    					ArrayList<MegaNode> nodes = megaApi.getChildren(megaApi.getNodeByHandle(parentHandleBrowser), orderCloud);
    					fbFLol.setNodes(nodes);
    					if (!fbFLol.isVisible()){
    						getSupportFragmentManager().beginTransaction().replace(R.id.fragment_container, fbFLol, "fbFLol").commitNow();
    					}
    				}
    			}
    			else if(intent.getAction().equals(Constants.ACTION_OVERQUOTA_ALERT)){
	    			showOverquotaAlert();
	    		}
    			else if (intent.getAction().equals(Constants.ACTION_CANCEL_UPLOAD) || intent.getAction().equals(Constants.ACTION_CANCEL_DOWNLOAD) || intent.getAction().equals(Constants.ACTION_CANCEL_CAM_SYNC)){
    				log("ACTION_CANCEL_UPLOAD or ACTION_CANCEL_DOWNLOAD or ACTION_CANCEL_CAM_SYNC");
					Intent tempIntent = null;
					String title = null;
					String text = null;
					if(intent.getAction().equals(Constants.ACTION_CANCEL_UPLOAD)){
						tempIntent = new Intent(this, UploadService.class);
						tempIntent.setAction(UploadService.ACTION_CANCEL);
						title = getString(R.string.upload_uploading);
						text = getString(R.string.upload_cancel_uploading);
					}
					else if (intent.getAction().equals(Constants.ACTION_CANCEL_DOWNLOAD)){
						tempIntent = new Intent(this, DownloadService.class);
						tempIntent.setAction(DownloadService.ACTION_CANCEL);
						title = getString(R.string.download_downloading);
						text = getString(R.string.download_cancel_downloading);
					}
					else if (intent.getAction().equals(Constants.ACTION_CANCEL_CAM_SYNC)){
						tempIntent = new Intent(this, CameraSyncService.class);
						tempIntent.setAction(CameraSyncService.ACTION_CANCEL);
						title = getString(R.string.cam_sync_syncing);
						text = getString(R.string.cam_sync_cancel_sync);
					}

					final Intent cancelIntent = tempIntent;
					AlertDialog.Builder builder = new AlertDialog.Builder(this, R.style.AppCompatAlertDialogStyle);
//					builder.setTitle(title);
		            builder.setMessage(text);

					builder.setPositiveButton(getString(R.string.general_yes),
							new DialogInterface.OnClickListener() {
								public void onClick(DialogInterface dialog, int whichButton) {
									if (tFLol != null){
										if (tFLol.isVisible()){
											tFLol.setNoActiveTransfers();
											supportInvalidateOptionsMenu();
										}
									}
									startService(cancelIntent);
								}
							});
					builder.setNegativeButton(getString(R.string.general_no), null);
					final AlertDialog dialog = builder.create();
					try {
						dialog.show();
					}
					catch(Exception ex)	{
						startService(cancelIntent);
					}
				}
    			else if (intent.getAction().equals(Constants.ACTION_SHOW_TRANSFERS)){
    				log("intent show transfers");
    				drawerItem = DrawerItem.TRANSFERS;
    				selectDrawerItemLollipop(drawerItem);
    			}
    			else if (intent.getAction().equals(Constants.ACTION_TAKE_SELFIE)){
    				log("Intent take selfie");
    				takePicture();
    			}
				else if (intent.getAction().equals(Constants.ACTION_CHANGE_AVATAR)){
					log("Intent CHANGE AVATAR");
					String path = intent.getStringExtra("IMAGE_PATH");
					log("Path of the avatar: "+path);
					String myAccountTag = getFragmentTag(R.id.my_account_tabs_pager, 0);
					maFLol = (MyAccountFragmentLollipop) getSupportFragmentManager().findFragmentByTag(myAccountTag);
					if(maFLol!=null){
						megaApi.setAvatar(path, maFLol);
					}
				}
				else if (intent.getAction().equals(Constants.SHOW_REPEATED_UPLOAD)){
					log("Intent SHOW_REPEATED_UPLOAD");
					String message = intent.getStringExtra("MESSAGE");
					showSnackbar(message);
				}

    			intent.setAction(null);
				setIntent(null);
    		}
    	}

    	if (nV != null){
    		switch(drawerItem){
	    		case CLOUD_DRIVE:{
	    			log("onResume - case CLOUD DRIVE");
					//Check the tab to shown and the title of the actionBar
					int index = viewPagerCDrive.getCurrentItem();
					if(index==0) {
						log("onResume - TAB CLOUD DRIVE");
						if (parentHandleBrowser == -1||parentHandleBrowser==megaApi.getRootNode().getHandle()){
							log("Parent -1 or ROOTNODE");
							parentHandleBrowser = megaApi.getRootNode().getHandle();
							aB.setTitle(getString(R.string.section_cloud_drive));
							aB.setHomeAsUpIndicator(R.drawable.ic_menu_white);
						}
						else{
							MegaNode parentNode = megaApi.getNodeByHandle(parentHandleBrowser);
							aB.setTitle(parentNode.getName());
							log("indicator_arrow_back_135");
							aB.setHomeAsUpIndicator(R.drawable.ic_arrow_back_white);
						}
						String cloudTag = getFragmentTag(R.id.cloud_drive_tabs_pager, 0);
						fbFLol = (FileBrowserFragmentLollipop) getSupportFragmentManager().findFragmentByTag(cloudTag);
						if (fbFLol != null){
							getSupportFragmentManager()
									.beginTransaction()
									.detach(fbFLol)
									.attach(fbFLol)
									.commitNowAllowingStateLoss();
						}
					}
					else{
						log("onResume - TAB RUBBISH NODE");
						if (parentHandleRubbish == -1||parentHandleRubbish==megaApi.getRubbishNode().getHandle()){
							log("Parent -1 or RUBBISHNODE");
							aB.setTitle(getString(R.string.section_rubbish_bin));
							aB.setHomeAsUpIndicator(R.drawable.ic_menu_white);
						}
						else{
							MegaNode parentNode = megaApi.getNodeByHandle(parentHandleRubbish);
							if (parentNode == null){
								parentNode = megaApi.getRubbishNode();
							}
							aB.setTitle(parentNode.getName());
							log("indicator_arrow_back_137");
							aB.setHomeAsUpIndicator(R.drawable.ic_arrow_back_white);
						}
						String cloudTag = getFragmentTag(R.id.cloud_drive_tabs_pager, 1);
						rbFLol = (RubbishBinFragmentLollipop) getSupportFragmentManager().findFragmentByTag(cloudTag);
						if (rbFLol != null){
//								outSFLol.refresh(parentHandleOutgoing);
							getSupportFragmentManager()
									.beginTransaction()
									.detach(rbFLol)
									.attach(rbFLol)
									.commitNowAllowingStateLoss();
						}
					}
	    			break;
	    		}
	    		case SHARED_ITEMS:{
	    			log("onResume - case SHARED ITEMS");
	    			if (viewPagerShares != null){
	    				int index = viewPagerShares.getCurrentItem();
	        			if(index==0){
	        				String sharesTag = getFragmentTag(R.id.shares_tabs_pager, 0);
	        				inSFLol = (IncomingSharesFragmentLollipop) getSupportFragmentManager().findFragmentByTag(sharesTag);
	        				if (inSFLol != null){
		   						inSFLol.refresh(parentHandleIncoming);
	        				}
	        			}
	        			else{
	        				String sharesTag = getFragmentTag(R.id.shares_tabs_pager, 1);
	        				outSFLol = (OutgoingSharesFragmentLollipop) getSupportFragmentManager().findFragmentByTag(sharesTag);
	        				if (outSFLol != null){
	        					outSFLol.refresh(parentHandleOutgoing);
	        				}
	        			}
		    		}
		    		break;
	    		}
				case SETTINGS:{
					aB.setTitle(getString(R.string.action_settings));
					aB.setHomeAsUpIndicator(R.drawable.ic_menu_white);
					break;
				}
				case CONTACTS:{
					aB.setTitle(getString(R.string.section_contacts));
					aB.setHomeAsUpIndicator(R.drawable.ic_menu_white);
					break;
				}
				case CHAT:{
					if (nV != null){
						Menu nVMenu = nV.getMenu();
						resetNavigationViewMenu(nVMenu);
						MenuItem menuItem = nVMenu.findItem(R.id.navigation_item_chat);
						menuItem.setChecked(true);
						menuItem.setIcon(getResources().getDrawable(R.drawable.ic_menu_chat_red));
					}

					if (rChatFL != null){
						if(rChatFL.isAdded()){
							rChatFL.setChats();
						}

					}
					break;
				}
    		}
    	}
	}

	public void setChats(){
		if(drawerItem==DrawerItem.CHAT){
			if (rChatFL != null) {
				if (rChatFL.isAdded()) {
					rChatFL.setChats();
				}

			}
		}
	}

	public void setProfileAvatar(){
		log("setProfileAvatar");
		File avatar = null;
		if (getExternalCacheDir() != null){
			avatar = new File(getExternalCacheDir().getAbsolutePath(), myAccountInfo.getMyUser().getEmail() + ".jpg");
		}
		else{
			avatar = new File(getCacheDir().getAbsolutePath(), myAccountInfo.getMyUser().getEmail() + ".jpg");
		}
		Bitmap imBitmap = null;
		if (avatar.exists()){
			if (avatar.length() > 0){
				BitmapFactory.Options options = new BitmapFactory.Options();
				options.inJustDecodeBounds = true;
				BitmapFactory.decodeFile(avatar.getAbsolutePath(), options);

				// Calculate inSampleSize
				options.inSampleSize = Util.calculateInSampleSize(options, 250, 250);

				// Decode bitmap with inSampleSize set
				options.inJustDecodeBounds = false;

				imBitmap = BitmapFactory.decodeFile(avatar.getAbsolutePath(), options);
				if (imBitmap == null) {
					avatar.delete();
					if (getExternalCacheDir() != null){
						megaApi.getUserAvatar(myAccountInfo.getMyUser(), getExternalCacheDir().getAbsolutePath() + "/" + myAccountInfo.getMyUser().getEmail() + ".jpg", myAccountInfo);
					}
					else{
						megaApi.getUserAvatar(myAccountInfo.getMyUser(), getCacheDir().getAbsolutePath() + "/" + myAccountInfo.getMyUser().getEmail() + ".jpg", myAccountInfo);
					}
				}
				else{
					Bitmap circleBitmap = Bitmap.createBitmap(imBitmap.getWidth(), imBitmap.getHeight(), Bitmap.Config.ARGB_8888);

					BitmapShader shader = new BitmapShader (imBitmap,  TileMode.CLAMP, TileMode.CLAMP);
					Paint paint = new Paint();
					paint.setShader(shader);

					Canvas c = new Canvas(circleBitmap);
					int radius;
					if (imBitmap.getWidth() < imBitmap.getHeight())
						radius = imBitmap.getWidth()/2;
					else
						radius = imBitmap.getHeight()/2;

					c.drawCircle(imBitmap.getWidth()/2, imBitmap.getHeight()/2, radius, paint);
					nVPictureProfile.setImageBitmap(circleBitmap);
					nVPictureProfileTextView.setVisibility(View.GONE);
				}
			}
			else{
				if (getExternalCacheDir() != null){
					megaApi.getUserAvatar(myAccountInfo.getMyUser(), getExternalCacheDir().getAbsolutePath() + "/" + myAccountInfo.getMyUser().getEmail() + ".jpg", myAccountInfo);
				}
				else{
					megaApi.getUserAvatar(myAccountInfo.getMyUser(), getCacheDir().getAbsolutePath() + "/" + myAccountInfo.getMyUser().getEmail() + ".jpg", myAccountInfo);
				}
			}
		}
		else{
			if (getExternalCacheDir() != null){
				megaApi.getUserAvatar(myAccountInfo.getMyUser(), getExternalCacheDir().getAbsolutePath() + "/" + myAccountInfo.getMyUser().getEmail() + ".jpg", myAccountInfo);
			}
			else{
				megaApi.getUserAvatar(myAccountInfo.getMyUser(), getCacheDir().getAbsolutePath() + "/" + myAccountInfo.getMyUser().getEmail() + ".jpg", myAccountInfo);
			}
		}
	}

	public void setDefaultAvatar(){
		log("setDefaultAvatar");
		float density  = getResources().getDisplayMetrics().density;
		Bitmap defaultAvatar = Bitmap.createBitmap(Constants.DEFAULT_AVATAR_WIDTH_HEIGHT,Constants.DEFAULT_AVATAR_WIDTH_HEIGHT, Bitmap.Config.ARGB_8888);
		Canvas c = new Canvas(defaultAvatar);
		Paint p = new Paint();
		p.setAntiAlias(true);
		String color = megaApi.getUserAvatarColor(myAccountInfo.getMyUser());
		if(color!=null){
			log("The color to set the avatar is "+color);
			p.setColor(Color.parseColor(color));
		}
		else{
			log("Default color to the avatar");
			p.setColor(getResources().getColor(R.color.lollipop_primary_color));
		}

		int radius;
		if (defaultAvatar.getWidth() < defaultAvatar.getHeight())
			radius = defaultAvatar.getWidth()/2;
		else
			radius = defaultAvatar.getHeight()/2;

		c.drawCircle(defaultAvatar.getWidth()/2, defaultAvatar.getHeight()/2, radius, p);
		nVPictureProfile.setImageBitmap(defaultAvatar);

		int avatarTextSize = Util.getAvatarTextSize(density);
		log("DENSITY: " + density + ":::: " + avatarTextSize);

		String firstLetter = myAccountInfo.getFirstLetter();
		nVPictureProfileTextView.setText(firstLetter);
		nVPictureProfileTextView.setTextSize(32);
		nVPictureProfileTextView.setTextColor(Color.WHITE);
		nVPictureProfileTextView.setVisibility(View.VISIBLE);
	}

	public void setOfflineAvatar(String email, String firstLetter){
		log("setOfflineAvatar");

		File avatar = null;
		if (getExternalCacheDir() != null){
			avatar = new File(getExternalCacheDir().getAbsolutePath(), email + ".jpg");
		}
		else{
			avatar = new File(getCacheDir().getAbsolutePath(), email + ".jpg");
		}
		Bitmap imBitmap = null;
		if (avatar.exists()) {
			if (avatar.length() > 0) {
				BitmapFactory.Options options = new BitmapFactory.Options();
				options.inJustDecodeBounds = true;
				BitmapFactory.decodeFile(avatar.getAbsolutePath(), options);

				// Calculate inSampleSize
				options.inSampleSize = Util.calculateInSampleSize(options, 250, 250);

				// Decode bitmap with inSampleSize set
				options.inJustDecodeBounds = false;

				imBitmap = BitmapFactory.decodeFile(avatar.getAbsolutePath(), options);
				if (imBitmap != null) {
					Bitmap circleBitmap = Bitmap.createBitmap(imBitmap.getWidth(), imBitmap.getHeight(), Bitmap.Config.ARGB_8888);

					BitmapShader shader = new BitmapShader(imBitmap, TileMode.CLAMP, TileMode.CLAMP);
					Paint paint = new Paint();
					paint.setShader(shader);

					Canvas c = new Canvas(circleBitmap);
					int radius;
					if (imBitmap.getWidth() < imBitmap.getHeight())
						radius = imBitmap.getWidth() / 2;
					else
						radius = imBitmap.getHeight() / 2;

					c.drawCircle(imBitmap.getWidth() / 2, imBitmap.getHeight() / 2, radius, paint);
					nVPictureProfile.setImageBitmap(circleBitmap);
					nVPictureProfileTextView.setVisibility(View.GONE);
					return;
				}
			}
		}

		log("setDefaultAvatar");
		float density  = getResources().getDisplayMetrics().density;
		Bitmap defaultAvatar = Bitmap.createBitmap(Constants.DEFAULT_AVATAR_WIDTH_HEIGHT,Constants.DEFAULT_AVATAR_WIDTH_HEIGHT, Bitmap.Config.ARGB_8888);
		Canvas c = new Canvas(defaultAvatar);
		Paint p = new Paint();
		p.setAntiAlias(true);
		String color = megaApi.getUserAvatarColor(myAccountInfo.getMyUser());
		if(color!=null){
			log("The color to set the avatar is "+color);
			p.setColor(Color.parseColor(color));
		}
		else{
			log("Default color to the avatar");
			p.setColor(getResources().getColor(R.color.lollipop_primary_color));
		}

		int radius;
		if (defaultAvatar.getWidth() < defaultAvatar.getHeight())
			radius = defaultAvatar.getWidth()/2;
		else
			radius = defaultAvatar.getHeight()/2;

		c.drawCircle(defaultAvatar.getWidth()/2, defaultAvatar.getHeight()/2, radius, p);
		nVPictureProfile.setImageBitmap(defaultAvatar);

		int avatarTextSize = Util.getAvatarTextSize(density);
		log("DENSITY: " + density + ":::: " + avatarTextSize);

		nVPictureProfileTextView.setText(firstLetter);
		nVPictureProfileTextView.setTextSize(32);
		nVPictureProfileTextView.setTextColor(Color.WHITE);
		nVPictureProfileTextView.setVisibility(View.VISIBLE);

	}

//	@Override
//	protected void onPostResume() {
//		log("onPostResume");
//	    super.onPostResume();
//	    if (isSearching){
//			selectDrawerItemLollipop(DrawerItem.SEARCH);
//    		isSearching = false;
//	    }
//	}

	public void showDialogChangeUserAttribute(){
		log("showDialogChangeUserAttribute");

		LinearLayout layout = new LinearLayout(this);
		layout.setOrientation(LinearLayout.VERTICAL);
		LinearLayout.LayoutParams params = new LinearLayout.LayoutParams(LinearLayout.LayoutParams.MATCH_PARENT, LinearLayout.LayoutParams.WRAP_CONTENT);
		params.setMargins(Util.scaleWidthPx(20, outMetrics), Util.scaleHeightPx(20, outMetrics), Util.scaleWidthPx(17, outMetrics), 0);

		final EditText inputFirstName = new EditText(this);
		layout.addView(inputFirstName, params);
		final EditText inputLastName = new EditText(this);
		layout.addView(inputLastName, params);
		final EditText inputMail = new EditText(this);
		layout.addView(inputMail, params);

		inputFirstName.setSingleLine();
		inputFirstName.setText(myAccountInfo.getFirstNameText());
		inputFirstName.setTextColor(getResources().getColor(R.color.text_secondary));
		inputFirstName.setImeOptions(EditorInfo.IME_ACTION_NEXT);
		inputFirstName.setTextSize(TypedValue.COMPLEX_UNIT_SP, 16);
		inputFirstName.setOnEditorActionListener(new OnEditorActionListener() {
			@Override
			public boolean onEditorAction(TextView v, int actionId,	KeyEvent event) {
				if (actionId == EditorInfo.IME_ACTION_NEXT) {
					String value = inputFirstName.getText().toString().trim();
					if(value.equals("")||value.isEmpty()){
						log("input is empty");
						inputFirstName.setError(getString(R.string.invalid_string));
						inputFirstName.requestFocus();
					} else {
						log("action NEXT ime - change user attribute");
						inputLastName.requestFocus();
					}
				}
				else{
					log("other IME" + actionId);
				}
				return false;
			}
		});
		inputFirstName.setImeActionLabel(getString(R.string.next_ime_action),EditorInfo.IME_ACTION_NEXT);
		inputLastName.setSingleLine();
		inputLastName.setText(myAccountInfo.getLastNameText());
		inputLastName.setTextColor(getResources().getColor(R.color.text_secondary));
		inputLastName.setTextSize(TypedValue.COMPLEX_UNIT_SP, 16);
		inputLastName.setImeOptions(EditorInfo.IME_ACTION_NEXT);

		inputLastName.setOnEditorActionListener(new OnEditorActionListener() {
			@Override
			public boolean onEditorAction(TextView v, int actionId,	KeyEvent event) {
				if (actionId == EditorInfo.IME_ACTION_NEXT) {
					String value = inputLastName.getText().toString().trim();
					if(value.equals("")||value.isEmpty()){
						log("input is empty");
						inputLastName.setError(getString(R.string.invalid_string));
						inputLastName.requestFocus();
					} else {
						log("action NEXT ime - change user attribute");
						inputMail.requestFocus();
					}
				}
				else{
					log("other IME" + actionId);
				}
				return false;
			}
		});
		inputLastName.setImeActionLabel(getString(R.string.next_ime_action),EditorInfo.IME_ACTION_NEXT);

		inputMail.setSingleLine();
		inputMail.setText(myAccountInfo.getMyUser().getEmail());
		inputMail.setTextColor(getResources().getColor(R.color.text_secondary));
		inputMail.setTextSize(TypedValue.COMPLEX_UNIT_SP, 16);
		inputMail.setImeOptions(EditorInfo.IME_ACTION_DONE);
		inputMail.setInputType(InputType.TYPE_TEXT_VARIATION_EMAIL_ADDRESS);
		inputMail.setOnEditorActionListener(new OnEditorActionListener() {
			@Override
			public boolean onEditorAction(TextView v, int actionId,	KeyEvent event) {
				if (actionId == EditorInfo.IME_ACTION_DONE) {
					String valueFirstName = inputFirstName.getText().toString().trim();
					String valueLastName = inputLastName.getText().toString().trim();
					String value = inputMail.getText().toString().trim();
					String emailError = Util.getEmailError(value, managerActivity);
					if (emailError != null) {
						inputMail.setError(emailError);
						inputMail.requestFocus();
					}
					else if(valueFirstName.equals("")||valueFirstName.isEmpty()){
						log("input is empty");
						inputFirstName.setError(getString(R.string.invalid_string));
						inputFirstName.requestFocus();
					}
					else if(valueLastName.equals("")||valueLastName.isEmpty()){
						log("input is empty");
						inputLastName.setError(getString(R.string.invalid_string));
						inputLastName.requestFocus();
					}
					else {
						log("positive button pressed - change user attribute");
						int countAttributes = aC.updateUserAttributes(myAccountInfo.getFirstNameText(), valueFirstName, myAccountInfo.getLastNameText(), valueLastName, myAccountInfo.getMyUser().getEmail(), value);
						String myAccountTag = getFragmentTag(R.id.my_account_tabs_pager, 0);
						maFLol = (MyAccountFragmentLollipop) getSupportFragmentManager().findFragmentByTag(myAccountTag);
						if(maFLol!=null){
							maFLol.setCountUserAttributes(countAttributes);
						}
						changeUserAttributeDialog.dismiss();
					}
				}
				else{
					log("other IME" + actionId);
				}
				return false;
			}
		});
		inputMail.setImeActionLabel(getString(R.string.title_edit_profile_info),EditorInfo.IME_ACTION_DONE);

		AlertDialog.Builder builder = new AlertDialog.Builder(this, R.style.AppCompatAlertDialogStyle);
		builder.setTitle(getString(R.string.title_edit_profile_info));

		builder.setPositiveButton(getString(R.string.title_edit_profile_info),
				new DialogInterface.OnClickListener() {
					public void onClick(DialogInterface dialog, int whichButton) {

					}
				});
		builder.setNegativeButton(getString(android.R.string.cancel), null);
		builder.setView(layout);

		changeUserAttributeDialog = builder.create();
		changeUserAttributeDialog.show();
		changeUserAttributeDialog.getButton(AlertDialog.BUTTON_POSITIVE).setOnClickListener(new View.OnClickListener() {
			@Override
			public void onClick(View v) {
				log("OK BTTN PASSWORD");
				String valueFirstName = inputFirstName.getText().toString().trim();
				String valueLastName = inputLastName.getText().toString().trim();
				String value = inputMail.getText().toString().trim();
				String emailError = Util.getEmailError(value, managerActivity);
				if (emailError != null) {
					inputMail.setError(emailError);
					inputMail.requestFocus();
				}
				else if(valueFirstName.equals("")||valueFirstName.isEmpty()){
					log("input is empty");
					inputFirstName.setError(getString(R.string.invalid_string));
					inputFirstName.requestFocus();
				}
				else if(valueLastName.equals("")||valueLastName.isEmpty()){
					log("input is empty");
					inputLastName.setError(getString(R.string.invalid_string));
					inputLastName.requestFocus();
				}
				else {
					log("positive button pressed - change user attribute");
					int countAttributes = aC.updateUserAttributes(myAccountInfo.getFirstNameText(), valueFirstName, myAccountInfo.getLastNameText(), valueLastName, myAccountInfo.getMyUser().getEmail(), value);
					String myAccountTag = getFragmentTag(R.id.my_account_tabs_pager, 0);
					maFLol = (MyAccountFragmentLollipop) getSupportFragmentManager().findFragmentByTag(myAccountTag);
					if(maFLol!=null){
						maFLol.setCountUserAttributes(countAttributes);
					}
					changeUserAttributeDialog.dismiss();
				}
			}
		});
		showKeyboardDelayed(inputFirstName);
	}

	@Override
	protected void onStop(){
		log("onStop");
		super.onStop();
	}

	@Override
	protected void onPause() {
    	log("onPause");
    	managerActivity = null;
    	super.onPause();

		MegaApplication.activityPaused();
    }

	@Override
    protected void onDestroy(){
		log("onDestroy()");

    	if (megaApi.getRootNode() != null){
    		megaApi.removeGlobalListener(this);
    		megaApi.removeTransferListener(this);
    		megaApi.removeRequestListener(this);
    	}

    	super.onDestroy();
	}

<<<<<<< HEAD
	public void selectDrawerItemCloudDrive(){
		log("selectDrawerItemCloudDrive");
=======
	@SuppressLint("NewApi")
	public void selectDrawerItemLollipop(DrawerItem item){
    	log("selectDrawerItemLollipop");

    	switch (item){
    		case CLOUD_DRIVE:{
    			tB.setVisibility(View.VISIBLE);
				contactsSectionLayout.setVisibility(View.GONE);
    			viewPagerContacts.setVisibility(View.GONE);
    			sharesSectionLayout.setVisibility(View.GONE);
    			viewPagerShares.setVisibility(View.GONE);
				myAccountSectionLayout.setVisibility(View.GONE);
				viewPagerMyAccount.setVisibility(View.GONE);
>>>>>>> 9c3b9aa0

		tB.setVisibility(View.VISIBLE);
		contactsSectionLayout.setVisibility(View.GONE);
		viewPagerContacts.setVisibility(View.GONE);
		sharesSectionLayout.setVisibility(View.GONE);
		viewPagerShares.setVisibility(View.GONE);

		if (mTabsAdapterCDrive == null){
			log("mTabsAdapterCloudDrive == null");
			cloudSectionLayout.setVisibility(View.VISIBLE);
			viewPagerCDrive.setVisibility(View.VISIBLE);
			mTabsAdapterCDrive = new CloudDrivePagerAdapter(getSupportFragmentManager(),this);
			viewPagerCDrive.setAdapter(mTabsAdapterCDrive);
			tabLayoutCloud.setupWithViewPager(viewPagerCDrive);

			//Force on CreateView, addTab do not execute onCreateView
			if(indexCloud!=-1){
				log("The index of the TAB CLOUD is: "+indexCloud);
				if (viewPagerCDrive != null){
					if(indexCloud==0){
						log("after creating tab in CLOUD TAB: "+parentHandleBrowser);

						String cloudTag = getFragmentTag(R.id.cloud_drive_tabs_pager, 0);
						fbFLol = (FileBrowserFragmentLollipop) getSupportFragmentManager().findFragmentByTag(cloudTag);
						if (fbFLol != null){
							getSupportFragmentManager()
									.beginTransaction()
									.detach(fbFLol)
									.attach(fbFLol)
									.commitNowAllowingStateLoss();
						}
						viewPagerCDrive.setCurrentItem(0);
					}
					else{
						log("after creating tab in RUBBISH TAB: "+parentHandleRubbish);

						String cloudTag = getFragmentTag(R.id.cloud_drive_tabs_pager, 1);
						rbFLol = (RubbishBinFragmentLollipop) getSupportFragmentManager().findFragmentByTag(cloudTag);
						if (rbFLol != null){
//								outSFLol.refresh(parentHandleOutgoing);
							getSupportFragmentManager()
									.beginTransaction()
									.detach(rbFLol)
									.attach(rbFLol)
									.commitNowAllowingStateLoss();
						}
						viewPagerCDrive.setCurrentItem(1);
					}
				}
				indexCloud=-1;
			}
			else{
				//No bundle, no change of orientation
				log("indexCloud is NOT -1");
			}
		}
		else{
			log("mTabsAdapterCloudDrive NOT null");
			cloudSectionLayout.setVisibility(View.VISIBLE);
			viewPagerCDrive.setVisibility(View.VISIBLE);

			String sharesTag = getFragmentTag(R.id.cloud_drive_tabs_pager, 0);
			fbFLol = (FileBrowserFragmentLollipop) getSupportFragmentManager().findFragmentByTag(sharesTag);

<<<<<<< HEAD
			sharesTag = getFragmentTag(R.id.cloud_drive_tabs_pager, 1);
			rbFLol = (RubbishBinFragmentLollipop) getSupportFragmentManager().findFragmentByTag(sharesTag);
=======
    			cloudSectionLayout.setVisibility(View.GONE);
    			viewPagerCDrive.setVisibility(View.GONE);
				contactsSectionLayout.setVisibility(View.GONE);
    			viewPagerContacts.setVisibility(View.GONE);
    			viewPagerShares.setVisibility(View.GONE);
    			sharesSectionLayout.setVisibility(View.GONE);
				myAccountSectionLayout.setVisibility(View.GONE);
				viewPagerMyAccount.setVisibility(View.GONE);

				FragmentTransaction ft = getSupportFragmentManager().beginTransaction();
				ft.replace(R.id.fragment_container, oFLol, "oFLol");
    			ft.commitNow();
>>>>>>> 9c3b9aa0

			//Check viewPager to determine the tab shown

			if(viewPagerCDrive!=null){
				int index = viewPagerCDrive.getCurrentItem();
				log("Fragment Index: " + index);
				if(index == 1){
					//Rubbish Bin TAB
					MegaNode parentNode = megaApi.getNodeByHandle(parentHandleRubbish);
					if (parentNode != null){
						if (parentNode.getHandle() == megaApi.getRubbishNode().getHandle()){
							aB.setTitle(getString(R.string.section_rubbish_bin));
							aB.setHomeAsUpIndicator(R.drawable.ic_menu_white);
							firstNavigationLevel = true;
						}
						else{
							aB.setTitle(parentNode.getName());
							log("indicator_arrow_back_886");
							aB.setHomeAsUpIndicator(R.drawable.ic_arrow_back_white);
							firstNavigationLevel = false;
						}
					}
					else{
						parentHandleRubbish = megaApi.getRubbishNode().getHandle();
						parentNode = megaApi.getRootNode();
						aB.setTitle(getString(R.string.section_rubbish_bin));
						aB.setHomeAsUpIndicator(R.drawable.ic_menu_white);
						firstNavigationLevel = true;
					}
					ArrayList<MegaNode> nodes = megaApi.getChildren(parentNode, orderCloud);
					rbFLol.setNodes(nodes);
				}
				else{
					//Cloud Drive TAB
					MegaNode parentNode = megaApi.getNodeByHandle(parentHandleBrowser);
					if (parentNode != null){
						if (parentNode.getHandle() == megaApi.getRootNode().getHandle()){
							aB.setTitle(getString(R.string.section_cloud_drive));
							aB.setHomeAsUpIndicator(R.drawable.ic_menu_white);
							firstNavigationLevel = true;
						}
						else{
							aB.setTitle(parentNode.getName());
							log("indicator_arrow_back_887");
							aB.setHomeAsUpIndicator(R.drawable.ic_arrow_back_white);
							firstNavigationLevel = false;
						}
					}
					else{
						parentHandleBrowser = megaApi.getRootNode().getHandle();
						parentNode = megaApi.getRootNode();
						aB.setTitle(getString(R.string.section_cloud_drive));
						aB.setHomeAsUpIndicator(R.drawable.ic_menu_white);
						firstNavigationLevel = true;
					}
					ArrayList<MegaNode> nodes = new ArrayList<MegaNode>();
					if(parentNode==null){
						nodes =	megaApi.getChildren(megaApi.getRootNode(), orderCloud);
					}
					else{
						nodes =	megaApi.getChildren(parentNode, orderCloud);
					}
					String cloudTag = getFragmentTag(R.id.cloud_drive_tabs_pager, 0);
					fbFLol = (FileBrowserFragmentLollipop) getSupportFragmentManager().findFragmentByTag(cloudTag);
					if(fbFLol!=null){
						log("FileBrowserFragmentLollipop recovered twice!");
						fbFLol.setNodes(nodes);
						fbFLol.setParentHandle(parentHandleBrowser);
					}
				}
			}
			else{
				MegaNode parentNode = megaApi.getNodeByHandle(parentHandleBrowser);
				if (parentNode != null){
					if (parentNode.getHandle() == megaApi.getRootNode().getHandle()){
						aB.setTitle(getString(R.string.section_cloud_drive));
						aB.setHomeAsUpIndicator(R.drawable.ic_menu_white);
						firstNavigationLevel = true;
					}
					else{
						aB.setTitle(parentNode.getName());
						log("indicator_arrow_back_890");
						aB.setHomeAsUpIndicator(R.drawable.ic_arrow_back_white);
						firstNavigationLevel = false;
					}
				}
				else{
					parentHandleBrowser = megaApi.getRootNode().getHandle();
					parentNode = megaApi.getRootNode();
					aB.setTitle(getString(R.string.section_cloud_drive));
					aB.setHomeAsUpIndicator(R.drawable.ic_menu_white);
					firstNavigationLevel = true;
				}
				ArrayList<MegaNode> nodes = megaApi.getChildren(parentNode, orderCloud);
				String cloudTag = getFragmentTag(R.id.cloud_drive_tabs_pager, 0);
				fbFLol = (FileBrowserFragmentLollipop) getSupportFragmentManager().findFragmentByTag(cloudTag);
				if(fbFLol!=null){
					log("FileBrowserFragmentLollipop recovered once more!");
					fbFLol.setNodes(nodes);
				}
			}
		}

		viewPagerCDrive.addOnPageChangeListener(new ViewPager.OnPageChangeListener() {
			public void onPageScrollStateChanged(int state) {}
			public void onPageScrolled(int position, float positionOffset, int positionOffsetPixels) {}

			public void onPageSelected(int position) {
				log("onTabChanged TabId :"+ position);
				supportInvalidateOptionsMenu();
				if(position == 0){
					String cFTag = getFragmentTag(R.id.cloud_drive_tabs_pager, 0);
					fbFLol = (FileBrowserFragmentLollipop) getSupportFragmentManager().findFragmentByTag(cFTag);
					if (fbFLol != null){
						log("parentHandleCloud: "+ parentHandleBrowser);
						if(parentHandleBrowser==megaApi.getRootNode().getHandle()||parentHandleBrowser==-1){
							log("aB.setTitle2");
							aB.setTitle(getResources().getString(R.string.section_cloud_drive));
							log("aB.setHomeAsUpIndicator_11");
							aB.setHomeAsUpIndicator(R.drawable.ic_menu_white);
							fbFLol.setNodes(megaApi.getChildren(megaApi.getRootNode(), orderCloud));
							firstNavigationLevel = true;
						}
						else {
							MegaNode node = megaApi.getNodeByHandle(parentHandleBrowser);
							aB.setTitle(node.getName());
							log("indicator_arrow_back_891");
							aB.setHomeAsUpIndicator(R.drawable.ic_arrow_back_white);
							fbFLol.setNodes(megaApi.getChildren(node, orderCloud));
							firstNavigationLevel = false;
						}
					}
				}
				else if(position == 1){
					String cFTag = getFragmentTag(R.id.cloud_drive_tabs_pager, 1);
					rbFLol = (RubbishBinFragmentLollipop) getSupportFragmentManager().findFragmentByTag(cFTag);
					if (rbFLol != null){
						log("parentHandleRubbish: "+ parentHandleRubbish);
						if(parentHandleRubbish == megaApi.getRubbishNode().getHandle() || parentHandleRubbish == -1){
							aB.setTitle(getResources().getString(R.string.section_rubbish_bin));
							log("aB.setHomeAsUpIndicator_13");
							aB.setHomeAsUpIndicator(R.drawable.ic_menu_white);
							rbFLol.setNodes(megaApi.getChildren(megaApi.getRubbishNode(), orderCloud));
							firstNavigationLevel = true;
						}
						else{
							MegaNode node = megaApi.getNodeByHandle(parentHandleRubbish);
							aB.setTitle(node.getName());
							log("indicator_arrow_back_892");
							aB.setHomeAsUpIndicator(R.drawable.ic_arrow_back_white);
							rbFLol.setNodes(megaApi.getChildren(node, orderCloud));
							firstNavigationLevel = false;
						}
					}

				}
				showFabButton();
			}
		});

		if (!firstTime){
			log("Its NOT first time");
			drawerLayout.closeDrawer(Gravity.LEFT);

			if (dbH.getContactsSize() != megaApi.getContacts().size()){
				dbH.clearContacts();
				FillDBContactsTask fillDBContactsTask = new FillDBContactsTask(this);
				fillDBContactsTask.execute();
			}
		}
		else{
			log("Its first time");

			drawerLayout.openDrawer(Gravity.LEFT);
			//Fill the contacts DB
			FillDBContactsTask fillDBContactsTask = new FillDBContactsTask(this);
			fillDBContactsTask.execute();
			firstTime = false;
		}

		viewPagerContacts.setVisibility(View.GONE);
	}

	public void showOfflineMode(){
		log("showOfflineMode");

		usedSpaceLayout.setVisibility(View.GONE);

		Menu nVMenu = nV.getMenu();
		drawerMenuItem = nVMenu.findItem(R.id.navigation_item_saved_for_offline);
		if (drawerMenuItem != null){
			disableNavigationViewMenu(nVMenu);
			drawerMenuItem.setChecked(true);
			drawerMenuItem.setIcon(getResources().getDrawable(R.drawable.saved_for_offline_red));
		}

		UserCredentials credentials = dbH.getCredentials();
		if(credentials!=null){
			String emailCredentials = credentials.getEmail();
			if(emailCredentials!=null){
				nVEmail.setText(emailCredentials);
			}

			String firstNameText = credentials.getFirstName();
			String lastNameText = credentials.getLastName();
			String fullName = "";
			if(firstNameText==null){
				firstNameText="";
			}
			if(lastNameText==null){
				lastNameText="";
			}
			if (firstNameText.trim().length() <= 0){
				fullName = lastNameText;
			}
			else{
				fullName = firstNameText + " " + lastNameText;
			}

			if (fullName.trim().length() <= 0){
				log("Put email as fullname");
				String[] splitEmail = emailCredentials.split("[@._]");
				fullName = splitEmail[0];
			}

			if (fullName.trim().length() <= 0){
				fullName = getString(R.string.name_text)+" "+getString(R.string.lastname_text);
				log("Full name set by default: "+fullName);
			}

			nVDisplayName.setText(fullName);

			String firstLetter = fullName.charAt(0) + "";
			firstLetter = firstLetter.toUpperCase(Locale.getDefault());

			setOfflineAvatar(emailCredentials, firstLetter);
		}

		drawerItem=DrawerItem.SAVED_FOR_OFFLINE;
		selectDrawerItemLollipop(drawerItem);
	}

	public void selectDrawerItemSharedItems(){
		log("selectDrawerItemSharedItems");
		tB.setVisibility(View.VISIBLE);

		if (aB == null){
			aB = getSupportActionBar();
		}

		contactsSectionLayout.setVisibility(View.GONE);
		viewPagerContacts.setVisibility(View.GONE);
		cloudSectionLayout.setVisibility(View.GONE);
		viewPagerCDrive.setVisibility(View.GONE);

		if (mTabsAdapterShares == null){
			log("mTabsAdapterShares is NULL");
			sharesSectionLayout.setVisibility(View.VISIBLE);
			viewPagerShares.setVisibility(View.VISIBLE);

			mTabsAdapterShares = new SharesPageAdapter(getSupportFragmentManager(),this);
			viewPagerShares.setAdapter(mTabsAdapterShares);
			tabLayoutShares.setupWithViewPager(viewPagerShares);

			//Force on CreateView, addTab do not execute onCreateView
			if(indexShares!=-1){
				log("The index of the TAB Shares is: "+indexShares);
				if (viewPagerShares != null){
					if(indexShares==0){
						log("after creating tab in INCOMING TAB: "+parentHandleIncoming);
						log("deepBrowserTreeIncoming: "+deepBrowserTreeIncoming);

						String sharesTag = getFragmentTag(R.id.shares_tabs_pager, 0);
						inSFLol = (IncomingSharesFragmentLollipop) getSupportFragmentManager().findFragmentByTag(sharesTag);
						if (inSFLol != null){
//								inSFLol.refresh(parentHandleIncoming);
							getSupportFragmentManager()
									.beginTransaction()
									.detach(inSFLol)
									.attach(inSFLol)
									.commitNowAllowingStateLoss();
						}
						viewPagerShares.setCurrentItem(0);
					}
					else{
						log("after creating tab in OUTGOING TAB: "+parentHandleOutgoing);

						String sharesTag = getFragmentTag(R.id.shares_tabs_pager, 1);
						outSFLol = (OutgoingSharesFragmentLollipop) getSupportFragmentManager().findFragmentByTag(sharesTag);
						if (outSFLol != null){
//								outSFLol.refresh(parentHandleOutgoing);
							getSupportFragmentManager()
									.beginTransaction()
									.detach(outSFLol)
									.attach(outSFLol)
									.commitNowAllowingStateLoss();
						}
						viewPagerShares.setCurrentItem(1);
					}
				}
				indexShares=-1;
			}
			else {
				//No bundle, no change of orientation
				log("indexShares is NOT -1");
			}
		}
		else{
			log("mTabsAdapterShares NOT null");
			sharesSectionLayout.setVisibility(View.VISIBLE);
			viewPagerShares.setVisibility(View.VISIBLE);

			String sharesTag = getFragmentTag(R.id.shares_tabs_pager, 0);
			inSFLol = (IncomingSharesFragmentLollipop) getSupportFragmentManager().findFragmentByTag(sharesTag);
			sharesTag = getFragmentTag(R.id.shares_tabs_pager, 1);
			outSFLol = (OutgoingSharesFragmentLollipop) getSupportFragmentManager().findFragmentByTag(sharesTag);

			//Needed when changing list<->grid
//    				if (inSFLol != null){
//	        			inSFLol.setOrder(orderOthers);
//	        			inSFLol.setIsList(isList);
//
//	        			FragmentTransaction fragTransaction = getSupportFragmentManager().beginTransaction();
//	        			fragTransaction.detach(inSFLol);
//	        			fragTransaction.commit();
//
//	        			fragTransaction = getSupportFragmentManager().beginTransaction();
//	        			fragTransaction.attach(inSFLol);
//	        			fragTransaction.commit();
//    				}
//
//    				if (outSFLol != null){
//    					outSFLol.setOrder(orderOthers);
//    					outSFLol.setIsList(isList);
//
//    					FragmentTransaction fragTransaction = getSupportFragmentManager().beginTransaction();
//	        			fragTransaction.detach(outSFLol);
//	        			fragTransaction.commit();
//
//	        			fragTransaction = getSupportFragmentManager().beginTransaction();
//	        			fragTransaction.attach(outSFLol);
//	        			fragTransaction.commit();
//    				}

			int index = viewPagerShares.getCurrentItem();
			log("Fragment Index Shared Items: " + index);
			if(index==0){
				//INCOMING TAB
//        				String sharesTag = getFragmentTag(R.id.shares_tabs_pager, 0);
//        				inSFLol = (IncomingSharesFragmentLollipop) getSupportFragmentManager().findFragmentByTag(sharesTag);
				if (inSFLol != null){
					MegaNode node = megaApi.getNodeByHandle(parentHandleIncoming);
					log("Selected Incoming with parent: "+parentHandleIncoming);
					log("inSFLol deepBrowserTreeIncoming: "+deepBrowserTreeIncoming);
					if (node != null){
						inSFLol.setNodes(megaApi.getChildren(node, orderOthers));
						inSFLol.setParentHandle(parentHandleIncoming);
						inSFLol.setDeepBrowserTree(deepBrowserTreeIncoming);
						aB.setTitle(node.getName());
						log("indicator_arrow_back_893");
						aB.setHomeAsUpIndicator(R.drawable.ic_arrow_back_white);
						firstNavigationLevel = false;
					}
					else{
						log("The Node is NULL");
						inSFLol.findNodes();
						aB.setTitle(getResources().getString(R.string.section_shared_items));
						log("aB.setHomeAsUpIndicator_16");
						aB.setHomeAsUpIndicator(R.drawable.ic_menu_white);
						firstNavigationLevel = true;
					}
				}
			}
			else{
//        				String sharesTag = getFragmentTag(R.id.shares_tabs_pager, 1);
//        				outSFLol = (OutgoingSharesFragmentLollipop) getSupportFragmentManager().findFragmentByTag(sharesTag);
				if (outSFLol != null){
//        					outSFLol.refresh(parentHandleIncoming);
					MegaNode node = megaApi.getNodeByHandle(parentHandleOutgoing);
					if (node != null){
						outSFLol.setNodes(megaApi.getChildren(node, orderOthers));
						aB.setTitle(node.getName());
						log("indicator_arrow_back_894");
						aB.setHomeAsUpIndicator(R.drawable.ic_arrow_back_white);
						firstNavigationLevel = false;
					}
					else{
						outSFLol.refresh();
						aB.setTitle(getResources().getString(R.string.section_shared_items));
						log("aB.setHomeAsUpIndicator_18");
						aB.setHomeAsUpIndicator(R.drawable.ic_menu_white);
						firstNavigationLevel = true;
					}
				}
			}
		}

		sharesSectionLayout.setVisibility(View.VISIBLE);
		viewPagerShares.setVisibility(View.VISIBLE);

		viewPagerShares.addOnPageChangeListener(new ViewPager.OnPageChangeListener() {

			@Override
			public void onPageScrolled(int position, float positionOffset, int positionOffsetPixels) {
			}

			@Override
			public void onPageSelected(int position) {
				log("TabId :"+ position);
				supportInvalidateOptionsMenu();
				if(position == 1){
					String sharesTag = getFragmentTag(R.id.shares_tabs_pager, 1);
					outSFLol = (OutgoingSharesFragmentLollipop) getSupportFragmentManager().findFragmentByTag(sharesTag);
					if (outSFLol != null){

						if(parentHandleOutgoing!=-1){
							MegaNode node = megaApi.getNodeByHandle(parentHandleOutgoing);
							aB.setTitle(node.getName());
							log("indicator_arrow_back_895");
							aB.setHomeAsUpIndicator(R.drawable.ic_arrow_back_white);
							firstNavigationLevel = false;
							outSFLol.setNodes(megaApi.getChildren(node, orderOthers));
						}
						else{
							aB.setTitle(getResources().getString(R.string.section_shared_items));
							log("aB.setHomeAsUpIndicator_20");
							aB.setHomeAsUpIndicator(R.drawable.ic_menu_white);
							firstNavigationLevel = true;
						}
					}
					else{
						log("outSFLol == null");
					}
				}
				else if(position == 0){
					String sharesTag = getFragmentTag(R.id.shares_tabs_pager, 0);
					inSFLol = (IncomingSharesFragmentLollipop) getSupportFragmentManager().findFragmentByTag(sharesTag);
					if (inSFLol != null){

						if(parentHandleIncoming!=-1){
							MegaNode node = megaApi.getNodeByHandle(parentHandleIncoming);
							aB.setTitle(node.getName());
							log("indicator_arrow_back_896");
							aB.setHomeAsUpIndicator(R.drawable.ic_arrow_back_white);
							firstNavigationLevel = false;
							inSFLol.setNodes(megaApi.getChildren(node, orderOthers));
						}
						else{
							aB.setTitle(getResources().getString(R.string.section_shared_items));
							log("aB.setHomeAsUpIndicator_22");
							aB.setHomeAsUpIndicator(R.drawable.ic_menu_white);
							firstNavigationLevel = true;
						}
					}
					else{
						log("inSFLol == null");
					}
				}
				showFabButton();
			}

			@Override
			public void onPageScrollStateChanged(int state) {
			}
		});

		drawerLayout.closeDrawer(Gravity.LEFT);
	}

	public void selectDrawerItemContacts (){
		log("selectDrawerItemContacts");
		tB.setVisibility(View.VISIBLE);

		if (aB == null){
			aB = getSupportActionBar();
		}
		aB.setTitle(getString(R.string.section_contacts));
		aB.setHomeAsUpIndicator(R.drawable.ic_menu_white);
		firstNavigationLevel = true;

		sharesSectionLayout.setVisibility(View.GONE);
		viewPagerShares.setVisibility(View.GONE);
		cloudSectionLayout.setVisibility(View.GONE);
		viewPagerCDrive.setVisibility(View.GONE);

		Fragment currentFragment = getSupportFragmentManager().findFragmentById(R.id.fragment_container);
		if (currentFragment != null){
			getSupportFragmentManager().beginTransaction().remove(currentFragment).commitNow();
		}
		contactsSectionLayout.setVisibility(View.VISIBLE);
		viewPagerContacts.setVisibility(View.VISIBLE);

		if (mTabsAdapterContacts == null){
			log("mTabsAdapterContacts == null");

			contactsSectionLayout.setVisibility(View.VISIBLE);
			viewPagerContacts.setVisibility(View.VISIBLE);
			mTabsAdapterContacts = new ContactsPageAdapter(getSupportFragmentManager(),this);
			viewPagerContacts.setAdapter(mTabsAdapterContacts);
			tabLayoutContacts.setupWithViewPager(viewPagerContacts);

			log("The index of the TAB CONTACTS is: " + indexContacts);
			if(indexContacts!=-1) {
				if (viewPagerContacts != null) {
					switch (indexContacts){
						case 1:{
							viewPagerContacts.setCurrentItem(1);
							log("Select Sent Requests TAB");
							break;
						}
						case 2:{
							viewPagerContacts.setCurrentItem(2);
							log("Select Received Request TAB");
							break;
						}
						default:{
							viewPagerContacts.setCurrentItem(0);
							log("Select Contacts TAB");
							break;
						}
					}
				}
			}
			else{
				//No bundle, no change of orientation
				log("indexContacts is NOT -1");
			}
		}
		else{
			log("mTabsAdapterContacts NOT null");
			String sharesTag = getFragmentTag(R.id.contact_tabs_pager, 0);
			cFLol = (ContactsFragmentLollipop) getSupportFragmentManager().findFragmentByTag(sharesTag);
			sharesTag = getFragmentTag(R.id.contact_tabs_pager, 1);
			sRFLol = (SentRequestsFragmentLollipop) getSupportFragmentManager().findFragmentByTag(sharesTag);
			sharesTag = getFragmentTag(R.id.contact_tabs_pager, 2);
			rRFLol = (ReceivedRequestsFragmentLollipop) getSupportFragmentManager().findFragmentByTag(sharesTag);

			if(indexContacts!=-1) {
				log("The index of the TAB CONTACTS is: " + indexContacts);
				if (viewPagerContacts != null) {
					switch (indexContacts) {
						case 1: {
							viewPagerContacts.setCurrentItem(1);
							log("Select Sent Requests TAB");
							break;
						}
						case 2: {
							viewPagerContacts.setCurrentItem(2);
							log("Select Received Request TAB");
							break;
						}
						default: {
							viewPagerContacts.setCurrentItem(0);
							log("Select Contacts TAB");
							break;
						}
					}
				}
			}
		}

		viewPagerContacts.addOnPageChangeListener(new ViewPager.OnPageChangeListener() {

			@Override
			public void onPageScrolled(int position, float positionOffset, int positionOffsetPixels) {

			}

			@Override
			public void onPageSelected(int position) {
				supportInvalidateOptionsMenu();
				showFabButton();
			}

			@Override
			public void onPageScrollStateChanged(int state) {

			}
		});

		drawerLayout.closeDrawer(Gravity.LEFT);
	}

	public void selectDrawerItemAccount(){
		log("selectDrawerItemAccount");

		contactsSectionLayout.setVisibility(View.GONE);
		viewPagerContacts.setVisibility(View.GONE);
		sharesSectionLayout.setVisibility(View.GONE);
		viewPagerShares.setVisibility(View.GONE);
		cloudSectionLayout.setVisibility(View.GONE);
		viewPagerCDrive.setVisibility(View.GONE);

		switch(accountFragment){
			case Constants.UPGRADE_ACCOUNT_FRAGMENT:{
				log("Show upgrade FRAGMENT");
				showUpAF();
				break;
			}
			case Constants.MONTHLY_YEARLY_FRAGMENT:{
				log("Show monthly yearly FRAGMENT");
				showmyF(selectedPaymentMethod, selectedAccountType);
				showFabButton();
				break;
			}
			default:{
				log("Show myAccount Fragment");
				accountFragment=Constants.MY_ACCOUNT_FRAGMENT;
				if (maFLol == null){
					log("New MyAccountFragment");
					maFLol = new MyAccountFragmentLollipop();
					maFLol.setMyEmail(megaApi.getMyUser().getEmail());
					if(myAccountInfo==null){
						log("Not possibleeeeeee!!");
					}
					else{
						maFLol.setMyAccountInfo(myAccountInfo);
					}
					maFLol.setMKLayoutVisible(mkLayoutVisible);
				}
				else{
					log("MyAccountFragment is not null");
					maFLol.setMyEmail(megaApi.getMyUser().getEmail());
					if(myAccountInfo==null){
						log("Not possibleeeeeee!!");
					}
					else{
						maFLol.setMyAccountInfo(myAccountInfo);
					}

					maFLol.setMKLayoutVisible(mkLayoutVisible);
				}

				contactsSectionLayout.setVisibility(View.GONE);
				viewPagerContacts.setVisibility(View.GONE);
				sharesSectionLayout.setVisibility(View.GONE);
				viewPagerShares.setVisibility(View.GONE);
				cloudSectionLayout.setVisibility(View.GONE);
				viewPagerCDrive.setVisibility(View.GONE);

				FragmentTransaction fragTransaction = getSupportFragmentManager().beginTransaction();
				Fragment currentFragment = getSupportFragmentManager().findFragmentByTag("maF");
				if (currentFragment != null) {
					fragTransaction.detach(currentFragment);
					fragTransaction.commitNowAllowingStateLoss();

					fragTransaction = getSupportFragmentManager().beginTransaction();
					fragTransaction.attach(currentFragment);
					fragTransaction.commitNowAllowingStateLoss();
				}
				else{
					fragTransaction.replace(R.id.fragment_container, maFLol, "maF");
					fragTransaction.commitNowAllowingStateLoss();
				}

				drawerLayout.closeDrawer(Gravity.LEFT);

				supportInvalidateOptionsMenu();
				showFabButton();
				break;
			}
		}
	}

	public void selectDrawerItemChat(){
		log("selectDrawerItemChat");

		tB.setVisibility(View.VISIBLE);

		if (aB == null){
			aB = getSupportActionBar();
		}
		aB.setTitle(getString(R.string.section_chat));
		aB.setHomeAsUpIndicator(R.drawable.ic_menu_white);
		firstNavigationLevel = true;

		sharesSectionLayout.setVisibility(View.GONE);
		viewPagerShares.setVisibility(View.GONE);
		cloudSectionLayout.setVisibility(View.GONE);
		viewPagerCDrive.setVisibility(View.GONE);
		contactsSectionLayout.setVisibility(View.GONE);
		viewPagerContacts.setVisibility(View.GONE);

		if (rChatFL == null){
			log("New REcentChatFragment");
			rChatFL = new RecentChatsFragmentLollipop();
			FragmentTransaction ft = getSupportFragmentManager().beginTransaction();
			ft.replace(R.id.fragment_container, rChatFL, "rChat");
			ft.commitNow();
//			maFLol.setMyEmail(megaApi.getMyUser().getEmail());
//			if(myAccountInfo==null){
//				log("Not possibleeeeeee!!");
//			}
//			else{
//				maFLol.setMyAccountInfo(myAccountInfo);
//			}
//			maFLol.setMKLayoutVisible(mkLayoutVisible);
		}
		else{
			log("REcentChatFragment is not null");
			FragmentTransaction ft = getSupportFragmentManager().beginTransaction();
			ft.replace(R.id.fragment_container, rChatFL, "rChat");
			ft.commitNow();
			rChatFL.setChats();
//			rChatFL.setMyEmail(megaApi.getMyUser().getEmail());
//			if(myAccountInfo==null){
//				log("Not possibleeeeeee!!");
//			}
//			else{
//				maFLol.setMyAccountInfo(myAccountInfo);
//			}
//
//			maFLol.setMKLayoutVisible(mkLayoutVisible);
		}
		log("show chats");

		drawerLayout.closeDrawer(Gravity.LEFT);
	}
	@SuppressLint("NewApi")
	public void selectDrawerItemLollipop(DrawerItem item){
    	log("selectDrawerItemLollipop: "+item);

    	switch (item){
    		case CLOUD_DRIVE:{
				selectDrawerItemCloudDrive();
    			supportInvalidateOptionsMenu();
				showFabButton();
				log("END selectDrawerItem for Cloud Drive");
    			break;
    		}
    		case SAVED_FOR_OFFLINE:{

    			tB.setVisibility(View.VISIBLE);

    			if (oFLol == null){
					log("New OfflineFragment");
    				oFLol = new OfflineFragmentLollipop();
    				oFLol.setIsList(isList);
//    				oFLol.setPathNavigation("/");
    			}
    			else{
					log("OfflineFragment exist");
//    				oFLol.setPathNavigation("/");
    				oFLol.setIsList(isList);
					oFLol.findNodes();
					oFLol.setTitle();
    			}

    			cloudSectionLayout.setVisibility(View.GONE);
    			viewPagerCDrive.setVisibility(View.GONE);
				contactsSectionLayout.setVisibility(View.GONE);
    			viewPagerContacts.setVisibility(View.GONE);
    			viewPagerShares.setVisibility(View.GONE);
    			sharesSectionLayout.setVisibility(View.GONE);

				FragmentTransaction ft = getSupportFragmentManager().beginTransaction();
				ft.replace(R.id.fragment_container, oFLol, "oFLol");
    			ft.commitNow();

    			drawerLayout.closeDrawer(Gravity.LEFT);

    			supportInvalidateOptionsMenu();
				showFabButton();
    			break;
    		}
    		case CAMERA_UPLOADS:{

    			tB.setVisibility(View.VISIBLE);

				log("FirstTimeCam: " + firstTimeCam);
    			if (cuFL == null){
    				cuFL = new CameraUploadFragmentLollipop();
    				cuFL.setIsList(isListCameraUploads);
    				cuFL.setIsLargeGrid(isLargeGridCameraUploads);
    				cuFL.setFirstTimeCam(firstTimeCam);
				}
				else{
					cuFL.setIsList(isListCameraUploads);
					cuFL.setIsLargeGrid(isLargeGridCameraUploads);
					cuFL.setFirstTimeCam(firstTimeCam);
				}

    			cloudSectionLayout.setVisibility(View.GONE);
    			viewPagerCDrive.setVisibility(View.GONE);
				contactsSectionLayout.setVisibility(View.GONE);
    			viewPagerContacts.setVisibility(View.GONE);
    			sharesSectionLayout.setVisibility(View.GONE);
    			viewPagerShares.setVisibility(View.GONE);
				myAccountSectionLayout.setVisibility(View.GONE);
				viewPagerMyAccount.setVisibility(View.GONE);

				FragmentTransaction fragTransaction = getSupportFragmentManager().beginTransaction();
				Fragment currentFragment = getSupportFragmentManager().findFragmentByTag("cuFLol");
				if (currentFragment != null) {
					fragTransaction.detach(currentFragment);
					fragTransaction.commitNowAllowingStateLoss();

					fragTransaction = getSupportFragmentManager().beginTransaction();
					fragTransaction.attach(currentFragment);
					fragTransaction.commitNowAllowingStateLoss();
				}
				else{
					fragTransaction.replace(R.id.fragment_container, cuFL, "cuFLol");
					fragTransaction.commitNowAllowingStateLoss();
				}

    			if (Build.VERSION.SDK_INT >= Build.VERSION_CODES.M) {
					boolean hasStoragePermission = (ContextCompat.checkSelfPermission(this, Manifest.permission.WRITE_EXTERNAL_STORAGE) == PackageManager.PERMISSION_GRANTED);
					if (!hasStoragePermission) {
						ActivityCompat.requestPermissions(this,
				                new String[]{Manifest.permission.WRITE_EXTERNAL_STORAGE},
								Constants.REQUEST_WRITE_STORAGE);
					}

//					boolean hasCameraPermission = (ContextCompat.checkSelfPermission(this, Manifest.permission.CAMERA) == PackageManager.PERMISSION_GRANTED);
//					if (!hasCameraPermission) {
//						ActivityCompat.requestPermissions(this,
//				                new String[]{Manifest.permission.CAMERA},
//				                ManagerActivityLollipop.REQUEST_CAMERA);
//					}

//					if (hasStoragePermission && hasCameraPermission){
					if (hasStoragePermission){
						firstTimeCam = false;
					}
				}
				else{
					firstTimeCam = false;
				}

				drawerLayout.closeDrawer(Gravity.LEFT);

    			supportInvalidateOptionsMenu();
				showFabButton();
      			break;
    		}
    		case MEDIA_UPLOADS:{

    			tB.setVisibility(View.VISIBLE);

    			if (muFLol == null){
//    				cuF = new CameraUploadFragmentLollipop(CameraUploadFragmentLollipop.TYPE_MEDIA);
    				muFLol = CameraUploadFragmentLollipop.newInstance(CameraUploadFragmentLollipop.TYPE_MEDIA);
    				muFLol.setIsList(isListCameraUploads);
    				muFLol.setIsLargeGrid(isLargeGridCameraUploads);
				}
				else{
					muFLol.setIsList(isListCameraUploads);
					muFLol.setIsLargeGrid(isLargeGridCameraUploads);
				}

    			cloudSectionLayout.setVisibility(View.GONE);
    			viewPagerCDrive.setVisibility(View.GONE);
				contactsSectionLayout.setVisibility(View.GONE);
    			viewPagerContacts.setVisibility(View.GONE);
    			sharesSectionLayout.setVisibility(View.GONE);
    			viewPagerShares.setVisibility(View.GONE);
<<<<<<< HEAD
=======
				myAccountSectionLayout.setVisibility(View.GONE);
				viewPagerMyAccount.setVisibility(View.GONE);
>>>>>>> 9c3b9aa0

				FragmentTransaction ft = getSupportFragmentManager().beginTransaction();
				ft.replace(R.id.fragment_container, muFLol, "muFLol");
    			ft.commitNow();

				drawerLayout.closeDrawer(Gravity.LEFT);

    			supportInvalidateOptionsMenu();
				showFabButton();
      			break;
    		}
    		case INBOX:{

    			tB.setVisibility(View.VISIBLE);

    			if (iFLol == null){
    				iFLol = new InboxFragmentLollipop();
    			}
    			else{
					log("Inbox Fragment is not NULL");
//    				iFLol.setParentHandle(parentHandleInbox);
					MegaNode node = megaApi.getNodeByHandle(parentHandleInbox);
					log("Selected Inbox with parent: "+parentHandleInbox);
//					log("inSFLol deepBrowserTreeIncoming: "+deepBrowserTreeInbox);
					if (node != null){
						log("Go to inbox node: "+node.getName());
						iFLol.setParentHandle(parentHandleInbox);

						ArrayList<MegaNode> nodes = megaApi.getChildren(megaApi.getNodeByHandle(parentHandleInbox), orderCloud);
						iFLol.setNodes(nodes);

						if(parentHandleInbox==megaApi.getInboxNode().getHandle()){
							aB.setTitle(getResources().getString(R.string.section_inbox));
							log("aB.setHomeAsUpIndicator_886");
							aB.setHomeAsUpIndicator(R.drawable.ic_menu_white);
							firstNavigationLevel = true;
						}
						else{
							aB.setTitle(node.getName());
							log("indicator_arrow_back_893");
							aB.setHomeAsUpIndicator(R.drawable.ic_arrow_back_white);
							firstNavigationLevel = false;
						}
					}
					else{
						log("The Node is NULL");
						ArrayList<MegaNode> nodes = megaApi.getChildren(megaApi.getInboxNode(), orderCloud);
						iFLol.setNodes(nodes);
						aB.setTitle(getResources().getString(R.string.section_inbox));
						log("aB.setHomeAsUpIndicator_16");
						aB.setHomeAsUpIndicator(R.drawable.ic_menu_white);
						firstNavigationLevel = true;
					}
				}

    			cloudSectionLayout.setVisibility(View.GONE);
    			viewPagerCDrive.setVisibility(View.GONE);
				contactsSectionLayout.setVisibility(View.GONE);
    			viewPagerContacts.setVisibility(View.GONE);
    			sharesSectionLayout.setVisibility(View.GONE);
    			viewPagerShares.setVisibility(View.GONE);
				myAccountSectionLayout.setVisibility(View.GONE);
				viewPagerMyAccount.setVisibility(View.GONE);

				FragmentTransaction ft = getSupportFragmentManager().beginTransaction();
				ft.replace(R.id.fragment_container, iFLol, "iFLol");
    			ft.commitNow();

    			viewPagerContacts.setVisibility(View.GONE);
    			drawerLayout.closeDrawer(Gravity.LEFT);

    			supportInvalidateOptionsMenu();
				showFabButton();
    			break;
    		}
    		case SHARED_ITEMS:{

<<<<<<< HEAD
				selectDrawerItemSharedItems();
=======
    			tB.setVisibility(View.VISIBLE);

    			if (aB == null){
    				aB = getSupportActionBar();
    			}

				contactsSectionLayout.setVisibility(View.GONE);
    			viewPagerContacts.setVisibility(View.GONE);
    			cloudSectionLayout.setVisibility(View.GONE);
    			viewPagerCDrive.setVisibility(View.GONE);
				myAccountSectionLayout.setVisibility(View.GONE);
				viewPagerMyAccount.setVisibility(View.GONE);

//    			Fragment currentFragment = getSupportFragmentManager().findFragmentById(R.id.fragment_container);
//    			if (currentFragment != null){
//    				getSupportFragmentManager().beginTransaction().remove(currentFragment).commit();
//    			}

    			if (mTabsAdapterShares == null){
					log("mTabsAdapterShares is NULL");
    				sharesSectionLayout.setVisibility(View.VISIBLE);
        			viewPagerShares.setVisibility(View.VISIBLE);

					mTabsAdapterShares = new SharesPageAdapter(getSupportFragmentManager(),this);
					viewPagerShares.setAdapter(mTabsAdapterShares);
					tabLayoutShares.setupWithViewPager(viewPagerShares);

					//Force on CreateView, addTab do not execute onCreateView
					if(indexShares!=-1){
						log("The index of the TAB Shares is: "+indexShares);
						if (viewPagerShares != null){
							if(indexShares==0){
								log("after creating tab in INCOMING TAB: "+parentHandleIncoming);
								log("deepBrowserTreeIncoming: "+deepBrowserTreeIncoming);

								String sharesTag = getFragmentTag(R.id.shares_tabs_pager, 0);
								inSFLol = (IncomingSharesFragmentLollipop) getSupportFragmentManager().findFragmentByTag(sharesTag);
								if (inSFLol != null){
//								inSFLol.refresh(parentHandleIncoming);
									getSupportFragmentManager()
											.beginTransaction()
											.detach(inSFLol)
											.attach(inSFLol)
											.commitNowAllowingStateLoss();
								}
								viewPagerShares.setCurrentItem(0);
							}
							else{
								log("after creating tab in OUTGOING TAB: "+parentHandleOutgoing);

								String sharesTag = getFragmentTag(R.id.shares_tabs_pager, 1);
								outSFLol = (OutgoingSharesFragmentLollipop) getSupportFragmentManager().findFragmentByTag(sharesTag);
								if (outSFLol != null){
//								outSFLol.refresh(parentHandleOutgoing);
									getSupportFragmentManager()
											.beginTransaction()
											.detach(outSFLol)
											.attach(outSFLol)
											.commitNowAllowingStateLoss();
								}
								viewPagerShares.setCurrentItem(1);
							}
						}
						indexShares=-1;
					}
					else {
						//No bundle, no change of orientation
						log("indexShares is NOT -1");
					}
    			}
    			else{
    				log("mTabsAdapterShares NOT null");
    				sharesSectionLayout.setVisibility(View.VISIBLE);
        			viewPagerShares.setVisibility(View.VISIBLE);

        			String sharesTag = getFragmentTag(R.id.shares_tabs_pager, 0);
    				inSFLol = (IncomingSharesFragmentLollipop) getSupportFragmentManager().findFragmentByTag(sharesTag);
    				sharesTag = getFragmentTag(R.id.shares_tabs_pager, 1);
    				outSFLol = (OutgoingSharesFragmentLollipop) getSupportFragmentManager().findFragmentByTag(sharesTag);

					//Needed when changing list<->grid
//    				if (inSFLol != null){
//	        			inSFLol.setOrder(orderOthers);
//	        			inSFLol.setIsList(isList);
//
//	        			FragmentTransaction fragTransaction = getSupportFragmentManager().beginTransaction();
//	        			fragTransaction.detach(inSFLol);
//	        			fragTransaction.commit();
//
//	        			fragTransaction = getSupportFragmentManager().beginTransaction();
//	        			fragTransaction.attach(inSFLol);
//	        			fragTransaction.commit();
//    				}
//
//    				if (outSFLol != null){
//    					outSFLol.setOrder(orderOthers);
//    					outSFLol.setIsList(isList);
//
//    					FragmentTransaction fragTransaction = getSupportFragmentManager().beginTransaction();
//	        			fragTransaction.detach(outSFLol);
//	        			fragTransaction.commit();
//
//	        			fragTransaction = getSupportFragmentManager().beginTransaction();
//	        			fragTransaction.attach(outSFLol);
//	        			fragTransaction.commit();
//    				}

        			int index = viewPagerShares.getCurrentItem();
					log("Fragment Index Shared Items: " + index);
        			if(index==0){
						//INCOMING TAB
//        				String sharesTag = getFragmentTag(R.id.shares_tabs_pager, 0);
//        				inSFLol = (IncomingSharesFragmentLollipop) getSupportFragmentManager().findFragmentByTag(sharesTag);
        				if (inSFLol != null){
        					MegaNode node = megaApi.getNodeByHandle(parentHandleIncoming);
							log("Selected Incoming with parent: "+parentHandleIncoming);
							log("inSFLol deepBrowserTreeIncoming: "+deepBrowserTreeIncoming);
        					if (node != null){
        						inSFLol.setNodes(megaApi.getChildren(node, orderOthers));
								inSFLol.setParentHandle(parentHandleIncoming);
								inSFLol.setDeepBrowserTree(deepBrowserTreeIncoming);
        						aB.setTitle(node.getName());
								log("indicator_arrow_back_893");
            					aB.setHomeAsUpIndicator(R.drawable.ic_arrow_back_white);
            					firstNavigationLevel = false;
        					}
        					else{
								log("The Node is NULL");
        						inSFLol.findNodes();
        						aB.setTitle(getResources().getString(R.string.section_shared_items));
        						log("aB.setHomeAsUpIndicator_16");
            					aB.setHomeAsUpIndicator(R.drawable.ic_menu_white);
            					firstNavigationLevel = true;
        					}
        				}
        			}
        			else{
//        				String sharesTag = getFragmentTag(R.id.shares_tabs_pager, 1);
//        				outSFLol = (OutgoingSharesFragmentLollipop) getSupportFragmentManager().findFragmentByTag(sharesTag);
        				if (outSFLol != null){
//        					outSFLol.refresh(parentHandleIncoming);
        					MegaNode node = megaApi.getNodeByHandle(parentHandleOutgoing);
        					if (node != null){
        						outSFLol.setNodes(megaApi.getChildren(node, orderOthers));
        						aB.setTitle(node.getName());
								log("indicator_arrow_back_894");
            					aB.setHomeAsUpIndicator(R.drawable.ic_arrow_back_white);
            					firstNavigationLevel = false;
        					}
        					else{
        						outSFLol.refresh();
        						aB.setTitle(getResources().getString(R.string.section_shared_items));
        						log("aB.setHomeAsUpIndicator_18");
            					aB.setHomeAsUpIndicator(R.drawable.ic_menu_white);
            					firstNavigationLevel = true;
        					}
        				}
        			}
    			}

    			sharesSectionLayout.setVisibility(View.VISIBLE);
				viewPagerShares.setVisibility(View.VISIBLE);

				viewPagerShares.addOnPageChangeListener(new ViewPager.OnPageChangeListener() {

					@Override
					public void onPageScrolled(int position, float positionOffset, int positionOffsetPixels) {
					}

					@Override
					public void onPageSelected(int position) {
						log("TabId :"+ position);
						supportInvalidateOptionsMenu();
						if(position == 1){
							String sharesTag = getFragmentTag(R.id.shares_tabs_pager, 1);
							outSFLol = (OutgoingSharesFragmentLollipop) getSupportFragmentManager().findFragmentByTag(sharesTag);
							if (outSFLol != null){

								if(parentHandleOutgoing!=-1){
									MegaNode node = megaApi.getNodeByHandle(parentHandleOutgoing);
									aB.setTitle(node.getName());
									log("indicator_arrow_back_895");
									aB.setHomeAsUpIndicator(R.drawable.ic_arrow_back_white);
									firstNavigationLevel = false;
									outSFLol.setNodes(megaApi.getChildren(node, orderOthers));
								}
								else{
									aB.setTitle(getResources().getString(R.string.section_shared_items));
									log("aB.setHomeAsUpIndicator_20");
									aB.setHomeAsUpIndicator(R.drawable.ic_menu_white);
									firstNavigationLevel = true;
								}
							}
							else{
								log("outSFLol == null");
							}
						}
						else if(position == 0){
							String sharesTag = getFragmentTag(R.id.shares_tabs_pager, 0);
							inSFLol = (IncomingSharesFragmentLollipop) getSupportFragmentManager().findFragmentByTag(sharesTag);
							if (inSFLol != null){

								if(parentHandleIncoming!=-1){
									MegaNode node = megaApi.getNodeByHandle(parentHandleIncoming);
									aB.setTitle(node.getName());
									log("indicator_arrow_back_896");
									aB.setHomeAsUpIndicator(R.drawable.ic_arrow_back_white);
									firstNavigationLevel = false;
									inSFLol.setNodes(megaApi.getChildren(node, orderOthers));
								}
								else{
									aB.setTitle(getResources().getString(R.string.section_shared_items));
									log("aB.setHomeAsUpIndicator_22");
									aB.setHomeAsUpIndicator(R.drawable.ic_menu_white);
									firstNavigationLevel = true;
								}
							}
							else{
								log("inSFLol == null");
							}
						}
						showFabButton();
					}

					@Override
					public void onPageScrollStateChanged(int state) {
					}
				});

    			drawerLayout.closeDrawer(Gravity.LEFT);

>>>>>>> 9c3b9aa0
    			supportInvalidateOptionsMenu();
    			break;
    		}
    		case CONTACTS:{
<<<<<<< HEAD
				selectDrawerItemContacts();
=======

    			tB.setVisibility(View.VISIBLE);

    			if (aB == null){
    				aB = getSupportActionBar();
    			}
    			aB.setTitle(getString(R.string.section_contacts));
    			aB.setHomeAsUpIndicator(R.drawable.ic_menu_white);
    			firstNavigationLevel = true;

    			sharesSectionLayout.setVisibility(View.GONE);
    			viewPagerShares.setVisibility(View.GONE);
    			cloudSectionLayout.setVisibility(View.GONE);
    			viewPagerCDrive.setVisibility(View.GONE);
				myAccountSectionLayout.setVisibility(View.GONE);
				viewPagerMyAccount.setVisibility(View.GONE);

    			Fragment currentFragment = getSupportFragmentManager().findFragmentById(R.id.fragment_container);
    			if (currentFragment != null){
    				getSupportFragmentManager().beginTransaction().remove(currentFragment).commitNowAllowingStateLoss();
    			}
				contactsSectionLayout.setVisibility(View.VISIBLE);
    			viewPagerContacts.setVisibility(View.VISIBLE);

    			if (mTabsAdapterContacts == null){
					log("mTabsAdapterContacts == null");

					contactsSectionLayout.setVisibility(View.VISIBLE);
					viewPagerContacts.setVisibility(View.VISIBLE);
					mTabsAdapterContacts = new ContactsPageAdapter(getSupportFragmentManager(),this);
					viewPagerContacts.setAdapter(mTabsAdapterContacts);
					tabLayoutContacts.setupWithViewPager(viewPagerContacts);

					log("The index of the TAB CONTACTS is: " + indexContacts);
					if(indexContacts!=-1) {
						if (viewPagerContacts != null) {
							switch (indexContacts){
								case 1:{
									viewPagerContacts.setCurrentItem(1);
									log("Select Sent Requests TAB");
									break;
								}
								case 2:{
									viewPagerContacts.setCurrentItem(2);
									log("Select Received Request TAB");
									break;
								}
								default:{
									viewPagerContacts.setCurrentItem(0);
									log("Select Contacts TAB");
									break;
								}
							}
						}
					}
					else{
						//No bundle, no change of orientation
						log("indexContacts is NOT -1");
					}
    			}
    			else{
					log("mTabsAdapterContacts NOT null");
    				String sharesTag = getFragmentTag(R.id.contact_tabs_pager, 0);
    				cFLol = (ContactsFragmentLollipop) getSupportFragmentManager().findFragmentByTag(sharesTag);
    				sharesTag = getFragmentTag(R.id.contact_tabs_pager, 1);
    				sRFLol = (SentRequestsFragmentLollipop) getSupportFragmentManager().findFragmentByTag(sharesTag);
    				sharesTag = getFragmentTag(R.id.contact_tabs_pager, 2);
    				rRFLol = (ReceivedRequestsFragmentLollipop) getSupportFragmentManager().findFragmentByTag(sharesTag);

					if(indexContacts!=-1) {
						log("The index of the TAB CONTACTS is: " + indexContacts);
						if (viewPagerContacts != null) {
							switch (indexContacts) {
								case 1: {
									viewPagerContacts.setCurrentItem(1);
									log("Select Sent Requests TAB");
									break;
								}
								case 2: {
									viewPagerContacts.setCurrentItem(2);
									log("Select Received Request TAB");
									break;
								}
								default: {
									viewPagerContacts.setCurrentItem(0);
									log("Select Contacts TAB");
									break;
								}
							}
						}
					}
    			}

				viewPagerContacts.addOnPageChangeListener(new ViewPager.OnPageChangeListener() {

					@Override
					public void onPageScrolled(int position, float positionOffset, int positionOffsetPixels) {

					}

					@Override
					public void onPageSelected(int position) {
						supportInvalidateOptionsMenu();
						showFabButton();
					}

					@Override
					public void onPageScrollStateChanged(int state) {

					}
				});

    			drawerLayout.closeDrawer(Gravity.LEFT);
>>>>>>> 9c3b9aa0

				supportInvalidateOptionsMenu();
				showFabButton();
    			break;
    		}
    		case SETTINGS:{

    			tB.setVisibility(View.VISIBLE);

    			drawerLayout.closeDrawer(Gravity.LEFT);
    			aB.setTitle(getString(R.string.action_settings));
    			aB.setHomeAsUpIndicator(R.drawable.ic_menu_white);
    			setFirstNavigationLevel(true);
    			supportInvalidateOptionsMenu();

				contactsSectionLayout.setVisibility(View.GONE);
    			viewPagerContacts.setVisibility(View.GONE);
    			sharesSectionLayout.setVisibility(View.GONE);
    			viewPagerShares.setVisibility(View.GONE);
    			cloudSectionLayout.setVisibility(View.GONE);
    			viewPagerCDrive.setVisibility(View.GONE);
				myAccountSectionLayout.setVisibility(View.GONE);
				viewPagerMyAccount.setVisibility(View.GONE);

    			Fragment currentFragment = getSupportFragmentManager().findFragmentById(R.id.fragment_container);
    			if (currentFragment != null){
    				getSupportFragmentManager().beginTransaction().remove(currentFragment).commitNow();
    			}

    			if(sttFLol==null){
    				sttFLol = new SettingsFragmentLollipop();
    			}

    			android.app.FragmentTransaction ft = getFragmentManager().beginTransaction();
    			ft.replace(R.id.fragment_container, sttFLol, "sttF");
    			ft.commit();

				supportInvalidateOptionsMenu();
				showFabButton();
				break;
    		}
    		case SEARCH:{

    			tB.setVisibility(View.VISIBLE);

    			if (sFLol == null){
    				sFLol = new SearchFragmentLollipop();
        		}

				if (nV != null){
					Menu nVMenu = nV.getMenu();
					MenuItem hidden = nVMenu.findItem(R.id.navigation_item_hidden);
					resetNavigationViewMenu(nVMenu);
					hidden.setChecked(true);
				}

				log("SEARCH NODES: " + searchQuery);
    			searchNodes = megaApi.search(searchQuery);
				log("SEARCH NODES.size = " + searchNodes.size());

				for(int j=0; j<searchNodes.size();j++){
					MegaNode node = searchNodes.get(j);
					MegaNode parent = megaApi.getParentNode(node);
					if(parent!=null){
						if(parent.getHandle()==megaApi.getRootNode().getHandle()){
							log("The node: "+node.getName()+"_"+node.getHandle()+" is IN CLOUD");
						}
						else if(parent.getHandle()==megaApi.getInboxNode().getHandle()){
							log("The node: "+node.getName()+"_"+node.getHandle()+" is IN INBOX");
						}
						else{
							log("The node: "+node.getName()+"_"+node.getHandle()+"is ??");
						}
					}
					else{
						log("The node: "+node.getName()+"_"+node.getHandle()+" HAS null parent");
					}
				}
    			drawerItem = DrawerItem.SEARCH;

    			sFLol.setSearchNodes(searchNodes);
    			sFLol.setNodes(searchNodes);
    			sFLol.setSearchQuery(searchQuery);
    			sFLol.setParentHandle(parentHandleSearch);
    			sFLol.setLevels(levelsSearch);

    			cloudSectionLayout.setVisibility(View.GONE);
    			viewPagerCDrive.setVisibility(View.GONE);
				contactsSectionLayout.setVisibility(View.GONE);
    			viewPagerContacts.setVisibility(View.GONE);
    			sharesSectionLayout.setVisibility(View.GONE);
    			viewPagerShares.setVisibility(View.GONE);
<<<<<<< HEAD

				FragmentTransaction ft = getSupportFragmentManager().beginTransaction();
				ft.replace(R.id.fragment_container, sFLol, "sFLol");
    			ft.commitNow();

				supportInvalidateOptionsMenu();
				showFabButton();
    			break;
=======
				myAccountSectionLayout.setVisibility(View.GONE);
				viewPagerMyAccount.setVisibility(View.GONE);

				FragmentTransaction ft = getSupportFragmentManager().beginTransaction();
				ft.replace(R.id.fragment_container, sFLol, "sFLol");
    			ft.commitNowAllowingStateLoss();

				supportInvalidateOptionsMenu();
				showFabButton();
    			break;
    		}
    		case ACCOUNT:{

				log("case ACCOUNT: "+accountFragment);

				selectDrawerItemAccount();
				supportInvalidateOptionsMenu();
				break;
>>>>>>> 9c3b9aa0
    		}
			case ACCOUNT:{
				log("case ACCOUNT: "+accountFragment);
//    			tB.setVisibility(View.GONE);
				selectDrawerItemAccount();
				supportInvalidateOptionsMenu();
				break;
			}
    		case TRANSFERS:{

    			tB.setVisibility(View.VISIBLE);

				log("select TRANSFERS");

				drawerItem = DrawerItem.TRANSFERS;

				if (nV != null){
					Menu nVMenu = nV.getMenu();
					MenuItem hidden = nVMenu.findItem(R.id.navigation_item_hidden);
					resetNavigationViewMenu(nVMenu);
					hidden.setChecked(true);
				}

				contactsSectionLayout.setVisibility(View.GONE);
    			viewPagerContacts.setVisibility(View.GONE);
    			sharesSectionLayout.setVisibility(View.GONE);
    			viewPagerShares.setVisibility(View.GONE);
    			cloudSectionLayout.setVisibility(View.GONE);
    			viewPagerCDrive.setVisibility(View.GONE);
				myAccountSectionLayout.setVisibility(View.GONE);
				viewPagerMyAccount.setVisibility(View.GONE);

    			if (tFLol == null){
    				tFLol = new TransfersFragmentLollipop();
    			}

    			tFLol.setTransfers(megaApi.getTransfers());

    			if(megaApi.areTransfersPaused(MegaTransfer.TYPE_DOWNLOAD)||megaApi.areTransfersPaused(MegaTransfer.TYPE_UPLOAD)){
    				tFLol.setPause(true);
    			}
    			else{
    				tFLol.setPause(false);
    			}

				FragmentTransaction ft = getSupportFragmentManager().beginTransaction();
				ft.replace(R.id.fragment_container, tFLol, "tFLol");
    			ft.commitNow();

    			drawerLayout.closeDrawer(Gravity.LEFT);

    			supportInvalidateOptionsMenu();
				showFabButton();
    			break;
    		}
			case CHAT:{
				log("chat selected");
				selectDrawerItemChat();
				supportInvalidateOptionsMenu();
				showFabButton();
				break;
			}
    	}
	}

	public void selectDrawerItemAccount(){
		log("selectDrawerItemAccount");

		contactsSectionLayout.setVisibility(View.GONE);
		viewPagerContacts.setVisibility(View.GONE);
		sharesSectionLayout.setVisibility(View.GONE);
		viewPagerShares.setVisibility(View.GONE);
		cloudSectionLayout.setVisibility(View.GONE);
		viewPagerCDrive.setVisibility(View.GONE);

		switch(accountFragment){
			case Constants.UPGRADE_ACCOUNT_FRAGMENT:{
				log("Show upgrade FRAGMENT");
				myAccountSectionLayout.setVisibility(View.GONE);
				viewPagerMyAccount.setVisibility(View.GONE);
				showUpAF();
				break;
			}
			case Constants.MONTHLY_YEARLY_FRAGMENT:{
				log("Show monthly yearly FRAGMENT");
				myAccountSectionLayout.setVisibility(View.GONE);
				viewPagerMyAccount.setVisibility(View.GONE);
				showmyF(selectedPaymentMethod, selectedAccountType);
				showFabButton();
				break;
			}
			default:{
				log("Show myAccount Fragment");
				accountFragment=Constants.MY_ACCOUNT_FRAGMENT;

				if(aB!=null){
					aB.setTitle(getString(R.string.section_account));
					log("indicator_menu_white_559");
					aB.setHomeAsUpIndicator(R.drawable.ic_menu_white);
					setFirstNavigationLevel(true);
				}

				Fragment currentFragment = getSupportFragmentManager().findFragmentById(R.id.fragment_container);
				if (currentFragment != null){
					getSupportFragmentManager().beginTransaction().remove(currentFragment).commitNow();
				}
				myAccountSectionLayout.setVisibility(View.VISIBLE);
				viewPagerMyAccount.setVisibility(View.VISIBLE);

				if (mTabsAdapterMyAccount == null){
					log("mTabsAdapterMyAccount == null");

					mTabsAdapterMyAccount = new MyAccountPageAdapter(getSupportFragmentManager(),this);
					viewPagerMyAccount.setAdapter(mTabsAdapterMyAccount);
					tabLayoutMyAccount.setupWithViewPager(viewPagerMyAccount);

					log("The index of the TAB ACCOUNT is: " + indexAccount);
					if(indexAccount!=-1) {
						if (viewPagerMyAccount != null) {
							switch (indexAccount){
								case 0:{
									viewPagerMyAccount.setCurrentItem(0);
									log("General TAB");
									break;
								}
								case 1:{
									viewPagerMyAccount.setCurrentItem(1);
									log("Storage TAB");
									break;
								}
								default:{
									viewPagerContacts.setCurrentItem(0);
									log("Default general TAB");
									break;
								}
							}
						}
					}
					else{
						//No bundle, no change of orientation
						log("indexAccount is NOT -1");
					}
				}
				else{
					log("mTabsAdapterMyAccount NOT null");
					String myAccountTag = getFragmentTag(R.id.my_account_tabs_pager, 0);
					maFLol = (MyAccountFragmentLollipop) getSupportFragmentManager().findFragmentByTag(myAccountTag);

					myAccountTag = getFragmentTag(R.id.my_account_tabs_pager, 1);
					mStorageFLol = (MyStorageFragmentLollipop) getSupportFragmentManager().findFragmentByTag(myAccountTag);

					if(indexAccount!=-1) {
						log("The index of the TAB MyAccount is: " + indexAccount);
						if (viewPagerMyAccount != null) {
							switch (indexAccount) {
								case 1: {
									viewPagerMyAccount.setCurrentItem(1);
									log("Select Storage TAB");
									break;
								}
								default: {
									viewPagerMyAccount.setCurrentItem(0);
									log("Select General TAB");
									break;
								}
							}
						}
					}
				}

//				viewPagerMyAccount.addOnPageChangeListener(new ViewPager.OnPageChangeListener() {
//
//					@Override
//					public void onPageScrolled(int position, float positionOffset, int positionOffsetPixels) {
//
//					}
//
//					@Override
//					public void onPageSelected(int position) {
//						supportInvalidateOptionsMenu();
//						showFabButton();
//					}
//
//					@Override
//					public void onPageScrollStateChanged(int state) {
//
//					}
//				});

				drawerLayout.closeDrawer(Gravity.LEFT);

				supportInvalidateOptionsMenu();
				showFabButton();
				break;
			}
		}
	}

	private String getFragmentTag(int viewPagerId, int fragmentPosition){
	     return "android:switcher:" + viewPagerId + ":" + fragmentPosition;
	}

	private void getOverflowMenu() {
		log("getOverflowMenu");
	     try {
	        ViewConfiguration config = ViewConfiguration.get(this);
	        Field menuKeyField = ViewConfiguration.class.getDeclaredField("sHasPermanentMenuKey");
	        if(menuKeyField != null) {
	            menuKeyField.setAccessible(true);
	            menuKeyField.setBoolean(config, false);
	        }
	    } catch (Exception e) {
	        e.printStackTrace();
	    }
	}

	public void showMyAccount(){
		drawerItem = DrawerItem.ACCOUNT;
		selectDrawerItemLollipop(drawerItem);
	}

	public void showCC(int type, MyAccountInfo myAccountInfo, int payMonth, boolean refresh){

		accountFragment = Constants.CC_FRAGMENT;
		contactsSectionLayout.setVisibility(View.GONE);
		viewPagerContacts.setVisibility(View.GONE);
		sharesSectionLayout.setVisibility(View.GONE);
		viewPagerShares.setVisibility(View.GONE);
		FragmentTransaction ft = getSupportFragmentManager().beginTransaction();
		if (!refresh){
			if (ccFL == null){
				ccFL = new CreditCardFragmentLollipop();
				ccFL.setInfo(type, myAccountInfo, payMonth);
				ft.replace(R.id.fragment_container, ccFL, "ccF");
				ft.commitNow();
			}
			else{
				ccFL.setInfo(type, myAccountInfo, payMonth);
				ft.replace(R.id.fragment_container, ccFL, "ccF");
				ft.commitNow();
			}
		}
		else{
			Fragment tempF = getSupportFragmentManager().findFragmentByTag("ccF");
			if (tempF != null){
				ft.detach(tempF);
				ft.attach(tempF);
				ft.commitNowAllowingStateLoss();
			}
			else{
				if (ccFL == null){
					ccFL = new CreditCardFragmentLollipop();
					ccFL.setInfo(type, myAccountInfo, payMonth);
					ft.replace(R.id.fragment_container, ccFL, "ccF");
					ft.commitNow();
				}
				else{
					ccFL.setInfo(type, myAccountInfo, payMonth);
					ft.replace(R.id.fragment_container, ccFL, "ccF");
					ft.commitNow();
				}
			}
		}
	}

	public void updateInfoNumberOfSubscriptions(){
        if (cancelSubscription != null){
            cancelSubscription.setVisible(false);
        }
        if (myAccountInfo.getNumberOfSubscriptions() > 0){
            if (cancelSubscription != null){
                if (drawerItem == DrawerItem.ACCOUNT){
                    if (maFLol != null){
                        cancelSubscription.setVisible(true);
                    }
                }
            }
        }
    }

	public void showFortumo(){
		accountFragment = Constants.FORTUMO_FRAGMENT;
		contactsSectionLayout.setVisibility(View.GONE);
		viewPagerContacts.setVisibility(View.GONE);
		sharesSectionLayout.setVisibility(View.GONE);
		viewPagerShares.setVisibility(View.GONE);
		FragmentTransaction ft = getSupportFragmentManager().beginTransaction();
		if (fFL == null){
			fFL = new FortumoFragmentLollipop();
			fFL.setMyAccountInfo(myAccountInfo);
			ft.replace(R.id.fragment_container,  fFL, "fF");
			ft.commitNow();
		}
		else{
			fFL.setMyAccountInfo(myAccountInfo);
			ft.replace(R.id.fragment_container, fFL, "fF");
			ft.commitNow();
		}
	}

	public void showCentili(){
		accountFragment = Constants.CENTILI_FRAGMENT;
		contactsSectionLayout.setVisibility(View.GONE);
		viewPagerContacts.setVisibility(View.GONE);
		sharesSectionLayout.setVisibility(View.GONE);
		viewPagerShares.setVisibility(View.GONE);
		FragmentTransaction ft = getSupportFragmentManager().beginTransaction();
		if (ctFL == null){
			ctFL = new CentiliFragmentLollipop();
			ctFL.setMyAccountInfo(myAccountInfo);
			ft.replace(R.id.fragment_container,  ctFL, "ctF");
			ft.commitNow();
		}
		else{
			ctFL.setMyAccountInfo(myAccountInfo);
			ft.replace(R.id.fragment_container, ctFL, "ctF");
			ft.commitNow();
		}
	}

	public void showmyF(int paymentMethod, int type){
		log("showmyF");

		accountFragment = Constants.MONTHLY_YEARLY_FRAGMENT;

		cloudSectionLayout.setVisibility(View.GONE);
		viewPagerCDrive.setVisibility(View.GONE);
		contactsSectionLayout.setVisibility(View.GONE);
		viewPagerContacts.setVisibility(View.GONE);
		sharesSectionLayout.setVisibility(View.GONE);
		viewPagerShares.setVisibility(View.GONE);
		myAccountSectionLayout.setVisibility(View.GONE);
		viewPagerMyAccount.setVisibility(View.GONE);

		FragmentTransaction ft = getSupportFragmentManager().beginTransaction();
		if (myFL == null){
			myFL = new MonthlyAnnualyFragmentLollipop();
			myFL.setInfo(paymentMethod, type, myAccountInfo);
			ft.replace(R.id.fragment_container, myFL, "myF");
			ft.commitNow();
		}
		else{
			myFL.setInfo(paymentMethod, type, myAccountInfo);
			ft.replace(R.id.fragment_container, myFL, "myF");
			ft.commitNow();
		}
	}

	public void showUpAF(){
		log("showUpAF");

		accountFragment=Constants.UPGRADE_ACCOUNT_FRAGMENT;

		contactsSectionLayout.setVisibility(View.GONE);
		viewPagerContacts.setVisibility(View.GONE);
		sharesSectionLayout.setVisibility(View.GONE);
		viewPagerShares.setVisibility(View.GONE);
		cloudSectionLayout.setVisibility(View.GONE);
		viewPagerCDrive.setVisibility(View.GONE);
		myAccountSectionLayout.setVisibility(View.GONE);
		viewPagerMyAccount.setVisibility(View.GONE);

		FragmentTransaction ft = getSupportFragmentManager().beginTransaction();
		if(upAFL==null){
			upAFL = new UpgradeAccountFragmentLollipop();
			upAFL.setMyAccountInfo(myAccountInfo);
			ft.replace(R.id.fragment_container, upAFL, "upAFL");
			ft.commitNow();
		}
		else{
			upAFL.setMyAccountInfo(myAccountInfo);
			ft.replace(R.id.fragment_container, upAFL, "upAFL");
			ft.commitNow();
		}

		invalidateOptionsMenu();
		showFabButton();
	}

	@Override
    public boolean onCreateOptionsMenu(Menu menu) {
		log("onCreateOptionsMenuLollipop");

		// Inflate the menu items for use in the action bar
	    MenuInflater inflater = getMenuInflater();
	    inflater.inflate(R.menu.activity_manager, menu);
//	    getSupportActionBar().setDisplayShowCustomEnabled(true);

	    final SearchManager searchManager = (SearchManager) getSystemService(Context.SEARCH_SERVICE);
		searchMenuItem = menu.findItem(R.id.action_search);
		final SearchView searchView = (SearchView) MenuItemCompat.getActionView(searchMenuItem);

		if (searchView != null){
			searchView.setIconifiedByDefault(true);
		}

		gridSmallLargeMenuItem = menu.findItem(R.id.action_grid_view_large_small);
		addContactMenuItem =menu.findItem(R.id.action_add_contact);
		addMenuItem = menu.findItem(R.id.action_add);
		createFolderMenuItem = menu.findItem(R.id.action_new_folder);
		importLinkMenuItem = menu.findItem(R.id.action_import_link);
		selectMenuItem = menu.findItem(R.id.action_select);
		unSelectMenuItem = menu.findItem(R.id.action_unselect);
		thumbViewMenuItem= menu.findItem(R.id.action_grid);

		refreshMenuItem = menu.findItem(R.id.action_menu_refresh);
		sortByMenuItem = menu.findItem(R.id.action_menu_sort_by);
		helpMenuItem = menu.findItem(R.id.action_menu_help);
		upgradeAccountMenuItem = menu.findItem(R.id.action_menu_upgrade_account);
		rubbishBinMenuItem = menu.findItem(R.id.action_rubbish_bin);
		clearRubbishBinMenuitem = menu.findItem(R.id.action_menu_clear_rubbish_bin);
		cancelAllTransfersMenuItem = menu.findItem(R.id.action_menu_cancel_all_transfers);
		playTransfersMenuIcon = menu.findItem(R.id.action_play);
		pauseTransfersMenuIcon = menu.findItem(R.id.action_pause);
		cancelAllTransfersMenuItem.setVisible(false);

		changePass = menu.findItem(R.id.action_menu_change_pass);

		takePicture = menu.findItem(R.id.action_take_picture);

		cancelSubscription = menu.findItem(R.id.action_menu_cancel_subscriptions);
		cancelSubscription.setVisible(false);

		exportMK = menu.findItem(R.id.action_menu_export_MK);
		exportMK.setVisible(false);
		removeMK = menu.findItem(R.id.action_menu_remove_MK);
		removeMK.setVisible(false);

		killAllSessions = menu.findItem(R.id.action_menu_kill_all_sessions);
		killAllSessions.setVisible(false);

		logoutMenuItem = menu.findItem(R.id.action_menu_logout);
		logoutMenuItem.setVisible(false);

		forgotPassMenuItem = menu.findItem(R.id.action_menu_forgot_pass);
		forgotPassMenuItem.setVisible(false);

		newChatMenuItem= menu.findItem(R.id.action_menu_new_chat);

	    if (drawerItem == null){
	    	if (nV != null){
	    		Menu nVMenu = nV.getMenu();
	    		if (nVMenu != null){
	    			drawerItem = DrawerItem.CLOUD_DRIVE;
	    			resetNavigationViewMenu(nVMenu);
	    			drawerMenuItem = nVMenu.findItem(R.id.navigation_item_cloud_drive);
	    			if (drawerMenuItem != null){
	    				resetNavigationViewMenu(nVMenu);
	    				drawerMenuItem.setChecked(true);
	    				drawerMenuItem.setIcon(getResources().getDrawable(R.drawable.cloud_drive_red));
	    				if (drawerLayout != null){
	    					drawerLayout.openDrawer(Gravity.LEFT);
	    				}
	    			}
	    		}

	    	}
	    	else{

	    	}
	    }
	    else{
	    	if (nV != null){
	    		Menu nVMenu = nV.getMenu();
	    		switch(drawerItem){
		    		case CLOUD_DRIVE:{
		    			drawerMenuItem = nVMenu.findItem(R.id.navigation_item_cloud_drive);
		    			if (drawerMenuItem != null){
		    				resetNavigationViewMenu(nVMenu);
		    				drawerMenuItem.setChecked(true);
		    				drawerMenuItem.setIcon(getResources().getDrawable(R.drawable.cloud_drive_red));
		    			}
		    			break;
		    		}
	    		}
	    	}
	    }

	    if (drawerItem == DrawerItem.CLOUD_DRIVE){
			int index = viewPagerCDrive.getCurrentItem();
			log("----------------------------------------INDEX: "+index);
			if(index==1){
				String cFTag = getFragmentTag(R.id.cloud_drive_tabs_pager, 1);
				rbFLol = (RubbishBinFragmentLollipop) getSupportFragmentManager().findFragmentByTag(cFTag);
				if (rbFLol != null){
					//Show
	    			sortByMenuItem.setVisible(true);
	    			selectMenuItem.setVisible(true);
	    			thumbViewMenuItem.setVisible(true);
	    			clearRubbishBinMenuitem.setVisible(true);
	    			searchMenuItem.setVisible(true);

					//Hide
	    			refreshMenuItem.setVisible(false);
					pauseTransfersMenuIcon.setVisible(false);
					playTransfersMenuIcon.setVisible(false);
					log("createFolderMenuItem.setVisible_13");
					createFolderMenuItem.setVisible(false);
	    			addMenuItem.setVisible(false);
	    			addContactMenuItem.setVisible(false);
	    			upgradeAccountMenuItem.setVisible(true);
	    			unSelectMenuItem.setVisible(false);
	    			addMenuItem.setEnabled(false);
	    			changePass.setVisible(false);
	    			importLinkMenuItem.setVisible(false);
	    			takePicture.setVisible(false);
	    			refreshMenuItem.setVisible(false);
					helpMenuItem.setVisible(false);
					logoutMenuItem.setVisible(false);
					forgotPassMenuItem.setVisible(false);

	    			if (isList){
	    				thumbViewMenuItem.setTitle(getString(R.string.action_grid));
					}
					else{
						thumbViewMenuItem.setTitle(getString(R.string.action_list));
	    			}

					rbFLol.setIsList(isList);
					rbFLol.setParentHandle(parentHandleRubbish);

					if(rbFLol.getItemCount()>0){
						selectMenuItem.setVisible(true);
						clearRubbishBinMenuitem.setVisible(true);
					}
					else{
						selectMenuItem.setVisible(false);
						clearRubbishBinMenuitem.setVisible(false);
					}

	    			rubbishBinMenuItem.setVisible(false);
	    			rubbishBinMenuItem.setTitle(getString(R.string.section_cloud_drive));
	    			gridSmallLargeMenuItem.setVisible(false);
				}
			}
			else{
				String cFTag = getFragmentTag(R.id.cloud_drive_tabs_pager, 0);
				fbFLol = (FileBrowserFragmentLollipop) getSupportFragmentManager().findFragmentByTag(cFTag);
				if (fbFLol!=null){
					log("in CloudDrive");
					//Cloud Drive
					//Show
					addMenuItem.setEnabled(true);
					addMenuItem.setVisible(true);
					log("createFolderMenuItem.setVisible_14");
					createFolderMenuItem.setVisible(true);
					sortByMenuItem.setVisible(true);
					thumbViewMenuItem.setVisible(true);
					rubbishBinMenuItem.setVisible(false);
	    			upgradeAccountMenuItem.setVisible(true);
	    			importLinkMenuItem.setVisible(true);
	    			takePicture.setVisible(true);
	    			selectMenuItem.setVisible(true);
	    			searchMenuItem.setVisible(true);

					//Hide
					pauseTransfersMenuIcon.setVisible(false);
					playTransfersMenuIcon.setVisible(false);
	    			addContactMenuItem.setVisible(false);
	    			unSelectMenuItem.setVisible(false);
	    			clearRubbishBinMenuitem.setVisible(false);
	    			changePass.setVisible(false);
	    			refreshMenuItem.setVisible(false);
					helpMenuItem.setVisible(false);
					killAllSessions.setVisible(false);
					logoutMenuItem.setVisible(false);
					forgotPassMenuItem.setVisible(false);

					if(fbFLol.getItemCount()>0){
						selectMenuItem.setVisible(true);
					}
					else{
						selectMenuItem.setVisible(false);
					}

	    			if (isList){
	    				thumbViewMenuItem.setTitle(getString(R.string.action_grid));
					}
					else{
						thumbViewMenuItem.setTitle(getString(R.string.action_list));
	    			}
	    			gridSmallLargeMenuItem.setVisible(false);
				}
			}
			newChatMenuItem.setVisible(false);
			return super.onCreateOptionsMenu(menu);
		}

	    else if (drawerItem == DrawerItem.SAVED_FOR_OFFLINE){
			if (oFLol != null){
				//Show
    			sortByMenuItem.setVisible(true);
    			thumbViewMenuItem.setVisible(true);

    			if(oFLol.getItemCount()>0){
					selectMenuItem.setVisible(true);
				}
				else{
					selectMenuItem.setVisible(false);
				}
    			searchMenuItem.setVisible(true);

    			upgradeAccountMenuItem.setVisible(false);
				refreshMenuItem.setVisible(false);
				pauseTransfersMenuIcon.setVisible(false);
				playTransfersMenuIcon.setVisible(false);
				log("createFolderMenuItem.setVisible_15");
				createFolderMenuItem.setVisible(false);
				addContactMenuItem.setVisible(false);
    			addMenuItem.setVisible(false);
    			unSelectMenuItem.setVisible(false);
    			addMenuItem.setEnabled(false);
    			changePass.setVisible(false);
    			rubbishBinMenuItem.setVisible(false);
    			clearRubbishBinMenuitem.setVisible(false);
    			importLinkMenuItem.setVisible(false);
    			takePicture.setVisible(false);
    			refreshMenuItem.setVisible(false);
				helpMenuItem.setVisible(false);
				logoutMenuItem.setVisible(false);
				forgotPassMenuItem.setVisible(false);

    			if (isList){
    				thumbViewMenuItem.setTitle(getString(R.string.action_grid));
				}
				else{
					thumbViewMenuItem.setTitle(getString(R.string.action_list));
    			}
    			gridSmallLargeMenuItem.setVisible(false);
			}
			newChatMenuItem.setVisible(false);
		}

	    else if (drawerItem == DrawerItem.CAMERA_UPLOADS){
	    	if (cuFL != null){

				//Show
    			upgradeAccountMenuItem.setVisible(true);
    			selectMenuItem.setVisible(true);
    			takePicture.setVisible(true);

				//Hide
				pauseTransfersMenuIcon.setVisible(false);
				playTransfersMenuIcon.setVisible(false);
				log("createFolderMenuItem.setVisible_16");
				createFolderMenuItem.setVisible(false);
				addContactMenuItem.setVisible(false);
    			addMenuItem.setVisible(false);
    			refreshMenuItem.setVisible(false);
    			sortByMenuItem.setVisible(false);
    			unSelectMenuItem.setVisible(false);
    			thumbViewMenuItem.setVisible(true);
    			changePass.setVisible(false);
    			rubbishBinMenuItem.setVisible(false);
    			clearRubbishBinMenuitem.setVisible(false);
    			importLinkMenuItem.setVisible(false);
    			refreshMenuItem.setVisible(false);
				helpMenuItem.setVisible(false);
				logoutMenuItem.setVisible(false);
				forgotPassMenuItem.setVisible(false);

    			if (isListCameraUploads){
    				thumbViewMenuItem.setTitle(getString(R.string.action_grid));
    				gridSmallLargeMenuItem.setVisible(false);
    				searchMenuItem.setVisible(true);
				}
				else{
					thumbViewMenuItem.setTitle(getString(R.string.action_list));
					if (isLargeGridCameraUploads){
        				gridSmallLargeMenuItem.setIcon(getResources().getDrawable(R.drawable.ic_menu_gridview_small));
        			}
        			else{
        				gridSmallLargeMenuItem.setIcon(getResources().getDrawable(R.drawable.ic_menu_gridview));
        			}
					gridSmallLargeMenuItem.setVisible(true);
					searchMenuItem.setVisible(false);
    			}
			}
			newChatMenuItem.setVisible(false);
		}
	    else if (drawerItem == DrawerItem.MEDIA_UPLOADS){
	    	if (muFLol != null){

				//Show
    			upgradeAccountMenuItem.setVisible(true);
    			selectMenuItem.setVisible(true);
    			takePicture.setVisible(true);

				//Hide
				pauseTransfersMenuIcon.setVisible(false);
				playTransfersMenuIcon.setVisible(false);
				log("createFolderMenuItem.setVisible_17");
				createFolderMenuItem.setVisible(false);
				addContactMenuItem.setVisible(false);
    			addMenuItem.setVisible(false);
    			refreshMenuItem.setVisible(false);
    			sortByMenuItem.setVisible(false);
    			unSelectMenuItem.setVisible(false);
    			thumbViewMenuItem.setVisible(true);
    			changePass.setVisible(false);
    			rubbishBinMenuItem.setVisible(false);
    			clearRubbishBinMenuitem.setVisible(false);
    			importLinkMenuItem.setVisible(false);
    			refreshMenuItem.setVisible(false);
				helpMenuItem.setVisible(false);
				logoutMenuItem.setVisible(false);
				forgotPassMenuItem.setVisible(false);

    			if (isListCameraUploads){
    				thumbViewMenuItem.setTitle(getString(R.string.action_grid));
    				gridSmallLargeMenuItem.setVisible(false);
    				searchMenuItem.setVisible(true);
				}
				else{
					thumbViewMenuItem.setTitle(getString(R.string.action_list));
					if (isLargeGridCameraUploads){
        				gridSmallLargeMenuItem.setIcon(getResources().getDrawable(R.drawable.ic_menu_gridview_small));
        			}
        			else{
        				gridSmallLargeMenuItem.setIcon(getResources().getDrawable(R.drawable.ic_menu_gridview));
        			}
					gridSmallLargeMenuItem.setVisible(true);
					searchMenuItem.setVisible(false);
    			}
			}
			newChatMenuItem.setVisible(false);
		}

	    else if (drawerItem == DrawerItem.INBOX){
			if (iFLol != null){
				//Show
    			sortByMenuItem.setVisible(true);

    			if(iFLol.getItemCount()>0){
					selectMenuItem.setVisible(true);
				}
				else{
					selectMenuItem.setVisible(false);
				}

    			if (isList){
    				thumbViewMenuItem.setTitle(getString(R.string.action_grid));
				}
				else{
					thumbViewMenuItem.setTitle(getString(R.string.action_list));
    			}

    			searchMenuItem.setVisible(true);
    			thumbViewMenuItem.setVisible(true);

				//Hide
    			refreshMenuItem.setVisible(false);
				pauseTransfersMenuIcon.setVisible(false);
				playTransfersMenuIcon.setVisible(false);
				log("createFolderMenuItem.setVisible_18");
				createFolderMenuItem.setVisible(false);
    			addMenuItem.setVisible(false);
    			addContactMenuItem.setVisible(false);
    			upgradeAccountMenuItem.setVisible(true);
    			unSelectMenuItem.setVisible(false);
    			addMenuItem.setEnabled(false);
    			changePass.setVisible(false);
    			importLinkMenuItem.setVisible(false);
    			takePicture.setVisible(false);
    			refreshMenuItem.setVisible(false);
				helpMenuItem.setVisible(false);
    			clearRubbishBinMenuitem.setVisible(false);
    			rubbishBinMenuItem.setVisible(false);
    			gridSmallLargeMenuItem.setVisible(false);
				logoutMenuItem.setVisible(false);
				forgotPassMenuItem.setVisible(false);
				newChatMenuItem.setVisible(false);
			}
		}

	    else if (drawerItem == DrawerItem.SHARED_ITEMS){
			//Lollipop
			int index = viewPagerShares.getCurrentItem();
			if(index==0){
				String sharesTag = getFragmentTag(R.id.shares_tabs_pager, 0);
				inSFLol = (IncomingSharesFragmentLollipop) getSupportFragmentManager().findFragmentByTag(sharesTag);
				if (inSFLol != null){
					sortByMenuItem.setVisible(true);
					thumbViewMenuItem.setVisible(true);

					addMenuItem.setEnabled(true);

					log("onCreateOptionsMenu parentHandleIncoming: "+parentHandleIncoming);
					if(parentHandleIncoming==-1){
						addMenuItem.setVisible(false);
						createFolderMenuItem.setVisible(false);
					}
					else{
						MegaNode node = megaApi.getNodeByHandle(parentHandleIncoming);
						if(node!=null){
							//Check the folder's permissions
							int accessLevel= megaApi.getAccess(node);
							log("onCreateOptionsMenu Node: "+node.getName());

							switch(accessLevel){
								case MegaShare.ACCESS_OWNER:
								case MegaShare.ACCESS_READWRITE:
								case MegaShare.ACCESS_FULL:{
									addMenuItem.setVisible(true);
									createFolderMenuItem.setVisible(true);
									break;
								}
								case MegaShare.ACCESS_READ:{
									addMenuItem.setVisible(false);
									createFolderMenuItem.setVisible(false);
									break;
								}
							}
						}
						else{
							addMenuItem.setVisible(false);
							createFolderMenuItem.setVisible(false);
						}
					}

					if(inSFLol.getItemCount()>0){
						selectMenuItem.setVisible(true);
					}
					else{
						selectMenuItem.setVisible(false);
					}
					searchMenuItem.setVisible(true);

					//Hide
					pauseTransfersMenuIcon.setVisible(false);
					playTransfersMenuIcon.setVisible(false);
					addContactMenuItem.setVisible(false);
					unSelectMenuItem.setVisible(false);
					rubbishBinMenuItem.setVisible(false);
					clearRubbishBinMenuitem.setVisible(false);
					changePass.setVisible(false);
					importLinkMenuItem.setVisible(false);
					takePicture.setVisible(false);
	    			refreshMenuItem.setVisible(false);
					helpMenuItem.setVisible(false);
					upgradeAccountMenuItem.setVisible(true);
					gridSmallLargeMenuItem.setVisible(false);
					logoutMenuItem.setVisible(false);
					forgotPassMenuItem.setVisible(false);

					if (isList){
	    				thumbViewMenuItem.setTitle(getString(R.string.action_grid));
					}
					else{
						thumbViewMenuItem.setTitle(getString(R.string.action_list));
	    			}
				}
			}
			else if(index==1){
				String sharesTag = getFragmentTag(R.id.shares_tabs_pager, 1);
				outSFLol = (OutgoingSharesFragmentLollipop) getSupportFragmentManager().findFragmentByTag(sharesTag);
				if (outSFLol != null){

					sortByMenuItem.setVisible(true);
					thumbViewMenuItem.setVisible(true);

					log("parentHandleOutgoing: "+parentHandleOutgoing);
					if(parentHandleOutgoing==-1){
						addMenuItem.setVisible(false);
						createFolderMenuItem.setVisible(false);
					}
					else{
						addMenuItem.setVisible(true);
						createFolderMenuItem.setVisible(true);
					}

					if(outSFLol.getItemCount()>0){
						selectMenuItem.setVisible(true);
					}
					else{
						selectMenuItem.setVisible(false);
					}
					searchMenuItem.setVisible(true);

					//Hide
					upgradeAccountMenuItem.setVisible(true);
					pauseTransfersMenuIcon.setVisible(false);
					playTransfersMenuIcon.setVisible(false);
					addContactMenuItem.setVisible(false);
					unSelectMenuItem.setVisible(false);
					rubbishBinMenuItem.setVisible(false);
					clearRubbishBinMenuitem.setVisible(false);
					changePass.setVisible(false);
					importLinkMenuItem.setVisible(false);
					takePicture.setVisible(false);
	    			refreshMenuItem.setVisible(false);
					helpMenuItem.setVisible(false);
					gridSmallLargeMenuItem.setVisible(false);
					logoutMenuItem.setVisible(false);
					forgotPassMenuItem.setVisible(false);

					if (isList){
	    				thumbViewMenuItem.setTitle(getString(R.string.action_grid));
					}
					else{
						thumbViewMenuItem.setTitle(getString(R.string.action_list));
	    			}
				}
			}
			newChatMenuItem.setVisible(false);
		}

	    else if (drawerItem == DrawerItem.CONTACTS){
			log("createOptions CONTACTS");
			int index = viewPagerContacts.getCurrentItem();
			if (index == 0){
				log("createOptions TAB CONTACTS");
				//Show
				addContactMenuItem.setVisible(true);
				selectMenuItem.setVisible(true);
				sortByMenuItem.setVisible(true);
				thumbViewMenuItem.setVisible(true);
				upgradeAccountMenuItem.setVisible(true);
				searchMenuItem.setVisible(true);
				newChatMenuItem.setVisible(true);

				//Hide
				pauseTransfersMenuIcon.setVisible(false);
				playTransfersMenuIcon.setVisible(false);
				log("createFolderMenuItem.setVisible_21");
				createFolderMenuItem.setVisible(false);
				addMenuItem.setVisible(false);
				unSelectMenuItem.setVisible(false);
				addMenuItem.setEnabled(false);
				changePass.setVisible(false);
				rubbishBinMenuItem.setVisible(false);
				clearRubbishBinMenuitem.setVisible(false);
				importLinkMenuItem.setVisible(false);
				takePicture.setVisible(false);
				refreshMenuItem.setVisible(false);
				helpMenuItem.setVisible(false);
				logoutMenuItem.setVisible(false);
				changePass.setVisible(false);
				killAllSessions.setVisible(false);
				forgotPassMenuItem.setVisible(false);

				if (isList){
					thumbViewMenuItem.setTitle(getString(R.string.action_grid));
				}
				else{
					thumbViewMenuItem.setTitle(getString(R.string.action_list));
				}

				gridSmallLargeMenuItem.setVisible(false);
			}
			else if (index == 1){
				log("createOptions TAB SENT requests");
				//Show
				selectMenuItem.setVisible(true);
				addContactMenuItem.setVisible(true);
				upgradeAccountMenuItem.setVisible(true);

				//Hide
				sortByMenuItem.setVisible(false);
				thumbViewMenuItem.setVisible(false);
				searchMenuItem.setVisible(false);
				pauseTransfersMenuIcon.setVisible(false);
				playTransfersMenuIcon.setVisible(false);
				log("createFolderMenuItem.setVisible_21");
				createFolderMenuItem.setVisible(false);
				addMenuItem.setVisible(false);
				unSelectMenuItem.setVisible(false);
				addMenuItem.setEnabled(false);
				changePass.setVisible(false);
				rubbishBinMenuItem.setVisible(false);
				clearRubbishBinMenuitem.setVisible(false);
				importLinkMenuItem.setVisible(false);
				takePicture.setVisible(false);
				refreshMenuItem.setVisible(false);
				helpMenuItem.setVisible(false);
				logoutMenuItem.setVisible(false);
				changePass.setVisible(false);
				killAllSessions.setVisible(false);
				thumbViewMenuItem.setVisible(false);
				gridSmallLargeMenuItem.setVisible(false);
				forgotPassMenuItem.setVisible(false);
			}
			else{
				log("createOptions TAB RECEIVED requests");
				//Show
				selectMenuItem.setVisible(true);
    			upgradeAccountMenuItem.setVisible(true);

    			//Hide
				searchMenuItem.setVisible(false);
    			addContactMenuItem.setVisible(false);
				sortByMenuItem.setVisible(false);
				thumbViewMenuItem.setVisible(false);
				pauseTransfersMenuIcon.setVisible(false);
				playTransfersMenuIcon.setVisible(false);
				log("createFolderMenuItem.setVisible_22");
				createFolderMenuItem.setVisible(false);
    			addMenuItem.setVisible(false);
    			unSelectMenuItem.setVisible(false);
    			addMenuItem.setEnabled(false);
    			changePass.setVisible(false);
    			rubbishBinMenuItem.setVisible(false);
    			clearRubbishBinMenuitem.setVisible(false);
    			importLinkMenuItem.setVisible(false);
    			takePicture.setVisible(false);
    			refreshMenuItem.setVisible(false);
				helpMenuItem.setVisible(false);
				gridSmallLargeMenuItem.setVisible(false);
				thumbViewMenuItem.setVisible(false);
				logoutMenuItem.setVisible(false);
				killAllSessions.setVisible(false);
				logoutMenuItem.setVisible(false);
				forgotPassMenuItem.setVisible(false);
			}
		}

	    else if (drawerItem == DrawerItem.SEARCH){
			log("createOptions search");
	    	if (sFLol != null){
				if (createFolderMenuItem != null){

					//Hide
	    			upgradeAccountMenuItem.setVisible(true);
					cancelAllTransfersMenuItem.setVisible(false);
					pauseTransfersMenuIcon.setVisible(false);
					playTransfersMenuIcon.setVisible(false);
					log("createFolderMenuItem.setVisible_23");
	    			createFolderMenuItem.setVisible(false);
	    			addContactMenuItem.setVisible(false);
	    			addMenuItem.setVisible(false);
	    			refreshMenuItem.setVisible(false);
	    			sortByMenuItem.setVisible(false);
	    			unSelectMenuItem.setVisible(false);
	    			changePass.setVisible(false);
	    			rubbishBinMenuItem.setVisible(false);
	    			clearRubbishBinMenuitem.setVisible(false);
	    			importLinkMenuItem.setVisible(false);
	    			takePicture.setVisible(false);
	    			refreshMenuItem.setVisible(false);
					helpMenuItem.setVisible(false);
					gridSmallLargeMenuItem.setVisible(false);
					logoutMenuItem.setVisible(false);
					forgotPassMenuItem.setVisible(false);
					newChatMenuItem.setVisible(false);

					//Show
					if(sFLol.getNodes()!=null){
						if(sFLol.getNodes().size()!=0){
//							log("size after search: "+sFLol.getNodes().size());
							selectMenuItem.setVisible(true);
							thumbViewMenuItem.setVisible(true);
							if (isList){
								thumbViewMenuItem.setTitle(getString(R.string.action_grid));
							}
							else{
								thumbViewMenuItem.setTitle(getString(R.string.action_list));
							}
						}
						else{
							selectMenuItem.setVisible(false);
							thumbViewMenuItem.setVisible(false);
						}
					}
				}
			}
		}

	    else if (drawerItem == DrawerItem.ACCOUNT){
			log("createOptions ACCOUNT");

			if (createFolderMenuItem != null) {

				//Hide
				helpMenuItem.setVisible(false);
				pauseTransfersMenuIcon.setVisible(false);
				playTransfersMenuIcon.setVisible(false);
				log("createFolderMenuItem.setVisible_24");
				createFolderMenuItem.setVisible(false);
				addContactMenuItem.setVisible(false);
				addMenuItem.setVisible(false);
				sortByMenuItem.setVisible(false);
				selectMenuItem.setVisible(false);
				unSelectMenuItem.setVisible(false);
				thumbViewMenuItem.setVisible(false);
				rubbishBinMenuItem.setVisible(false);
				clearRubbishBinMenuitem.setVisible(false);
				importLinkMenuItem.setVisible(false);
				takePicture.setVisible(false);
				cancelAllTransfersMenuItem.setVisible(false);
				gridSmallLargeMenuItem.setVisible(false);
				newChatMenuItem.setVisible(false);

				if(accountFragment==Constants.MY_ACCOUNT_FRAGMENT){
					//Show
					refreshMenuItem.setVisible(true);
					killAllSessions.setVisible(true);
					upgradeAccountMenuItem.setVisible(true);
					changePass.setVisible(true);
					logoutMenuItem.setVisible(true);
					forgotPassMenuItem.setVisible(true);

					String path = Environment.getExternalStorageDirectory().getAbsolutePath()+Util.rKFile;
					log("Exists MK in: "+path);
					File file= new File(path);
					if(file.exists()){
						removeMK.setVisible(true);
						exportMK.setVisible(false);
					}
					else{
						removeMK.setVisible(false);
						exportMK.setVisible(true);
					}
					if (myAccountInfo.getNumberOfSubscriptions() > 0) {
						cancelSubscription.setVisible(true);
					}
					else{
						cancelSubscription.setVisible(false);
					}

				}
				else{

					refreshMenuItem.setVisible(true);
					killAllSessions.setVisible(false);
					upgradeAccountMenuItem.setVisible(false);
					changePass.setVisible(false);
					logoutMenuItem.setVisible(true);
					forgotPassMenuItem.setVisible(false);

					cancelSubscription.setVisible(false);
					removeMK.setVisible(false);
					exportMK.setVisible(false);
				}
			}
		}

	    else if (drawerItem == DrawerItem.TRANSFERS){
	    	log("in Transfers Section");
			if (tFLol != null){
				searchMenuItem.setVisible(false);
				//Hide
				createFolderMenuItem.setVisible(false);
				addContactMenuItem.setVisible(false);
    			addMenuItem.setVisible(false);
    			sortByMenuItem.setVisible(false);
    			selectMenuItem.setVisible(false);
    			unSelectMenuItem.setVisible(false);
    			thumbViewMenuItem.setVisible(false);
    			rubbishBinMenuItem.setVisible(false);
    			clearRubbishBinMenuitem.setVisible(false);
    			importLinkMenuItem.setVisible(false);
    			takePicture.setVisible(false);
				refreshMenuItem.setVisible(false);
				helpMenuItem.setVisible(false);
				upgradeAccountMenuItem.setVisible(true);
				changePass.setVisible(false);
				cancelSubscription.setVisible(false);
				killAllSessions.setVisible(false);
				logoutMenuItem.setVisible(false);
				forgotPassMenuItem.setVisible(false);
				newChatMenuItem.setVisible(false);

				cancelAllTransfersMenuItem.setVisible(true);

//				if(tranfersPaused){
//					playTransfersMenuIcon.setVisible(true);
//					pauseTransfersMenuIcon.setVisible(false);
//				}
//				else{
//					playTransfersMenuIcon.setVisible(true);
//					pauseTransfersMenuIcon.setVisible(false);
//				}
				ArrayList<MegaTransfer> transfersInProgress = megaApi.getTransfers();
				if(transfersInProgress!=null){
					if(transfersInProgress.size()>0){

		        		if(megaApi.areTransfersPaused(MegaTransfer.TYPE_DOWNLOAD)||megaApi.areTransfersPaused(MegaTransfer.TYPE_UPLOAD)){
		        			log("Any transfer is paused");
		        			playTransfersMenuIcon.setVisible(true);
							pauseTransfersMenuIcon.setVisible(false);
							cancelAllTransfersMenuItem.setVisible(true);
		        		}
		        		else{
		        			log("No transfers paused");
		        			playTransfersMenuIcon.setVisible(false);
							pauseTransfersMenuIcon.setVisible(true);
							cancelAllTransfersMenuItem.setVisible(true);
		        		}
					}
					else{
						playTransfersMenuIcon.setVisible(false);
						pauseTransfersMenuIcon.setVisible(false);
						cancelAllTransfersMenuItem.setVisible(false);
					}
				}
				else{
					playTransfersMenuIcon.setVisible(false);
					pauseTransfersMenuIcon.setVisible(false);
					cancelAllTransfersMenuItem.setVisible(false);
				}
			}
	    }

	    else if (drawerItem == DrawerItem.SETTINGS){
	    	log("in Settings Section");
			if (sttFLol != null){
				searchMenuItem.setVisible(false);
				//Hide
				log("createFolderMenuItem.setVisible_settings");
				createFolderMenuItem.setVisible(false);
				addContactMenuItem.setVisible(false);
    			addMenuItem.setVisible(false);
    			sortByMenuItem.setVisible(false);
    			selectMenuItem.setVisible(false);
    			unSelectMenuItem.setVisible(false);
    			thumbViewMenuItem.setVisible(false);
    			addMenuItem.setEnabled(false);
    			rubbishBinMenuItem.setVisible(false);
    			clearRubbishBinMenuitem.setVisible(false);
    			importLinkMenuItem.setVisible(false);
    			takePicture.setVisible(false);
				refreshMenuItem.setVisible(false);
				helpMenuItem.setVisible(false);
				upgradeAccountMenuItem.setVisible(true);
				changePass.setVisible(false);
				cancelSubscription.setVisible(false);
				killAllSessions.setVisible(false);
				logoutMenuItem.setVisible(false);
				cancelAllTransfersMenuItem.setVisible(false);
				forgotPassMenuItem.setVisible(false);
				playTransfersMenuIcon.setVisible(false);
				pauseTransfersMenuIcon.setVisible(false);
				newChatMenuItem.setVisible(false);
			}
	    }
		else if (drawerItem == DrawerItem.CHAT){
			log("in Chat Section");
			ChatController chatController = new ChatController(this);
			if(Util.isChatEnabled()){

				if (rChatFL != null){
					newChatMenuItem.setVisible(true);
					addContactMenuItem.setVisible(true);
					selectMenuItem.setVisible(true);
				}

				//Hide
				searchMenuItem.setVisible(false);
				createFolderMenuItem.setVisible(false);
				addMenuItem.setVisible(false);
				sortByMenuItem.setVisible(false);
				unSelectMenuItem.setVisible(false);
				thumbViewMenuItem.setVisible(false);
				addMenuItem.setEnabled(false);
				rubbishBinMenuItem.setVisible(false);
				clearRubbishBinMenuitem.setVisible(false);
				importLinkMenuItem.setVisible(false);
				takePicture.setVisible(false);
				refreshMenuItem.setVisible(false);
				helpMenuItem.setVisible(false);
				upgradeAccountMenuItem.setVisible(false);
				changePass.setVisible(false);
				cancelSubscription.setVisible(false);
				killAllSessions.setVisible(false);
				logoutMenuItem.setVisible(false);
				cancelAllTransfersMenuItem.setVisible(false);
				forgotPassMenuItem.setVisible(false);
				playTransfersMenuIcon.setVisible(false);
				pauseTransfersMenuIcon.setVisible(false);
			}
			else{
				//Hide ALL
				newChatMenuItem.setVisible(false);
				addContactMenuItem.setVisible(false);
				selectMenuItem.setVisible(false);
				searchMenuItem.setVisible(false);
				createFolderMenuItem.setVisible(false);
				addMenuItem.setVisible(false);
				sortByMenuItem.setVisible(false);
				unSelectMenuItem.setVisible(false);
				thumbViewMenuItem.setVisible(false);
				addMenuItem.setEnabled(false);
				rubbishBinMenuItem.setVisible(false);
				clearRubbishBinMenuitem.setVisible(false);
				importLinkMenuItem.setVisible(false);
				takePicture.setVisible(false);
				refreshMenuItem.setVisible(false);
				helpMenuItem.setVisible(false);
				upgradeAccountMenuItem.setVisible(false);
				changePass.setVisible(false);
				cancelSubscription.setVisible(false);
				killAllSessions.setVisible(false);
				logoutMenuItem.setVisible(false);
				cancelAllTransfersMenuItem.setVisible(false);
				forgotPassMenuItem.setVisible(false);
				playTransfersMenuIcon.setVisible(false);
				pauseTransfersMenuIcon.setVisible(false);
			}
		}
		log("Call to super onCreateOptionsMenu");
	    return super.onCreateOptionsMenu(menu);
	}

	@Override
    public boolean onOptionsItemSelected(MenuItem item) {
		fromTakePicture = false;
		log("onOptionsItemSelectedLollipop");
		if (megaApi == null){
			megaApi = ((MegaApplication)getApplication()).getMegaApi();
		}

		if (megaApi != null){
			log("---------retryPendingConnections");
			megaApi.retryPendingConnections();
		}

		int id = item.getItemId();
		switch(id){
			case android.R.id.home:{
				if (firstNavigationLevel){
					log("firstNavigationLevel is TRUE");
					drawerLayout.openDrawer(nV);
				}
				else{
					log("NOT firstNavigationLevel");
		    		if (drawerItem == DrawerItem.CLOUD_DRIVE){
		    			int index = viewPagerCDrive.getCurrentItem();
		    			if(index==1){
		    				//Rubbish Bin
		    				String cFTag2 = getFragmentTag(R.id.cloud_drive_tabs_pager, 1);
		    				log("Tag: "+ cFTag2);
		    				rbFLol = (RubbishBinFragmentLollipop) getSupportFragmentManager().findFragmentByTag(cFTag2);
		    				if (rbFLol != null){
		    					rbFLol.onBackPressed();
		    					return true;
		    				}
		    			}
		    			else{
		    				//Cloud Drive
		    				String cFTag1 = getFragmentTag(R.id.cloud_drive_tabs_pager, 0);
		    				log("Tag: "+ cFTag1);
		    				fbFLol = (FileBrowserFragmentLollipop) getSupportFragmentManager().findFragmentByTag(cFTag1);
		    				if (fbFLol != null){
		    					fbFLol.onBackPressed();
		    				}
		    			}
		    		}
		    		else if (drawerItem == DrawerItem.SHARED_ITEMS){
		    			int index = viewPagerShares.getCurrentItem();
		    			if(index==1){
		    				//OUTGOING
		    				String cFTag2 = getFragmentTag(R.id.shares_tabs_pager, 1);
		    				log("Tag: "+ cFTag2);
		    				outSFLol = (OutgoingSharesFragmentLollipop) getSupportFragmentManager().findFragmentByTag(cFTag2);
		    				if (outSFLol != null){
		    					outSFLol.onBackPressed();
		    				}
		    			}
		    			else{
		    				//InCOMING
		    				String cFTag1 = getFragmentTag(R.id.shares_tabs_pager, 0);
		    				log("Tag: "+ cFTag1);
		    				inSFLol = (IncomingSharesFragmentLollipop) getSupportFragmentManager().findFragmentByTag(cFTag1);
		    				log("deepBrowserTreeIncoming: "+deepBrowserTreeIncoming);

							if (inSFLol != null){
								log("deepBrowserTree get from inSFlol: "+inSFLol.getDeepBrowserTree());
		    					inSFLol.onBackPressed();
		    				}
		    			}
		    		}
		    		else if (drawerItem == DrawerItem.SAVED_FOR_OFFLINE){
		    			if (oFLol != null){
		    				oFLol.onBackPressed();
		    				return true;
		    			}
		    		}
					else if (drawerItem == DrawerItem.INBOX){
						if (iFLol != null){
							iFLol.onBackPressed();
							return true;
						}
					}
		    		else if (drawerItem == DrawerItem.SEARCH){
		    			if (sFLol != null){
		    				sFLol.onBackPressed();
		    				return true;
		    			}
		    		}
		    		else if (drawerItem == DrawerItem.TRANSFERS){
		    			if (tFLol != null){
		        			if (tFLol.onBackPressed() == 0){
		        				drawerItem = DrawerItem.CLOUD_DRIVE;
		    					if (nV != null){
		    						Menu nVMenu = nV.getMenu();
		    						MenuItem cloudDrive = nVMenu.findItem(R.id.navigation_item_cloud_drive);
		    						resetNavigationViewMenu(nVMenu);
		    						cloudDrive.setChecked(true);
		    						cloudDrive.setIcon(getResources().getDrawable(R.drawable.cloud_drive_red));
		    					}
		        				selectDrawerItemLollipop(drawerItem);
		        				return true;
		        			}
		        		}
		    		}
					else if (drawerItem == DrawerItem.ACCOUNT){
						if(accountFragment==Constants.UPGRADE_ACCOUNT_FRAGMENT){

						}
						else if(accountFragment==Constants.MONTHLY_YEARLY_FRAGMENT){

						}

						switch(accountFragment){
							case Constants.UPGRADE_ACCOUNT_FRAGMENT:{
								log("Back to MyAccountFragment");
								setFirstNavigationLevel(true);
								displayedAccountType=-1;
								if (upAFL != null){
									drawerItem = DrawerItem.ACCOUNT;
									accountFragment=Constants.MY_ACCOUNT_FRAGMENT;
									selectDrawerItemLollipop(drawerItem);
									if (nV != null){
										Menu nVMenu = nV.getMenu();
										MenuItem hidden = nVMenu.findItem(R.id.navigation_item_hidden);
										resetNavigationViewMenu(nVMenu);
										hidden.setChecked(true);
									}
								}
								return true;
							}
							case Constants.CC_FRAGMENT:{
								if (ccFL != null){
									displayedAccountType = ccFL.getParameterType();
								}
								showUpAF();
								return true;
							}
							case Constants.MONTHLY_YEARLY_FRAGMENT:{
								if (myFL != null){
									myFL.onBackPressed();
								}
								return true;
							}
						}


//						if (tFLol != null){
//							if (tFLol.onBackPressed() == 0){
//								drawerItem = DrawerItem.CLOUD_DRIVE;
//								if (nV != null){
//									Menu nVMenu = nV.getMenu();
//									MenuItem cloudDrive = nVMenu.findItem(R.id.navigation_item_cloud_drive);
//									resetNavigationViewMenu(nVMenu);
//									cloudDrive.setChecked(true);
//									cloudDrive.setIcon(getResources().getDrawable(R.drawable.cloud_drive_red));
//								}
//								selectDrawerItemLollipop(drawerItem);
//								return true;
//							}
//						}
					}
				}
		    	return true;
		    }
		    case R.id.action_import_link:{
		    	showImportLinkDialog();
		    	return true;
		    }
		    case R.id.action_take_picture:{
		    	fromTakePicture = true;
		    	if (Build.VERSION.SDK_INT >= Build.VERSION_CODES.M) {
					boolean hasStoragePermission = (ContextCompat.checkSelfPermission(this, Manifest.permission.WRITE_EXTERNAL_STORAGE) == PackageManager.PERMISSION_GRANTED);
					if (!hasStoragePermission) {
						ActivityCompat.requestPermissions(this,
				                new String[]{Manifest.permission.WRITE_EXTERNAL_STORAGE},
								Constants.REQUEST_WRITE_STORAGE);
					}

					boolean hasCameraPermission = (ContextCompat.checkSelfPermission(this, Manifest.permission.CAMERA) == PackageManager.PERMISSION_GRANTED);
					if (!hasCameraPermission) {
						ActivityCompat.requestPermissions(this,
				                new String[]{Manifest.permission.CAMERA},
								Constants.REQUEST_CAMERA);
					}

					if (hasStoragePermission && hasCameraPermission){
						this.takePicture();
					}
				}
		    	else{
		    		this.takePicture();
		    	}

		    	return true;
		    }
		    case R.id.action_menu_cancel_all_transfers:{

		    	Intent tempIntentDownload = null;
		    	Intent tempIntentUpload = null;
				String title = null;
				String text = null;

				tempIntentUpload = new Intent(this, UploadService.class);
				tempIntentUpload.setAction(UploadService.ACTION_CANCEL);
				tempIntentDownload = new Intent(this, DownloadService.class);
				tempIntentDownload.setAction(DownloadService.ACTION_CANCEL);
				title = getString(R.string.menu_cancel_all_transfers);
				text = getString(R.string.cancel_all_transfer_confirmation);

				final Intent cancelIntentDownload = tempIntentDownload;
				final Intent cancelIntentUpload = tempIntentUpload;
				AlertDialog.Builder builder = new AlertDialog.Builder(this, R.style.AppCompatAlertDialogStyle);
//				builder.setTitle(title);
	            builder.setMessage(text);
				builder.setPositiveButton(getString(R.string.general_yes),
						new DialogInterface.OnClickListener() {
							public void onClick(DialogInterface dialog, int whichButton) {
								if (tFLol != null){
									if (tFLol.isVisible()){
										tFLol.setNoActiveTransfers();
									}
								}
								startService(cancelIntentDownload);
								startService(cancelIntentUpload);
							}
						});
				builder.setNegativeButton(getString(R.string.general_no), null);
				final AlertDialog dialog = builder.create();
				try {
					dialog.show();
				}
				catch(Exception ex)	{
					startService(cancelIntentDownload);
					startService(cancelIntentUpload);
				}

		    	return true;
		    }
	        case R.id.action_pause:{
	        	if (drawerItem == DrawerItem.TRANSFERS){
	        		log("Click on action_pause - play visible");
	        		megaApi.pauseTransfers(true, this);
	        		pauseTransfersMenuIcon.setVisible(false);
	        		playTransfersMenuIcon.setVisible(true);
//    				if(!tranfersPaused)
//    				{
//    					tranfersPaused = true;
//    					pauseTransfersMenuIcon.setVisible(false);
//    					playTransfersMenuIcon.setVisible(true);
//
//    					//Update the progress in fragments
//    					if (fbFLol != null){
//    						fbFLol.updateProgressBar(progressPercent);
//    					}
//    					if (rbFLol != null){
//    						rbFLol.updateProgressBar(progressPercent);
//    					}
//    					if (iFLol != null){
//    						iFLol.updateProgressBar(progressPercent);
//    					}
//    					if (outSFLol != null){
//    						outSFLol.updateProgressBar(progressPercent);
//    					}
//    					if (inSFLol != null){
//    						inSFLol.updateProgressBar(progressPercent);
//    					}
//    					if (tFLol != null){
//    						tFLol.updateProgressBar(progressPercent);
//    					}
//
//    	    			megaApi.pauseTransfers(true, this);
//    				}
	        	}

	        	return true;
	        }
	        case R.id.action_play:{
	        	log("Click on action_play - pause visible");
				pauseTransfersMenuIcon.setVisible(true);
				playTransfersMenuIcon.setVisible(false);
    			megaApi.pauseTransfers(false, this);

	        	return true;
	        }
	        case R.id.action_add_contact:{
	        	if (drawerItem == DrawerItem.CONTACTS||drawerItem == DrawerItem.CHAT){
					chooseAddContactDialog(false);
	        	}
	        	return true;
	        }
			case R.id.action_menu_new_chat:{
				if (drawerItem == DrawerItem.CHAT){
					log("Create new chat");
					chooseAddContactDialog(true);
				}

				return true;
			}
	        case R.id.action_menu_kill_all_sessions:{
				aC.killAllSessions(this);
	        	return true;
	        }
	        case R.id.action_new_folder:{
	        	if (drawerItem == DrawerItem.CLOUD_DRIVE){
	        		showNewFolderDialog();
	        	}
	        	else if(drawerItem == DrawerItem.SHARED_ITEMS){
	        		showNewFolderDialog();
	        	}
	        	else if (drawerItem == DrawerItem.CONTACTS){
					chooseAddContactDialog(false);
	        	}
	        	return true;
	        }
	        case R.id.action_add:{
	        	if (Build.VERSION.SDK_INT >= Build.VERSION_CODES.M) {
	    			boolean hasStoragePermission = (ContextCompat.checkSelfPermission(this, Manifest.permission.WRITE_EXTERNAL_STORAGE) == PackageManager.PERMISSION_GRANTED);
	    			if (!hasStoragePermission) {
	    				ActivityCompat.requestPermissions(this,
	    		                new String[]{Manifest.permission.WRITE_EXTERNAL_STORAGE},
								Constants.REQUEST_WRITE_STORAGE);
	    			}
	    		}

	        	if (drawerItem == DrawerItem.SHARED_ITEMS){
	        		String swmTag = getFragmentTag(R.id.shares_tabs_pager, 0);
	        		inSFLol = (IncomingSharesFragmentLollipop) getSupportFragmentManager().findFragmentByTag(swmTag);
	        		if (viewPagerShares.getCurrentItem()==0){
		        		if (inSFLol != null){
		        			Long checkHandle = inSFLol.getParentHandle();
		        			MegaNode checkNode = megaApi.getNodeByHandle(checkHandle);

		        			if((megaApi.checkAccess(checkNode, MegaShare.ACCESS_FULL).getErrorCode() == MegaError.API_OK)){
		        				this.showUploadPanel();
							}
							else if(megaApi.checkAccess(checkNode, MegaShare.ACCESS_READWRITE).getErrorCode() == MegaError.API_OK){
								this.showUploadPanel();
							}
							else if(megaApi.checkAccess(checkNode, MegaShare.ACCESS_READ).getErrorCode() == MegaError.API_OK){
								log("Not permissions to upload");
								AlertDialog.Builder builder = new AlertDialog.Builder(this, R.style.AppCompatAlertDialogStyle);
					            builder.setMessage(getString(R.string.no_permissions_upload));
//								builder.setTitle(R.string.op_not_allowed);
								builder.setCancelable(false).setPositiveButton(R.string.cam_sync_ok, new DialogInterface.OnClickListener() {
							           public void onClick(DialogInterface dialog, int id) {
							                //do things
							        	   alertNotPermissionsUpload.dismiss();
							           }
							       });

								alertNotPermissionsUpload = builder.create();
								alertNotPermissionsUpload.show();
//								Util.brandAlertDialog(alertNotPermissionsUpload);
							}
		        		}
	        		}
	        		swmTag = getFragmentTag(R.id.shares_tabs_pager, 1);
	        		outSFLol = (OutgoingSharesFragmentLollipop) getSupportFragmentManager().findFragmentByTag(swmTag);
	        		if (viewPagerShares.getCurrentItem()==1){
		        		if (outSFLol != null){
		        			this.showUploadPanel();
		        		}
	        		}
	        	}
	        	else {
        			this.showUploadPanel();
	        	}

	        	return true;
	        }
	        case R.id.action_select:{
	        	//TODO: multiselect

        		if (drawerItem == DrawerItem.CLOUD_DRIVE){
        			int index = viewPagerCDrive.getCurrentItem();
        			log("----------------------------------------INDEX: "+index);
        			if(index==1){
        				//Rubbish bin
        				String cFTag = getFragmentTag(R.id.cloud_drive_tabs_pager, 1);
        				rbFLol = (RubbishBinFragmentLollipop) getSupportFragmentManager().findFragmentByTag(cFTag);
        				if (rbFLol != null){
            				rbFLol.selectAll();
            				if (rbFLol.showSelectMenuItem()){
            					selectMenuItem.setVisible(true);
            					unSelectMenuItem.setVisible(false);
            				}
            				else{
            					selectMenuItem.setVisible(false);
            					unSelectMenuItem.setVisible(true);
            				}
            			}
        			}
        			else{
        				//Cloud Drive
        				String cFTag = getFragmentTag(R.id.cloud_drive_tabs_pager, 0);
        				fbFLol = (FileBrowserFragmentLollipop) getSupportFragmentManager().findFragmentByTag(cFTag);
        				if (fbFLol != null){
        					fbFLol.selectAll();
                			if (fbFLol.showSelectMenuItem()){
                				selectMenuItem.setVisible(true);
                				unSelectMenuItem.setVisible(false);
                			}
                			else{
                				selectMenuItem.setVisible(false);
                				unSelectMenuItem.setVisible(true);
                			}
        				}
        			}

        			return true;
	        	}
	        	if (drawerItem == DrawerItem.CONTACTS){
					int index = viewPagerContacts.getCurrentItem();
					log("----------------------------------------INDEX: "+index);
					switch(index){
						case 0:{
							String cFTag = getFragmentTag(R.id.contact_tabs_pager, 0);
							cFLol = (ContactsFragmentLollipop) getSupportFragmentManager().findFragmentByTag(cFTag);
							if (cFLol != null){
								cFLol.selectAll();
								if (cFLol.showSelectMenuItem()){
									selectMenuItem.setVisible(true);
									unSelectMenuItem.setVisible(false);
								}
								else{
									selectMenuItem.setVisible(false);
									unSelectMenuItem.setVisible(true);
								}
							}
							break;
						}
						case 1:{
							String cFTag = getFragmentTag(R.id.contact_tabs_pager, 1);
							sRFLol = (SentRequestsFragmentLollipop) getSupportFragmentManager().findFragmentByTag(cFTag);
							if (sRFLol != null){
								sRFLol.selectAll();
								if (sRFLol.showSelectMenuItem()){
									selectMenuItem.setVisible(true);
									unSelectMenuItem.setVisible(false);
								}
								else{
									selectMenuItem.setVisible(false);
									unSelectMenuItem.setVisible(true);
								}
							}
							break;
						}
						case 2:{
							String cFTag = getFragmentTag(R.id.contact_tabs_pager, 2);
							rRFLol = (ReceivedRequestsFragmentLollipop) getSupportFragmentManager().findFragmentByTag(cFTag);
							if (rRFLol != null){
								rRFLol.selectAll();
								if (rRFLol.showSelectMenuItem()){
									selectMenuItem.setVisible(true);
									unSelectMenuItem.setVisible(false);
								}
								else{
									selectMenuItem.setVisible(false);
									unSelectMenuItem.setVisible(true);
								}
							}
							break;
						}

					}
	        	}
	        	if (drawerItem == DrawerItem.SHARED_ITEMS){
	        		String swmTag = getFragmentTag(R.id.shares_tabs_pager, 0);
	        		inSFLol = (IncomingSharesFragmentLollipop) getSupportFragmentManager().findFragmentByTag(swmTag);
	        		if (viewPagerShares.getCurrentItem()==0){
		        		if (inSFLol != null){
		        			inSFLol.selectAll();
		        			if (inSFLol.showSelectMenuItem()){
		        				selectMenuItem.setVisible(true);
		        				unSelectMenuItem.setVisible(false);
		        			}
		        			else{
		        				selectMenuItem.setVisible(false);
		        				unSelectMenuItem.setVisible(true);
		        			}
		        		}
	        		}
	        		swmTag = getFragmentTag(R.id.shares_tabs_pager, 1);
	        		outSFLol = (OutgoingSharesFragmentLollipop) getSupportFragmentManager().findFragmentByTag(swmTag);
	        		if (viewPagerShares.getCurrentItem()==1){
		        		if (outSFLol != null){
		        			outSFLol.selectAll();
		        			if (outSFLol.showSelectMenuItem()){
		        				selectMenuItem.setVisible(true);
		        				unSelectMenuItem.setVisible(false);
		        			}
		        			else{
		        				selectMenuItem.setVisible(false);
		        				unSelectMenuItem.setVisible(true);
		        			}
	        			}
	        		}
        			return true;
	        	}
	        	if (drawerItem == DrawerItem.SAVED_FOR_OFFLINE){
	        		if (oFLol != null){
	    				oFLol.selectAll();
	    				if (oFLol.showSelectMenuItem()){
	        				selectMenuItem.setVisible(true);
	        				unSelectMenuItem.setVisible(false);
	        			}
	        			else{
	        				selectMenuItem.setVisible(false);
	        				unSelectMenuItem.setVisible(true);
	        			}
	        		}
    			}
				if (drawerItem == DrawerItem.CHAT){
					if (rChatFL != null){
						rChatFL.selectAll();
						if (rChatFL.showSelectMenuItem()){
							selectMenuItem.setVisible(true);
							unSelectMenuItem.setVisible(false);
						}
						else{
							selectMenuItem.setVisible(false);
							unSelectMenuItem.setVisible(true);
						}
					}
				}
	        	if (drawerItem == DrawerItem.INBOX){
	        		if (iFLol != null){
	        			iFLol.selectAll();
	    				if (iFLol.showSelectMenuItem()){
	        				selectMenuItem.setVisible(true);
	        				unSelectMenuItem.setVisible(false);
	        			}
	        			else{
	        				selectMenuItem.setVisible(false);
	        				unSelectMenuItem.setVisible(true);
	        			}
	        		}
    			}
	        	if (drawerItem == DrawerItem.SEARCH){
	        		if (sFLol != null){
	        			sFLol.selectAll();
	    				if (sFLol.showSelectMenuItem()){
	        				selectMenuItem.setVisible(true);
	        				unSelectMenuItem.setVisible(false);
	        			}
	        			else{
	        				selectMenuItem.setVisible(false);
	        				unSelectMenuItem.setVisible(true);
	        			}
	        		}
    			}
	        	if (drawerItem == DrawerItem.MEDIA_UPLOADS){
	        		if (muFLol != null){
	        			muFLol.selectAll();
	        			if (muFLol.showSelectMenuItem()){
	        				selectMenuItem.setVisible(true);
	        				unSelectMenuItem.setVisible(false);
	        			}
	        			else{
	        				selectMenuItem.setVisible(false);
	        				unSelectMenuItem.setVisible(true);
	        			}
	        		}
	        	}
	        	if (drawerItem == DrawerItem.CAMERA_UPLOADS){
	        		if (cuFL != null){
	        			cuFL.selectAll();
	        			if (cuFL.showSelectMenuItem()){
	        				selectMenuItem.setVisible(true);
	        				unSelectMenuItem.setVisible(false);
	        			}
	        			else{
	        				selectMenuItem.setVisible(false);
	        				unSelectMenuItem.setVisible(true);
	        			}
	        		}
	        	}
	        	return true;
	        }
	        case R.id.action_grid_view_large_small:{
	        	if (drawerItem == DrawerItem.CAMERA_UPLOADS){
	        		if (cuFL != null){
	        			Fragment currentFragment = getSupportFragmentManager().findFragmentByTag("cuFLol");
	        			FragmentTransaction fragTransaction = getSupportFragmentManager().beginTransaction();
	        			fragTransaction.detach(currentFragment);
	        			fragTransaction.commitNowAllowingStateLoss();

	        			isLargeGridCameraUploads = !isLargeGridCameraUploads;
	        			if (isLargeGridCameraUploads){
	        				gridSmallLargeMenuItem.setIcon(getResources().getDrawable(R.drawable.ic_menu_gridview_small));
	        			}
	        			else{
	        				gridSmallLargeMenuItem.setIcon(getResources().getDrawable(R.drawable.ic_menu_gridview));
	        			}
	        			cuFL.setIsLargeGrid(isLargeGridCameraUploads);

	        			fragTransaction = getSupportFragmentManager().beginTransaction();
	        			fragTransaction.attach(currentFragment);
	        			fragTransaction.commitNowAllowingStateLoss();
	        		}
	        	}
	        	if (drawerItem == DrawerItem.MEDIA_UPLOADS){
	        		if (muFLol != null){
	        			Fragment currentFragment = getSupportFragmentManager().findFragmentByTag("muFLol");
	        			FragmentTransaction fragTransaction = getSupportFragmentManager().beginTransaction();
	        			fragTransaction.detach(currentFragment);
	        			fragTransaction.commitNowAllowingStateLoss();

	        			isLargeGridCameraUploads = !isLargeGridCameraUploads;
	        			if (isLargeGridCameraUploads){
	        				gridSmallLargeMenuItem.setIcon(getResources().getDrawable(R.drawable.ic_menu_gridview_small));
	        			}
	        			else{
	        				gridSmallLargeMenuItem.setIcon(getResources().getDrawable(R.drawable.ic_menu_gridview));
	        			}
	        			muFLol.setIsLargeGrid(isLargeGridCameraUploads);

	        			fragTransaction = getSupportFragmentManager().beginTransaction();
	        			fragTransaction.attach(currentFragment);
	        			fragTransaction.commitNow();
	        		}
	        	}
	        	return true;
	        }
	        case R.id.action_grid:{
	        	log("action_grid selected");

	        	if (drawerItem == DrawerItem.CAMERA_UPLOADS){
	        		log("action_grid_list in CameraUploads");
	        		isListCameraUploads = !isListCameraUploads;
	    			dbH.setPreferredViewListCamera(isListCameraUploads);
	    			log("dbH.setPreferredViewListCamera: "+isListCameraUploads);
	    			if (isListCameraUploads){
	    				thumbViewMenuItem.setTitle(getString(R.string.action_grid));
					}
					else{
						thumbViewMenuItem.setTitle(getString(R.string.action_list));
	    			}
	        		if (cuFL != null){
        				Fragment currentFragment = getSupportFragmentManager().findFragmentByTag("cuFLol");
        				FragmentTransaction fragTransaction = getSupportFragmentManager().beginTransaction();
        				fragTransaction.detach(currentFragment);
        				fragTransaction.commitNowAllowingStateLoss();

        				if (isListCameraUploads){
    	    				thumbViewMenuItem.setTitle(getString(R.string.action_grid));
    	    				gridSmallLargeMenuItem.setVisible(false);
    	    				searchMenuItem.setVisible(true);
    					}
    					else{
    						thumbViewMenuItem.setTitle(getString(R.string.action_list));
    						gridSmallLargeMenuItem.setVisible(true);
    						searchMenuItem.setVisible(false);

    	    			}
        				cuFL.setIsList(isListCameraUploads);

        				fragTransaction = getSupportFragmentManager().beginTransaction();
        				fragTransaction.attach(currentFragment);
        				fragTransaction.commitNowAllowingStateLoss();

        			}
	        	}
	        	else if (drawerItem == DrawerItem.MEDIA_UPLOADS){
	        		log("action_grid_list in MediaUploads");
	        		isListCameraUploads = !isListCameraUploads;
	    			dbH.setPreferredViewListCamera(isListCameraUploads);
	    			log("dbH.setPreferredViewListCamera: "+isListCameraUploads);
	    			if (isListCameraUploads){
	    				thumbViewMenuItem.setTitle(getString(R.string.action_grid));
					}
					else{
						thumbViewMenuItem.setTitle(getString(R.string.action_list));
	    			}
	        		if (muFLol != null){
        				Fragment currentFragment = getSupportFragmentManager().findFragmentByTag("muFLol");
        				FragmentTransaction fragTransaction = getSupportFragmentManager().beginTransaction();
        				fragTransaction.detach(currentFragment);
        				fragTransaction.commitNowAllowingStateLoss();

        				if (isListCameraUploads){
    	    				thumbViewMenuItem.setTitle(getString(R.string.action_grid));
    	    				gridSmallLargeMenuItem.setVisible(false);
    	    				searchMenuItem.setVisible(true);
    					}
    					else{
    						thumbViewMenuItem.setTitle(getString(R.string.action_list));
    						gridSmallLargeMenuItem.setVisible(true);
    						searchMenuItem.setVisible(false);

    	    			}
        				muFLol.setIsList(isListCameraUploads);

        				fragTransaction = getSupportFragmentManager().beginTransaction();
        				fragTransaction.attach(currentFragment);
        				fragTransaction.commitNowAllowingStateLoss();
        			}
        		}
	        	else{
		        	isList = !isList;
	    			dbH.setPreferredViewList(isList);

//					updateAliveFragments();

	    			if (isList){
	    				thumbViewMenuItem.setTitle(getString(R.string.action_grid));
					}
					else{
						thumbViewMenuItem.setTitle(getString(R.string.action_list));
	    			}
	    			//Rubbish Bin
	    			if (drawerItem == DrawerItem.CLOUD_DRIVE){
	    				String cFTagRB = getFragmentTag(R.id.cloud_drive_tabs_pager, 1);
	    				rbFLol = (RubbishBinFragmentLollipop) getSupportFragmentManager().findFragmentByTag(cFTagRB);
	    				if (rbFLol != null){
							log("rbFLol != null");
//							rbFLol.setIsList(isList);
//							rbFLol.setParentHandle(parentHandleRubbish);
//
//							getSupportFragmentManager()
//									.beginTransaction()
//									.detach(rbFLol)
//									.attach(rbFLol)
//									.commit();


		        			FragmentTransaction fragTransaction = getSupportFragmentManager().beginTransaction();
		        			fragTransaction.detach(rbFLol);
		        			fragTransaction.commitNowAllowingStateLoss();

		        			rbFLol.setIsList(isList);
		        			rbFLol.setParentHandle(parentHandleRubbish);

		        			fragTransaction = getSupportFragmentManager().beginTransaction();
		        			fragTransaction.attach(rbFLol);
		        			fragTransaction.commitNowAllowingStateLoss();
	    				}
	    				//Cloud Drive
	    				String cFTagCD = getFragmentTag(R.id.cloud_drive_tabs_pager, 0);
	    				fbFLol = (FileBrowserFragmentLollipop) getSupportFragmentManager().findFragmentByTag(cFTagCD);
	    				if (fbFLol != null){
							log("fbFLol != null");

//							fbFLol.setIsList(isList);
//		        			fbFLol.setParentHandle(parentHandleBrowser);
//
//							getSupportFragmentManager()
//									.beginTransaction()
//									.detach(fbFLol)
//									.attach(fbFLol)
//									.commit();


		        			FragmentTransaction fragTransaction = getSupportFragmentManager().beginTransaction();
		        			fragTransaction.detach(fbFLol);
		        			fragTransaction.commitNowAllowingStateLoss();

		        			fbFLol.setIsList(isList);
		        			fbFLol.setParentHandle(parentHandleBrowser);

		        			fragTransaction = getSupportFragmentManager().beginTransaction();
		        			fragTransaction.attach(fbFLol);
		        			fragTransaction.commitNowAllowingStateLoss();
	    				}
	    			}
	    			else if(drawerItem == DrawerItem.INBOX){
	    				if (iFLol != null){
	        				Fragment currentFragment = getSupportFragmentManager().findFragmentByTag("iFLol");
	        				FragmentTransaction fragTransaction = getSupportFragmentManager().beginTransaction();
	        				fragTransaction.detach(currentFragment);
	        				fragTransaction.commitNowAllowingStateLoss();

	        				iFLol.setIsList(isList);

	        				fragTransaction = getSupportFragmentManager().beginTransaction();
	        				fragTransaction.attach(currentFragment);
	        				fragTransaction.commitNowAllowingStateLoss();

		        		}
	    			}
	    			else if (drawerItem == DrawerItem.CONTACTS){
	    				String cFTagC = getFragmentTag(R.id.contact_tabs_pager, 0);
			    		cFLol = (ContactsFragmentLollipop) getSupportFragmentManager().findFragmentByTag(cFTagC);
			        	if (cFLol != null){

		        			FragmentTransaction fragTransaction = getSupportFragmentManager().beginTransaction();
		        			fragTransaction.detach(cFLol);
		        			fragTransaction.commitNowAllowingStateLoss();

		        			cFLol.setIsList(isList);

		        			fragTransaction = getSupportFragmentManager().beginTransaction();
		        			fragTransaction.attach(cFLol);
		        			fragTransaction.commitNowAllowingStateLoss();

		        		}
	    			}
	    			else if (drawerItem == DrawerItem.SHARED_ITEMS){
			        	//Incoming
	    				String cFTagIN = getFragmentTag(R.id.shares_tabs_pager, 0);
	    				inSFLol = (IncomingSharesFragmentLollipop) getSupportFragmentManager().findFragmentByTag(cFTagIN);
	    				if (inSFLol != null){
		        			FragmentTransaction fragTransaction = getSupportFragmentManager().beginTransaction();
		        			fragTransaction.detach(inSFLol);
		        			fragTransaction.commitNowAllowingStateLoss();

		        			inSFLol.setIsList(isList);
		        			inSFLol.setParentHandle(parentHandleIncoming);

		        			fragTransaction = getSupportFragmentManager().beginTransaction();
		        			fragTransaction.attach(inSFLol);
		        			fragTransaction.commitNowAllowingStateLoss();
	    				}

	    				//Outgoing
	    				String cFTagOUT = getFragmentTag(R.id.shares_tabs_pager, 1);
	    				outSFLol = (OutgoingSharesFragmentLollipop) getSupportFragmentManager().findFragmentByTag(cFTagOUT);
	    				if (outSFLol != null){
		        			FragmentTransaction fragTransaction = getSupportFragmentManager().beginTransaction();
		        			fragTransaction.detach(outSFLol);
		        			fragTransaction.commitNowAllowingStateLoss();

		        			outSFLol.setIsList(isList);
		        			outSFLol.setParentHandle(parentHandleOutgoing);

		        			fragTransaction = getSupportFragmentManager().beginTransaction();
		        			fragTransaction.attach(outSFLol);
		        			fragTransaction.commitNowAllowingStateLoss();
	    				}
	    			}
	    			else if (drawerItem == DrawerItem.SAVED_FOR_OFFLINE){
	    				if (oFLol != null){
	        				Fragment currentFragment = getSupportFragmentManager().findFragmentByTag("oFLol");
	        				FragmentTransaction fragTransaction = getSupportFragmentManager().beginTransaction();
	        				fragTransaction.detach(currentFragment);
	        				fragTransaction.commitNowAllowingStateLoss();

	        				oFLol.setIsList(isList);
	        				oFLol.setPathNavigation(pathNavigationOffline);
	        				//oFLol.setGridNavigation(false);
	        				//oFLol.setParentHandle(parentHandleSharedWithMe);

	        				fragTransaction = getSupportFragmentManager().beginTransaction();
	        				fragTransaction.attach(currentFragment);
	        				fragTransaction.commitNowAllowingStateLoss();

		        		}
	    			}
	    			else if (drawerItem == DrawerItem.SEARCH){
	    				if (sFLol != null){
	    					Fragment currentFragment = getSupportFragmentManager().findFragmentByTag("sFLol");
	    					FragmentTransaction fragTransaction = getSupportFragmentManager().beginTransaction();
	        				fragTransaction.detach(currentFragment);
	        				fragTransaction.commitNowAllowingStateLoss();

	        				sFLol.setIsList(isList);
	        				sFLol.setParentHandle(parentHandleSearch);

	        				fragTransaction = getSupportFragmentManager().beginTransaction();
	        				fragTransaction.attach(currentFragment);
	        				fragTransaction.commitNowAllowingStateLoss();
	    				}
	    			}

//		        	if (drawerItem == DrawerItem.CLOUD_DRIVE){
//
//		        	}
//		        	if (drawerItem == DrawerItem.INBOX){
//
//		        	}
//		        	if (drawerItem == DrawerItem.CONTACTS){
//
//		        	}
//		        	if (drawerItem == DrawerItem.SHARED_ITEMS){
//
//
//
//		        	}
//		        	if (drawerItem == DrawerItem.SAVED_FOR_OFFLINE){
//
//	        		}
	        	}

	        	return true;
	        }
//	        case R.id.action_rubbish_bin:{
//	        	if (drawerItem == DrawerItem.RUBBISH_BIN){
//	        		drawerItem = DrawerItem.CLOUD_DRIVE;
//	        		selectDrawerItem(drawerItem);
//	        	}
//	        	else if (drawerItem == DrawerItem.CLOUD_DRIVE){
//	        		drawerItem = DrawerItem.RUBBISH_BIN;
//	        		selectDrawerItem(drawerItem);
//	        	}
//	        	return true;
//	        }
	        case R.id.action_menu_clear_rubbish_bin:{
	        	if (drawerItem == DrawerItem.CLOUD_DRIVE){
	        		showClearRubbishBinDialog(null);
	        	}
	        	return true;
	        }
	        case R.id.action_menu_refresh:{
	        	switch(drawerItem){
		        	case CLOUD_DRIVE:{
		        		Intent intent = new Intent(managerActivity, LoginActivityLollipop.class);
						intent.putExtra("visibleFragment", Constants. LOGIN_FRAGMENT);
			    		intent.setAction(Constants.ACTION_REFRESH);
			    		intent.putExtra("PARENT_HANDLE", parentHandleBrowser);
			    		startActivityForResult(intent, Constants.REQUEST_CODE_REFRESH);
		        		break;
		        	}
		        	case CONTACTS:{
		        		Intent intent = new Intent(managerActivity, LoginActivityLollipop.class);
						intent.putExtra("visibleFragment", Constants. LOGIN_FRAGMENT);
			    		intent.setAction(Constants.ACTION_REFRESH);
			    		intent.putExtra("PARENT_HANDLE", parentHandleBrowser);
			    		startActivityForResult(intent, Constants.REQUEST_CODE_REFRESH);
			    		break;
		        	}
		        	case SHARED_ITEMS:{

		        		int index = viewPagerShares.getCurrentItem();
		    			if(index==1){
		    				//OUTGOING
		    				String cFTag2 = getFragmentTag(R.id.shares_tabs_pager, 1);
		    				log("Tag: "+ cFTag2);
		    				outSFLol = (OutgoingSharesFragmentLollipop) getSupportFragmentManager().findFragmentByTag(cFTag2);
		    				if (outSFLol != null){
		    					Intent intent = new Intent(managerActivity, LoginActivityLollipop.class);
								intent.putExtra("visibleFragment", Constants. LOGIN_FRAGMENT);
					    		intent.setAction(Constants.ACTION_REFRESH);
					    		intent.putExtra("PARENT_HANDLE", parentHandleOutgoing);
					    		startActivityForResult(intent, Constants.REQUEST_CODE_REFRESH);
					    		break;
		    				}
		    			}
		    			else{
		    				//InCOMING
		    				String cFTag1 = getFragmentTag(R.id.shares_tabs_pager, 0);
		    				log("Tag: "+ cFTag1);
		    				inSFLol = (IncomingSharesFragmentLollipop) getSupportFragmentManager().findFragmentByTag(cFTag1);
		    				if (inSFLol != null){
		    					Intent intent = new Intent(managerActivity, LoginActivityLollipop.class);
								intent.putExtra("visibleFragment", Constants. LOGIN_FRAGMENT);
					    		intent.setAction(Constants.ACTION_REFRESH);
					    		intent.putExtra("PARENT_HANDLE", parentHandleIncoming);
					    		startActivityForResult(intent, Constants.REQUEST_CODE_REFRESH);
					    		break;
		    				}
		    			}
		        	}
		        	case ACCOUNT:{
						//Refresh all the info of My Account
		        		Intent intent = new Intent(managerActivity, LoginActivityLollipop.class);
						intent.putExtra("visibleFragment", Constants. LOGIN_FRAGMENT);
			    		intent.setAction(Constants.ACTION_REFRESH);
			    		intent.putExtra("PARENT_HANDLE", parentHandleBrowser);
			    		startActivityForResult(intent, Constants.REQUEST_CODE_REFRESH);
			    		break;
		        	}
	        	}
	        	return true;
	        }
	        case R.id.action_menu_sort_by:{

        		AlertDialog sortByDialog;
        		LayoutInflater inflater = getLayoutInflater();
        		View dialoglayout = inflater.inflate(R.layout.sortby_dialog, null);

        		TextView sortByNameTV = (TextView) dialoglayout.findViewById(R.id.sortby_dialog_name_text);
        		sortByNameTV.setText(getString(R.string.sortby_name));
        		ViewGroup.MarginLayoutParams nameMLP = (ViewGroup.MarginLayoutParams) sortByNameTV.getLayoutParams();
        		sortByNameTV.setTextSize(TypedValue.COMPLEX_UNIT_SP, (16*scaleText));
        		nameMLP.setMargins(Util.scaleWidthPx(25, outMetrics), Util.scaleHeightPx(15, outMetrics), 0, Util.scaleHeightPx(10, outMetrics));

        		TextView sortByDateTV = (TextView) dialoglayout.findViewById(R.id.sortby_dialog_date_text);
        		sortByDateTV.setText(getString(R.string.sortby_creation_date));
        		ViewGroup.MarginLayoutParams dateMLP = (ViewGroup.MarginLayoutParams) sortByDateTV.getLayoutParams();
        		sortByDateTV.setTextSize(TypedValue.COMPLEX_UNIT_SP, (16*scaleText));
        		dateMLP.setMargins(Util.scaleWidthPx(25, outMetrics), Util.scaleHeightPx(15, outMetrics), 0, Util.scaleHeightPx(10, outMetrics));

				TextView sortByModificationDateTV = (TextView) dialoglayout.findViewById(R.id.sortby_dialog_date_modification_text);
				sortByModificationDateTV.setText(getString(R.string.sortby_modification_date));
				ViewGroup.MarginLayoutParams dateModMLP = (ViewGroup.MarginLayoutParams) sortByModificationDateTV.getLayoutParams();
				sortByModificationDateTV.setTextSize(TypedValue.COMPLEX_UNIT_SP, (16*scaleText));
				dateModMLP.setMargins(Util.scaleWidthPx(25, outMetrics), Util.scaleHeightPx(15, outMetrics), 0, Util.scaleHeightPx(10, outMetrics));

        		TextView sortBySizeTV = (TextView) dialoglayout.findViewById(R.id.sortby_dialog_size_text);
        		sortBySizeTV.setText(getString(R.string.sortby_size));
        		ViewGroup.MarginLayoutParams sizeMLP = (ViewGroup.MarginLayoutParams) sortBySizeTV.getLayoutParams();
        		sortBySizeTV.setTextSize(TypedValue.COMPLEX_UNIT_SP, (16*scaleText));
        		sizeMLP.setMargins(Util.scaleWidthPx(25, outMetrics), Util.scaleHeightPx(15, outMetrics), 0, Util.scaleHeightPx(10, outMetrics));

        		final CheckedTextView ascendingCheck = (CheckedTextView) dialoglayout.findViewById(R.id.sortby_dialog_ascending_check);
        		ascendingCheck.setText(getString(R.string.sortby_name_ascending));
        		ascendingCheck.setTextSize(TypedValue.COMPLEX_UNIT_SP, (16*scaleText));
        		ascendingCheck.setCompoundDrawablePadding(Util.scaleWidthPx(10, outMetrics));
        		ViewGroup.MarginLayoutParams ascendingMLP = (ViewGroup.MarginLayoutParams) ascendingCheck.getLayoutParams();
        		ascendingMLP.setMargins(Util.scaleWidthPx(15, outMetrics), Util.scaleHeightPx(10, outMetrics), 0, Util.scaleHeightPx(10, outMetrics));

        		final CheckedTextView descendingCheck = (CheckedTextView) dialoglayout.findViewById(R.id.sortby_dialog_descending_check);
        		descendingCheck.setText(getString(R.string.sortby_name_descending));
        		descendingCheck.setTextSize(TypedValue.COMPLEX_UNIT_SP, (16*scaleText));
        		descendingCheck.setCompoundDrawablePadding(Util.scaleWidthPx(10, outMetrics));
        		ViewGroup.MarginLayoutParams descendingMLP = (ViewGroup.MarginLayoutParams) descendingCheck.getLayoutParams();
        		descendingMLP.setMargins(Util.scaleWidthPx(15, outMetrics), Util.scaleHeightPx(10, outMetrics), 0, Util.scaleHeightPx(10, outMetrics));

        		final CheckedTextView newestCheck = (CheckedTextView) dialoglayout.findViewById(R.id.sortby_dialog_newest_check);
        		newestCheck.setText(getString(R.string.sortby_date_newest));
        		newestCheck.setTextSize(TypedValue.COMPLEX_UNIT_SP, (16*scaleText));
        		newestCheck.setCompoundDrawablePadding(Util.scaleWidthPx(10, outMetrics));
        		ViewGroup.MarginLayoutParams newestMLP = (ViewGroup.MarginLayoutParams) newestCheck.getLayoutParams();
        		newestMLP.setMargins(Util.scaleWidthPx(15, outMetrics), Util.scaleHeightPx(10, outMetrics), 0, Util.scaleHeightPx(10, outMetrics));

        		final CheckedTextView oldestCheck = (CheckedTextView) dialoglayout.findViewById(R.id.sortby_dialog_oldest_check);
        		oldestCheck.setText(getString(R.string.sortby_date_oldest));
        		oldestCheck.setTextSize(TypedValue.COMPLEX_UNIT_SP, (16*scaleText));
        		oldestCheck.setCompoundDrawablePadding(Util.scaleWidthPx(10, outMetrics));
        		ViewGroup.MarginLayoutParams oldestMLP = (ViewGroup.MarginLayoutParams) oldestCheck.getLayoutParams();
        		oldestMLP.setMargins(Util.scaleWidthPx(15, outMetrics), Util.scaleHeightPx(10, outMetrics), 0, Util.scaleHeightPx(10, outMetrics));

				final CheckedTextView newestModificationCheck = (CheckedTextView) dialoglayout.findViewById(R.id.sortby_dialog_newest_modification_check);
				newestModificationCheck.setText(getString(R.string.sortby_date_newest));
				newestModificationCheck.setTextSize(TypedValue.COMPLEX_UNIT_SP, (16*scaleText));
				newestModificationCheck.setCompoundDrawablePadding(Util.scaleWidthPx(10, outMetrics));
				ViewGroup.MarginLayoutParams newestModMLP = (ViewGroup.MarginLayoutParams) newestModificationCheck.getLayoutParams();
				newestModMLP.setMargins(Util.scaleWidthPx(15, outMetrics), Util.scaleHeightPx(10, outMetrics), 0, Util.scaleHeightPx(10, outMetrics));

				final CheckedTextView oldestModificationCheck = (CheckedTextView) dialoglayout.findViewById(R.id.sortby_dialog_oldest_modification_check);
				oldestModificationCheck.setText(getString(R.string.sortby_date_oldest));
				oldestModificationCheck.setTextSize(TypedValue.COMPLEX_UNIT_SP, (16*scaleText));
				oldestModificationCheck.setCompoundDrawablePadding(Util.scaleWidthPx(10, outMetrics));
				ViewGroup.MarginLayoutParams oldestModMLP = (ViewGroup.MarginLayoutParams) oldestModificationCheck.getLayoutParams();
				oldestModMLP.setMargins(Util.scaleWidthPx(15, outMetrics), Util.scaleHeightPx(10, outMetrics), 0, Util.scaleHeightPx(10, outMetrics));

        		final CheckedTextView largestCheck = (CheckedTextView) dialoglayout.findViewById(R.id.sortby_dialog_largest_first_check);
        		largestCheck.setText(getString(R.string.sortby_size_largest_first));
        		largestCheck.setTextSize(TypedValue.COMPLEX_UNIT_SP, (16*scaleText));
        		largestCheck.setCompoundDrawablePadding(Util.scaleWidthPx(10, outMetrics));
        		ViewGroup.MarginLayoutParams largestMLP = (ViewGroup.MarginLayoutParams) largestCheck.getLayoutParams();
        		largestMLP.setMargins(Util.scaleWidthPx(15, outMetrics), Util.scaleHeightPx(10, outMetrics), 0, Util.scaleHeightPx(10, outMetrics));

        		final CheckedTextView smallestCheck = (CheckedTextView) dialoglayout.findViewById(R.id.sortby_dialog_smallest_first_check);
        		smallestCheck.setText(getString(R.string.sortby_size_smallest_first));
        		smallestCheck.setTextSize(TypedValue.COMPLEX_UNIT_SP, (16*scaleText));
        		smallestCheck.setCompoundDrawablePadding(Util.scaleWidthPx(10, outMetrics));
        		ViewGroup.MarginLayoutParams smallestMLP = (ViewGroup.MarginLayoutParams) smallestCheck.getLayoutParams();
        		smallestMLP.setMargins(Util.scaleWidthPx(15, outMetrics), Util.scaleHeightPx(10, outMetrics), 0, Util.scaleHeightPx(10, outMetrics));

        		AlertDialog.Builder builder = new AlertDialog.Builder(this, R.style.AppCompatAlertDialogStyle);
        		builder.setView(dialoglayout);
        		builder.setTitle(getString(R.string.action_sort_by));

        		sortByDialog = builder.create();
        		sortByDialog.show();
        		if(drawerItem==DrawerItem.CONTACTS){
        			switch(orderContacts){
		        		case MegaApiJava.ORDER_DEFAULT_ASC:{
		        			ascendingCheck.setChecked(true);
		        			descendingCheck.setChecked(false);
		        			break;
		        		}
		        		case MegaApiJava.ORDER_DEFAULT_DESC:{
		        			ascendingCheck.setChecked(false);
		        			descendingCheck.setChecked(true);
		        			break;
		        		}
	        		}
        		}
        		else if(drawerItem==DrawerItem.SAVED_FOR_OFFLINE||drawerItem==DrawerItem.SHARED_ITEMS){
        			log("orderOthers: "+orderOthers);
        			switch(orderOthers){
		        		case MegaApiJava.ORDER_DEFAULT_ASC:{
		        			log("ASCE");
		        			ascendingCheck.setChecked(true);
		        			descendingCheck.setChecked(false);
		        			break;
		        		}
		        		case MegaApiJava.ORDER_DEFAULT_DESC:{
		        			log("DESC");
		        			ascendingCheck.setChecked(false);
		        			descendingCheck.setChecked(true);
		        			break;
		        		}
        			}
        		}
        		else{
					log("orderCloud: "+orderCloud);
	        		switch(orderCloud){
		        		case MegaApiJava.ORDER_DEFAULT_ASC:{
		        			ascendingCheck.setChecked(true);
		        			descendingCheck.setChecked(false);
		        			newestCheck.setChecked(false);
		        			oldestCheck.setChecked(false);
							newestModificationCheck.setChecked(false);
							oldestModificationCheck.setChecked(false);
		        			largestCheck.setChecked(false);
		        			smallestCheck.setChecked(false);
		        			break;
		        		}
		        		case MegaApiJava.ORDER_DEFAULT_DESC:{
		        			ascendingCheck.setChecked(false);
		        			descendingCheck.setChecked(true);
		        			newestCheck.setChecked(false);
		        			oldestCheck.setChecked(false);
							newestModificationCheck.setChecked(false);
							oldestModificationCheck.setChecked(false);
		        			largestCheck.setChecked(false);
		        			smallestCheck.setChecked(false);
		        			break;
		        		}
		        		case MegaApiJava.ORDER_CREATION_DESC:{
		        			ascendingCheck.setChecked(false);
		        			descendingCheck.setChecked(false);
		        			newestCheck.setChecked(true);
		        			oldestCheck.setChecked(false);
							newestModificationCheck.setChecked(false);
							oldestModificationCheck.setChecked(false);
		        			largestCheck.setChecked(false);
		        			smallestCheck.setChecked(false);
		        			break;
		        		}
		        		case MegaApiJava.ORDER_CREATION_ASC:{
		        			ascendingCheck.setChecked(false);
		        			descendingCheck.setChecked(false);
		        			newestCheck.setChecked(false);
		        			oldestCheck.setChecked(true);
							newestModificationCheck.setChecked(false);
							oldestModificationCheck.setChecked(false);
		        			largestCheck.setChecked(false);
		        			smallestCheck.setChecked(false);
		        			break;
		        		}
						case MegaApiJava.ORDER_MODIFICATION_ASC:{
							ascendingCheck.setChecked(false);
							descendingCheck.setChecked(false);
							newestCheck.setChecked(false);
							oldestCheck.setChecked(false);
							newestModificationCheck.setChecked(false);
							oldestModificationCheck.setChecked(true);
							largestCheck.setChecked(false);
							smallestCheck.setChecked(false);
							break;
						}
						case MegaApiJava.ORDER_MODIFICATION_DESC:{
							ascendingCheck.setChecked(false);
							descendingCheck.setChecked(false);
							newestCheck.setChecked(false);
							oldestCheck.setChecked(false);
							newestModificationCheck.setChecked(true);
							oldestModificationCheck.setChecked(false);
							largestCheck.setChecked(false);
							smallestCheck.setChecked(false);
							break;
						}
		        		case MegaApiJava.ORDER_SIZE_ASC:{
		        			ascendingCheck.setChecked(false);
		        			descendingCheck.setChecked(false);
		        			newestCheck.setChecked(false);
		        			oldestCheck.setChecked(false);
							newestModificationCheck.setChecked(false);
							oldestModificationCheck.setChecked(false);
		        			largestCheck.setChecked(false);
		        			smallestCheck.setChecked(true);
		        			break;
		        		}
		        		case MegaApiJava.ORDER_SIZE_DESC:{
		        			ascendingCheck.setChecked(false);
		        			descendingCheck.setChecked(false);
		        			newestCheck.setChecked(false);
		        			oldestCheck.setChecked(false);
							newestModificationCheck.setChecked(false);
							oldestModificationCheck.setChecked(false);
		        			largestCheck.setChecked(true);
		        			smallestCheck.setChecked(false);
		        			break;
		        		}
	        		}
	        	}

        		final AlertDialog dialog = sortByDialog;
	        	switch(drawerItem){
		        	case CONTACTS:{
						sortByNameTV.setText(getString(R.string.email_text));
		        		sortByDateTV.setVisibility(View.GONE);
		        		newestCheck.setVisibility(View.GONE);
		        		oldestCheck.setVisibility(View.GONE);
						sortByModificationDateTV.setVisibility(View.GONE);
						newestModificationCheck.setVisibility(View.GONE);
						oldestModificationCheck.setVisibility(View.GONE);
		        		sortBySizeTV.setVisibility(View.GONE);
		        		largestCheck.setVisibility(View.GONE);
		        		smallestCheck.setVisibility(View.GONE);

		        		ascendingCheck.setOnClickListener(new OnClickListener() {

							@Override
							public void onClick(View v) {
								ascendingCheck.setChecked(true);
			        			descendingCheck.setChecked(false);
								log("order contacts value _ "+orderContacts);
								if(orderContacts!=MegaApiJava.ORDER_DEFAULT_ASC){
									log("call to selectSortByContacts ASC _ "+orderContacts);
									selectSortByContacts(MegaApiJava.ORDER_DEFAULT_ASC);
								}
			        			if (dialog != null){
			        				dialog.dismiss();
			        			}
							}
						});

		        		descendingCheck.setOnClickListener(new OnClickListener() {

							@Override
							public void onClick(View v) {
								ascendingCheck.setChecked(false);
			        			descendingCheck.setChecked(true);
								log("order contacts value _ "+orderContacts);
								if(orderContacts!=MegaApiJava.ORDER_DEFAULT_DESC) {
									log("call to selectSortByContacts DESC _ "+orderContacts);
									selectSortByContacts(MegaApiJava.ORDER_DEFAULT_DESC);
								}
			        			if (dialog != null){
			        				dialog.dismiss();
			        			}
							}
						});

		        		break;
		        	}
		        	case SAVED_FOR_OFFLINE: {

		        		sortByDateTV.setVisibility(View.GONE);
		        		newestCheck.setVisibility(View.GONE);
		        		oldestCheck.setVisibility(View.GONE);
						sortByModificationDateTV.setVisibility(View.GONE);
						newestModificationCheck.setVisibility(View.GONE);
						oldestModificationCheck.setVisibility(View.GONE);
		        		sortBySizeTV.setVisibility(View.GONE);
		        		largestCheck.setVisibility(View.GONE);
		        		smallestCheck.setVisibility(View.GONE);

		        		ascendingCheck.setOnClickListener(new OnClickListener() {

							@Override
							public void onClick(View v) {
								ascendingCheck.setChecked(true);
			        			descendingCheck.setChecked(false);
								if(orderOthers!=MegaApiJava.ORDER_DEFAULT_ASC) {
									selectSortByOffline(MegaApiJava.ORDER_DEFAULT_ASC);
								}
			        			if (dialog != null){
			        				dialog.dismiss();
			        			}
							}
						});

		        		descendingCheck.setOnClickListener(new OnClickListener() {

							@Override
							public void onClick(View v) {
								ascendingCheck.setChecked(false);
			        			descendingCheck.setChecked(true);
								if(orderOthers!=MegaApiJava.ORDER_DEFAULT_DESC) {
									selectSortByOffline(MegaApiJava.ORDER_DEFAULT_DESC);
								}
			        			if (dialog != null){
			        				dialog.dismiss();
			        			}
							}
						});

		        		break;

		        	}
		        	case SHARED_ITEMS: {

		        		sortByDateTV.setVisibility(View.GONE);
		        		newestCheck.setVisibility(View.GONE);
		        		oldestCheck.setVisibility(View.GONE);
						sortByModificationDateTV.setVisibility(View.GONE);
						newestModificationCheck.setVisibility(View.GONE);
						oldestModificationCheck.setVisibility(View.GONE);
		        		sortBySizeTV.setVisibility(View.GONE);
		        		largestCheck.setVisibility(View.GONE);
		        		smallestCheck.setVisibility(View.GONE);


		        		if (viewPagerShares.getCurrentItem()==0){

							sortByNameTV.setText(getString(R.string.sortby_owner_mail));
		        		}
		        		else{

		        		}

		        		ascendingCheck.setOnClickListener(new OnClickListener() {

							@Override
							public void onClick(View v) {
								ascendingCheck.setChecked(true);
			        			descendingCheck.setChecked(false);
								if(orderOthers!=MegaApiJava.ORDER_DEFAULT_ASC){
									selectSortByIncoming(MegaApiJava.ORDER_DEFAULT_ASC);
									selectSortByOutgoing(MegaApiJava.ORDER_DEFAULT_ASC);

								}

			        			if (dialog != null){
			        				dialog.dismiss();
			        			}
							}
						});

		        		descendingCheck.setOnClickListener(new OnClickListener() {

							@Override
							public void onClick(View v) {
								ascendingCheck.setChecked(false);
			        			descendingCheck.setChecked(true);
								if(orderOthers!=MegaApiJava.ORDER_DEFAULT_DESC){
										selectSortByIncoming(MegaApiJava.ORDER_DEFAULT_DESC);
										selectSortByOutgoing(MegaApiJava.ORDER_DEFAULT_DESC);
								}

			        			if (dialog != null){
			        				dialog.dismiss();
			        			}
							}
						});

		        		break;

		        	}
		        	case CLOUD_DRIVE:
		        	case INBOX:{

		        		ascendingCheck.setOnClickListener(new OnClickListener() {

							@Override
							public void onClick(View v) {
								ascendingCheck.setChecked(true);
			        			descendingCheck.setChecked(false);
			        			newestCheck.setChecked(false);
			        			oldestCheck.setChecked(false);
			        			largestCheck.setChecked(false);
			        			smallestCheck.setChecked(false);
			        			if(drawerItem==DrawerItem.CLOUD_DRIVE){
			        				selectSortByCloudDrive(MegaApiJava.ORDER_DEFAULT_ASC);
			        			}
			        			else{
			        				selectSortByInbox(MegaApiJava.ORDER_DEFAULT_ASC);
			        			}

			        			if (dialog != null){
			        				dialog.dismiss();
			        			}
							}
						});

		        		descendingCheck.setOnClickListener(new OnClickListener() {

							@Override
							public void onClick(View v) {
								ascendingCheck.setChecked(false);
			        			descendingCheck.setChecked(true);
			        			newestCheck.setChecked(false);
			        			oldestCheck.setChecked(false);
			        			largestCheck.setChecked(false);
			        			smallestCheck.setChecked(false);
			        			if(drawerItem==DrawerItem.CLOUD_DRIVE){
			        				selectSortByCloudDrive(MegaApiJava.ORDER_DEFAULT_DESC);
			        			}
			        			else{
			        				selectSortByInbox(MegaApiJava.ORDER_DEFAULT_DESC);
			        			}

			        			if (dialog != null){
			        				dialog.dismiss();
			        			}
							}
						});

		        		newestCheck.setOnClickListener(new OnClickListener() {

							@Override
							public void onClick(View v) {
								ascendingCheck.setChecked(false);
			        			descendingCheck.setChecked(false);
			        			newestCheck.setChecked(true);
			        			oldestCheck.setChecked(false);
			        			largestCheck.setChecked(false);
			        			smallestCheck.setChecked(false);
			        			if(drawerItem==DrawerItem.CLOUD_DRIVE){
			        				selectSortByCloudDrive(MegaApiJava.ORDER_CREATION_DESC);
			        			}
			        			else{
			        				selectSortByInbox(MegaApiJava.ORDER_CREATION_DESC);
			        			}

			        			if (dialog != null){
			        				dialog.dismiss();
			        			}
							}
						});

		        		oldestCheck.setOnClickListener(new OnClickListener() {

							@Override
							public void onClick(View v) {
								ascendingCheck.setChecked(false);
			        			descendingCheck.setChecked(false);
			        			newestCheck.setChecked(false);
			        			oldestCheck.setChecked(true);
			        			largestCheck.setChecked(false);
			        			smallestCheck.setChecked(false);
			        			if(drawerItem==DrawerItem.CLOUD_DRIVE){
			        				selectSortByCloudDrive(MegaApiJava.ORDER_CREATION_ASC);
			        			}
			        			else{
			        				selectSortByInbox(MegaApiJava.ORDER_CREATION_ASC);
			        			}

			        			if (dialog != null){
			        				dialog.dismiss();
			        			}
							}
						});

						newestModificationCheck.setOnClickListener(new OnClickListener() {

							@Override
							public void onClick(View v) {
								ascendingCheck.setChecked(false);
								descendingCheck.setChecked(false);
								newestCheck.setChecked(false);
								oldestCheck.setChecked(false);
								newestModificationCheck.setChecked(true);
								oldestModificationCheck.setChecked(false);
								largestCheck.setChecked(false);
								smallestCheck.setChecked(false);
								if(drawerItem==DrawerItem.CLOUD_DRIVE){
									selectSortByCloudDrive(MegaApiJava.ORDER_MODIFICATION_DESC);
								}
								else{
									selectSortByInbox(MegaApiJava.ORDER_MODIFICATION_DESC);
								}

								if (dialog != null){
									dialog.dismiss();
								}
							}
						});

						oldestModificationCheck.setOnClickListener(new OnClickListener() {

							@Override
							public void onClick(View v) {
								ascendingCheck.setChecked(false);
								descendingCheck.setChecked(false);
								newestCheck.setChecked(false);
								oldestCheck.setChecked(false);
								newestModificationCheck.setChecked(false);
								oldestModificationCheck.setChecked(true);
								largestCheck.setChecked(false);
								smallestCheck.setChecked(false);
								if(drawerItem==DrawerItem.CLOUD_DRIVE){
									selectSortByCloudDrive(MegaApiJava.ORDER_MODIFICATION_ASC);
								}
								else{
									selectSortByInbox(MegaApiJava.ORDER_MODIFICATION_ASC);
								}

								if (dialog != null){
									dialog.dismiss();
								}
							}
						});

		        		largestCheck.setOnClickListener(new OnClickListener() {

							@Override
							public void onClick(View v) {
								ascendingCheck.setChecked(false);
			        			descendingCheck.setChecked(false);
			        			newestCheck.setChecked(false);
			        			oldestCheck.setChecked(false);
			        			largestCheck.setChecked(true);
			        			smallestCheck.setChecked(false);
			        			if(drawerItem==DrawerItem.CLOUD_DRIVE){
			        				selectSortByCloudDrive(MegaApiJava.ORDER_SIZE_DESC);
			        			}
			        			else{
			        				selectSortByInbox(MegaApiJava.ORDER_SIZE_DESC);
			        			}

			        			if (dialog != null){
			        				dialog.dismiss();
			        			}
							}
						});

		        		smallestCheck.setOnClickListener(new OnClickListener() {

							@Override
							public void onClick(View v) {
								ascendingCheck.setChecked(false);
			        			descendingCheck.setChecked(false);
			        			newestCheck.setChecked(false);
			        			oldestCheck.setChecked(false);
			        			largestCheck.setChecked(false);
			        			smallestCheck.setChecked(true);
			        			if(drawerItem==DrawerItem.CLOUD_DRIVE){
			        				selectSortByCloudDrive(MegaApiJava.ORDER_SIZE_ASC);
			        			}
			        			else{
			        				selectSortByInbox(MegaApiJava.ORDER_SIZE_ASC);
			        			}

			        			if (dialog != null){
			        				dialog.dismiss();
			        			}
							}
						});

		        		break;
	        		}
//		        	default:{
//		        		Intent intent = new Intent(managerActivity, SortByDialogActivity.class);
//			    		intent.setAction(SortByDialogActivity.ACTION_SORT_BY);
//			    		startActivityForResult(intent, REQUEST_CODE_SORT_BY);
//			    		break;
//		        	}
	        	}
	        	return true;
	        }
	        case R.id.action_menu_help:{
	        	Intent intent = new Intent();
	            intent.setAction(Intent.ACTION_VIEW);
	            intent.addCategory(Intent.CATEGORY_BROWSABLE);
	            intent.setData(Uri.parse("https://mega.co.nz/#help/android"));
	            startActivity(intent);

	    		return true;
	    	}
	        case R.id.action_menu_upgrade_account:{
	        	drawerItem = DrawerItem.ACCOUNT;
	        	if (nV != null){
					Menu nVMenu = nV.getMenu();
					MenuItem hidden = nVMenu.findItem(R.id.navigation_item_hidden);
					resetNavigationViewMenu(nVMenu);
					hidden.setChecked(true);
				}
				drawerItem = DrawerItem.ACCOUNT;
				accountFragment = Constants.UPGRADE_ACCOUNT_FRAGMENT;
				displayedAccountType = -1;
				selectDrawerItemLollipop(drawerItem);
				return true;
	        }

	        case R.id.action_menu_change_pass:{
	        	Intent intent = new Intent(this, ChangePasswordActivityLollipop.class);
				startActivity(intent);
				return true;
	        }
	        case R.id.action_menu_remove_MK:{
				log("remove MK option selected");
				showConfirmationRemoveMK();
				return true;
	        }
	        case R.id.action_menu_export_MK:{
	        	log("export MK option selected");
				String myAccountTag = getFragmentTag(R.id.my_account_tabs_pager, 0);
				maFLol = (MyAccountFragmentLollipop) getSupportFragmentManager().findFragmentByTag(myAccountTag);
				if(maFLol!=null){
					showMKLayout(false);
				}
	        	return true;
	        }
	        case R.id.action_menu_logout:{
				log("action menu logout pressed");
				AccountController aC = new AccountController(this);
				aC.logout(this, megaApi, megaChatApi, false);
	        	return true;
	        }
	        case R.id.action_menu_cancel_subscriptions:{
				log("action menu cancel subscriptions pressed");
	        	if (megaApi != null){
	        		//Show the message
	        		showCancelMessage();
	        	}
	        	return true;
	        }
			case R.id.action_menu_forgot_pass:{
				log("action menu forgot pass pressed");
				String myAccountTag = getFragmentTag(R.id.my_account_tabs_pager, 0);
				maFLol = (MyAccountFragmentLollipop) getSupportFragmentManager().findFragmentByTag(myAccountTag);
				if(maFLol!=null){
					showConfirmationResetPasswordFromMyAccount();
				}
				return true;
			}
            default:{
	            return super.onOptionsItemSelected(item);
            }
		}
	}

	public void showMKLayout(boolean fromFragment){

		tabLayoutMyAccount.setVisibility(View.GONE);
		mkLayoutVisible=true;
		aB.hide();
		if(!fromFragment){
			maFLol.showMKLayout();
		}
	}

	public void hideMKLayout(){
		tabLayoutMyAccount.setVisibility(View.VISIBLE);
		mkLayoutVisible= false;
		aB.show();
	}

	public void updateAliveFragments(){
		log("updateAliveFragments");
		//Needed to update view when changing list<->grid from other section
		String cloudTag = getFragmentTag(R.id.cloud_drive_tabs_pager, 0);
		fbFLol = (FileBrowserFragmentLollipop) getSupportFragmentManager().findFragmentByTag(cloudTag);
		if (fbFLol != null){
			log("FileBrowserFragment is not NULL -> UPDATE");
			fbFLol.setIsList(isList);

			FragmentTransaction fragTransaction = getSupportFragmentManager().beginTransaction();
			fragTransaction.detach(fbFLol);
			fragTransaction.commitNowAllowingStateLoss();

			fragTransaction = getSupportFragmentManager().beginTransaction();
			fragTransaction.attach(fbFLol);
			fragTransaction.commitNowAllowingStateLoss();
		}

		cloudTag = getFragmentTag(R.id.cloud_drive_tabs_pager, 1);
		rbFLol = (RubbishBinFragmentLollipop) getSupportFragmentManager().findFragmentByTag(cloudTag);
		if (rbFLol != null){
			log("RubbishBinFragment is not NULL -> UPDATE");
			rbFLol.setIsList(isList);

			FragmentTransaction fragTransaction = getSupportFragmentManager().beginTransaction();
			fragTransaction.detach(rbFLol);
			fragTransaction.commitNowAllowingStateLoss();

			fragTransaction = getSupportFragmentManager().beginTransaction();
			fragTransaction.attach(rbFLol);
			fragTransaction.commitNowAllowingStateLoss();
		}

		String sharesTag = getFragmentTag(R.id.shares_tabs_pager, 0);
		inSFLol = (IncomingSharesFragmentLollipop) getSupportFragmentManager().findFragmentByTag(sharesTag);
		if (inSFLol != null){
			log("IncomingFragment is not NULL -> UPDATE");
			inSFLol.setIsList(isList);

			FragmentTransaction fragTransaction = getSupportFragmentManager().beginTransaction();
			fragTransaction.detach(inSFLol);
			fragTransaction.commitNowAllowingStateLoss();

			fragTransaction = getSupportFragmentManager().beginTransaction();
			fragTransaction.attach(inSFLol);
			fragTransaction.commitNowAllowingStateLoss();
		}

		sharesTag = getFragmentTag(R.id.shares_tabs_pager, 1);
		outSFLol = (OutgoingSharesFragmentLollipop) getSupportFragmentManager().findFragmentByTag(sharesTag);
		if (outSFLol != null){
			log("OutgoingFragment is not NULL -> UPDATE");
			outSFLol.setIsList(isList);

			FragmentTransaction fragTransaction = getSupportFragmentManager().beginTransaction();
			fragTransaction.detach(outSFLol);
			fragTransaction.commitNowAllowingStateLoss();

			fragTransaction = getSupportFragmentManager().beginTransaction();
			fragTransaction.attach(outSFLol);
			fragTransaction.commitNowAllowingStateLoss();
		}

		String contactsTag = getFragmentTag(R.id.contact_tabs_pager, 0);
		cFLol = (ContactsFragmentLollipop) getSupportFragmentManager().findFragmentByTag(contactsTag);
		if (cFLol != null){
			log("ContactsFragment is not NULL -> UPDATE");
			cFLol.setIsList(isList);

			FragmentTransaction fragTransaction = getSupportFragmentManager().beginTransaction();
			fragTransaction.detach(cFLol);
			fragTransaction.commitNowAllowingStateLoss();

			fragTransaction = getSupportFragmentManager().beginTransaction();
			fragTransaction.attach(cFLol);
			fragTransaction.commitNowAllowingStateLoss();
		}
	}

	@Override
	public void onBackPressed() {
		log("onBackPressedLollipop");

		if (drawerLayout.isDrawerOpen(nV)){
    		drawerLayout.closeDrawer(Gravity.LEFT);
    		return;
    	}

		if(isFabOpen){
			animateFABCollection();
			return;
		}

		if(slidingUploadPanel.getPanelState()!= SlidingUpPanelLayout.PanelState.HIDDEN||slidingUploadPanel.getVisibility()==View.VISIBLE){
			log("slidingUploadPanel()!=PanelState.HIDDEN");
			hideUploadPanel();
			return;
		}

		log("Sliding UPLOAD options not shown");

		if(slidingOptionsPanel.getPanelState()!= SlidingUpPanelLayout.PanelState.HIDDEN||slidingOptionsPanel.getVisibility()==View.VISIBLE){
			log("slidingOptionsPanel()!=PanelState.HIDDEN");
			hideOptionsPanel();
			return;
		}

		log("Sliding Node OPTIONs not shown");

		if(slidingContactOptionsPanel.getPanelState()!= SlidingUpPanelLayout.PanelState.HIDDEN||slidingContactOptionsPanel.getVisibility()==View.VISIBLE){
			log("slidingContactOptionsPanel()!=PanelState.HIDDEN");
			hideContactOptionsPanel();
			return;
		}

		log("Sliding CONTACT options not shown");

		if(slidingAvatarOptionsPanel.getVisibility()==View.VISIBLE||slidingAvatarOptionsPanel.getPanelState()!= SlidingUpPanelLayout.PanelState.HIDDEN){
			hideAvatarOptionsPanel();
			return;
		}

		log("Sliding AVATAR options not shown");

		if (megaApi == null){
			megaApi = ((MegaApplication)getApplication()).getMegaApi();
		}

		if (megaApi != null){
			log("---------retryPendingConnections");
			megaApi.retryPendingConnections();
		}
		try {
			statusDialog.dismiss();
		}
		catch (Exception ex) {}

		log("DRAWERITEM: " + drawerItem);

		if (drawerItem == DrawerItem.CLOUD_DRIVE){

			int index = viewPagerCDrive.getCurrentItem();
			if(index==1){
				//Rubbish Bin
				String cFTag = getFragmentTag(R.id.cloud_drive_tabs_pager, 1);
				rbFLol = (RubbishBinFragmentLollipop) getSupportFragmentManager().findFragmentByTag(cFTag);
				if (rbFLol != null){
					if (rbFLol.onBackPressed() == 0){
						viewPagerCDrive.setCurrentItem(0);
					}
					return;
				}
			}
			else if(index==0){
				//Cloud Drive
				String cFTag = getFragmentTag(R.id.cloud_drive_tabs_pager, 0);
				fbFLol = (FileBrowserFragmentLollipop) getSupportFragmentManager().findFragmentByTag(cFTag);
				if (fbFLol != null){
					if (fbFLol.onBackPressed() == 0){
						super.onBackPressed();
					}
					return;
				}
			}

			super.onBackPressed();
		}
		else if (drawerItem == DrawerItem.TRANSFERS){
			if (tFLol != null){
    			if (tFLol.onBackPressed() == 0){
    				drawerItem = DrawerItem.CLOUD_DRIVE;
					if (nV != null){
						Menu nVMenu = nV.getMenu();
						MenuItem cloudDrive = nVMenu.findItem(R.id.navigation_item_cloud_drive);
						resetNavigationViewMenu(nVMenu);
						cloudDrive.setChecked(true);
						cloudDrive.setIcon(getResources().getDrawable(R.drawable.cloud_drive_red));
					}
    				selectDrawerItemLollipop(drawerItem);
    				return;
    			}
    		}
    	}
		else if (drawerItem == DrawerItem.INBOX){
			if (iFLol != null){
				if (iFLol.onBackPressed() == 0){
					drawerItem = DrawerItem.CLOUD_DRIVE;
					if (nV != null){
						Menu nVMenu = nV.getMenu();
						MenuItem cloudDrive = nVMenu.findItem(R.id.navigation_item_cloud_drive);
						resetNavigationViewMenu(nVMenu);
						cloudDrive.setChecked(true);
						cloudDrive.setIcon(getResources().getDrawable(R.drawable.cloud_drive_red));
					}
					selectDrawerItemLollipop(drawerItem);
					return;
				}
			}
		}
		else if (drawerItem == DrawerItem.SETTINGS){

			if (!Util.isOnline(this)){
				showOfflineMode();
			}
			else{
				drawerItem = DrawerItem.CLOUD_DRIVE;
				if (nV != null){
					Menu nVMenu = nV.getMenu();
					MenuItem cloudDrive = nVMenu.findItem(R.id.navigation_item_cloud_drive);
					resetNavigationViewMenu(nVMenu);
					cloudDrive.setChecked(true);
					cloudDrive.setIcon(getResources().getDrawable(R.drawable.cloud_drive_red));
				}
				selectDrawerItemLollipop(drawerItem);
			}

			return;
		}
		else if (drawerItem == DrawerItem.SHARED_ITEMS){
			int index = viewPagerShares.getCurrentItem();
			if(index==1){
				//OUTGOING
				String cFTag2 = getFragmentTag(R.id.shares_tabs_pager, 1);
				log("Tag: "+ cFTag2);
				outSFLol = (OutgoingSharesFragmentLollipop) getSupportFragmentManager().findFragmentByTag(cFTag2);
				if (outSFLol != null){
					if (outSFLol.onBackPressed() == 0){
						drawerItem = DrawerItem.CLOUD_DRIVE;
						if (nV != null){
							Menu nVMenu = nV.getMenu();
							MenuItem cloudDrive = nVMenu.findItem(R.id.navigation_item_cloud_drive);
							resetNavigationViewMenu(nVMenu);
							cloudDrive.setChecked(true);
							cloudDrive.setIcon(getResources().getDrawable(R.drawable.cloud_drive_red));
						}
						selectDrawerItemLollipop(drawerItem);
						return;
					}
				}
			}
			else{
				//InCOMING
				String cFTag1 = getFragmentTag(R.id.shares_tabs_pager, 0);
				log("Tag: "+ cFTag1);
				inSFLol = (IncomingSharesFragmentLollipop) getSupportFragmentManager().findFragmentByTag(cFTag1);
				if (inSFLol != null){
					if (inSFLol.onBackPressed() == 0){
						drawerItem = DrawerItem.CLOUD_DRIVE;
						if (nV != null){
							Menu nVMenu = nV.getMenu();
							MenuItem cloudDrive = nVMenu.findItem(R.id.navigation_item_cloud_drive);
							resetNavigationViewMenu(nVMenu);
							cloudDrive.setChecked(true);
							cloudDrive.setIcon(getResources().getDrawable(R.drawable.cloud_drive_red));
						}
						selectDrawerItemLollipop(drawerItem);
						return;
					}
				}
			}
		}
		else if (drawerItem == DrawerItem.SAVED_FOR_OFFLINE){
			if (oFLol != null){
				if (oFLol.onBackPressed() == 0){
					attr = dbH.getAttributes();
					if (attr != null){
						if (attr.getOnline() != null){
							if (!Boolean.parseBoolean(attr.getOnline())){
								super.onBackPressed();
								return;
							}
						}
					}

					if (fbFLol != null){
						drawerItem = DrawerItem.CLOUD_DRIVE;
						if (nV != null){
							Menu nVMenu = nV.getMenu();
							MenuItem cloudDrive = nVMenu.findItem(R.id.navigation_item_cloud_drive);
							resetNavigationViewMenu(nVMenu);
							cloudDrive.setChecked(true);
							cloudDrive.setIcon(getResources().getDrawable(R.drawable.cloud_drive_red));
						}
						selectDrawerItemLollipop(drawerItem);
					}
					else{
						super.onBackPressed();
					}
					return;
				}
			}
		}
		else if (drawerItem == DrawerItem.CHAT){

			if (!Util.isOnline(this)){
				showOfflineMode();
			}
			else{
				drawerItem = DrawerItem.CLOUD_DRIVE;
				if (nV != null){
					Menu nVMenu = nV.getMenu();
					MenuItem cloudDrive = nVMenu.findItem(R.id.navigation_item_cloud_drive);
					resetNavigationViewMenu(nVMenu);
					cloudDrive.setChecked(true);
					cloudDrive.setIcon(getResources().getDrawable(R.drawable.cloud_drive_red));
				}
				selectDrawerItemLollipop(drawerItem);
			}
		}
		else if (drawerItem == DrawerItem.CONTACTS){
			int index = viewPagerContacts.getCurrentItem();
			switch (index) {
				case 0:{
					//CONTACTS FRAGMENT
		    		String cFTag = getFragmentTag(R.id.contact_tabs_pager, 0);
		    		cFLol = (ContactsFragmentLollipop) getSupportFragmentManager().findFragmentByTag(cFTag);
		    		if (cFLol != null){
		    			if (cFLol.onBackPressed() == 0){
		    				drawerItem = DrawerItem.CLOUD_DRIVE;
		    				if (nV != null){
								Menu nVMenu = nV.getMenu();
								MenuItem cloudDrive = nVMenu.findItem(R.id.navigation_item_cloud_drive);
								resetNavigationViewMenu(nVMenu);
								cloudDrive.setChecked(true);
								cloudDrive.setIcon(getResources().getDrawable(R.drawable.cloud_drive_red));
							}
							selectDrawerItemLollipop(drawerItem);
		    				return;
		    			}
		    		}
					break;
				}
				case 1:{
					String cFTag = getFragmentTag(R.id.contact_tabs_pager, 1);
					sRFLol = (SentRequestsFragmentLollipop) getSupportFragmentManager().findFragmentByTag(cFTag);
		    		if (sRFLol != null){
		    			if (sRFLol.onBackPressed() == 0){
		    				drawerItem = DrawerItem.CLOUD_DRIVE;
		    				if (nV != null){
								Menu nVMenu = nV.getMenu();
								MenuItem cloudDrive = nVMenu.findItem(R.id.navigation_item_cloud_drive);
								resetNavigationViewMenu(nVMenu);
								cloudDrive.setChecked(true);
								cloudDrive.setIcon(getResources().getDrawable(R.drawable.cloud_drive_red));
							}
							selectDrawerItemLollipop(drawerItem);
		    				return;
		    			}
		    		}
					break;
				}
				case 2:{
					String cFTag = getFragmentTag(R.id.contact_tabs_pager, 2);
					rRFLol = (ReceivedRequestsFragmentLollipop) getSupportFragmentManager().findFragmentByTag(cFTag);
		    		if (rRFLol != null){
		    			if (rRFLol.onBackPressed() == 0){
		    				drawerItem = DrawerItem.CLOUD_DRIVE;
		    				if (nV != null){
								Menu nVMenu = nV.getMenu();
								MenuItem cloudDrive = nVMenu.findItem(R.id.navigation_item_cloud_drive);
								resetNavigationViewMenu(nVMenu);
								cloudDrive.setChecked(true);
								cloudDrive.setIcon(getResources().getDrawable(R.drawable.cloud_drive_red));
							}
							selectDrawerItemLollipop(drawerItem);
		    				return;
		    			}
		    		}
					break;
				}
			}
		}
		else if (drawerItem == DrawerItem.ACCOUNT){
			log("MyAccountSection");
			log("The accountFragment is: "+accountFragment);
    		switch(accountFragment){

	    		case Constants.MY_ACCOUNT_FRAGMENT:{
	    			if (maFLol != null){
	    				if (maFLol.onBackPressed() == 0){
		    				drawerItem = DrawerItem.CLOUD_DRIVE;
		    				if (nV != null){
								Menu nVMenu = nV.getMenu();
								MenuItem cloudDrive = nVMenu.findItem(R.id.navigation_item_cloud_drive);
								resetNavigationViewMenu(nVMenu);
								cloudDrive.setChecked(true);
								cloudDrive.setIcon(getResources().getDrawable(R.drawable.cloud_drive_red));
							}
							selectDrawerItemLollipop(drawerItem);
	    				}
	    			}
	    			return;
	    		}
	    		case Constants.UPGRADE_ACCOUNT_FRAGMENT:{
					log("Back to MyAccountFragment");
					displayedAccountType=-1;
	    			if (upAFL != null){
	    				drawerItem = DrawerItem.ACCOUNT;
						accountFragment=Constants.MY_ACCOUNT_FRAGMENT;
	    				selectDrawerItemLollipop(drawerItem);
	    				if (nV != null){
	    					Menu nVMenu = nV.getMenu();
	    					MenuItem hidden = nVMenu.findItem(R.id.navigation_item_hidden);
	    					resetNavigationViewMenu(nVMenu);
	    					hidden.setChecked(true);
	    				}
	    			}
	    			return;
	    		}
	    		case Constants.CC_FRAGMENT:{
	    			if (ccFL != null){
						displayedAccountType = ccFL.getParameterType();
	    			}
					showUpAF();
	    			return;
	    		}
	    		case Constants.OVERQUOTA_ALERT:{
	    			if (upAFL != null){
	    				drawerItem = DrawerItem.CLOUD_DRIVE;
	    				if (nV != null){
							Menu nVMenu = nV.getMenu();
							MenuItem cloudDrive = nVMenu.findItem(R.id.navigation_item_cloud_drive);
							resetNavigationViewMenu(nVMenu);
							cloudDrive.setChecked(true);
							cloudDrive.setIcon(getResources().getDrawable(R.drawable.cloud_drive_red));
						}
						selectDrawerItemLollipop(drawerItem);
	    			}
	    			return;
	    		}
	    		case Constants.MONTHLY_YEARLY_FRAGMENT:{
	    			if (myFL != null){
	    				myFL.onBackPressed();
	    			}
	    			return;
	    		}
	    		default:{
	    			if (fbFLol != null){
	    				drawerItem = DrawerItem.CLOUD_DRIVE;
	    				if (nV != null){
							Menu nVMenu = nV.getMenu();
							MenuItem cloudDrive = nVMenu.findItem(R.id.navigation_item_cloud_drive);
							resetNavigationViewMenu(nVMenu);
							cloudDrive.setChecked(true);
							cloudDrive.setIcon(getResources().getDrawable(R.drawable.cloud_drive_red));
						}
						selectDrawerItemLollipop(drawerItem);
	    			}
	    		}
    		}
    	}
		else if (drawerItem == DrawerItem.CAMERA_UPLOADS){
			if (cuFL != null){
    			if (cuFL.onBackPressed() == 0){
    				drawerItem = DrawerItem.CLOUD_DRIVE;
    				if (nV != null){
						Menu nVMenu = nV.getMenu();
						MenuItem cloudDrive = nVMenu.findItem(R.id.navigation_item_cloud_drive);
						resetNavigationViewMenu(nVMenu);
						cloudDrive.setChecked(true);
						cloudDrive.setIcon(getResources().getDrawable(R.drawable.cloud_drive_red));
					}
					selectDrawerItemLollipop(drawerItem);
    				return;
    			}
    		}
    	}
		else if (drawerItem == DrawerItem.MEDIA_UPLOADS){
			if (muFLol != null){
    			if (muFLol.onBackPressed() == 0){
    				drawerItem = DrawerItem.CLOUD_DRIVE;
    				if (nV != null){
						Menu nVMenu = nV.getMenu();
						MenuItem cloudDrive = nVMenu.findItem(R.id.navigation_item_cloud_drive);
						resetNavigationViewMenu(nVMenu);
						cloudDrive.setChecked(true);
						cloudDrive.setIcon(getResources().getDrawable(R.drawable.cloud_drive_red));
					}
					selectDrawerItemLollipop(drawerItem);
    				return;
    			}
    		}
    	}
		else if (drawerItem == DrawerItem.SEARCH){
    		if (sFLol != null){
    			if (sFLol.onBackPressed() == 0){
    				drawerItem = DrawerItem.CLOUD_DRIVE;
    				if (nV != null){
						Menu nVMenu = nV.getMenu();
						MenuItem cloudDrive = nVMenu.findItem(R.id.navigation_item_cloud_drive);
						resetNavigationViewMenu(nVMenu);
						cloudDrive.setChecked(true);
						cloudDrive.setIcon(getResources().getDrawable(R.drawable.cloud_drive_red));
					}
    				selectDrawerItemLollipop(drawerItem);
    				return;
    			}
    		}
    	}
		else{
			super.onBackPressed();
			return;
		}
	}

	@Override
	public boolean onNavigationItemSelected(MenuItem menuItem) {

		switch (menuItem.getItemId()){
			case R.id.navigation_item_cloud_drive:{
//				Snackbar.make(fragmentContainer, menuItem.getTitle() + " (" + menuItem.getItemId() + ")", Snackbar.LENGTH_LONG).show();
				drawerMenuItem = menuItem;
				drawerItem = DrawerItem.CLOUD_DRIVE;
				if (nV != null){
					Menu nVMenu = nV.getMenu();
					resetNavigationViewMenu(nVMenu);
				}
				menuItem.setChecked(true);
				menuItem.setIcon(getResources().getDrawable(R.drawable.cloud_drive_red));
				selectDrawerItemLollipop(drawerItem);
				break;
			}
			case R.id.navigation_item_saved_for_offline:{
//				Snackbar.make(fragmentContainer, menuItem.getTitle() + " (" + menuItem.getItemId() + ")", Snackbar.LENGTH_LONG).show();
				drawerMenuItem = menuItem;
				drawerItem = DrawerItem.SAVED_FOR_OFFLINE;
				if (nV != null){
					Menu nVMenu = nV.getMenu();
					resetNavigationViewMenu(nVMenu);
				}
				menuItem.setChecked(true);
				menuItem.setIcon(getResources().getDrawable(R.drawable.saved_for_offline_red));
				selectDrawerItemLollipop(drawerItem);
				break;
			}
			case R.id.navigation_item_camera_uploads:{
//				Snackbar.make(fragmentContainer, menuItem.getTitle() + " (" + menuItem.getItemId() + ")", Snackbar.LENGTH_LONG).show();
				drawerMenuItem = menuItem;
				drawerItem = DrawerItem.CAMERA_UPLOADS;
				if (nV != null){
					Menu nVMenu = nV.getMenu();
					resetNavigationViewMenu(nVMenu);
				}
				menuItem.setChecked(true);
				menuItem.setIcon(getResources().getDrawable(R.drawable.camera_uploads_red));
				selectDrawerItemLollipop(drawerItem);
				break;
			}
			case R.id.navigation_item_inbox:{
//				Snackbar.make(fragmentContainer, menuItem.getTitle() + " (" + menuItem.getItemId() + ")", Snackbar.LENGTH_LONG).show();
				drawerMenuItem = menuItem;
				drawerItem = DrawerItem.INBOX;
				if (nV != null){
					Menu nVMenu = nV.getMenu();
					resetNavigationViewMenu(nVMenu);
				}
				menuItem.setChecked(true);
				menuItem.setIcon(getResources().getDrawable(R.drawable.inbox_red));
				selectDrawerItemLollipop(drawerItem);
				break;
			}
			case R.id.navigation_item_shared_items:{
//				Snackbar.make(fragmentContainer, menuItem.getTitle() + " (" + menuItem.getItemId() + ")", Snackbar.LENGTH_LONG).show();
				drawerMenuItem = menuItem;
				drawerItem = DrawerItem.SHARED_ITEMS;
				if (nV != null){
					Menu nVMenu = nV.getMenu();
					resetNavigationViewMenu(nVMenu);
				}
				menuItem.setChecked(true);
				menuItem.setIcon(getResources().getDrawable(R.drawable.shared_items_red));
				selectDrawerItemLollipop(drawerItem);
				break;
			}
			case R.id.navigation_item_chat:{
				drawerMenuItem = menuItem;
				drawerItem = DrawerItem.CHAT;
				if (nV != null){
					Menu nVMenu = nV.getMenu();
					resetNavigationViewMenu(nVMenu);
				}
				menuItem.setChecked(true);
				menuItem.setIcon(getResources().getDrawable(R.drawable.ic_menu_chat_red));
				selectDrawerItemLollipop(drawerItem);
				break;
			}
			case R.id.navigation_item_contacts:{
//				Snackbar.make(fragmentContainer, menuItem.getTitle() + " (" + menuItem.getItemId() + ")", Snackbar.LENGTH_LONG).show();
				drawerMenuItem = menuItem;
				drawerItem = DrawerItem.CONTACTS;
				if (nV != null){
					Menu nVMenu = nV.getMenu();
					resetNavigationViewMenu(nVMenu);
				}
				menuItem.setChecked(true);
				menuItem.setIcon(getResources().getDrawable(R.drawable.contacts_red));
				selectDrawerItemLollipop(drawerItem);
				break;
			}
			case R.id.navigation_item_settings:{
//				Snackbar.make(fragmentContainer, menuItem.getTitle() + " (" + menuItem.getItemId() + ")", Snackbar.LENGTH_LONG).show();
				lastDrawerItem = drawerItem;
				drawerItem = DrawerItem.SETTINGS;
				if (nV != null){
					Menu nVMenu = nV.getMenu();
					resetNavigationViewMenu(nVMenu);
				}
				menuItem.setChecked(true);
				menuItem.setIcon(getResources().getDrawable(R.drawable.settings_red));
				selectDrawerItemLollipop(drawerItem);
				break;
			}
		}
		drawerLayout.closeDrawer(Gravity.LEFT);

		return true;
	}

	public void showSnackbar(String s){
		log("showSnackbar");
		Snackbar snackbar = Snackbar.make(fragmentContainer, s, Snackbar.LENGTH_LONG);
		TextView snackbarTextView = (TextView)snackbar.getView().findViewById(android.support.design.R.id.snackbar_text);
		snackbarTextView.setMaxLines(5);
		snackbar.show();
	}

	public void askConfirmationNoAppInstaledBeforeDownload (String parentPath, String url, long size, long [] hashes, String nodeToDownload){
		log("askConfirmationNoAppInstaledBeforeDownload");

		final String parentPathC = parentPath;
		final String urlC = url;
		final long [] hashesC = hashes;
		final long sizeC=size;

		AlertDialog.Builder builder = new AlertDialog.Builder(this, R.style.AppCompatAlertDialogStyle);
		LinearLayout confirmationLayout = new LinearLayout(this);
		confirmationLayout.setOrientation(LinearLayout.VERTICAL);
		LinearLayout.LayoutParams params = new LinearLayout.LayoutParams(LinearLayout.LayoutParams.MATCH_PARENT, LinearLayout.LayoutParams.WRAP_CONTENT);
		params.setMargins(Util.scaleWidthPx(20, outMetrics), Util.scaleHeightPx(10, outMetrics), Util.scaleWidthPx(17, outMetrics), 0);

		final CheckBox dontShowAgain =new CheckBox(this);
		dontShowAgain.setText(getString(R.string.checkbox_not_show_again));
		dontShowAgain.setTextColor(getResources().getColor(R.color.text_secondary));

		confirmationLayout.addView(dontShowAgain, params);

		builder.setView(confirmationLayout);

//				builder.setTitle(getString(R.string.confirmation_required));
		builder.setMessage(getString(R.string.alert_no_app, nodeToDownload));
		builder.setPositiveButton(getString(R.string.general_download),
				new DialogInterface.OnClickListener() {
					public void onClick(DialogInterface dialog, int whichButton) {
						if(dontShowAgain.isChecked()){
							dbH.setAttrAskNoAppDownload("false");
						}
						nC.download(parentPathC, urlC, sizeC, hashesC);
					}
				});
		builder.setNegativeButton(getString(android.R.string.cancel), new DialogInterface.OnClickListener() {
			public void onClick(DialogInterface dialog, int whichButton) {
				if(dontShowAgain.isChecked()){
					dbH.setAttrAskNoAppDownload("false");
				}
			}
		});
		downloadConfirmationDialog = builder.create();
		downloadConfirmationDialog.show();
	}


	public void askSizeConfirmationBeforeDownload(String parentPath, String url, long size, long [] hashes){
		log("askSizeConfirmationBeforeDownload");

		final String parentPathC = parentPath;
		final String urlC = url;
		final long [] hashesC = hashes;
		final long sizeC=size;

		AlertDialog.Builder builder = new AlertDialog.Builder(this, R.style.AppCompatAlertDialogStyle);
		LinearLayout confirmationLayout = new LinearLayout(this);
		confirmationLayout.setOrientation(LinearLayout.VERTICAL);
		LinearLayout.LayoutParams params = new LinearLayout.LayoutParams(LinearLayout.LayoutParams.MATCH_PARENT, LinearLayout.LayoutParams.WRAP_CONTENT);
		params.setMargins(Util.scaleWidthPx(20, outMetrics), Util.scaleHeightPx(10, outMetrics), Util.scaleWidthPx(17, outMetrics), 0);

		final CheckBox dontShowAgain =new CheckBox(this);
		dontShowAgain.setText(getString(R.string.checkbox_not_show_again));
		dontShowAgain.setTextColor(getResources().getColor(R.color.text_secondary));

		confirmationLayout.addView(dontShowAgain, params);

		builder.setView(confirmationLayout);

//				builder.setTitle(getString(R.string.confirmation_required));

		builder.setMessage(getString(R.string.alert_larger_file, Util.getSizeString(sizeC)));
		builder.setPositiveButton(getString(R.string.general_download),
				new DialogInterface.OnClickListener() {
					public void onClick(DialogInterface dialog, int whichButton) {
						if(dontShowAgain.isChecked()){
							dbH.setAttrAskSizeDownload("false");
						}
						nC.checkInstalledAppBeforeDownload(parentPathC, urlC, sizeC, hashesC);
					}
				});
		builder.setNegativeButton(getString(android.R.string.cancel), new DialogInterface.OnClickListener() {
			public void onClick(DialogInterface dialog, int whichButton) {
				if(dontShowAgain.isChecked()){
					dbH.setAttrAskSizeDownload("false");
				}
			}
		});

		downloadConfirmationDialog = builder.create();
		downloadConfirmationDialog.show();
	}

	public void showRenameDialog(final MegaNode document, String text){
		log("showRenameDialog");

		LinearLayout layout = new LinearLayout(this);
	    layout.setOrientation(LinearLayout.VERTICAL);
	    LinearLayout.LayoutParams params = new LinearLayout.LayoutParams(LinearLayout.LayoutParams.MATCH_PARENT, LinearLayout.LayoutParams.WRAP_CONTENT);
	    params.setMargins(Util.scaleWidthPx(20, outMetrics), Util.scaleHeightPx(20, outMetrics), Util.scaleWidthPx(17, outMetrics), 0);
//	    layout.setLayoutParams(params);

		final EditTextCursorWatcher input = new EditTextCursorWatcher(this, document.isFolder());
//		input.setId(EDIT_TEXT_ID);
		input.setSingleLine();
		input.setTextColor(getResources().getColor(R.color.text_secondary));
//		input.setHint(getString(R.string.context_new_folder_name));
		input.setImeOptions(EditorInfo.IME_ACTION_DONE);

		input.setImeActionLabel(getString(R.string.context_rename),EditorInfo.IME_ACTION_DONE);
		input.setText(text);
		input.setOnFocusChangeListener(new View.OnFocusChangeListener() {
			@Override
			public void onFocusChange(final View v, boolean hasFocus) {
				if (hasFocus) {
					if (document.isFolder()){
						input.setSelection(0, input.getText().length());
					}
					else{
						String [] s = document.getName().split("\\.");
						if (s != null){
							int numParts = s.length;
							int lastSelectedPos = 0;
							if (numParts == 1){
								input.setSelection(0, input.getText().length());
							}
							else if (numParts > 1){
								for (int i=0; i<(numParts-1);i++){
									lastSelectedPos += s[i].length();
									lastSelectedPos++;
								}
								lastSelectedPos--; //The last point should not be selected)
								input.setSelection(0, lastSelectedPos);
							}
						}
						showKeyboardDelayed(v);
					}
				}
			}
		});

		input.setOnEditorActionListener(new OnEditorActionListener() {
			@Override
			public boolean onEditorAction(TextView v, int actionId,
					KeyEvent event) {
				if (actionId == EditorInfo.IME_ACTION_DONE) {
					renameDialog.dismiss();
					String value = v.getText().toString().trim();
					if (value.length() == 0) {
						return true;
					}
					nC.renameNode(document, value);
					return true;
				}
				return false;
			}
		});

	    layout.addView(input, params);

		AlertDialog.Builder builder = new AlertDialog.Builder(this, R.style.AppCompatAlertDialogStyle);
		builder.setTitle(getString(R.string.context_rename) + " "	+ new String(document.getName()));
		builder.setPositiveButton(getString(R.string.context_rename),
				new DialogInterface.OnClickListener() {
					public void onClick(DialogInterface dialog, int whichButton) {
						String value = input.getText().toString().trim();
						if (value.length() == 0) {
							return;
						}
						nC.renameNode(document, value);
					}
				});
		builder.setNegativeButton(getString(android.R.string.cancel), null);
		builder.setView(layout);
		renameDialog = builder.create();
		renameDialog.show();

	}

	public void showGetLinkPanel(final String link, long expirationTimestamp){
		log("showGetLinkPanel: "+link);

		final Calendar c = Calendar.getInstance();
		int year = c.get(Calendar.YEAR);
		int month = c.get(Calendar.MONTH);
		int day = c.get(Calendar.DAY_OF_MONTH);

		final DatePickerDialog datePickerDialog = new DatePickerDialog(managerActivity, this, year, month, day);
		AlertDialog.Builder builder = new AlertDialog.Builder(this, R.style.AppCompatAlertDialogStyle);

		builder.setTitle(getString(R.string.context_get_link_menu));

		LayoutInflater inflater = getLayoutInflater();
		View dialoglayout = inflater.inflate(R.layout.panel_get_link, null);

		final CheckedTextView linkWithoutKeyCheck = (CheckedTextView) dialoglayout.findViewById(R.id.link_without_key);
		linkWithoutKeyCheck.setChecked(true);
		linkWithoutKeyCheck.setTextSize(TypedValue.COMPLEX_UNIT_SP, (16*scaleText));
		linkWithoutKeyCheck.setCompoundDrawablePadding(Util.scaleWidthPx(10, outMetrics));
		ViewGroup.MarginLayoutParams linkWOK = (ViewGroup.MarginLayoutParams) linkWithoutKeyCheck.getLayoutParams();
		linkWOK.setMargins(Util.scaleWidthPx(20, outMetrics), Util.scaleHeightPx(14, outMetrics), 0, Util.scaleHeightPx(10, outMetrics));

		final CheckedTextView linkDecryptionKeyCheck = (CheckedTextView) dialoglayout.findViewById(R.id.link_decryption_key);
		linkDecryptionKeyCheck.setTextSize(TypedValue.COMPLEX_UNIT_SP, (16*scaleText));
		linkDecryptionKeyCheck.setCompoundDrawablePadding(Util.scaleWidthPx(10, outMetrics));
		ViewGroup.MarginLayoutParams linkDecry = (ViewGroup.MarginLayoutParams) linkDecryptionKeyCheck.getLayoutParams();
		linkDecry.setMargins(Util.scaleWidthPx(20, outMetrics), Util.scaleHeightPx(10, outMetrics), 0, Util.scaleHeightPx(10, outMetrics));

		final CheckedTextView linkWithKeyCheck = (CheckedTextView) dialoglayout.findViewById(R.id.link_with_key);
		linkWithKeyCheck.setTextSize(TypedValue.COMPLEX_UNIT_SP, (16*scaleText));
		linkWithKeyCheck.setCompoundDrawablePadding(Util.scaleWidthPx(10, outMetrics));
		ViewGroup.MarginLayoutParams linkWK = (ViewGroup.MarginLayoutParams) linkWithKeyCheck.getLayoutParams();
		linkWK.setMargins(Util.scaleWidthPx(20, outMetrics), Util.scaleHeightPx(10, outMetrics), 0, Util.scaleHeightPx(10, outMetrics));

		RelativeLayout expiryDateLayout = (RelativeLayout) dialoglayout.findViewById(R.id.expiry_date_layout);
		LinearLayout.LayoutParams paramsDateLayout = (LinearLayout.LayoutParams)expiryDateLayout.getLayoutParams();
		paramsDateLayout.setMargins(Util.scaleWidthPx(26, outMetrics), Util.scaleHeightPx(10, outMetrics), 0, 0);
		expiryDateLayout.setLayoutParams(paramsDateLayout);

		TextView expiryDateTitle = (TextView) dialoglayout.findViewById(R.id.title_set_expiry_date);
		expiryDateTitle.setTextSize(TypedValue.COMPLEX_UNIT_SP, (16*scaleText));

		TextView expiryDateSubtitle = (TextView) dialoglayout.findViewById(R.id.subtitle_set_expiry_date);
		expiryDateSubtitle.setTextSize(TypedValue.COMPLEX_UNIT_SP, (14*scaleText));

		expiryDateButton = (Button) dialoglayout.findViewById(R.id.expiry_date);
		LinearLayout.LayoutParams paramsExpiryDate = (LinearLayout.LayoutParams)expiryDateButton.getLayoutParams();
		paramsExpiryDate.setMargins(Util.scaleWidthPx(20, outMetrics), 0, 0, 0);
		expiryDateButton.setLayoutParams(paramsExpiryDate);

		final TextView linkText = (TextView) dialoglayout.findViewById(R.id.link);
		linkText.setTextSize(TypedValue.COMPLEX_UNIT_SP, (14*scaleText));
		LinearLayout.LayoutParams paramsLink = (LinearLayout.LayoutParams)linkText.getLayoutParams();
		paramsLink.setMargins(Util.scaleWidthPx(26, outMetrics), Util.scaleHeightPx(3, outMetrics), Util.scaleWidthPx(16, outMetrics), Util.scaleHeightPx(6, outMetrics));
		linkText.setLayoutParams(paramsLink);

		switchGetLink = (SwitchCompat) dialoglayout.findViewById(R.id.switch_set_expiry_date);
		RelativeLayout.LayoutParams paramsSwitch = (RelativeLayout.LayoutParams)switchGetLink.getLayoutParams();
		paramsSwitch.setMargins(0, 0, Util.scaleWidthPx(16, outMetrics), 0);
		switchGetLink.setLayoutParams(paramsSwitch);

		linkWithoutKeyCheck.setOnClickListener(new OnClickListener() {

			@Override
			public void onClick(View v) {
				linkWithoutKeyCheck.setChecked(true);
				linkDecryptionKeyCheck.setChecked(false);
				linkWithKeyCheck.setChecked(false);
				String urlString="";
				String [] s = link.split("!");
				if (s.length == 3){
					urlString = s[0] + "!" + s[1];
				}
				linkText.setText(urlString);
			}
		});

		linkDecryptionKeyCheck.setOnClickListener(new OnClickListener() {

			@Override
			public void onClick(View v) {
				linkWithoutKeyCheck.setChecked(false);
				linkDecryptionKeyCheck.setChecked(true);
				linkWithKeyCheck.setChecked(false);
				String keyString="!";
				String [] s = link.split("!");
				if (s.length == 3){
					keyString = keyString+s[2];
				}
				linkText.setText(keyString);
			}
		});

		linkWithKeyCheck.setOnClickListener(new OnClickListener() {

			@Override
			public void onClick(View v) {
				linkWithoutKeyCheck.setChecked(false);
				linkDecryptionKeyCheck.setChecked(false);
				linkWithKeyCheck.setChecked(true);
				linkText.setText(link);
			}
		});

		datePickerDialog.setButton(DialogInterface.BUTTON_NEGATIVE, getString(R.string.general_cancel), new DialogInterface.OnClickListener() {
			public void onClick(DialogInterface dialog, int which) {
				if (which == DialogInterface.BUTTON_NEGATIVE) {
					log("Negative button of DatePicker clicked");
					switchGetLink.setChecked(false);
					expiryDateButton.setVisibility(View.INVISIBLE);
				}
			}
		});
		//Set by default, link without key
		String urlString="";
		String [] s = link.split("!");
		if (s.length == 3){
			urlString = s[0] + "!" + s[1];
		}
		linkText.setText(urlString);
		linkWithoutKeyCheck.setChecked(true);

		builder.setView(dialoglayout);
//
		builder.setPositiveButton(getString(R.string.context_send), new android.content.DialogInterface.OnClickListener() {

			@Override
			public void onClick(DialogInterface dialog, int which) {
				Intent intent = new Intent(Intent.ACTION_SEND);
				intent.setType("text/plain");
				intent.putExtra(Intent.EXTRA_TEXT, linkText.getText());
				startActivity(Intent.createChooser(intent, getString(R.string.context_get_link)));
			}
		});

		builder.setNegativeButton(getString(R.string.context_copy), new android.content.DialogInterface.OnClickListener() {

			@SuppressLint("NewApi")
			@Override
			public void onClick(DialogInterface dialog, int which) {
				if(android.os.Build.VERSION.SDK_INT < android.os.Build.VERSION_CODES.HONEYCOMB) {
					android.text.ClipboardManager clipboard = (android.text.ClipboardManager) getSystemService(Context.CLIPBOARD_SERVICE);
					clipboard.setText(link);
				} else {
					android.content.ClipboardManager clipboard = (android.content.ClipboardManager) getSystemService(Context.CLIPBOARD_SERVICE);
					android.content.ClipData clip = android.content.ClipData.newPlainText("Copied Text", linkText.getText());
					clipboard.setPrimaryClip(clip);
				}
				Snackbar.make(fragmentContainer, getString(R.string.file_properties_get_link), Snackbar.LENGTH_LONG).show();
			}
		});

		getLinkDialog = builder.create();

		expiryDateButton.setOnClickListener(new OnClickListener() {
			@Override
			public void onClick(View v) {
				datePickerDialog.show();
			}
		});

		if(myAccountInfo.getAccountType()>MegaAccountDetails.ACCOUNT_TYPE_FREE){
			log("The user is PRO - enable expiration date");

			if(expirationTimestamp<=0){
				switchGetLink.setChecked(false);
				expiryDateButton.setVisibility(View.INVISIBLE);
			}
			else{
				switchGetLink.setChecked(true);
				java.text.DateFormat df = SimpleDateFormat.getDateInstance(SimpleDateFormat.MEDIUM, Locale.getDefault());
				Calendar cal = Util.calculateDateFromTimestamp(expirationTimestamp);
				TimeZone tz = cal.getTimeZone();
				df.setTimeZone(tz);
				Date date = cal.getTime();
				String formattedDate = df.format(date);
				expiryDateButton.setText(formattedDate);
				expiryDateButton.setVisibility(View.VISIBLE);
			}

			switchGetLink.setOnCheckedChangeListener(new CompoundButton.OnCheckedChangeListener() {
				public void onCheckedChanged(CompoundButton buttonView, boolean isChecked) {
					if(switchGetLink.isChecked()){
						datePickerDialog.show();
					}
					else{
						isExpiredDateLink=true;
						nC.exportLink(selectedNode);
					}
				}
			});
		}
		else{
			log("The is user is not PRO");
			switchGetLink.setEnabled(false);
			expiryDateButton.setVisibility(View.INVISIBLE);
		}

		log("show getLinkDialog");
		getLinkDialog.show();
	}

	@Override
	public void onDateSet(DatePicker view, int year, int monthOfYear, int dayOfMonth) {
		log("onDateSet: "+year+monthOfYear+dayOfMonth);

		Calendar cal = Calendar.getInstance();
		cal.set(year, monthOfYear, dayOfMonth);
		Date date = cal.getTime();
		SimpleDateFormat dfTimestamp = new SimpleDateFormat("yyyyMMdd", Locale.getDefault());
		String dateString = dfTimestamp.format(date);
		dateString = dateString + "2359";
		log("the date string is: "+dateString);
		int timestamp = (int) Util.calculateTimestamp(dateString);
		log("the TIMESTAMP is: "+timestamp);
		isExpiredDateLink=true;
		nC.exportLinkTimestamp(selectedNode, timestamp);
	}

	/*
	 * Display keyboard
	 */
	private void showKeyboardDelayed(final View view) {
		log("showKeyboardDelayed");
		handler.postDelayed(new Runnable() {
			@Override
			public void run() {
				InputMethodManager imm = (InputMethodManager) getSystemService(Context.INPUT_METHOD_SERVICE);
				imm.showSoftInput(view, InputMethodManager.SHOW_IMPLICIT);
			}
		}, 50);
	}

	public void setSendToInbox(boolean value){
		log("setSendToInbox: "+value);
		sendToInbox = value;
	}

	public void setIsGetLink(boolean value){
		this.isGetLink = value;
	}

	public void cancelTransfer (MegaTransfer t){
		log("cancelTransfer");
		final MegaTransfer mT = t;

		//Show confirmation message
		DialogInterface.OnClickListener dialogClickListener = new DialogInterface.OnClickListener() {
		    @Override
		    public void onClick(DialogInterface dialog, int which) {
		        switch (which){
		        case DialogInterface.BUTTON_POSITIVE:
		        	log("Pressed button positive to cancel transfer");
		    		megaApi.cancelTransfer(mT, managerActivity);
		            break;

		        case DialogInterface.BUTTON_NEGATIVE:
		            break;
		        }
		    }
		};

		AlertDialog.Builder builder = new AlertDialog.Builder(this, R.style.AppCompatAlertDialogStyle);
//		builder.setTitle(getResources().getString(R.string.cancel_transfer_title));
        builder.setMessage(getResources().getString(R.string.cancel_transfer_confirmation));
        builder.setPositiveButton(R.string.general_yes, dialogClickListener);
        builder.setNegativeButton(R.string.general_no, dialogClickListener);
        builder.show();

	}

	public void setIsClearRubbishBin(boolean value){
		this.isClearRubbishBin = value;
	}

	public void setMoveToRubbish(boolean value){
		this.moveToRubbish = value;
	}

	public void askConfirmationMoveToRubbish(final ArrayList<Long> handleList){
		log("askConfirmationMoveToRubbish");
		isClearRubbishBin=false;

		DialogInterface.OnClickListener dialogClickListener = new DialogInterface.OnClickListener() {
			@Override
			public void onClick(DialogInterface dialog, int which) {
				switch (which){
					case DialogInterface.BUTTON_POSITIVE:
						//TODO remove the outgoing shares
						nC.moveToTrash(handleList, moveToRubbish);
						break;

					case DialogInterface.BUTTON_NEGATIVE:
						//No button clicked
						break;
				}
			}
		};

		if(handleList!=null){

			if (handleList.size() > 0){
				MegaNode p = megaApi.getNodeByHandle(handleList.get(0));
				while (megaApi.getParentNode(p) != null){
					p = megaApi.getParentNode(p);
				}
				if (p.getHandle() != megaApi.getRubbishNode().getHandle()){
					setMoveToRubbish(true);
					AlertDialog.Builder builder = new AlertDialog.Builder(this, R.style.AppCompatAlertDialogStyle);
//				builder.setTitle(getResources().getString(R.string.section_rubbish_bin));
					if (handleList.size() > 1){
						builder.setMessage(getResources().getString(R.string.confirmation_move_to_rubbish_plural));
					}
					else{
						builder.setMessage(getResources().getString(R.string.confirmation_move_to_rubbish));
					}
					builder.setPositiveButton(R.string.general_move, dialogClickListener);
					builder.setNegativeButton(R.string.general_cancel, dialogClickListener);
					builder.show();
				}
				else{
					setMoveToRubbish(false);
					AlertDialog.Builder builder = new AlertDialog.Builder(this, R.style.AppCompatAlertDialogStyle);
//				builder.setTitle(getResources().getString(R.string.title_delete_from_mega));
					if (handleList.size() > 1){
						builder.setMessage(getResources().getString(R.string.confirmation_delete_from_mega_plural));
					}
					else{
						builder.setMessage(getResources().getString(R.string.confirmation_delete_from_mega));
					}
					builder.setPositiveButton(R.string.context_delete, dialogClickListener);
					builder.setNegativeButton(R.string.general_cancel, dialogClickListener);
					builder.show();
				}
			}
		}
		else{
			log("handleList NULL");
			return;
		}

	}

	public void showDialogInsertPassword(String link, boolean cancelAccount){
		log("showDialogInsertPassword");

		final String confirmationLink = link;
		LinearLayout layout = new LinearLayout(this);
		layout.setOrientation(LinearLayout.VERTICAL);
		LinearLayout.LayoutParams params = new LinearLayout.LayoutParams(LinearLayout.LayoutParams.MATCH_PARENT, LinearLayout.LayoutParams.WRAP_CONTENT);
		params.setMargins(Util.scaleWidthPx(20, outMetrics), Util.scaleHeightPx(20, outMetrics), Util.scaleWidthPx(17, outMetrics), 0);

		final EditText input = new EditText(this);
		layout.addView(input, params);

//		input.setId(EDIT_TEXT_ID);
		input.setSingleLine();
		input.setHint(getString(R.string.edit_text_insert_pass));
		input.setTextColor(getResources().getColor(R.color.text_secondary));
		input.setTextSize(TypedValue.COMPLEX_UNIT_SP, 14);
//		input.setSelectAllOnFocus(true);
		input.setImeOptions(EditorInfo.IME_ACTION_DONE);
		input.setInputType(InputType.TYPE_CLASS_TEXT|InputType.TYPE_TEXT_VARIATION_PASSWORD);

		AlertDialog.Builder builder = new AlertDialog.Builder(this, R.style.AppCompatAlertDialogStyle);
		if(cancelAccount){
			log("cancelAccount action");
			input.setOnEditorActionListener(new OnEditorActionListener() {
				@Override
				public boolean onEditorAction(TextView v, int actionId,	KeyEvent event) {
					if (actionId == EditorInfo.IME_ACTION_DONE) {
						String pass = input.getText().toString().trim();
						if(pass.equals("")||pass.isEmpty()){
							log("input is empty");
							input.setError(getString(R.string.invalid_string));
							input.requestFocus();
						}
						else {
							log("action DONE ime - cancel account");
							aC.confirmDeleteAccount(confirmationLink, pass, maFLol);
							insertPassDialog.dismiss();
						}
					}
					else{
						log("other IME" + actionId);
					}
					return false;
				}
			});
			input.setImeActionLabel(getString(R.string.context_delete),EditorInfo.IME_ACTION_DONE);
			builder.setTitle(getString(R.string.delete_account));
			builder.setMessage(getString(R.string.delete_account_text_last_step));
			builder.setPositiveButton(getString(R.string.context_delete),
					new DialogInterface.OnClickListener() {
						public void onClick(DialogInterface dialog, int whichButton) {

						}
					});
		}
		else{
			log("changeMail action");
			input.setOnEditorActionListener(new OnEditorActionListener() {
				@Override
				public boolean onEditorAction(TextView v, int actionId,	KeyEvent event) {
					if (actionId == EditorInfo.IME_ACTION_DONE) {
						String pass = input.getText().toString().trim();
						if(pass.equals("")||pass.isEmpty()){
							log("input is empty");
							input.setError(getString(R.string.invalid_string));
							input.requestFocus();
						}
						else {
							log("action DONE ime - change mail");
							aC.confirmChangeMail(confirmationLink, pass, maFLol);
							insertPassDialog.dismiss();
						}
					}
					else{
						log("other IME" + actionId);
					}
					return false;
				}
			});
			input.setImeActionLabel(getString(R.string.change_pass),EditorInfo.IME_ACTION_DONE);
			builder.setTitle(getString(R.string.change_mail_title_last_step));
			builder.setMessage(getString(R.string.change_mail_text_last_step));
			builder.setPositiveButton(getString(R.string.change_pass),
					new DialogInterface.OnClickListener() {
						public void onClick(DialogInterface dialog, int whichButton) {

						}
					});
		}

		builder.setOnDismissListener(new DialogInterface.OnDismissListener() {
			@Override
			public void onDismiss(DialogInterface dialog) {
				View view = getCurrentFocus();
				if (view != null) {
					InputMethodManager inputManager = (InputMethodManager) getSystemService(Context.INPUT_METHOD_SERVICE);
					inputManager.hideSoftInputFromWindow(view.getWindowToken(), InputMethodManager.HIDE_NOT_ALWAYS);
				}
			}
		});
		builder.setNegativeButton(getString(android.R.string.cancel), null);
		builder.setView(layout);
		insertPassDialog = builder.create();
		insertPassDialog.show();
		if(cancelAccount){
			insertPassDialog.getButton(AlertDialog.BUTTON_POSITIVE).setOnClickListener(new View.OnClickListener() {
				@Override
				public void onClick(View v) {
					log("OK BTTN PASSWORD");
					String pass = input.getText().toString().trim();
					if(pass.equals("")||pass.isEmpty()){
						log("input is empty");
						input.setError(getString(R.string.invalid_string));
						input.requestFocus();
					}
					else {
						log("positive button pressed - cancel account");
						aC.confirmDeleteAccount(confirmationLink, pass, maFLol);
						insertPassDialog.dismiss();
					}
				}
			});
		}
		else{
			insertPassDialog.getButton(AlertDialog.BUTTON_POSITIVE).setOnClickListener(new View.OnClickListener() {
				@Override
				public void onClick(View v) {
					log("OK BTTN PASSWORD");
					String pass = input.getText().toString().trim();
					if(pass.equals("")||pass.isEmpty()){
						log("input is empty");
						input.setError(getString(R.string.invalid_string));
						input.requestFocus();
					}
					else {
						log("positive button pressed - change mail");
						aC.confirmChangeMail(confirmationLink, pass, maFLol);
						insertPassDialog.dismiss();
					}
				}
			});
		}

	}

	public void askConfirmationDeleteAccount(){
		log("askConfirmationDeleteAccount");

		DialogInterface.OnClickListener dialogClickListener = new DialogInterface.OnClickListener() {
			@Override
			public void onClick(DialogInterface dialog, int which) {
				switch (which){
					case DialogInterface.BUTTON_POSITIVE:
						aC.deleteAccount(maFLol);
						break;

					case DialogInterface.BUTTON_NEGATIVE:
						//No button clicked
						break;
				}
			}
		};

		AlertDialog.Builder builder = new AlertDialog.Builder(this, R.style.AppCompatAlertDialogStyle);
		builder.setTitle(getString(R.string.delete_account));

		builder.setMessage(getResources().getString(R.string.delete_account_text));

		builder.setPositiveButton(R.string.context_delete, dialogClickListener);
		builder.setNegativeButton(R.string.general_cancel, dialogClickListener);
		builder.show();
	}


	public void showImportLinkDialog(){
		log("showImportLinkDialog");
		LinearLayout layout = new LinearLayout(this);
	    layout.setOrientation(LinearLayout.VERTICAL);
	    LinearLayout.LayoutParams params = new LinearLayout.LayoutParams(LinearLayout.LayoutParams.MATCH_PARENT, LinearLayout.LayoutParams.WRAP_CONTENT);
	    params.setMargins(Util.scaleWidthPx(20, outMetrics), Util.scaleWidthPx(20, outMetrics), Util.scaleWidthPx(17, outMetrics), 0);

	    final EditText input = new EditText(this);
//		input.setId(EDIT_TEXT_ID);
		input.setSingleLine(false);

		input.setTextColor(getResources().getColor(R.color.text_secondary));
		input.setImeOptions(EditorInfo.IME_ACTION_DONE);
	    layout.addView(input, params);
		input.setImeActionLabel(getString(R.string.context_open_link_title),EditorInfo.IME_ACTION_DONE);

		AlertDialog.Builder builder = new AlertDialog.Builder(this, R.style.AppCompatAlertDialogStyle);
		builder.setTitle(getString(R.string.context_open_link_title));
		builder.setPositiveButton(getString(R.string.context_open_link),
				new DialogInterface.OnClickListener() {
					public void onClick(DialogInterface dialog, int whichButton) {
						String value = input.getText().toString().trim();
						if (value.length() == 0) {
							return;
						}

						try{
							openLinkDialog.dismiss();
						}
						catch(Exception e){}
						nC.importLink(value);
					}
				});
		builder.setNegativeButton(getString(android.R.string.cancel), null);
		builder.setView(layout);
		openLinkDialog = builder.create();
		openLinkDialog.show();

		input.setOnEditorActionListener(new OnEditorActionListener() {
			@Override
			public boolean onEditorAction(TextView v, int actionId,
					KeyEvent event) {
				if (actionId == EditorInfo.IME_ACTION_DONE) {
					try{
						openLinkDialog.dismiss();
					}
					catch(Exception e){}

					String value = v.getText().toString().trim();
					if (value.length() == 0) {
						return true;
					}
					nC.importLink(value);
					return true;
				}
				return false;
			}
		});
	}

	public void takePicture(){
		log("takePicture");
		String path = Environment.getExternalStorageDirectory().getAbsolutePath() +"/"+ Util.temporalPicDIR;
        File newFolder = new File(path);
        newFolder.mkdirs();

        String file = path + "/picture.jpg";
        File newFile = new File(file);
        try {
        	newFile.createNewFile();
        } catch (IOException e) {}

        Uri outputFileUri = Uri.fromFile(newFile);

        Intent cameraIntent = new Intent(MediaStore.ACTION_IMAGE_CAPTURE);
        cameraIntent.putExtra(MediaStore.EXTRA_OUTPUT, outputFileUri);
        startActivityForResult(cameraIntent, Constants.TAKE_PHOTO_CODE);
	}

	public void showCancelMessage(){
		AlertDialog cancelDialog;
		AlertDialog.Builder builder = new AlertDialog.Builder(this, R.style.AppCompatAlertDialogStyle);
//		builder.setTitle(getString(R.string.title_cancel_subscriptions));

		LayoutInflater inflater = getLayoutInflater();
		View dialogLayout = inflater.inflate(R.layout.dialog_cancel_subscriptions, null);
		TextView message = (TextView) dialogLayout.findViewById(R.id.dialog_cancel_text);
		final EditText text = (EditText) dialogLayout.findViewById(R.id.dialog_cancel_feedback);

		Display display = getWindowManager().getDefaultDisplay();
		DisplayMetrics outMetrics = new DisplayMetrics();
		display.getMetrics(outMetrics);
		float density = getResources().getDisplayMetrics().density;

		float scaleW = Util.getScaleW(outMetrics, density);
		float scaleH = Util.getScaleH(outMetrics, density);

		message.setTextSize(TypedValue.COMPLEX_UNIT_SP, (14*scaleW));
		text.setTextSize(TypedValue.COMPLEX_UNIT_SP, (14*scaleW));

		builder.setView(dialogLayout);

		builder.setPositiveButton(getString(R.string.send_cancel_subscriptions), new android.content.DialogInterface.OnClickListener() {

			@Override
			public void onClick(DialogInterface dialog, int which) {
				feedback = text.getText().toString();
				if(feedback.matches("")||feedback.isEmpty()){
					Snackbar.make(fragmentContainer, getString(R.string.reason_cancel_subscriptions), Snackbar.LENGTH_LONG).show();
				}
				else{
					showCancelConfirmation(feedback);
				}
			}
		});

		builder.setNegativeButton(getString(R.string.dismiss_cancel_subscriptions), new android.content.DialogInterface.OnClickListener() {

			@Override
			public void onClick(DialogInterface dialog, int which) {

			}
		});

		cancelDialog = builder.create();
		cancelDialog.show();
//		Util.brandAlertDialog(cancelDialog);
	}

	public void showCancelConfirmation(final String feedback){
		DialogInterface.OnClickListener dialogClickListener = new DialogInterface.OnClickListener() {
		    @Override
		    public void onClick(DialogInterface dialog, int which) {
		        switch (which){
			        case DialogInterface.BUTTON_POSITIVE:
			        {
			        	log("Feedback: "+feedback);
			        	megaApi.creditCardCancelSubscriptions(feedback, managerActivity);
			        	break;
			        }
			        case DialogInterface.BUTTON_NEGATIVE:
			        {
			            //No button clicked
			        	log("Feedback: "+feedback);
			            break;
			        }
		        }
		    }
		};

		AlertDialog.Builder builder = new AlertDialog.Builder(this, R.style.AppCompatAlertDialogStyle);
		builder.setMessage(R.string.confirmation_cancel_subscriptions).setPositiveButton(R.string.general_yes, dialogClickListener)
		    .setNegativeButton(R.string.general_no, dialogClickListener).show();

	}

	public void showNewFolderDialog(){
		log("showNewFolderDialogKitLollipop");
		if (drawerItem == DrawerItem.CLOUD_DRIVE){
			fbFLol.setPositionClicked(-1);
			fbFLol.notifyDataSetChanged();
		}

		LinearLayout layout = new LinearLayout(this);
	    layout.setOrientation(LinearLayout.VERTICAL);
	    LinearLayout.LayoutParams params = new LinearLayout.LayoutParams(LinearLayout.LayoutParams.MATCH_PARENT, LinearLayout.LayoutParams.WRAP_CONTENT);
	    params.setMargins(Util.scaleWidthPx(20, outMetrics), Util.scaleWidthPx(20, outMetrics), Util.scaleWidthPx(17, outMetrics), 0);

	    final EditText input = new EditText(this);
	    layout.addView(input, params);

//		input.setId(EDIT_TEXT_ID);
		input.setSingleLine();
		input.setTextColor(getResources().getColor(R.color.text_secondary));
		input.setHint(getString(R.string.context_new_folder_name));
//		input.setSelectAllOnFocus(true);
		input.setImeOptions(EditorInfo.IME_ACTION_DONE);
		input.setOnEditorActionListener(new OnEditorActionListener() {
			@Override
			public boolean onEditorAction(TextView v, int actionId,KeyEvent event) {
				if (actionId == EditorInfo.IME_ACTION_DONE) {
					String value = v.getText().toString().trim();
					if (value.length() == 0) {
						return true;
					}
					createFolder(value);
					newFolderDialog.dismiss();
					return true;
				}
				return false;
			}
		});
		input.setImeActionLabel(getString(R.string.general_create),EditorInfo.IME_ACTION_DONE);
		input.setOnFocusChangeListener(new View.OnFocusChangeListener() {
			@Override
			public void onFocusChange(View v, boolean hasFocus) {
				if (hasFocus) {
					showKeyboardDelayed(v);
				}
			}
		});

		AlertDialog.Builder builder = new AlertDialog.Builder(this, R.style.AppCompatAlertDialogStyle);
		builder.setTitle(getString(R.string.menu_new_folder));
		builder.setPositiveButton(getString(R.string.general_create),
				new DialogInterface.OnClickListener() {
					public void onClick(DialogInterface dialog, int whichButton) {
						String value = input.getText().toString().trim();
						if (value.length() == 0) {
							return;
						}
						createFolder(value);
					}
				});
		builder.setNegativeButton(getString(android.R.string.cancel), null);
		builder.setView(layout);
		newFolderDialog = builder.create();
		newFolderDialog.show();
	}

	private void createFolder(String title) {
		log("createFolder");
		if (!Util.isOnline(this)){
			Snackbar.make(fragmentContainer, getString(R.string.error_server_connection_problem), Snackbar.LENGTH_LONG).show();
			return;
		}

		if(isFinishing()){
			return;
		}

		long parentHandle=-1;
		if (drawerItem == DrawerItem.CLOUD_DRIVE){
			parentHandle = fbFLol.getParentHandle();
			if(parentHandle==-1){
				parentHandle= megaApi.getRootNode().getHandle();
			}
		}
		else if(drawerItem == DrawerItem.SHARED_ITEMS){
			int index = viewPagerShares.getCurrentItem();
			if (index == 0){
				String cFTag = getFragmentTag(R.id.shares_tabs_pager, 0);
				inSFLol = (IncomingSharesFragmentLollipop) getSupportFragmentManager().findFragmentByTag(cFTag);
				if (inSFLol != null){
					parentHandle = inSFLol.getParentHandle();
				}
			}
			else{
				String cFTag = getFragmentTag(R.id.shares_tabs_pager, 1);
				outSFLol = (OutgoingSharesFragmentLollipop) getSupportFragmentManager().findFragmentByTag(cFTag);
				if (outSFLol != null){
					parentHandle = outSFLol.getParentHandle();
				}
			}
		}
		else{
			return;
		}

		if(parentHandle!=-1){
			MegaNode parentNode = megaApi.getNodeByHandle(parentHandle);

			if (parentNode == null){
				parentNode = megaApi.getRootNode();
			}

			boolean exists = false;
			ArrayList<MegaNode> nL = megaApi.getChildren(parentNode);
			for (int i=0;i<nL.size();i++){
				if (title.compareTo(nL.get(i).getName()) == 0){
					exists = true;
				}
			}

			if (!exists){
				statusDialog = null;
				try {
					statusDialog = new ProgressDialog(this);
					statusDialog.setMessage(getString(R.string.context_creating_folder));
					statusDialog.show();
				}
				catch(Exception e){
					return;
				}

				megaApi.createFolder(title, parentNode, this);
			}
			else{
				Snackbar.make(fragmentContainer, getString(R.string.context_folder_already_exists), Snackbar.LENGTH_LONG).show();
			}
		}
		else{
			log("Incorrect parentHandle");
		}
	}

	public void showClearRubbishBinDialog(String editText){
		log("showClearRubbishBinDialog");

		if (rbFLol.isVisible()){
			rbFLol.setPositionClicked(-1);
			rbFLol.notifyDataSetChanged();
		}

		String text;
		if ((editText == null) || (editText.compareTo("") == 0)){
			text = getString(R.string.context_clear_rubbish);
		}
		else{
			text = editText;
		}

		AlertDialog.Builder builder = new AlertDialog.Builder(this, R.style.AppCompatAlertDialogStyle);
//		builder.setTitle(getString(R.string.context_clear_rubbish));
		builder.setMessage(getString(R.string.clear_rubbish_confirmation));
		builder.setPositiveButton(getString(R.string.context_delete),
				new DialogInterface.OnClickListener() {
					public void onClick(DialogInterface dialog, int whichButton) {
						nC.cleanRubbishBin();
					}
				});
		builder.setNegativeButton(getString(android.R.string.cancel), null);
		clearRubbishBinDialog = builder.create();
		clearRubbishBinDialog.show();
	}



//	public void upgradeAccountButton(){
//		log("upgradeAccountButton");
//		drawerItem = DrawerItem.ACCOUNT;
//		if (accountInfo != null){
//			if ((accountInfo.getSubscriptionStatus() == MegaAccountDetails.SUBSCRIPTION_STATUS_NONE) || (accountInfo.getSubscriptionStatus() == MegaAccountDetails.SUBSCRIPTION_STATUS_INVALID)){
//				Time now = new Time();
//				now.setToNow();
//				if (accountType != 0){
//					log("accountType != 0");
//					if (now.toMillis(false) >= (accountInfo.getProExpiration()*1000)){
//						if (Util.checkBitSet(paymentBitSet, MegaApiAndroid.PAYMENT_METHOD_CREDIT_CARD) || Util.checkBitSet(paymentBitSet, MegaApiAndroid.PAYMENT_METHOD_FORTUMO) || Util.checkBitSet(paymentBitSet, MegaApiAndroid.PAYMENT_METHOD_CENTILI)){
//							log("SUBSCRIPTION INACTIVE: CHECKBITSET --> CC || FORT || INFO");
//							showUpAF(null);
//						}
//						else{
//							Snackbar.make(fragmentContainer, getString(R.string.not_upgrade_is_possible), Snackbar.LENGTH_LONG).show();
//
//						}
//					}
//					else{
//						log("CURRENTLY ACTIVE SUBSCRIPTION");
//						Snackbar.make(fragmentContainer, getString(R.string.not_upgrade_is_possible), Snackbar.LENGTH_LONG).show();
//					}
//				}
//				else{
//					log("accountType == 0");
//					if (Util.checkBitSet(paymentBitSet, MegaApiAndroid.PAYMENT_METHOD_CREDIT_CARD) || Util.checkBitSet(paymentBitSet, MegaApiAndroid.PAYMENT_METHOD_FORTUMO) || Util.checkBitSet(paymentBitSet, MegaApiAndroid.PAYMENT_METHOD_CENTILI)){
//						log("CHECKBITSET --> CC || FORT || INFO");
//						showUpAF(null);
//					}
//					else{
//						Snackbar.make(fragmentContainer, getString(R.string.not_upgrade_is_possible), Snackbar.LENGTH_LONG).show();
//					}
//				}
//			}
//			else{
//				Snackbar.make(fragmentContainer, getString(R.string.not_upgrade_is_possible), Snackbar.LENGTH_LONG).show();
//			}
//		}
//		else{
//			Snackbar.make(fragmentContainer, getString(R.string.not_upgrade_is_possible), Snackbar.LENGTH_LONG).show();
//		}
//	}


	public void showPanelSetPinLock(){
		log("showPanelSetPinLock");

		AlertDialog setPinDialog;
		LayoutInflater inflater = getLayoutInflater();
		View dialoglayout = inflater.inflate(R.layout.choose_pin_type_dialog, null);

		final CheckedTextView pin4Check = (CheckedTextView) dialoglayout.findViewById(R.id.choose_pin_4_check);
		pin4Check.setText(getString(R.string.four_pin_lock));
		pin4Check.setTextSize(TypedValue.COMPLEX_UNIT_SP, (16*scaleText));
		pin4Check.setCompoundDrawablePadding(Util.scaleWidthPx(10, outMetrics));
		ViewGroup.MarginLayoutParams pin4MLP = (ViewGroup.MarginLayoutParams) pin4Check.getLayoutParams();
		pin4MLP.setMargins(Util.scaleWidthPx(15, outMetrics), Util.scaleHeightPx(10, outMetrics), 0, Util.scaleHeightPx(10, outMetrics));
		pin4Check.setChecked(true);


		final CheckedTextView pin6Check = (CheckedTextView) dialoglayout.findViewById(R.id.choose_pin_6_check);
		pin6Check.setText(getString(R.string.six_pin_lock));
		pin6Check.setTextSize(TypedValue.COMPLEX_UNIT_SP, (16*scaleText));
		pin6Check.setCompoundDrawablePadding(Util.scaleWidthPx(10, outMetrics));
		ViewGroup.MarginLayoutParams pin6MLP = (ViewGroup.MarginLayoutParams) pin6Check.getLayoutParams();
		pin6MLP.setMargins(Util.scaleWidthPx(15, outMetrics), Util.scaleHeightPx(10, outMetrics), 0, Util.scaleHeightPx(10, outMetrics));

		final CheckedTextView pinANCheck = (CheckedTextView) dialoglayout.findViewById(R.id.choose_pin_alphaN_check);
		pinANCheck.setText(getString(R.string.AN_pin_lock));
		pinANCheck.setTextSize(TypedValue.COMPLEX_UNIT_SP, (16*scaleText));
		pinANCheck.setCompoundDrawablePadding(Util.scaleWidthPx(10, outMetrics));
		ViewGroup.MarginLayoutParams pinANMLP = (ViewGroup.MarginLayoutParams) pinANCheck.getLayoutParams();
		pinANMLP.setMargins(Util.scaleWidthPx(15, outMetrics), Util.scaleHeightPx(10, outMetrics), 0, Util.scaleHeightPx(10, outMetrics));

		AlertDialog.Builder builder = new AlertDialog.Builder(this, R.style.AppCompatAlertDialogStyle);
		builder.setView(dialoglayout);
		builder.setTitle(getString(R.string.pin_lock_type));

		setPinDialog = builder.create();
		setPinDialog.show();

		final AlertDialog dialog = setPinDialog;

		pin4Check.setOnClickListener(new OnClickListener() {

			@Override
			public void onClick(View v) {
				dbH.setPinLockType(Constants.PIN_4);
    			if (dialog != null){
    				dialog.dismiss();
    			}
				if(sttFLol!=null){
					sttFLol.intentToPinLock();
				}
			}
		});

		pin6Check.setOnClickListener(new OnClickListener() {

			@Override
			public void onClick(View v) {
				pin6Check.setChecked(true);
				pin4Check.setChecked(false);
				dbH.setPinLockType(Constants.PIN_6);
    			if (dialog != null){
    				dialog.dismiss();
    			}
				if(sttFLol!=null){
					sttFLol.intentToPinLock();
				}
			}
		});

		pinANCheck.setOnClickListener(new OnClickListener() {

			@Override
			public void onClick(View v) {
				pinANCheck.setChecked(true);
				pin4Check.setChecked(false);
				dbH.setPinLockType(Constants.PIN_ALPHANUMERIC);
    			if (dialog != null){
    				dialog.dismiss();
    			}
				if(sttFLol!=null){
					sttFLol.intentToPinLock();
				}
			}
		});
	}

	public void chooseAddContactDialog(boolean isMegaContact){
		log("chooseAddContactDialog");

		Intent in = new Intent(this, AddContactActivityLollipop.class);
//		in.putExtra("contactType", Constants.CONTACT_TYPE_MEGA);
		if(isMegaContact){
			in.putExtra("contactType", Constants.CONTACT_TYPE_MEGA);
			startActivityForResult(in, Constants.REQUEST_CREATE_CHAT);
		}
		else{

			Dialog addContactDialog;
			String[] addContactOptions = getResources().getStringArray(R.array.add_contact_array);
			AlertDialog.Builder b=new AlertDialog.Builder(this);

			b.setTitle(getResources().getString(R.string.menu_add_contact));
			b.setItems(addContactOptions, new DialogInterface.OnClickListener() {

				@Override
				public void onClick(DialogInterface dialog, int which) {
					switch(which){
						case 0:{
							showNewContactDialog();
							break;
						}
						case 1:{
							addContactFromPhone();
							break;
						}
					}
				}
			});
			b.setNegativeButton(getResources().getString(R.string.general_cancel), new DialogInterface.OnClickListener() {

				@Override
				public void onClick(DialogInterface dialog, int which) {
					dialog.cancel();
				}
			});
			addContactDialog = b.create();
			addContactDialog.show();
		}

//		Dialog addContactDialog;
//		String[] addContactOptions = getResources().getStringArray(R.array.add_contact_array);
//		AlertDialog.Builder b=new AlertDialog.Builder(this);
//
//		b.setTitle(getResources().getString(R.string.menu_add_contact));
//		b.setItems(addContactOptions, new DialogInterface.OnClickListener() {
//
//			@Override
//			public void onClick(DialogInterface dialog, int which) {
//				switch(which){
//					case 0:{
//						showNewContactDialog();
//						break;
//					}
//					case 1:{
//						addContactFromPhone();
//						break;
//					}
//				}
//			}
//		});
//		b.setNegativeButton(getResources().getString(R.string.general_cancel), new DialogInterface.OnClickListener() {
//
//			@Override
//			public void onClick(DialogInterface dialog, int which) {
//				dialog.cancel();
//			}
//		});
//		addContactDialog = b.create();
//		addContactDialog.show();
	}

	public void addContactFromPhone(){

		Intent in = new Intent(this, AddContactActivityLollipop.class);
		in.putExtra("contactType", Constants.CONTACT_TYPE_DEVICE);
		startActivityForResult(in, Constants.REQUEST_INVITE_CONTACT_FROM_DEVICE);

//		if (Build.VERSION.SDK_INT >= Build.VERSION_CODES.M) {
//			boolean hasReadContactsPermission = (ContextCompat.checkSelfPermission(this, Manifest.permission.READ_CONTACTS) == PackageManager.PERMISSION_GRANTED);
//			if (!hasReadContactsPermission) {
//				log("No read contacts permission");
//				ActivityCompat.requestPermissions((ManagerActivityLollipop)this,
//						new String[]{Manifest.permission.READ_CONTACTS},
//						Constants.REQUEST_READ_CONTACTS);
//				return;
//			}
//		}
//
//		Intent phoneContactIntent = new Intent(this, PhoneContactsActivityLollipop.class);
//		this.startActivity(phoneContactIntent);
	}

	public void showNewContactDialog(){
		log("showNewContactDialog");

		String cFTag = getFragmentTag(R.id.contact_tabs_pager, 0);
		cFLol = (ContactsFragmentLollipop) getSupportFragmentManager().findFragmentByTag(cFTag);
		if (cFLol != null){
			if (drawerItem == DrawerItem.CONTACTS){
				cFLol.setPositionClicked(-1);
				cFLol.notifyDataSetChanged();
			}
		}

		LinearLayout layout = new LinearLayout(this);
	    layout.setOrientation(LinearLayout.VERTICAL);
	    LinearLayout.LayoutParams params = new LinearLayout.LayoutParams(LinearLayout.LayoutParams.MATCH_PARENT, LinearLayout.LayoutParams.WRAP_CONTENT);
	    params.setMargins(Util.scaleWidthPx(20, outMetrics), Util.scaleHeightPx(20, outMetrics), Util.scaleWidthPx(17, outMetrics), 0);

		final EditText input = new EditText(this);
	    layout.addView(input, params);

//		input.setId(EDIT_TEXT_ID);
		input.setSingleLine();
		input.setHint(getString(R.string.context_new_contact_name));
		input.setTextColor(getResources().getColor(R.color.text_secondary));
//		input.setSelectAllOnFocus(true);
		input.setImeOptions(EditorInfo.IME_ACTION_DONE);
		input.setInputType(InputType.TYPE_TEXT_VARIATION_EMAIL_ADDRESS);
		input.setOnEditorActionListener(new OnEditorActionListener() {
			@Override
			public boolean onEditorAction(TextView v, int actionId,	KeyEvent event) {
				if (actionId == EditorInfo.IME_ACTION_DONE) {
					String value = input.getText().toString().trim();
					String emailError = Util.getEmailError(value, managerActivity);
					if (emailError != null) {
						input.setError(emailError);
						input.requestFocus();
					} else {
						cC.inviteContact(value);
						addContactDialog.dismiss();
					}
				}
				else{
					log("other IME" + actionId);
				}
				return false;
			}
		});
		input.setImeActionLabel(getString(R.string.general_add),EditorInfo.IME_ACTION_DONE);
		input.setOnFocusChangeListener(new View.OnFocusChangeListener() {
			@Override
			public void onFocusChange(View v, boolean hasFocus) {
				if (hasFocus) {
					showKeyboardDelayed(v);
				}
			}
		});

		AlertDialog.Builder builder = new AlertDialog.Builder(this, R.style.AppCompatAlertDialogStyle);
		builder.setTitle(getString(R.string.menu_add_contact));
		builder.setPositiveButton(getString(R.string.general_add),
				new DialogInterface.OnClickListener() {
					public void onClick(DialogInterface dialog, int whichButton) {

					}
				});
		builder.setNegativeButton(getString(android.R.string.cancel), null);
		builder.setView(layout);
		addContactDialog = builder.create();
		addContactDialog.show();
		addContactDialog.getButton(AlertDialog.BUTTON_POSITIVE).setOnClickListener(new View.OnClickListener() {
			@Override
			public void onClick(View v) {
				String value = input.getText().toString().trim();
				String emailError = Util.getEmailError(value, managerActivity);
				if (emailError != null) {
					input.setError(emailError);
				} else {
					cC.inviteContact(value);
					addContactDialog.dismiss();
				}
			}
		});
	}

	public void showConfirmationRemoveContact(final MegaUser c){
		log("showConfirmationRemoveContact");
		DialogInterface.OnClickListener dialogClickListener = new DialogInterface.OnClickListener() {
			@Override
			public void onClick(DialogInterface dialog, int which) {
				switch (which){
					case DialogInterface.BUTTON_POSITIVE:
						cC.removeContact(c);
						break;

					case DialogInterface.BUTTON_NEGATIVE:
						//No button clicked
						break;
				}
			}
		};

		AlertDialog.Builder builder = new AlertDialog.Builder(managerActivity, R.style.AppCompatAlertDialogStyle);
		String title = getResources().getQuantityString(R.plurals.title_confirmation_remove_contact, 1);
		builder.setTitle(title);
		String message= getResources().getQuantityString(R.plurals.confirmation_remove_contact, 1);
		builder.setMessage(message).setPositiveButton(R.string.general_remove, dialogClickListener)
				.setNegativeButton(R.string.general_cancel, dialogClickListener).show();

	}

	public void showConfirmationRemoveContacts(final ArrayList<MegaUser> c){
		log("showConfirmationRemoveContactssssss");
		DialogInterface.OnClickListener dialogClickListener = new DialogInterface.OnClickListener() {
			@Override
			public void onClick(DialogInterface dialog, int which) {
				switch (which){
					case DialogInterface.BUTTON_POSITIVE:
						cC.removeMultipleContacts(c);
						break;

					case DialogInterface.BUTTON_NEGATIVE:
						//No button clicked
						break;
				}
			}
		};

		AlertDialog.Builder builder = new AlertDialog.Builder(managerActivity, R.style.AppCompatAlertDialogStyle);
		String title = getResources().getQuantityString(R.plurals.title_confirmation_remove_contact, c.size());
		builder.setTitle(title);
		String message= getResources().getQuantityString(R.plurals.confirmation_remove_contact, c.size());
		builder.setMessage(message).setPositiveButton(R.string.general_remove, dialogClickListener)
				.setNegativeButton(R.string.general_cancel, dialogClickListener).show();

	}

	public void showConfirmationRemoveContactRequest(final MegaContactRequest r){
		log("showConfirmationRemoveContactRequest");
		DialogInterface.OnClickListener dialogClickListener = new DialogInterface.OnClickListener() {
			@Override
			public void onClick(DialogInterface dialog, int which) {
				switch (which){
					case DialogInterface.BUTTON_POSITIVE:
						cC.removeInvitationContact(r);
						break;

					case DialogInterface.BUTTON_NEGATIVE:
						//No button clicked
						break;
				}
			}
		};

		AlertDialog.Builder builder = new AlertDialog.Builder(managerActivity, R.style.AppCompatAlertDialogStyle);
		String message= getResources().getString(R.string.confirmation_delete_contact_request,r.getTargetEmail());
		builder.setMessage(message).setPositiveButton(R.string.context_remove, dialogClickListener)
				.setNegativeButton(R.string.general_cancel, dialogClickListener).show();

	}

	public void showConfirmationRemoveContactRequests(final List<MegaContactRequest> r){
		log("showConfirmationRemoveContactRequests");
		DialogInterface.OnClickListener dialogClickListener = new DialogInterface.OnClickListener() {
			@Override
			public void onClick(DialogInterface dialog, int which) {
				switch (which){
					case DialogInterface.BUTTON_POSITIVE:
						cC.deleteMultipleSentRequestContacts(r);
						break;

					case DialogInterface.BUTTON_NEGATIVE:
						//No button clicked
						break;
				}
			}
		};

		String message="";
		AlertDialog.Builder builder = new AlertDialog.Builder(managerActivity, R.style.AppCompatAlertDialogStyle);
		if(r.size()==1){
			message= getResources().getString(R.string.confirmation_delete_contact_request,r.get(0).getTargetEmail());
		}else{
			message= getResources().getString(R.string.confirmation_remove_multiple_contact_request,r.size());
		}

		builder.setMessage(message).setPositiveButton(R.string.context_remove, dialogClickListener)
				.setNegativeButton(R.string.general_cancel, dialogClickListener).show();

	}

	public void showConfirmationLeaveMultipleShares (final ArrayList<Long> handleList){
		log("showConfirmationleaveMultipleShares");

		DialogInterface.OnClickListener dialogClickListener = new DialogInterface.OnClickListener() {
		    @Override
		    public void onClick(DialogInterface dialog, int which) {
		        switch (which){
		        case DialogInterface.BUTTON_POSITIVE:
		        	nC.leaveMultipleIncomingShares(handleList);
		            break;

		        case DialogInterface.BUTTON_NEGATIVE:
		            //No button clicked
		            break;
		        }
		    }
		};

		AlertDialog.Builder builder = new AlertDialog.Builder(this, R.style.AppCompatAlertDialogStyle);
//		builder.setTitle(getResources().getString(R.string.alert_leave_share));
		String message= getResources().getString(R.string.confirmation_leave_share_folder);
		builder.setMessage(message).setPositiveButton(R.string.general_leave, dialogClickListener)
	    	.setNegativeButton(R.string.general_cancel, dialogClickListener).show();
	}

	public void showConfirmationRemoveAllSharingContacts (final ArrayList<MegaShare> shareList, final MegaNode n){
		log("showConfirmationRemoveAllSharingContacts");

		DialogInterface.OnClickListener dialogClickListener = new DialogInterface.OnClickListener() {
			@Override
			public void onClick(DialogInterface dialog, int which) {
				switch (which){
					case DialogInterface.BUTTON_POSITIVE:
						nC.removeAllSharingContacts(shareList, n);
						break;

					case DialogInterface.BUTTON_NEGATIVE:
						//No button clicked
						break;
				}
			}
		};

		AlertDialog.Builder builder = new AlertDialog.Builder(this, R.style.AppCompatAlertDialogStyle);
//		builder.setTitle(getResources().getString(R.string.alert_leave_share));
		String message= getResources().getString(R.string.confirmation_remove_outgoing_shares);
		builder.setMessage(message).setPositiveButton(R.string.general_remove, dialogClickListener)
				.setNegativeButton(R.string.general_cancel, dialogClickListener).show();
	}

	public void showConfirmationRemovePublicLink (final MegaNode n){
		log("showConfirmationRemovePublicLink");

		DialogInterface.OnClickListener dialogClickListener = new DialogInterface.OnClickListener() {
			@Override
			public void onClick(DialogInterface dialog, int which) {
				switch (which){
					case DialogInterface.BUTTON_POSITIVE:
						nC.removeLink(n);
						break;

					case DialogInterface.BUTTON_NEGATIVE:
						//No button clicked
						break;
				}
			}
		};

		AlertDialog.Builder builder = new AlertDialog.Builder(this, R.style.AppCompatAlertDialogStyle);
//		builder.setTitle(getResources().getString(R.string.alert_leave_share));
		String message= getResources().getString(R.string.context_remove_link_warning_text);
		builder.setMessage(message).setPositiveButton(R.string.general_remove, dialogClickListener)
				.setNegativeButton(R.string.general_cancel, dialogClickListener).show();
		}

	public void showConfirmationLeaveIncomingShare (final MegaNode n){
		log("showConfirmationLeaveIncomingShare");

		DialogInterface.OnClickListener dialogClickListener = new DialogInterface.OnClickListener() {
		    @Override
		    public void onClick(DialogInterface dialog, int which) {
		        switch (which){
		        case DialogInterface.BUTTON_POSITIVE: {
					//TODO remove the incoming shares
					nC.leaveIncomingShare(n);
					break;
				}
		        case DialogInterface.BUTTON_NEGATIVE:
		            //No button clicked
		            break;
		        }
		    }
		};

		AlertDialog.Builder builder = new AlertDialog.Builder(this, R.style.AppCompatAlertDialogStyle);
//		builder.setTitle(getResources().getString(R.string.alert_leave_share));
		String message= getResources().getString(R.string.confirmation_leave_share_folder);
		builder.setMessage(message).setPositiveButton(R.string.general_leave, dialogClickListener)
	    	.setNegativeButton(R.string.general_cancel, dialogClickListener).show();
	}

	public void showConfirmationLeaveChat (final MegaChatRoom c){
		log("showConfirmationLeaveChat");

		DialogInterface.OnClickListener dialogClickListener = new DialogInterface.OnClickListener() {
			@Override
			public void onClick(DialogInterface dialog, int which) {
				switch (which){
					case DialogInterface.BUTTON_POSITIVE: {
						ChatController chatC = new ChatController(managerActivity);
						chatC.leaveChat(c);
						break;
					}
					case DialogInterface.BUTTON_NEGATIVE:
						//No button clicked
						break;
				}
			}
		};

		AlertDialog.Builder builder = new AlertDialog.Builder(this, R.style.AppCompatAlertDialogStyle);
		builder.setTitle(getResources().getString(R.string.title_confirmation_leave_group_chat));
		String message= getResources().getString(R.string.confirmation_leave_group_chat);
		builder.setMessage(message).setPositiveButton(R.string.general_leave, dialogClickListener)
				.setNegativeButton(R.string.general_cancel, dialogClickListener).show();
	}

	public void showConfirmationLeaveChat (final MegaChatListItem c){
		log("showConfirmationLeaveChat");

		DialogInterface.OnClickListener dialogClickListener = new DialogInterface.OnClickListener() {
			@Override
			public void onClick(DialogInterface dialog, int which) {
				switch (which){
					case DialogInterface.BUTTON_POSITIVE: {
						ChatController chatC = new ChatController(managerActivity);
						chatC.leaveChat(c.getChatId());
						break;
					}
					case DialogInterface.BUTTON_NEGATIVE:
						//No button clicked
						break;
				}
			}
		};

		AlertDialog.Builder builder = new AlertDialog.Builder(this, R.style.AppCompatAlertDialogStyle);
		builder.setTitle(getResources().getString(R.string.title_confirmation_leave_group_chat));
		String message= getResources().getString(R.string.confirmation_leave_group_chat);
		builder.setMessage(message).setPositiveButton(R.string.general_leave, dialogClickListener)
				.setNegativeButton(R.string.general_cancel, dialogClickListener).show();
	}

	public void showConfirmationClearChat(final MegaChatListItem c){
		log("showConfirmationClearChat");

		DialogInterface.OnClickListener dialogClickListener = new DialogInterface.OnClickListener() {
			@Override
			public void onClick(DialogInterface dialog, int which) {
				switch (which){
					case DialogInterface.BUTTON_POSITIVE:
						log("Clear chat!");
//						megaChatApi.truncateChat(chatHandle, MegaChatHandle.MEGACHAT_INVALID_HANDLE);
						log("Clear history selected!");
						ChatController chatC = new ChatController(managerActivity);
						chatC.clearHistory(c.getChatId());
						break;

					case DialogInterface.BUTTON_NEGATIVE:
						//No button clicked
						break;
				}
			}
		};

		android.support.v7.app.AlertDialog.Builder builder = new android.support.v7.app.AlertDialog.Builder(this, R.style.AppCompatAlertDialogStyle);
		String message= getResources().getString(R.string.confirmation_clear_group_chat);
		builder.setTitle(R.string.title_confirmation_clear_group_chat);
		builder.setMessage(message).setPositiveButton(R.string.general_clear, dialogClickListener)
				.setNegativeButton(R.string.general_cancel, dialogClickListener).show();
	}

	public void showConfirmationResetPasswordFromMyAccount (){
		log("showConfirmationResetPasswordFromMyAccount: ");

		DialogInterface.OnClickListener dialogClickListener = new DialogInterface.OnClickListener() {
			@Override
			public void onClick(DialogInterface dialog, int which) {
				switch (which){
					case DialogInterface.BUTTON_POSITIVE: {
						String myAccountTag = getFragmentTag(R.id.my_account_tabs_pager, 0);
						maFLol = (MyAccountFragmentLollipop) getSupportFragmentManager().findFragmentByTag(myAccountTag);
						if(maFLol!=null){
							maFLol.resetPass();
						}
						break;
					}
					case DialogInterface.BUTTON_NEGATIVE:
						//No button clicked
						break;
				}
			}
		};

		AlertDialog.Builder builder = new AlertDialog.Builder(this, R.style.AppCompatAlertDialogStyle);
		String message= getResources().getString(R.string.email_verification_text_change_pass);
		builder.setMessage(message).setPositiveButton(R.string.cam_sync_ok, dialogClickListener)
				.setNegativeButton(R.string.general_cancel, dialogClickListener).show();
	}

	public void showConfirmationResetPassword (final String link){
		log("showConfirmationResetPassword: "+link);

		DialogInterface.OnClickListener dialogClickListener = new DialogInterface.OnClickListener() {
			@Override
			public void onClick(DialogInterface dialog, int which) {
				switch (which){
					case DialogInterface.BUTTON_POSITIVE: {
						Intent intent = new Intent(managerActivity, ChangePasswordActivityLollipop.class);
						intent.setAction(Constants.ACTION_RESET_PASS_FROM_LINK);
						intent.setData(Uri.parse(link));
						String key = megaApi.exportMasterKey();
						intent.putExtra("MK", key);
						startActivity(intent);
						break;
					}
					case DialogInterface.BUTTON_NEGATIVE:
						//No button clicked
						break;
				}
			}
		};

		AlertDialog.Builder builder = new AlertDialog.Builder(this, R.style.AppCompatAlertDialogStyle);
		builder.setTitle(getResources().getString(R.string.title_dialog_insert_MK));
		String message= getResources().getString(R.string.text_reset_pass_logged_in);
		builder.setMessage(message).setPositiveButton(R.string.pin_lock_enter, dialogClickListener)
				.setNegativeButton(R.string.general_cancel, dialogClickListener).show();
	}

	public void cameraUploadsClicked(){
		log("cameraUplaodsClicked");
		drawerItem = DrawerItem.CAMERA_UPLOADS;
		if (nV != null){
			Menu nVMenu = nV.getMenu();
			MenuItem cameraUploadsItem = nVMenu.findItem(R.id.navigation_item_camera_uploads);
			drawerMenuItem = cameraUploadsItem;
			resetNavigationViewMenu(nVMenu);
			cameraUploadsItem.setChecked(true);
			cameraUploadsItem.setIcon(getResources().getDrawable(R.drawable.camera_uploads_red));
		}
		selectDrawerItemLollipop(drawerItem);
	}

	public void secondaryMediaUploadsClicked(){
		log("secondaryMediaUploadsClicked");
		drawerItem = DrawerItem.MEDIA_UPLOADS;
//		if (nV != null){
//			Menu nVMenu = nV.getMenu();
//			MenuItem cameraUploadsItem = nVMenu.findItem(R.id.navigation_item_cloud_drive);
//			drawerMenuItem = cameraUploadsItem;
//			resetNavigationViewMenu(nVMenu);
//			cameraUploadsItem.setChecked(true);
//			cameraUploadsItem.setIcon(getResources().getDrawable(R.drawable.camera_uploads_red));
//		}
		selectDrawerItemLollipop(drawerItem);
	}

	public void setInitialCloudDrive (){
		drawerItem = DrawerItem.CLOUD_DRIVE;
		if (nV != null){
			Menu nVMenu = nV.getMenu();
			MenuItem cloudDrive = nVMenu.findItem(R.id.navigation_item_cloud_drive);
			resetNavigationViewMenu(nVMenu);
			cloudDrive.setChecked(true);
			cloudDrive.setIcon(getResources().getDrawable(R.drawable.cloud_drive_red));
		}
		firstTime = true;
		selectDrawerItemLollipop(drawerItem);
		drawerLayout.openDrawer(Gravity.LEFT);
	}

	public void refreshCameraUpload(){
		drawerItem = DrawerItem.CAMERA_UPLOADS;
		if (nV != null){
			Menu nVMenu = nV.getMenu();
			MenuItem cameraUploads = nVMenu.findItem(R.id.navigation_item_camera_uploads);
			resetNavigationViewMenu(nVMenu);
			cameraUploads.setChecked(true);
			cameraUploads.setIcon(getResources().getDrawable(R.drawable.camera_uploads_red));
		}

		Fragment currentFragment = getSupportFragmentManager().findFragmentByTag("cuFLol");
		FragmentTransaction fragTransaction = getSupportFragmentManager().beginTransaction();
		fragTransaction.detach(currentFragment);
		fragTransaction.commitNowAllowingStateLoss();

		fragTransaction = getSupportFragmentManager().beginTransaction();
		fragTransaction.attach(currentFragment);
		fragTransaction.commitNowAllowingStateLoss();
	}

	public void hideOptionsPanel(){
		log("hideOptionsPanel");

		slidingOptionsPanel.setPanelState(SlidingUpPanelLayout.PanelState.HIDDEN);
		slidingOptionsPanel.setVisibility(View.GONE);
		switch(drawerItem){
			case CLOUD_DRIVE:{
				int index = viewPagerCDrive.getCurrentItem();
				if (index == 0){
					String cFTag = getFragmentTag(R.id.cloud_drive_tabs_pager, 0);
					fbFLol = (FileBrowserFragmentLollipop) getSupportFragmentManager().findFragmentByTag(cFTag);
					if (fbFLol != null){
						fbFLol.resetAdapter();
					}
				}
				else{
					String cFTag = getFragmentTag(R.id.cloud_drive_tabs_pager, 1);
					rbFLol = (RubbishBinFragmentLollipop) getSupportFragmentManager().findFragmentByTag(cFTag);
					if (rbFLol != null){
						rbFLol.resetAdapter();
					}
				}
				break;
			}
			case SHARED_ITEMS:{
				int index = viewPagerShares.getCurrentItem();
				if (index == 0){
					String cFTag = getFragmentTag(R.id.shares_tabs_pager, 0);
					inSFLol = (IncomingSharesFragmentLollipop) getSupportFragmentManager().findFragmentByTag(cFTag);
					if (inSFLol != null){
						inSFLol.resetAdapter();
					}
				}
				else{
					String cFTag = getFragmentTag(R.id.shares_tabs_pager, 1);
					outSFLol = (OutgoingSharesFragmentLollipop) getSupportFragmentManager().findFragmentByTag(cFTag);
					if (outSFLol != null){
						outSFLol.resetAdapter();
					}
				}
				break;
			}
			case INBOX:{
				iFLol.resetAdapter();
				break;
			}
			case SEARCH:{
				sFLol.resetAdapter();
				break;
			}
			case SAVED_FOR_OFFLINE:{
				oFLol.resetAdapter();
				break;
			}
		}

	}

	public void showOptionsPanelIncoming(MegaNode sNode){
		log("showOptionsPanelIncoming");

		if (sNode.isFolder()) {
			propertiesText.setText(R.string.general_folder_info);
		}else{
			propertiesText.setText(R.string.general_file_info);
		}

		int accessLevel = megaApi.getAccess(selectedNode);
		log("Node: "+sNode.getName()+" "+accessLevel);
		optionOpenFolder.setVisibility(View.GONE);
		optionDeleteOffline.setVisibility(View.GONE);
		optionDownload.setVisibility(View.VISIBLE);
		optionProperties.setVisibility(View.VISIBLE);
		optionPermissions.setVisibility(View.GONE);
		optionRemoveTotal.setVisibility(View.GONE);
		optionShare.setVisibility(View.GONE);
		optionSendToInbox.setVisibility(View.VISIBLE);

		if(inSFLol!=null){
			int dBT=inSFLol.getDeepBrowserTree();
			if(dBT>0){
				optionLeaveShare.setVisibility(View.GONE);
			}
			else{
				optionLeaveShare.setVisibility(View.VISIBLE);
			}
		}

		switch (accessLevel) {
			case MegaShare.ACCESS_FULL: {
				log("access FULL");
				optionPublicLink.setVisibility(View.GONE);
				optionClearShares.setVisibility(View.GONE);
				optionRename.setVisibility(View.VISIBLE);
				optionMoveTo.setVisibility(View.GONE);
				if(inSFLol!=null){
					int dBT=inSFLol.getDeepBrowserTree();
					if(dBT>0){
						optionDelete.setVisibility(View.VISIBLE);
					}
					else{
						optionDelete.setVisibility(View.GONE);
					}
				}
				break;
			}
			case MegaShare.ACCESS_READ: {
				log("access read");
				optionPublicLink.setVisibility(View.GONE);
				optionRename.setVisibility(View.GONE);
				optionClearShares.setVisibility(View.GONE);
				optionMoveTo.setVisibility(View.GONE);
				optionDelete.setVisibility(View.GONE);
				break;
			}
			case MegaShare.ACCESS_READWRITE: {
				log("readwrite");
				optionPublicLink.setVisibility(View.GONE);
				optionRename.setVisibility(View.GONE);
				optionClearShares.setVisibility(View.GONE);
				optionMoveTo.setVisibility(View.GONE);
				optionDelete.setVisibility(View.GONE);
				break;
			}
		}

		slidingOptionsPanel.setVisibility(View.VISIBLE);
		slidingOptionsPanel.setPanelState(SlidingUpPanelLayout.PanelState.COLLAPSED);
		log("Show the slidingPanel");
	}

	public void showOptionsPanelOutgoing(MegaNode sNode, int deep){
		log("showOptionsPanelOutgoing");

		if (sNode.isFolder()) {
			propertiesText.setText(R.string.general_folder_info);
			optionShare.setVisibility(View.VISIBLE);
			optionSendToInbox.setVisibility(View.GONE);
		}else{
			propertiesText.setText(R.string.general_file_info);
			optionShare.setVisibility(View.GONE);
			optionSendToInbox.setVisibility(View.VISIBLE);
		}

		if(deep==0){
			optionPermissions.setVisibility(View.VISIBLE);
			optionClearShares.setVisibility(View.VISIBLE);
		}
		else{
			optionPermissions.setVisibility(View.GONE);
			optionClearShares.setVisibility(View.GONE);
		}

		optionDownload.setVisibility(View.VISIBLE);
		optionProperties.setVisibility(View.VISIBLE);
		optionRename.setVisibility(View.VISIBLE);
		optionMoveTo.setVisibility(View.VISIBLE);
		optionCopyTo.setVisibility(View.VISIBLE);

		//Hide
		optionDelete.setVisibility(View.GONE);
		optionDelete.setVisibility(View.GONE);
		optionRemoveTotal.setVisibility(View.GONE);
		optionPublicLink.setVisibility(View.GONE);
		optionLeaveShare.setVisibility(View.GONE);
		optionOpenFolder.setVisibility(View.GONE);
		optionDeleteOffline.setVisibility(View.GONE);

		slidingOptionsPanel.setVisibility(View.VISIBLE);
		slidingOptionsPanel.setPanelState(SlidingUpPanelLayout.PanelState.COLLAPSED);
		log("Show the slidingPanel");
	}

	public void showOptionsPanelFileBrowser(MegaNode sNode){
		log("showOptionsPanelFileBrowser");

		if (sNode.isFolder()) {
			propertiesText.setText(R.string.general_folder_info);
			optionShare.setVisibility(View.VISIBLE);
		}else{
			propertiesText.setText(R.string.general_file_info);
			optionShare.setVisibility(View.GONE);
		}

		optionSendToInbox.setVisibility(View.VISIBLE);
		optionDownload.setVisibility(View.VISIBLE);
		optionProperties.setVisibility(View.VISIBLE);
		optionDelete.setVisibility(View.VISIBLE);
		optionPublicLink.setVisibility(View.VISIBLE);
		if(sNode.isExported()){
			optionPublicLinkText.setText(R.string.edit_link_option);
			optionRemoveLink.setVisibility(View.VISIBLE);
		}
		else{
			optionPublicLinkText.setText(R.string.context_get_link_menu);
			optionRemoveLink.setVisibility(View.GONE);
		}
		optionDelete.setVisibility(View.VISIBLE);
		optionRename.setVisibility(View.VISIBLE);
		optionMoveTo.setVisibility(View.VISIBLE);
		optionCopyTo.setVisibility(View.VISIBLE);

		//Hide
		optionClearShares.setVisibility(View.GONE);
		optionRemoveTotal.setVisibility(View.GONE);
		optionPermissions.setVisibility(View.GONE);
		optionLeaveShare.setVisibility(View.GONE);
		optionOpenFolder.setVisibility(View.GONE);
		optionDeleteOffline.setVisibility(View.GONE);

		slidingOptionsPanel.setVisibility(View.VISIBLE);
		slidingOptionsPanel.setPanelState(SlidingUpPanelLayout.PanelState.COLLAPSED);
		log("Show the slidingPanel");
	}

	public void showOptionsPanelInbox(MegaNode sNode){
		log("showOptionsPanelInbox");

		if (sNode.isFolder()) {
			propertiesText.setText(R.string.general_folder_info);
			optionShare.setVisibility(View.VISIBLE);
		}else{
			propertiesText.setText(R.string.general_file_info);
			optionShare.setVisibility(View.GONE);
		}

		optionPublicLink.setVisibility(View.VISIBLE);
		if(sNode.isExported()){
			optionPublicLinkText.setText(R.string.edit_link_option);
			optionRemoveLink.setVisibility(View.VISIBLE);
		}
		else{
			optionPublicLinkText.setText(R.string.context_get_link_menu);
			optionRemoveLink.setVisibility(View.GONE);
		}

		optionDownload.setVisibility(View.VISIBLE);
		optionProperties.setVisibility(View.VISIBLE);
		optionDelete.setVisibility(View.VISIBLE);
		optionRename.setVisibility(View.VISIBLE);
		optionMoveTo.setVisibility(View.VISIBLE);
		optionCopyTo.setVisibility(View.VISIBLE);

		optionClearShares.setVisibility(View.GONE);
		optionRemoveTotal.setVisibility(View.GONE);
		optionPermissions.setVisibility(View.GONE);
		optionSendToInbox.setVisibility(View.GONE);
		optionLeaveShare.setVisibility(View.GONE);
		optionOpenFolder.setVisibility(View.GONE);
		optionDeleteOffline.setVisibility(View.GONE);

		slidingOptionsPanel.setVisibility(View.VISIBLE);
		slidingOptionsPanel.setPanelState(SlidingUpPanelLayout.PanelState.COLLAPSED);
		log("Show the slidingPanel");
	}

	public void showOptionsPanelSearch(MegaNode sNode){
		log("showOptionsPanelSearch");

		if (sNode.isFolder()) {
			propertiesText.setText(R.string.general_folder_info);
		}else{
			propertiesText.setText(R.string.general_file_info);
		}

		optionDownload.setVisibility(View.VISIBLE);
		optionProperties.setVisibility(View.VISIBLE);
		optionPublicLink.setVisibility(View.VISIBLE);
		if(sNode.isExported()){
			optionPublicLinkText.setText(R.string.edit_link_option);
			optionRemoveLink.setVisibility(View.VISIBLE);
		}
		else{
			optionPublicLinkText.setText(R.string.context_get_link_menu);
			optionRemoveLink.setVisibility(View.GONE);
		}
		optionOpenFolder.setVisibility(View.VISIBLE);

		//Hide
		optionClearShares.setVisibility(View.GONE);
		optionRemoveTotal.setVisibility(View.GONE);
		optionPermissions.setVisibility(View.GONE);
		optionLeaveShare.setVisibility(View.GONE);
		optionDelete.setVisibility(View.GONE);
		optionDelete.setVisibility(View.GONE);
		optionRename.setVisibility(View.GONE);
		optionMoveTo.setVisibility(View.GONE);
		optionCopyTo.setVisibility(View.GONE);
		optionSendToInbox.setVisibility(View.GONE);
		optionShare.setVisibility(View.GONE);
		optionDeleteOffline.setVisibility(View.GONE);

		slidingOptionsPanel.setVisibility(View.VISIBLE);
		slidingOptionsPanel.setPanelState(SlidingUpPanelLayout.PanelState.COLLAPSED);
		log("Show the slidingPanel");
	}

	public void showOptionsPanelRubbish(MegaNode sNode){
		log("showOptionsPanelRubbish");

		this.selectedNode = sNode;

		if (selectedNode.isFolder()) {
			propertiesText.setText(R.string.general_folder_info);
		}else{
			propertiesText.setText(R.string.general_file_info);
		}

		optionMoveTo.setVisibility(View.VISIBLE);
		optionRemoveTotal.setVisibility(View.VISIBLE);
		optionProperties.setVisibility(View.VISIBLE);

		//Hide
		optionClearShares.setVisibility(View.GONE);
		optionPermissions.setVisibility(View.GONE);
		optionLeaveShare.setVisibility(View.GONE);
		optionDelete.setVisibility(View.GONE);
		optionRename.setVisibility(View.GONE);
		optionCopyTo.setVisibility(View.GONE);
		optionSendToInbox.setVisibility(View.GONE);
		optionShare.setVisibility(View.GONE);
		optionDownload.setVisibility(View.GONE);
		optionPublicLink.setVisibility(View.GONE);
		optionOpenFolder.setVisibility(View.GONE);
		optionDeleteOffline.setVisibility(View.GONE);

		slidingOptionsPanel.setVisibility(View.VISIBLE);
		slidingOptionsPanel.setPanelState(SlidingUpPanelLayout.PanelState.COLLAPSED);
		log("Show the slidingPanel");
	}

	public void showNodeOptionsPanel(MegaNode node){
		log("showNodeOptionsPanel");
		selectedNode=node;
		if (drawerItem == DrawerItem.CLOUD_DRIVE){
			int index = viewPagerCDrive.getCurrentItem();
			if (index == 0){
				String cFTag = getFragmentTag(R.id.cloud_drive_tabs_pager, 0);
				fbFLol = (FileBrowserFragmentLollipop) getSupportFragmentManager().findFragmentByTag(cFTag);
				if (fbFLol != null){
					showOptionsPanelFileBrowser(node);
				}
			}
			else{
				String cFTag = getFragmentTag(R.id.cloud_drive_tabs_pager, 1);
				rbFLol = (RubbishBinFragmentLollipop) getSupportFragmentManager().findFragmentByTag(cFTag);
				if (rbFLol != null){
					showOptionsPanelRubbish(node);
				}
			}
		}
		else if(drawerItem == DrawerItem.SEARCH){
			if (sFLol != null){
				showOptionsPanelSearch(node);
			}
		}
		else if (drawerItem == DrawerItem.INBOX){
			if (iFLol != null){
				showOptionsPanelInbox(node);
			}
		}
		else if (drawerItem == DrawerItem.SHARED_ITEMS){
			int index = viewPagerShares.getCurrentItem();
			if (index == 0){
				String cFTag = getFragmentTag(R.id.shares_tabs_pager, 0);
				inSFLol = (IncomingSharesFragmentLollipop) getSupportFragmentManager().findFragmentByTag(cFTag);
				if (inSFLol != null){
					showOptionsPanelIncoming(node);
				}
			}
			else{
				String cFTag = getFragmentTag(R.id.shares_tabs_pager, 1);
				outSFLol = (OutgoingSharesFragmentLollipop) getSupportFragmentManager().findFragmentByTag(cFTag);
				if (outSFLol != null){
					showOptionsPanelOutgoing(node, outSFLol.getDeepBrowserTree());
				}
			}
		}
	}

	public void showOptionsPanel(MegaOffline sNode){
		log("showNodeOptionsPanel-Offline");

		//Check if the node is the Master Key file
		if(sNode.getHandle().equals("0")){
			String path = Environment.getExternalStorageDirectory().getAbsolutePath()+Util.rKFile;
			File file= new File(path);
			if(file.exists()){
				optionMoveTo.setVisibility(View.GONE);
				optionRemoveTotal.setVisibility(View.GONE);
				optionProperties.setVisibility(View.GONE);
				optionClearShares.setVisibility(View.GONE);
				optionPermissions.setVisibility(View.GONE);
				optionLeaveShare.setVisibility(View.GONE);
				optionDelete.setVisibility(View.GONE);
				optionRename.setVisibility(View.GONE);
				optionCopyTo.setVisibility(View.GONE);
				optionSendToInbox.setVisibility(View.GONE);
				optionShare.setVisibility(View.GONE);
				optionDownload.setVisibility(View.GONE);
				optionPublicLink.setVisibility(View.GONE);
				optionRemoveLink.setVisibility(View.GONE);
				optionOpenFolder.setVisibility(View.GONE);
				optionDeleteOffline.setVisibility(View.VISIBLE);

				slidingOptionsPanel.setVisibility(View.VISIBLE);
				slidingOptionsPanel.setPanelState(SlidingUpPanelLayout.PanelState.COLLAPSED);
				log("Show the slidingPanel");
				return;
			}
		}

		if (Util.isOnline(this)){
			//With connection
			log("Connection!");
			long handle = Long.parseLong(sNode.getHandle());
			this.selectedNode = megaApi.getNodeByHandle(handle);
			this.selectedOfflineNode = sNode;

			if(selectedNode!=null){
				if (selectedNode.isFolder()) {
					propertiesText.setText(R.string.general_folder_info);
				}else{
					propertiesText.setText(R.string.general_file_info);
				}

				optionDownload.setVisibility(View.VISIBLE);
				optionProperties.setVisibility(View.VISIBLE);
				optionDeleteOffline.setVisibility(View.VISIBLE);
				optionRemoveLink.setVisibility(View.GONE);
				optionMoveTo.setVisibility(View.GONE);
				optionRemoveTotal.setVisibility(View.GONE);
				optionClearShares.setVisibility(View.GONE);
				optionPermissions.setVisibility(View.GONE);
				optionLeaveShare.setVisibility(View.GONE);
				optionDelete.setVisibility(View.GONE);
				optionRename.setVisibility(View.GONE);
				optionCopyTo.setVisibility(View.GONE);
				optionSendToInbox.setVisibility(View.GONE);
				optionShare.setVisibility(View.GONE);
				optionPublicLink.setVisibility(View.GONE);
				optionRemoveLink.setVisibility(View.GONE);
				optionOpenFolder.setVisibility(View.GONE);
			}
			else{
				//No node handle
				log("node not found with handle");
				optionMoveTo.setVisibility(View.GONE);
				optionRemoveTotal.setVisibility(View.GONE);
				optionProperties.setVisibility(View.GONE);
				optionClearShares.setVisibility(View.GONE);
				optionPermissions.setVisibility(View.GONE);
				optionLeaveShare.setVisibility(View.GONE);
				optionDelete.setVisibility(View.GONE);
				optionRename.setVisibility(View.GONE);
				optionCopyTo.setVisibility(View.GONE);
				optionSendToInbox.setVisibility(View.GONE);
				optionShare.setVisibility(View.GONE);
				optionDownload.setVisibility(View.GONE);
				optionPublicLink.setVisibility(View.GONE);
				optionRemoveLink.setVisibility(View.GONE);
				optionOpenFolder.setVisibility(View.GONE);
				optionDeleteOffline.setVisibility(View.VISIBLE);

			}
		}
		else{
			//No connection
			log("No connection!");
			optionMoveTo.setVisibility(View.GONE);
			optionRemoveTotal.setVisibility(View.GONE);
			optionProperties.setVisibility(View.GONE);
			optionClearShares.setVisibility(View.GONE);
			optionPermissions.setVisibility(View.GONE);
			optionLeaveShare.setVisibility(View.GONE);
			optionDelete.setVisibility(View.GONE);
			optionRename.setVisibility(View.GONE);
			optionCopyTo.setVisibility(View.GONE);
			optionSendToInbox.setVisibility(View.GONE);
			optionShare.setVisibility(View.GONE);
			optionDownload.setVisibility(View.GONE);
			optionPublicLink.setVisibility(View.GONE);
			optionRemoveLink.setVisibility(View.GONE);
			optionOpenFolder.setVisibility(View.GONE);
			optionDeleteOffline.setVisibility(View.VISIBLE);
		}

		slidingOptionsPanel.setVisibility(View.VISIBLE);
		slidingOptionsPanel.setPanelState(SlidingUpPanelLayout.PanelState.COLLAPSED);

		log("Show the slidingPanel offline");
	}

	public void showContactOptionsCF(){
		log("showContactOptionsCF---ContactsFragment");
		optionContactProperties.setVisibility(View.VISIBLE);
		optionContactShare.setVisibility(View.VISIBLE);
		optionContactSendFile.setVisibility(View.VISIBLE);
		optionContactRemove.setVisibility(View.VISIBLE);
		optionReinvite.setVisibility(View.GONE);
		optionDeleteSentRequest.setVisibility(View.GONE);
		optionAccept.setVisibility(View.GONE);
		optionDecline.setVisibility(View.GONE);
		optionIgnore.setVisibility(View.GONE);

		slidingContactOptionsPanel.setVisibility(View.VISIBLE);
		slidingContactOptionsPanel.setPanelState(SlidingUpPanelLayout.PanelState.COLLAPSED);
	}

	public void showContactOptionsSrF(){
		log("showContactOptionsSRF---SentRequestFragment");
		optionContactProperties.setVisibility(View.GONE);
		optionContactShare.setVisibility(View.GONE);
		optionContactSendFile.setVisibility(View.GONE);
		optionContactRemove.setVisibility(View.GONE);
		optionReinvite.setVisibility(View.VISIBLE);
		optionDeleteSentRequest.setVisibility(View.VISIBLE);
		optionAccept.setVisibility(View.INVISIBLE);
		optionDecline.setVisibility(View.GONE);
		optionIgnore.setVisibility(View.GONE);

		slidingContactOptionsPanel.setVisibility(View.VISIBLE);
		slidingContactOptionsPanel.setPanelState(SlidingUpPanelLayout.PanelState.COLLAPSED);
	}

	public void showContactOptionsRrF(){
		log("showContactOptionsSRF---SentRequestFragment");
		optionContactProperties.setVisibility(View.GONE);
		optionContactShare.setVisibility(View.GONE);
		optionContactSendFile.setVisibility(View.GONE);
		optionContactRemove.setVisibility(View.GONE);
		optionReinvite.setVisibility(View.GONE);
		optionDeleteSentRequest.setVisibility(View.GONE);
		optionAccept.setVisibility(View.VISIBLE);
		optionDecline.setVisibility(View.VISIBLE);
		optionIgnore.setVisibility(View.VISIBLE);

		slidingContactOptionsPanel.setVisibility(View.VISIBLE);
		slidingContactOptionsPanel.setPanelState(SlidingUpPanelLayout.PanelState.COLLAPSED);
	}

	public void showContactOptionsPanel(MegaUser user, MegaContactRequest request){
		log("showNodeOptionsPanel");

		if(user!=null){
			this.selectedUser = user;
		}
		if(request!=null){
			this.selectedRequest = request;
		}
		int index = viewPagerContacts.getCurrentItem();
		switch (index){
			case 0:{
				String cFTag = getFragmentTag(R.id.contact_tabs_pager, 0);
				cFLol = (ContactsFragmentLollipop) getSupportFragmentManager().findFragmentByTag(cFTag);
				if (cFLol != null){
					showContactOptionsCF();
				}
				break;
			}
			case 1:{
				String sRFTag1 = getFragmentTag(R.id.contact_tabs_pager, 1);
				log("Tag: "+ sRFTag1);
				sRFLol = (SentRequestsFragmentLollipop) getSupportFragmentManager().findFragmentByTag(sRFTag1);
				if (sRFLol != null){
					showContactOptionsSrF();
				}
				break;
			}
			case 2:{
				String sRFTag1 = getFragmentTag(R.id.contact_tabs_pager, 2);
				log("Tag: "+ sRFTag1);
				rRFLol = (ReceivedRequestsFragmentLollipop) getSupportFragmentManager().findFragmentByTag(sRFTag1);
				if (rRFLol != null){
					showContactOptionsRrF();
				}
				break;
			}
		}
	}

	public void hideContactOptionsPanel(){
		log("hideContactOptionsPanel");

		slidingContactOptionsPanel.setPanelState(SlidingUpPanelLayout.PanelState.HIDDEN);
		slidingContactOptionsPanel.setVisibility(View.GONE);
		int index = viewPagerContacts.getCurrentItem();
		switch (index){
			case 0:{
				String cFTag = getFragmentTag(R.id.contact_tabs_pager, 0);
				cFLol = (ContactsFragmentLollipop) getSupportFragmentManager().findFragmentByTag(cFTag);
				if (cFLol != null){
					cFLol.resetAdapter();
				}
				break;
			}
			case 1:{
				String cFTag = getFragmentTag(R.id.contact_tabs_pager, 1);
				sRFLol = (SentRequestsFragmentLollipop) getSupportFragmentManager().findFragmentByTag(cFTag);
				if (sRFLol != null){
					sRFLol.resetAdapter();
				}
				break;
			}
			case 2:{
				String cFTag = getFragmentTag(R.id.contact_tabs_pager, 2);
				rRFLol = (ReceivedRequestsFragmentLollipop) getSupportFragmentManager().findFragmentByTag(cFTag);
				if (rRFLol != null){
					rRFLol.resetAdapter();
				}
				break;
			}
		}
	}

	public void showAvatarOptionsPanel() {
		log("showAvatarOptionsPanel");
		if(aC.existsAvatar()){
			optionAvatarDelete.setVisibility(View.VISIBLE);
		}
		else{
			optionAvatarDelete.setVisibility(View.GONE);
		}
		slidingAvatarOptionsPanel.setVisibility(View.VISIBLE);
		slidingAvatarOptionsPanel.setPanelState(SlidingUpPanelLayout.PanelState.COLLAPSED);
	}

	public void hideAvatarOptionsPanel() {
		log("hideAvatarOptionsPanel");
		slidingAvatarOptionsPanel.setPanelState(SlidingUpPanelLayout.PanelState.HIDDEN);
		slidingAvatarOptionsPanel.setVisibility(View.GONE);
		fabButton.setVisibility(View.GONE);
	}

	private void showOverquotaAlert(){
		log("showOverquotaAlert");
		dbH.setCamSyncEnabled(false);

		if(overquotaDialog==null){
			AlertDialog.Builder builder = new AlertDialog.Builder(this, R.style.AppCompatAlertDialogStyle);
			builder.setTitle(getString(R.string.overquota_alert_title));
			LayoutInflater inflater = getLayoutInflater();
			View dialoglayout = inflater.inflate(R.layout.dialog_overquota_error, null);
			TextView textOverquota = (TextView) dialoglayout.findViewById(R.id.dialog_overquota);
			builder.setView(dialoglayout);

			builder.setPositiveButton(getString(R.string.my_account_upgrade_pro), new android.content.DialogInterface.OnClickListener() {

				@Override
				public void onClick(DialogInterface dialog, int which) {
					//Show UpgradeAccountActivity
					FragmentTransaction ft = getSupportFragmentManager().beginTransaction();
					if(upAFL==null){
						upAFL = new UpgradeAccountFragmentLollipop();
						ft.replace(R.id.fragment_container, upAFL, "upAFL");
						drawerItem = DrawerItem.ACCOUNT;
						accountFragment=Constants.OVERQUOTA_ALERT;
						ft.commitNow();
					}
					else{
						ft.replace(R.id.fragment_container, upAFL, "upAFL");
						drawerItem = DrawerItem.ACCOUNT;
						accountFragment=Constants.OVERQUOTA_ALERT;
						ft.commitNow();
					}
				}
			});
			builder.setNegativeButton(getString(R.string.general_cancel), new android.content.DialogInterface.OnClickListener() {

				@Override
				public void onClick(DialogInterface dialog, int which) {
					dialog.dismiss();
					overquotaDialog=null;
				}
			});

			overquotaDialog = builder.create();
			overquotaDialog.show();
//			Util.brandAlertDialog(overquotaDialog);
		}
	}

	public void updateAccountDetailsVisibleInfo(){
		log("updateAccountDetailsVisibleInfo");

		usedSpacePB.setProgress(myAccountInfo.getUsedPerc());

//				String usedSpaceString = getString(R.string.used_space, used, total);
		usedSpaceTV.setText(myAccountInfo.getUsedFormatted());
		totalSpaceTV.setText(myAccountInfo.getTotalFormatted());

		usedSpacePB.setProgress(myAccountInfo.getUsedPerc());

//				String usedSpaceString = getString(R.string.used_space, used, total);
		usedSpaceTV.setText(myAccountInfo.getUsedFormatted());
		totalSpaceTV.setText(myAccountInfo.getTotalFormatted());

		if (myAccountInfo.isInventoryFinished()){
			if (myAccountInfo.getLevelAccountDetails() < myAccountInfo.getLevelInventory()){
				if (maxP != null){
					log("ORIGINAL JSON2:" + maxP.getOriginalJson() + ":::");
					megaApi.submitPurchaseReceipt(maxP.getOriginalJson(), this);
				}
			}
		}

		if(myAccountInfo.getUsedPerc()>=95){
			showOverquotaPanel();
		}
		else{
			outSpaceLayout.setVisibility(View.GONE);
			if(myAccountInfo.getAccountType()==0){
				log("usedSpacePerc<95");
				if(Util.showMessageRandom()){
					log("Random: TRUE");
					showProPanel();
				}
			}
		}
//		showOverquotaPanel();

		if (getUsedPerc() < 90){
			usedSpacePB.setProgressDrawable(getResources().getDrawable(R.drawable.custom_progress_bar_horizontal_ok));
//		        	wordtoSpan.setSpan(new ForegroundColorSpan(getResources().getColor(R.color.used_space_ok)), 0, used.length(), Spannable.SPAN_EXCLUSIVE_EXCLUSIVE);
//		        	usedSpaceWarning.setVisibility(View.INVISIBLE);
		}
		else if ((getUsedPerc() >= 90) && (getUsedPerc() <= 95)){
			usedSpacePB.setProgressDrawable(getResources().getDrawable(R.drawable.custom_progress_bar_horizontal_warning));
//		        	wordtoSpan.setSpan(new ForegroundColorSpan(getResources().getColor(R.color.used_space_warning)), 0, used.length(), Spannable.SPAN_EXCLUSIVE_EXCLUSIVE);
//		        	usedSpaceWarning.setVisibility(View.VISIBLE);
		}
		else{
			if (getUsedPerc() > 100){
				myAccountInfo.setUsedPerc(100);
			}
			usedSpacePB.setProgressDrawable(getResources().getDrawable(R.drawable.custom_progress_bar_horizontal_exceed));
//		        	wordtoSpan.setSpan(new ForegroundColorSpan(getResources().getColor(R.color.used_space_exceed)), 0, used.length(), Spannable.SPAN_EXCLUSIVE_EXCLUSIVE);
//		        	usedSpaceWarning.setVisibility(View.VISIBLE);
		}

		if(drawerItem==DrawerItem.CLOUD_DRIVE){
			if (myAccountInfo.getUsedPerc() > 95){
				FragmentTransaction ft = getSupportFragmentManager().beginTransaction();
				ft.detach(fbFLol);
				ft.attach(fbFLol);
				ft.commitAllowingStateLoss();
			}
		}
	}

	public void selectSortByContacts(int _orderContacts){
		log("selectSortByContacts");

		this.orderContacts = _orderContacts;
		this.setOrderContacts(orderContacts);
		String cFTag = getFragmentTag(R.id.contact_tabs_pager, 0);
		cFLol = (ContactsFragmentLollipop) getSupportFragmentManager().findFragmentByTag(cFTag);
		if (cFLol != null){
			cFLol.setOrder(orderContacts);
			if (orderContacts == MegaApiJava.ORDER_DEFAULT_ASC){
				cFLol.sortByNameAscending();
			}
			else{
				cFLol.sortByNameDescending();
			}
		}
	}

	public void selectSortByOffline(int _orderOthers){
		log("selectSortByOffline");

		this.orderOthers = _orderOthers;
		this.setOrderOthers(orderOthers);
		if (oFLol != null){
			oFLol.setOrder(orderOthers);
			if (orderOthers == MegaApiJava.ORDER_DEFAULT_ASC){
				oFLol.sortByNameAscending();
			}
			else{
				oFLol.sortByNameDescending();
			}
		}
	}

	public void selectSortByIncoming(int _orderOthers){
		log("selectSortByIncoming");

		this.orderOthers = _orderOthers;
		this.setOrderOthers(orderOthers);
		if (inSFLol != null){
			inSFLol.setOrder(orderOthers);
			inSFLol.findNodes();
		}
	}

	public void selectSortByOutgoing(int _orderOthers){
		log("selectSortByOutgoing");

		this.orderOthers = _orderOthers;
		this.setOrderOthers(orderOthers);
		if (outSFLol != null){
			outSFLol.setOrder(orderOthers);
			if (orderOthers == MegaApiJava.ORDER_DEFAULT_ASC){
				outSFLol.sortByNameAscending();
			}
			else{
				outSFLol.sortByNameDescending();
			}
		}
	}

	public void selectSortByCloudDrive(int _orderCloud){
		log("selectSortByCloudDrive");

		this.orderCloud = _orderCloud;
		this.setOrderCloud(orderCloud);
		MegaNode parentNode = megaApi.getNodeByHandle(parentHandleBrowser);
		if (parentNode != null){
			if (fbFLol != null){
				ArrayList<MegaNode> nodes = megaApi.getChildren(parentNode, orderCloud);
				fbFLol.setOrder(orderCloud);
				fbFLol.setNodes(nodes);
				fbFLol.getRecyclerView().invalidate();
			}
		}
		else{
			if (fbFLol != null){
				ArrayList<MegaNode> nodes = megaApi.getChildren(megaApi.getRootNode(), orderCloud);
				fbFLol.setOrder(orderCloud);
				fbFLol.setNodes(nodes);
				fbFLol.getRecyclerView().invalidate();
			}
		}
	}

	public void selectSortByInbox(int _orderCloud){
		log("selectSortByInbox");

		this.orderCloud = _orderCloud;
		this.setOrderCloud(orderCloud);
		MegaNode inboxNode = megaApi.getInboxNode();
		if(inboxNode!=null){
			ArrayList<MegaNode> nodes = megaApi.getChildren(inboxNode, orderCloud);
			if (iFLol != null){
				iFLol.setOrder(orderCloud);
				iFLol.setNodes(nodes);
				iFLol.getRecyclerView().invalidate();
			}
		}
	}

	public void showStatusDialog(String text){
		ProgressDialog temp = null;
		try{
			temp = new ProgressDialog(managerActivity);
			temp.setMessage(text);
			temp.show();
		}
		catch(Exception e){
			return;
		}
		statusDialog = temp;
	}

	public void dismissStatusDialog(){
		if (statusDialog != null){
			try{
				statusDialog.dismiss();
			}
			catch(Exception ex){}
		}
	}

	public void setFirstNavigationLevel(boolean firstNavigationLevel){
		log("setFirstNavigationLevel: "+firstNavigationLevel);
		this.firstNavigationLevel = firstNavigationLevel;
	}

	public boolean isFirstNavigationLevel() {
		return firstNavigationLevel;
	}

	public int getUsedPerc(){
		if(myAccountInfo!=null){
			return myAccountInfo.getUsedPerc();
		}
		return 0;
	}

	public long getParentHandleBrowser() {
		return parentHandleBrowser;
	}

	public long getParentHandleRubbish() {
		return parentHandleRubbish;
	}

	public long getParentHandleIncoming() {
		return parentHandleIncoming;
	}

	public long getParentHandleOutgoing() {
		return parentHandleOutgoing;
	}

	public long getParentHandleSearch() {
		return parentHandleSearch;
	}

	public long getParentHandleInbox() {
		return parentHandleInbox;
	}

	public void setParentHandleBrowser(long parentHandleBrowser){
		log("setParentHandleBrowser: "+parentHandleBrowser);

		this.parentHandleBrowser = parentHandleBrowser;

		HashMap<Long, MegaTransfer> mTHash = new HashMap<Long, MegaTransfer>();

		//Update transfer list
		tL = megaApi.getTransfers();

		//Update File Browser Fragment
		if (fbFLol != null){
			for(int i=0; i<tL.size(); i++){

				MegaTransfer tempT = tL.get(i);
				if (tempT.getType() == MegaTransfer.TYPE_DOWNLOAD){
					long handleT = tempT.getNodeHandle();
					MegaNode nodeT = megaApi.getNodeByHandle(handleT);
					MegaNode parentT = megaApi.getParentNode(nodeT);

					if (parentT != null){
						if(parentT.getHandle() == this.parentHandleBrowser){
							mTHash.put(handleT,tempT);
						}
					}
				}
			}

			fbFLol.setTransfers(mTHash);
		}
	}

	public void setParentHandleRubbish(long parentHandleRubbish){
		log("setParentHandleRubbish");
		this.parentHandleRubbish = parentHandleRubbish;
	}

	public void setParentHandleSearch(long parentHandleSearch){
		log("setParentHandleSearch");
		this.parentHandleSearch = parentHandleSearch;
	}

	public void setParentHandleIncoming(long parentHandleIncoming){
		log("setParentHandleIncoming: " + parentHandleIncoming);
		this.parentHandleIncoming = parentHandleIncoming;
	}

	public void setParentHandleInbox(long parentHandleInbox){
		log("setParentHandleInbox: " + parentHandleInbox);
		this.parentHandleInbox = parentHandleInbox;
	}

	public void setParentHandleOutgoing(long parentHandleOutgoing){
		log("setParentHandleOutgoing: " + parentHandleOutgoing);
		this.parentHandleOutgoing = parentHandleOutgoing;
	}

	@Override
	protected void onNewIntent(Intent intent){
    	log("onNewIntent");

    	if ((intent != null) && Intent.ACTION_SEARCH.equals(intent.getAction())){
    		searchQuery = intent.getStringExtra(SearchManager.QUERY);
    		parentHandleSearch = -1;
    		aB.setTitle(getString(R.string.action_search)+": "+searchQuery);

    		isSearching = true;

    		if (searchMenuItem != null) {
    			MenuItemCompat.collapseActionView(searchMenuItem);
			}
    		return;
    	}
     	super.onNewIntent(intent);
    	setIntent(intent);
    	return;
	}

	@Override
	public void onClick(View v) {
		log("onClick");
		switch(v.getId()){
			case R.id.custom_search:{
				if (searchMenuItem != null) {
					MenuItemCompat.expandActionView(searchMenuItem);
				}
				else{
					log("searchMenuItem == null");
				}
				break;
			}
			case R.id.btnLeft_cancel:{
				getProLayout.setVisibility(View.GONE);
				break;
			}
			case R.id.overquota_alert_btnLeft_cancel:{
				log("outSpace Layout gone!");
				if(outSpaceHandler!=null){
					outSpaceHandler.removeCallbacks(outSpaceRunnable);
				}
				outSpaceLayout.setVisibility(View.GONE);
				outSpaceLayout.clearAnimation();
				break;
			}
			case R.id.btnRight_upgrade:
			case R.id.overquota_alert_btnRight_upgrade:{
				//Add navigation to Upgrade Account
				log("click on Upgrade in overquota or pro panel!");
				drawerItem = DrawerItem.ACCOUNT;
				if (nV != null){
					Menu nVMenu = nV.getMenu();
					MenuItem hidden = nVMenu.findItem(R.id.navigation_item_hidden);
					resetNavigationViewMenu(nVMenu);
					hidden.setChecked(true);
				}
				outSpaceLayout.setVisibility(View.GONE);
				getProLayout.setVisibility(View.GONE);
				drawerItem = DrawerItem.ACCOUNT;
				accountFragment = Constants.UPGRADE_ACCOUNT_FRAGMENT;
				displayedAccountType = -1;
				selectDrawerItemLollipop(drawerItem);
				break;
			}

			case R.id.navigation_drawer_account_view:{
//				Snackbar.make(fragmentContainer, "MyAccount", Snackbar.LENGTH_LONG).show();
				if (Util.isOnline(this)){
					drawerItem = DrawerItem.ACCOUNT;
					accountFragment=Constants.MY_ACCOUNT_FRAGMENT;
					if (nV != null){
						Menu nVMenu = nV.getMenu();
						MenuItem hidden = nVMenu.findItem(R.id.navigation_item_hidden);
						resetNavigationViewMenu(nVMenu);
						hidden.setChecked(true);
					}
					selectDrawerItemLollipop(drawerItem);
				}

				break;
			}
//			case R.id.top_control_bar:{
//				if (nDALol != null){
//					nDALol.setPositionClicked(-1);
//				}
//				drawerItem = DrawerItem.ACCOUNT;
//				titleAB = drawerItem.getTitle(this);
//
//				selectDrawerItemLollipop(drawerItem);
//
//				break;
//			}
//			case R.id.bottom_control_bar:{
//				if (nDALol != null){
//					nDALol.setPositionClicked(-1);
//				}
//				drawerItem = DrawerItem.ACCOUNT;
//				titleAB = drawerItem.getTitle(this);
//
//				selectDrawerItemLollipop(drawerItem);
//
//				break;
//			}
		}
	}

	public void showConfirmationRemoveMK(){
		log("showConfirmationRemoveMK");
		if (Build.VERSION.SDK_INT >= Build.VERSION_CODES.M) {
			boolean hasStoragePermission = (ContextCompat.checkSelfPermission(this, Manifest.permission.WRITE_EXTERNAL_STORAGE) == PackageManager.PERMISSION_GRANTED);
			if (!hasStoragePermission) {
				ActivityCompat.requestPermissions(this,
						new String[]{Manifest.permission.WRITE_EXTERNAL_STORAGE},
						Constants.REQUEST_WRITE_STORAGE);
			}
		}

		DialogInterface.OnClickListener dialogClickListener = new DialogInterface.OnClickListener() {
			@Override
			public void onClick(DialogInterface dialog, int which) {
				switch (which){
					case DialogInterface.BUTTON_POSITIVE:
						AccountController aC = new AccountController(managerActivity);
						aC.removeMK();
						break;

					case DialogInterface.BUTTON_NEGATIVE:
						//No button clicked
						break;
				}
			}
		};

		AlertDialog.Builder builder;
		if (Build.VERSION.SDK_INT >= Build.VERSION_CODES.HONEYCOMB) {
			builder = new AlertDialog.Builder(this, R.style.AppCompatAlertDialogStyle);
		}
		else{
			builder = new AlertDialog.Builder(this);
		}
		builder.setMessage(R.string.remove_key_confirmation).setPositiveButton(R.string.general_remove, dialogClickListener)
				.setNegativeButton(R.string.general_cancel, dialogClickListener).show();
	}

	public void showConfirmationDeleteAvatar(){
		log("showConfirmationDeleteAvatar");

		DialogInterface.OnClickListener dialogClickListener = new DialogInterface.OnClickListener() {
			@Override
			public void onClick(DialogInterface dialog, int which) {
				switch (which){
					case DialogInterface.BUTTON_POSITIVE:
						AccountController aC = new AccountController(managerActivity);
						aC.removeAvatar();
						break;

					case DialogInterface.BUTTON_NEGATIVE:
						//No button clicked
						break;
				}
			}
		};

		AlertDialog.Builder builder;
		if (Build.VERSION.SDK_INT >= Build.VERSION_CODES.HONEYCOMB) {
			builder = new AlertDialog.Builder(this, R.style.AppCompatAlertDialogStyle);
		}
		else{
			builder = new AlertDialog.Builder(this);
		}
		builder.setMessage(R.string.confirmation_delete_avatar).setPositiveButton(R.string.context_delete, dialogClickListener)
				.setNegativeButton(R.string.general_cancel, dialogClickListener).show();
	}

	@Override
	protected void onActivityResult(int requestCode, int resultCode, Intent intent) {
		log("-------------------onActivityResult "+requestCode + "____" + resultCode);

		if (resultCode == RESULT_FIRST_USER){
			Snackbar.make(fragmentContainer, getString(R.string.context_no_destination_folder), Snackbar.LENGTH_LONG).show();
			return;
		}

		if (requestCode == Constants.REQUEST_CODE_TREE && resultCode == RESULT_OK){
			if (intent == null){
				log("intent NULL");
				return;
			}

			Uri treeUri = intent.getData();
	        DocumentFile pickedDir = DocumentFile.fromTreeUri(this, treeUri);
		}
		if (requestCode == Constants.ENABLE_CHAT && resultCode == RESULT_OK){
			log("OnActivityResult-->connect");

		}
		else if (requestCode == Constants.REQUEST_CODE_GET && resultCode == RESULT_OK) {
			if (intent == null) {
				log("Return.....");
				return;
			}

			intent.setAction(Intent.ACTION_GET_CONTENT);
			FilePrepareTask filePrepareTask = new FilePrepareTask(this);
			filePrepareTask.execute(intent);
			ProgressDialog temp = null;
			try{
				temp = new ProgressDialog(this);
				temp.setMessage(getString(R.string.upload_prepare));
				temp.show();
			}
			catch(Exception e){
				return;
			}
			statusDialog = temp;
		}
		else if (requestCode == Constants.CHOOSE_PICTURE_PROFILE_CODE && resultCode == RESULT_OK) {

			if (resultCode == RESULT_OK) {
				if (intent == null) {
					log("Return.....");
					return;
				}
				intent.setAction(Intent.ACTION_GET_CONTENT);
				FilePrepareTask filePrepareTask = new FilePrepareTask(this);
				filePrepareTask.execute(intent);
				ProgressDialog temp = null;
				try{
					temp = new ProgressDialog(this);
					temp.setMessage(getString(R.string.upload_prepare));
					temp.show();
				}
				catch(Exception e){
					return;
				}
				statusDialog = temp;

			}
			else {
				log("resultCode for CHOOSE_PICTURE_PROFILE_CODE: "+resultCode);
			}
		}
		else if (requestCode == Constants.WRITE_SD_CARD_REQUEST_CODE && resultCode == RESULT_OK) {

			if (Build.VERSION.SDK_INT >= Build.VERSION_CODES.M) {
				boolean hasStoragePermission = (ContextCompat.checkSelfPermission(this, Manifest.permission.WRITE_EXTERNAL_STORAGE) == PackageManager.PERMISSION_GRANTED);
				if (!hasStoragePermission) {
					ActivityCompat.requestPermissions(this,
			                new String[]{Manifest.permission.WRITE_EXTERNAL_STORAGE},
							Constants.REQUEST_WRITE_STORAGE);
				}
			}

			Uri treeUri = intent.getData();
			log("--------------Create the document : "+treeUri);
			long handleToDownload = intent.getLongExtra("handleToDownload", -1);
			log("The recovered handle is: "+handleToDownload);
			//Now, call to the DownloadService

			if(handleToDownload!=0 && handleToDownload!=-1){
				Intent service = new Intent(this, DownloadService.class);
				service.putExtra(DownloadService.EXTRA_HASH, handleToDownload);
				service.putExtra(DownloadService.EXTRA_CONTENT_URI, treeUri.toString());
				String path = Environment.getExternalStorageDirectory().getAbsolutePath() + "/" + Util.advancesDevicesDIR + "/";
				File tempDownDirectory = new File(path);
				if(!tempDownDirectory.exists()){
					tempDownDirectory.mkdirs();
				}
				service.putExtra(DownloadService.EXTRA_PATH, path);
				startService(service);
			}
		}
		else if (requestCode == Constants.REQUEST_CODE_SELECT_FILE && resultCode == RESULT_OK) {
			log("requestCode == REQUEST_CODE_SELECT_FILE");
			if (intent == null) {
				log("Return.....");
				return;
			}

			final ArrayList<String> selectedContacts = intent.getStringArrayListExtra("SELECTED_CONTACTS");
			final long fileHandle = intent.getLongExtra("SELECT", 0);

			nC.sendToInbox(fileHandle, selectedContacts);
		}
		else if (requestCode == Constants.REQUEST_CODE_SELECT_FOLDER && resultCode == RESULT_OK) {
			log("REQUEST_CODE_SELECT_FOLDER");

			if (intent == null) {
				log("Return.....");
				return;
			}

			final ArrayList<String> selectedContacts = intent.getStringArrayListExtra("SELECTED_CONTACTS");
			final long folderHandle = intent.getLongExtra("SELECT", 0);

			AlertDialog.Builder dialogBuilder = new AlertDialog.Builder(this, R.style.AppCompatAlertDialogStyle);
			dialogBuilder.setTitle(getString(R.string.file_properties_shared_folder_permissions));
			final CharSequence[] items = {getString(R.string.file_properties_shared_folder_read_only), getString(R.string.file_properties_shared_folder_read_write), getString(R.string.file_properties_shared_folder_full_access)};
			dialogBuilder.setSingleChoiceItems(items, -1, new DialogInterface.OnClickListener() {
				public void onClick(DialogInterface dialog, int item) {

					permissionsDialog.dismiss();
					switch(item) {
						case 0:{
							nC.shareFolder(folderHandle, selectedContacts, MegaShare.ACCESS_READ);
							break;
						}
						case 1:{
							nC.shareFolder(folderHandle, selectedContacts, MegaShare.ACCESS_READWRITE);
							break;
						}
						case 2:{
							nC.shareFolder(folderHandle, selectedContacts, MegaShare.ACCESS_FULL);
							break;
						}
					}
				}
			});
			dialogBuilder.setTitle(getString(R.string.dialog_select_permissions));
			permissionsDialog = dialogBuilder.create();
			permissionsDialog.show();

		}
		else if (requestCode == Constants.REQUEST_CODE_SELECT_CONTACT && resultCode == RESULT_OK){
			log("onActivityResult REQUEST_CODE_SELECT_CONTACT OK");

			if (intent == null) {
				log("Return.....");
				return;
			}

			final ArrayList<String> contactsData = intent.getStringArrayListExtra(AddContactActivityLollipop.EXTRA_CONTACTS);
			megaContacts = intent.getBooleanExtra(AddContactActivityLollipop.EXTRA_MEGA_CONTACTS, true);

			final int multiselectIntent = intent.getIntExtra("MULTISELECT", -1);
			final int sentToInbox = intent.getIntExtra("SEND_FILE", -1);

			if (megaContacts){

				if(sentToInbox==0){

					if(multiselectIntent==0){
						//One file to share
						final long nodeHandle = intent.getLongExtra(ContactsExplorerActivityLollipop.EXTRA_NODE_HANDLE, -1);

						AlertDialog.Builder dialogBuilder = new AlertDialog.Builder(this, R.style.AppCompatAlertDialogStyle);
						dialogBuilder.setTitle(getString(R.string.file_properties_shared_folder_permissions));
						final CharSequence[] items = {getString(R.string.file_properties_shared_folder_read_only), getString(R.string.file_properties_shared_folder_read_write), getString(R.string.file_properties_shared_folder_full_access)};
						dialogBuilder.setSingleChoiceItems(items, -1, new DialogInterface.OnClickListener() {
							public void onClick(DialogInterface dialog, int item) {

							permissionsDialog.dismiss();

							switch(item) {
								case 0:{
									nC.shareFolder(nodeHandle, contactsData, MegaShare.ACCESS_READ);
									break;
								}
								case 1:{
									nC.shareFolder(nodeHandle, contactsData, MegaShare.ACCESS_READWRITE);
									break;
								}
								case 2:{
									nC.shareFolder(nodeHandle, contactsData, MegaShare.ACCESS_FULL);
									break;
								}
							}
							}
						});
						dialogBuilder.setTitle(getString(R.string.dialog_select_permissions));
						permissionsDialog = dialogBuilder.create();
						permissionsDialog.show();
					}
					else if(multiselectIntent==1){
						//Several folders to share
						final long[] nodeHandles = intent.getLongArrayExtra(ContactsExplorerActivityLollipop.EXTRA_NODE_HANDLE);

						AlertDialog.Builder dialogBuilder = new AlertDialog.Builder(this);
						dialogBuilder.setTitle(getString(R.string.file_properties_shared_folder_permissions));
						final CharSequence[] items = {getString(R.string.file_properties_shared_folder_read_only), getString(R.string.file_properties_shared_folder_read_write), getString(R.string.file_properties_shared_folder_full_access)};
						dialogBuilder.setSingleChoiceItems(items, -1, new DialogInterface.OnClickListener() {
							public void onClick(DialogInterface dialog, int item) {

								permissionsDialog.dismiss();
								switch(item) {
				                    case 0:{
				                    	log("ACCESS_READ");
										nC.shareFolders(nodeHandles, contactsData, MegaShare.ACCESS_READ);
				                    	break;
				                    }
				                    case 1:{
				                    	log("ACCESS_READWRITE");
										nC.shareFolders(nodeHandles, contactsData, MegaShare.ACCESS_READWRITE);
				                        break;
				                    }
				                    case 2:{
				                    	log("ACCESS_FULL");
										nC.shareFolders(nodeHandles, contactsData, MegaShare.ACCESS_FULL);

				                        break;
									}
								}
							}
						});
						dialogBuilder.setTitle(getString(R.string.dialog_select_permissions));
						permissionsDialog = dialogBuilder.create();
						permissionsDialog.show();
					}

				}
				else if (sentToInbox==1){
					if(multiselectIntent==0){
						//Send one file to one contact
						final long nodeHandle = intent.getLongExtra(ContactsExplorerActivityLollipop.EXTRA_NODE_HANDLE, -1);
						nC.sendToInbox(nodeHandle, contactsData);
					}
					else{
						//Send multiple files to one contact
						final long[] nodeHandles = intent.getLongArrayExtra(ContactsExplorerActivityLollipop.EXTRA_NODE_HANDLE);
						nC.sendToInbox(nodeHandles, contactsData);
					}
				}
			}
			else{

				for (int i=0; i < contactsData.size();i++){
					String type = contactsData.get(i);
					if (type.compareTo(ContactsExplorerActivityLollipop.EXTRA_EMAIL) == 0){
						i++;
						Snackbar.make(fragmentContainer, getString(R.string.general_not_yet_implemented), Snackbar.LENGTH_LONG).show();
//						Toast.makeText(this, "Sharing a folder: An email will be sent to the email address: " + contactsData.get(i) + ".\n", Toast.LENGTH_LONG).show();
					}
					else if (type.compareTo(ContactsExplorerActivityLollipop.EXTRA_PHONE) == 0){
						i++;
						Snackbar.make(fragmentContainer, getString(R.string.general_not_yet_implemented), Snackbar.LENGTH_LONG).show();
//						Toast.makeText(this, "Sharing a folder: A Text Message will be sent to the phone number: " + contactsData.get(i) , Toast.LENGTH_LONG).show();
					}
				}

			}
		}
		else if (requestCode == Constants.REQUEST_CODE_GET_LOCAL && resultCode == RESULT_OK) {

			if (intent == null) {
				log("Return.....");
				return;
			}

			String folderPath = intent.getStringExtra(FileStorageActivityLollipop.EXTRA_PATH);
			ArrayList<String> paths = intent.getStringArrayListExtra(FileStorageActivityLollipop.EXTRA_FILES);

			int i = 0;
			long parentHandleUpload=-1;
			if (drawerItem == DrawerItem.CLOUD_DRIVE){
				if(fbFLol!=null)
				{
					parentHandleUpload = fbFLol.getParentHandle();
				}
			}
			else if(drawerItem == DrawerItem.SHARED_ITEMS){
				int index = viewPagerShares.getCurrentItem();
				if(index==0){
					//INCOMING
					String cFTag1 = getFragmentTag(R.id.shares_tabs_pager, 0);
//					log("Tag: "+ cFTag1);
					inSFLol = (IncomingSharesFragmentLollipop) getSupportFragmentManager().findFragmentByTag(cFTag1);
					if (inSFLol != null){
						parentHandleUpload=inSFLol.getParentHandle();
					}
				}
				else if(index==1){
					//OUTGOING
					String cFTag1 = getFragmentTag(R.id.shares_tabs_pager, 1);
//					log("Tag: "+ cFTag1);
					outSFLol = (OutgoingSharesFragmentLollipop) getSupportFragmentManager().findFragmentByTag(cFTag1);
					if (outSFLol != null){
						parentHandleUpload=outSFLol.getParentHandle();
					}
				}
			}
			else{
				return;
			}

			UploadServiceTask uploadServiceTask = new UploadServiceTask(folderPath, paths, parentHandleUpload);
			uploadServiceTask.start();
		}
		else if (requestCode == Constants.REQUEST_CODE_SELECT_MOVE_FOLDER && resultCode == RESULT_OK) {

			if (intent == null) {
				log("Return.....");
				return;
			}

			moveToRubbish = false;

			final long[] moveHandles = intent.getLongArrayExtra("MOVE_HANDLES");
			final long toHandle = intent.getLongExtra("MOVE_TO", 0);

			nC.moveNodes(moveHandles, toHandle);

		}
		else if (requestCode ==  Constants.REQUEST_CODE_SELECT_COPY_FOLDER && resultCode == RESULT_OK){
			log("onActivityResult: REQUEST_CODE_SELECT_COPY_FOLDER");
			if (intent == null) {
				log("Return.....");
				return;
			}
			final long[] copyHandles = intent.getLongArrayExtra("COPY_HANDLES");
			final long toHandle = intent.getLongExtra("COPY_TO", 0);

			nC.copyNodes(copyHandles, toHandle);
		}
		else if (requestCode == Constants.REQUEST_CODE_SELECT_LOCAL_FOLDER && resultCode == RESULT_OK) {
			log("onActivityResult: REQUEST_CODE_SELECT_LOCAL_FOLDER");
			if (intent == null) {
				log("Return.....");
				return;
			}

			String parentPath = intent.getStringExtra(FileStorageActivityLollipop.EXTRA_PATH);
			log("parentPath: "+parentPath);
			String url = intent.getStringExtra(FileStorageActivityLollipop.EXTRA_URL);
			log("url: "+url);
			long size = intent.getLongExtra(FileStorageActivityLollipop.EXTRA_SIZE, 0);
			log("size: "+size);
			long[] hashes = intent.getLongArrayExtra(FileStorageActivityLollipop.EXTRA_DOCUMENT_HASHES);
			log("hashes size: "+hashes.length);

			nC.checkSizeBeforeDownload(parentPath, url, size, hashes);
			Snackbar.make(fragmentContainer, getString(R.string.download_began), Snackbar.LENGTH_LONG).show();
		}
		else if (requestCode == Constants.REQUEST_CODE_REFRESH && resultCode == RESULT_OK) {
			log("Resfresh DONE onActivityResult");

			if (intent == null) {
				log("Return.....");
				return;
			}

			if(myAccountInfo==null){
				myAccountInfo = new MyAccountInfo(this);
			}

			megaApi.getExtendedAccountDetails(true, false, false, myAccountInfo);
			megaApi.getPaymentMethods(myAccountInfo);
			megaApi.getPricing(myAccountInfo);

			if (drawerItem == DrawerItem.CLOUD_DRIVE){
				parentHandleBrowser = intent.getLongExtra("PARENT_HANDLE", -1);
				MegaNode parentNode = megaApi.getNodeByHandle(parentHandleBrowser);
				if (parentNode != null){
					if (fbFLol != null){
						ArrayList<MegaNode> nodes = megaApi.getChildren(parentNode, orderCloud);
						fbFLol.setNodes(nodes);
						fbFLol.getRecyclerView().invalidate();
					}
				}
				else{
					if (fbFLol != null){
						ArrayList<MegaNode> nodes = megaApi.getChildren(megaApi.getRootNode(), orderCloud);
						fbFLol.setNodes(nodes);
						fbFLol.getRecyclerView().invalidate();
					}
				}
			}
//			else if (drawerItem == DrawerItem.RUBBISH_BIN){
//				parentHandleRubbish = intent.getLongExtra("PARENT_HANDLE", -1);
//				MegaNode parentNode = megaApi.getNodeByHandle(parentHandleRubbish);
//				if (parentNode != null){
//					if (rbFLol != null){
//						ArrayList<MegaNode> nodes = megaApi.getChildren(parentNode, orderGetChildren);
//						rbFLol.setNodes(nodes);
//						rbFLol.getListView().invalidateViews();
//					}
//				}
//				else{
//					if (rbFLol != null){
//						ArrayList<MegaNode> nodes = megaApi.getChildren(megaApi.getRubbishNode(), orderGetChildren);
//						rbFLol.setNodes(nodes);
//						rbFLol.getListView().invalidateViews();
//					}
//				}
//			}
			else if (drawerItem == DrawerItem.SHARED_ITEMS){
				parentHandleIncoming = intent.getLongExtra("PARENT_HANDLE", -1);
				MegaNode parentNode = megaApi.getNodeByHandle(parentHandleIncoming);
				if (parentNode != null){
					if (inSFLol != null){
//						ArrayList<MegaNode> nodes = megaApi.getChildren(parentNode, orderGetChildren);
						//TODO: ojo con los hijos
//							inSFLol.setNodes(nodes);
						inSFLol.getRecyclerView().invalidate();
					}
				}
				else{
					if (inSFLol != null){
//						ArrayList<MegaNode> nodes = megaApi.getChildren(megaApi.getInboxNode(), orderGetChildren);
						//TODO: ojo con los hijos
//							inSFLol.setNodes(nodes);
						inSFLol.getRecyclerView().invalidate();
					}
				}
			}
		}
		else if (requestCode == Constants.TAKE_PHOTO_CODE){
			log("TAKE_PHOTO_CODE");
			if(resultCode == Activity.RESULT_OK){
				Intent intentPicture = new Intent(this, SecureSelfiePreviewActivityLollipop.class);
				startActivity(intentPicture);
			}
			else{
				log("TAKE_PHOTO_CODE--->ERROR!");
			}

	    }
		else if (requestCode == Constants.TAKE_PICTURE_PROFILE_CODE){
			log("TAKE_PICTURE_PROFILE_CODE");
			if(resultCode == Activity.RESULT_OK){
				Intent intentPicture = new Intent(this, SecureSelfiePreviewActivityLollipop.class);
				intentPicture.putExtra("PICTURE_PROFILE", 1);
				intentPicture.putExtra("MY_MAIL", myAccountInfo.getMyUser().getEmail());
				startActivity(intentPicture);
			}
			else{
				log("TAKE_PICTURE_PROFILE_CODE--->ERROR!");
			}

		}
		else if (requestCode == Constants.REQUEST_CODE_SORT_BY && resultCode == RESULT_OK){

			if (intent == null) {
				log("Return.....");
				return;
			}

			int orderGetChildren = intent.getIntExtra("ORDER_GET_CHILDREN", 1);
			if (drawerItem == DrawerItem.CLOUD_DRIVE){
				MegaNode parentNode = megaApi.getNodeByHandle(parentHandleBrowser);
				if (parentNode != null){
					if (fbFLol != null){
						ArrayList<MegaNode> nodes = megaApi.getChildren(parentNode, orderGetChildren);
						fbFLol.setOrder(orderGetChildren);
						fbFLol.setNodes(nodes);
						fbFLol.getRecyclerView().invalidate();
					}
				}
				else{
					if (fbFLol != null){
						ArrayList<MegaNode> nodes = megaApi.getChildren(megaApi.getRootNode(), orderGetChildren);
						fbFLol.setOrder(orderGetChildren);
						fbFLol.setNodes(nodes);
						fbFLol.getRecyclerView().invalidate();
					}
				}
			}
//			else if (drawerItem == DrawerItem.RUBBISH_BIN){
//				MegaNode parentNode = megaApi.getNodeByHandle(parentHandleRubbish);
//				if (parentNode != null){
//					if (rbFLol != null){
//						ArrayList<MegaNode> nodes = megaApi.getChildren(parentNode, orderGetChildren);
//						rbFLol.setOrder(orderGetChildren);
//						rbFLol.setNodes(nodes);
//						rbFLol.getListView().invalidateViews();
//					}
//				}
//				else{
//					if (rbFLol != null){
//						ArrayList<MegaNode> nodes = megaApi.getChildren(megaApi.getRubbishNode(), orderGetChildren);
//						rbFLol.setOrder(orderGetChildren);
//						rbFLol.setNodes(nodes);
//						rbFLol.getListView().invalidateViews();
//					}
//				}
//			}
			else if (drawerItem == DrawerItem.SHARED_ITEMS){
				MegaNode parentNode = megaApi.getNodeByHandle(parentHandleIncoming);
				if (parentNode != null){
					if (inSFLol != null){
						ArrayList<MegaNode> nodes = megaApi.getChildren(parentNode, orderGetChildren);
						inSFLol.setOrder(orderGetChildren);
						//TODO: ojo con los hijos
//							inSFLol.setNodes(nodes);
						inSFLol.getRecyclerView().invalidate();
					}
				}
				else{
					if (inSFLol != null){
//						ArrayList<MegaNode> nodes = megaApi.getChildren(megaApi.getInboxNode(), orderGetChildren);
						inSFLol.setOrder(orderGetChildren);
						//TODO: ojo con los hijos
//							inSFLol.setNodes(nodes);
						inSFLol.getRecyclerView().invalidate();
					}
				}
			}
		}
		else if (requestCode == Constants.REQUEST_CREATE_CHAT && resultCode == RESULT_OK) {
			log("onActivityResult REQUEST_CREATE_CHAT OK");

			if (intent == null) {
				log("Return.....");
				return;
			}

			final ArrayList<String> contactsData = intent.getStringArrayListExtra(AddContactActivityLollipop.EXTRA_CONTACTS);

			if (contactsData != null){

				MegaChatPeerList peers = MegaChatPeerList.createInstance();
				if(contactsData.size()==1){
					MegaUser user = megaApi.getContact(contactsData.get(0));
					if(user!=null){
						log("Chat with contact: "+contactsData.size());
						MegaChatRoom chat = megaChatApi.getChatRoomByUser(user.getHandle());
						if(chat==null){
							log("No chat, create it!");
							peers.addPeer(user.getHandle(), MegaChatPeerList.PRIV_STANDARD);
							megaChatApi.createChat(false, peers, this);
						}
						else{
							log("There is already a chat, open it!");
							Intent intentOpenChat = new Intent(this, ChatActivityLollipop.class);
							intentOpenChat.setAction(Constants.ACTION_CHAT_SHOW_MESSAGES);
							intentOpenChat.putExtra("CHAT_ID", chat.getChatId());
							this.startActivity(intentOpenChat);
						}
					}
				}
				else{
					for (int i=0; i<contactsData.size(); i++){
						MegaUser user = megaApi.getContact(contactsData.get(i));
						if(user!=null){
							peers.addPeer(user.getHandle(), MegaChatPeerList.PRIV_STANDARD);
						}
					}
					log("create group chat with participants: "+peers.size());
					megaChatApi.createChat(true, peers, this);
				}
			}
		}
		else if (requestCode == Constants.REQUEST_INVITE_CONTACT_FROM_DEVICE && resultCode == RESULT_OK) {
			log("onActivityResult REQUEST_INVITE_CONTACT_FROM_DEVICE OK");

			if (intent == null) {
				log("Return.....");
				return;
			}

			final ArrayList<String> contactsData = intent.getStringArrayListExtra(AddContactActivityLollipop.EXTRA_CONTACTS);
			megaContacts = intent.getBooleanExtra(AddContactActivityLollipop.EXTRA_MEGA_CONTACTS, true);

			if (contactsData != null){
				cC.inviteMultipleContacts(contactsData);
			}
		}
		else if (requestCode == RC_REQUEST){
			// Pass on the activity result to the helper for handling
	        if (!mHelper.handleActivityResult(requestCode, resultCode, intent)) {
	            // not handled, so handle it ourselves (here's where you'd
	            // perform any handling of activity results not related to in-app
	            // billing...

	        	super.onActivityResult(requestCode, resultCode, intent);
	        }
	        else {
	            log("onActivityResult handled by IABUtil.");
	            drawerItem = DrawerItem.ACCOUNT;
//	            Toast.makeText(this, "HURRAY!: ORDERID: **__" + orderId + "__**", Toast.LENGTH_LONG).show();
	            log("HURRAY!: ORDERID: **__" + orderId + "__**");
	        }
		}
		else{
			log("No requestcode");
			super.onActivityResult(requestCode, resultCode, intent);
		}
	}

	/*
	 * Background task to get files on a folder for uploading
	 */
	private class UploadServiceTask extends Thread {

		String folderPath;
		ArrayList<String> paths;
		long parentHandle;

		UploadServiceTask(String folderPath, ArrayList<String> paths, long parentHandle){
			this.folderPath = folderPath;
			this.paths = paths;
			this.parentHandle = parentHandle;
		}

		@Override
		public void run(){

			MegaNode parentNode = megaApi.getNodeByHandle(parentHandle);
			if (parentNode == null){
				parentNode = megaApi.getRootNode();
			}

			for (String path : paths) {
				try {
					Thread.sleep(300);
				} catch (InterruptedException e) {
					e.printStackTrace();
				}

				Intent uploadServiceIntent;
				if(managerActivity != null)
				{
					uploadServiceIntent = new Intent (managerActivity, UploadService.class);
				}
				else
				{
					uploadServiceIntent = new Intent (ManagerActivityLollipop.this, UploadService.class);
				}

				File file = new File (path);
				if (file.isDirectory()){
					uploadServiceIntent.putExtra(UploadService.EXTRA_FILEPATH, file.getAbsolutePath());
					uploadServiceIntent.putExtra(UploadService.EXTRA_NAME, file.getName());
					log("EXTRA_FILE_PATH_dir:" + file.getAbsolutePath());
				}
				else{
					ShareInfo info = ShareInfo.infoFromFile(file);
					if (info == null){
						continue;
					}
					uploadServiceIntent.putExtra(UploadService.EXTRA_FILEPATH, info.getFileAbsolutePath());
					uploadServiceIntent.putExtra(UploadService.EXTRA_NAME, info.getTitle());
					uploadServiceIntent.putExtra(UploadService.EXTRA_SIZE, info.getSize());
					log("EXTRA_FILE_PATH_file:" + info.getFileAbsolutePath());
				}

				log("EXTRA_FOLDER_PATH:" + folderPath);
				uploadServiceIntent.putExtra(UploadService.EXTRA_FOLDERPATH, folderPath);
				uploadServiceIntent.putExtra(UploadService.EXTRA_PARENT_HASH, parentNode.getHandle());
				startService(uploadServiceIntent);
			}
		}

	}

	void disableNavigationViewMenu(Menu menu){
		MenuItem mi = menu.findItem(R.id.navigation_item_cloud_drive);
		if (mi != null){
			mi.setIcon(getResources().getDrawable(R.drawable.cloud_drive_grey));
			mi.setChecked(false);
			mi.setEnabled(false);
		}
		mi = menu.findItem(R.id.navigation_item_saved_for_offline);
		if (mi != null){
			mi.setIcon(getResources().getDrawable(R.drawable.saved_for_offline_grey));
			mi.setChecked(false);
		}
		mi = menu.findItem(R.id.navigation_item_camera_uploads);
		if (mi != null){
			mi.setIcon(getResources().getDrawable(R.drawable.camera_uploads_grey));
			mi.setChecked(false);
			mi.setEnabled(false);
		}
		mi = menu.findItem(R.id.navigation_item_inbox);
		if (mi != null){
			mi.setIcon(getResources().getDrawable(R.drawable.inbox_grey));
			mi.setChecked(false);
			mi.setEnabled(false);
		}
		mi = menu.findItem(R.id.navigation_item_shared_items);
		if (mi != null){
			mi.setIcon(getResources().getDrawable(R.drawable.shared_items_grey));
			mi.setChecked(false);
			mi.setEnabled(false);
		}
		mi = menu.findItem(R.id.navigation_item_chat);
		if (mi != null){
			mi.setIcon(getResources().getDrawable(R.drawable.ic_menu_chat));
			mi.setChecked(false);
		}
		mi = menu.findItem(R.id.navigation_item_contacts);
		if (mi != null){
			mi.setIcon(getResources().getDrawable(R.drawable.contacts_grey));
			mi.setChecked(false);
			mi.setEnabled(false);
		}
		mi = menu.findItem(R.id.navigation_item_settings);
		if (mi != null){
			mi.setIcon(getResources().getDrawable(R.drawable.settings_grey));
			mi.setChecked(false);
		}
	}

	void resetNavigationViewMenu(Menu menu){
		MenuItem mi = menu.findItem(R.id.navigation_item_cloud_drive);
		if (mi != null){
			mi.setIcon(getResources().getDrawable(R.drawable.cloud_drive_grey));
			mi.setChecked(false);
		}
		mi = menu.findItem(R.id.navigation_item_saved_for_offline);
		if (mi != null){
			mi.setIcon(getResources().getDrawable(R.drawable.saved_for_offline_grey));
			mi.setChecked(false);
		}
		mi = menu.findItem(R.id.navigation_item_camera_uploads);
		if (mi != null){
			mi.setIcon(getResources().getDrawable(R.drawable.camera_uploads_grey));
			mi.setChecked(false);
		}
		mi = menu.findItem(R.id.navigation_item_inbox);
		if (mi != null){
			mi.setIcon(getResources().getDrawable(R.drawable.inbox_grey));
			mi.setChecked(false);
		}
		mi = menu.findItem(R.id.navigation_item_shared_items);
		if (mi != null){
			mi.setIcon(getResources().getDrawable(R.drawable.shared_items_grey));
			mi.setChecked(false);
		}
		mi = menu.findItem(R.id.navigation_item_chat);
		if (mi != null){
			mi.setIcon(getResources().getDrawable(R.drawable.ic_menu_chat));
			mi.setChecked(false);
		}
		mi = menu.findItem(R.id.navigation_item_contacts);
		if (mi != null){
			mi.setIcon(getResources().getDrawable(R.drawable.contacts_grey));
			mi.setChecked(false);
		}
		mi = menu.findItem(R.id.navigation_item_settings);
		if (mi != null){
			mi.setIcon(getResources().getDrawable(R.drawable.settings_grey));
			mi.setChecked(false);
		}
	}

	public void showProPanel(){
		log("showProPanel");
		//Left and Right margin
		LinearLayout.LayoutParams proTextParams = (LinearLayout.LayoutParams)getProText.getLayoutParams();
		proTextParams.setMargins(Util.scaleWidthPx(24, outMetrics), Util.scaleHeightPx(23, outMetrics), Util.scaleWidthPx(24, outMetrics), Util.scaleHeightPx(23, outMetrics));
		getProText.setLayoutParams(proTextParams);

		rightUpgradeButton.setOnClickListener(this);
		android.view.ViewGroup.LayoutParams paramsb2 = rightUpgradeButton.getLayoutParams();
		//Left and Right margin
		LinearLayout.LayoutParams optionTextParams = (LinearLayout.LayoutParams)rightUpgradeButton.getLayoutParams();
		optionTextParams.setMargins(Util.scaleWidthPx(6, outMetrics), 0, Util.scaleWidthPx(8, outMetrics), 0);
		rightUpgradeButton.setLayoutParams(optionTextParams);

		leftCancelButton.setOnClickListener(this);
		android.view.ViewGroup.LayoutParams paramsb1 = leftCancelButton.getLayoutParams();
		leftCancelButton.setLayoutParams(paramsb1);
		//Left and Right margin
		LinearLayout.LayoutParams cancelTextParams = (LinearLayout.LayoutParams)leftCancelButton.getLayoutParams();
		cancelTextParams.setMargins(Util.scaleWidthPx(6, outMetrics), 0, Util.scaleWidthPx(6, outMetrics), 0);
		leftCancelButton.setLayoutParams(cancelTextParams);

		getProLayout.setVisibility(View.VISIBLE);
		getProLayout.bringToFront();
	}

	public void showOverquotaPanel(){
		log("showOverquotaAlert");

		//Left and Right margin
		LinearLayout.LayoutParams proTextParams = (LinearLayout.LayoutParams)outSpaceTextFirst.getLayoutParams();
		proTextParams.setMargins(Util.scaleWidthPx(24, outMetrics), Util.scaleHeightPx(16, outMetrics), Util.scaleWidthPx(24, outMetrics), Util.scaleHeightPx(0, outMetrics));
		outSpaceTextFirst.setLayoutParams(proTextParams);

		//Left and Right margin
		LinearLayout.LayoutParams proTextParams2 = (LinearLayout.LayoutParams)outSpaceTextSecond.getLayoutParams();
		proTextParams2.setMargins(Util.scaleWidthPx(24, outMetrics), Util.scaleHeightPx(0, outMetrics), Util.scaleWidthPx(24, outMetrics), Util.scaleHeightPx(23, outMetrics));
		outSpaceTextSecond.setLayoutParams(proTextParams2);

		outSpaceButtonUpgrade.setOnClickListener(this);
		android.view.ViewGroup.LayoutParams paramsb2 = outSpaceButtonUpgrade.getLayoutParams();
		//Left and Right margin
		LinearLayout.LayoutParams optionTextParams = (LinearLayout.LayoutParams)outSpaceButtonUpgrade.getLayoutParams();
		optionTextParams.setMargins(Util.scaleWidthPx(6, outMetrics), 0, Util.scaleWidthPx(8, outMetrics), 0);
		outSpaceButtonUpgrade.setLayoutParams(optionTextParams);

		outSpaceButtonCancel.setOnClickListener(this);
		android.view.ViewGroup.LayoutParams paramsb1 = outSpaceButtonCancel.getLayoutParams();
		outSpaceButtonCancel.setLayoutParams(paramsb1);
		//Left and Right margin
		LinearLayout.LayoutParams cancelTextParams = (LinearLayout.LayoutParams)outSpaceButtonCancel.getLayoutParams();
		cancelTextParams.setMargins(Util.scaleWidthPx(6, outMetrics), 0, Util.scaleWidthPx(6, outMetrics), 0);
		outSpaceButtonCancel.setLayoutParams(cancelTextParams);

//		outSpaceButton.setOnClickListener(this);
//		android.view.ViewGroup.LayoutParams paramsb2 = outSpaceButton.getLayoutParams();
//		paramsb2.height = Util.scaleHeightPx(48, outMetrics);
//		outSpaceButton.setText(getString(R.string.my_account_upgrade_pro).toUpperCase(Locale.getDefault()));
////		paramsb2.width = Util.scaleWidthPx(73, outMetrics);
//		//Left and Right margin
//		LinearLayout.LayoutParams optionTextParams = (LinearLayout.LayoutParams)outSpaceButton.getLayoutParams();
//		optionTextParams.setMargins(Util.scaleWidthPx(6, outMetrics), 0, Util.scaleWidthPx(20, outMetrics), 0);
//		outSpaceButton.setLayoutParams(optionTextParams);

		outSpaceLayout.setVisibility(View.VISIBLE);
		outSpaceLayout.bringToFront();

		outSpaceRunnable = new Runnable() {

			@Override
			public void run() {
				log("BUTTON DISAPPEAR");

				TranslateAnimation animTop = new TranslateAnimation(0, 0, 0, outSpaceLayout.getHeight());
				animTop.setDuration(4000);
				outSpaceLayout.setAnimation(animTop);

				outSpaceLayout.setVisibility(View.GONE);
			}
		};

		outSpaceHandler = new Handler();
		outSpaceHandler.postDelayed(outSpaceRunnable,10000);
	}

	public void updateCancelSubscriptions(){
		log("updateCancelSubscriptions");
		if (cancelSubscription != null){
			cancelSubscription.setVisible(false);
		}
		if (myAccountInfo.getNumberOfSubscriptions() > 0){
			if (cancelSubscription != null){
				if (drawerItem == DrawerItem.ACCOUNT){
					if (maFLol != null){
						cancelSubscription.setVisible(true);
					}
				}
			}
		}
	}

	public void updateOfflineView(MegaOffline mOff){
		log("updateOfflineView");
		if(oFLol!=null){
			if(mOff==null){
				oFLol.refresh();
			}
			else{
				oFLol.refreshPaths(mOff);
			}
		}
	}

	public void updateContactsView(boolean contacts, boolean sentRequests, boolean receivedRequests){
		log("updateContactsView");

		if(contacts){
			log("Update Contacts Fragment");
			String cFTag = getFragmentTag(R.id.contact_tabs_pager, 0);
			cFLol = (ContactsFragmentLollipop) getSupportFragmentManager().findFragmentByTag(cFTag);
			if (cFLol != null){
				if (drawerItem == DrawerItem.CONTACTS){
					cFLol.updateView();
				}
			}
		}

		if(sentRequests){
			log("Update SentRequests Fragment");
			String cFTagSR = getFragmentTag(R.id.contact_tabs_pager, 1);
			sRFLol = (SentRequestsFragmentLollipop) getSupportFragmentManager().findFragmentByTag(cFTagSR);
			if (sRFLol != null){
				if (drawerItem == DrawerItem.CONTACTS){
					sRFLol.updateView();
				}
			}
		}

		if(receivedRequests){
			log("Update ReceivedRequest Fragment");
			String cFTagRR = getFragmentTag(R.id.contact_tabs_pager, 2);
			rRFLol = (ReceivedRequestsFragmentLollipop) getSupportFragmentManager().findFragmentByTag(cFTagRR);
			if (rRFLol != null){
				if (drawerItem == DrawerItem.CONTACTS){
					rRFLol.updateView();
				}
			}
		}
	}

	/*
	 * Handle processed upload intent
	 */
	public void onIntentProcessed(List<ShareInfo> infos) {
		log("onIntentProcessedLollipop");
//		List<ShareInfo> infos = filePreparedInfos;
		if (statusDialog != null) {
			try {
				statusDialog.dismiss();
			}
			catch(Exception ex){}
		}

		long parentHandle = -1;
		MegaNode parentNode = null;
		if (drawerItem == DrawerItem.CLOUD_DRIVE){
			parentHandle = fbFLol.getParentHandle();
			parentNode = megaApi.getNodeByHandle(parentHandle);
		}
		else if (drawerItem == DrawerItem.SHARED_ITEMS){
			int index = viewPagerShares.getCurrentItem();
			if(index==1){
				//OUTGOING
				String cFTag2 = getFragmentTag(R.id.shares_tabs_pager, 1);
				log("Tag: "+ cFTag2);
				outSFLol = (OutgoingSharesFragmentLollipop) getSupportFragmentManager().findFragmentByTag(cFTag2);
				if (outSFLol != null){
					parentHandleOutgoing = outSFLol.getParentHandle();
					parentNode = megaApi.getNodeByHandle(parentHandleOutgoing);
				}
			}
			else{
				//InCOMING
				String cFTag1 = getFragmentTag(R.id.shares_tabs_pager, 0);
				log("Tag: "+ cFTag1);
				inSFLol = (IncomingSharesFragmentLollipop) getSupportFragmentManager().findFragmentByTag(cFTag1);
				if (inSFLol != null){
					parentHandleIncoming = inSFLol.getParentHandle();
					parentNode = megaApi.getNodeByHandle(parentHandleIncoming);
				}
			}
		}
		else if(drawerItem == DrawerItem.ACCOUNT){
			if(infos!=null){
				for (ShareInfo info : infos) {
					String avatarPath = info.getFileAbsolutePath();
					if(avatarPath!=null){
						log("Chosen picture to change the avatar: "+avatarPath);
						File imgFile = new File(avatarPath);
//						String name = Util.getPhotoSyncName(imgFile.lastModified(), imgFile.getAbsolutePath());
						String newPath = null;
						if (getExternalCacheDir() != null){
							newPath = getExternalCacheDir().getAbsolutePath() + "/" + myAccountInfo.getMyUser().getEmail() + "Temp.jpg";
						}
						else{
							log("getExternalCacheDir() is NULL");
							newPath = getCacheDir().getAbsolutePath() + "/" + myAccountInfo.getMyUser().getEmail() + "Temp.jpg";
						}

						if(newPath!=null){
							File newFile = new File(newPath);
							log("NEW - the destination of the avatar is: "+newPath);
							if(newFile!=null){
								MegaUtilsAndroid.createAvatar(imgFile, newFile);
								String myAccountTag = getFragmentTag(R.id.my_account_tabs_pager, 0);
								maFLol = (MyAccountFragmentLollipop) getSupportFragmentManager().findFragmentByTag(myAccountTag);
								if(maFLol!=null){
									megaApi.setAvatar(newFile.getAbsolutePath(), maFLol);
								}

							}
							else{
								log("Error new path avatar!!");
							}
						}
						else{
							log("ERROR! Destination PATH is NULL");
						}


//						String newPath = Environment.getExternalStorageDirectory().getAbsolutePath() +"/"+ Util.profilePicDIR + "/"+name;
//						log("----NEW Name: "+newPath);
//						File newFile = new File(newPath);
//						MegaUtilsAndroid.createAvatar(imgFile, newFile);

					}
					else{
						log("The chosen avatar path is NULL");
					}
				}
			}
			else{
				log("infos is NULL");
			}
			return;
		}

		if(parentNode == null){
			Snackbar.make(fragmentContainer, getString(R.string.error_temporary_unavaible), Snackbar.LENGTH_LONG).show();
			return;
		}

		if (infos == null) {
			Snackbar.make(fragmentContainer, getString(R.string.upload_can_not_open), Snackbar.LENGTH_LONG).show();
		}
		else {
			Snackbar.make(fragmentContainer, getString(R.string.upload_began), Snackbar.LENGTH_LONG).show();
			for (ShareInfo info : infos) {
				Intent intent = new Intent(this, UploadService.class);
				intent.putExtra(UploadService.EXTRA_FILEPATH, info.getFileAbsolutePath());
				intent.putExtra(UploadService.EXTRA_NAME, info.getTitle());
				intent.putExtra(UploadService.EXTRA_PARENT_HASH, parentNode.getHandle());
				intent.putExtra(UploadService.EXTRA_SIZE, info.getSize());
				startService(intent);
			}
		}
	}


	@Override
	public void onRequestStart(MegaChatApiJava api, MegaChatRequest request) {
//		if (request.getType() == MegaChatRequest.TYPE_INITIALIZE){
//			MegaApiAndroid.setLoggerObject(new AndroidLogger());
////			MegaChatApiAndroid.setLoggerObject(new AndroidChatLogger());
//		}
	}

	@Override
	public void onRequestUpdate(MegaChatApiJava api, MegaChatRequest request) {

	}

	@Override
	public void onRequestFinish(MegaChatApiJava api, MegaChatRequest request, MegaChatError e) {
		log("onRequestFinish(CHAT)");

		if(request.getType() == MegaChatRequest.TYPE_TRUNCATE_HISTORY){
			log("Truncate history request finisf!!!");
			if(e.getErrorCode()==MegaChatError.ERROR_OK){
				showSnackbar(getString(R.string.clear_history_success));
			}
			else{
				showSnackbar(getString(R.string.clear_history_error));
				log("Error clearing history: "+e.getErrorString());
			}
		}
		else if(request.getType() == MegaChatRequest.TYPE_CREATE_CHATROOM){
			log("Create chat request finish!!!");
			if(e.getErrorCode()==MegaChatError.ERROR_OK){
				log("Chat CREATEDD!!!");

				//Update chat view
				if(rChatFL!=null){
//					rChatFL.setChats();
				}

				log("open new chat");
				Intent intent = new Intent(this, ChatActivityLollipop.class);
				intent.setAction(Constants.ACTION_CHAT_NEW);
				intent.putExtra("CHAT_ID", request.getChatHandle());
				this.startActivity(intent);

//				log("open new chat");
//				Intent intent = new Intent(this, ChatActivityLollipop.class);
//				intent.setAction(Constants.ACTION_CHAT_NEW);
//				String myMail = getMyAccountInfo().getMyUser().getEmail();
//				intent.putExtra("CHAT_ID", request.getChatHandle());
//				intent.putExtra("MY_MAIL", myMail);
//
//				boolean isGroup = request.getFlag();
//				if(isGroup){
//					log("GROUP");
//					MegaChatPeerList list = request.getMegaChatPeerList();
//					log("Size: "+list.size());
//
//				}
//				else{
//					log("NOT group");
//				}
//
//				this.startActivity(intent);
			}
			else{
				log("EEEERRRRROR WHEN CREATING CHAT " + e.getErrorString());
				showSnackbar(getString(R.string.create_chat_error));
			}
		}
		else if(request.getType() == MegaChatRequest.TYPE_REMOVE_FROM_CHATROOM){
			log("remove from chat finish!!!");
			if(e.getErrorCode()==MegaChatError.ERROR_OK){
				//Update chat view
//				if(rChatFL!=null){
//					rChatFL.setChats();
//				}
			}
			else{
				log("EEEERRRRROR WHEN leaving CHAT " + e.getErrorString());
				showSnackbar(getString(R.string.leave_chat_error));
			}
		}
		else if(request.getType() == MegaChatRequest.TYPE_SET_ONLINE_STATUS){
			if(e.getErrorCode()==MegaChatError.ERROR_OK){
				log("Status changed to: "+request.getNumber());
				int status = (int) request.getNumber();
				switch(status){
					case MegaChatApi.STATUS_ONLINE:{
						showSnackbar(getString(R.string.changing_status_to_online_success));
						break;
					}
					case MegaChatApi.STATUS_AWAY:{
						showSnackbar(getString(R.string.changing_status_to_invisible_success));
						break;
					}
					case MegaChatApi.STATUS_OFFLINE:{
						showSnackbar(getString(R.string.changing_status_to_offline_success));
						break;
					}
				}
				if(sttFLol!=null){
					if(sttFLol.isAdded()){
						sttFLol.verifyStatusChat(status);
					}
				}
			}
			else{
				log("EEEERRRRROR WHEN leaving CHAT " + e.getErrorString());
				showSnackbar(getString(R.string.changing_status_error));
			}
		}
		else if(request.getType() == MegaChatRequest.TYPE_LOGOUT){
			if(e.getErrorCode()==MegaChatError.ERROR_OK){
				log("Logout from chat");
				megaChatApi = null;
				((MegaApplication) getApplication()).disableMegaChatApi();
				Util.resetAndroidLogger();
			}
			else{
				log("ERROR logout CHAT " + e.getErrorString());
			}
		}
	}

	@Override
	public void onRequestTemporaryError(MegaChatApiJava api, MegaChatRequest request, MegaChatError e) {

	}

	@Override
	public void onRequestStart(MegaApiJava api, MegaRequest request) {
		log("onRequestStart: " + request.getRequestString());
	}

	@Override
	public void onRequestUpdate(MegaApiJava api, MegaRequest request) {
		log("onRequestUpdate: " + request.getRequestString());
	}

	@SuppressLint("NewApi") @Override
	public void onRequestFinish(MegaApiJava api, MegaRequest request, MegaError e) {
		log("onRequestFinish: " + request.getRequestString());

		if (request.getType() == MegaRequest.TYPE_FETCH_NODES){
			log("fecthnodes request finished");
		}
		else if (request.getType() == MegaRequest.TYPE_CREDIT_CARD_CANCEL_SUBSCRIPTIONS){
			if (e.getErrorCode() == MegaError.API_OK){
				Snackbar.make(fragmentContainer, getString(R.string.cancel_subscription_ok), Snackbar.LENGTH_LONG).show();
			}
			else{
				Snackbar.make(fragmentContainer, getString(R.string.cancel_subscription_error), Snackbar.LENGTH_LONG).show();
			}
			megaApi.creditCardQuerySubscriptions(myAccountInfo);
		}
		else if (request.getType() == MegaRequest.TYPE_LOGOUT){
			log("logout finished");

			if(megaChatApi!=null){
				megaChatApi.logout(null);
			}

			Intent tourIntent = new Intent(this, LoginActivityLollipop.class);
			startActivity(tourIntent);
			finish();

//			if (recentChatsFragmentLollipopListener != null){
//				log("remove chatlistener");
//				megaChatApi.removeChatListener(recentChatsFragmentLollipopListener);
//			}
//
//			megaChatApi.logout(this);

//			if (request.getType() == MegaRequest.TYPE_LOGOUT){
//				log("type_logout");
//				if (e.getErrorCode() == MegaError.API_ESID){
//					log("calling ManagerActivityLollipop.logout");
//					MegaApiAndroid megaApi = app.getMegaApi();
//					ManagerActivityLollipop.logout(managerActivity, app, megaApi, false);
//				}
//			}
		}
		else if(request.getType() == MegaRequest.TYPE_QUERY_RECOVERY_LINK) {
			log("TYPE_GET_RECOVERY_LINK");
			if (e.getErrorCode() == MegaError.API_OK){
				String url = request.getLink();
				log("cancel account url");
				String myEmail = request.getEmail();
				if(myEmail!=null){
					if(myEmail.equals(myAccountInfo.getMyUser().getEmail())){
						log("The email matchs!!!");
						showDialogInsertPassword(url, true);
					}
					else{
						log("Not logged with the correct account");
						log(e.getErrorString() + "___" + e.getErrorCode());
						Util.showAlert(this, getString(R.string.error_not_logged_with_correct_account), getString(R.string.general_error_word));
					}
				}
				else{
					log("My email is NULL in the request");
				}
			}
			else if(e.getErrorCode() == MegaError.API_EEXPIRED){
				log("Error expired link");
				log(e.getErrorString() + "___" + e.getErrorCode());
				Util.showAlert(this, getString(R.string.cancel_link_expired), getString(R.string.general_error_word));
			}
			else{
				log("Error when asking for recovery pass link");
				log(e.getErrorString() + "___" + e.getErrorCode());
				Util.showAlert(this, getString(R.string.email_verification_text_error), getString(R.string.general_error_word));
			}
		}
		else if (request.getType() == MegaRequest.TYPE_REMOVE_CONTACT){

			if (e.getErrorCode() == MegaError.API_OK){
				Snackbar.make(fragmentContainer, getString(R.string.context_contact_removed), Snackbar.LENGTH_LONG).show();
			}
			else{
				log("Error deleting contact");
				Snackbar.make(fragmentContainer, getString(R.string.context_contact_not_removed), Snackbar.LENGTH_LONG).show();
			}
			updateContactsView(true, false, false);
		}
		else if (request.getType() == MegaRequest.TYPE_INVITE_CONTACT){
			log("MegaRequest.TYPE_INVITE_CONTACT finished: "+request.getNumber());

			try {
				statusDialog.dismiss();
			}
			catch (Exception ex) {}


			if(request.getNumber()==MegaContactRequest.INVITE_ACTION_REMIND){
				showSnackbar(getString(R.string.context_contact_invitation_resent));
			}
			else{
				if (e.getErrorCode() == MegaError.API_OK){
					log("OK INVITE CONTACT: "+request.getEmail());
					if(request.getNumber()==MegaContactRequest.INVITE_ACTION_ADD)
					{
						showSnackbar(getString(R.string.context_contact_request_sent, request.getEmail()));
					}
					else if(request.getNumber()==MegaContactRequest.INVITE_ACTION_DELETE)
					{
						showSnackbar(getString(R.string.context_contact_invitation_deleted));
					}
				}
				else{
					log("Code: "+e.getErrorString());
					if(e.getErrorCode()==MegaError.API_EEXIST)
					{
						showSnackbar(getString(R.string.context_contact_already_exists, request.getEmail()));
					}
					else{
						showSnackbar(getString(R.string.general_error));
					}
					log("ERROR: " + e.getErrorCode() + "___" + e.getErrorString());
				}
			}
		}
		else if (request.getType() == MegaRequest.TYPE_REPLY_CONTACT_REQUEST){
			log("MegaRequest.TYPE_REPLY_CONTACT_REQUEST finished: "+request.getType());

			if (e.getErrorCode() == MegaError.API_OK){
				showSnackbar(getString(R.string.context_invitacion_reply));
				if(request.getNumber()==MegaContactRequest.REPLY_ACTION_ACCEPT){
					log("I've accepted the invitation");

					MegaContactRequest contactRequest = megaApi.getContactRequestByHandle(request.getNodeHandle());
					log("Handle of the rquest: "+request.getNodeHandle());
					if(contactRequest!=null){
						log("Source: "+contactRequest.getSourceEmail());
						//Get the data of the user (avatar and name)
						MegaContact contactDB = dbH.findContactByEmail(contactRequest.getSourceEmail());
						if(contactDB==null){
							log("The contact: "+contactRequest.getSourceEmail()+" not found! Will be added to DB!");
							cC.addContactDB(contactRequest.getSourceEmail());
						}
						//Update view to get avatar
						String cFTag = getFragmentTag(R.id.contact_tabs_pager, 0);
						cFLol = (ContactsFragmentLollipop) getSupportFragmentManager().findFragmentByTag(cFTag);
						if (cFLol != null){
							cFLol.updateView();
						}
					}
					else{
						log("ContactRequest is NULL");
					}
				}
			}
			else{
				showSnackbar(getString(R.string.general_error));
			}
		}
		else if (request.getType() == MegaRequest.TYPE_MOVE){
			try {
				statusDialog.dismiss();
			}
			catch (Exception ex) {}


			if (e.getErrorCode() == MegaError.API_OK){
//				Toast.makeText(this, getString(R.string.context_correctly_moved), Toast.LENGTH_LONG).show();
				if (drawerItem == DrawerItem.CLOUD_DRIVE){
					if (moveToRubbish){
						//Update both tabs
        				//Rubbish bin
        				if (rbFLol != null){
							ArrayList<MegaNode> nodes;
							if(rbFLol.getParentHandle()==-1){
								nodes = megaApi.getChildren(megaApi.getNodeByHandle(megaApi.getRubbishNode().getHandle()), orderCloud);
							}
							else{
								nodes = megaApi.getChildren(megaApi.getNodeByHandle(rbFLol.getParentHandle()), orderCloud);
							}
    						rbFLol.setNodes(nodes);
    						rbFLol.getRecyclerView().invalidate();
            			}

        				//Cloud Drive
        				if (fbFLol != null){
							ArrayList<MegaNode> nodes;
							if(fbFLol.getParentHandle()==-1){
								nodes = megaApi.getChildren(megaApi.getNodeByHandle(megaApi.getRootNode().getHandle()), orderCloud);
							}
							else{
								nodes = megaApi.getChildren(megaApi.getNodeByHandle(fbFLol.getParentHandle()), orderCloud);
							}
    						fbFLol.setNodes(nodes);
    						fbFLol.getRecyclerView().invalidate();
        				}
					}
					else{
						log("Not moved to rubbish");
						int index = viewPagerCDrive.getCurrentItem();
	        			log("----------------------------------------INDEX: "+index);
	        			if(index==1){
	        				//Rubbish bin
	        				String cFTag = getFragmentTag(R.id.cloud_drive_tabs_pager, 1);
	        				rbFLol = (RubbishBinFragmentLollipop) getSupportFragmentManager().findFragmentByTag(cFTag);
	        				if (rbFLol != null){
								ArrayList<MegaNode> nodes;
								if(rbFLol.getParentHandle()==-1){
									nodes = megaApi.getChildren(megaApi.getNodeByHandle(megaApi.getRubbishNode().getHandle()), orderCloud);
								}
								else{
									nodes = megaApi.getChildren(megaApi.getNodeByHandle(rbFLol.getParentHandle()), orderCloud);
								}
	    						rbFLol.setNodes(nodes);
	    						rbFLol.getRecyclerView().invalidate();
	            			}
	        			}
	        			else{
	        				//Cloud Drive
	        				String cFTag = getFragmentTag(R.id.cloud_drive_tabs_pager, 0);
	        				fbFLol = (FileBrowserFragmentLollipop) getSupportFragmentManager().findFragmentByTag(cFTag);
	        				if (fbFLol != null){
								ArrayList<MegaNode> nodes;
								if(fbFLol.getParentHandle()==-1){
									nodes = megaApi.getChildren(megaApi.getNodeByHandle(megaApi.getRootNode().getHandle()), orderCloud);
								}
								else{
									nodes = megaApi.getChildren(megaApi.getNodeByHandle(fbFLol.getParentHandle()), orderCloud);
								}
	    						log("nodes: "+nodes.size());
								fbFLol.setNodes(nodes);
	    						fbFLol.getRecyclerView().invalidate();
	        				}
							else{
								log("FileBrowser is NULL after move");
							}
	        			}
					}
				}
				else if (drawerItem == DrawerItem.INBOX){
					if (iFLol != null){
//							ArrayList<MegaNode> nodes = megaApi.getChildren(megaApi.getNodeByHandle(iFLol.getParentHandle()), orderGetChildren);
//							rbFLol.setNodes(nodes);
						iFLol.refresh();
						if (moveToRubbish){
							//Refresh Rubbish Fragment
							String cFTagRb = getFragmentTag(R.id.cloud_drive_tabs_pager, 1);
	        				rbFLol = (RubbishBinFragmentLollipop) getSupportFragmentManager().findFragmentByTag(cFTagRb);
	        				if (rbFLol != null){
	        					ArrayList<MegaNode> nodes = megaApi.getChildren(megaApi.getNodeByHandle(rbFLol.getParentHandle()), orderCloud);
	    						rbFLol.setNodes(nodes);
	    						rbFLol.getRecyclerView().invalidate();
	            			}
						}
						else{
							//Refresh Cloud Drive
							String cFTag = getFragmentTag(R.id.cloud_drive_tabs_pager, 0);
	        				fbFLol = (FileBrowserFragmentLollipop) getSupportFragmentManager().findFragmentByTag(cFTag);
	        				if (fbFLol != null){
								ArrayList<MegaNode> nodes;
								if(fbFLol.getParentHandle()==-1){
									nodes = megaApi.getChildren(megaApi.getNodeByHandle(megaApi.getRootNode().getHandle()), orderCloud);
								}
								else{
									nodes = megaApi.getChildren(megaApi.getNodeByHandle(fbFLol.getParentHandle()), orderCloud);
								}
	    						fbFLol.setNodes(nodes);
	    						fbFLol.getRecyclerView().invalidate();
	        				}
						}
					}
				}
				else if (drawerItem == DrawerItem.SHARED_ITEMS){
					String sharesTag = getFragmentTag(R.id.shares_tabs_pager, 0);
    				inSFLol = (IncomingSharesFragmentLollipop) getSupportFragmentManager().findFragmentByTag(sharesTag);
					if (inSFLol != null){
						//TODO: ojo con los hijos
//							ArrayList<MegaNode> nodes = megaApi.getChildren(megaApi.getNodeByHandle(inSFLol.getParentHandle()), orderGetChildren);
//							inSFLol.setNodes(nodes);
						inSFLol.getRecyclerView().invalidate();
					}
	    			sharesTag = getFragmentTag(R.id.shares_tabs_pager, 1);
	        		outSFLol = (OutgoingSharesFragmentLollipop) getSupportFragmentManager().findFragmentByTag(sharesTag);
					if (outSFLol != null){
						//TODO: ojo con los hijos
//							ArrayList<MegaNode> nodes = megaApi.getChildren(megaApi.getNodeByHandle(outSFLol.getParentHandle()), orderGetChildren);
//							inSFLol.setNodes(nodes);
						outSFLol.getRecyclerView().invalidate();
					}

					if (moveToRubbish){
						//Refresh Rubbish Fragment
						String cFTagRb = getFragmentTag(R.id.cloud_drive_tabs_pager, 1);
        				rbFLol = (RubbishBinFragmentLollipop) getSupportFragmentManager().findFragmentByTag(cFTagRb);
        				if (rbFLol != null){
        					ArrayList<MegaNode> nodes = megaApi.getChildren(megaApi.getNodeByHandle(rbFLol.getParentHandle()), orderCloud);
    						rbFLol.setNodes(nodes);
    						rbFLol.getRecyclerView().invalidate();
            			}
					}
					else{
						//Refresh Cloud Drive
						String cFTag = getFragmentTag(R.id.cloud_drive_tabs_pager, 0);
        				fbFLol = (FileBrowserFragmentLollipop) getSupportFragmentManager().findFragmentByTag(cFTag);
        				if (fbFLol != null){
							ArrayList<MegaNode> nodes;
							if(fbFLol.getParentHandle()==-1){
								nodes = megaApi.getChildren(megaApi.getNodeByHandle(megaApi.getRootNode().getHandle()), orderCloud);
							}
							else{
								nodes = megaApi.getChildren(megaApi.getNodeByHandle(fbFLol.getParentHandle()), orderCloud);
							}
    						fbFLol.setNodes(nodes);
    						fbFLol.getRecyclerView().invalidate();
        				}
					}
				}
				else if (drawerItem == DrawerItem.SAVED_FOR_OFFLINE){
					if (oFLol != null){
//							ArrayList<MegaNode> nodes = megaApi.getChildren(megaApi.getNodeByHandle(iFLol.getParentHandle()), orderGetChildren);
//							rbFLol.setNodes(nodes);
						oFLol.refreshPaths();
						//Refresh Cloud Drive
						String cFTag = getFragmentTag(R.id.cloud_drive_tabs_pager, 0);
        				fbFLol = (FileBrowserFragmentLollipop) getSupportFragmentManager().findFragmentByTag(cFTag);
        				if (fbFLol != null){
							ArrayList<MegaNode> nodes;
							if(fbFLol.getParentHandle()==-1){
								nodes = megaApi.getChildren(megaApi.getNodeByHandle(megaApi.getRootNode().getHandle()), orderCloud);
							}
							else{
								nodes = megaApi.getChildren(megaApi.getNodeByHandle(fbFLol.getParentHandle()), orderCloud);
							}
    						fbFLol.setNodes(nodes);
    						fbFLol.getRecyclerView().invalidate();
        				}
					}
				}
			}
			else{
				log("MOVE ERROR "+e.getErrorString());
			}
			if (moveToRubbish){
				if (e.getErrorCode() == MegaError.API_OK){
					showSnackbar(getString(R.string.context_correctly_moved_to_rubbish));
				}
				else{
					showSnackbar(getString(R.string.context_no_moved));
				}
				log("SINGLE move to rubbish request finished");
			}
			else{
				if (e.getErrorCode() == MegaError.API_OK){
					showSnackbar(getString(R.string.context_correctly_moved));
				}
				else{
					showSnackbar(getString(R.string.context_no_moved));
				}

				log("SINGLE move nodes request finished");
			}
		}
		else if (request.getType() == MegaRequest.TYPE_PAUSE_TRANSFERS){
			log("MegaRequest.TYPE_PAUSE_TRANSFERS");
			if (e.getErrorCode() == MegaError.API_OK) {

				if(megaApi.areTransfersPaused(MegaTransfer.TYPE_DOWNLOAD)||megaApi.areTransfersPaused(MegaTransfer.TYPE_UPLOAD)){
					log("show PLAY button");
					pauseTransfersMenuIcon.setVisible(false);
					playTransfersMenuIcon.setVisible(true);
					if (tFLol != null){
						tFLol.setPause(true);
					}
    			}
    			else{
    				log("show PAUSE button");
					pauseTransfersMenuIcon.setVisible(true);
					playTransfersMenuIcon.setVisible(false);
					if (tFLol != null){
						tFLol.setPause(false);
					}
    			}
			}
		}
		else if(request.getType() == MegaRequest.TYPE_CANCEL_TRANSFERS){
			log("MegaRequest.TYPE_CANCEL_TRANSFERS");
			//After cancelling all the transfers
			totalSizeToDownload = 0;
			//Hide Transfer ProgressBar
			if (fbFLol != null){
				fbFLol.hideProgressBar();
			}
			if (rbFLol != null){
				rbFLol.hideProgressBar();
			}
			if (iFLol != null){
				iFLol.hideProgressBar();
			}
			if (outSFLol != null){
				outSFLol.hideProgressBar();
			}
			if (inSFLol != null){
				inSFLol.hideProgressBar();
			}

			pauseTransfersMenuIcon.setVisible(false);
			playTransfersMenuIcon.setVisible(false);
		}
		else if (request.getType() == MegaRequest.TYPE_CANCEL_TRANSFER){
			log("one MegaRequest.TYPE_CANCEL_TRANSFER");
			//After cancelling ONE transfer
			if (e.getErrorCode() == MegaError.API_OK){
				tL = megaApi.getTransfers();
				if (tFLol != null){
					if (drawerItem == DrawerItem.TRANSFERS){
						tFLol.setTransfers(tL);
					}
				}
				//Update File Browser Fragment
				if (fbFLol != null){

					HashMap<Long, MegaTransfer> mTHash = new HashMap<Long, MegaTransfer>();
					for(int i=0; i<tL.size(); i++){

						MegaTransfer tempT = tL.get(i);
						if (tempT.getType() == MegaTransfer.TYPE_DOWNLOAD){
							long handleT = tempT.getNodeHandle();
							MegaNode nodeT = megaApi.getNodeByHandle(handleT);
							MegaNode parentT = megaApi.getParentNode(nodeT);

							if (parentT != null){
								if(parentT.getHandle() == this.parentHandleBrowser){
									mTHash.put(handleT,tempT);
								}
							}
						}
					}

					fbFLol.setTransfers(mTHash);
				}
			}
			supportInvalidateOptionsMenu();
		}
		else if (request.getType() == MegaRequest.TYPE_KILL_SESSION){
			log("requestFinish TYPE_KILL_SESSION"+MegaRequest.TYPE_REMOVE);
			if (e.getErrorCode() == MegaError.API_OK){
				log("success kill sessions");
				showSnackbar(getString(R.string.success_kill_all_sessions));
			}
			else
			{
				log("error when killing sessions: "+e.getErrorString());
				showSnackbar(getString(R.string.error_kill_all_sessions));
			}
		}
		else if (request.getType() == MegaRequest.TYPE_REMOVE){

			log("requestFinish "+MegaRequest.TYPE_REMOVE);
			if (e.getErrorCode() == MegaError.API_OK){
				if (statusDialog != null){
					if (statusDialog.isShowing()){
						try {
							statusDialog.dismiss();
						}
						catch (Exception ex) {}
					}
				}

				showSnackbar(getString(R.string.context_correctly_removed));
				if (drawerItem == DrawerItem.CLOUD_DRIVE){

					int index = viewPagerCDrive.getCurrentItem();
        			log("----------------------------------------INDEX: "+index);
        			if(index==1){
        				//Rubbish bin
        				String cFTag = getFragmentTag(R.id.cloud_drive_tabs_pager, 1);
        				rbFLol = (RubbishBinFragmentLollipop) getSupportFragmentManager().findFragmentByTag(cFTag);
        				if (rbFLol != null){
        					if (isClearRubbishBin){
    							isClearRubbishBin = false;
    							parentHandleRubbish = megaApi.getRubbishNode().getHandle();
    							rbFLol.setParentHandle(megaApi.getRubbishNode().getHandle());
    							ArrayList<MegaNode> nodes = megaApi.getChildren(megaApi.getRubbishNode(), orderCloud);
    							rbFLol.setNodes(nodes);
    							rbFLol.getRecyclerView().invalidate();
    							aB.setTitle(getString(R.string.section_rubbish_bin));
    							log("aB.setHomeAsUpIndicator_23");
    							aB.setHomeAsUpIndicator(R.drawable.ic_menu_white);
    							this.firstNavigationLevel = true;
    						}
    						else{
								ArrayList<MegaNode> nodes;
								if(rbFLol.getParentHandle()==-1){
									nodes = megaApi.getChildren(megaApi.getNodeByHandle(megaApi.getRubbishNode().getHandle()), orderCloud);
								}
								else{
									nodes = megaApi.getChildren(megaApi.getNodeByHandle(rbFLol.getParentHandle()), orderCloud);
								}
    							rbFLol.setNodes(nodes);
    							rbFLol.getRecyclerView().invalidate();
    						}
            			}
        			}
        			else{
        				//Cloud Drive
        				String cFTag = getFragmentTag(R.id.cloud_drive_tabs_pager, 0);
        				fbFLol = (FileBrowserFragmentLollipop) getSupportFragmentManager().findFragmentByTag(cFTag);
        				if (fbFLol != null){
        					ArrayList<MegaNode> nodes = megaApi.getChildren(megaApi.getNodeByHandle(fbFLol.getParentHandle()), orderCloud);
    						fbFLol.setNodes(nodes);
    						fbFLol.getRecyclerView().invalidate();
        				}
        			}
				}
			}
			else{
				showSnackbar(getString(R.string.context_no_removed));
			}
			log("remove request finished");
		}
		else if (request.getType() == MegaRequest.TYPE_EXPORT){
			log("export request finished");

			try {
				statusDialog.dismiss();
			}
			catch (Exception ex) {}

			if (e.getErrorCode() == MegaError.API_OK){

				if (isGetLink){
					final String link = request.getLink();
					MegaNode node = megaApi.getNodeByHandle(request.getNodeHandle());
					log("EXPIRATION DATE: "+node.getExpirationTime());
					if(isExpiredDateLink){
						log("change the expiration date");

						if(node.getExpirationTime()<=0){
							switchGetLink.setChecked(false);
							expiryDateButton.setVisibility(View.INVISIBLE);
						}
						else{
							switchGetLink.setChecked(true);
							java.text.DateFormat df = SimpleDateFormat.getDateInstance(SimpleDateFormat.MEDIUM, Locale.getDefault());
							Calendar cal = Util.calculateDateFromTimestamp(node.getExpirationTime());
							TimeZone tz = cal.getTimeZone();
							df.setTimeZone(tz);
							Date date = cal.getTime();
							String formattedDate = df.format(date);
							expiryDateButton.setText(formattedDate);
							expiryDateButton.setVisibility(View.VISIBLE);
						}
					}
					else{
						showGetLinkPanel(link, node.getExpirationTime());
					}
				}
				log("link: "+request.getLink());
			}
			else{
				log("Error: "+e.getErrorString());
				showSnackbar(getString(R.string.context_no_link));
			}
			isGetLink=false;
			isExpiredDateLink=false;
		}
		else if (request.getType() == MegaRequest.TYPE_RENAME){

			try {
				statusDialog.dismiss();
			}
			catch (Exception ex) {}

			if (e.getErrorCode() == MegaError.API_OK){
				showSnackbar(getString(R.string.context_correctly_renamed));
				if (drawerItem == DrawerItem.CLOUD_DRIVE){

					int index = viewPagerCDrive.getCurrentItem();
        			log("----------------------------------------INDEX: "+index);
        			if(index==0){
        		        //Cloud Drive
        				String cFTag = getFragmentTag(R.id.cloud_drive_tabs_pager, 0);
        				fbFLol = (FileBrowserFragmentLollipop) getSupportFragmentManager().findFragmentByTag(cFTag);
        				if (fbFLol != null){
							ArrayList<MegaNode> nodes;
							if(fbFLol.getParentHandle()==-1){
								nodes = megaApi.getChildren(megaApi.getNodeByHandle(megaApi.getRootNode().getHandle()), orderCloud);
							}
							else{
								nodes = megaApi.getChildren(megaApi.getNodeByHandle(fbFLol.getParentHandle()), orderCloud);
							}
    						fbFLol.setNodes(nodes);
    						fbFLol.getRecyclerView().invalidate();
    					}
        			}
				}
				else if (drawerItem == DrawerItem.INBOX){

					if (iFLol != null){
//						ArrayList<MegaNode> nodes = megaApi.getChildren(megaApi.getNodeByHandle(inSFLol.getParentHandle()), orderGetChildren);
						//TODO: ojo con los hijos
//						inSFLol.setNodes(nodes);
						iFLol.getRecyclerView().invalidate();
					}
				}
				else if (drawerItem == DrawerItem.SAVED_FOR_OFFLINE){

					if (oFLol != null){
//						ArrayList<MegaNode> nodes = megaApi.getChildren(megaApi.getNodeByHandle(inSFLol.getParentHandle()), orderGetChildren);
						//TODO: ojo con los hijos
//						inSFLol.setNodes(nodes);
						oFLol.getRecyclerView().invalidate();
					}
				}
				else if (drawerItem == DrawerItem.SHARED_ITEMS){
					String sharesTag = getFragmentTag(R.id.shares_tabs_pager, 0);
    				inSFLol = (IncomingSharesFragmentLollipop) getSupportFragmentManager().findFragmentByTag(sharesTag);
					if (inSFLol != null){
//						ArrayList<MegaNode> nodes = megaApi.getChildren(megaApi.getNodeByHandle(inSFLol.getParentHandle()), orderGetChildren);
						//TODO: ojo con los hijos
//						inSFLol.setNodes(nodes);
						inSFLol.getRecyclerView().invalidate();
					}
	    			sharesTag = getFragmentTag(R.id.shares_tabs_pager, 1);
	        		outSFLol = (OutgoingSharesFragmentLollipop) getSupportFragmentManager().findFragmentByTag(sharesTag);
					if (outSFLol != null){
//						ArrayList<MegaNode> nodes = megaApi.getChildren(megaApi.getNodeByHandle(inSFLol.getParentHandle()), orderGetChildren);
						//TODO: ojo con los hijos
//						inSFLol.setNodes(nodes);
						outSFLol.getRecyclerView().invalidate();
					}
				}
			}
			else{
				showSnackbar(getString(R.string.context_no_renamed));
			}
		}
		else if (request.getType() == MegaRequest.TYPE_COPY){
			log("TYPE_COPY");
			if(sendToInbox){
				log("sendToInbox: "+e.getErrorCode()+" "+e.getErrorString());
				setSendToInbox(false);
				if (e.getErrorCode() == MegaError.API_OK){
					log("OK");
					showSnackbar(getString(R.string.context_correctly_sent_node));
				}
				else if(e.getErrorCode()==MegaError.API_EOVERQUOTA){
					log("OVERQUOTA ERROR: "+e.getErrorCode());
					showOverquotaAlert();
				}
				else
				{
					log("NO SENT");
					showSnackbar(getString(R.string.context_no_sent_node));
				}
			}
			else{
				try {
					statusDialog.dismiss();
				}
				catch (Exception ex) {}

				if (e.getErrorCode() == MegaError.API_OK){
					log("Show snackbar!!!!!!!!!!!!!!!!!!!");
					showSnackbar(getString(R.string.context_correctly_copied));

					if (drawerItem == DrawerItem.CLOUD_DRIVE){

						int index = viewPagerCDrive.getCurrentItem();
	        			log("----------------------------------------INDEX: "+index);
	        			if(index==1){
	        				//Rubbish bin
	        				String cFTag = getFragmentTag(R.id.cloud_drive_tabs_pager, 1);
	        				rbFLol = (RubbishBinFragmentLollipop) getSupportFragmentManager().findFragmentByTag(cFTag);
	        				if (rbFLol != null){
								ArrayList<MegaNode> nodes = megaApi.getChildren(megaApi.getNodeByHandle(rbFLol.getParentHandle()), orderCloud);
								rbFLol.setNodes(nodes);
								rbFLol.getRecyclerView().invalidate();
							}
	        			}
	        			else{
	        				//Cloud Drive
	        				String cFTag = getFragmentTag(R.id.cloud_drive_tabs_pager, 0);
	        				fbFLol = (FileBrowserFragmentLollipop) getSupportFragmentManager().findFragmentByTag(cFTag);
	        				if (fbFLol != null){
								ArrayList<MegaNode> nodes = megaApi.getChildren(megaApi.getNodeByHandle(fbFLol.getParentHandle()), orderCloud);
								fbFLol.setNodes(nodes);
								fbFLol.getRecyclerView().invalidate();
							}
	        			}
					}
					else if (drawerItem == DrawerItem.INBOX){
						if (iFLol != null){
							iFLol.getRecyclerView().invalidate();
						}
					}
				}
				else{
					if(e.getErrorCode()==MegaError.API_EOVERQUOTA){
						log("OVERQUOTA ERROR: "+e.getErrorCode());
						showOverquotaAlert();
					}
					else
					{
						showSnackbar(getString(R.string.context_no_copied));
					}
				}
			}
		}
		else if (request.getType() == MegaRequest.TYPE_CREATE_FOLDER){
			try {
				statusDialog.dismiss();
			}
			catch (Exception ex) {}

			if (e.getErrorCode() == MegaError.API_OK){
				showSnackbar(getString(R.string.context_folder_created));
				if (fbFLol != null){
					if (drawerItem == DrawerItem.CLOUD_DRIVE){
						ArrayList<MegaNode> nodes = megaApi.getChildren(megaApi.getNodeByHandle(fbFLol.getParentHandle()), orderCloud);
						fbFLol.setNodes(nodes);
						fbFLol.getRecyclerView().invalidate();
					}
				}
			}
			else{
				log("TYPE_CREATE_FOLDER ERROR: "+e.getErrorCode()+" "+e.getErrorString());
				showSnackbar(getString(R.string.context_folder_no_created));
			}
		}
		else if (request.getType() == MegaRequest.TYPE_SHARE){
			try {
				statusDialog.dismiss();
				log("Dismiss");
			}
			catch (Exception ex) {log("Exception");}
			if (e.getErrorCode() == MegaError.API_OK){
				log("OK MegaRequest.TYPE_SHARE");
				if(request.getAccess()==MegaShare.ACCESS_UNKNOWN){
					showSnackbar(getString(R.string.context_remove_sharing));
				}
				else{
					showSnackbar(getString(R.string.context_correctly_shared));
				}
			}
			else{
//				log("ERROR MegaRequest.TYPE_SHARE: "+request.getEmail()+" : "+request.getName());
				if(request.getAccess()==MegaShare.ACCESS_UNKNOWN){
					showSnackbar(getString(R.string.context_no_removed_shared));
				}
				else{
					showSnackbar(getString(R.string.context_no_shared));
				}
			}
		}
		else if (request.getType() == MegaRequest.TYPE_SUBMIT_PURCHASE_RECEIPT){
			if (e.getErrorCode() == MegaError.API_OK){
				log("PURCHASE CORRECT!");
				drawerItem = DrawerItem.CLOUD_DRIVE;
				selectDrawerItemLollipop(drawerItem);
			}
			else{
				log("PURCHASE WRONG: " + e.getErrorString() + " (" + e.getErrorCode() + ")");
//				Snackbar.make(fragmentContainer, "PURCHASE WRONG: " + e.getErrorString() + " (" + e.getErrorCode() + ")", Snackbar.LENGTH_LONG).show();
			}
		}
		else if (request.getType() == MegaRequest.TYPE_CLEAN_RUBBISH_BIN){
			if (e.getErrorCode() == MegaError.API_OK){
				log("OK MegaRequest.TYPE_CLEAN_RUBBISH_BIN");
				showSnackbar(getString(R.string.rubbish_bin_emptied));
			}
			else{
				showSnackbar(getString(R.string.rubbish_bin_no_emptied));
			}
		}
		else if (request.getType() == MegaRequest.TYPE_REGISTER_PUSH_NOTIFICATION){
			if (e.getErrorCode() == MegaError.API_OK){
				log("FCM OK TOKEN MegaRequest.TYPE_REGISTER_PUSH_NOTIFICATION");
			}
			else{
				log("FCM ERROR TOKEN TYPE_REGISTER_PUSH_NOTIFICATION: " + e.getErrorCode() + "__" + e.getErrorString());
			}
		}
	}

	@Override
	public void onRequestTemporaryError(MegaApiJava api, MegaRequest request,
			MegaError e) {
		log("onRequestTemporaryError: " + request.getRequestString() + "__" + e.getErrorCode() + "__" + e.getErrorString());
	}

	@Override
	public void onUsersUpdate(MegaApiJava api, ArrayList<MegaUser> users) {
		log("onUsersUpdateLollipop-----------------------------------------------");

		if (users != null){
			log("users.size(): "+users.size());
			for(int i=0; i<users.size();i++){
				MegaUser user=users.get(i);

				if(user!=null){
					if(user.isOwnChange()>0){
						log("isOwnChange!!!: "+user.isOwnChange());
						continue;
					}
					log("NOT OWN change: "+user.isOwnChange());

					if (user.hasChanged(MegaUser.CHANGE_TYPE_FIRSTNAME)){
						log("The user: "+user.getEmail()+"changed his first name");
						if(user.getEmail().equals(megaApi.getMyUser().getEmail())){
							log("I change my first name");
							myAccountInfo.setFirstName(false);
							megaApi.getUserAttribute(user, MegaApiJava.USER_ATTR_FIRSTNAME, myAccountInfo);
						}
						else{
							myAccountInfo.setFirstName(false);
							megaApi.getUserAttribute(user, MegaApiJava.USER_ATTR_FIRSTNAME, new ContactNameListener(this));
						}
					}
					if (user.hasChanged(MegaUser.CHANGE_TYPE_LASTNAME)){
						log("The user: "+user.getEmail()+"changed his last name");
						if(user.getEmail().equals(megaApi.getMyUser().getEmail())){
							log("I change my last name");
							myAccountInfo.setLastName(false);
							megaApi.getUserAttribute(user, MegaApiJava.USER_ATTR_LASTNAME, myAccountInfo);
						}
						else{
							myAccountInfo.setLastName(false);
							megaApi.getUserAttribute(user, MegaApiJava.USER_ATTR_LASTNAME, new ContactNameListener(this));
						}
					}
					if (user.hasChanged(MegaUser.CHANGE_TYPE_AVATAR)){
						log("The user: "+user.getEmail()+"changed his AVATAR");

						File avatar = null;
						if (this.getExternalCacheDir() != null){
							avatar = new File(this.getExternalCacheDir().getAbsolutePath(), user.getEmail() + ".jpg");
						}
						else{
							avatar = new File(this.getCacheDir().getAbsolutePath(), user.getEmail() + ".jpg");
						}
						Bitmap bitmap = null;
						if (avatar.exists()){
							avatar.delete();
						}

						if(user.getEmail().equals(megaApi.getMyUser().getEmail())){
							log("I change my avatar");
							if (getExternalCacheDir() != null){
								String destinationPath = null;
								destinationPath = getExternalCacheDir().getAbsolutePath() + "/" + myAccountInfo.getMyUser().getEmail() + ".jpg";
								if(destinationPath!=null){
									log("The destination of the avatar is: "+destinationPath);
									megaApi.getUserAvatar(myAccountInfo.getMyUser(), destinationPath, myAccountInfo);
								}
								else{
									log("ERROR! Destination PATH is NULL");
								}
							}
							else{
								log("getExternalCacheDir() is NULL");
								megaApi.getUserAvatar(myAccountInfo.getMyUser(), getCacheDir().getAbsolutePath() + "/" + myAccountInfo.getMyUser().getEmail() + ".jpg", myAccountInfo);
							}
						}
						else{
							log("Update de ContactsFragment");
							String cFTag = getFragmentTag(R.id.contact_tabs_pager, 0);
							cFLol = (ContactsFragmentLollipop) getSupportFragmentManager().findFragmentByTag(cFTag);
							if (cFLol != null) {
								if (drawerItem == DrawerItem.CONTACTS) {
									cFLol.updateView();
								}
							}
						}
					}
					if (user.hasChanged(MegaUser.CHANGE_TYPE_EMAIL)){
						log("CHANGE_TYPE_EMAIL");
						if(user.getEmail().equals(megaApi.getMyUser().getEmail())){
							log("I change my mail");
							nVEmail.setText(user.getEmail());
						}
						else{
							log("The contact: "+user.getHandle()+" changes the mail: "+user.getEmail());
							if(dbH.findContactByHandle(String.valueOf(user.getHandle()))==null){
								log("The contact NOT exists -> DB inconsistency! -> Clear!");
								if (dbH.getContactsSize() != megaApi.getContacts().size()){
									dbH.clearContacts();
									FillDBContactsTask fillDBContactsTask = new FillDBContactsTask(this);
									fillDBContactsTask.execute();
								}
							}
							else{
								log("The contact already exists -> update");
								dbH.setContactMail(user.getHandle(),user.getEmail());
							}
						}
					}
				}
				else{
					log("Continue...");
					continue;
				}
			}
		}
	}

	@Override
	public void onNodesUpdate(MegaApiJava api, ArrayList<MegaNode> updatedNodes) {
		log("onNodesUpdateLollipop");
		try {
			statusDialog.dismiss();
		}
		catch (Exception ex) {}

		if (drawerItem == DrawerItem.CLOUD_DRIVE){
			log("DrawerItem.CLOUD_DRIVE");

			if(viewPagerCDrive!=null) {
				int index = viewPagerCDrive.getCurrentItem();
				log("Fragment Index: " + index);
				if (index == 1) {
					log("Rubbish bin shown");
					String cloudTag = getFragmentTag(R.id.cloud_drive_tabs_pager, 0);
					fbFLol = (FileBrowserFragmentLollipop) getSupportFragmentManager().findFragmentByTag(cloudTag);
					if (fbFLol != null){
						log("FileBrowser is not NULL");
						ArrayList<MegaNode> nodes;
						if(parentHandleBrowser==-1||parentHandleBrowser==megaApi.getRootNode().getHandle()){
							nodes = megaApi.getChildren(megaApi.getRootNode(), orderCloud);
						}
						else{
							nodes = megaApi.getChildren(megaApi.getNodeByHandle(fbFLol.getParentHandle()), orderCloud);
						}
						fbFLol.setNodes(nodes);
						fbFLol.setContentText();
						fbFLol.getRecyclerView().invalidate();
					}

					String rubbishTag = getFragmentTag(R.id.cloud_drive_tabs_pager, 1);
					rbFLol = (RubbishBinFragmentLollipop) getSupportFragmentManager().findFragmentByTag(rubbishTag);
					if (rbFLol != null){
						if (isClearRubbishBin){
							isClearRubbishBin = false;
							parentHandleRubbish = megaApi.getRubbishNode().getHandle();
							aB.setTitle(getString(R.string.section_rubbish_bin));
							log("aB.setHomeAsUpIndicator_24");
							aB.setHomeAsUpIndicator(R.drawable.ic_menu_white);
							this.firstNavigationLevel = true;

							ArrayList<MegaNode> nodes;
							if(rbFLol.getParentHandle()==-1){
								nodes = megaApi.getChildren(megaApi.getNodeByHandle(megaApi.getRubbishNode().getHandle()), orderCloud);
							}
							else{
								nodes = megaApi.getChildren(megaApi.getNodeByHandle(rbFLol.getParentHandle()), orderCloud);
							}
							rbFLol.setParentHandle(megaApi.getRubbishNode().getHandle());
							rbFLol.setNodes(nodes);
							rbFLol.getRecyclerView().invalidate();

						}
						else{

							ArrayList<MegaNode> nodes;
							if(rbFLol.getParentHandle()==-1){
								nodes = megaApi.getChildren(megaApi.getNodeByHandle(megaApi.getRubbishNode().getHandle()), orderCloud);
							}
							else{
								nodes = megaApi.getChildren(megaApi.getNodeByHandle(rbFLol.getParentHandle()), orderCloud);
							}
							rbFLol.setNodes(nodes);
							rbFLol.setContentText();
							rbFLol.getRecyclerView().invalidate();

						}
					}
				}
				else {
					//Cloud Drive TAB
					log("Cloud drive shown");

					String rubbishTag = getFragmentTag(R.id.cloud_drive_tabs_pager, 1);
					rbFLol = (RubbishBinFragmentLollipop) getSupportFragmentManager().findFragmentByTag(rubbishTag);
					if (rbFLol != null){
						if (isClearRubbishBin){
							isClearRubbishBin = false;
							parentHandleRubbish = megaApi.getRubbishNode().getHandle();
							aB.setTitle(getString(R.string.section_rubbish_bin));
							log("aB.setHomeAsUpIndicator_24");
							aB.setHomeAsUpIndicator(R.drawable.ic_menu_white);
							this.firstNavigationLevel = true;

							ArrayList<MegaNode> nodes = megaApi.getChildren(megaApi.getRubbishNode(), orderCloud);
							rbFLol.setParentHandle(megaApi.getRubbishNode().getHandle());
							rbFLol.setNodes(nodes);
							rbFLol.getRecyclerView().invalidate();

						}
						else{
							log("NOT clearRubbish");
							ArrayList<MegaNode> nodes;
							if(parentHandleRubbish==-1||parentHandleRubbish==megaApi.getRubbishNode().getHandle()){
								nodes = megaApi.getChildren(megaApi.getRubbishNode(), orderCloud);
							}
							else{
								nodes = megaApi.getChildren(megaApi.getNodeByHandle(parentHandleRubbish), orderCloud);
							}
							if(nodes!=null){
								rbFLol.setNodes(nodes);
								rbFLol.setContentText();
								rbFLol.getRecyclerView().invalidate();
							}
						}
					}

					String cloudTag = getFragmentTag(R.id.cloud_drive_tabs_pager, 0);
					fbFLol = (FileBrowserFragmentLollipop) getSupportFragmentManager().findFragmentByTag(cloudTag);
					if (fbFLol != null){
						log("FileBrowser is not NULL");
						ArrayList<MegaNode> nodes;
						if(parentHandleBrowser==-1||parentHandleBrowser==megaApi.getRootNode().getHandle()){
							nodes = megaApi.getChildren(megaApi.getRootNode(), orderCloud);
						}
						else{
							nodes = megaApi.getChildren(megaApi.getNodeByHandle(fbFLol.getParentHandle()), orderCloud);
						}
						if(nodes!=null){
							fbFLol.setNodes(nodes);
							fbFLol.setContentText();
							fbFLol.getRecyclerView().invalidate();
						}
					}
				}
			}
		}
		else if (drawerItem == DrawerItem.SEARCH){
			log("SEARCH shown");
			if (sFLol != null){
				sFLol.refresh();
			}
		}
		else if (drawerItem == DrawerItem.INBOX){
			log("INBOX shown");
			if (iFLol != null){
				iFLol.refresh();
//				iFLol.getListView().invalidateViews();
			}
		}

		else if (drawerItem == DrawerItem.SHARED_ITEMS){
			int index = viewPagerShares.getCurrentItem();
			if(index==1){
				//OUTGOING
				String cFTag2 = getFragmentTag(R.id.shares_tabs_pager, 1);
				log("DrawerItem.SHARED_ITEMS Tag: "+ cFTag2);
				outSFLol = (OutgoingSharesFragmentLollipop) getSupportFragmentManager().findFragmentByTag(cFTag2);
				if (outSFLol != null){
					MegaNode node = megaApi.getNodeByHandle(parentHandleOutgoing);
					if (node != null){
						outSFLol.setNodes(megaApi.getChildren(node, orderOthers));
						aB.setTitle(node.getName());
						log("indicator_arrow_back_888");
    					aB.setHomeAsUpIndicator(R.drawable.ic_arrow_back_white);
    					firstNavigationLevel = false;
					}
					else{
						outSFLol.refresh();
						aB.setTitle(getResources().getString(R.string.section_shared_items));
						log("aB.setHomeAsUpIndicator_26");
    					aB.setHomeAsUpIndicator(R.drawable.ic_menu_white);
    					firstNavigationLevel = true;
					}
				}
			}
			else{
				//InCOMING
				String cFTag1 = getFragmentTag(R.id.shares_tabs_pager, 0);
				log("DrawerItem.SHARED_ITEMS Tag Incoming: "+ cFTag1);
				inSFLol = (IncomingSharesFragmentLollipop) getSupportFragmentManager().findFragmentByTag(cFTag1);
				if (inSFLol != null){
					MegaNode node = megaApi.getNodeByHandle(parentHandleIncoming);
					if (node != null){
						inSFLol.setNodes(megaApi.getChildren(node, orderOthers));
						aB.setTitle(node.getName());
						log("indicator_arrow_back_889");
    					aB.setHomeAsUpIndicator(R.drawable.ic_arrow_back_white);
    					firstNavigationLevel = false;
					}
					else{
						inSFLol.findNodes();
						aB.setTitle(getResources().getString(R.string.section_shared_items));
						log("aB.setHomeAsUpIndicator_28");
    					aB.setHomeAsUpIndicator(R.drawable.ic_menu_white);
    					firstNavigationLevel = true;
					}
				}
			}
		}
		else if (drawerItem == DrawerItem.CAMERA_UPLOADS){
			if (cuFL != null){
				if(cuFL.isAdded()){
					long cameraUploadHandle = cuFL.getPhotoSyncHandle();
					MegaNode nps = megaApi.getNodeByHandle(cameraUploadHandle);
					log("cameraUploadHandle: " + cameraUploadHandle);
					if (nps != null){
						log("nps != null");
						ArrayList<MegaNode> nodes = megaApi.getChildren(nps, MegaApiJava.ORDER_MODIFICATION_DESC);
						cuFL.setNodes(nodes);
					}
				}
			}
		}
		else if (drawerItem == DrawerItem.MEDIA_UPLOADS){
			if (muFLol != null){
				if(muFLol.isAdded()){
					long cameraUploadHandle = muFLol.getPhotoSyncHandle();
					MegaNode nps = megaApi.getNodeByHandle(cameraUploadHandle);
					log("mediaUploadsHandle: " + cameraUploadHandle);
					if (nps != null){
						log("nps != null");
						ArrayList<MegaNode> nodes = megaApi.getChildren(nps, MegaApiJava.ORDER_MODIFICATION_DESC);
						muFLol.setNodes(nodes);
					}
				}
			}
		}
		else if (drawerItem == DrawerItem.CONTACTS){
			int index = viewPagerContacts.getCurrentItem();
			if (index == 0){
				String cFTag = getFragmentTag(R.id.contact_tabs_pager, 0);
				cFLol = (ContactsFragmentLollipop) getSupportFragmentManager().findFragmentByTag(cFTag);
				if (cFLol != null){
					log("Share finish");
					cFLol.updateShares();
				}
			}
		}
	}

	@Override
	public void onReloadNeeded(MegaApiJava api) {
		log("onReloadNeeded");
	}

	@Override
	public void onAccountUpdate(MegaApiJava api) {
		log("onAccountUpdate");
	}

	@Override
	public void onContactRequestsUpdate(MegaApiJava api,ArrayList<MegaContactRequest> requests) {
		log("---------------------onContactRequestsUpdate");

		if(requests!=null){
			for(int i=0; i<requests.size();i++){
				MegaContactRequest req = requests.get(i);
				if(req.isOutgoing()){
					log("SENT REQUEST");
					updateContactsView(true, true, false);
				}
				else{
					log("RECEIVED REQUEST");
					log("STATUS: "+req.getStatus()+" sourceEmail: "+req.getSourceEmail()+" contactHandle: "+req.getHandle());
					if(req.getStatus()==MegaContactRequest.STATUS_ACCEPTED){
						cC.addContactDB(req.getSourceEmail());
					}
					updateContactsView(true, false, true);
				}
			}
		}
	}

	public void setTransfers(ArrayList<MegaTransfer> transfersList){
		log("setTransfers");
		if (tFLol != null){
			tFLol.setTransfers(transfersList);
		}
	}

	@Override
	public void onTransferStart(MegaApiJava api, MegaTransfer transfer) {
		log("onTransferStart");

		HashMap<Long, MegaTransfer> mTHash = new HashMap<Long, MegaTransfer>();

		totalSizeToDownload += transfer.getTotalBytes();
		progressPercent = (int) Math.round((double) totalSizeDownloaded / totalSizeToDownload * 100);
		log(progressPercent + " " + totalSizeDownloaded + " " + totalSizeToDownload);

		//Update transfer list
		tL = megaApi.getTransfers();
		if (tL != null){
			if(tL.size()>0){
				//Show Transfer ProgressBar
				if (fbFLol != null){
					fbFLol.showProgressBar();
					fbFLol.updateProgressBar(progressPercent);
				}
				if (rbFLol != null){
					rbFLol.showProgressBar();
					rbFLol.updateProgressBar(progressPercent);
				}
				if (iFLol != null){
					iFLol.showProgressBar();
					iFLol.updateProgressBar(progressPercent);
				}
				if (outSFLol != null){
					outSFLol.showProgressBar();
					outSFLol.updateProgressBar(progressPercent);
				}
				if (inSFLol != null){
					inSFLol.showProgressBar();
					inSFLol.updateProgressBar(progressPercent);
				}
				if (tFLol != null){
					tFLol.updateProgressBar(progressPercent);
				}
			}
		}

		//Update File Browser Fragment
		if (fbFLol != null){
			for(int i=0; i<tL.size(); i++){

				MegaTransfer tempT = tL.get(i);
				if (tempT.getType() == MegaTransfer.TYPE_DOWNLOAD){
					long handleT = tempT.getNodeHandle();
					MegaNode nodeT = megaApi.getNodeByHandle(handleT);
					MegaNode parentT = megaApi.getParentNode(nodeT);

					if (parentT != null){
						if(parentT.getHandle() == this.parentHandleBrowser){
							mTHash.put(handleT,tempT);
						}
					}
				}
			}

			fbFLol.setTransfers(mTHash);
		}

		if (inSFLol != null){
			for(int i=0; i<tL.size(); i++){

				MegaTransfer tempT = tL.get(i);
				if (tempT.getType() == MegaTransfer.TYPE_DOWNLOAD){
					long handleT = tempT.getNodeHandle();

					mTHash.put(handleT,tempT);
				}
			}

			inSFLol.setTransfers(mTHash);
		}

		if (tFLol != null){
			tFLol.setTransfers(tL);
		}

		log("onTransferStart: " + transfer.getFileName() + " - " + transfer.getTag());
	}

	@Override
	public void onTransferFinish(MegaApiJava api, MegaTransfer transfer, MegaError e) {
		log("onTransferFinish: "+transfer.getPath());

		HashMap<Long, MegaTransfer> mTHash = new HashMap<Long, MegaTransfer>();

		if (e.getErrorCode() == MegaError.API_OK) {

//			if(Util.isVideoFile(transfer.getPath())){
//				log("Is video!!!");
//				ThumbnailUtilsLollipop.createThumbnailVideo(this, transfer.getPath(), megaApi, transfer.getNodeHandle());
//			}
//			else{
//				log("NOT video!");
//			}

			long currentSizeDownloaded = 0;
			if (transfersDownloadedSize.get(transfer.getTag()) != null){
				currentSizeDownloaded = transfersDownloadedSize.get(transfer.getTag());
			}

			totalSizeDownloaded += (transfer.getTotalBytes()-currentSizeDownloaded);
			transfersDownloadedSize.put(transfer.getTag(), transfer.getTotalBytes());

			progressPercent = (int) Math.round((double) totalSizeDownloaded / totalSizeToDownload * 100);
			log(progressPercent + " " + totalSizeDownloaded + " " + totalSizeToDownload);
			if (fbFLol != null){
				fbFLol.updateProgressBar(progressPercent);
			}
			if (rbFLol != null){
				rbFLol.updateProgressBar(progressPercent);
			}
			if (iFLol != null){
				iFLol.updateProgressBar(progressPercent);
			}
			if (outSFLol != null){
				outSFLol.updateProgressBar(progressPercent);
			}
			if (inSFLol != null){
				inSFLol.updateProgressBar(progressPercent);
			}
			if (tFLol != null){
				tFLol.updateProgressBar(progressPercent);
			}
		}
		else if(e.getErrorCode() == MegaError.API_EINCOMPLETE){
			log("API_EINCOMPLETE: " + transfer.getFileName());
			totalSizeToDownload -= transfer.getTotalBytes();
			Long currentSizeDownloaded = transfersDownloadedSize.get(transfer.getTag());
			if (currentSizeDownloaded != null){
				totalSizeDownloaded -= currentSizeDownloaded;
			}

			progressPercent = (int) Math.round((double) totalSizeDownloaded / totalSizeToDownload * 100);
			log(progressPercent + " " + totalSizeDownloaded + " " + totalSizeToDownload);
			if (fbFLol != null){
				fbFLol.updateProgressBar(progressPercent);
			}
			if (rbFLol != null){
				rbFLol.updateProgressBar(progressPercent);
			}
			if (iFLol != null){
				iFLol.updateProgressBar(progressPercent);
			}
			if (outSFLol != null){
				outSFLol.updateProgressBar(progressPercent);
			}
			if (inSFLol != null){
				inSFLol.updateProgressBar(progressPercent);
			}
			if (tFLol != null){
				tFLol.updateProgressBar(progressPercent);
			}
		}

		//Update transfer list
		tL = megaApi.getTransfers();

		if (tL != null){
			if(tL.size()<=0){
				log("Hide Transfer ProgressBar: "+tL.size());
				supportInvalidateOptionsMenu();
				//Hide Transfer ProgressBar
				if (fbFLol != null){
					fbFLol.hideProgressBar();
				}
				if (rbFLol != null){
					rbFLol.hideProgressBar();
				}
				if (iFLol != null){
					iFLol.hideProgressBar();
				}
				if (outSFLol != null){
					outSFLol.hideProgressBar();
				}
				if (inSFLol != null){
					inSFLol.hideProgressBar();
				}
			}
		}
		else{
			log("megaApi Transfers NULL - Hide Transfer ProgressBar: ");
			supportInvalidateOptionsMenu();
			//Hide Transfer ProgressBar
			if (fbFLol != null){
				fbFLol.hideProgressBar();
			}
			if (rbFLol != null){
				rbFLol.hideProgressBar();
			}
			if (iFLol != null){
				iFLol.hideProgressBar();
			}
			if (outSFLol != null){
				outSFLol.hideProgressBar();
			}
			if (inSFLol != null){
				inSFLol.hideProgressBar();
			}
		}

		if (tFLol != null){
			tFLol.setTransfers(tL);
		}

		//Update File Browser Fragment
		if (fbFLol != null){
			for(int i=0; i<tL.size(); i++){

				MegaTransfer tempT = tL.get(i);
				long handleT = tempT.getNodeHandle();
				MegaNode nodeT = megaApi.getNodeByHandle(handleT);
				MegaNode parentT = megaApi.getParentNode(nodeT);

				if (parentT != null){
					if(parentT.getHandle() == this.parentHandleBrowser){
						mTHash.put(handleT,tempT);
					}
				}
			}
			fbFLol.setTransfers(mTHash);
		}

		if (inSFLol != null){
			for(int i=0; i<tL.size(); i++){

				MegaTransfer tempT = tL.get(i);
				if (tempT.getType() == MegaTransfer.TYPE_DOWNLOAD){
					long handleT = tempT.getNodeHandle();

					mTHash.put(handleT,tempT);
				}
			}

			inSFLol.setTransfers(mTHash);
		}

		log("END onTransferFinish: " + transfer.getFileName() + " - " + transfer.getTag());
	}

	@Override
	public void onTransferUpdate(MegaApiJava api, MegaTransfer transfer) {
//		log("onTransferUpdate: " + transfer.getFileName() + " - " + transfer.getTag());

		long currentSizeDownloaded = 0;
		if (transfersDownloadedSize.get(transfer.getTag()) != null){
			currentSizeDownloaded = transfersDownloadedSize.get(transfer.getTag());
		}
		totalSizeDownloaded += (transfer.getTransferredBytes()-currentSizeDownloaded);
		transfersDownloadedSize.put(transfer.getTag(), transfer.getTransferredBytes());

		progressPercent = (int) Math.round((double) totalSizeDownloaded / totalSizeToDownload * 100);
//		log(progressPercent + " " + totalSizeDownloaded + " " + totalSizeToDownload);
		if (fbFLol != null){
			fbFLol.updateProgressBar(progressPercent);
		}
		if (rbFLol != null){
			rbFLol.updateProgressBar(progressPercent);
		}
		if (iFLol != null){
			iFLol.updateProgressBar(progressPercent);
		}
		if (outSFLol != null){
			outSFLol.updateProgressBar(progressPercent);
		}
		if (inSFLol != null){
			inSFLol.updateProgressBar(progressPercent);
		}
		if (tFLol != null){
			tFLol.updateProgressBar(progressPercent);
		}

		if (drawerItem == DrawerItem.CLOUD_DRIVE){
			if (fbFLol != null){
				if (transfer.getType() == MegaTransfer.TYPE_DOWNLOAD){
					Time now = new Time();
					now.setToNow();
					long nowMillis = now.toMillis(false);
					if (lastTimeOnTransferUpdate < 0){
						lastTimeOnTransferUpdate = now.toMillis(false);
						fbFLol.setCurrentTransfer(transfer);
					}
					else if ((nowMillis - lastTimeOnTransferUpdate) > Util.ONTRANSFERUPDATE_REFRESH_MILLIS){
						lastTimeOnTransferUpdate = nowMillis;
						fbFLol.setCurrentTransfer(transfer);
					}
				}
			}
		}
		else if (drawerItem == DrawerItem.SHARED_ITEMS){
			if (inSFLol != null){
				if (transfer.getType() == MegaTransfer.TYPE_DOWNLOAD){
					Time now = new Time();
					now.setToNow();
					long nowMillis = now.toMillis(false);
					if (lastTimeOnTransferUpdate < 0){
						lastTimeOnTransferUpdate = now.toMillis(false);
						inSFLol.setCurrentTransfer(transfer);
					}
					else if ((nowMillis - lastTimeOnTransferUpdate) > Util.ONTRANSFERUPDATE_REFRESH_MILLIS){
						lastTimeOnTransferUpdate = nowMillis;
						inSFLol.setCurrentTransfer(transfer);
					}
				}
			}
		}
		else if (drawerItem == DrawerItem.TRANSFERS){
			if (tFLol != null){
				Time now = new Time();
				now.setToNow();
				long nowMillis = now.toMillis(false);
				log("on transfers update... "+transfer.getTransferredBytes());
				if (lastTimeOnTransferUpdate < 0){
					lastTimeOnTransferUpdate = now.toMillis(false);
					tFLol.setCurrentTransfer(transfer);
				}
				else if ((nowMillis - lastTimeOnTransferUpdate) > Util.ONTRANSFERUPDATE_REFRESH_MILLIS){
					lastTimeOnTransferUpdate = nowMillis;
					tFLol.setCurrentTransfer(transfer);
				}

			}
		}
	}

	@Override
	public void onTransferTemporaryError(MegaApiJava api,
			MegaTransfer transfer, MegaError e) {
		log("onTransferTemporaryError: " + transfer.getFileName() + " - " + transfer.getTag());
	}

	@Override
	public boolean onTransferData(MegaApiJava api, MegaTransfer transfer, byte[] buffer) {
		log("onTransferData");

//		if(Util.isVideoFile(transfer.getPath())){
//		log("Is video!!!");
//		ThumbnailUtilsLollipop.createThumbnailVideo(this, transfer.getPath(), megaApi, transfer.getNodeHandle());
//	}
//	else{
//		log("NOT video!");
//	}

		return true;
	}

	public boolean isTransferInProgress(){
		//Update transfer list
		tL = megaApi.getTransfers();
		if (tL != null){
			if(tL.size()<=0){
				return false;
			}
		}
		else{
			return false;
		}
		return true;
	}

	public static void log(String message) {
		Util.log("ManagerActivityLollipop", message);
	}

	public int getProgressPercent() {
		return progressPercent;
	}

	public void setProgressPercent(int progressPercent) {
		this.progressPercent = progressPercent;
	}

	public MegaAccountDetails getAccountInfo() {
		if(myAccountInfo!=null){
			return myAccountInfo.getAccountInfo();
		}
		return null;
	}

	public void setAccountInfo(MegaAccountDetails accountInfo) {
		if(myAccountInfo!=null){
			myAccountInfo.setAccountInfo(accountInfo);
		}
	}

	public boolean isList() {
		return isList;
	}

	public void setList(boolean isList) {
		this.isList = isList;
	}

	public boolean isListCameraUploads() {
		return isListCameraUploads;
	}

	public void setListCameraUploads(boolean isListCameraUploads) {
		this.isListCameraUploads = isListCameraUploads;
	}

	public int getOrderCloud() {
		return orderCloud;
	}

	public void setOrderCloud(int orderCloud) {
		log("setOrderCloud");
		this.orderCloud = orderCloud;
		if(prefs!=null){
			prefs.setPreferredSortCloud(String.valueOf(orderCloud));
		}
		dbH.setPreferredSortCloud(String.valueOf(orderCloud));
	}

	public int getOrderContacts() {
		return orderContacts;
	}

	public void setOrderContacts(int orderContacts) {
		log("setOrderContacts");
		this.orderContacts = orderContacts;
		if(prefs!=null) {
			prefs.setPreferredSortContacts(String.valueOf(orderContacts));
		}
		dbH.setPreferredSortContacts(String.valueOf(orderContacts));
	}

	public int getOrderOthers() {
		return orderOthers;
	}

	public void setOrderOthers(int orderOthers) {
		log("setOrderOthers");
		this.orderOthers = orderOthers;
		if(prefs!=null) {
			prefs.setPreferredSortOthers(String.valueOf(orderOthers));
		}
		dbH.setPreferredSortOthers(String.valueOf(orderOthers));
	}

	public String getPathNavigationOffline() {
		return pathNavigationOffline;
	}

	public void setPathNavigationOffline(String pathNavigationOffline) {
		log("setPathNavigationOffline: "+pathNavigationOffline);
		this.pathNavigationOffline = pathNavigationOffline;
	}

	public int getDeepBrowserTreeIncoming() {
		return deepBrowserTreeIncoming;
	}

	public void setDeepBrowserTreeIncoming(int deepBrowserTreeIncoming) {
		log("setDeepBrowserTreeIncoming: "+deepBrowserTreeIncoming);
		this.deepBrowserTreeIncoming = deepBrowserTreeIncoming;
	}

	public int getDeepBrowserTreeOutgoing() {
		return deepBrowserTreeOutgoing;
	}

	public void setDeepBrowserTreeOutgoing(int deepBrowserTreeOutgoing) {
		this.deepBrowserTreeOutgoing = deepBrowserTreeOutgoing;
	}

	public static DrawerItem getDrawerItem() {
		return drawerItem;
	}

	public static void setDrawerItem(DrawerItem drawerItem) {
		ManagerActivityLollipop.drawerItem = drawerItem;
	}

	public int getTabItemCloud(){
		if(viewPagerCDrive!=null){
			return viewPagerCDrive.getCurrentItem();
		}
		return -1;
	}

	public int getTabItemShares(){
		if(viewPagerShares!=null){
			return viewPagerShares.getCurrentItem();
		}
		return -1;
	}

	public int getTabItemContacts(){
		if(viewPagerContacts!=null){
			return viewPagerContacts.getCurrentItem();
		}
		return -1;
	}

	public void setTabItemCloud(int index){
		viewPagerCDrive.setCurrentItem(index);
	}

	public void setTabItemShares(int index){
		viewPagerShares.setCurrentItem(index);
	}

	public void setTabItemContacts(int index){
		viewPagerContacts.setCurrentItem(index);
	}

	public void showUploadPanel(){
		log("showUploadPanel");

		if (Build.VERSION.SDK_INT >= Build.VERSION_CODES.M) {
			boolean hasStoragePermission = (ContextCompat.checkSelfPermission(this, Manifest.permission.WRITE_EXTERNAL_STORAGE) == PackageManager.PERMISSION_GRANTED);
			if (!hasStoragePermission) {
				ActivityCompat.requestPermissions((ManagerActivityLollipop)this,
						new String[]{Manifest.permission.WRITE_EXTERNAL_STORAGE},
						Constants.REQUEST_WRITE_STORAGE);
			}
		}

		fabButton.setVisibility(View.GONE);
		slidingUploadPanel.setVisibility(View.VISIBLE);
		slidingUploadPanel.setPanelState(SlidingUpPanelLayout.PanelState.EXPANDED);
	}

	public void hideUploadPanel(){
		log("hideUploadPanel");
		fabButton.setVisibility(View.VISIBLE);
		slidingUploadPanel.setPanelState(SlidingUpPanelLayout.PanelState.HIDDEN);
		slidingUploadPanel.setVisibility(View.GONE);
	}

	public void showChatPanel(MegaChatListItem chat){
		log("showChatPanel");

		if(chat!=null){
			this.selectedChatItem = chat;
			ChatBottomSheetDialogFragment bottomSheetDialogFragment = new ChatBottomSheetDialogFragment();
			bottomSheetDialogFragment.show(getSupportFragmentManager(), bottomSheetDialogFragment.getTag());
		}
	}

	public void updateUserNameNavigationView(String fullName, String firstLetter){
		log("updateUserNameNavigationView");

		nVDisplayName.setText(fullName);

		nVPictureProfileTextView.setText(firstLetter);
		nVPictureProfileTextView.setTextSize(32);
		nVPictureProfileTextView.setTextColor(Color.WHITE);
	}

	public void updateMailNavigationView(String email){
		log("updateMailNavigationView: "+email);
		nVEmail.setText(myAccountInfo.getMyUser().getEmail());
	}

	public void animateFABCollection(){
		log("animateFABCollection");

		if(isFabOpen){
			mainFabButtonChat.startAnimation(rotateLeftAnim);
			firstFabButtonChat.startAnimation(closeFabAnim);
			secondFabButtonChat.startAnimation(closeFabAnim);
			thirdFabButtonChat.startAnimation(closeFabAnim);
			firstFabButtonChat.setClickable(false);
			secondFabButtonChat.setClickable(false);
			thirdFabButtonChat.setClickable(false);
			isFabOpen = false;
			log("close COLLECTION FAB");

		} else {
			mainFabButtonChat.startAnimation(rotateRightAnim);
			firstFabButtonChat.startAnimation(openFabAnim);
			secondFabButtonChat.startAnimation(openFabAnim);
			thirdFabButtonChat.startAnimation(openFabAnim);
			firstFabButtonChat.setClickable(true);
			secondFabButtonChat.setClickable(true);
			thirdFabButtonChat.setClickable(true);
			isFabOpen = true;
			fabButton.setVisibility(View.GONE);
			fabButtonsLayout.setVisibility(View.VISIBLE);
			log("open COLLECTION FAB");
		}
	}

	public void hideFabButton(){
		fabButton.setVisibility(View.GONE);
	}

	public void showFabButton(){
		log("showFabButton");
		fabButton.setImageDrawable(ContextCompat.getDrawable(this, R.drawable.ic_add_white));
		switch (drawerItem){
			case CLOUD_DRIVE:{
				log("Cloud Drive SECTION");
				int indexCloud = getTabItemCloud();
				switch(indexCloud){
					case 0:{
						log("cloud TAB");
						fabButton.setVisibility(View.VISIBLE);
						break;
					}
					case 1:{
						log("rubbish TAB");
						fabButton.setVisibility(View.GONE);
						break;
					}
					default: {
						fabButton.setVisibility(View.GONE);
						break;
					}
				}
				break;
			}
			case SHARED_ITEMS:{
				log("Shared Items SECTION");
				int indexShares = getTabItemShares();
				switch(indexShares){
					case 0:{
						log("INCOMING TAB");
						String sharesTag = getFragmentTag(R.id.shares_tabs_pager, 0);
						inSFLol = (IncomingSharesFragmentLollipop) getSupportFragmentManager().findFragmentByTag(sharesTag);
						if(inSFLol!=null){
							int deepBrowserTreeIn = inSFLol.getDeepBrowserTree();
							if(deepBrowserTreeIn<=0){
								log("fabButton GONE");
								fabButton.setVisibility(View.GONE);
							}
							else {
								//Check the folder's permissions
								long handle = inSFLol.getParentHandle();
								log("handle from incoming: "+handle);
								MegaNode parentNodeInSF = megaApi.getNodeByHandle(handle);
								if(parentNodeInSF!=null){
									int accessLevel= megaApi.getAccess(parentNodeInSF);
									log("Node: "+parentNodeInSF.getName());

									switch(accessLevel) {
										case MegaShare.ACCESS_OWNER:
										case MegaShare.ACCESS_READWRITE:
										case MegaShare.ACCESS_FULL: {
											fabButton.setVisibility(View.VISIBLE);
											break;
										}
										case MegaShare.ACCESS_READ: {
											fabButton.setVisibility(View.GONE);
											break;
										}
									}
								}
								else{
									fabButton.setVisibility(View.GONE);
								}
							}
						}
						break;
					}
					case 1:{
						log("OUTGOING TAB");
						String sharesTag = getFragmentTag(R.id.shares_tabs_pager, 1);
						outSFLol = (OutgoingSharesFragmentLollipop) getSupportFragmentManager().findFragmentByTag(sharesTag);
						if(outSFLol!=null){
							int deepBrowserTreeOut = outSFLol.getDeepBrowserTree();
							if(deepBrowserTreeOut<=0){
								fabButton.setVisibility(View.GONE);
							}
							else {
								fabButton.setVisibility(View.VISIBLE);
							}
						}
						break;
					}
					default: {
						fabButton.setVisibility(View.GONE);
						break;
					}
				}
				break;
			}
			case CONTACTS:{
				int indexContacts = getTabItemContacts();
				switch(indexContacts){
					case 0:
					case 1:{
						fabButton.setVisibility(View.VISIBLE);
						break;
					}
					default:{
						fabButton.setVisibility(View.GONE);
						break;
					}
				}
				break;
			}
			case CHAT:{
				if(megaChatApi!=null){
					if(megaChatApi.getChatRooms().size()==0){
						fabButton.setImageDrawable(ContextCompat.getDrawable(this, R.drawable.ic_chat_white));
					}
					fabButton.setVisibility(View.VISIBLE);
				}
				else{
					fabButton.setVisibility(View.GONE);
				}

				break;
			}
			default:{
				log("default GONE fabButton");
				fabButton.setVisibility(View.GONE);
				break;
			}
		}
	}

	public void openAdvancedDevices (long handleToDownload){
		log("openAdvancedDevices");
//		handleToDownload = handle;
		String externalPath = Util.getExternalCardPath();

		if(externalPath!=null){
			log("ExternalPath for advancedDevices: "+externalPath);
			MegaNode node = megaApi.getNodeByHandle(handleToDownload);
			if(node!=null){

//				File newFile =  new File(externalPath+"/"+node.getName());
				File newFile =  new File(node.getName());
				log("File: "+newFile.getPath());
				Intent intent = new Intent(Intent.ACTION_CREATE_DOCUMENT);

				// Filter to only show results that can be "opened", such as
				// a file (as opposed to a list of contacts or timezones).
				intent.addCategory(Intent.CATEGORY_OPENABLE);

				// Create a file with the requested MIME type.
				String mimeType = MimeTypeList.getMimeType(newFile);
				log("Mimetype: "+mimeType);
				intent.setType(mimeType);
				intent.putExtra(Intent.EXTRA_TITLE, node.getName());
				intent.putExtra("handleToDownload", handleToDownload);
				try{
					startActivityForResult(intent, Constants.WRITE_SD_CARD_REQUEST_CODE);
				}
				catch(Exception e){
					log("Exception in External SDCARD");
					Environment.getExternalStorageDirectory();
					Toast toast = Toast.makeText(this, getString(R.string.no_external_SD_card_detected), Toast.LENGTH_LONG);
					toast.show();
				}
			}
		}
		else{
			log("No external SD card");
			Environment.getExternalStorageDirectory();
			Toast toast = Toast.makeText(this, getString(R.string.no_external_SD_card_detected), Toast.LENGTH_LONG);
			toast.show();
		}
	}

	public MegaNode getSelectedNode() {
		return selectedNode;
	}

	public void setSelectedNode(MegaNode selectedNode) {
		this.selectedNode = selectedNode;
	}


	public ContactsFragmentLollipop getContactsFragment() {
		String cFTag = getFragmentTag(R.id.contact_tabs_pager, 0);
		cFLol = (ContactsFragmentLollipop) getSupportFragmentManager().findFragmentByTag(cFTag);
		return cFLol;
	}

	public MyAccountFragmentLollipop getMyAccountFragment() {
		String myAccountTag = getFragmentTag(R.id.my_account_tabs_pager, 0);
		maFLol = (MyAccountFragmentLollipop) getSupportFragmentManager().findFragmentByTag(myAccountTag);
		if(maFLol!=null){
			return maFLol;
		}
		return null;
	}

	public UpgradeAccountFragmentLollipop getUpgradeAccountFragment() {
		return upAFL;
	}

	public MonthlyAnnualyFragmentLollipop getMonthlyAnnualyFragment() {
		return myFL;
	}

	public CentiliFragmentLollipop getCentiliFragment() {
		return ctFL;
	}

	public FortumoFragmentLollipop getFortumoFragment() {
		return fFL;
	}

	public void setContactsFragment(ContactsFragmentLollipop cFLol) {
		this.cFLol = cFLol;
	}

	public SettingsFragmentLollipop getSettingsFragment() {
		return sttFLol;
	}

	public void setSettingsFragment(SettingsFragmentLollipop sttFLol) {
		this.sttFLol = sttFLol;
	}

	public MegaUser getSelectedUser() {
		return selectedUser;
	}

	public void setSelectedUser(MegaUser selectedUser) {
		this.selectedUser = selectedUser;
	}


	public MegaContactRequest getSelectedRequest() {
		return selectedRequest;
	}

	public void setSelectedRequest(MegaContactRequest selectedRequest) {
		this.selectedRequest = selectedRequest;
	}

	public int getAccountFragment() {
		return accountFragment;
	}

	public void setAccountFragment(int accountFragment) {
		this.accountFragment = accountFragment;
	}

	public MyAccountInfo getMyAccountInfo() {
		return myAccountInfo;
	}

	public void setMyAccountInfo(MyAccountInfo myAccountInfo) {
		this.myAccountInfo = myAccountInfo;
	}


	public boolean isExpiredDateLink() {
		return isExpiredDateLink;
	}

	public void setExpiredDateLink(boolean expiredDateLink) {
		isExpiredDateLink = expiredDateLink;
	}


	public MegaOffline getSelectedOfflineNode() {
		return selectedOfflineNode;
	}

	public void setSelectedOfflineNode(MegaOffline selectedOfflineNode) {
		this.selectedOfflineNode = selectedOfflineNode;
	}


	public int getSelectedPaymentMethod() {
		return selectedPaymentMethod;
	}

	public void setSelectedPaymentMethod(int selectedPaymentMethod) {
		this.selectedPaymentMethod = selectedPaymentMethod;
	}

	public int getSelectedAccountType() {
		return selectedAccountType;
	}

	public void setSelectedAccountType(int selectedAccountType) {
		this.selectedAccountType = selectedAccountType;
	}


	public int getDisplayedAccountType() {
		return displayedAccountType;
	}

	public void setDisplayedAccountType(int displayedAccountType) {
		this.displayedAccountType = displayedAccountType;
	}

<<<<<<< HEAD
	public MegaChatListItem getSelectedChat() {
		return selectedChatItem;
	}

	public void setSelectedChat(MegaChatListItem selectedChatItem) {
		this.selectedChatItem = selectedChatItem;
	}

	public void setChatListenerRecentChatsFragmentLollipop(MegaChatListenerInterface recentChatsFragmentLollipopListener){
		log("setChatListenerRecentChatsFragmentLollipop");
		this.recentChatsFragmentLollipopListener = recentChatsFragmentLollipopListener;
	}

	public void enableChat(){
		Intent intent = new Intent(managerActivity, LoginActivityLollipop.class);
		intent.putExtra("visibleFragment", Constants. LOGIN_FRAGMENT);
		intent.setAction(Constants.ACTION_ENABLE_CHAT);
		startActivity(intent);
		finish();
//		UserCredentials credentials = dbH.getCredentials();
//		String gSession = credentials.getSession();
//		int ret = megaChatApi.init(gSession);
//		megaApi.fetchNodes(this);
	}


	public void disableChat(){
		log("disableChat");

		if(rChatFL!=null){
			megaChatApi.removeChatListener(rChatFL);
		}

		megaChatApi.logout(this);
		app.disableMegaChatApi();
		megaChatApi=null;
=======
	public boolean isMkLayoutVisible() {
		return mkLayoutVisible;
	}

	public void setMkLayoutVisible(boolean mkLayoutVisible) {
		this.mkLayoutVisible = mkLayoutVisible;
>>>>>>> 9c3b9aa0
	}
}<|MERGE_RESOLUTION|>--- conflicted
+++ resolved
@@ -286,8 +286,6 @@
 	MegaApiAndroid megaApi;
 	MegaChatApiAndroid megaChatApi;
 	Handler handler;
-	Handler outSpaceHandler;
-	Runnable outSpaceRunnable;
     ArrayList<MegaTransfer> tL;
 	DisplayMetrics outMetrics;
     float scaleText;
@@ -415,11 +413,8 @@
 	int indexShares = -1;
 	int indexCloud = -1;
 	int indexContacts = -1;
-<<<<<<< HEAD
 //	int indexChat = -1;
-=======
 	int indexAccount = -1;
->>>>>>> 9c3b9aa0
 
 	//LOLLIPOP FRAGMENTS
     private FileBrowserFragmentLollipop fbFLol;
@@ -1527,14 +1522,9 @@
 //        	Intent offlineIntent = new Intent(this, OfflineActivityLollipop.class);
 //			startActivity(offlineIntent);
 //			finish();
-<<<<<<< HEAD
 			showOfflineMode();
 
 //			selectDrawerItemPending=false;
-=======
-			selectDrawerItemLollipop(DrawerItem.SAVED_FOR_OFFLINE);
-			selectDrawerItemPending=false;
->>>>>>> 9c3b9aa0
         	return;
         }
 
@@ -1672,7 +1662,7 @@
 	        if (getIntent() != null){
 				if (getIntent().getAction() != null){
 			        if (getIntent().getAction().equals(Constants.ACTION_EXPORT_MASTER_KEY)){
-			        	log("Intent to export Master KeyonFi - im logged in!");
+			        	log("Intent to export Master Key - im logged in!");
 						drawerItem=DrawerItem.ACCOUNT;
 						mkLayoutVisible = true;
 						selectDrawerItemLollipop(drawerItem);
@@ -1740,7 +1730,7 @@
 							selectDrawerItemLollipop(drawerItem);
 							selectDrawerItemPending=false;
 							log("Show success mesage");
-							showSnackbar(getString(R.string.pass_changed_alert));
+							Util.showAlert(this, getString(R.string.pass_changed_alert), null);
 						}
 						else if(result==MegaError.API_EARGS){
 							drawerItem=DrawerItem.ACCOUNT;
@@ -2186,12 +2176,6 @@
 						megaApi.setAvatar(path, maFLol);
 					}
 				}
-				else if (intent.getAction().equals(Constants.SHOW_REPEATED_UPLOAD)){
-					log("Intent SHOW_REPEATED_UPLOAD");
-					String message = intent.getStringExtra("MESSAGE");
-					showSnackbar(message);
-				}
-
     			intent.setAction(null);
 				setIntent(null);
     		}
@@ -2711,30 +2695,16 @@
     	super.onDestroy();
 	}
 
-<<<<<<< HEAD
 	public void selectDrawerItemCloudDrive(){
 		log("selectDrawerItemCloudDrive");
-=======
-	@SuppressLint("NewApi")
-	public void selectDrawerItemLollipop(DrawerItem item){
-    	log("selectDrawerItemLollipop");
-
-    	switch (item){
-    		case CLOUD_DRIVE:{
-    			tB.setVisibility(View.VISIBLE);
-				contactsSectionLayout.setVisibility(View.GONE);
-    			viewPagerContacts.setVisibility(View.GONE);
-    			sharesSectionLayout.setVisibility(View.GONE);
-    			viewPagerShares.setVisibility(View.GONE);
-				myAccountSectionLayout.setVisibility(View.GONE);
-				viewPagerMyAccount.setVisibility(View.GONE);
->>>>>>> 9c3b9aa0
 
 		tB.setVisibility(View.VISIBLE);
 		contactsSectionLayout.setVisibility(View.GONE);
 		viewPagerContacts.setVisibility(View.GONE);
 		sharesSectionLayout.setVisibility(View.GONE);
 		viewPagerShares.setVisibility(View.GONE);
+		myAccountSectionLayout.setVisibility(View.GONE);
+		viewPagerMyAccount.setVisibility(View.GONE);
 
 		if (mTabsAdapterCDrive == null){
 			log("mTabsAdapterCloudDrive == null");
@@ -2793,23 +2763,8 @@
 			String sharesTag = getFragmentTag(R.id.cloud_drive_tabs_pager, 0);
 			fbFLol = (FileBrowserFragmentLollipop) getSupportFragmentManager().findFragmentByTag(sharesTag);
 
-<<<<<<< HEAD
 			sharesTag = getFragmentTag(R.id.cloud_drive_tabs_pager, 1);
 			rbFLol = (RubbishBinFragmentLollipop) getSupportFragmentManager().findFragmentByTag(sharesTag);
-=======
-    			cloudSectionLayout.setVisibility(View.GONE);
-    			viewPagerCDrive.setVisibility(View.GONE);
-				contactsSectionLayout.setVisibility(View.GONE);
-    			viewPagerContacts.setVisibility(View.GONE);
-    			viewPagerShares.setVisibility(View.GONE);
-    			sharesSectionLayout.setVisibility(View.GONE);
-				myAccountSectionLayout.setVisibility(View.GONE);
-				viewPagerMyAccount.setVisibility(View.GONE);
-
-				FragmentTransaction ft = getSupportFragmentManager().beginTransaction();
-				ft.replace(R.id.fragment_container, oFLol, "oFLol");
-    			ft.commitNow();
->>>>>>> 9c3b9aa0
 
 			//Check viewPager to determine the tab shown
 
@@ -3294,6 +3249,8 @@
 		viewPagerShares.setVisibility(View.GONE);
 		cloudSectionLayout.setVisibility(View.GONE);
 		viewPagerCDrive.setVisibility(View.GONE);
+		myAccountSectionLayout.setVisibility(View.GONE);
+		viewPagerMyAccount.setVisibility(View.GONE);
 
 		Fragment currentFragment = getSupportFragmentManager().findFragmentById(R.id.fragment_container);
 		if (currentFragment != null){
@@ -3391,904 +3348,6 @@
 		});
 
 		drawerLayout.closeDrawer(Gravity.LEFT);
-	}
-
-	public void selectDrawerItemAccount(){
-		log("selectDrawerItemAccount");
-
-		contactsSectionLayout.setVisibility(View.GONE);
-		viewPagerContacts.setVisibility(View.GONE);
-		sharesSectionLayout.setVisibility(View.GONE);
-		viewPagerShares.setVisibility(View.GONE);
-		cloudSectionLayout.setVisibility(View.GONE);
-		viewPagerCDrive.setVisibility(View.GONE);
-
-		switch(accountFragment){
-			case Constants.UPGRADE_ACCOUNT_FRAGMENT:{
-				log("Show upgrade FRAGMENT");
-				showUpAF();
-				break;
-			}
-			case Constants.MONTHLY_YEARLY_FRAGMENT:{
-				log("Show monthly yearly FRAGMENT");
-				showmyF(selectedPaymentMethod, selectedAccountType);
-				showFabButton();
-				break;
-			}
-			default:{
-				log("Show myAccount Fragment");
-				accountFragment=Constants.MY_ACCOUNT_FRAGMENT;
-				if (maFLol == null){
-					log("New MyAccountFragment");
-					maFLol = new MyAccountFragmentLollipop();
-					maFLol.setMyEmail(megaApi.getMyUser().getEmail());
-					if(myAccountInfo==null){
-						log("Not possibleeeeeee!!");
-					}
-					else{
-						maFLol.setMyAccountInfo(myAccountInfo);
-					}
-					maFLol.setMKLayoutVisible(mkLayoutVisible);
-				}
-				else{
-					log("MyAccountFragment is not null");
-					maFLol.setMyEmail(megaApi.getMyUser().getEmail());
-					if(myAccountInfo==null){
-						log("Not possibleeeeeee!!");
-					}
-					else{
-						maFLol.setMyAccountInfo(myAccountInfo);
-					}
-
-					maFLol.setMKLayoutVisible(mkLayoutVisible);
-				}
-
-				contactsSectionLayout.setVisibility(View.GONE);
-				viewPagerContacts.setVisibility(View.GONE);
-				sharesSectionLayout.setVisibility(View.GONE);
-				viewPagerShares.setVisibility(View.GONE);
-				cloudSectionLayout.setVisibility(View.GONE);
-				viewPagerCDrive.setVisibility(View.GONE);
-
-				FragmentTransaction fragTransaction = getSupportFragmentManager().beginTransaction();
-				Fragment currentFragment = getSupportFragmentManager().findFragmentByTag("maF");
-				if (currentFragment != null) {
-					fragTransaction.detach(currentFragment);
-					fragTransaction.commitNowAllowingStateLoss();
-
-					fragTransaction = getSupportFragmentManager().beginTransaction();
-					fragTransaction.attach(currentFragment);
-					fragTransaction.commitNowAllowingStateLoss();
-				}
-				else{
-					fragTransaction.replace(R.id.fragment_container, maFLol, "maF");
-					fragTransaction.commitNowAllowingStateLoss();
-				}
-
-				drawerLayout.closeDrawer(Gravity.LEFT);
-
-				supportInvalidateOptionsMenu();
-				showFabButton();
-				break;
-			}
-		}
-	}
-
-	public void selectDrawerItemChat(){
-		log("selectDrawerItemChat");
-
-		tB.setVisibility(View.VISIBLE);
-
-		if (aB == null){
-			aB = getSupportActionBar();
-		}
-		aB.setTitle(getString(R.string.section_chat));
-		aB.setHomeAsUpIndicator(R.drawable.ic_menu_white);
-		firstNavigationLevel = true;
-
-		sharesSectionLayout.setVisibility(View.GONE);
-		viewPagerShares.setVisibility(View.GONE);
-		cloudSectionLayout.setVisibility(View.GONE);
-		viewPagerCDrive.setVisibility(View.GONE);
-		contactsSectionLayout.setVisibility(View.GONE);
-		viewPagerContacts.setVisibility(View.GONE);
-
-		if (rChatFL == null){
-			log("New REcentChatFragment");
-			rChatFL = new RecentChatsFragmentLollipop();
-			FragmentTransaction ft = getSupportFragmentManager().beginTransaction();
-			ft.replace(R.id.fragment_container, rChatFL, "rChat");
-			ft.commitNow();
-//			maFLol.setMyEmail(megaApi.getMyUser().getEmail());
-//			if(myAccountInfo==null){
-//				log("Not possibleeeeeee!!");
-//			}
-//			else{
-//				maFLol.setMyAccountInfo(myAccountInfo);
-//			}
-//			maFLol.setMKLayoutVisible(mkLayoutVisible);
-		}
-		else{
-			log("REcentChatFragment is not null");
-			FragmentTransaction ft = getSupportFragmentManager().beginTransaction();
-			ft.replace(R.id.fragment_container, rChatFL, "rChat");
-			ft.commitNow();
-			rChatFL.setChats();
-//			rChatFL.setMyEmail(megaApi.getMyUser().getEmail());
-//			if(myAccountInfo==null){
-//				log("Not possibleeeeeee!!");
-//			}
-//			else{
-//				maFLol.setMyAccountInfo(myAccountInfo);
-//			}
-//
-//			maFLol.setMKLayoutVisible(mkLayoutVisible);
-		}
-		log("show chats");
-
-		drawerLayout.closeDrawer(Gravity.LEFT);
-	}
-	@SuppressLint("NewApi")
-	public void selectDrawerItemLollipop(DrawerItem item){
-    	log("selectDrawerItemLollipop: "+item);
-
-    	switch (item){
-    		case CLOUD_DRIVE:{
-				selectDrawerItemCloudDrive();
-    			supportInvalidateOptionsMenu();
-				showFabButton();
-				log("END selectDrawerItem for Cloud Drive");
-    			break;
-    		}
-    		case SAVED_FOR_OFFLINE:{
-
-    			tB.setVisibility(View.VISIBLE);
-
-    			if (oFLol == null){
-					log("New OfflineFragment");
-    				oFLol = new OfflineFragmentLollipop();
-    				oFLol.setIsList(isList);
-//    				oFLol.setPathNavigation("/");
-    			}
-    			else{
-					log("OfflineFragment exist");
-//    				oFLol.setPathNavigation("/");
-    				oFLol.setIsList(isList);
-					oFLol.findNodes();
-					oFLol.setTitle();
-    			}
-
-    			cloudSectionLayout.setVisibility(View.GONE);
-    			viewPagerCDrive.setVisibility(View.GONE);
-				contactsSectionLayout.setVisibility(View.GONE);
-    			viewPagerContacts.setVisibility(View.GONE);
-    			viewPagerShares.setVisibility(View.GONE);
-    			sharesSectionLayout.setVisibility(View.GONE);
-
-				FragmentTransaction ft = getSupportFragmentManager().beginTransaction();
-				ft.replace(R.id.fragment_container, oFLol, "oFLol");
-    			ft.commitNow();
-
-    			drawerLayout.closeDrawer(Gravity.LEFT);
-
-    			supportInvalidateOptionsMenu();
-				showFabButton();
-    			break;
-    		}
-    		case CAMERA_UPLOADS:{
-
-    			tB.setVisibility(View.VISIBLE);
-
-				log("FirstTimeCam: " + firstTimeCam);
-    			if (cuFL == null){
-    				cuFL = new CameraUploadFragmentLollipop();
-    				cuFL.setIsList(isListCameraUploads);
-    				cuFL.setIsLargeGrid(isLargeGridCameraUploads);
-    				cuFL.setFirstTimeCam(firstTimeCam);
-				}
-				else{
-					cuFL.setIsList(isListCameraUploads);
-					cuFL.setIsLargeGrid(isLargeGridCameraUploads);
-					cuFL.setFirstTimeCam(firstTimeCam);
-				}
-
-    			cloudSectionLayout.setVisibility(View.GONE);
-    			viewPagerCDrive.setVisibility(View.GONE);
-				contactsSectionLayout.setVisibility(View.GONE);
-    			viewPagerContacts.setVisibility(View.GONE);
-    			sharesSectionLayout.setVisibility(View.GONE);
-    			viewPagerShares.setVisibility(View.GONE);
-				myAccountSectionLayout.setVisibility(View.GONE);
-				viewPagerMyAccount.setVisibility(View.GONE);
-
-				FragmentTransaction fragTransaction = getSupportFragmentManager().beginTransaction();
-				Fragment currentFragment = getSupportFragmentManager().findFragmentByTag("cuFLol");
-				if (currentFragment != null) {
-					fragTransaction.detach(currentFragment);
-					fragTransaction.commitNowAllowingStateLoss();
-
-					fragTransaction = getSupportFragmentManager().beginTransaction();
-					fragTransaction.attach(currentFragment);
-					fragTransaction.commitNowAllowingStateLoss();
-				}
-				else{
-					fragTransaction.replace(R.id.fragment_container, cuFL, "cuFLol");
-					fragTransaction.commitNowAllowingStateLoss();
-				}
-
-    			if (Build.VERSION.SDK_INT >= Build.VERSION_CODES.M) {
-					boolean hasStoragePermission = (ContextCompat.checkSelfPermission(this, Manifest.permission.WRITE_EXTERNAL_STORAGE) == PackageManager.PERMISSION_GRANTED);
-					if (!hasStoragePermission) {
-						ActivityCompat.requestPermissions(this,
-				                new String[]{Manifest.permission.WRITE_EXTERNAL_STORAGE},
-								Constants.REQUEST_WRITE_STORAGE);
-					}
-
-//					boolean hasCameraPermission = (ContextCompat.checkSelfPermission(this, Manifest.permission.CAMERA) == PackageManager.PERMISSION_GRANTED);
-//					if (!hasCameraPermission) {
-//						ActivityCompat.requestPermissions(this,
-//				                new String[]{Manifest.permission.CAMERA},
-//				                ManagerActivityLollipop.REQUEST_CAMERA);
-//					}
-
-//					if (hasStoragePermission && hasCameraPermission){
-					if (hasStoragePermission){
-						firstTimeCam = false;
-					}
-				}
-				else{
-					firstTimeCam = false;
-				}
-
-				drawerLayout.closeDrawer(Gravity.LEFT);
-
-    			supportInvalidateOptionsMenu();
-				showFabButton();
-      			break;
-    		}
-    		case MEDIA_UPLOADS:{
-
-    			tB.setVisibility(View.VISIBLE);
-
-    			if (muFLol == null){
-//    				cuF = new CameraUploadFragmentLollipop(CameraUploadFragmentLollipop.TYPE_MEDIA);
-    				muFLol = CameraUploadFragmentLollipop.newInstance(CameraUploadFragmentLollipop.TYPE_MEDIA);
-    				muFLol.setIsList(isListCameraUploads);
-    				muFLol.setIsLargeGrid(isLargeGridCameraUploads);
-				}
-				else{
-					muFLol.setIsList(isListCameraUploads);
-					muFLol.setIsLargeGrid(isLargeGridCameraUploads);
-				}
-
-    			cloudSectionLayout.setVisibility(View.GONE);
-    			viewPagerCDrive.setVisibility(View.GONE);
-				contactsSectionLayout.setVisibility(View.GONE);
-    			viewPagerContacts.setVisibility(View.GONE);
-    			sharesSectionLayout.setVisibility(View.GONE);
-    			viewPagerShares.setVisibility(View.GONE);
-<<<<<<< HEAD
-=======
-				myAccountSectionLayout.setVisibility(View.GONE);
-				viewPagerMyAccount.setVisibility(View.GONE);
->>>>>>> 9c3b9aa0
-
-				FragmentTransaction ft = getSupportFragmentManager().beginTransaction();
-				ft.replace(R.id.fragment_container, muFLol, "muFLol");
-    			ft.commitNow();
-
-				drawerLayout.closeDrawer(Gravity.LEFT);
-
-    			supportInvalidateOptionsMenu();
-				showFabButton();
-      			break;
-    		}
-    		case INBOX:{
-
-    			tB.setVisibility(View.VISIBLE);
-
-    			if (iFLol == null){
-    				iFLol = new InboxFragmentLollipop();
-    			}
-    			else{
-					log("Inbox Fragment is not NULL");
-//    				iFLol.setParentHandle(parentHandleInbox);
-					MegaNode node = megaApi.getNodeByHandle(parentHandleInbox);
-					log("Selected Inbox with parent: "+parentHandleInbox);
-//					log("inSFLol deepBrowserTreeIncoming: "+deepBrowserTreeInbox);
-					if (node != null){
-						log("Go to inbox node: "+node.getName());
-						iFLol.setParentHandle(parentHandleInbox);
-
-						ArrayList<MegaNode> nodes = megaApi.getChildren(megaApi.getNodeByHandle(parentHandleInbox), orderCloud);
-						iFLol.setNodes(nodes);
-
-						if(parentHandleInbox==megaApi.getInboxNode().getHandle()){
-							aB.setTitle(getResources().getString(R.string.section_inbox));
-							log("aB.setHomeAsUpIndicator_886");
-							aB.setHomeAsUpIndicator(R.drawable.ic_menu_white);
-							firstNavigationLevel = true;
-						}
-						else{
-							aB.setTitle(node.getName());
-							log("indicator_arrow_back_893");
-							aB.setHomeAsUpIndicator(R.drawable.ic_arrow_back_white);
-							firstNavigationLevel = false;
-						}
-					}
-					else{
-						log("The Node is NULL");
-						ArrayList<MegaNode> nodes = megaApi.getChildren(megaApi.getInboxNode(), orderCloud);
-						iFLol.setNodes(nodes);
-						aB.setTitle(getResources().getString(R.string.section_inbox));
-						log("aB.setHomeAsUpIndicator_16");
-						aB.setHomeAsUpIndicator(R.drawable.ic_menu_white);
-						firstNavigationLevel = true;
-					}
-				}
-
-    			cloudSectionLayout.setVisibility(View.GONE);
-    			viewPagerCDrive.setVisibility(View.GONE);
-				contactsSectionLayout.setVisibility(View.GONE);
-    			viewPagerContacts.setVisibility(View.GONE);
-    			sharesSectionLayout.setVisibility(View.GONE);
-    			viewPagerShares.setVisibility(View.GONE);
-				myAccountSectionLayout.setVisibility(View.GONE);
-				viewPagerMyAccount.setVisibility(View.GONE);
-
-				FragmentTransaction ft = getSupportFragmentManager().beginTransaction();
-				ft.replace(R.id.fragment_container, iFLol, "iFLol");
-    			ft.commitNow();
-
-    			viewPagerContacts.setVisibility(View.GONE);
-    			drawerLayout.closeDrawer(Gravity.LEFT);
-
-    			supportInvalidateOptionsMenu();
-				showFabButton();
-    			break;
-    		}
-    		case SHARED_ITEMS:{
-
-<<<<<<< HEAD
-				selectDrawerItemSharedItems();
-=======
-    			tB.setVisibility(View.VISIBLE);
-
-    			if (aB == null){
-    				aB = getSupportActionBar();
-    			}
-
-				contactsSectionLayout.setVisibility(View.GONE);
-    			viewPagerContacts.setVisibility(View.GONE);
-    			cloudSectionLayout.setVisibility(View.GONE);
-    			viewPagerCDrive.setVisibility(View.GONE);
-				myAccountSectionLayout.setVisibility(View.GONE);
-				viewPagerMyAccount.setVisibility(View.GONE);
-
-//    			Fragment currentFragment = getSupportFragmentManager().findFragmentById(R.id.fragment_container);
-//    			if (currentFragment != null){
-//    				getSupportFragmentManager().beginTransaction().remove(currentFragment).commit();
-//    			}
-
-    			if (mTabsAdapterShares == null){
-					log("mTabsAdapterShares is NULL");
-    				sharesSectionLayout.setVisibility(View.VISIBLE);
-        			viewPagerShares.setVisibility(View.VISIBLE);
-
-					mTabsAdapterShares = new SharesPageAdapter(getSupportFragmentManager(),this);
-					viewPagerShares.setAdapter(mTabsAdapterShares);
-					tabLayoutShares.setupWithViewPager(viewPagerShares);
-
-					//Force on CreateView, addTab do not execute onCreateView
-					if(indexShares!=-1){
-						log("The index of the TAB Shares is: "+indexShares);
-						if (viewPagerShares != null){
-							if(indexShares==0){
-								log("after creating tab in INCOMING TAB: "+parentHandleIncoming);
-								log("deepBrowserTreeIncoming: "+deepBrowserTreeIncoming);
-
-								String sharesTag = getFragmentTag(R.id.shares_tabs_pager, 0);
-								inSFLol = (IncomingSharesFragmentLollipop) getSupportFragmentManager().findFragmentByTag(sharesTag);
-								if (inSFLol != null){
-//								inSFLol.refresh(parentHandleIncoming);
-									getSupportFragmentManager()
-											.beginTransaction()
-											.detach(inSFLol)
-											.attach(inSFLol)
-											.commitNowAllowingStateLoss();
-								}
-								viewPagerShares.setCurrentItem(0);
-							}
-							else{
-								log("after creating tab in OUTGOING TAB: "+parentHandleOutgoing);
-
-								String sharesTag = getFragmentTag(R.id.shares_tabs_pager, 1);
-								outSFLol = (OutgoingSharesFragmentLollipop) getSupportFragmentManager().findFragmentByTag(sharesTag);
-								if (outSFLol != null){
-//								outSFLol.refresh(parentHandleOutgoing);
-									getSupportFragmentManager()
-											.beginTransaction()
-											.detach(outSFLol)
-											.attach(outSFLol)
-											.commitNowAllowingStateLoss();
-								}
-								viewPagerShares.setCurrentItem(1);
-							}
-						}
-						indexShares=-1;
-					}
-					else {
-						//No bundle, no change of orientation
-						log("indexShares is NOT -1");
-					}
-    			}
-    			else{
-    				log("mTabsAdapterShares NOT null");
-    				sharesSectionLayout.setVisibility(View.VISIBLE);
-        			viewPagerShares.setVisibility(View.VISIBLE);
-
-        			String sharesTag = getFragmentTag(R.id.shares_tabs_pager, 0);
-    				inSFLol = (IncomingSharesFragmentLollipop) getSupportFragmentManager().findFragmentByTag(sharesTag);
-    				sharesTag = getFragmentTag(R.id.shares_tabs_pager, 1);
-    				outSFLol = (OutgoingSharesFragmentLollipop) getSupportFragmentManager().findFragmentByTag(sharesTag);
-
-					//Needed when changing list<->grid
-//    				if (inSFLol != null){
-//	        			inSFLol.setOrder(orderOthers);
-//	        			inSFLol.setIsList(isList);
-//
-//	        			FragmentTransaction fragTransaction = getSupportFragmentManager().beginTransaction();
-//	        			fragTransaction.detach(inSFLol);
-//	        			fragTransaction.commit();
-//
-//	        			fragTransaction = getSupportFragmentManager().beginTransaction();
-//	        			fragTransaction.attach(inSFLol);
-//	        			fragTransaction.commit();
-//    				}
-//
-//    				if (outSFLol != null){
-//    					outSFLol.setOrder(orderOthers);
-//    					outSFLol.setIsList(isList);
-//
-//    					FragmentTransaction fragTransaction = getSupportFragmentManager().beginTransaction();
-//	        			fragTransaction.detach(outSFLol);
-//	        			fragTransaction.commit();
-//
-//	        			fragTransaction = getSupportFragmentManager().beginTransaction();
-//	        			fragTransaction.attach(outSFLol);
-//	        			fragTransaction.commit();
-//    				}
-
-        			int index = viewPagerShares.getCurrentItem();
-					log("Fragment Index Shared Items: " + index);
-        			if(index==0){
-						//INCOMING TAB
-//        				String sharesTag = getFragmentTag(R.id.shares_tabs_pager, 0);
-//        				inSFLol = (IncomingSharesFragmentLollipop) getSupportFragmentManager().findFragmentByTag(sharesTag);
-        				if (inSFLol != null){
-        					MegaNode node = megaApi.getNodeByHandle(parentHandleIncoming);
-							log("Selected Incoming with parent: "+parentHandleIncoming);
-							log("inSFLol deepBrowserTreeIncoming: "+deepBrowserTreeIncoming);
-        					if (node != null){
-        						inSFLol.setNodes(megaApi.getChildren(node, orderOthers));
-								inSFLol.setParentHandle(parentHandleIncoming);
-								inSFLol.setDeepBrowserTree(deepBrowserTreeIncoming);
-        						aB.setTitle(node.getName());
-								log("indicator_arrow_back_893");
-            					aB.setHomeAsUpIndicator(R.drawable.ic_arrow_back_white);
-            					firstNavigationLevel = false;
-        					}
-        					else{
-								log("The Node is NULL");
-        						inSFLol.findNodes();
-        						aB.setTitle(getResources().getString(R.string.section_shared_items));
-        						log("aB.setHomeAsUpIndicator_16");
-            					aB.setHomeAsUpIndicator(R.drawable.ic_menu_white);
-            					firstNavigationLevel = true;
-        					}
-        				}
-        			}
-        			else{
-//        				String sharesTag = getFragmentTag(R.id.shares_tabs_pager, 1);
-//        				outSFLol = (OutgoingSharesFragmentLollipop) getSupportFragmentManager().findFragmentByTag(sharesTag);
-        				if (outSFLol != null){
-//        					outSFLol.refresh(parentHandleIncoming);
-        					MegaNode node = megaApi.getNodeByHandle(parentHandleOutgoing);
-        					if (node != null){
-        						outSFLol.setNodes(megaApi.getChildren(node, orderOthers));
-        						aB.setTitle(node.getName());
-								log("indicator_arrow_back_894");
-            					aB.setHomeAsUpIndicator(R.drawable.ic_arrow_back_white);
-            					firstNavigationLevel = false;
-        					}
-        					else{
-        						outSFLol.refresh();
-        						aB.setTitle(getResources().getString(R.string.section_shared_items));
-        						log("aB.setHomeAsUpIndicator_18");
-            					aB.setHomeAsUpIndicator(R.drawable.ic_menu_white);
-            					firstNavigationLevel = true;
-        					}
-        				}
-        			}
-    			}
-
-    			sharesSectionLayout.setVisibility(View.VISIBLE);
-				viewPagerShares.setVisibility(View.VISIBLE);
-
-				viewPagerShares.addOnPageChangeListener(new ViewPager.OnPageChangeListener() {
-
-					@Override
-					public void onPageScrolled(int position, float positionOffset, int positionOffsetPixels) {
-					}
-
-					@Override
-					public void onPageSelected(int position) {
-						log("TabId :"+ position);
-						supportInvalidateOptionsMenu();
-						if(position == 1){
-							String sharesTag = getFragmentTag(R.id.shares_tabs_pager, 1);
-							outSFLol = (OutgoingSharesFragmentLollipop) getSupportFragmentManager().findFragmentByTag(sharesTag);
-							if (outSFLol != null){
-
-								if(parentHandleOutgoing!=-1){
-									MegaNode node = megaApi.getNodeByHandle(parentHandleOutgoing);
-									aB.setTitle(node.getName());
-									log("indicator_arrow_back_895");
-									aB.setHomeAsUpIndicator(R.drawable.ic_arrow_back_white);
-									firstNavigationLevel = false;
-									outSFLol.setNodes(megaApi.getChildren(node, orderOthers));
-								}
-								else{
-									aB.setTitle(getResources().getString(R.string.section_shared_items));
-									log("aB.setHomeAsUpIndicator_20");
-									aB.setHomeAsUpIndicator(R.drawable.ic_menu_white);
-									firstNavigationLevel = true;
-								}
-							}
-							else{
-								log("outSFLol == null");
-							}
-						}
-						else if(position == 0){
-							String sharesTag = getFragmentTag(R.id.shares_tabs_pager, 0);
-							inSFLol = (IncomingSharesFragmentLollipop) getSupportFragmentManager().findFragmentByTag(sharesTag);
-							if (inSFLol != null){
-
-								if(parentHandleIncoming!=-1){
-									MegaNode node = megaApi.getNodeByHandle(parentHandleIncoming);
-									aB.setTitle(node.getName());
-									log("indicator_arrow_back_896");
-									aB.setHomeAsUpIndicator(R.drawable.ic_arrow_back_white);
-									firstNavigationLevel = false;
-									inSFLol.setNodes(megaApi.getChildren(node, orderOthers));
-								}
-								else{
-									aB.setTitle(getResources().getString(R.string.section_shared_items));
-									log("aB.setHomeAsUpIndicator_22");
-									aB.setHomeAsUpIndicator(R.drawable.ic_menu_white);
-									firstNavigationLevel = true;
-								}
-							}
-							else{
-								log("inSFLol == null");
-							}
-						}
-						showFabButton();
-					}
-
-					@Override
-					public void onPageScrollStateChanged(int state) {
-					}
-				});
-
-    			drawerLayout.closeDrawer(Gravity.LEFT);
-
->>>>>>> 9c3b9aa0
-    			supportInvalidateOptionsMenu();
-    			break;
-    		}
-    		case CONTACTS:{
-<<<<<<< HEAD
-				selectDrawerItemContacts();
-=======
-
-    			tB.setVisibility(View.VISIBLE);
-
-    			if (aB == null){
-    				aB = getSupportActionBar();
-    			}
-    			aB.setTitle(getString(R.string.section_contacts));
-    			aB.setHomeAsUpIndicator(R.drawable.ic_menu_white);
-    			firstNavigationLevel = true;
-
-    			sharesSectionLayout.setVisibility(View.GONE);
-    			viewPagerShares.setVisibility(View.GONE);
-    			cloudSectionLayout.setVisibility(View.GONE);
-    			viewPagerCDrive.setVisibility(View.GONE);
-				myAccountSectionLayout.setVisibility(View.GONE);
-				viewPagerMyAccount.setVisibility(View.GONE);
-
-    			Fragment currentFragment = getSupportFragmentManager().findFragmentById(R.id.fragment_container);
-    			if (currentFragment != null){
-    				getSupportFragmentManager().beginTransaction().remove(currentFragment).commitNowAllowingStateLoss();
-    			}
-				contactsSectionLayout.setVisibility(View.VISIBLE);
-    			viewPagerContacts.setVisibility(View.VISIBLE);
-
-    			if (mTabsAdapterContacts == null){
-					log("mTabsAdapterContacts == null");
-
-					contactsSectionLayout.setVisibility(View.VISIBLE);
-					viewPagerContacts.setVisibility(View.VISIBLE);
-					mTabsAdapterContacts = new ContactsPageAdapter(getSupportFragmentManager(),this);
-					viewPagerContacts.setAdapter(mTabsAdapterContacts);
-					tabLayoutContacts.setupWithViewPager(viewPagerContacts);
-
-					log("The index of the TAB CONTACTS is: " + indexContacts);
-					if(indexContacts!=-1) {
-						if (viewPagerContacts != null) {
-							switch (indexContacts){
-								case 1:{
-									viewPagerContacts.setCurrentItem(1);
-									log("Select Sent Requests TAB");
-									break;
-								}
-								case 2:{
-									viewPagerContacts.setCurrentItem(2);
-									log("Select Received Request TAB");
-									break;
-								}
-								default:{
-									viewPagerContacts.setCurrentItem(0);
-									log("Select Contacts TAB");
-									break;
-								}
-							}
-						}
-					}
-					else{
-						//No bundle, no change of orientation
-						log("indexContacts is NOT -1");
-					}
-    			}
-    			else{
-					log("mTabsAdapterContacts NOT null");
-    				String sharesTag = getFragmentTag(R.id.contact_tabs_pager, 0);
-    				cFLol = (ContactsFragmentLollipop) getSupportFragmentManager().findFragmentByTag(sharesTag);
-    				sharesTag = getFragmentTag(R.id.contact_tabs_pager, 1);
-    				sRFLol = (SentRequestsFragmentLollipop) getSupportFragmentManager().findFragmentByTag(sharesTag);
-    				sharesTag = getFragmentTag(R.id.contact_tabs_pager, 2);
-    				rRFLol = (ReceivedRequestsFragmentLollipop) getSupportFragmentManager().findFragmentByTag(sharesTag);
-
-					if(indexContacts!=-1) {
-						log("The index of the TAB CONTACTS is: " + indexContacts);
-						if (viewPagerContacts != null) {
-							switch (indexContacts) {
-								case 1: {
-									viewPagerContacts.setCurrentItem(1);
-									log("Select Sent Requests TAB");
-									break;
-								}
-								case 2: {
-									viewPagerContacts.setCurrentItem(2);
-									log("Select Received Request TAB");
-									break;
-								}
-								default: {
-									viewPagerContacts.setCurrentItem(0);
-									log("Select Contacts TAB");
-									break;
-								}
-							}
-						}
-					}
-    			}
-
-				viewPagerContacts.addOnPageChangeListener(new ViewPager.OnPageChangeListener() {
-
-					@Override
-					public void onPageScrolled(int position, float positionOffset, int positionOffsetPixels) {
-
-					}
-
-					@Override
-					public void onPageSelected(int position) {
-						supportInvalidateOptionsMenu();
-						showFabButton();
-					}
-
-					@Override
-					public void onPageScrollStateChanged(int state) {
-
-					}
-				});
-
-    			drawerLayout.closeDrawer(Gravity.LEFT);
->>>>>>> 9c3b9aa0
-
-				supportInvalidateOptionsMenu();
-				showFabButton();
-    			break;
-    		}
-    		case SETTINGS:{
-
-    			tB.setVisibility(View.VISIBLE);
-
-    			drawerLayout.closeDrawer(Gravity.LEFT);
-    			aB.setTitle(getString(R.string.action_settings));
-    			aB.setHomeAsUpIndicator(R.drawable.ic_menu_white);
-    			setFirstNavigationLevel(true);
-    			supportInvalidateOptionsMenu();
-
-				contactsSectionLayout.setVisibility(View.GONE);
-    			viewPagerContacts.setVisibility(View.GONE);
-    			sharesSectionLayout.setVisibility(View.GONE);
-    			viewPagerShares.setVisibility(View.GONE);
-    			cloudSectionLayout.setVisibility(View.GONE);
-    			viewPagerCDrive.setVisibility(View.GONE);
-				myAccountSectionLayout.setVisibility(View.GONE);
-				viewPagerMyAccount.setVisibility(View.GONE);
-
-    			Fragment currentFragment = getSupportFragmentManager().findFragmentById(R.id.fragment_container);
-    			if (currentFragment != null){
-    				getSupportFragmentManager().beginTransaction().remove(currentFragment).commitNow();
-    			}
-
-    			if(sttFLol==null){
-    				sttFLol = new SettingsFragmentLollipop();
-    			}
-
-    			android.app.FragmentTransaction ft = getFragmentManager().beginTransaction();
-    			ft.replace(R.id.fragment_container, sttFLol, "sttF");
-    			ft.commit();
-
-				supportInvalidateOptionsMenu();
-				showFabButton();
-				break;
-    		}
-    		case SEARCH:{
-
-    			tB.setVisibility(View.VISIBLE);
-
-    			if (sFLol == null){
-    				sFLol = new SearchFragmentLollipop();
-        		}
-
-				if (nV != null){
-					Menu nVMenu = nV.getMenu();
-					MenuItem hidden = nVMenu.findItem(R.id.navigation_item_hidden);
-					resetNavigationViewMenu(nVMenu);
-					hidden.setChecked(true);
-				}
-
-				log("SEARCH NODES: " + searchQuery);
-    			searchNodes = megaApi.search(searchQuery);
-				log("SEARCH NODES.size = " + searchNodes.size());
-
-				for(int j=0; j<searchNodes.size();j++){
-					MegaNode node = searchNodes.get(j);
-					MegaNode parent = megaApi.getParentNode(node);
-					if(parent!=null){
-						if(parent.getHandle()==megaApi.getRootNode().getHandle()){
-							log("The node: "+node.getName()+"_"+node.getHandle()+" is IN CLOUD");
-						}
-						else if(parent.getHandle()==megaApi.getInboxNode().getHandle()){
-							log("The node: "+node.getName()+"_"+node.getHandle()+" is IN INBOX");
-						}
-						else{
-							log("The node: "+node.getName()+"_"+node.getHandle()+"is ??");
-						}
-					}
-					else{
-						log("The node: "+node.getName()+"_"+node.getHandle()+" HAS null parent");
-					}
-				}
-    			drawerItem = DrawerItem.SEARCH;
-
-    			sFLol.setSearchNodes(searchNodes);
-    			sFLol.setNodes(searchNodes);
-    			sFLol.setSearchQuery(searchQuery);
-    			sFLol.setParentHandle(parentHandleSearch);
-    			sFLol.setLevels(levelsSearch);
-
-    			cloudSectionLayout.setVisibility(View.GONE);
-    			viewPagerCDrive.setVisibility(View.GONE);
-				contactsSectionLayout.setVisibility(View.GONE);
-    			viewPagerContacts.setVisibility(View.GONE);
-    			sharesSectionLayout.setVisibility(View.GONE);
-    			viewPagerShares.setVisibility(View.GONE);
-<<<<<<< HEAD
-
-				FragmentTransaction ft = getSupportFragmentManager().beginTransaction();
-				ft.replace(R.id.fragment_container, sFLol, "sFLol");
-    			ft.commitNow();
-
-				supportInvalidateOptionsMenu();
-				showFabButton();
-    			break;
-=======
-				myAccountSectionLayout.setVisibility(View.GONE);
-				viewPagerMyAccount.setVisibility(View.GONE);
-
-				FragmentTransaction ft = getSupportFragmentManager().beginTransaction();
-				ft.replace(R.id.fragment_container, sFLol, "sFLol");
-    			ft.commitNowAllowingStateLoss();
-
-				supportInvalidateOptionsMenu();
-				showFabButton();
-    			break;
-    		}
-    		case ACCOUNT:{
-
-				log("case ACCOUNT: "+accountFragment);
-
-				selectDrawerItemAccount();
-				supportInvalidateOptionsMenu();
-				break;
->>>>>>> 9c3b9aa0
-    		}
-			case ACCOUNT:{
-				log("case ACCOUNT: "+accountFragment);
-//    			tB.setVisibility(View.GONE);
-				selectDrawerItemAccount();
-				supportInvalidateOptionsMenu();
-				break;
-			}
-    		case TRANSFERS:{
-
-    			tB.setVisibility(View.VISIBLE);
-
-				log("select TRANSFERS");
-
-				drawerItem = DrawerItem.TRANSFERS;
-
-				if (nV != null){
-					Menu nVMenu = nV.getMenu();
-					MenuItem hidden = nVMenu.findItem(R.id.navigation_item_hidden);
-					resetNavigationViewMenu(nVMenu);
-					hidden.setChecked(true);
-				}
-
-				contactsSectionLayout.setVisibility(View.GONE);
-    			viewPagerContacts.setVisibility(View.GONE);
-    			sharesSectionLayout.setVisibility(View.GONE);
-    			viewPagerShares.setVisibility(View.GONE);
-    			cloudSectionLayout.setVisibility(View.GONE);
-    			viewPagerCDrive.setVisibility(View.GONE);
-				myAccountSectionLayout.setVisibility(View.GONE);
-				viewPagerMyAccount.setVisibility(View.GONE);
-
-    			if (tFLol == null){
-    				tFLol = new TransfersFragmentLollipop();
-    			}
-
-    			tFLol.setTransfers(megaApi.getTransfers());
-
-    			if(megaApi.areTransfersPaused(MegaTransfer.TYPE_DOWNLOAD)||megaApi.areTransfersPaused(MegaTransfer.TYPE_UPLOAD)){
-    				tFLol.setPause(true);
-    			}
-    			else{
-    				tFLol.setPause(false);
-    			}
-
-				FragmentTransaction ft = getSupportFragmentManager().beginTransaction();
-				ft.replace(R.id.fragment_container, tFLol, "tFLol");
-    			ft.commitNow();
-
-    			drawerLayout.closeDrawer(Gravity.LEFT);
-
-    			supportInvalidateOptionsMenu();
-				showFabButton();
-    			break;
-    		}
-			case CHAT:{
-				log("chat selected");
-				selectDrawerItemChat();
-				supportInvalidateOptionsMenu();
-				showFabButton();
-				break;
-			}
-    	}
 	}
 
 	public void selectDrawerItemAccount(){
@@ -4424,6 +3483,455 @@
 		}
 	}
 
+	public void selectDrawerItemChat(){
+		log("selectDrawerItemChat");
+
+		tB.setVisibility(View.VISIBLE);
+
+		if (aB == null){
+			aB = getSupportActionBar();
+		}
+		aB.setTitle(getString(R.string.section_chat));
+		aB.setHomeAsUpIndicator(R.drawable.ic_menu_white);
+		firstNavigationLevel = true;
+
+		sharesSectionLayout.setVisibility(View.GONE);
+		viewPagerShares.setVisibility(View.GONE);
+		cloudSectionLayout.setVisibility(View.GONE);
+		viewPagerCDrive.setVisibility(View.GONE);
+		contactsSectionLayout.setVisibility(View.GONE);
+		viewPagerContacts.setVisibility(View.GONE);
+		myAccountSectionLayout.setVisibility(View.GONE);
+		viewPagerMyAccount.setVisibility(View.GONE);
+
+		if (rChatFL == null){
+			log("New REcentChatFragment");
+			rChatFL = new RecentChatsFragmentLollipop();
+			FragmentTransaction ft = getSupportFragmentManager().beginTransaction();
+			ft.replace(R.id.fragment_container, rChatFL, "rChat");
+			ft.commitNow();
+//			maFLol.setMyEmail(megaApi.getMyUser().getEmail());
+//			if(myAccountInfo==null){
+//				log("Not possibleeeeeee!!");
+//			}
+//			else{
+//				maFLol.setMyAccountInfo(myAccountInfo);
+//			}
+//			maFLol.setMKLayoutVisible(mkLayoutVisible);
+		}
+		else{
+			log("REcentChatFragment is not null");
+			FragmentTransaction ft = getSupportFragmentManager().beginTransaction();
+			ft.replace(R.id.fragment_container, rChatFL, "rChat");
+			ft.commitNow();
+			rChatFL.setChats();
+//			rChatFL.setMyEmail(megaApi.getMyUser().getEmail());
+//			if(myAccountInfo==null){
+//				log("Not possibleeeeeee!!");
+//			}
+//			else{
+//				maFLol.setMyAccountInfo(myAccountInfo);
+//			}
+//
+//			maFLol.setMKLayoutVisible(mkLayoutVisible);
+		}
+		log("show chats");
+
+		drawerLayout.closeDrawer(Gravity.LEFT);
+	}
+	@SuppressLint("NewApi")
+	public void selectDrawerItemLollipop(DrawerItem item){
+    	log("selectDrawerItemLollipop: "+item);
+
+    	switch (item){
+    		case CLOUD_DRIVE:{
+				selectDrawerItemCloudDrive();
+    			supportInvalidateOptionsMenu();
+				showFabButton();
+				log("END selectDrawerItem for Cloud Drive");
+    			break;
+    		}
+    		case SAVED_FOR_OFFLINE:{
+
+    			tB.setVisibility(View.VISIBLE);
+
+    			if (oFLol == null){
+					log("New OfflineFragment");
+    				oFLol = new OfflineFragmentLollipop();
+    				oFLol.setIsList(isList);
+//    				oFLol.setPathNavigation("/");
+    			}
+    			else{
+					log("OfflineFragment exist");
+//    				oFLol.setPathNavigation("/");
+    				oFLol.setIsList(isList);
+					oFLol.findNodes();
+					oFLol.setTitle();
+    			}
+
+    			cloudSectionLayout.setVisibility(View.GONE);
+    			viewPagerCDrive.setVisibility(View.GONE);
+				contactsSectionLayout.setVisibility(View.GONE);
+    			viewPagerContacts.setVisibility(View.GONE);
+    			viewPagerShares.setVisibility(View.GONE);
+    			sharesSectionLayout.setVisibility(View.GONE);
+				myAccountSectionLayout.setVisibility(View.GONE);
+				viewPagerMyAccount.setVisibility(View.GONE);
+
+				FragmentTransaction ft = getSupportFragmentManager().beginTransaction();
+				ft.replace(R.id.fragment_container, oFLol, "oFLol");
+    			ft.commitNow();
+
+    			drawerLayout.closeDrawer(Gravity.LEFT);
+
+    			supportInvalidateOptionsMenu();
+				showFabButton();
+    			break;
+    		}
+    		case CAMERA_UPLOADS:{
+
+    			tB.setVisibility(View.VISIBLE);
+
+				log("FirstTimeCam: " + firstTimeCam);
+    			if (cuFL == null){
+    				cuFL = new CameraUploadFragmentLollipop();
+    				cuFL.setIsList(isListCameraUploads);
+    				cuFL.setIsLargeGrid(isLargeGridCameraUploads);
+    				cuFL.setFirstTimeCam(firstTimeCam);
+				}
+				else{
+					cuFL.setIsList(isListCameraUploads);
+					cuFL.setIsLargeGrid(isLargeGridCameraUploads);
+					cuFL.setFirstTimeCam(firstTimeCam);
+				}
+
+    			cloudSectionLayout.setVisibility(View.GONE);
+    			viewPagerCDrive.setVisibility(View.GONE);
+				contactsSectionLayout.setVisibility(View.GONE);
+    			viewPagerContacts.setVisibility(View.GONE);
+    			sharesSectionLayout.setVisibility(View.GONE);
+    			viewPagerShares.setVisibility(View.GONE);
+				myAccountSectionLayout.setVisibility(View.GONE);
+				viewPagerMyAccount.setVisibility(View.GONE);
+
+				FragmentTransaction fragTransaction = getSupportFragmentManager().beginTransaction();
+				Fragment currentFragment = getSupportFragmentManager().findFragmentByTag("cuFLol");
+				if (currentFragment != null) {
+					fragTransaction.detach(currentFragment);
+					fragTransaction.commitNowAllowingStateLoss();
+
+					fragTransaction = getSupportFragmentManager().beginTransaction();
+					fragTransaction.attach(currentFragment);
+					fragTransaction.commitNowAllowingStateLoss();
+				}
+				else{
+					fragTransaction.replace(R.id.fragment_container, cuFL, "cuFLol");
+					fragTransaction.commitNowAllowingStateLoss();
+				}
+
+    			if (Build.VERSION.SDK_INT >= Build.VERSION_CODES.M) {
+					boolean hasStoragePermission = (ContextCompat.checkSelfPermission(this, Manifest.permission.WRITE_EXTERNAL_STORAGE) == PackageManager.PERMISSION_GRANTED);
+					if (!hasStoragePermission) {
+						ActivityCompat.requestPermissions(this,
+				                new String[]{Manifest.permission.WRITE_EXTERNAL_STORAGE},
+								Constants.REQUEST_WRITE_STORAGE);
+					}
+
+//					boolean hasCameraPermission = (ContextCompat.checkSelfPermission(this, Manifest.permission.CAMERA) == PackageManager.PERMISSION_GRANTED);
+//					if (!hasCameraPermission) {
+//						ActivityCompat.requestPermissions(this,
+//				                new String[]{Manifest.permission.CAMERA},
+//				                ManagerActivityLollipop.REQUEST_CAMERA);
+//					}
+
+//					if (hasStoragePermission && hasCameraPermission){
+					if (hasStoragePermission){
+						firstTimeCam = false;
+					}
+				}
+				else{
+					firstTimeCam = false;
+				}
+
+				drawerLayout.closeDrawer(Gravity.LEFT);
+
+    			supportInvalidateOptionsMenu();
+				showFabButton();
+      			break;
+    		}
+    		case MEDIA_UPLOADS:{
+
+    			tB.setVisibility(View.VISIBLE);
+
+    			if (muFLol == null){
+//    				cuF = new CameraUploadFragmentLollipop(CameraUploadFragmentLollipop.TYPE_MEDIA);
+    				muFLol = CameraUploadFragmentLollipop.newInstance(CameraUploadFragmentLollipop.TYPE_MEDIA);
+    				muFLol.setIsList(isListCameraUploads);
+    				muFLol.setIsLargeGrid(isLargeGridCameraUploads);
+				}
+				else{
+					muFLol.setIsList(isListCameraUploads);
+					muFLol.setIsLargeGrid(isLargeGridCameraUploads);
+				}
+
+    			cloudSectionLayout.setVisibility(View.GONE);
+    			viewPagerCDrive.setVisibility(View.GONE);
+				contactsSectionLayout.setVisibility(View.GONE);
+    			viewPagerContacts.setVisibility(View.GONE);
+    			sharesSectionLayout.setVisibility(View.GONE);
+    			viewPagerShares.setVisibility(View.GONE);
+				myAccountSectionLayout.setVisibility(View.GONE);
+				viewPagerMyAccount.setVisibility(View.GONE);
+
+				FragmentTransaction ft = getSupportFragmentManager().beginTransaction();
+				ft.replace(R.id.fragment_container, muFLol, "muFLol");
+    			ft.commitNow();
+
+				drawerLayout.closeDrawer(Gravity.LEFT);
+
+    			supportInvalidateOptionsMenu();
+				showFabButton();
+      			break;
+    		}
+    		case INBOX:{
+
+    			tB.setVisibility(View.VISIBLE);
+
+    			if (iFLol == null){
+    				iFLol = new InboxFragmentLollipop();
+    			}
+    			else{
+					log("Inbox Fragment is not NULL");
+//    				iFLol.setParentHandle(parentHandleInbox);
+					MegaNode node = megaApi.getNodeByHandle(parentHandleInbox);
+					log("Selected Inbox with parent: "+parentHandleInbox);
+//					log("inSFLol deepBrowserTreeIncoming: "+deepBrowserTreeInbox);
+					if (node != null){
+						log("Go to inbox node: "+node.getName());
+						iFLol.setParentHandle(parentHandleInbox);
+
+						ArrayList<MegaNode> nodes = megaApi.getChildren(megaApi.getNodeByHandle(parentHandleInbox), orderCloud);
+						iFLol.setNodes(nodes);
+
+						if(parentHandleInbox==megaApi.getInboxNode().getHandle()){
+							aB.setTitle(getResources().getString(R.string.section_inbox));
+							log("aB.setHomeAsUpIndicator_886");
+							aB.setHomeAsUpIndicator(R.drawable.ic_menu_white);
+							firstNavigationLevel = true;
+						}
+						else{
+							aB.setTitle(node.getName());
+							log("indicator_arrow_back_893");
+							aB.setHomeAsUpIndicator(R.drawable.ic_arrow_back_white);
+							firstNavigationLevel = false;
+						}
+					}
+					else{
+						log("The Node is NULL");
+						ArrayList<MegaNode> nodes = megaApi.getChildren(megaApi.getInboxNode(), orderCloud);
+						iFLol.setNodes(nodes);
+						aB.setTitle(getResources().getString(R.string.section_inbox));
+						log("aB.setHomeAsUpIndicator_16");
+						aB.setHomeAsUpIndicator(R.drawable.ic_menu_white);
+						firstNavigationLevel = true;
+					}
+				}
+
+    			cloudSectionLayout.setVisibility(View.GONE);
+    			viewPagerCDrive.setVisibility(View.GONE);
+				contactsSectionLayout.setVisibility(View.GONE);
+    			viewPagerContacts.setVisibility(View.GONE);
+    			sharesSectionLayout.setVisibility(View.GONE);
+    			viewPagerShares.setVisibility(View.GONE);
+				myAccountSectionLayout.setVisibility(View.GONE);
+				viewPagerMyAccount.setVisibility(View.GONE);
+
+				FragmentTransaction ft = getSupportFragmentManager().beginTransaction();
+				ft.replace(R.id.fragment_container, iFLol, "iFLol");
+    			ft.commitNow();
+
+    			viewPagerContacts.setVisibility(View.GONE);
+    			drawerLayout.closeDrawer(Gravity.LEFT);
+
+    			supportInvalidateOptionsMenu();
+				showFabButton();
+    			break;
+    		}
+    		case SHARED_ITEMS:{
+
+				selectDrawerItemSharedItems();
+    			supportInvalidateOptionsMenu();
+    			break;
+    		}
+    		case CONTACTS:{
+				selectDrawerItemContacts();
+
+				supportInvalidateOptionsMenu();
+				showFabButton();
+    			break;
+    		}
+    		case SETTINGS:{
+
+    			tB.setVisibility(View.VISIBLE);
+
+    			drawerLayout.closeDrawer(Gravity.LEFT);
+    			aB.setTitle(getString(R.string.action_settings));
+    			aB.setHomeAsUpIndicator(R.drawable.ic_menu_white);
+    			setFirstNavigationLevel(true);
+    			supportInvalidateOptionsMenu();
+
+				contactsSectionLayout.setVisibility(View.GONE);
+    			viewPagerContacts.setVisibility(View.GONE);
+    			sharesSectionLayout.setVisibility(View.GONE);
+    			viewPagerShares.setVisibility(View.GONE);
+    			cloudSectionLayout.setVisibility(View.GONE);
+    			viewPagerCDrive.setVisibility(View.GONE);
+				myAccountSectionLayout.setVisibility(View.GONE);
+				viewPagerMyAccount.setVisibility(View.GONE);
+
+    			Fragment currentFragment = getSupportFragmentManager().findFragmentById(R.id.fragment_container);
+    			if (currentFragment != null){
+    				getSupportFragmentManager().beginTransaction().remove(currentFragment).commitNow();
+    			}
+
+    			if(sttFLol==null){
+    				sttFLol = new SettingsFragmentLollipop();
+    			}
+
+    			android.app.FragmentTransaction ft = getFragmentManager().beginTransaction();
+    			ft.replace(R.id.fragment_container, sttFLol, "sttF");
+    			ft.commit();
+
+				supportInvalidateOptionsMenu();
+				showFabButton();
+				break;
+    		}
+    		case SEARCH:{
+
+    			tB.setVisibility(View.VISIBLE);
+
+    			if (sFLol == null){
+    				sFLol = new SearchFragmentLollipop();
+        		}
+
+				if (nV != null){
+					Menu nVMenu = nV.getMenu();
+					MenuItem hidden = nVMenu.findItem(R.id.navigation_item_hidden);
+					resetNavigationViewMenu(nVMenu);
+					hidden.setChecked(true);
+				}
+
+				log("SEARCH NODES: " + searchQuery);
+    			searchNodes = megaApi.search(searchQuery);
+				log("SEARCH NODES.size = " + searchNodes.size());
+
+				for(int j=0; j<searchNodes.size();j++){
+					MegaNode node = searchNodes.get(j);
+					MegaNode parent = megaApi.getParentNode(node);
+					if(parent!=null){
+						if(parent.getHandle()==megaApi.getRootNode().getHandle()){
+							log("The node: "+node.getName()+"_"+node.getHandle()+" is IN CLOUD");
+						}
+						else if(parent.getHandle()==megaApi.getInboxNode().getHandle()){
+							log("The node: "+node.getName()+"_"+node.getHandle()+" is IN INBOX");
+						}
+						else{
+							log("The node: "+node.getName()+"_"+node.getHandle()+"is ??");
+						}
+					}
+					else{
+						log("The node: "+node.getName()+"_"+node.getHandle()+" HAS null parent");
+					}
+				}
+    			drawerItem = DrawerItem.SEARCH;
+
+    			sFLol.setSearchNodes(searchNodes);
+    			sFLol.setNodes(searchNodes);
+    			sFLol.setSearchQuery(searchQuery);
+    			sFLol.setParentHandle(parentHandleSearch);
+    			sFLol.setLevels(levelsSearch);
+
+    			cloudSectionLayout.setVisibility(View.GONE);
+    			viewPagerCDrive.setVisibility(View.GONE);
+				contactsSectionLayout.setVisibility(View.GONE);
+    			viewPagerContacts.setVisibility(View.GONE);
+    			sharesSectionLayout.setVisibility(View.GONE);
+    			viewPagerShares.setVisibility(View.GONE);
+				myAccountSectionLayout.setVisibility(View.GONE);
+				viewPagerMyAccount.setVisibility(View.GONE);
+
+				FragmentTransaction ft = getSupportFragmentManager().beginTransaction();
+				ft.replace(R.id.fragment_container, sFLol, "sFLol");
+    			ft.commitNow();
+
+				supportInvalidateOptionsMenu();
+				showFabButton();
+    			break;
+    		}
+			case ACCOUNT:{
+				log("case ACCOUNT: "+accountFragment);
+//    			tB.setVisibility(View.GONE);
+				selectDrawerItemAccount();
+				supportInvalidateOptionsMenu();
+				break;
+			}
+    		case TRANSFERS:{
+
+    			tB.setVisibility(View.VISIBLE);
+
+				log("select TRANSFERS");
+
+				drawerItem = DrawerItem.TRANSFERS;
+
+				if (nV != null){
+					Menu nVMenu = nV.getMenu();
+					MenuItem hidden = nVMenu.findItem(R.id.navigation_item_hidden);
+					resetNavigationViewMenu(nVMenu);
+					hidden.setChecked(true);
+				}
+
+				contactsSectionLayout.setVisibility(View.GONE);
+    			viewPagerContacts.setVisibility(View.GONE);
+    			sharesSectionLayout.setVisibility(View.GONE);
+    			viewPagerShares.setVisibility(View.GONE);
+    			cloudSectionLayout.setVisibility(View.GONE);
+    			viewPagerCDrive.setVisibility(View.GONE);
+				myAccountSectionLayout.setVisibility(View.GONE);
+				viewPagerMyAccount.setVisibility(View.GONE);
+
+    			if (tFLol == null){
+    				tFLol = new TransfersFragmentLollipop();
+    			}
+
+    			tFLol.setTransfers(megaApi.getTransfers());
+
+    			if(megaApi.areTransfersPaused(MegaTransfer.TYPE_DOWNLOAD)||megaApi.areTransfersPaused(MegaTransfer.TYPE_UPLOAD)){
+    				tFLol.setPause(true);
+    			}
+    			else{
+    				tFLol.setPause(false);
+    			}
+
+				FragmentTransaction ft = getSupportFragmentManager().beginTransaction();
+				ft.replace(R.id.fragment_container, tFLol, "tFLol");
+    			ft.commitNow();
+
+    			drawerLayout.closeDrawer(Gravity.LEFT);
+
+    			supportInvalidateOptionsMenu();
+				showFabButton();
+    			break;
+    		}
+			case CHAT:{
+				log("chat selected");
+				selectDrawerItemChat();
+				supportInvalidateOptionsMenu();
+				showFabButton();
+				break;
+			}
+    	}
+	}
+
 	private String getFragmentTag(int viewPagerId, int fragmentPosition){
 	     return "android:switcher:" + viewPagerId + ":" + fragmentPosition;
 	}
@@ -4454,6 +3962,8 @@
 		viewPagerContacts.setVisibility(View.GONE);
 		sharesSectionLayout.setVisibility(View.GONE);
 		viewPagerShares.setVisibility(View.GONE);
+		myAccountSectionLayout.setVisibility(View.GONE);
+		viewPagerMyAccount.setVisibility(View.GONE);
 		FragmentTransaction ft = getSupportFragmentManager().beginTransaction();
 		if (!refresh){
 			if (ccFL == null){
@@ -4512,6 +4022,8 @@
 		viewPagerContacts.setVisibility(View.GONE);
 		sharesSectionLayout.setVisibility(View.GONE);
 		viewPagerShares.setVisibility(View.GONE);
+		myAccountSectionLayout.setVisibility(View.GONE);
+		viewPagerMyAccount.setVisibility(View.GONE);
 		FragmentTransaction ft = getSupportFragmentManager().beginTransaction();
 		if (fFL == null){
 			fFL = new FortumoFragmentLollipop();
@@ -4532,6 +4044,8 @@
 		viewPagerContacts.setVisibility(View.GONE);
 		sharesSectionLayout.setVisibility(View.GONE);
 		viewPagerShares.setVisibility(View.GONE);
+		myAccountSectionLayout.setVisibility(View.GONE);
+		viewPagerMyAccount.setVisibility(View.GONE);
 		FragmentTransaction ft = getSupportFragmentManager().beginTransaction();
 		if (ctFL == null){
 			ctFL = new CentiliFragmentLollipop();
@@ -4593,12 +4107,12 @@
 			upAFL = new UpgradeAccountFragmentLollipop();
 			upAFL.setMyAccountInfo(myAccountInfo);
 			ft.replace(R.id.fragment_container, upAFL, "upAFL");
-			ft.commitNow();
+			ft.commitNowAllowingStateLoss();
 		}
 		else{
 			upAFL.setMyAccountInfo(myAccountInfo);
 			ft.replace(R.id.fragment_container, upAFL, "upAFL");
-			ft.commitNow();
+			ft.commitNowAllowingStateLoss();
 		}
 
 		invalidateOptionsMenu();
@@ -10531,17 +10045,13 @@
 			}
 			case R.id.overquota_alert_btnLeft_cancel:{
 				log("outSpace Layout gone!");
-				if(outSpaceHandler!=null){
-					outSpaceHandler.removeCallbacks(outSpaceRunnable);
-				}
 				outSpaceLayout.setVisibility(View.GONE);
-				outSpaceLayout.clearAnimation();
 				break;
 			}
 			case R.id.btnRight_upgrade:
 			case R.id.overquota_alert_btnRight_upgrade:{
 				//Add navigation to Upgrade Account
-				log("click on Upgrade in overquota or pro panel!");
+				log("layout PRO gone!");
 				drawerItem = DrawerItem.ACCOUNT;
 				if (nV != null){
 					Menu nVMenu = nV.getMenu();
@@ -11495,22 +11005,28 @@
 		outSpaceLayout.setVisibility(View.VISIBLE);
 		outSpaceLayout.bringToFront();
 
-		outSpaceRunnable = new Runnable() {
+		Runnable r = new Runnable() {
 
 			@Override
 			public void run() {
 				log("BUTTON DISAPPEAR");
+				log("altura: "+outSpaceLayout.getHeight());
 
 				TranslateAnimation animTop = new TranslateAnimation(0, 0, 0, outSpaceLayout.getHeight());
 				animTop.setDuration(4000);
+				animTop.setFillAfter(true);
 				outSpaceLayout.setAnimation(animTop);
 
 				outSpaceLayout.setVisibility(View.GONE);
+				outSpaceLayout.invalidate();
+//				RelativeLayout.LayoutParams p = new RelativeLayout.LayoutParams(ViewGroup.LayoutParams.WRAP_CONTENT,ViewGroup.LayoutParams.WRAP_CONTENT);
+//				p.addRule(RelativeLayout.ABOVE, R.id.buttons_layout);
+//				listView.setLayoutParams(p);
 			}
 		};
 
-		outSpaceHandler = new Handler();
-		outSpaceHandler.postDelayed(outSpaceRunnable,10000);
+		Handler handler = new Handler();
+		handler.postDelayed(r,10000);
 	}
 
 	public void updateCancelSubscriptions(){
@@ -13903,7 +13419,6 @@
 		this.displayedAccountType = displayedAccountType;
 	}
 
-<<<<<<< HEAD
 	public MegaChatListItem getSelectedChat() {
 		return selectedChatItem;
 	}
@@ -13940,13 +13455,13 @@
 		megaChatApi.logout(this);
 		app.disableMegaChatApi();
 		megaChatApi=null;
-=======
+	}
+
 	public boolean isMkLayoutVisible() {
 		return mkLayoutVisible;
 	}
 
 	public void setMkLayoutVisible(boolean mkLayoutVisible) {
 		this.mkLayoutVisible = mkLayoutVisible;
->>>>>>> 9c3b9aa0
 	}
 }