--- conflicted
+++ resolved
@@ -52,6 +52,8 @@
 import static mega.privacy.android.app.fragments.settingsFragments.startSceen.util.StartScreenUtil.shouldCloseApp;
 import static mega.privacy.android.app.lollipop.FileInfoActivityLollipop.NODE_HANDLE;
 import static mega.privacy.android.app.lollipop.PermissionsFragment.PERMISSIONS_FRAGMENT;
+import static mega.privacy.android.app.meeting.activity.MeetingActivity.MEETING_ACTION_CREATE;
+import static mega.privacy.android.app.meeting.activity.MeetingActivity.MEETING_ACTION_JOIN;
 import static mega.privacy.android.app.modalbottomsheet.ModalBottomSheetUtil.isBottomSheetDialogShown;
 import static mega.privacy.android.app.modalbottomsheet.UploadBottomSheetDialogFragment.GENERAL_UPLOAD;
 import static mega.privacy.android.app.modalbottomsheet.UploadBottomSheetDialogFragment.HOMEPAGE_UPLOAD;
@@ -448,81 +450,6 @@
 import nz.mega.sdk.MegaUser;
 import nz.mega.sdk.MegaUserAlert;
 
-<<<<<<< HEAD
-import static mega.privacy.android.app.constants.EventConstants.*;
-import static mega.privacy.android.app.fragments.settingsFragments.startSceen.util.StartScreenUtil.PHOTOS_BNV;
-import static mega.privacy.android.app.fragments.settingsFragments.startSceen.util.StartScreenUtil.CHAT_BNV;
-import static mega.privacy.android.app.fragments.settingsFragments.startSceen.util.StartScreenUtil.CLOUD_DRIVE_BNV;
-import static mega.privacy.android.app.fragments.settingsFragments.startSceen.util.StartScreenUtil.HOME_BNV;
-import static mega.privacy.android.app.fragments.settingsFragments.startSceen.util.StartScreenUtil.NO_BNV;
-import static mega.privacy.android.app.fragments.settingsFragments.startSceen.util.StartScreenUtil.SHARED_ITEMS_BNV;
-import static mega.privacy.android.app.fragments.settingsFragments.startSceen.util.StartScreenUtil.getStartBottomNavigationItem;
-import static mega.privacy.android.app.fragments.settingsFragments.startSceen.util.StartScreenUtil.getStartDrawerItem;
-import static mega.privacy.android.app.fragments.settingsFragments.startSceen.util.StartScreenUtil.setStartScreenTimeStamp;
-import static mega.privacy.android.app.fragments.settingsFragments.startSceen.util.StartScreenUtil.shouldCloseApp;
-import static mega.privacy.android.app.lollipop.PermissionsFragment.PERMISSIONS_FRAGMENT;
-import static mega.privacy.android.app.meeting.activity.MeetingActivity.MEETING_ACTION_CREATE;
-import static mega.privacy.android.app.meeting.activity.MeetingActivity.MEETING_ACTION_JOIN;
-import static mega.privacy.android.app.modalbottomsheet.UploadBottomSheetDialogFragment.GENERAL_UPLOAD;
-import static mega.privacy.android.app.modalbottomsheet.UploadBottomSheetDialogFragment.HOMEPAGE_UPLOAD;
-import static mega.privacy.android.app.sync.fileBackups.FileBackupManager.BackupDialogState.BACKUP_DIALOG_SHOW_CONFIRM;
-import static mega.privacy.android.app.sync.fileBackups.FileBackupManager.BackupDialogState.BACKUP_DIALOG_SHOW_NONE;
-import static mega.privacy.android.app.sync.fileBackups.FileBackupManager.BackupDialogState.BACKUP_DIALOG_SHOW_WARNING;
-import static mega.privacy.android.app.sync.fileBackups.FileBackupManager.OperationType.OPERATION_EXECUTE;
-import static mega.privacy.android.app.uploadFolder.UploadFolderActivity.UPLOAD_RESULTS;
-import static mega.privacy.android.app.utils.AlertDialogUtil.dismissAlertDialogIfExists;
-import static mega.privacy.android.app.utils.AlertDialogUtil.isAlertDialogShown;
-import static mega.privacy.android.app.utils.AlertsAndWarnings.askForCustomizedPlan;
-import static mega.privacy.android.app.utils.AlertsAndWarnings.showForeignStorageOverQuotaWarningDialog;
-import static mega.privacy.android.app.utils.MegaNodeDialogUtil.ACTION_BACKUP_FAB;
-import static mega.privacy.android.app.utils.MegaNodeDialogUtil.ACTION_BACKUP_SHARE_FOLDER;
-import static mega.privacy.android.app.utils.MegaNodeDialogUtil.ACTION_MOVE_TO_BACKUP;
-import static mega.privacy.android.app.utils.MegaNodeDialogUtil.BACKUP_ACTION_TYPE;
-import static mega.privacy.android.app.utils.MegaNodeDialogUtil.BACKUP_DIALOG_WARN;
-import static mega.privacy.android.app.utils.MegaNodeDialogUtil.BACKUP_HANDLED_ITEM;
-import static mega.privacy.android.app.utils.MegaNodeDialogUtil.BACKUP_HANDLED_NODE;
-import static mega.privacy.android.app.utils.MegaNodeDialogUtil.BACKUP_NODE_TYPE;
-import static mega.privacy.android.app.utils.MegaNodeDialogUtil.IS_NEW_TEXT_FILE_SHOWN;
-import static mega.privacy.android.app.utils.MegaNodeDialogUtil.NEW_TEXT_FILE_TEXT;
-import static mega.privacy.android.app.utils.MegaNodeDialogUtil.checkNewTextFileDialogState;
-import static mega.privacy.android.app.utils.ConstantsUrl.RECOVERY_URL;
-import static mega.privacy.android.app.utils.MegaNodeDialogUtil.showRenameNodeDialog;
-import static mega.privacy.android.app.utils.MegaProgressDialogUtil.createProgressDialog;
-import static mega.privacy.android.app.utils.MegaProgressDialogUtil.showProcessFileDialog;
-import static mega.privacy.android.app.utils.MegaTransferUtils.isBackgroundTransfer;
-import static mega.privacy.android.app.utils.OfflineUtils.*;
-import static mega.privacy.android.app.constants.BroadcastConstants.*;
-import static mega.privacy.android.app.constants.IntentConstants.*;
-import static mega.privacy.android.app.utils.AlertsAndWarnings.showOverDiskQuotaPaywallWarning;
-import static mega.privacy.android.app.utils.ChatUtil.*;
-import static mega.privacy.android.app.utils.ColorUtils.tintIcon;
-import static mega.privacy.android.app.utils.TextUtil.isTextEmpty;
-import static mega.privacy.android.app.utils.billing.PaymentUtils.*;
-import static mega.privacy.android.app.lollipop.FileInfoActivityLollipop.NODE_HANDLE;
-import static mega.privacy.android.app.modalbottomsheet.ModalBottomSheetUtil.isBottomSheetDialogShown;
-import static mega.privacy.android.app.utils.AvatarUtil.*;
-import static mega.privacy.android.app.utils.CacheFolderManager.TEMPORAL_FOLDER;
-import static mega.privacy.android.app.utils.CacheFolderManager.*;
-import static mega.privacy.android.app.utils.CallUtil.*;
-import static mega.privacy.android.app.utils.CameraUploadUtil.*;
-import static mega.privacy.android.app.utils.Constants.*;
-import static mega.privacy.android.app.utils.DBUtil.resetAccountDetailsTimeStamp;
-import static mega.privacy.android.app.utils.FileUtil.*;
-import static mega.privacy.android.app.utils.JobUtil.*;
-import static mega.privacy.android.app.utils.LogUtil.*;
-import static mega.privacy.android.app.utils.MegaApiUtils.calculateDeepBrowserTreeIncoming;
-import static mega.privacy.android.app.utils.MegaNodeUtil.*;
-import static mega.privacy.android.app.utils.TimeUtils.getHumanizedTime;
-import static mega.privacy.android.app.utils.UploadUtil.*;
-import static mega.privacy.android.app.utils.Util.*;
-import static mega.privacy.android.app.utils.permission.PermissionUtils.hasPermissions;
-import static mega.privacy.android.app.utils.permission.PermissionUtils.requestPermission;
-import static nz.mega.sdk.MegaApiJava.*;
-import static nz.mega.sdk.MegaChatApiJava.MEGACHAT_INVALID_HANDLE;
-import static nz.mega.sdk.MegaShare.ACCESS_READ;
-
-=======
->>>>>>> 1fa63788
 @AndroidEntryPoint
 @SuppressWarnings("deprecation")
 public class ManagerActivityLollipop extends TransfersManagementActivity
@@ -950,60 +877,11 @@
         }
     };
 
-<<<<<<< HEAD
-	private final Observer<Boolean> fileBackupChangedObserver = change -> {
-		if (change) {
-			megaApi.getMyBackupsFolder(this);
-		}
-	};
-
-	private boolean isBusinessGraceAlertShown;
-	private AlertDialog businessGraceAlert;
-	private boolean isBusinessCUAlertShown;
-	private AlertDialog businessCUAlert;
-
-	private BottomSheetDialogFragment bottomSheetDialogFragment;
-	private PsaViewHolder psaViewHolder;
-
-	private AlertDialog openLinkDialog;
-	private boolean openLinkDialogIsErrorShown = false;
-	private EditText openLinkText;
-	private RelativeLayout openLinkError;
-	private TextView openLinkErrorText;
-	private Button openLinkOpenButton;
-	private static final int LINK_DIALOG_MEETING = 1;
-	private static final int LINK_DIALOG_CHAT = 2;
-	private int chatLinkDialogType = LINK_DIALOG_CHAT;
-
-	// for Meeting
-	boolean isFabExpanded = false;
-	private static long FAB_ANIM_DURATION = 200L;
-	private static long FAB_MASK_OUT_DELAY = 200L;
-	private static float ALPHA_TRANSPARENT = 0f;
-	private static float ALPHA_OPAQUE = 1f;
-	private static float FAB_DEFAULT_ANGEL = 0f;
-	private static float FAB_ROTATE_ANGEL = 135f;
-	private static String KEY_IS_FAB_EXPANDED = "isFabExpanded";
-	private static String MEETING_TYPE = MEETING_ACTION_CREATE;
-	private View fabMaskLayout;
-	private ViewGroup windowContent;
-	private final ArrayList<View> fabs = new ArrayList<>();
-	// end for Meeting
-
-	// Backup warning dialog
-	private AlertDialog backupWarningDialog;
-	private ArrayList<Long> backupHandleList;
-	private int backupDialogType = BACKUP_DIALOG_SHOW_NONE;
-	private Long backupNodeHandle;
-	private int backupNodeType;
-	private int backupActionType;
-=======
     private final Observer<Boolean> fileBackupChangedObserver = change -> {
         if (change) {
             megaApi.getMyBackupsFolder(this);
         }
     };
->>>>>>> 1fa63788
 
     private boolean isBusinessGraceAlertShown;
     private AlertDialog businessGraceAlert;
@@ -1032,6 +910,7 @@
     private static float FAB_DEFAULT_ANGEL = 0f;
     private static float FAB_ROTATE_ANGEL = 135f;
     private static String KEY_IS_FAB_EXPANDED = "isFabExpanded";
+    private static String MEETING_TYPE = MEETING_ACTION_CREATE;
     private View fabMaskLayout;
     private ViewGroup windowContent;
     private final ArrayList<View> fabs = new ArrayList<>();
@@ -1436,35 +1315,26 @@
                 break;
             }
 
-<<<<<<< HEAD
-			case REQUEST_RECORD_AUDIO:
-				if ((typesCameraPermission == RETURN_CALL_PERMISSIONS || typesCameraPermission == START_CALL_PERMISSIONS) &&
-						grantResults.length > 0 && grantResults[0] == PackageManager.PERMISSION_GRANTED) {
-					controlCallPermissions();
-				}
-				break;
-
-			case REQUEST_BT_CONNECT:
-				logDebug("get Bluetooth Connect permission");
-				if(permissions.length == 0) {
-					return;
-				}
-				if (grantResults[0] == PackageManager.PERMISSION_GRANTED){
-					if (MEETING_TYPE.equals(MEETING_ACTION_CREATE)) {
-						openMeetingToCreate(this);
-					}
-				} else {
-					showSnackbar(PERMISSIONS_TYPE, getString(R.string.meeting_bluetooth_connect_required_permissions_warning), INVALID_HANDLE);
-				}
-				break;
-=======
             case REQUEST_RECORD_AUDIO:
                 if ((typesCameraPermission == RETURN_CALL_PERMISSIONS || typesCameraPermission == START_CALL_PERMISSIONS) &&
                         grantResults.length > 0 && grantResults[0] == PackageManager.PERMISSION_GRANTED) {
                     controlCallPermissions();
                 }
                 break;
->>>>>>> 1fa63788
+
+            case REQUEST_BT_CONNECT:
+                logDebug("get Bluetooth Connect permission");
+                if(permissions.length == 0) {
+                    return;
+                }
+                if (grantResults[0] == PackageManager.PERMISSION_GRANTED){
+                    if (MEETING_TYPE.equals(MEETING_ACTION_CREATE)) {
+                        openMeetingToCreate(this);
+                    }
+                } else {
+                    showSnackbar(PERMISSIONS_TYPE, getString(R.string.meeting_bluetooth_connect_required_permissions_warning), INVALID_HANDLE);
+                }
+                break;
         }
     }
 
@@ -7490,50 +7360,6 @@
         }
     }
 
-<<<<<<< HEAD
-	@Override
-	public void onJoinMeeting() {
-		MEETING_TYPE = MEETING_ACTION_JOIN;
-		if(CallUtil.participatingInACall()){
-			showConfirmationInACall(this, StringResourcesUtils.getString(R.string.text_join_call), passcodeManagement);
-		} else {
-			showOpenLinkDialog();
-		}
-	}
-
-	@Override
-	public void onCreateMeeting() {
-		MEETING_TYPE = MEETING_ACTION_CREATE;
-		if(CallUtil.participatingInACall()){
-			showConfirmationInACall(this, StringResourcesUtils.getString(R.string.ongoing_call_content), passcodeManagement);
-		} else {
-			// For android 12, need android.permission.BLUETOOTH_CONNECT permission
-			if (requestBluetoothPermission()) return;
-			openMeetingToCreate(this);
-		}
-	}
-
-	/**
-	 * Request Bluetooth Connect Permission for Meeting and Call when SDK >= 31
-	 * @return false : permission granted, needn't request / true: should request permission
-	 */
-	private boolean requestBluetoothPermission() {
-		if (Build.VERSION.SDK_INT >= Build.VERSION_CODES.S) {
-			boolean hasPermission = hasPermissions(this, Manifest.permission.BLUETOOTH_CONNECT);
-			if (!hasPermission) {
-				requestPermission(this, REQUEST_BT_CONNECT, Manifest.permission.BLUETOOTH_CONNECT);
-				return true;
-			}
-		}
-		return false;
-	}
-
-	public void showConfirmationRemoveAllSharingContacts(final List<MegaNode> shares) {
-		if (shares.size() == 1) {
-			showConfirmationRemoveAllSharingContacts(megaApi.getOutShares(shares.get(0)), shares.get(0));
-			return;
-		}
-=======
     /**
      * Present the expanded FABs with animated transition
      */
@@ -7556,6 +7382,7 @@
 
     @Override
     public void onJoinMeeting() {
+        MEETING_TYPE = MEETING_ACTION_JOIN;
         if (CallUtil.participatingInACall()) {
             showConfirmationInACall(this, StringResourcesUtils.getString(R.string.text_join_call), passcodeManagement);
         } else {
@@ -7565,13 +7392,30 @@
 
     @Override
     public void onCreateMeeting() {
+        MEETING_TYPE = MEETING_ACTION_CREATE;
         if (CallUtil.participatingInACall()) {
             showConfirmationInACall(this, StringResourcesUtils.getString(R.string.ongoing_call_content), passcodeManagement);
         } else {
+            // For android 12, need android.permission.BLUETOOTH_CONNECT permission
+            if (requestBluetoothPermission()) return;
             openMeetingToCreate(this);
         }
     }
->>>>>>> 1fa63788
+
+    /**
+     * Request Bluetooth Connect Permission for Meeting and Call when SDK >= 31
+     * @return false : permission granted, needn't request / true: should request permission
+     */
+    private boolean requestBluetoothPermission() {
+        if (Build.VERSION.SDK_INT >= Build.VERSION_CODES.S) {
+            boolean hasPermission = hasPermissions(this, Manifest.permission.BLUETOOTH_CONNECT);
+            if (!hasPermission) {
+                requestPermission(this, REQUEST_BT_CONNECT, Manifest.permission.BLUETOOTH_CONNECT);
+                return true;
+            }
+        }
+        return false;
+    }
 
     public void showConfirmationRemoveAllSharingContacts(final List<MegaNode> shares) {
         if (shares.size() == 1) {
