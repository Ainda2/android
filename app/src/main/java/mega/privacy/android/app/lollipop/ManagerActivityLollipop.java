--- conflicted
+++ resolved
@@ -351,11 +351,7 @@
 		MegaGlobalListenerInterface, MegaTransferListenerInterface, OnClickListener,
 		BottomNavigationView.OnNavigationItemSelectedListener, UploadBottomSheetDialogActionListener,
 		ChatManagementCallback, ActionNodeCallback, SnackbarShower,
-<<<<<<< HEAD
 		MeetingBottomSheetDialogActionListener, LoadPreviewListener.OnPreviewLoadedCallback, SettingsActivity {
-=======
-		MeetingBottomSheetDialogActionListener, LoadPreviewListener.OnPreviewLoadedCallback {
->>>>>>> ac328a61
 
 	private static final String TRANSFER_OVER_QUOTA_SHOWN = "TRANSFER_OVER_QUOTA_SHOWN";
 
@@ -11870,7 +11866,6 @@
 		}
     }
 
-<<<<<<< HEAD
     @Override
     public boolean getOpenSettingsStartScreen() {
         return openSettingsStartScreen;
@@ -11890,7 +11885,7 @@
     public boolean getOpenSettingsStorage() {
         return openSettingsStorage;
     }
-=======
+
 	/**
 	 * Create the instance of FileBackupManager
 	 */
@@ -11911,5 +11906,4 @@
 			}
 		});
 	}
->>>>>>> ac328a61
 }