--- conflicted
+++ resolved
@@ -495,7 +495,9 @@
 	private BillingManager mBillingManager;
 	private List<MegaSku> mSkuDetailsList;
 
-<<<<<<< HEAD
+	// Determine if open this activity from meeting page, if true, will finish this activity when user click back icon
+	private boolean isFromMeeting = false;
+
 	private Boolean initFabButtonShow = false;
 	private Observer<Boolean> fabChangeObserver  = isShow -> {
 		if(initFabButtonShow) {
@@ -506,10 +508,6 @@
 			}
 		}
 	};
-=======
-	// Determine if open this activity from meeting page, if true, will finish this activity when user click back icon
-	private boolean isFromMeeting = false;
->>>>>>> ae3e7d03
 
 	public enum FragmentTag {
 		CLOUD_DRIVE, HOMEPAGE, CAMERA_UPLOADS, INBOX, INCOMING_SHARES, OUTGOING_SHARES, CONTACTS, RECEIVED_REQUESTS, SENT_REQUESTS, SETTINGS, MY_ACCOUNT, MY_STORAGE, SEARCH, TRANSFERS, COMPLETED_TRANSFERS, RECENT_CHAT, RUBBISH_BIN, NOTIFICATIONS, UPGRADE_ACCOUNT, TURN_ON_NOTIFICATIONS, EXPORT_RECOVERY_KEY, PERMISSIONS, SMS_VERIFICATION, LINKS;
