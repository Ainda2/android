--- conflicted
+++ resolved
@@ -125,13 +125,9 @@
 import mega.privacy.android.app.lollipop.listeners.ContactNameListener;
 import mega.privacy.android.app.lollipop.listeners.FabButtonListener;
 import mega.privacy.android.app.lollipop.listeners.NodeOptionsPanelListener;
-<<<<<<< HEAD
-import mega.privacy.android.app.lollipop.listeners.UploadPanelListener;
 import mega.privacy.android.app.lollipop.megachat.ChatActivityLollipop;
 import mega.privacy.android.app.lollipop.megachat.ChatSettings;
 import mega.privacy.android.app.lollipop.megachat.RecentChatsFragmentLollipop;
-=======
->>>>>>> a855429b
 import mega.privacy.android.app.lollipop.tasks.CheckOfflineNodesTask;
 import mega.privacy.android.app.lollipop.tasks.FilePrepareTask;
 import mega.privacy.android.app.lollipop.tasks.FillDBContactsTask;
@@ -243,17 +239,6 @@
 	private NodeOptionsPanelListener nodeOptionsPanelListener;
 	////
 
-<<<<<<< HEAD
-	//Sliding AVATAR OPTIONS PANEL
-	private SlidingUpPanelLayout slidingAvatarOptionsPanel;
-	public FrameLayout optionsAvatarOutLayout;
-	public LinearLayout optionsAvatarLayout;
-	public LinearLayout optionAvatarChoosePhoto;
-	public LinearLayout optionAvatarTakePhoto;
-	public LinearLayout optionAvatarDelete;
-	private AvatarOptionsPanelListener avatarOptionsPanelListener;
-	////
-
 	//COLLECTION FAB BUTTONS
 	CoordinatorLayout fabButtonsLayout;
 	FloatingActionButton mainFabButtonChat;
@@ -264,8 +249,6 @@
 	boolean isFabOpen=false;
 	//
 
-=======
->>>>>>> a855429b
 	DatabaseHandler dbH = null;
 	MegaPreferences prefs = null;
 	ChatSettings chatSettings = null;
@@ -1280,7 +1263,6 @@
 		fabButton = (FloatingActionButton) findViewById(R.id.floating_button);
 		fabButton.setOnClickListener(new FabButtonListener(this));
 
-<<<<<<< HEAD
 		//Collection of FAB for CHAT
 		fabButtonsLayout = (CoordinatorLayout) findViewById(R.id.fab_collection_layout);
 		mainFabButtonChat = (FloatingActionButton) findViewById(R.id.main_fab_chat);
@@ -1336,30 +1318,6 @@
 		rotateRightAnim = AnimationUtils.loadAnimation(getApplicationContext(),R.anim.rotate_right);
 		rotateLeftAnim = AnimationUtils.loadAnimation(getApplicationContext(),R.anim.rotate_left);
 
-		//Sliding UPLOAD panel
-		slidingUploadPanel = (SlidingUpPanelLayout) findViewById(R.id.sliding_layout_upload);
-		uploadLayout = (LinearLayout) findViewById(R.id.file_list_upload);
-		uploadOutLayout = (FrameLayout) findViewById(R.id.file_list_out_upload);
-		uploadImage = (LinearLayout) findViewById(R.id.file_list_upload_image_layout);
-		uploadAudio= (LinearLayout) findViewById(R.id.file_list_upload_audio_layout);
-		uploadVideo = (LinearLayout) findViewById(R.id.file_list_upload_video_layout);
-		uploadFromSystem = (LinearLayout) findViewById(R.id.file_list_upload_from_system_layout);
-
-		uploadPanelListener = new UploadPanelListener(this);
-
-		uploadImage.setOnClickListener(uploadPanelListener);
-		uploadAudio.setOnClickListener(uploadPanelListener);
-		uploadVideo.setOnClickListener(uploadPanelListener);
-		uploadFromSystem.setOnClickListener(uploadPanelListener);
-
-		uploadOutLayout.setOnClickListener(uploadPanelListener);
-
-		slidingUploadPanel.setVisibility(View.INVISIBLE);
-		slidingUploadPanel.setPanelState(SlidingUpPanelLayout.PanelState.HIDDEN);
-		/////
-
-=======
->>>>>>> a855429b
 		//Sliding OPTIONS panel
 		slidingOptionsPanel = (SlidingUpPanelLayout) findViewById(R.id.sliding_layout);
 		optionsLayout = (LinearLayout) findViewById(R.id.file_list_options);
@@ -1464,7 +1422,6 @@
 
         if (!Util.isOnline(this)){
         	log("No network: intent to OfflineActivityLollipop");
-<<<<<<< HEAD
 //        	Intent offlineIntent = new Intent(this, OfflineActivityLollipop.class);
 //			startActivity(offlineIntent);
 //			finish();
@@ -1472,11 +1429,6 @@
 
 //			selectDrawerItemPending=false;
         	return;
-=======
-        	Intent offlineIntent = new Intent(this, OfflineActivityLollipop.class);
-			startActivity(offlineIntent);
-			finish();
->>>>>>> a855429b
         }
 
         dbH.setAttrOnline(true);
@@ -6750,22 +6702,11 @@
     		return;
     	}
 
-<<<<<<< HEAD
 		if(isFabOpen){
 			animateFABCollection();
 			return;
 		}
 
-		if(slidingUploadPanel.getPanelState()!= SlidingUpPanelLayout.PanelState.HIDDEN||slidingUploadPanel.getVisibility()==View.VISIBLE){
-			log("slidingUploadPanel()!=PanelState.HIDDEN");
-			hideUploadPanel();
-			return;
-		}
-
-		log("Sliding UPLOAD options not shown");
-
-=======
->>>>>>> a855429b
 		if(slidingOptionsPanel.getPanelState()!= SlidingUpPanelLayout.PanelState.HIDDEN||slidingOptionsPanel.getVisibility()==View.VISIBLE){
 			log("slidingOptionsPanel()!=PanelState.HIDDEN");
 			hideOptionsPanel();
@@ -9196,13 +9137,11 @@
 		log("showNodeOptionsPanel");
 		selectedNode=node;
 		if (drawerItem == DrawerItem.CLOUD_DRIVE){
-
 			if(node!=null){
 				this.selectedNode = node;
 				NodeOptionsBottomSheetDialogFragment bottomSheetDialogFragment = new NodeOptionsBottomSheetDialogFragment();
 				bottomSheetDialogFragment.show(getSupportFragmentManager(), bottomSheetDialogFragment.getTag());
 			}
-
 		}
 		else if(drawerItem == DrawerItem.SEARCH){
 			if(node!=null){
@@ -9239,123 +9178,11 @@
 
 	public void showOptionsPanel(MegaOffline sNode){
 		log("showNodeOptionsPanel-Offline");
-<<<<<<< HEAD
-
-		//Check if the node is the Master Key file
-		if(sNode.getHandle().equals("0")){
-			String path = Environment.getExternalStorageDirectory().getAbsolutePath()+Util.rKFile;
-			File file= new File(path);
-			if(file.exists()){
-				optionMoveTo.setVisibility(View.GONE);
-				optionRemoveTotal.setVisibility(View.GONE);
-				optionProperties.setVisibility(View.GONE);
-				optionClearShares.setVisibility(View.GONE);
-				optionPermissions.setVisibility(View.GONE);
-				optionLeaveShare.setVisibility(View.GONE);
-				optionDelete.setVisibility(View.GONE);
-				optionRename.setVisibility(View.GONE);
-				optionCopyTo.setVisibility(View.GONE);
-				optionSendToInbox.setVisibility(View.GONE);
-				optionShare.setVisibility(View.GONE);
-				optionDownload.setVisibility(View.GONE);
-				optionPublicLink.setVisibility(View.GONE);
-				optionRemoveLink.setVisibility(View.GONE);
-				optionOpenFolder.setVisibility(View.GONE);
-				optionDeleteOffline.setVisibility(View.VISIBLE);
-
-				slidingOptionsPanel.setVisibility(View.VISIBLE);
-				slidingOptionsPanel.setPanelState(SlidingUpPanelLayout.PanelState.COLLAPSED);
-				log("Show the slidingPanel");
-				return;
-			}
-		}
-
-		if (Util.isOnline(this)){
-			//With connection
-			log("Connection!");
-			long handle = Long.parseLong(sNode.getHandle());
-			this.selectedNode = megaApi.getNodeByHandle(handle);
-			this.selectedOfflineNode = sNode;
-
-			if(selectedNode!=null){
-				if (selectedNode.isFolder()) {
-					propertiesText.setText(R.string.general_folder_info);
-				}else{
-					propertiesText.setText(R.string.general_file_info);
-				}
-
-				optionDownload.setVisibility(View.VISIBLE);
-				optionProperties.setVisibility(View.VISIBLE);
-				optionDeleteOffline.setVisibility(View.VISIBLE);
-				optionRemoveLink.setVisibility(View.GONE);
-				optionMoveTo.setVisibility(View.GONE);
-				optionRemoveTotal.setVisibility(View.GONE);
-				optionClearShares.setVisibility(View.GONE);
-				optionPermissions.setVisibility(View.GONE);
-				optionLeaveShare.setVisibility(View.GONE);
-				optionDelete.setVisibility(View.GONE);
-				optionRename.setVisibility(View.GONE);
-				optionCopyTo.setVisibility(View.GONE);
-				optionSendToInbox.setVisibility(View.GONE);
-				optionShare.setVisibility(View.GONE);
-				optionPublicLink.setVisibility(View.GONE);
-				optionRemoveLink.setVisibility(View.GONE);
-				optionOpenFolder.setVisibility(View.GONE);
-			}
-			else{
-				//No node handle
-				log("node not found with handle");
-				optionMoveTo.setVisibility(View.GONE);
-				optionRemoveTotal.setVisibility(View.GONE);
-				optionProperties.setVisibility(View.GONE);
-				optionClearShares.setVisibility(View.GONE);
-				optionPermissions.setVisibility(View.GONE);
-				optionLeaveShare.setVisibility(View.GONE);
-				optionDelete.setVisibility(View.GONE);
-				optionRename.setVisibility(View.GONE);
-				optionCopyTo.setVisibility(View.GONE);
-				optionSendToInbox.setVisibility(View.GONE);
-				optionShare.setVisibility(View.GONE);
-				optionDownload.setVisibility(View.GONE);
-				optionPublicLink.setVisibility(View.GONE);
-				optionRemoveLink.setVisibility(View.GONE);
-				optionOpenFolder.setVisibility(View.GONE);
-				optionDeleteOffline.setVisibility(View.VISIBLE);
-
-			}
-		}
-		else{
-			//No connection
-			log("No connection!");
-			optionMoveTo.setVisibility(View.GONE);
-			optionRemoveTotal.setVisibility(View.GONE);
-			optionProperties.setVisibility(View.GONE);
-			optionClearShares.setVisibility(View.GONE);
-			optionPermissions.setVisibility(View.GONE);
-			optionLeaveShare.setVisibility(View.GONE);
-			optionDelete.setVisibility(View.GONE);
-			optionRename.setVisibility(View.GONE);
-			optionCopyTo.setVisibility(View.GONE);
-			optionSendToInbox.setVisibility(View.GONE);
-			optionShare.setVisibility(View.GONE);
-			optionDownload.setVisibility(View.GONE);
-			optionPublicLink.setVisibility(View.GONE);
-			optionRemoveLink.setVisibility(View.GONE);
-			optionOpenFolder.setVisibility(View.GONE);
-			optionDeleteOffline.setVisibility(View.VISIBLE);
-		}
-
-		slidingOptionsPanel.setVisibility(View.VISIBLE);
-		slidingOptionsPanel.setPanelState(SlidingUpPanelLayout.PanelState.COLLAPSED);
-
-		log("Show the slidingPanel offline");
-=======
 		if(sNode!=null){
 			this.selectedOfflineNode = sNode;
 			NodeOptionsBottomSheetDialogFragment bottomSheetDialogFragment = new NodeOptionsBottomSheetDialogFragment();
 			bottomSheetDialogFragment.show(getSupportFragmentManager(), bottomSheetDialogFragment.getTag());
 		}
->>>>>>> a855429b
 	}
 
 	public void showContactOptionsPanel(MegaUser user){
@@ -12926,31 +12753,6 @@
 		viewPagerContacts.setCurrentItem(index);
 	}
 
-<<<<<<< HEAD
-	public void showUploadPanel(){
-		log("showUploadPanel");
-
-		if (Build.VERSION.SDK_INT >= Build.VERSION_CODES.M) {
-			boolean hasStoragePermission = (ContextCompat.checkSelfPermission(this, Manifest.permission.WRITE_EXTERNAL_STORAGE) == PackageManager.PERMISSION_GRANTED);
-			if (!hasStoragePermission) {
-				ActivityCompat.requestPermissions((ManagerActivityLollipop)this,
-						new String[]{Manifest.permission.WRITE_EXTERNAL_STORAGE},
-						Constants.REQUEST_WRITE_STORAGE);
-			}
-		}
-
-		fabButton.setVisibility(View.GONE);
-		slidingUploadPanel.setVisibility(View.VISIBLE);
-		slidingUploadPanel.setPanelState(SlidingUpPanelLayout.PanelState.EXPANDED);
-	}
-
-	public void hideUploadPanel(){
-		log("hideUploadPanel");
-		fabButton.setVisibility(View.VISIBLE);
-		slidingUploadPanel.setPanelState(SlidingUpPanelLayout.PanelState.HIDDEN);
-		slidingUploadPanel.setVisibility(View.GONE);
-	}
-
 	public void showChatPanel(MegaChatListItem chat){
 		log("showChatPanel");
 
@@ -12961,8 +12763,6 @@
 		}
 	}
 
-=======
->>>>>>> a855429b
 	public void updateUserNameNavigationView(String fullName, String firstLetter){
 		log("updateUserNameNavigationView");
 
@@ -13013,13 +12813,10 @@
 
 	public void showFabButton(){
 		log("showFabButton");
-<<<<<<< HEAD
-		fabButton.setImageDrawable(ContextCompat.getDrawable(this, R.drawable.ic_add_white));
-=======
 		if(drawerItem==null){
 			return;
 		}
->>>>>>> a855429b
+		fabButton.setImageDrawable(ContextCompat.getDrawable(this, R.drawable.ic_add_white));
 		switch (drawerItem){
 			case CLOUD_DRIVE:{
 				log("Cloud Drive SECTION");
