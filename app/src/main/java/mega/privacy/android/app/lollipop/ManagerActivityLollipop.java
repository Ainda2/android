--- conflicted
+++ resolved
@@ -7742,8 +7742,7 @@
         bottomSheetDialogFragment = new OfflineOptionsBottomSheetDialogFragment();
         bottomSheetDialogFragment.show(getSupportFragmentManager(), bottomSheetDialogFragment.getTag());
     }
-
-<<<<<<< HEAD
+    
 	public void showNewSortByPanel(int orderType) {
 		if (isBottomSheetDialogShown(bottomSheetDialogFragment)) {
 			return;
@@ -7754,18 +7753,6 @@
 		}
 
 		bottomSheetDialogFragment = SortByBottomSheetDialogFragment.newInstance(orderType);
-=======
-    public void showNewSortByPanel(int orderType) {
-        showNewSortByPanel(orderType, false);
-    }
-
-    public void showNewSortByPanel(int orderType, boolean isIncomingRootOrder) {
-        if (isBottomSheetDialogShown(bottomSheetDialogFragment)) {
-            return;
-        }
-
-        bottomSheetDialogFragment = SortByBottomSheetDialogFragment.newInstance(orderType, isIncomingRootOrder);
->>>>>>> 242301b1
 
         bottomSheetDialogFragment.show(getSupportFragmentManager(),
                 bottomSheetDialogFragment.getTag());
