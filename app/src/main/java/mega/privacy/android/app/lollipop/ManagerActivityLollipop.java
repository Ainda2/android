--- conflicted
+++ resolved
@@ -5807,20 +5807,9 @@
 
 	        	return true;
 	        }
-<<<<<<< HEAD
-=======
 			case R.id.action_menu_clear_rubbish_bin:
-				showClearRubbishBinDialog();
-				return true;
-
-			case R.id.action_menu_sort_by:
-				if (drawerItem == DrawerItem.PHOTOS) {
-					showNewSortByPanel(ORDER_CAMERA);
-				}
-
-				return true;
->>>>>>> e7146288
-
+                showClearRubbishBinDialog();
+                return true;
 			case R.id.action_menu_help:{
 	        	Intent intent = new Intent();
 	            intent.setAction(Intent.ACTION_VIEW);
