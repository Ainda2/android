--- conflicted
+++ resolved
@@ -1,20 +1,8 @@
 package mega.privacy.android.app.lollipop.managerSections;
 
 import android.app.Activity;
-<<<<<<< HEAD
 import android.os.Bundle;
 import android.os.Handler;
-
-import androidx.annotation.NonNull;
-=======
-import android.content.Context;
-import android.os.Bundle;
-import android.os.Handler;
-
-import androidx.core.text.HtmlCompat;
-import androidx.fragment.app.Fragment;
->>>>>>> 373fd3a4
-import androidx.core.content.ContextCompat;
 import android.text.Spanned;
 import android.view.LayoutInflater;
 import android.view.View;
@@ -27,6 +15,10 @@
 import android.widget.ScrollView;
 import android.widget.TextView;
 
+import androidx.annotation.NonNull;
+import androidx.core.content.ContextCompat;
+import androidx.core.text.HtmlCompat;
+
 import com.android.billingclient.api.SkuDetails;
 
 import java.text.NumberFormat;
@@ -43,11 +35,11 @@
 import mega.privacy.android.app.lollipop.MyAccountInfo;
 import nz.mega.sdk.MegaApiAndroid;
 
-import static mega.privacy.android.app.utils.billing.PaymentUtils.*;
 import static mega.privacy.android.app.utils.Constants.*;
 import static mega.privacy.android.app.utils.DBUtil.*;
 import static mega.privacy.android.app.utils.LogUtil.*;
 import static mega.privacy.android.app.utils.Util.*;
+import static mega.privacy.android.app.utils.billing.PaymentUtils.*;
 
 public class UpgradeAccountFragmentLollipop extends BaseFragment implements OnClickListener{
 
@@ -194,7 +186,7 @@
 		String textToShowB = getString(R.string.label_custom_plan);
 		textToShowB = textToShowB.replace("[A]", "<font color='" + strColor + "'>");
 		textToShowB = textToShowB.replace("[/A]", "</font>");
-		Spanned resultB = getSpannedHtmlText(textToShowB);
+		Spanned resultB = HtmlCompat.fromHtml(textToShowB, HtmlCompat.FROM_HTML_MODE_LEGACY);
 		labelCustomPlan.setText(resultB);
 		//END -- PRO III ACCOUNT
 
@@ -248,16 +240,10 @@
 		for (int i = 0; i < productAccounts.size(); i++) {
 			Product account = productAccounts.get(i);
 
-<<<<<<< HEAD
 			if (account.getMonths() == 1) {
 				Spanned textToShow = getPriceString(account, true);
 				Spanned textStorage = generateByteString(account.getStorage(), TYPE_STORAGE_LABEL);
 				Spanned textTransfer = generateByteString(account.getTransfer(), TYPE_TRANSFER_LABEL);
-=======
-							monthSectionPro1.setText(HtmlCompat.fromHtml(textToShow, HtmlCompat. FROM_HTML_MODE_LEGACY));
-							storageSectionPro1.setText(generateByteString(account.getStorage(), TYPE_STORAGE_LABEL));
-							bandwidthSectionPro1.setText(generateByteString(account.getTransfer(), TYPE_TRANSFER_LABEL));
->>>>>>> 373fd3a4
 
 				switch (account.getLevel()) {
 					case PRO_I:
@@ -266,17 +252,11 @@
 						bandwidthSectionPro1.setText(textTransfer);
 						break;
 
-<<<<<<< HEAD
 					case PRO_II:
 						monthSectionPro2.setText(textToShow);
 						storageSectionPro2.setText(textStorage);
 						bandwidthSectionPro2.setText(textTransfer);
 						break;
-=======
-							monthSectionPro2.setText(HtmlCompat.fromHtml(textToShow, HtmlCompat.FROM_HTML_MODE_LEGACY));
-							storageSectionPro2.setText(generateByteString(account.getStorage(), TYPE_STORAGE_LABEL));
-							bandwidthSectionPro2.setText(generateByteString(account.getTransfer(), TYPE_TRANSFER_LABEL));
->>>>>>> 373fd3a4
 
 					case PRO_III:
 						monthSectionPro3.setText(textToShow);
@@ -284,17 +264,11 @@
 						bandwidthSectionPro3.setText(textTransfer);
 						break;
 
-<<<<<<< HEAD
 					case PRO_LITE:
 						monthSectionLite.setText(textToShow);
 						storageSectionLite.setText(textStorage);
 						bandwidthSectionLite.setText(textTransfer);
 						break;
-=======
-							monthSectionPro3.setText(HtmlCompat.fromHtml(textToShow, HtmlCompat.FROM_HTML_MODE_LEGACY));
-							storageSectionPro3.setText(generateByteString(account.getStorage(), TYPE_STORAGE_LABEL));
-							bandwidthSectionPro3.setText(generateByteString(account.getTransfer(), TYPE_TRANSFER_LABEL));
->>>>>>> 373fd3a4
 
 					case BUSINESS:
 						// The initial amount of storage space for business account is 15TB
@@ -310,45 +284,10 @@
 							logError("Exception formatting string", e);
 						}
 
-<<<<<<< HEAD
 						monthSectionBusiness.setText(textToShow);
-						storageSectionBusiness.setText(getSpannedHtmlText(businessStorageSpace));
-						bandwidthSectionBusiness.setText(getSpannedHtmlText(businessTransferQuota));
-						break;
-=======
-							monthSectionLite.setText(HtmlCompat.fromHtml(textToShow, HtmlCompat.FROM_HTML_MODE_LEGACY));
-							storageSectionLite.setText(generateByteString(account.getStorage(), TYPE_STORAGE_LABEL));
-							bandwidthSectionLite.setText(generateByteString(account.getTransfer(), TYPE_TRANSFER_LABEL));
-
-							break;
-						}
-						case BUSINESS: {
-							textToShow = getPriceString(df, account, true);
-                            // The initial amount of storage space for business account is 15TB
-							String businessStorageSpace = getString(R.string.storage_space_amount, getSizeStringGBBased(BUSINESS_ACCOUNT_STORAGE_SPACE_AMOUNT));
-							String businessTransferQuota = getString(R.string.unlimited_transfer_quota);
-
-							try{
-								textToShow = textToShow.replace("[A]", "<font color=\'#2ba6de\'>");
-								textToShow = textToShow.replace("[/A]", "</font>");
-								textToShow = textToShow.replace("[B]", "<font color=\'#2ba6de\'>");
-								textToShow = textToShow.replace("[/B]", "</font>");
-								businessStorageSpace = businessStorageSpace.replace("[A]", "<font color=\'#7a7a7a\'>");
-								businessStorageSpace = businessStorageSpace.replace("[/A]", "</font>");
-								businessTransferQuota = businessTransferQuota.replace("[A]", "<font color=\'#7a7a7a\'>");
-								businessTransferQuota = businessTransferQuota.replace("[/A]", "</font>");
-							}catch (Exception e){
-								logError("NullPointerException happens when getting the storage string", e);
-							}
-
-							monthSectionBusiness.setText(HtmlCompat.fromHtml(textToShow, HtmlCompat.FROM_HTML_MODE_LEGACY));
-							storageSectionBusiness.setText(HtmlCompat.fromHtml(businessStorageSpace, HtmlCompat.FROM_HTML_MODE_LEGACY));
-							bandwidthSectionBusiness.setText(HtmlCompat.fromHtml(businessTransferQuota, HtmlCompat.FROM_HTML_MODE_LEGACY));
-
-							break;
-						}
-					}
->>>>>>> 373fd3a4
+						storageSectionBusiness.setText(HtmlCompat.fromHtml(businessStorageSpace, HtmlCompat.FROM_HTML_MODE_LEGACY));
+						bandwidthSectionBusiness.setText(HtmlCompat.fromHtml(businessTransferQuota, HtmlCompat.FROM_HTML_MODE_LEGACY));
+						break;
 				}
 			}
 		}
@@ -387,7 +326,7 @@
 		String color = String.valueOf(ContextCompat.getColor(context,R.color.black));
 		if (monthlyBasePrice) {
 			if (product.getMonths() != 1) {
-				return getSpannedHtmlText("");
+				return HtmlCompat.fromHtml("", HtmlCompat.FROM_HTML_MODE_LEGACY);
 			}
 
 			switch (product.getLevel()) {
@@ -418,7 +357,7 @@
 			logError("Exception formatting string", e);
 		}
 
-		return getSpannedHtmlText(stringPrice);
+		return HtmlCompat.fromHtml(stringPrice, HtmlCompat.FROM_HTML_MODE_LEGACY);
 	}
 
 	public void showAvailableAccount() {
@@ -1095,7 +1034,6 @@
 			String textToShow;
 			String color;
 			switch (myAccountInfo.getAccountType()) {
-<<<<<<< HEAD
 				case FREE:
 				default:
 					textToShow = getString(R.string.type_of_my_account, getString(R.string.free_account));
@@ -1116,66 +1054,6 @@
 				case PRO_LITE:
 					textToShow = getString(R.string.type_of_my_account, getString(R.string.prolite_account));
 					color = String.valueOf(ContextCompat.getColor(context, R.color.lite_account));
-=======
-
-				case 0: {
-					String textToShowB = getString(R.string.type_of_my_account, getString(R.string.free_account));
-					try{
-						textToShowB = textToShowB.replace("[A]", "<font color=\'#2bb200\'>");
-						textToShowB = textToShowB.replace("[/A]", "</font>");
-					}
-					catch (Exception e){}
-
-					textMyAccount.setText(HtmlCompat.fromHtml(textToShowB, HtmlCompat.FROM_HTML_MODE_LEGACY));
-					break;
-				}
-
-				case 1: {
-					String textToShowB = getString(R.string.type_of_my_account, getString(R.string.pro1_account));
-					try{
-						textToShowB = textToShowB.replace("[A]", "<font color=\'#ff333a\'>");
-						textToShowB = textToShowB.replace("[/A]", "</font>");
-					}
-					catch (Exception e){}
-
-					textMyAccount.setText(HtmlCompat.fromHtml(textToShowB, HtmlCompat.FROM_HTML_MODE_LEGACY));
-					break;
-				}
-
-				case 2: {
-					String textToShowB = getString(R.string.type_of_my_account, getString(R.string.pro2_account));
-					try{
-						textToShowB = textToShowB.replace("[A]", "<font color=\'#ff333a\'>");
-						textToShowB = textToShowB.replace("[/A]", "</font>");
-					}
-					catch (Exception e){}
-
-					textMyAccount.setText(HtmlCompat.fromHtml(textToShowB, HtmlCompat.FROM_HTML_MODE_LEGACY));
-					break;
-				}
-
-				case 3: {
-					String textToShowB = getString(R.string.type_of_my_account, getString(R.string.pro3_account));
-					try{
-						textToShowB = textToShowB.replace("[A]", "<font color=\'#ff333a\'>");
-						textToShowB = textToShowB.replace("[/A]", "</font>");
-					}
-					catch (Exception e){}
-
-					textMyAccount.setText(HtmlCompat.fromHtml(textToShowB, HtmlCompat.FROM_HTML_MODE_LEGACY));
-					break;
-				}
-
-				case 4: {
-					String textToShowB = getString(R.string.type_of_my_account, getString(R.string.lite_account));
-					try{
-						textToShowB = textToShowB.replace("[A]", "<font color=\'#ffa500\'>");
-						textToShowB = textToShowB.replace("[/A]", "</font>");
-					}
-					catch (Exception e){}
-
-					textMyAccount.setText(HtmlCompat.fromHtml(textToShowB, HtmlCompat.FROM_HTML_MODE_LEGACY));
->>>>>>> 373fd3a4
 					break;
 			}
 
@@ -1186,7 +1064,7 @@
 				logWarning("Exception formatting string", e);
 			}
 
-			textMyAccount.setText(getSpannedHtmlText(textToShow));
+			textMyAccount.setText(HtmlCompat.fromHtml(textToShow, HtmlCompat.FROM_HTML_MODE_LEGACY));
 		}
 	}
 
@@ -1205,48 +1083,12 @@
 
 			Product account = accounts.get(i);
 
-<<<<<<< HEAD
 			if (account.getLevel() == parameterType) {
 				Spanned textToShow = getPriceString(account, false);
 				if (account.getMonths() == 1) {
 					billedMonthly.setText(textToShow);
 				} else if (account.getMonths() == 12) {
 					billedYearly.setText(textToShow);
-=======
-						billedMonthly.setText(HtmlCompat.fromHtml(textToShowMonthly, HtmlCompat.FROM_HTML_MODE_LEGACY));
-					}
-					if (account.getLevel()==1 && account.getMonths()==12){
-						double price = account.getAmount()/100.00;
-						String priceString = df.format(price);
-						String [] s = priceString.split("\\.");
-						if (s.length == 1){
-							String [] s1 = priceString.split(",");
-							if (s1.length == 1){
-								priceYearlyInteger = s1[0];
-								priceYearlyDecimal = "";
-							}
-							else if (s1.length == 2){
-								priceYearlyInteger = s1[0];
-								priceYearlyDecimal = "." + s1[1] + " €";
-							}
-						}
-						else if (s.length == 2){
-							priceYearlyInteger = s[0];
-							priceYearlyDecimal = "." + s[1] + " €";
-						}
-
-						String priceYearly = priceYearlyInteger+priceYearlyDecimal;
-
-						String textToShowYearly = getString(R.string.billed_yearly_text, priceYearly);
-						try{
-							textToShowYearly = textToShowYearly.replace("[A]", "<font color=\'#000000\'>");
-							textToShowYearly = textToShowYearly.replace("[/A]", "</font>");
-						}
-						catch (Exception e){}
-
-						billedYearly.setText(HtmlCompat.fromHtml(textToShowYearly, HtmlCompat.FROM_HTML_MODE_LEGACY));
-					}
->>>>>>> 373fd3a4
 				}
 			}
 		}
@@ -1325,77 +1167,6 @@
 				}
 
 				break;
-<<<<<<< HEAD
-=======
-			}
-			case 2:{
-				logDebug(" case PRO II");
-
-				for (int i=0;i<accounts.size();i++){
-
-					Product account = accounts.get(i);
-
-					if(account.getLevel()==2 && account.getMonths()==1){
-						double price = account.getAmount()/100.00;
-						String priceString = df.format(price);
-						String [] s = priceString.split("\\.");
-						if (s.length == 1){
-							String [] s1 = priceString.split(",");
-							if (s1.length == 1){
-								priceMonthlyInteger = s1[0];
-								priceMonthlyDecimal = "";
-							}
-							else if (s1.length == 2){
-								priceMonthlyInteger = s1[0];
-								priceMonthlyDecimal = "." + s1[1] + " €";
-							}
-						}
-						else if (s.length == 2){
-							priceMonthlyInteger = s[0];
-							priceMonthlyDecimal = "." + s[1] + " €";
-						}
-
-						String priceMonthly = priceMonthlyInteger+priceMonthlyDecimal;
-
-						String textToShowMonthly = getString(R.string.billed_monthly_text, priceMonthly);
-						try{
-							textToShowMonthly = textToShowMonthly.replace("[A]", "<font color=\'#000000\'>");
-							textToShowMonthly = textToShowMonthly.replace("[/A]", "</font>");
-						}
-						catch (Exception e){}
-
-						billedMonthly.setText(HtmlCompat.fromHtml(textToShowMonthly, HtmlCompat.FROM_HTML_MODE_LEGACY));
-					}
-					if (account.getLevel()==2 && account.getMonths()==12){
-						double price = account.getAmount()/100.00;
-						String priceString = df.format(price);
-						String [] s = priceString.split("\\.");
-						if (s.length == 1){
-							String [] s1 = priceString.split(",");
-							if (s1.length == 1){
-								priceYearlyInteger = s1[0];
-								priceYearlyDecimal = "";
-							}
-							else if (s1.length == 2){
-								priceYearlyInteger = s1[0];
-								priceYearlyDecimal = "." + s1[1] + " €";
-							}
-						}
-						else if (s.length == 2){
-							priceYearlyInteger = s[0];
-							priceYearlyDecimal = "." + s[1] + " €";
-						}
-						String priceYearly = priceYearlyInteger+priceYearlyDecimal;
-
-						String textToShowYearly = getString(R.string.billed_yearly_text, priceYearly);
-						try{
-							textToShowYearly = textToShowYearly.replace("[A]", "<font color=\'#000000\'>");
-							textToShowYearly = textToShowYearly.replace("[/A]", "</font>");
-						}
-						catch (Exception e){}
-
-						billedYearly.setText(HtmlCompat.fromHtml(textToShowYearly, HtmlCompat.FROM_HTML_MODE_LEGACY));
->>>>>>> 373fd3a4
 
 			case PRO_II:
 				logDebug(" case PRO II");
@@ -1471,55 +1242,8 @@
 
 				break;
 
-<<<<<<< HEAD
 			case PRO_III:
 				logDebug("case PRO III");
-=======
-						String priceMonthly = priceMonthlyInteger+priceMonthlyDecimal;
-
-						String textToShowMonthly = getString(R.string.billed_monthly_text, priceMonthly);
-						try{
-							textToShowMonthly = textToShowMonthly.replace("[A]", "<font color=\'#000000\'>");
-							textToShowMonthly = textToShowMonthly.replace("[/A]", "</font>");
-						}
-						catch (Exception e){}
-
-						billedMonthly.setText(HtmlCompat.fromHtml(textToShowMonthly, HtmlCompat.FROM_HTML_MODE_LEGACY));
-					}
-					if (account.getLevel()==3 && account.getMonths()==12){
-						double price = account.getAmount()/100.00;
-						String priceString = df.format(price);
-						String [] s = priceString.split("\\.");
-						if (s.length == 1){
-							String [] s1 = priceString.split(",");
-							if (s1.length == 1){
-								priceYearlyInteger = s1[0];
-								priceYearlyDecimal = "";
-							}
-							else if (s1.length == 2){
-								priceYearlyInteger = s1[0];
-								priceYearlyDecimal = "." + s1[1] + " €";
-							}
-						}
-						else if (s.length == 2){
-							priceYearlyInteger = s[0];
-							priceYearlyDecimal = "." + s[1] + " €";
-						}
-
-						String priceYearly = priceYearlyInteger+priceYearlyDecimal;
-
-						String textToShowYearly = getString(R.string.billed_yearly_text, priceYearly);
-						try{
-							textToShowYearly = textToShowYearly.replace("[A]", "<font color=\'#000000\'>");
-							textToShowYearly = textToShowYearly.replace("[/A]", "</font>");
-						}
-						catch (Exception e){}
-
-						billedYearly.setText(HtmlCompat.fromHtml(textToShowYearly, HtmlCompat.FROM_HTML_MODE_LEGACY));
-
-					}
-				}
->>>>>>> 373fd3a4
 
 				switch (paymentMethod){
 					case MegaApiAndroid.PAYMENT_METHOD_FORTUMO:{
@@ -1590,80 +1314,6 @@
 				}
 
 				break;
-<<<<<<< HEAD
-=======
-			}
-			case 4:{
-				logDebug("case LITE");
-				for (int i=0;i<accounts.size();i++){
-
-					Product account = accounts.get(i);
-
-					if(account.getLevel()==4 && account.getMonths()==1){
-						double price = account.getAmount()/100.00;
-						String priceString = df.format(price);
-						String [] s = priceString.split("\\.");
-						if (s.length == 1){
-							String [] s1 = priceString.split(",");
-							if (s1.length == 1){
-								priceMonthlyInteger = s1[0];
-								priceMonthlyDecimal = "";
-							}else if (s1.length == 2){
-								priceMonthlyInteger = s1[0];
-								priceMonthlyDecimal = "," + s1[1] + " €";
-							}
-						}else if (s.length == 2){
-							priceMonthlyInteger = s[0];
-							priceMonthlyDecimal = "," + s[1] + " €";
-						}
-
-						String priceMonthly = priceMonthlyInteger+priceMonthlyDecimal;
-
-						String textToShowMonthly = paymentMethod == MegaApiAndroid.PAYMENT_METHOD_GOOGLE_WALLET ?
-								getString(R.string.billed_monthly_text, priceMonthly) : getString(R.string.billed_one_off_month, priceMonthly);
-						try{
-							textToShowMonthly = textToShowMonthly.replace("[A]", "<font color=\'#000000\'>");
-							textToShowMonthly = textToShowMonthly.replace("[/A]", "</font>");
-						}
-						catch (Exception e){}
-
-						billedMonthly.setText(HtmlCompat.fromHtml(textToShowMonthly, HtmlCompat.FROM_HTML_MODE_LEGACY));
-
-					}
-					if (account.getLevel()==4 && account.getMonths()==12){
-						double price = account.getAmount()/100.00;
-						String priceString = df.format(price);
-						String [] s = priceString.split("\\.");
-						if (s.length == 1){
-							String [] s1 = priceString.split(",");
-							if (s1.length == 1){
-								priceYearlyInteger = s1[0];
-								priceYearlyDecimal = "";
-							}
-							else if (s1.length == 2){
-								priceYearlyInteger = s1[0];
-								priceYearlyDecimal = "," + s1[1] + " €";
-							}
-						}
-						else if (s.length == 2){
-							priceYearlyInteger = s[0];
-							priceYearlyDecimal = "," + s[1] + " €";
-						}
-
-						String priceYearly = priceYearlyInteger+priceYearlyDecimal;
-
-						String textToShowYearly = paymentMethod == MegaApiAndroid.PAYMENT_METHOD_GOOGLE_WALLET ?
-								getString(R.string.billed_yearly_text, priceYearly) : getString(R.string.billed_one_off_year, priceYearly);
-						try{
-							textToShowYearly = textToShowYearly.replace("[A]", "<font color=\'#000000\'>");
-							textToShowYearly = textToShowYearly.replace("[/A]", "</font>");
-						}
-						catch (Exception e){}
-
-						billedYearly.setText(HtmlCompat.fromHtml(textToShowYearly, HtmlCompat.FROM_HTML_MODE_LEGACY));
-					}
-				}
->>>>>>> 373fd3a4
 
 			case PRO_LITE:
 				logDebug("case LITE");
