--- conflicted
+++ resolved
@@ -90,12 +90,9 @@
 import static mega.privacy.android.app.utils.Constants.*;
 import static mega.privacy.android.app.utils.DBUtil.*;
 import static mega.privacy.android.app.utils.IncomingCallNotification.*;
-<<<<<<< HEAD
 import static mega.privacy.android.app.utils.JobUtil.*;
-=======
 import static mega.privacy.android.app.utils.JobUtil.scheduleCameraUploadJob;
 import static mega.privacy.android.app.utils.CallUtil.*;
->>>>>>> 8da2eb28
 import static mega.privacy.android.app.utils.LogUtil.*;
 import static mega.privacy.android.app.utils.TimeUtils.*;
 import static mega.privacy.android.app.utils.Util.*;
@@ -196,12 +193,8 @@
 			return;
 		}
 		if (megaChatApi == null) return;
-<<<<<<< HEAD
-
-		long chatIdCallInProgress = getChatCallInProgress(megaChatApi);
-=======
+
 		long chatIdCallInProgress = getChatCallInProgress();
->>>>>>> 8da2eb28
 		MegaChatCall callInProgress = megaChatApi.getChatCall(chatIdCallInProgress);
 		if (callInProgress != null && callInProgress.hasLocalVideo()) {
 			logDebug("Disabling local video ... the camera is using by other app");
@@ -1334,7 +1327,7 @@
 			checkQueuedCalls();
 			return;
 		}
-		if (callStatus == MegaChatCall.CALL_STATUS_RING_IN && participatingInACall(megaChatApi)) {
+		if (callStatus == MegaChatCall.CALL_STATUS_RING_IN && participatingInACall()) {
 			checkQueuedCalls();
 			return;
 		}
@@ -1367,7 +1360,6 @@
 		stopService(new Intent(this, IncomingCallService.class));
 		if (call.hasChanged(MegaChatCall.CHANGE_TYPE_STATUS)) {
 			int callStatus = call.getStatus();
-<<<<<<< HEAD
 			logDebug("Call status changed, current status: " + callStatusToString(call.getStatus()));
 			if (callStatus == MegaChatCall.CALL_STATUS_TERMINATING_USER_PARTICIPATION) {
 				removeValues(call.getChatid());
@@ -1382,121 +1374,6 @@
 				checkDeviceCamera();
 				if (callStatus == MegaChatCall.CALL_STATUS_RING_IN) {
 					setAudioManagerValues(call);
-=======
-			logDebug("Call status changed, current status: "+callStatusToString(call.getStatus()));
-			switch (callStatus) {
-				case MegaChatCall.CALL_STATUS_REQUEST_SENT:
-				case MegaChatCall.CALL_STATUS_RING_IN:
-				case MegaChatCall.CALL_STATUS_JOINING:
-				case MegaChatCall.CALL_STATUS_IN_PROGRESS:
-				case MegaChatCall.CALL_STATUS_RECONNECTING: {
-					checkDeviceCamera();
-					if (megaChatApi != null) {
-						MegaHandleList listAllCalls = megaChatApi.getChatCalls();
-						if(callStatus == MegaChatCall.CALL_STATUS_RING_IN){
-							setAudioManagerValues(call);
-						}
-						if(callStatus == MegaChatCall.CALL_STATUS_IN_PROGRESS || callStatus == MegaChatCall.CALL_STATUS_JOINING || callStatus == MegaChatCall.CALL_STATUS_RECONNECTING){
-							removeChatAudioManager();
-							clearIncomingCallNotification(call.getId());
-						}
-						if (listAllCalls != null) {
-							if (listAllCalls.size() == 1) {
-								long chatId = listAllCalls.get(0);
-								logDebug("One call : Chat Id = " + chatId + ", openCall Chat Id = " + openCallChatId);
-								if ( openCallChatId != chatId) {
-									MegaChatCall callToLaunch = megaChatApi.getChatCall(chatId);
-									if (callToLaunch != null) {
-										if (callToLaunch.getStatus() <= MegaChatCall.CALL_STATUS_IN_PROGRESS) {
-											logDebug("One call: open call");
-                                            if (shouldNotify(this) && !isActivityVisible()) {
-                                                PowerManager pm = (PowerManager) getApplicationContext().getSystemService(Context.POWER_SERVICE);
-                                                if(pm != null) {
-                                                    wakeLock = pm.newWakeLock(PowerManager.PARTIAL_WAKE_LOCK, ":MegaIncomingCallPowerLock");
-                                                }
-                                                if(!wakeLock.isHeld()) {
-                                                    wakeLock.acquire(10 * 1000);
-                                                }
-                                                toIncomingCall(this, callToLaunch, megaChatApi);
-                                            } else {
-                                                launchCallActivity(callToLaunch);
-                                            }
-										} else {
-											logWarning("Launch not in correct status");
-										}
-									}
-								} else {
-									logDebug("One call: call already opened");
-								}
-
-							} else if (listAllCalls.size() > 1) {
-								logDebug("Several calls = " + listAllCalls.size()+"- Current call Status: "+callStatusToString(callStatus));
-								if (callStatus == MegaChatCall.CALL_STATUS_REQUEST_SENT) {
-									MegaHandleList handleListRequestSent = megaChatApi.getChatCalls(MegaChatCall.CALL_STATUS_REQUEST_SENT);
-									if ((handleListRequestSent != null) && (handleListRequestSent.size() > 0)) {
-										for (int i = 0; i < handleListRequestSent.size(); i++) {
-											if (openCallChatId != handleListRequestSent.get(i)) {
-												MegaChatCall callToLaunch = megaChatApi.getChatCall(handleListRequestSent.get(i));
-												if (callToLaunch != null) {
-													logDebug("Several calls - "+callStatusToString(callStatus)+": open call");
-													launchCallActivity(callToLaunch);
-													break;
-												}
-											} else {
-												logDebug("Several calls - "+callStatusToString(callStatus)+": call already opened");
-											}
-										}
-									}
-								} else if (call.getStatus() == MegaChatCall.CALL_STATUS_RING_IN) {
-									if ((megaChatApi != null) && (participatingInACall())) {
-										logDebug("Several calls - "+callStatusToString(callStatus)+": show notification");
-										checkQueuedCalls();
-									} else {
-										logDebug("Several calls - "+callStatusToString(callStatus)+": NOT participating in a call");
-										MegaHandleList handleListRingIn = megaChatApi.getChatCalls(MegaChatCall.CALL_STATUS_RING_IN);
-										if ((handleListRingIn != null) && (handleListRingIn.size() > 0)) {
-											for (int i = 0; i < handleListRingIn.size(); i++) {
-												if (openCallChatId != handleListRingIn.get(i)) {
-													MegaChatCall callToLaunch = megaChatApi.getChatCall(handleListRingIn.get(i));
-													if (callToLaunch != null) {
-														logDebug("Several calls - "+callStatusToString(callStatus)+": open call");
-														launchCallActivity(callToLaunch);
-														break;
-													}
-												} else {
-													logDebug("Several calls - "+callStatusToString(callStatus)+": call already opened");
-												}
-											}
-										}
-									}
-								} else if (call.getStatus() == MegaChatCall.CALL_STATUS_IN_PROGRESS) {
-									MegaHandleList handleListInProg = megaChatApi.getChatCalls(MegaChatCall.CALL_STATUS_IN_PROGRESS);
-									if ((handleListInProg != null) && (handleListInProg.size() > 0)) {
-										for (int i = 0; i < handleListInProg.size(); i++) {
-											if (openCallChatId != handleListInProg.get(i)) {
-												MegaChatCall callToLaunch = megaChatApi.getChatCall(handleListInProg.get(i));
-												if (callToLaunch != null) {
-													logDebug("Several calls - "+callStatusToString(callStatus)+": open call");
-													launchCallActivity(callToLaunch);
-													break;
-												}
-											} else {
-												logDebug("Several calls - "+callStatusToString(callStatus)+": call already opened");
-											}
-										}
-									}
-								} else {
-									logDebug("Several calls: show notification");
-									checkQueuedCalls();
-								}
-
-							} else {
-								logWarning("No calls in progress");
-							}
-						}
-					}
-					break;
->>>>>>> 8da2eb28
 				}
 				if (callStatus == MegaChatCall.CALL_STATUS_IN_PROGRESS || callStatus == MegaChatCall.CALL_STATUS_JOINING || callStatus == MegaChatCall.CALL_STATUS_RECONNECTING) {
 					removeChatAudioManager();
