package mega.privacy.android.app;

import android.app.Activity;
import android.app.Application;
import android.app.Notification;
import android.app.NotificationChannel;
import android.app.NotificationManager;
import android.app.PendingIntent;
import android.content.BroadcastReceiver;
import android.content.Context;
import android.content.Intent;
import android.content.IntentFilter;
import android.content.pm.PackageInfo;
import android.content.pm.PackageManager;
import android.content.pm.PackageManager.NameNotFoundException;
import android.graphics.drawable.BitmapDrawable;
import android.graphics.drawable.Drawable;
import android.media.AudioManager;
import android.media.RingtoneManager;
import android.net.Uri;
import android.os.Build;
import android.os.Bundle;
import android.os.Handler;
import android.os.PowerManager;

import androidx.annotation.NonNull;
import androidx.annotation.Nullable;
import androidx.multidex.MultiDexApplication;
import androidx.emoji.text.EmojiCompat;
import androidx.emoji.text.FontRequestEmojiCompatConfig;
import androidx.emoji.bundled.BundledEmojiCompatConfig;
import androidx.core.app.NotificationCompat;
import androidx.core.content.ContextCompat;
import androidx.core.provider.FontRequest;
import android.text.Html;
import android.text.Spanned;
import android.util.Log;

import javax.inject.Inject;

import com.facebook.drawee.backends.pipeline.Fresco;

import mega.privacy.android.app.di.MegaApi;
import mega.privacy.android.app.di.MegaApiFolder;
import io.reactivex.rxjava3.android.schedulers.AndroidSchedulers;
import io.reactivex.rxjava3.schedulers.Schedulers;
import mega.privacy.android.app.fragments.settingsFragments.cookie.data.CookieType;
import mega.privacy.android.app.fragments.settingsFragments.cookie.usecase.GetCookieSettingsUseCase;
import mega.privacy.android.app.listeners.GlobalChatListener;
import org.webrtc.ContextUtils;
import java.util.ArrayList;
import java.util.HashMap;
import java.util.Locale;

import dagger.hilt.android.HiltAndroidApp;
import me.leolin.shortcutbadger.ShortcutBadger;
import mega.privacy.android.app.components.ChatManagement;
import mega.privacy.android.app.components.PushNotificationSettingManagement;
import mega.privacy.android.app.components.transferWidget.TransfersManagement;
import mega.privacy.android.app.components.twemoji.EmojiManager;
import mega.privacy.android.app.components.twemoji.EmojiManagerShortcodes;
import mega.privacy.android.app.components.twemoji.TwitterEmojiProvider;
import mega.privacy.android.app.fcm.ChatAdvancedNotificationBuilder;
import mega.privacy.android.app.fcm.IncomingCallService;
import mega.privacy.android.app.listeners.GetAttrUserListener;
import mega.privacy.android.app.listeners.GetCuAttributeListener;
import mega.privacy.android.app.listeners.GlobalListener;
import mega.privacy.android.app.listeners.CallListener;
import mega.privacy.android.app.fcm.KeepAliveService;
import mega.privacy.android.app.lollipop.LoginActivityLollipop;
import mega.privacy.android.app.lollipop.ManagerActivityLollipop;
import mega.privacy.android.app.lollipop.megachat.AppRTCAudioManager;
import mega.privacy.android.app.lollipop.MyAccountInfo;
import mega.privacy.android.app.lollipop.controllers.AccountController;
import mega.privacy.android.app.lollipop.megachat.BadgeIntentService;
import mega.privacy.android.app.lollipop.megachat.calls.CallService;
import mega.privacy.android.app.lollipop.megachat.calls.ChatCallActivity;
import mega.privacy.android.app.receivers.NetworkStateReceiver;
import mega.privacy.android.app.service.ads.AdsLibInitializer;

import nz.mega.sdk.MegaAccountSession;
import nz.mega.sdk.MegaApiAndroid;
import nz.mega.sdk.MegaApiJava;
import nz.mega.sdk.MegaChatApiAndroid;
import nz.mega.sdk.MegaChatApiJava;
import nz.mega.sdk.MegaChatCall;
import nz.mega.sdk.MegaChatError;
import nz.mega.sdk.MegaChatListItem;
import nz.mega.sdk.MegaChatListenerInterface;
import nz.mega.sdk.MegaChatMessage;
import nz.mega.sdk.MegaChatNotificationListenerInterface;
import nz.mega.sdk.MegaChatPresenceConfig;
import nz.mega.sdk.MegaChatRequest;
import nz.mega.sdk.MegaChatRequestListenerInterface;
import nz.mega.sdk.MegaChatRoom;
import nz.mega.sdk.MegaChatSession;
import nz.mega.sdk.MegaContactRequest;
import nz.mega.sdk.MegaError;
import nz.mega.sdk.MegaHandleList;
import nz.mega.sdk.MegaNode;
import nz.mega.sdk.MegaPricing;
import nz.mega.sdk.MegaRequest;
import nz.mega.sdk.MegaRequestListenerInterface;
import nz.mega.sdk.MegaShare;
import nz.mega.sdk.MegaUser;

import static android.media.AudioManager.STREAM_RING;
import static mega.privacy.android.app.utils.AlertsAndWarnings.showOverDiskQuotaPaywallWarning;
import static mega.privacy.android.app.utils.CacheFolderManager.*;
import static mega.privacy.android.app.constants.BroadcastConstants.*;
import static mega.privacy.android.app.utils.ChatUtil.*;
import static mega.privacy.android.app.utils.Constants.*;
import static mega.privacy.android.app.utils.DBUtil.*;
import static mega.privacy.android.app.utils.IncomingCallNotification.*;
import static mega.privacy.android.app.utils.JobUtil.*;
import static mega.privacy.android.app.utils.CallUtil.*;
import static mega.privacy.android.app.utils.LogUtil.*;
import static mega.privacy.android.app.utils.TimeUtils.*;
import static mega.privacy.android.app.utils.Util.*;
import static mega.privacy.android.app.utils.ContactUtil.*;
import static nz.mega.sdk.MegaApiJava.*;
import static nz.mega.sdk.MegaChatApiJava.MEGACHAT_INVALID_HANDLE;

@HiltAndroidApp
public class MegaApplication extends MultiDexApplication implements Application.ActivityLifecycleCallbacks, MegaChatRequestListenerInterface, MegaChatNotificationListenerInterface, NetworkStateReceiver.NetworkStateReceiverListener, MegaChatListenerInterface {

	final String TAG = "MegaApplication";

	private static PushNotificationSettingManagement pushNotificationSettingManagement;
	private static TransfersManagement transfersManagement;
	private static ChatManagement chatManagement;

	@MegaApi
	@Inject
	MegaApiAndroid megaApi;
	@MegaApiFolder
	@Inject
	MegaApiAndroid megaApiFolder;
	@Inject
	MegaChatApiAndroid megaChatApi;
	@Inject
	DatabaseHandler dbH;
	@Inject
	GetCookieSettingsUseCase getCookieSettingsUseCase;

	String localIpAddress = "";
	BackgroundRequestListener requestListener;
	final static public String APP_KEY = "6tioyn8ka5l6hty";
	final static private String APP_SECRET = "hfzgdtrma231qdm";

	MyAccountInfo myAccountInfo;
	boolean esid = false;

	private int storageState = MegaApiJava.STORAGE_STATE_UNKNOWN; //Default value

	// The current App Activity
	private Activity currentActivity = null;

	// Attributes to detect if app changes between background and foreground
	// Keep the count of number of Activities in the started state
	private int activityReferences = 0;
	// Flag to indicate if the current Activity is going through configuration change like orientation switch
	private boolean isActivityChangingConfigurations = false;

	private static boolean isLoggingIn = false;
	private static boolean firstConnect = true;

	private static final boolean USE_BUNDLED_EMOJI = false;

	private static boolean showInfoChatMessages = false;

	private static boolean showPinScreen = true;

	private static long openChatId = -1;

	private static boolean closedChat = true;
	private static HashMap<Long, Boolean> hashMapVideo = new HashMap<>();
	private static HashMap<Long, Boolean> hashMapSpeaker = new HashMap<>();
	private static HashMap<Long, Boolean> hashMapCallLayout = new HashMap<>();

	private static long openCallChatId = -1;

	private static boolean showRichLinkWarning = false;
	private static int counterNotNowRichLinkWarning = -1;
	private static boolean enabledRichLinks = false;

	private static boolean enabledGeoLocation = false;

	private static int disableFileVersions = -1;

	private static boolean recentChatVisible = false;
	private static boolean chatNotificationReceived = false;

	private static String urlConfirmationLink = null;

	private static boolean registeredChatListeners = false;

	private static boolean isVerifySMSShowed = false;

    private static boolean isBlockedDueToWeakAccount = false;
	private static boolean isWebOpenDueToEmailVerification = false;
	private static boolean isLoggingRunning = false;
	private static boolean wasLocalVideoEnable = false;
	private static boolean isReactionFromKeyboard = false;
	private static boolean isWaitingForCall = false;
	public static boolean isSpeakerOn = false;
	private static boolean isCookieBannerEnabled = false;
	private static boolean arePreferenceCookiesEnabled = false;
	private static boolean areAdvertisingCookiesEnabled = false;
	private static long userWaitingForCall = MEGACHAT_INVALID_HANDLE;

	private static boolean verifyingCredentials;

	private NetworkStateReceiver networkStateReceiver;
	private BroadcastReceiver logoutReceiver;
    private AppRTCAudioManager rtcAudioManager = null;
	private ArrayList<MegaChatListItem> currentActiveGroupChat = new ArrayList<>();
	private ArrayList<Long> notificationShown = new ArrayList<>();
    private AppRTCAudioManager rtcAudioManagerRingInCall;
    private static MegaApplication singleApplicationInstance;
	private PowerManager.WakeLock wakeLock;
	private CallListener callListener = new CallListener();
	private GlobalChatListener globalChatListener = new GlobalChatListener(this);

	@Override
	public void networkAvailable() {
		logDebug("Net available: Broadcast to ManagerActivity");
		Intent intent = new Intent(BROADCAST_ACTION_INTENT_CONNECTIVITY_CHANGE);
		intent.putExtra(ACTION_TYPE, GO_ONLINE);
		sendBroadcast(intent);
	}

	@Override
	public void networkUnavailable() {
		logDebug("Net unavailable: Broadcast to ManagerActivity");
		Intent intent = new Intent(BROADCAST_ACTION_INTENT_CONNECTIVITY_CHANGE);
		intent.putExtra(ACTION_TYPE, GO_OFFLINE);
		sendBroadcast(intent);
	}

	public static void smsVerifyShowed(boolean isShowed) {
	    isVerifySMSShowed = isShowed;
    }

	@Override
	public void onActivityCreated(@NonNull Activity activity, @Nullable Bundle savedInstanceState) {

	}

	@Override
	public void onActivityStarted(@NonNull Activity activity) {
		currentActivity = activity;
    	if (++activityReferences == 1 && !isActivityChangingConfigurations) {
			logInfo("App enters foreground");
			if (storageState == STORAGE_STATE_PAYWALL) {
				showOverDiskQuotaPaywallWarning();
			}
		}
	}

	@Override
	public void onActivityResumed(@NonNull Activity activity) {
		if (!activity.equals(currentActivity)) {
			currentActivity = activity;
		}
	}

	@Override
	public void onActivityPaused(@NonNull Activity activity) {
    	if (activity.equals(currentActivity)) {
    		currentActivity = null;
		}
	}

	@Override
	public void onActivityStopped(@NonNull Activity activity) {
		isActivityChangingConfigurations = activity.isChangingConfigurations();
		if (--activityReferences == 0 && !isActivityChangingConfigurations) {
			logInfo("App enters background");
		}
	}

	@Override
	public void onActivitySaveInstanceState(@NonNull Activity activity, @NonNull Bundle outState) {

	}

	@Override
	public void onActivityDestroyed(@NonNull Activity activity) {

	}

	class BackgroundRequestListener implements MegaRequestListenerInterface
	{

		@Override
		public void onRequestStart(MegaApiJava api, MegaRequest request) {
			logDebug("BackgroundRequestListener:onRequestStart: " + request.getRequestString());
		}

		@Override
		public void onRequestUpdate(MegaApiJava api, MegaRequest request) {
			logDebug("BackgroundRequestListener:onRequestUpdate: " + request.getRequestString());
		}

		@Override
		public void onRequestFinish(MegaApiJava api, MegaRequest request,
				MegaError e) {
			logDebug("BackgroundRequestListener:onRequestFinish: " + request.getRequestString() + "____" + e.getErrorCode() + "___" + request.getParamType());

			if (e.getErrorCode() == MegaError.API_EPAYWALL) {
				showOverDiskQuotaPaywallWarning();
				return;
			}

			if (e.getErrorCode() == MegaError.API_EBUSINESSPASTDUE) {
				sendBroadcast(new Intent(BROADCAST_ACTION_INTENT_BUSINESS_EXPIRED));
				return;
			}

			if (request.getType() == MegaRequest.TYPE_LOGOUT){
				logDebug("Logout finished: " + e.getErrorString() + "(" + e.getErrorCode() +")");
				if (e.getErrorCode() == MegaError.API_OK) {
					logDebug("END logout sdk request - wait chat logout");
				} else if (e.getErrorCode() == MegaError.API_EINCOMPLETE) {
					if (request.getParamType() == MegaError.API_ESSL) {
						logWarning("SSL verification failed");
						Intent intent = new Intent(BROADCAST_ACTION_INTENT_SSL_VERIFICATION_FAILED);
						sendBroadcast(intent);
					}
				} else if (e.getErrorCode() == MegaError.API_ESID) {
					logWarning("TYPE_LOGOUT:API_ESID");
					myAccountInfo = new MyAccountInfo();

					esid = true;

					AccountController.localLogoutApp(getApplicationContext());
				} else if (e.getErrorCode() == MegaError.API_EBLOCKED) {
					api.localLogout();
					megaChatApi.logout();
				}
			}
			else if(request.getType() == MegaRequest.TYPE_FETCH_NODES){
				logDebug("TYPE_FETCH_NODES");
				if (e.getErrorCode() == MegaError.API_OK){
					askForFullAccountInfo();
					GetAttrUserListener listener = new GetAttrUserListener(getApplicationContext(), true);
					if (dbH != null && dbH.getMyChatFilesFolderHandle() == INVALID_HANDLE) {
						megaApi.getMyChatFilesFolder(listener);
					}
					//Ask for MU and CU folder when App in init state
					logDebug("Get CU attribute on fetch nodes.");
					megaApi.getUserAttribute(USER_ATTR_CAMERA_UPLOADS_FOLDER, new GetCuAttributeListener(getApplicationContext()));

					//Login transfers resumption
					TransfersManagement.enableTransfersResumption();
				}
			}
			else if(request.getType() == MegaRequest.TYPE_GET_ATTR_USER){
				if (request.getParamType() == MegaApiJava.USER_ATTR_PUSH_SETTINGS) {
					if (e.getErrorCode() == MegaError.API_OK || e.getErrorCode() == MegaError.API_ENOENT) {
						pushNotificationSettingManagement.sendPushNotificationSettings(request.getMegaPushNotificationSettings());
					}
				}else if (e.getErrorCode() == MegaError.API_OK) {
					if (request.getParamType() == MegaApiJava.USER_ATTR_FIRSTNAME || request.getParamType() == MegaApiJava.USER_ATTR_LASTNAME) {
						if (megaApi != null && request.getEmail() != null) {
							MegaUser user = megaApi.getContact(request.getEmail());
							if (user != null) {
								logDebug("User handle: " + user.getHandle());
								logDebug("Visibility: " + user.getVisibility()); //If user visibity == MegaUser.VISIBILITY_UNKNOW then, non contact
								if (user.getVisibility() != MegaUser.VISIBILITY_VISIBLE) {
									logDebug("Non-contact");
									if (request.getParamType() == MegaApiJava.USER_ATTR_FIRSTNAME) {
										dbH.setNonContactEmail(request.getEmail(), user.getHandle() + "");
										dbH.setNonContactFirstName(request.getText(), user.getHandle() + "");
									} else if (request.getParamType() == MegaApiJava.USER_ATTR_LASTNAME) {
										dbH.setNonContactLastName(request.getText(), user.getHandle() + "");
									}
								} else {
									logDebug("The user is or was CONTACT:");
								}
							} else {
								logWarning("User is NULL");
							}
						}
					}
				}
			}else if(request.getType() == MegaRequest.TYPE_SET_ATTR_USER){
				if(request.getParamType() == MegaApiJava.USER_ATTR_PUSH_SETTINGS){
					if (e.getErrorCode() == MegaError.API_OK) {
						pushNotificationSettingManagement.sendPushNotificationSettings(request.getMegaPushNotificationSettings());
					} else {
						logError("Chat notification settings cannot be updated");
					}
				}
			}
			else if (request.getType() == MegaRequest.TYPE_GET_PRICING){
				if (e.getErrorCode() == MegaError.API_OK) {
					MegaPricing p = request.getPricing();

					dbH.setPricingTimestamp();

					if(myAccountInfo!=null){
						myAccountInfo.setProductAccounts(p);
						myAccountInfo.setPricing(p);
					}

					Intent intent = new Intent(BROADCAST_ACTION_INTENT_UPDATE_ACCOUNT_DETAILS);
					intent.putExtra(ACTION_TYPE, UPDATE_GET_PRICING);
					sendBroadcast(intent);
				}
				else{
					logError("Error TYPE_GET_PRICING: " + e.getErrorCode());
				}
			}
			else if (request.getType() == MegaRequest.TYPE_GET_PAYMENT_METHODS){
				logDebug("Payment methods request");
				if(myAccountInfo!=null){
					myAccountInfo.setGetPaymentMethodsBoolean(true);
				}

				if (e.getErrorCode() == MegaError.API_OK){
					dbH.setPaymentMethodsTimeStamp();
					if(myAccountInfo!=null){
						myAccountInfo.setPaymentBitSet(convertToBitSet(request.getNumber()));
					}

					Intent intent = new Intent(BROADCAST_ACTION_INTENT_UPDATE_ACCOUNT_DETAILS);
					intent.putExtra(ACTION_TYPE, UPDATE_PAYMENT_METHODS);
					sendBroadcast(intent);
				}
			}
			else if(request.getType() == MegaRequest.TYPE_CREDIT_CARD_QUERY_SUBSCRIPTIONS){
				if (e.getErrorCode() == MegaError.API_OK){
					if(myAccountInfo!=null){
						myAccountInfo.setNumberOfSubscriptions(request.getNumber());
						logDebug("NUMBER OF SUBS: " + myAccountInfo.getNumberOfSubscriptions());
					}

					Intent intent = new Intent(BROADCAST_ACTION_INTENT_UPDATE_ACCOUNT_DETAILS);
					intent.putExtra(ACTION_TYPE, UPDATE_CREDIT_CARD_SUBSCRIPTION);
					sendBroadcast(intent);
				}
			}
			else if (request.getType() == MegaRequest.TYPE_ACCOUNT_DETAILS){
				logDebug ("Account details request");
				if (e.getErrorCode() == MegaError.API_OK){

					boolean storage = (request.getNumDetails() & myAccountInfo.hasStorageDetails) != 0;
					if (storage) {
						dbH.setAccountDetailsTimeStamp();
					}

					if(myAccountInfo!=null && request.getMegaAccountDetails()!=null){
						myAccountInfo.setAccountInfo(request.getMegaAccountDetails());
						myAccountInfo.setAccountDetails(request.getNumDetails());

						boolean sessions = (request.getNumDetails() & myAccountInfo.hasSessionsDetails) != 0;
						if (sessions) {
							MegaAccountSession megaAccountSession = request.getMegaAccountDetails().getSession(0);

							if(megaAccountSession!=null){
								logDebug("getMegaAccountSESSION not Null");
								dbH.setExtendedAccountDetailsTimestamp();
								long mostRecentSession = megaAccountSession.getMostRecentUsage();

								String date = formatDateAndTime(getApplicationContext(),mostRecentSession, DATE_LONG_FORMAT);

								myAccountInfo.setLastSessionFormattedDate(date);
								myAccountInfo.setCreateSessionTimeStamp(megaAccountSession.getCreationTimestamp());
							}
						}

						logDebug("onRequest TYPE_ACCOUNT_DETAILS: " + myAccountInfo.getUsedPerc());
					}

					sendBroadcastUpdateAccountDetails();
				}
			} else if (request.getType() == MegaRequest.TYPE_PAUSE_TRANSFERS) {
				dbH.setTransferQueueStatus(request.getFlag());
			}
		}

		@Override
		public void onRequestTemporaryError(MegaApiJava api,
				MegaRequest request, MegaError e) {
			logDebug("BackgroundRequestListener: onRequestTemporaryError: " + request.getRequestString());
		}
		
	}

	private void sendBroadcastUpdateAccountDetails() {
		Intent intent = new Intent(BROADCAST_ACTION_INTENT_UPDATE_ACCOUNT_DETAILS);
		intent.putExtra(ACTION_TYPE, UPDATE_ACCOUNT_DETAILS);
		sendBroadcast(intent);
	}

	private final int interval = 3000;
	private Handler keepAliveHandler = new Handler();
	int backgroundStatus = -1;

	private Runnable keepAliveRunnable = new Runnable() {
		@Override
		public void run() {
			try {
				if (isActivityVisible()) {
					logDebug("KEEPALIVE: " + System.currentTimeMillis());
					if (megaChatApi != null) {
						backgroundStatus = megaChatApi.getBackgroundStatus();
						logDebug("backgroundStatus_activityVisible: " + backgroundStatus);
						if (backgroundStatus != -1 && backgroundStatus != 0) {
							MegaHandleList callRingIn = megaChatApi.getChatCalls(MegaChatCall.CALL_STATUS_RING_IN);
							if (callRingIn == null || callRingIn.size() <= 0) {
								megaChatApi.setBackgroundStatus(false);
							}
						}
					}

				} else {
					logDebug("KEEPALIVEAWAY: " + System.currentTimeMillis());
					if (megaChatApi != null) {
						backgroundStatus = megaChatApi.getBackgroundStatus();
						logDebug("backgroundStatus_!activityVisible: " + backgroundStatus);
						if (backgroundStatus != -1 && backgroundStatus != 1) {
							megaChatApi.setBackgroundStatus(true);
						}
					}
				}

				keepAliveHandler.postAtTime(keepAliveRunnable, System.currentTimeMillis() + interval);
				keepAliveHandler.postDelayed(keepAliveRunnable, interval);
			}
			catch (Exception exc) {
				logError("Exception in keepAliveRunnable", exc);
			}
		}
	};

	public void handleUncaughtException(Thread thread, Throwable e) {
		logFatal("UNCAUGHT EXCEPTION", e);
		e.printStackTrace();
	}

	/**
	 * Broadcast for controlling changes in the call.
	 */
	private BroadcastReceiver chatCallUpdateReceiver = new BroadcastReceiver() {
		@Override
		public void onReceive(Context context, Intent intent) {
			if (intent == null || intent.getAction() == null)
				return;

			long chatId = intent.getLongExtra(UPDATE_CHAT_CALL_ID, MEGACHAT_INVALID_HANDLE);
			long callId = intent.getLongExtra(UPDATE_CALL_ID, MEGACHAT_INVALID_HANDLE);
			if (chatId == MEGACHAT_INVALID_HANDLE || callId == MEGACHAT_INVALID_HANDLE) {
				logError("Error. Chat id " + chatId + ", Call id "+callId);
				return;
			}

			if (intent.getAction().equals(ACTION_UPDATE_CALL)) {
				stopService(new Intent(getInstance(), IncomingCallService.class));
			}

			if (intent.getAction().equals(ACTION_CALL_STATUS_UPDATE)) {
				int callStatus = intent.getIntExtra(UPDATE_CALL_STATUS, INVALID_CALL_STATUS);
				logDebug("Call status is "+callStatusToString(callStatus));
				switch (callStatus) {
					case MegaChatCall.CALL_STATUS_REQUEST_SENT:
					case MegaChatCall.CALL_STATUS_RING_IN:
					case MegaChatCall.CALL_STATUS_JOINING:
					case MegaChatCall.CALL_STATUS_IN_PROGRESS:
					case MegaChatCall.CALL_STATUS_RECONNECTING:
						MegaHandleList listAllCalls = megaChatApi.getChatCalls();
						if (listAllCalls == null || listAllCalls.size() == 0){
							logError("Calls not found");
							return;
						}

						if (callStatus == MegaChatCall.CALL_STATUS_RING_IN) {
							createRTCAudioManager(false, callStatus, chatId);
						}

						if (callStatus == MegaChatCall.CALL_STATUS_IN_PROGRESS ||
								callStatus == MegaChatCall.CALL_STATUS_JOINING ||
								callStatus == MegaChatCall.CALL_STATUS_RECONNECTING) {
                            updateRTCAudioMangerTypeStatus(callStatus);
							clearIncomingCallNotification(chatId);
						}

						if(megaApi.isChatNotifiable(chatId)) {
							if (listAllCalls.size() == 1) {
								checkOneCall(listAllCalls.get(0));
							} else {
								checkSeveralCall(listAllCalls, callStatus);
							}
						}
						break;
					case MegaChatCall.CALL_STATUS_TERMINATING_USER_PARTICIPATION:
						clearIncomingCallNotification(callId);
						removeValues(chatId);
						break;
					case MegaChatCall.CALL_STATUS_DESTROYED:
						int termCode = intent.getIntExtra(UPDATE_CALL_TERM_CODE, -1);
						boolean isIgnored = intent.getBooleanExtra(UPDATE_CALL_IGNORE, false);
						boolean isLocalTermCode = intent.getBooleanExtra(UPDATE_CALL_LOCAL_TERM_CODE, false);
						checkCallDestroyed(chatId, callId, termCode, isIgnored, isLocalTermCode);
						break;
				}
			}
		}
	};

	/**
	 * Broadcast for controlling changes in screen.
	 */
	BroadcastReceiver screenOnOffReceiver = new BroadcastReceiver() {
		@Override
		public void onReceive(Context context, Intent intent) {
			if (intent == null || intent.getAction() == null)
				return;

			if (intent.getAction().equals(Intent.ACTION_SCREEN_OFF)) {
				muteOrUnmute(true);
			}
		}
	};

	/**
	 * Broadcast for controlling changes in the volume.
	 */
	BroadcastReceiver volumeReceiver = new BroadcastReceiver() {
		@Override
		public void onReceive(Context context, Intent intent) {
			if (intent == null || intent.getAction() == null)
				return;

			if (intent.getAction().equals(VOLUME_CHANGED_ACTION) && rtcAudioManagerRingInCall != null) {
				int type = (Integer) intent.getExtras().get(EXTRA_VOLUME_STREAM_TYPE);
				if(type != STREAM_RING)
					return;

				int newVolume = (Integer) intent.getExtras().get(EXTRA_VOLUME_STREAM_VALUE);
				if (newVolume != INVALID_VOLUME) {
					rtcAudioManagerRingInCall.checkVolume(newVolume);
				}
			}
		}
	};

	public boolean isAnIncomingCallRinging() {
		return rtcAudioManagerRingInCall != null;
	}

	BroadcastReceiver becomingNoisyReceiver = new BroadcastReceiver() {
		@Override
		public void onReceive(Context context, Intent intent) {
			if (intent == null || intent.getAction() == null)
				return;

			if (AudioManager.ACTION_AUDIO_BECOMING_NOISY.equals(intent.getAction())) {
				muteOrUnmute(true);
			}
		}
	};

	public void muteOrUnmute(boolean mute){
		if (rtcAudioManagerRingInCall != null) {
			rtcAudioManagerRingInCall.muteOrUnmuteIncomingCall(mute);
		}
	}

	/**
	 * Broadcast for controlling changes in sessions.
	 */
	private BroadcastReceiver chatSessionUpdateReceiver = new BroadcastReceiver() {
		@Override
		public void onReceive(Context context, Intent intent) {
			if (intent == null || intent.getAction() == null)
				return;

			long chatIdReceived = intent.getLongExtra(UPDATE_CHAT_CALL_ID, MEGACHAT_INVALID_HANDLE);
			long chatIdOfCurrentCall = getChatCallInProgress();
			if (chatIdReceived != chatIdOfCurrentCall) {
				logWarning("Call in different chat");
				return;
			}

			MegaChatCall call = megaChatApi.getChatCall(chatIdOfCurrentCall);
			MegaChatRoom chatRoom = megaChatApi.getChatRoom(chatIdOfCurrentCall);
			if (call == null || chatRoom == null) {
				logWarning("Call not found");
				return;
			}

			if (intent.getAction().equals(ACTION_CHANGE_SESSION_ON_HOLD)) {
				long peerId = intent.getLongExtra(UPDATE_PEER_ID, MEGACHAT_INVALID_HANDLE);
				long clientId = intent.getLongExtra(UPDATE_CLIENT_ID, MEGACHAT_INVALID_HANDLE);
				MegaChatSession session = call.getMegaChatSession(peerId, clientId);
				if (chatRoom.isGroup()) {
					return;
				}

				logDebug("The session on hold change");
				if (call.hasLocalVideo() && session.isOnHold()) {
					setWasLocalVideoEnable(true);
					megaChatApi.disableVideo(chatIdReceived, null);
				} else {
					setWasLocalVideoEnable(false);
				}
			}
		}
	};

	public static MegaApplication getInstance() {
		return singleApplicationInstance;
	}

	@Override
	public void onCreate() {
		singleApplicationInstance = this;

		super.onCreate();

		// Setup handler for uncaught exceptions.
		Thread.setDefaultUncaughtExceptionHandler(new Thread.UncaughtExceptionHandler() {
			@Override
			public void uncaughtException(Thread thread, Throwable e) {
				handleUncaughtException(thread, e);
			}
		});

		registerActivityLifecycleCallbacks(this);

		isVerifySMSShowed = false;

		keepAliveHandler.postAtTime(keepAliveRunnable, System.currentTimeMillis()+interval);
		keepAliveHandler.postDelayed(keepAliveRunnable, interval);

		initLoggerSDK();
		initLoggerKarere();

		checkAppUpgrade();

		setupMegaApi();
		setupMegaApiFolder();
		setupMegaChatApi();

        scheduleCameraUploadJob(getApplicationContext());
        storageState = dbH.getStorageState();
        pushNotificationSettingManagement = new PushNotificationSettingManagement();
        transfersManagement = new TransfersManagement();
        chatManagement = new ChatManagement();

		//Logout transfers resumption
		TransfersManagement.enableTransfersResumption();

		boolean staging = false;
		if (dbH != null) {
			MegaAttributes attrs = dbH.getAttributes();
			if (attrs != null && attrs.getStaging() != null) {
				staging = Boolean.parseBoolean(attrs.getStaging());
			}
		}

		if (staging) {
			megaApi.changeApiUrl("https://staging.api.mega.co.nz/");
			megaApiFolder.changeApiUrl("https://staging.api.mega.co.nz/");
		}

		boolean useHttpsOnly = false;
		if (dbH != null) {
			useHttpsOnly = Boolean.parseBoolean(dbH.getUseHttpsOnly());
			logDebug("Value of useHttpsOnly: " + useHttpsOnly);
			megaApi.useHttpsOnly(useHttpsOnly);
		}

		myAccountInfo = new MyAccountInfo();

		if (dbH != null) {
			dbH.resetExtendedAccountDetailsTimestamp();
		}


		networkStateReceiver = new NetworkStateReceiver();
		networkStateReceiver.addListener(this);
		registerReceiver(networkStateReceiver, new IntentFilter(android.net.ConnectivityManager.CONNECTIVITY_ACTION));

		IntentFilter filter = new IntentFilter(ACTION_CALL_STATUS_UPDATE);
		filter.addAction(ACTION_UPDATE_CALL);
		registerReceiver(chatCallUpdateReceiver, filter);
		registerReceiver(chatSessionUpdateReceiver, new IntentFilter(ACTION_CHANGE_SESSION_ON_HOLD));

		logoutReceiver = new BroadcastReceiver() {
            @Override
            public void onReceive(Context context,Intent intent) {
                if (intent != null) {
                    if (intent.getAction().equals(ACTION_LOG_OUT)) {
                        storageState = MegaApiJava.STORAGE_STATE_UNKNOWN; //Default value
                    }
                }
            }
        };

		registerReceiver(logoutReceiver, new IntentFilter(ACTION_LOG_OUT));
		EmojiManager.install(new TwitterEmojiProvider());

		EmojiManagerShortcodes.initEmojiData(getApplicationContext());
		EmojiManager.install(new TwitterEmojiProvider());
		final EmojiCompat.Config config;
		if (USE_BUNDLED_EMOJI) {
			logDebug("Use Bundle emoji");
			// Use the bundled font for EmojiCompat
			config = new BundledEmojiCompatConfig(getApplicationContext());
		} else {
			logDebug("Use downloadable font for EmojiCompat");
			// Use a downloadable font for EmojiCompat
			final FontRequest fontRequest = new FontRequest(
					"com.google.android.gms.fonts",
					"com.google.android.gms",
					"Noto Color Emoji Compat",
					R.array.com_google_android_gms_fonts_certs);
			config = new FontRequestEmojiCompatConfig(getApplicationContext(), fontRequest)
					.setReplaceAll(false)
					.registerInitCallback(new EmojiCompat.InitCallback() {
						@Override
						public void onInitialized() {
							logDebug("EmojiCompat initialized");
						}
						@Override
						public void onFailed(@Nullable Throwable throwable) {
							logWarning("EmojiCompat initialization failed");
						}
					});
		}
		EmojiCompat.init(config);
		// clear the cache files stored in the external cache folder.
        clearPublicCache(this);

		ContextUtils.initialize(getApplicationContext());

		Fresco.initialize(this);

		AdsLibInitializer.INSTANCE.init(this);
	}

	public void askForFullAccountInfo(){
		logDebug("askForFullAccountInfo");
		megaApi.getPaymentMethods(null);

		if (storageState == MegaApiAndroid.STORAGE_STATE_UNKNOWN) {
			megaApi.getAccountDetails();
		} else {
			megaApi.getSpecificAccountDetails(false, true, true);
		}

		megaApi.getPricing(null);
		megaApi.creditCardQuerySubscriptions(null);
	}

	public void askForPaymentMethods(){
		logDebug("askForPaymentMethods");
		megaApi.getPaymentMethods(null);
	}

	public void askForPricing(){

		megaApi.getPricing(null);
	}

	public void askForAccountDetails(){
		logDebug("askForAccountDetails");
		if (dbH != null) {
			dbH.resetAccountDetailsTimeStamp();
		}
		megaApi.getAccountDetails(null);
	}

	public void askForCCSubscriptions(){

		megaApi.creditCardQuerySubscriptions(null);
	}

	public void askForExtendedAccountDetails(){
		logDebug("askForExtendedAccountDetails");
		if (dbH != null) {
			dbH.resetExtendedAccountDetailsTimestamp();
		}
		megaApi.getExtendedAccountDetails(true,false, false, null);
	}

	public void refreshAccountInfo(){
		//Check if the call is recently
		if(callToAccountDetails() || myAccountInfo.getUsedFormatted().trim().length() <= 0) {
			logDebug("megaApi.getAccountDetails SEND");
			askForAccountDetails();
		}

		if(callToExtendedAccountDetails()){
			logDebug("megaApi.getExtendedAccountDetails SEND");
			askForExtendedAccountDetails();
		}

		if(callToPaymentMethods()){
			logDebug("megaApi.getPaymentMethods SEND");
			askForPaymentMethods();
		}
	}

	public MegaApiAndroid getMegaApiFolder(){
<<<<<<< HEAD
=======
		if (megaApiFolder == null){
			PackageManager m = getPackageManager();
			String s = getPackageName();
			PackageInfo p;
			String path = null;
			try
			{
				p = m.getPackageInfo(s, 0);
				path = p.applicationInfo.dataDir + "/";
			}
			catch (NameNotFoundException e)
			{
				e.printStackTrace();
			}
			
			Log.d(TAG, "Database path: " + path);
			megaApiFolder = new MegaApiAndroid(MegaApplication.APP_KEY, 
					BuildConfig.USER_AGENT, path);

			megaApiFolder.retrySSLerrors(true);

			megaApiFolder.setDownloadMethod(MegaApiJava.TRANSFER_METHOD_AUTO_ALTERNATIVE);
			megaApiFolder.setUploadMethod(MegaApiJava.TRANSFER_METHOD_AUTO_ALTERNATIVE);
		}
		
>>>>>>> 72bd5535
		return megaApiFolder;
	}

	public void disableMegaChatApi() {
		try {
			if (megaChatApi != null) {
				megaChatApi.removeChatRequestListener(this);
				megaChatApi.removeChatNotificationListener(this);
				megaChatApi.removeChatListener(globalChatListener);
				megaChatApi.removeChatCallListener(callListener);
				registeredChatListeners = false;
			}
		} catch (Exception ignored) {
		}
	}

	private void setupMegaApi() {
		megaApi.retrySSLerrors(true);

		megaApi.setDownloadMethod(MegaApiJava.TRANSFER_METHOD_AUTO_ALTERNATIVE);
		megaApi.setUploadMethod(MegaApiJava.TRANSFER_METHOD_AUTO_ALTERNATIVE);

		requestListener = new BackgroundRequestListener();
		logDebug("ADD REQUESTLISTENER");
		megaApi.addRequestListener(requestListener);

		megaApi.addGlobalListener(new GlobalListener());

		String language = Locale.getDefault().toString();
		boolean languageString = megaApi.setLanguage(language);
		logDebug("Result: " + languageString + " Language: " + language);
		if (!languageString) {
			language = Locale.getDefault().getLanguage();
			languageString = megaApi.setLanguage(language);
			logDebug("Result: " + languageString + " Language: " + language);
		}
	}

	/**
	 * Setup the MegaApiAndroid instance for folder link.
	 */
	private void setupMegaApiFolder() {
		megaApiFolder.retrySSLerrors(true);

		megaApiFolder.setDownloadMethod(MegaApiJava.TRANSFER_METHOD_AUTO_ALTERNATIVE);
		megaApiFolder.setUploadMethod(MegaApiJava.TRANSFER_METHOD_AUTO_ALTERNATIVE);
	}

	private void setupMegaChatApi() {
		if (!registeredChatListeners) {
			logDebug("Add listeners of megaChatApi");
			megaChatApi.addChatRequestListener(this);
			megaChatApi.addChatNotificationListener(this);
			megaChatApi.addChatListener(globalChatListener);
			megaChatApi.addChatCallListener(callListener);
			registeredChatListeners = true;
		}
	}

	/**
	 * Check current enabled cookies and set the corresponding flags to true/false
	 */
	public void checkEnabledCookies() {
		getCookieSettingsUseCase.get()
				.subscribeOn(Schedulers.io())
				.observeOn(AndroidSchedulers.mainThread())
				.subscribe((cookies, throwable) -> {
					if (throwable == null) {
						setPreferenceCookiesEnabled(cookies.contains(CookieType.PREFERENCE));
						setAdvertisingCookiesEnabled(cookies.contains(CookieType.ADVERTISEMENT));
					}
				});
	}

	public MegaApiAndroid getMegaApi() {
		return megaApi;
	}

	public MegaChatApiAndroid getMegaChatApi() {
		setupMegaChatApi();
		return megaChatApi;
	}

	public DatabaseHandler getDbH() {
		if (dbH == null) {
			DatabaseHandler.getDbHandler(getApplicationContext());
		}

		return dbH;
	}

	public boolean isActivityVisible() {
		logDebug("Activity visible? => " + (currentActivity != null));
		return getCurrentActivity() != null;
	}

	public static void setFirstConnect(boolean firstConnect){
		MegaApplication.firstConnect = firstConnect;
	}

	public static boolean isFirstConnect(){
		return firstConnect;
	}

	public static boolean isShowInfoChatMessages() {
		return showInfoChatMessages;
	}

	public static void setShowInfoChatMessages(boolean showInfoChatMessages) {
		MegaApplication.showInfoChatMessages = showInfoChatMessages;
	}

	public static boolean isShowPinScreen() {
		return showPinScreen;
	}

	public static void setShowPinScreen(boolean showPinScreen) {
		MegaApplication.showPinScreen = showPinScreen;
	}

	public static String getUrlConfirmationLink() {
		return urlConfirmationLink;
	}

	public static void setUrlConfirmationLink(String urlConfirmationLink) {
		MegaApplication.urlConfirmationLink = urlConfirmationLink;
	}

	public static boolean isLoggingIn() {
		return isLoggingIn;
	}

	public static void setLoggingIn(boolean loggingIn) {
		isLoggingIn = loggingIn;
	}

	public static void setOpenChatId(long openChatId){
		MegaApplication.openChatId = openChatId;
	}

	public static long getOpenCallChatId() {
		return openCallChatId;
	}

	public static void setOpenCallChatId(long value) {
        logDebug("New open call chat ID: " + value);
        openCallChatId = value;
	}

	public boolean isRecentChatVisible() {
		if(isActivityVisible()){
			return recentChatVisible;
		}
		else{
			return false;
		}
	}

	public static void setRecentChatVisible(boolean recentChatVisible) {
		logDebug("setRecentChatVisible: " + recentChatVisible);
		MegaApplication.recentChatVisible = recentChatVisible;
	}

	public static boolean isChatNotificationReceived() {
		return chatNotificationReceived;
	}

    public static void setChatNotificationReceived(boolean chatNotificationReceived) {
        MegaApplication.chatNotificationReceived = chatNotificationReceived;
    }

	public static long getOpenChatId() {
		return openChatId;
	}

	public String getLocalIpAddress(){
		return localIpAddress;
	}
	
	public void setLocalIpAddress(String ip){
		localIpAddress = ip;
	}

	public void showSharedFolderNotification(MegaNode n) {
		logDebug("showSharedFolderNotification");

		try {
			ArrayList<MegaShare> sharesIncoming = megaApi.getInSharesList();
			String name = "";
			for (int j = 0; j < sharesIncoming.size(); j++) {
				MegaShare mS = sharesIncoming.get(j);
				if (mS.getNodeHandle() == n.getHandle()) {
					MegaUser user = megaApi.getContact(mS.getUser());

					name = getMegaUserNameDB(user);
					if(name == null) name = "";
				}
			}

			String source = "<b>" + n.getName() + "</b> " + getString(R.string.incoming_folder_notification) + " " + toCDATA(name);
			Spanned notificationContent;
			if (android.os.Build.VERSION.SDK_INT >= android.os.Build.VERSION_CODES.N) {
				notificationContent = Html.fromHtml(source, Html.FROM_HTML_MODE_LEGACY);
			} else {
				notificationContent = Html.fromHtml(source);
			}

			int notificationId = NOTIFICATION_PUSH_CLOUD_DRIVE;
			String notificationChannelId = NOTIFICATION_CHANNEL_CLOUDDRIVE_ID;
			String notificationChannelName = NOTIFICATION_CHANNEL_CLOUDDRIVE_NAME;

			Intent intent = new Intent(this, ManagerActivityLollipop.class);
			intent.addFlags(Intent.FLAG_ACTIVITY_CLEAR_TOP);
			intent.setAction(ACTION_INCOMING_SHARED_FOLDER_NOTIFICATION);
			PendingIntent pendingIntent = PendingIntent.getActivity(this, 0 /* Request code */, intent,
					PendingIntent.FLAG_ONE_SHOT);

			Uri defaultSoundUri = RingtoneManager.getDefaultUri(RingtoneManager.TYPE_NOTIFICATION);
            String notificationTitle;
            if(n.hasChanged(MegaNode.CHANGE_TYPE_INSHARE) && !n.hasChanged(MegaNode.CHANGE_TYPE_NEW)){
                notificationTitle = getString(R.string.context_permissions_changed);
            }else{
                notificationTitle = getString(R.string.title_incoming_folder_notification);
            }
			if (android.os.Build.VERSION.SDK_INT >= android.os.Build.VERSION_CODES.O) {
				NotificationChannel channel = new NotificationChannel(notificationChannelId, notificationChannelName, NotificationManager.IMPORTANCE_HIGH);
				channel.setShowBadge(true);
				NotificationManager notificationManager = (NotificationManager) getApplicationContext().getSystemService(Context.NOTIFICATION_SERVICE);
				notificationManager.createNotificationChannel(channel);

				NotificationCompat.Builder notificationBuilderO = new NotificationCompat.Builder(this, notificationChannelId);
				notificationBuilderO
						.setSmallIcon(R.drawable.ic_stat_notify)
						.setContentTitle(notificationTitle)
						.setContentText(notificationContent)
						.setStyle(new NotificationCompat.BigTextStyle()
								.bigText(notificationContent))
						.setAutoCancel(true)
						.setSound(defaultSoundUri)
						.setContentIntent(pendingIntent)
						.setColor(ContextCompat.getColor(this, R.color.mega));

				Drawable d = getResources().getDrawable(R.drawable.ic_folder_incoming, getTheme());
				notificationBuilderO.setLargeIcon(((BitmapDrawable) d).getBitmap());

				notificationManager.notify(notificationId, notificationBuilderO.build());
			}
			else {
				NotificationCompat.Builder notificationBuilder = new NotificationCompat.Builder(this)
						.setSmallIcon(R.drawable.ic_stat_notify)
						.setContentTitle(notificationTitle)
						.setContentText(notificationContent)
						.setStyle(new NotificationCompat.BigTextStyle()
								.bigText(notificationContent))
						.setAutoCancel(true)
						.setSound(defaultSoundUri)
						.setContentIntent(pendingIntent);

				if (Build.VERSION.SDK_INT >= Build.VERSION_CODES.LOLLIPOP) {
					notificationBuilder.setColor(ContextCompat.getColor(this, R.color.mega));
				}

				Drawable d;

				if (android.os.Build.VERSION.SDK_INT >= Build.VERSION_CODES.LOLLIPOP) {
					d = getResources().getDrawable(R.drawable.ic_folder_incoming, getTheme());
				} else {
					d = ContextCompat.getDrawable(this, R.drawable.ic_folder_incoming);
				}

				notificationBuilder.setLargeIcon(((BitmapDrawable) d).getBitmap());


				if (Build.VERSION.SDK_INT <= Build.VERSION_CODES.N_MR1) {
					//API 25 = Android 7.1
					notificationBuilder.setPriority(Notification.PRIORITY_HIGH);
				} else {
					notificationBuilder.setPriority(NotificationManager.IMPORTANCE_HIGH);
				}

				NotificationManager notificationManager =
						(NotificationManager) getSystemService(Context.NOTIFICATION_SERVICE);

				notificationManager.notify(notificationId, notificationBuilder.build());
			}
		} catch (Exception e) {
			logError("Exception", e);
		}
	}

	public void sendSignalPresenceActivity(){
		logDebug("sendSignalPresenceActivity");
		if (megaChatApi != null) {
			if (megaChatApi.isSignalActivityRequired()) {
				megaChatApi.signalPresenceActivity();
			}
		}
	}

	@Override
	public void onRequestStart(MegaChatApiJava api, MegaChatRequest request) {
		logDebug("onRequestStart (CHAT): " + request.getRequestString());
	}

	@Override
	public void onRequestUpdate(MegaChatApiJava api, MegaChatRequest request) {
	}

	@Override
	public void onRequestFinish(MegaChatApiJava api, MegaChatRequest request, MegaChatError e) {
		logDebug("onRequestFinish (CHAT): " + request.getRequestString() + "_"+e.getErrorCode());
		if (request.getType() == MegaChatRequest.TYPE_SET_BACKGROUND_STATUS){
			logDebug("SET_BACKGROUND_STATUS: " + request.getFlag());
		}
		else if (request.getType() == MegaChatRequest.TYPE_LOGOUT) {
			logDebug("CHAT_TYPE_LOGOUT: " + e.getErrorCode() + "__" + e.getErrorString());

			try{
				if (megaChatApi != null){
					megaChatApi.removeChatRequestListener(this);
					megaChatApi.removeChatNotificationListener(this);
					megaChatApi.removeChatListener(globalChatListener);
					megaChatApi.removeChatCallListener(callListener);
					registeredChatListeners = false;
				}
			}
			catch (Exception exc){}

			try{
				ShortcutBadger.applyCount(getApplicationContext(), 0);

				startService(new Intent(getApplicationContext(), BadgeIntentService.class).putExtra("badgeCount", 0));
			}
			catch (Exception exc){
				logError("EXCEPTION removing badge indicator", exc);
            }

			if(megaApi!=null){
				int loggedState = megaApi.isLoggedIn();
				logDebug("Login status on " + loggedState);
				if(loggedState==0){
					AccountController aC = new AccountController(this);
					aC.logoutConfirmed(this);

					if (isLoggingRunning()) {
						logDebug("Already in Login Activity, not necessary to launch it again");
						return;
					}

					Intent loginIntent = new Intent(this, LoginActivityLollipop.class);

					if (getUrlConfirmationLink() != null) {
						loginIntent.putExtra(VISIBLE_FRAGMENT,  LOGIN_FRAGMENT);
						loginIntent.putExtra(EXTRA_CONFIRMATION, getUrlConfirmationLink());
						if (isActivityVisible()) {
							loginIntent.setFlags(Intent.FLAG_ACTIVITY_NEW_TASK | Intent.FLAG_ACTIVITY_CLEAR_TOP);
						} else {
							loginIntent.addFlags(Intent.FLAG_ACTIVITY_NEW_TASK | Intent.FLAG_ACTIVITY_CLEAR_TASK);
						}
						loginIntent.setAction(ACTION_CONFIRM);
						setUrlConfirmationLink(null);
					} else if (isActivityVisible()) {
						loginIntent.addFlags(Intent.FLAG_ACTIVITY_NEW_TASK | Intent.FLAG_ACTIVITY_CLEAR_TASK);
					} else {
						loginIntent.addFlags(Intent.FLAG_ACTIVITY_NEW_TASK);
					}

					startActivity(loginIntent);
				}
				else{
					logDebug("Disable chat finish logout");
				}
			}
			else{

				AccountController aC = new AccountController(this);
				aC.logoutConfirmed(this);

				if(isActivityVisible()){
					logDebug("Launch intent to login screen");
					Intent tourIntent = new Intent(this, LoginActivityLollipop.class);
					tourIntent.addFlags(Intent.FLAG_ACTIVITY_NEW_TASK | Intent.FLAG_ACTIVITY_CLEAR_TASK);
					this.startActivity(tourIntent);
				}
			}
		}
		else if (request.getType() == MegaChatRequest.TYPE_PUSH_RECEIVED) {
			logDebug("TYPE_PUSH_RECEIVED: " + e.getErrorCode() + "__" + e.getErrorString());
			stopService(new Intent(this, KeepAliveService.class));
			if(e.getErrorCode()==MegaChatError.ERROR_OK){
				logDebug("OK:TYPE_PUSH_RECEIVED");
				chatNotificationReceived = true;
				ChatAdvancedNotificationBuilder notificationBuilder;
				notificationBuilder =  ChatAdvancedNotificationBuilder.newInstance(this, megaApi, megaChatApi);
				notificationBuilder.generateChatNotification(request);
			}
			else{
				logError("Error TYPE_PUSH_RECEIVED: " + e.getErrorString());
			}
		} else if (request.getType() == MegaChatRequest.TYPE_AUTOJOIN_PUBLIC_CHAT) {
			chatManagement.removeJoiningChatId(request.getChatHandle());
			chatManagement.removeJoiningChatId(request.getUserHandle());
		} else if (request.getType() == MegaChatRequest.TYPE_REMOVE_FROM_CHATROOM
				&& request.getUserHandle() == INVALID_HANDLE) {
			chatManagement.removeLeavingChatId(request.getChatHandle());
		}
	}

	@Override
	public void onRequestTemporaryError(MegaChatApiJava api, MegaChatRequest request, MegaChatError e) {
		logWarning("onRequestTemporaryError (CHAT): "+e.getErrorString());
	}

	public void updateBusinessStatus() {
		myAccountInfo.setBusinessStatusReceived(true);
		int status = megaApi.getBusinessStatus();
		if (status == BUSINESS_STATUS_EXPIRED
				|| (megaApi.isMasterBusinessAccount() && status == BUSINESS_STATUS_GRACE_PERIOD)){
			myAccountInfo.setShouldShowBusinessAlert(true);
		}
		sendBroadcastUpdateAccountDetails();
	}

	/**
	 * Method for showing an incoming group call notification.
	 *
	 * @param chatId The chat ID of the chat with call.
	 */
	private void showGroupCallNotification(long chatId) {
		notificationShown.add(chatId);
		stopService(new Intent(this, IncomingCallService.class));
		ChatAdvancedNotificationBuilder notificationBuilder = ChatAdvancedNotificationBuilder.newInstance(this, megaApi, megaChatApi);
		notificationBuilder.checkOneGroupCall(chatId);
	}

	public void onChatListItemUpdate(MegaChatApiJava api, MegaChatListItem item) {
		if (!item.isGroup() || notificationShown == null)
			return;

		if (item.getChanges() == 0 && !currentActiveGroupChat.contains(item)) {
			currentActiveGroupChat.add(item);
		}

		if (item.hasChanged(MegaChatListItem.CHANGE_TYPE_OWN_PRIV)) {
			if (item.getOwnPrivilege() != MegaChatRoom.PRIV_RM) {
				if (!currentActiveGroupChat.contains(item)) {
					currentActiveGroupChat.add(item);
					MegaChatCall call = api.getChatCall(item.getChatId());
					if (call != null && call.getStatus() == MegaChatCall.CALL_STATUS_USER_NO_PRESENT) {
						if (notificationShown.isEmpty() || !notificationShown.contains(item.getChatId())) {
							notificationShown.add(item.getChatId());
							showGroupCallNotification(item.getChatId());
						}
						return;

					}
				}
			} else {
				currentActiveGroupChat.remove(item);
				notificationShown.remove(item.getChatId());
			}
		}

		if (item.hasChanged(MegaChatListItem.CHANGE_TYPE_CLOSED)) {
			currentActiveGroupChat.remove(item);
			notificationShown.remove(item.getChatId());
		}
	}
	@Override
	public void onChatInitStateUpdate(MegaChatApiJava api, int newState) {

	}

	@Override
	public void onChatOnlineStatusUpdate(MegaChatApiJava api, long userhandle, int status, boolean inProgress) {

	}

	@Override
	public void onChatPresenceConfigUpdate(MegaChatApiJava api, MegaChatPresenceConfig config) {
		if(config.isPending()==false){
			logDebug("Launch local broadcast");
			Intent intent = new Intent(BROADCAST_ACTION_INTENT_SIGNAL_PRESENCE);
			sendBroadcast(intent);
		}
	}

	@Override
	public void onChatConnectionStateUpdate(MegaChatApiJava api, long chatid, int newState) {

	}

	@Override
	public void onChatPresenceLastGreen(MegaChatApiJava api, long userhandle, int lastGreen) {

	}

	public void updateAppBadge(){
		logDebug("updateAppBadge");

		int totalHistoric = 0;
		int totalIpc = 0;
		if(megaApi!=null && megaApi.getRootNode()!=null){
			totalHistoric = megaApi.getNumUnreadUserAlerts();
			ArrayList<MegaContactRequest> requests = megaApi.getIncomingContactRequests();
			if(requests!=null) {
				totalIpc = requests.size();
			}
		}

		int chatUnread = 0;
		if (megaChatApi != null) {
			chatUnread = megaChatApi.getUnreadChats();
		}

		int totalNotifications = totalHistoric + totalIpc + chatUnread;
		//Add Android version check if needed
		if (totalNotifications == 0) {
			//Remove badge indicator - no unread chats
			ShortcutBadger.applyCount(getApplicationContext(), 0);
			//Xiaomi support
			startService(new Intent(getApplicationContext(), BadgeIntentService.class).putExtra("badgeCount", 0));
		} else {
			//Show badge with indicator = unread
			ShortcutBadger.applyCount(getApplicationContext(), Math.abs(totalNotifications));
			//Xiaomi support
			startService(new Intent(getApplicationContext(), BadgeIntentService.class).putExtra("badgeCount", totalNotifications));
		}
	}

	@Override
	public void onChatNotification(MegaChatApiJava api, long chatid, MegaChatMessage msg) {
		logDebug("onChatNotification");

		updateAppBadge();

		if(MegaApplication.getOpenChatId() == chatid){
			logDebug("Do not update/show notification - opened chat");
			return;
		}

		if(isRecentChatVisible()){
			logDebug("Do not show notification - recent chats shown");
			return;
		}

		if(isActivityVisible()){

			try{
				if(msg!=null){

					NotificationManager mNotificationManager = (NotificationManager) getSystemService(NOTIFICATION_SERVICE);
					mNotificationManager.cancel(NOTIFICATION_GENERAL_PUSH_CHAT);

					if(msg.getStatus()==MegaChatMessage.STATUS_NOT_SEEN){
						if(msg.getType()==MegaChatMessage.TYPE_NORMAL||msg.getType()==MegaChatMessage.TYPE_CONTACT_ATTACHMENT||msg.getType()==MegaChatMessage.TYPE_NODE_ATTACHMENT||msg.getType()==MegaChatMessage.TYPE_REVOKE_NODE_ATTACHMENT){
							if(msg.isDeleted()){
								logDebug("Message deleted");

								megaChatApi.pushReceived(false);
							}
							else if(msg.isEdited()){
								logDebug("Message edited");
								megaChatApi.pushReceived(false);
							}
							else{
								logDebug("New normal message");
								megaChatApi.pushReceived(true);
							}
						}
						else if(msg.getType()==MegaChatMessage.TYPE_TRUNCATE){
							logDebug("New TRUNCATE message");
							megaChatApi.pushReceived(false);
						}
					}
					else{
						logDebug("Message SEEN");
						megaChatApi.pushReceived(false);
					}
				}
			}
			catch (Exception e){
				logError("EXCEPTION when showing chat notification", e);
			}
		}
		else{
			logDebug("Do not notify chat messages: app in background");
		}
	}

	private void checkOneCall(long chatId) {
		logDebug("One call : Chat Id = " + chatId + ", openCall Chat Id = " + openCallChatId);
		if (openCallChatId == chatId) {
			logDebug("The call is already opened");
			return;
		}

		MegaChatCall callToLaunch = megaChatApi.getChatCall(chatId);
		int callStatus = callToLaunch.getStatus();
		if (callStatus > MegaChatCall.CALL_STATUS_IN_PROGRESS){
			logWarning("Launch not in correct status");
			return;
		}
		MegaChatRoom chatRoom = megaChatApi.getChatRoom(chatId);
		if (callToLaunch.getStatus() == MegaChatCall.CALL_STATUS_RING_IN && chatRoom != null && chatRoom.isGroup()) {
			showGroupCallNotification(chatId);
			return;
		}

		logDebug("Open the call");
		if (shouldNotify(this) && !isActivityVisible()) {
            PowerManager pm = (PowerManager) getApplicationContext().getSystemService(Context.POWER_SERVICE);
			if (pm != null) {
				wakeLock = pm.newWakeLock(PowerManager.PARTIAL_WAKE_LOCK, ":MegaIncomingCallPowerLock");
			}
			if (!wakeLock.isHeld()) {
				wakeLock.acquire(10 * 1000);
			}
			toIncomingCall(this, callToLaunch, megaChatApi);
		} else {
            launchCallActivity(callToLaunch);
		}
	}

	private void checkSeveralCall(MegaHandleList listAllCalls, int callStatus) {
		logDebug("Several calls = " + listAllCalls.size() + "- Current call Status: " + callStatusToString(callStatus));
		if (callStatus == MegaChatCall.CALL_STATUS_RECONNECTING || (callStatus == MegaChatCall.CALL_STATUS_RING_IN && participatingInACall())) {
			logDebug("Several calls: show notification");
			checkQueuedCalls();
			return;
		}

		MegaHandleList handleList = megaChatApi.getChatCalls(callStatus);
		if (handleList == null || handleList.size() == 0)
			return;

		MegaChatCall callToLaunch = null;

		for (int i = 0; i < handleList.size(); i++) {
			if (openCallChatId != handleList.get(i)) {
				if (megaChatApi.getChatCall(handleList.get(i)) != null && !megaChatApi.getChatCall(handleList.get(i)).isOnHold()) {
					callToLaunch = megaChatApi.getChatCall(handleList.get(i));
				}
			} else {
				logDebug("The call is already opened");
			}
		}

		if (callToLaunch != null) {
			logDebug("Open call");
			launchCallActivity(callToLaunch);
		}
	}

	private void removeValues(long chatId) {
		removeStatusVideoAndSpeaker(chatId);

        if (!existsAnOgoingOrIncomingCall()) {
            removeRTCAudioManager();
            removeRTCAudioManagerRingIn();
        } else if (participatingInACall()) {
            removeRTCAudioManagerRingIn();
        }
	}

	private void checkCallDestroyed(long chatId, long callId, int termCode, boolean isIgnored, boolean isLocalTermCode) {
		removeValues(chatId);
		if (shouldNotify(this)) {
			toSystemSettingNotification(this);
		}
		cancelIncomingCallNotification(this);
		if (wakeLock != null && wakeLock.isHeld()) {
			wakeLock.release();
		}

		clearIncomingCallNotification(callId);
		//Show missed call if time out ringing (for incoming calls)
		try {

			if ((termCode == MegaChatCall.TERM_CODE_ANSWER_TIMEOUT || termCode == MegaChatCall.TERM_CODE_CALL_REQ_CANCEL) && !isIgnored) {
				logDebug("TERM_CODE_ANSWER_TIMEOUT");
				if (!isLocalTermCode && megaApi.isChatNotifiable(chatId)) {
					logDebug("localTermCodeNotLocal");
					try {
						ChatAdvancedNotificationBuilder notificationBuilder = ChatAdvancedNotificationBuilder.newInstance(this, megaApi, megaChatApi);
						notificationBuilder.showMissedCallNotification(chatId, callId);
					} catch (Exception e) {
						logError("EXCEPTION when showing missed call notification", e);
					}
				}
			}
		} catch (Exception e) {
			logError("EXCEPTION when showing missed call notification", e);
		}
	}

	private void removeStatusVideoAndSpeaker(long chatId){
		hashMapSpeaker.remove(chatId);
		hashMapVideo.remove(chatId);
	}

    /**
     * Create or update the AppRTCAudioManager for the in progress call.
     *
     * @param isSpeakerOn Speaker status.
     * @param callStatus  Call status.
     */
    public void createRTCAudioManager(boolean isSpeakerOn, int callStatus, long chatId) {
        if (callStatus == MegaChatCall.CALL_STATUS_RING_IN) {
        	if(megaApi.isChatNotifiable(chatId)) {
				if (rtcAudioManagerRingInCall != null) {
					removeRTCAudioManagerRingIn();
				}

				IntentFilter filterScreen = new IntentFilter();
				filterScreen.addAction(Intent.ACTION_SCREEN_ON);
				filterScreen.addAction(Intent.ACTION_SCREEN_OFF);
				filterScreen.addAction(Intent.ACTION_USER_PRESENT);
				registerReceiver(screenOnOffReceiver, filterScreen);

				registerReceiver(volumeReceiver, new IntentFilter(VOLUME_CHANGED_ACTION));
				registerReceiver(becomingNoisyReceiver, new IntentFilter(AudioManager.ACTION_AUDIO_BECOMING_NOISY));

				rtcAudioManagerRingInCall = AppRTCAudioManager.create(this, false, callStatus);
			}
        } else {
            if (rtcAudioManager != null) {
                return;
            }
            logDebug("Creating RTC Audio Manager");
			removeRTCAudioManagerRingIn();
			this.isSpeakerOn = isSpeakerOn;
			rtcAudioManager = AppRTCAudioManager.create(this, isSpeakerOn, callStatus);
			startProximitySensor();
        }
    }

    /**
     * Remove the incoming call AppRTCAudioManager.
     */
    public void removeRTCAudioManagerRingIn() {
        if (rtcAudioManagerRingInCall == null)
            return;

        try {
            logDebug("Removing RTC Audio Manager");
            rtcAudioManagerRingInCall.stop();
			rtcAudioManagerRingInCall = null;

			unregisterReceiver(screenOnOffReceiver);
			unregisterReceiver(volumeReceiver);
			unregisterReceiver(becomingNoisyReceiver);
		} catch (Exception e) {
            logError("Exception stopping speaker audio manager", e);
        }
    }


    /**
     * Remove the ongoing call AppRTCAudioManager.
     */
    private void removeRTCAudioManager() {
        if (rtcAudioManager == null)
            return;

        try {
            logDebug("Removing RTC Audio Manager");
            rtcAudioManager.stop();
            rtcAudioManager = null;
        } catch (Exception e) {
            logError("Exception stopping speaker audio manager", e);
        }
    }

    /**
     * Method for updating the call status of the Audio Manger.
     *
     * @param callStatus Call status.
     */
    private void updateRTCAudioMangerTypeStatus(int callStatus) {
        removeRTCAudioManagerRingIn();
        stopSounds();
        if (rtcAudioManager != null) {
            rtcAudioManager.setTypeStatus(callStatus);
        }
    }

    /**
     * Method for updating the call status of the Speaker status .
     *
     * @param isSpeakerOn If the speaker is on.
     * @param callStatus  Call status.
     */
    public void updateSpeakerStatus(boolean isSpeakerOn, int callStatus, long chatId) {
        if (rtcAudioManager != null) {
            rtcAudioManager.updateSpeakerStatus(isSpeakerOn, callStatus);
            return;
        }

        createRTCAudioManager(isSpeakerOn, callStatus, chatId);
    }

    /**
     * Activate the proximity sensor.
     */
    public void startProximitySensor() {
        if (rtcAudioManager != null) {
            logDebug("Starting proximity sensor...");
            rtcAudioManager.startProximitySensor();
            rtcAudioManager.setOnProximitySensorListener(isNear -> {
                Intent intent = new Intent(BROADCAST_ACTION_INTENT_PROXIMITY_SENSOR);
                intent.putExtra(UPDATE_PROXIMITY_SENSOR_STATUS, isNear);
                sendBroadcast(intent);
            });
        }
    }

    /**
     * Deactivates the proximity sensor
     */
    public void unregisterProximitySensor() {
        if (rtcAudioManager != null) {
            logDebug("Stopping proximity sensor...");
            rtcAudioManager.unregisterProximitySensor();
        }
    }

	/*
     * Method for stopping the sound of incoming or outgoing calls.
     */
    public void stopSounds() {
        if (rtcAudioManager != null) {
            rtcAudioManager.stopAudioSignals();
        }
        if (rtcAudioManagerRingInCall != null) {
            rtcAudioManagerRingInCall.stopAudioSignals();
        }
    }

    public void openCallService(long chatId) {
        logDebug("Start call Service. Chat iD = " + chatId);
        Intent intentService = new Intent(this, CallService.class);
        intentService.putExtra(CHAT_ID, chatId);
        if (Build.VERSION.SDK_INT >= Build.VERSION_CODES.O) {
            this.startForegroundService(intentService);
        } else {
            this.startService(intentService);
        }
    }

	public void checkQueuedCalls() {
		try {
			stopService(new Intent(this, IncomingCallService.class));
			ChatAdvancedNotificationBuilder notificationBuilder = ChatAdvancedNotificationBuilder.newInstance(this, megaApi, megaChatApi);
			notificationBuilder.checkQueuedCalls();
		} catch (Exception e) {
			logError("EXCEPTION", e);
		}
	}

	public void launchCallActivity(MegaChatCall call) {
		logDebug("Show the call screen: " + callStatusToString(call.getStatus()));
		openCallService(call.getChatid());
		MegaApplication.setShowPinScreen(false);
		int callStatus = call.getStatus();

		Intent i = new Intent(this, ChatCallActivity.class);
		i.putExtra(CHAT_ID, call.getChatid());
		i.putExtra(CALL_ID, call.getId());
		i.addFlags(Intent.FLAG_ACTIVITY_NEW_TASK);
		startActivity(i);

		MegaChatRoom chatRoom = megaChatApi.getChatRoom(call.getChatid());
		logDebug("Launch call: " + getTitleChat(chatRoom));
		if (callStatus == MegaChatCall.CALL_STATUS_REQUEST_SENT) {
			setCallLayoutStatus(call.getChatid(), true);
		}
	}

	public static boolean isShowRichLinkWarning() {
		return showRichLinkWarning;
	}

	public static void setShowRichLinkWarning(boolean showRichLinkWarning) {
		MegaApplication.showRichLinkWarning = showRichLinkWarning;
	}

	public static boolean isEnabledGeoLocation() {
		return enabledGeoLocation;
	}

	public static void setEnabledGeoLocation(boolean enabledGeoLocation) {
		MegaApplication.enabledGeoLocation = enabledGeoLocation;
	}

	public static int getCounterNotNowRichLinkWarning() {
		return counterNotNowRichLinkWarning;
	}

	public static void setCounterNotNowRichLinkWarning(int counterNotNowRichLinkWarning) {
		MegaApplication.counterNotNowRichLinkWarning = counterNotNowRichLinkWarning;
	}

	public static boolean isEnabledRichLinks() {
		return enabledRichLinks;
	}

	public static void setEnabledRichLinks(boolean enabledRichLinks) {
		MegaApplication.enabledRichLinks = enabledRichLinks;
	}

	public static int isDisableFileVersions() {
		return disableFileVersions;
	}

	public static void setDisableFileVersions(boolean disableFileVersions) {
		if(disableFileVersions){
			MegaApplication.disableFileVersions = 1;
		}
		else{
			MegaApplication.disableFileVersions = 0;
		}
	}

	public boolean isEsid() {
		return esid;
	}

	public void setEsid(boolean esid) {
		this.esid = esid;
	}

	public static boolean isClosedChat() {
		return closedChat;
	}

	public static void setClosedChat(boolean closedChat) {
		MegaApplication.closedChat = closedChat;
	}

	public MyAccountInfo getMyAccountInfo() {
		return myAccountInfo;
	}

	public static boolean getSpeakerStatus(long chatId) {
		boolean entryExists = hashMapSpeaker.containsKey(chatId);
		if (entryExists) {
			return hashMapSpeaker.get(chatId);
		}

		setSpeakerStatus(chatId, false);
		return false;
	}

	public static void setSpeakerStatus(long chatId, boolean speakerStatus) {
		hashMapSpeaker.put(chatId, speakerStatus);
	}

	public static boolean getVideoStatus(long chatId) {
		boolean entryExists = hashMapVideo.containsKey(chatId);
		if (entryExists) {
			return hashMapVideo.get(chatId);
		}
		setVideoStatus(chatId, false);
		return false;
	}

	public static void setVideoStatus(long chatId, boolean videoStatus) {
		hashMapVideo.put(chatId, videoStatus);
	}
	public static boolean getCallLayoutStatus(long chatId) {
		boolean entryExists = hashMapCallLayout.containsKey(chatId);
		if (entryExists) {
			return hashMapCallLayout.get(chatId);
		}

		setCallLayoutStatus(chatId, false);
		return false;
	}

	public static void setCallLayoutStatus(long chatId, boolean callLayoutStatus) {
		hashMapCallLayout.put(chatId, callLayoutStatus);
	}

	public int getStorageState() {
	    return storageState;
	}

    public void setStorageState(int state) {
	    this.storageState = state;
	}

    public static boolean isVerifySMSShowed() {
		return isVerifySMSShowed;
	}

	public static void setIsBlockedDueToWeakAccount(boolean isBlockedDueToWeakAccount) {
		MegaApplication.isBlockedDueToWeakAccount = isBlockedDueToWeakAccount;
	}

	public static boolean isBlockedDueToWeakAccount() {
		return isBlockedDueToWeakAccount;
	}

	public static void setIsWebOpenDueToEmailVerification(boolean isWebOpenDueToEmailVerification) {
		MegaApplication.isWebOpenDueToEmailVerification = isWebOpenDueToEmailVerification;
	}

	public static boolean isWebOpenDueToEmailVerification() {
		return isWebOpenDueToEmailVerification;
	}

	public void setIsLoggingRunning (boolean isLoggingRunning) {
		MegaApplication.isLoggingRunning = isLoggingRunning;
	}

	public boolean isLoggingRunning() {
		return isLoggingRunning;
	}

	public static boolean wasLocalVideoEnable() {
		return wasLocalVideoEnable;
	}

	private static void setWasLocalVideoEnable(boolean wasLocalVideoEnable) {
		MegaApplication.wasLocalVideoEnable = wasLocalVideoEnable;
	}

    public static PushNotificationSettingManagement getPushNotificationSettingManagement() {
        return pushNotificationSettingManagement;
    }

	public static TransfersManagement getTransfersManagement() {
		return transfersManagement;
	}

	public static ChatManagement getChatManagement() {
		return chatManagement;
	}

	public static void setVerifyingCredentials(boolean verifyingCredentials) {
		MegaApplication.verifyingCredentials = verifyingCredentials;
	}

	public static boolean isVerifyingCredentials() {
		return MegaApplication.verifyingCredentials;
	}

	public Activity getCurrentActivity() {
		return currentActivity;
	}

	public static boolean isWaitingForCall() {
		return isWaitingForCall;
	}

	public static void setIsWaitingForCall(boolean isWaitingForCall) {
		MegaApplication.isWaitingForCall = isWaitingForCall;
	}

	public static long getUserWaitingForCall() {
		return userWaitingForCall;
	}

	public static void setUserWaitingForCall(long userWaitingForCall) {
		MegaApplication.userWaitingForCall = userWaitingForCall;
	}

	public void setCookieBannerEnabled(boolean enabled) {
		isCookieBannerEnabled = enabled;
	}

	public static boolean isCookieBannerEnabled() {
		return isCookieBannerEnabled;
	}

	public static boolean arePreferenceCookiesEnabled() {
		return arePreferenceCookiesEnabled;
	}

	public static void setPreferenceCookiesEnabled(boolean enabled) {
		arePreferenceCookiesEnabled = enabled;
	}

	public static boolean areAdvertisingCookiesEnabled() {
		return areAdvertisingCookiesEnabled;
	}

	public static void setAdvertisingCookiesEnabled(boolean enabled) {
		areAdvertisingCookiesEnabled = enabled;
	}
}<|MERGE_RESOLUTION|>--- conflicted
+++ resolved
@@ -907,34 +907,6 @@
 	}
 
 	public MegaApiAndroid getMegaApiFolder(){
-<<<<<<< HEAD
-=======
-		if (megaApiFolder == null){
-			PackageManager m = getPackageManager();
-			String s = getPackageName();
-			PackageInfo p;
-			String path = null;
-			try
-			{
-				p = m.getPackageInfo(s, 0);
-				path = p.applicationInfo.dataDir + "/";
-			}
-			catch (NameNotFoundException e)
-			{
-				e.printStackTrace();
-			}
-			
-			Log.d(TAG, "Database path: " + path);
-			megaApiFolder = new MegaApiAndroid(MegaApplication.APP_KEY, 
-					BuildConfig.USER_AGENT, path);
-
-			megaApiFolder.retrySSLerrors(true);
-
-			megaApiFolder.setDownloadMethod(MegaApiJava.TRANSFER_METHOD_AUTO_ALTERNATIVE);
-			megaApiFolder.setUploadMethod(MegaApiJava.TRANSFER_METHOD_AUTO_ALTERNATIVE);
-		}
-		
->>>>>>> 72bd5535
 		return megaApiFolder;
 	}
 
