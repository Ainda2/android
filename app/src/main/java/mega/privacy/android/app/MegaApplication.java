--- conflicted
+++ resolved
@@ -75,11 +75,7 @@
 
 public class MegaApplication extends Application implements MegaListenerInterface, MegaChatRequestListenerInterface {
 	final String TAG = "MegaApplication";
-<<<<<<< HEAD
-	static final String USER_AGENT = "MEGAAndroid/3.2.6.2_168";
-=======
 	static final String USER_AGENT = "MEGAAndroid/3.3_170";
->>>>>>> ba062c8f
 
 	DatabaseHandler dbH;
 	MegaApiAndroid megaApi;
