package mega.privacy.android.app;

import android.app.Activity;
import android.app.Application;
import android.app.Notification;
import android.app.NotificationChannel;
import android.app.NotificationManager;
import android.app.PendingIntent;
import android.content.BroadcastReceiver;
import android.content.Context;
import android.content.Intent;
import android.content.IntentFilter;
import android.content.pm.PackageInfo;
import android.content.pm.PackageManager;
import android.content.pm.PackageManager.NameNotFoundException;
import android.graphics.drawable.BitmapDrawable;
import android.graphics.drawable.Drawable;
import android.media.RingtoneManager;
import android.net.Uri;
import android.os.Build;
import android.os.Bundle;
import android.os.Handler;
import android.os.PowerManager;

import androidx.annotation.NonNull;
import androidx.annotation.Nullable;
import androidx.multidex.MultiDexApplication;
import androidx.emoji.text.EmojiCompat;
import androidx.emoji.text.FontRequestEmojiCompatConfig;
import androidx.emoji.bundled.BundledEmojiCompatConfig;
import androidx.core.app.NotificationCompat;
import androidx.core.content.ContextCompat;
import androidx.localbroadcastmanager.content.LocalBroadcastManager;
import androidx.core.provider.FontRequest;
import android.text.Html;
import android.text.Spanned;
import android.util.Log;

import com.facebook.drawee.backends.pipeline.Fresco;
import org.webrtc.ContextUtils;

import java.util.ArrayList;
import java.util.HashMap;
import java.util.Locale;

import me.leolin.shortcutbadger.ShortcutBadger;
import mega.privacy.android.app.components.twemoji.EmojiManager;
import mega.privacy.android.app.components.twemoji.EmojiManagerShortcodes;
import mega.privacy.android.app.components.twemoji.TwitterEmojiProvider;
import mega.privacy.android.app.fcm.ChatAdvancedNotificationBuilder;
import mega.privacy.android.app.fcm.IncomingCallService;
import mega.privacy.android.app.listeners.GetAttrUserListener;
import mega.privacy.android.app.listeners.GlobalListener;
import mega.privacy.android.app.listeners.CallListener;
import mega.privacy.android.app.fcm.KeepAliveService;
import mega.privacy.android.app.lollipop.LoginActivityLollipop;
import mega.privacy.android.app.lollipop.ManagerActivityLollipop;
import mega.privacy.android.app.lollipop.megachat.AppRTCAudioManager;
import mega.privacy.android.app.lollipop.MyAccountInfo;
import mega.privacy.android.app.lollipop.controllers.AccountController;
import mega.privacy.android.app.lollipop.megachat.AppRTCAudioManager;
import mega.privacy.android.app.lollipop.megachat.BadgeIntentService;
<<<<<<< HEAD
import mega.privacy.android.app.lollipop.megachat.calls.CallService;
import mega.privacy.android.app.lollipop.megachat.calls.ChatAudioManager;
=======
>>>>>>> 96a78f23
import mega.privacy.android.app.lollipop.megachat.calls.ChatCallActivity;
import mega.privacy.android.app.receivers.NetworkStateReceiver;
import nz.mega.sdk.MegaAccountSession;
import nz.mega.sdk.MegaApiAndroid;
import nz.mega.sdk.MegaApiJava;
import nz.mega.sdk.MegaChatApiAndroid;
import nz.mega.sdk.MegaChatApiJava;
import nz.mega.sdk.MegaChatCall;
import nz.mega.sdk.MegaChatError;
import nz.mega.sdk.MegaChatListItem;
import nz.mega.sdk.MegaChatListenerInterface;
import nz.mega.sdk.MegaChatMessage;
import nz.mega.sdk.MegaChatNotificationListenerInterface;
import nz.mega.sdk.MegaChatPresenceConfig;
import nz.mega.sdk.MegaChatRequest;
import nz.mega.sdk.MegaChatRequestListenerInterface;
import nz.mega.sdk.MegaChatRoom;
import nz.mega.sdk.MegaChatSession;
import nz.mega.sdk.MegaContactRequest;
import nz.mega.sdk.MegaError;
import nz.mega.sdk.MegaHandleList;
import nz.mega.sdk.MegaNode;
import nz.mega.sdk.MegaPricing;
import nz.mega.sdk.MegaRequest;
import nz.mega.sdk.MegaRequestListenerInterface;
import nz.mega.sdk.MegaShare;
import nz.mega.sdk.MegaUser;

import static mega.privacy.android.app.utils.AlertsAndWarnings.showOverDiskQuotaPaywallWarning;
import static mega.privacy.android.app.utils.CacheFolderManager.*;
import static mega.privacy.android.app.constants.BroadcastConstants.*;
import static mega.privacy.android.app.utils.ChatUtil.*;
import static mega.privacy.android.app.utils.Constants.*;
import static mega.privacy.android.app.utils.DBUtil.*;
import static mega.privacy.android.app.utils.IncomingCallNotification.*;
import static mega.privacy.android.app.utils.JobUtil.*;
import static mega.privacy.android.app.utils.CallUtil.*;
import static mega.privacy.android.app.utils.LogUtil.*;
import static mega.privacy.android.app.utils.TimeUtils.*;
import static mega.privacy.android.app.utils.Util.*;
import static mega.privacy.android.app.utils.ContactUtil.*;
import static nz.mega.sdk.MegaApiJava.*;
import static nz.mega.sdk.MegaChatApiJava.MEGACHAT_INVALID_HANDLE;

public class MegaApplication extends MultiDexApplication implements Application.ActivityLifecycleCallbacks, MegaChatRequestListenerInterface, MegaChatNotificationListenerInterface, NetworkStateReceiver.NetworkStateReceiverListener, MegaChatListenerInterface {

	final String TAG = "MegaApplication";

	static final public String USER_AGENT = "MEGAAndroid/3.7.8_325";

	DatabaseHandler dbH;
	MegaApiAndroid megaApi;
	MegaApiAndroid megaApiFolder;
	String localIpAddress = "";
	BackgroundRequestListener requestListener;
	final static public String APP_KEY = "6tioyn8ka5l6hty";
	final static private String APP_SECRET = "hfzgdtrma231qdm";

	MyAccountInfo myAccountInfo;
	boolean esid = false;

	private int storageState = MegaApiJava.STORAGE_STATE_UNKNOWN; //Default value

	// The current App Activity
	private Activity currentActivity = null;

	// Attributes to detect if app changes between background and foreground
	// Keep the count of number of Activities in the started state
	private int activityReferences = 0;
	// Flag to indicate if the current Activity is going through configuration change like orientation switch
	private boolean isActivityChangingConfigurations = false;

	private static boolean isLoggingIn = false;
	private static boolean firstConnect = true;

	private static final boolean USE_BUNDLED_EMOJI = false;

	private static boolean showInfoChatMessages = false;

	private static boolean showPinScreen = true;

	private static long openChatId = -1;

	private static boolean closedChat = true;
	private static HashMap<Long, Boolean> hashMapVideo = new HashMap<>();
	private static HashMap<Long, Boolean> hashMapSpeaker = new HashMap<>();
	private static HashMap<Long, Boolean> hashMapCallLayout = new HashMap<>();

	private static long openCallChatId = -1;

	private static boolean showRichLinkWarning = false;
	private static int counterNotNowRichLinkWarning = -1;
	private static boolean enabledRichLinks = false;

	private static boolean enabledGeoLocation = false;

	private static int disableFileVersions = -1;

	private static boolean recentChatVisible = false;
	private static boolean chatNotificationReceived = false;

	private static String urlConfirmationLink = null;

	private static boolean registeredChatListeners = false;

	private static boolean isVerifySMSShowed = false;

    private static boolean isBlockedDueToWeakAccount = false;
	private static boolean isWebOpenDueToEmailVerification = false;
	private static boolean isLoggingRunning = false;
	private static boolean wasLocalVideoEnable = false;
	private static boolean isWaitingForCall = false;
	private static long userWaitingForCall = MEGACHAT_INVALID_HANDLE;

	private static boolean verifyingCredentials;

	MegaChatApiAndroid megaChatApi = null;

	private NetworkStateReceiver networkStateReceiver;
	private BroadcastReceiver logoutReceiver;
    private AppRTCAudioManager rtcAudioManager = null;
<<<<<<< HEAD
	private static MegaApplication singleApplicationInstance;

	private PowerManager.WakeLock wakeLock;

	private ArrayList<MegaChatListItem> currentActiveGroupChat = new ArrayList<>();
	private ArrayList<Long> notificationShown = new ArrayList<>();

=======
    private AppRTCAudioManager rtcAudioManagerRingInCall;

    private static MegaApplication singleApplicationInstance;

	private PowerManager.WakeLock wakeLock;
>>>>>>> 96a78f23
	private CallListener callListener = new CallListener();

    @Override
	public void networkAvailable() {
		logDebug("Net available: Broadcast to ManagerActivity");
		Intent intent = new Intent(BROADCAST_ACTION_INTENT_CONNECTIVITY_CHANGE);
		intent.putExtra("actionType", GO_ONLINE);
		LocalBroadcastManager.getInstance(getApplicationContext()).sendBroadcast(intent);
	}

	@Override
	public void networkUnavailable() {
		logDebug("Net unavailable: Broadcast to ManagerActivity");
		Intent intent = new Intent(BROADCAST_ACTION_INTENT_CONNECTIVITY_CHANGE);
		intent.putExtra("actionType", GO_OFFLINE);
		LocalBroadcastManager.getInstance(getApplicationContext()).sendBroadcast(intent);
	}

	public static void smsVerifyShowed(boolean isShowed) {
	    isVerifySMSShowed = isShowed;
    }

	@Override
	public void onActivityCreated(@NonNull Activity activity, @Nullable Bundle savedInstanceState) {

	}

	@Override
	public void onActivityStarted(@NonNull Activity activity) {
		currentActivity = activity;
    	if (++activityReferences == 1 && !isActivityChangingConfigurations) {
			logInfo("App enters foreground");
			if (storageState == STORAGE_STATE_PAYWALL) {
				showOverDiskQuotaPaywallWarning();
			}
		}
	}

	@Override
	public void onActivityResumed(@NonNull Activity activity) {
		if (!activity.equals(currentActivity)) {
			currentActivity = activity;
		}
	}

	@Override
	public void onActivityPaused(@NonNull Activity activity) {
    	if (activity.equals(currentActivity)) {
    		currentActivity = null;
		}
	}

	@Override
	public void onActivityStopped(@NonNull Activity activity) {
		isActivityChangingConfigurations = activity.isChangingConfigurations();
		if (--activityReferences == 0 && !isActivityChangingConfigurations) {
			logInfo("App enters background");
		}
	}

	@Override
	public void onActivitySaveInstanceState(@NonNull Activity activity, @NonNull Bundle outState) {

	}

	@Override
	public void onActivityDestroyed(@NonNull Activity activity) {

	}

	class BackgroundRequestListener implements MegaRequestListenerInterface
	{

		@Override
		public void onRequestStart(MegaApiJava api, MegaRequest request) {
			logDebug("BackgroundRequestListener:onRequestStart: " + request.getRequestString());
		}

		@Override
		public void onRequestUpdate(MegaApiJava api, MegaRequest request) {
			logDebug("BackgroundRequestListener:onRequestUpdate: " + request.getRequestString());
		}

		@Override
		public void onRequestFinish(MegaApiJava api, MegaRequest request,
				MegaError e) {
			logDebug("BackgroundRequestListener:onRequestFinish: " + request.getRequestString() + "____" + e.getErrorCode() + "___" + request.getParamType());

			if (e.getErrorCode() == MegaError.API_EPAYWALL) {
				showOverDiskQuotaPaywallWarning();
				return;
			}

			if (e.getErrorCode() == MegaError.API_EBUSINESSPASTDUE) {
				LocalBroadcastManager.getInstance(getApplicationContext())
						.sendBroadcast(new Intent(BROADCAST_ACTION_INTENT_BUSINESS_EXPIRED));
				return;
			}

			if (request.getType() == MegaRequest.TYPE_LOGOUT){
				logDebug("Logout finished: " + e.getErrorString() + "(" + e.getErrorCode() +")");
				if (e.getErrorCode() == MegaError.API_OK) {
					logDebug("END logout sdk request - wait chat logout");
				} else if (e.getErrorCode() == MegaError.API_EINCOMPLETE) {
					if (request.getParamType() == MegaError.API_ESSL) {
						logWarning("SSL verification failed");
						Intent intent = new Intent(BROADCAST_ACTION_INTENT_SSL_VERIFICATION_FAILED);
						LocalBroadcastManager.getInstance(getApplicationContext()).sendBroadcast(intent);
					}
				} else if (e.getErrorCode() == MegaError.API_ESID) {
					logWarning("TYPE_LOGOUT:API_ESID");
					myAccountInfo = new MyAccountInfo();

					esid = true;

					AccountController.localLogoutApp(getApplicationContext());
				} else if (e.getErrorCode() == MegaError.API_EBLOCKED) {
					api.localLogout();
					megaChatApi.logout();
				}
			}
			else if(request.getType() == MegaRequest.TYPE_FETCH_NODES){
				logDebug("TYPE_FETCH_NODES");
				if (e.getErrorCode() == MegaError.API_OK){
					askForFullAccountInfo();
					GetAttrUserListener listener = new GetAttrUserListener(getApplicationContext(), true);
					if (dbH != null && dbH.getMyChatFilesFolderHandle() == INVALID_HANDLE) {
						megaApi.getMyChatFilesFolder(listener);
					}
					//Ask for MU and CU folder when App in init state
                    megaApi.getUserAttribute(USER_ATTR_CAMERA_UPLOADS_FOLDER,listener);
				}
			}
			else if(request.getType() == MegaRequest.TYPE_GET_ATTR_USER){
				if (e.getErrorCode() == MegaError.API_OK) {
					if (request.getParamType() == MegaApiJava.USER_ATTR_FIRSTNAME || request.getParamType() == MegaApiJava.USER_ATTR_LASTNAME) {
						if (megaApi != null && request.getEmail() != null) {
							MegaUser user = megaApi.getContact(request.getEmail());
							if (user != null) {
								logDebug("User handle: " + user.getHandle());
								logDebug("Visibility: " + user.getVisibility()); //If user visibity == MegaUser.VISIBILITY_UNKNOW then, non contact
								if (user.getVisibility() != MegaUser.VISIBILITY_VISIBLE) {
									logDebug("Non-contact");
									if (request.getParamType() == MegaApiJava.USER_ATTR_FIRSTNAME) {
										dbH.setNonContactEmail(request.getEmail(), user.getHandle() + "");
										dbH.setNonContactFirstName(request.getText(), user.getHandle() + "");
									} else if (request.getParamType() == MegaApiJava.USER_ATTR_LASTNAME) {
										dbH.setNonContactLastName(request.getText(), user.getHandle() + "");
									}
								} else {
									logDebug("The user is or was CONTACT:");
								}
							} else {
								logWarning("User is NULL");
							}
						}
					}
				}
			}
			else if (request.getType() == MegaRequest.TYPE_GET_PRICING){
				if (e.getErrorCode() == MegaError.API_OK) {
					MegaPricing p = request.getPricing();

					dbH.setPricingTimestamp();

					if(myAccountInfo!=null){
						myAccountInfo.setProductAccounts(p);
						myAccountInfo.setPricing(p);
					}

					Intent intent = new Intent(BROADCAST_ACTION_INTENT_UPDATE_ACCOUNT_DETAILS);
					intent.putExtra("actionType", UPDATE_GET_PRICING);
					LocalBroadcastManager.getInstance(getApplicationContext()).sendBroadcast(intent);
				}
				else{
					logError("Error TYPE_GET_PRICING: " + e.getErrorCode());
				}
			}
			else if (request.getType() == MegaRequest.TYPE_GET_PAYMENT_METHODS){
				logDebug("Payment methods request");
				if(myAccountInfo!=null){
					myAccountInfo.setGetPaymentMethodsBoolean(true);
				}

				if (e.getErrorCode() == MegaError.API_OK){
					dbH.setPaymentMethodsTimeStamp();
					if(myAccountInfo!=null){
						myAccountInfo.setPaymentBitSet(convertToBitSet(request.getNumber()));
					}

					Intent intent = new Intent(BROADCAST_ACTION_INTENT_UPDATE_ACCOUNT_DETAILS);
					intent.putExtra("actionType", UPDATE_PAYMENT_METHODS);
					LocalBroadcastManager.getInstance(getApplicationContext()).sendBroadcast(intent);
				}
			}
			else if(request.getType() == MegaRequest.TYPE_CREDIT_CARD_QUERY_SUBSCRIPTIONS){
				if (e.getErrorCode() == MegaError.API_OK){
					if(myAccountInfo!=null){
						myAccountInfo.setNumberOfSubscriptions(request.getNumber());
						logDebug("NUMBER OF SUBS: " + myAccountInfo.getNumberOfSubscriptions());
					}

					Intent intent = new Intent(BROADCAST_ACTION_INTENT_UPDATE_ACCOUNT_DETAILS);
					intent.putExtra("actionType", UPDATE_CREDIT_CARD_SUBSCRIPTION);
					LocalBroadcastManager.getInstance(getApplicationContext()).sendBroadcast(intent);
				}
			}
			else if (request.getType() == MegaRequest.TYPE_ACCOUNT_DETAILS){
				logDebug ("Account details request");
				if (e.getErrorCode() == MegaError.API_OK){

					boolean storage = (request.getNumDetails() & myAccountInfo.hasStorageDetails) != 0;
					if (storage) {
						dbH.setAccountDetailsTimeStamp();
					}

					if(myAccountInfo!=null && request.getMegaAccountDetails()!=null){
						myAccountInfo.setAccountInfo(request.getMegaAccountDetails());
						myAccountInfo.setAccountDetails(request.getNumDetails());

						boolean sessions = (request.getNumDetails() & myAccountInfo.hasSessionsDetails) != 0;
						if (sessions) {
							MegaAccountSession megaAccountSession = request.getMegaAccountDetails().getSession(0);

							if(megaAccountSession!=null){
								logDebug("getMegaAccountSESSION not Null");
								dbH.setExtendedAccountDetailsTimestamp();
								long mostRecentSession = megaAccountSession.getMostRecentUsage();

								String date = formatDateAndTime(getApplicationContext(),mostRecentSession, DATE_LONG_FORMAT);

								myAccountInfo.setLastSessionFormattedDate(date);
								myAccountInfo.setCreateSessionTimeStamp(megaAccountSession.getCreationTimestamp());
							}
						}

						logDebug("onRequest TYPE_ACCOUNT_DETAILS: " + myAccountInfo.getUsedPerc());
					}

					sendBroadcastUpdateAccountDetails();
				}
			}
		}

		@Override
		public void onRequestTemporaryError(MegaApiJava api,
				MegaRequest request, MegaError e) {
			logDebug("BackgroundRequestListener: onRequestTemporaryError: " + request.getRequestString());
		}
		
	}

	private void sendBroadcastUpdateAccountDetails() {
		Intent intent = new Intent(BROADCAST_ACTION_INTENT_UPDATE_ACCOUNT_DETAILS);
		intent.putExtra("actionType", UPDATE_ACCOUNT_DETAILS);
		LocalBroadcastManager.getInstance(getApplicationContext()).sendBroadcast(intent);
	}

	private final int interval = 3000;
	private Handler keepAliveHandler = new Handler();
	int backgroundStatus = -1;

	private Runnable keepAliveRunnable = new Runnable() {
		@Override
		public void run() {
			try {
				if (isActivityVisible()) {
					logDebug("KEEPALIVE: " + System.currentTimeMillis());
					if (megaChatApi != null) {
						backgroundStatus = megaChatApi.getBackgroundStatus();
						logDebug("backgroundStatus_activityVisible: " + backgroundStatus);
						if (backgroundStatus != -1 && backgroundStatus != 0) {
							MegaHandleList callRingIn = megaChatApi.getChatCalls(MegaChatCall.CALL_STATUS_RING_IN);
							if (callRingIn == null || callRingIn.size() <= 0) {
								megaChatApi.setBackgroundStatus(false);
							}
						}
					}

				} else {
					logDebug("KEEPALIVEAWAY: " + System.currentTimeMillis());
					if (megaChatApi != null) {
						backgroundStatus = megaChatApi.getBackgroundStatus();
						logDebug("backgroundStatus_!activityVisible: " + backgroundStatus);
						if (backgroundStatus != -1 && backgroundStatus != 1) {
							megaChatApi.setBackgroundStatus(true);
						}
					}
				}

				keepAliveHandler.postAtTime(keepAliveRunnable, System.currentTimeMillis() + interval);
				keepAliveHandler.postDelayed(keepAliveRunnable, interval);
			}
			catch (Exception exc) {
				logError("Exception in keepAliveRunnable", exc);
			}
		}
	};

	public void handleUncaughtException(Thread thread, Throwable e) {
		logFatal("UNCAUGHT EXCEPTION", e);
		e.printStackTrace();
	}

	/**
	 * Broadcast for controlling changes in the call.
	 */
	private BroadcastReceiver chatCallUpdateReceiver = new BroadcastReceiver() {
		@Override
		public void onReceive(Context context, Intent intent) {
			if (intent == null || intent.getAction() == null)
				return;

			long chatId = intent.getLongExtra(UPDATE_CHAT_CALL_ID, MEGACHAT_INVALID_HANDLE);
			long callId = intent.getLongExtra(UPDATE_CALL_ID, MEGACHAT_INVALID_HANDLE);
			if (chatId == MEGACHAT_INVALID_HANDLE || callId == MEGACHAT_INVALID_HANDLE) {
				logError("Error. Chat id " + chatId + ", Call id "+callId);
				return;
			}

			if (intent.getAction().equals(ACTION_UPDATE_CALL)) {
				stopService(new Intent(getInstance(), IncomingCallService.class));
			}

			if (intent.getAction().equals(ACTION_CALL_STATUS_UPDATE)) {
				int callStatus = intent.getIntExtra(UPDATE_CALL_STATUS, INVALID_CALL_STATUS);
				logDebug("Call status is "+callStatusToString(callStatus));
				switch (callStatus) {
					case MegaChatCall.CALL_STATUS_REQUEST_SENT:
					case MegaChatCall.CALL_STATUS_RING_IN:
					case MegaChatCall.CALL_STATUS_IN_PROGRESS:
					case MegaChatCall.CALL_STATUS_RECONNECTING:
						MegaHandleList listAllCalls = megaChatApi.getChatCalls();
						if (listAllCalls == null || listAllCalls.size() == 0){
							logError("Calls not found");
							return;
						}
						if (callStatus == MegaChatCall.CALL_STATUS_RING_IN) {
							createRTCAudioManager(false, callStatus);
						}

<<<<<<< HEAD
						if (callStatus == MegaChatCall.CALL_STATUS_IN_PROGRESS || callStatus == MegaChatCall.CALL_STATUS_RECONNECTING) {
							removeChatAudioManager();
							clearIncomingCallNotification(chatId);
=======
						if (callStatus == MegaChatCall.CALL_STATUS_IN_PROGRESS
								|| callStatus == MegaChatCall.CALL_STATUS_JOINING
								|| callStatus == MegaChatCall.CALL_STATUS_RECONNECTING) {
                            updateRTCAudioMangerTypeStatus(callStatus);
							clearIncomingCallNotification(callId);
>>>>>>> 96a78f23
						}
						if (listAllCalls.size() == 1) {
							checkOneCall(listAllCalls.get(0));
						} else {
							checkSeveralCall(listAllCalls, callStatus);
						}
						break;
					case MegaChatCall.CALL_STATUS_TERMINATING_USER_PARTICIPATION:
						clearIncomingCallNotification(chatId);
						removeValues(chatId);
						break;
					case MegaChatCall.CALL_STATUS_DESTROYED:
						int termCode = intent.getIntExtra(UPDATE_CALL_TERM_CODE, -1);
						boolean isIgnored = intent.getBooleanExtra(UPDATE_CALL_IGNORE, false);
						boolean isLocalTermCode = intent.getBooleanExtra(UPDATE_CALL_LOCAL_TERM_CODE, false);
						checkCallDestroyed(chatId, callId, termCode, isIgnored, isLocalTermCode);
						break;
				}
			}
		}
	};

	/**
	 * Broadcast for controlling changes in sessions.
	 */
	private BroadcastReceiver chatSessionUpdateReceiver = new BroadcastReceiver() {
		@Override
		public void onReceive(Context context, Intent intent) {
			if (intent == null || intent.getAction() == null)
				return;

			long chatIdReceived = intent.getLongExtra(UPDATE_CHAT_CALL_ID, MEGACHAT_INVALID_HANDLE);
			long chatIdOfCurrentCall = getChatCallInProgress();
			if (chatIdReceived != chatIdOfCurrentCall) {
				logWarning("Call in different chat");
				return;
			}

			MegaChatCall call = megaChatApi.getChatCall(chatIdOfCurrentCall);
			MegaChatRoom chatRoom = megaChatApi.getChatRoom(chatIdOfCurrentCall);
			if (call == null || chatRoom == null) {
				logWarning("Call not found");
				return;
			}

			if (intent.getAction().equals(ACTION_CHANGE_SESSION_ON_HOLD)) {
				long peerId = intent.getLongExtra(UPDATE_PEER_ID, MEGACHAT_INVALID_HANDLE);
				long clientId = intent.getLongExtra(UPDATE_CLIENT_ID, MEGACHAT_INVALID_HANDLE);
				MegaChatSession session = call.getMegaChatSession(peerId, clientId);
				if (chatRoom.isGroup()) {
					return;
				}

				logDebug("The session on hold change");
				if (call.hasLocalVideo() && session.isOnHold()) {
					setWasLocalVideoEnable(true);
					megaChatApi.disableVideo(chatIdReceived, null);
				} else {
					setWasLocalVideoEnable(false);
				}
			}
		}
	};

	public static MegaApplication getInstance() {
		return singleApplicationInstance;
	}

	@Override
	public void onCreate() {
		super.onCreate();

		// Setup handler for uncaught exceptions.
		Thread.setDefaultUncaughtExceptionHandler(new Thread.UncaughtExceptionHandler() {
			@Override
			public void uncaughtException(Thread thread, Throwable e) {
				handleUncaughtException(thread, e);
			}
		});

		registerActivityLifecycleCallbacks(this);

		isVerifySMSShowed = false;
		singleApplicationInstance = this;

		keepAliveHandler.postAtTime(keepAliveRunnable, System.currentTimeMillis()+interval);
		keepAliveHandler.postDelayed(keepAliveRunnable, interval);
		dbH = DatabaseHandler.getDbHandler(getApplicationContext());

		initLoggerSDK();
		initLoggerKarere();

		checkAppUpgrade();

		megaApi = getMegaApi();
		megaApiFolder = getMegaApiFolder();
		megaChatApi = getMegaChatApi();
        scheduleCameraUploadJob(getApplicationContext());
        storageState = dbH.getStorageState();

		boolean staging = false;
		if (dbH != null) {
			MegaAttributes attrs = dbH.getAttributes();
			if (attrs != null && attrs.getStaging() != null) {
				staging = Boolean.parseBoolean(attrs.getStaging());
			}
		}

		if (staging) {
			megaApi.changeApiUrl("https://staging.api.mega.co.nz/");
			megaApiFolder.changeApiUrl("https://staging.api.mega.co.nz/");
		}

		boolean useHttpsOnly = false;
		if (dbH != null) {
			useHttpsOnly = Boolean.parseBoolean(dbH.getUseHttpsOnly());
			logDebug("Value of useHttpsOnly: " + useHttpsOnly);
			megaApi.useHttpsOnly(useHttpsOnly);
		}

		myAccountInfo = new MyAccountInfo();

		if (dbH != null) {
			dbH.resetExtendedAccountDetailsTimestamp();
		}

		networkStateReceiver = new NetworkStateReceiver();
		networkStateReceiver.addListener(this);
		this.registerReceiver(networkStateReceiver, new IntentFilter(android.net.ConnectivityManager.CONNECTIVITY_ACTION));

		IntentFilter filter = new IntentFilter(ACTION_CALL_STATUS_UPDATE);
		filter.addAction(ACTION_UPDATE_CALL);
		registerReceiver(chatCallUpdateReceiver, filter);
		registerReceiver(chatSessionUpdateReceiver, new IntentFilter(ACTION_CHANGE_SESSION_ON_HOLD));

		logoutReceiver = new BroadcastReceiver() {
            @Override
            public void onReceive(Context context,Intent intent) {
                if (intent != null) {
                    if (intent.getAction().equals(ACTION_LOG_OUT)) {
                        storageState = MegaApiJava.STORAGE_STATE_UNKNOWN; //Default value
                    }
                }
            }
        };
		LocalBroadcastManager.getInstance(this).registerReceiver(logoutReceiver, new IntentFilter(ACTION_LOG_OUT));
		EmojiManager.install(new TwitterEmojiProvider());

		EmojiManagerShortcodes.initEmojiData(getApplicationContext());
		EmojiManager.install(new TwitterEmojiProvider());
		final EmojiCompat.Config config;
		if (USE_BUNDLED_EMOJI) {
			logDebug("Use Bundle emoji");
			// Use the bundled font for EmojiCompat
			config = new BundledEmojiCompatConfig(getApplicationContext());
		} else {
			logDebug("Use downloadable font for EmojiCompat");
			// Use a downloadable font for EmojiCompat
			final FontRequest fontRequest = new FontRequest(
					"com.google.android.gms.fonts",
					"com.google.android.gms",
					"Noto Color Emoji Compat",
					R.array.com_google_android_gms_fonts_certs);
			config = new FontRequestEmojiCompatConfig(getApplicationContext(), fontRequest)
					.setReplaceAll(false)
					.registerInitCallback(new EmojiCompat.InitCallback() {
						@Override
						public void onInitialized() {
							logDebug("EmojiCompat initialized");
						}
						@Override
						public void onFailed(@Nullable Throwable throwable) {
							logWarning("EmojiCompat initialization failed");
						}
					});
		}
		EmojiCompat.init(config);
		// clear the cache files stored in the external cache folder.
        clearPublicCache(this);

		ContextUtils.initialize(getApplicationContext());

		Fresco.initialize(this);
	}


	public void askForFullAccountInfo(){
		logDebug("askForFullAccountInfo");
		megaApi.getPaymentMethods(null);

		if (storageState == MegaApiAndroid.STORAGE_STATE_UNKNOWN) {
			megaApi.getAccountDetails();
		} else {
			megaApi.getSpecificAccountDetails(false, true, true);
		}

		megaApi.getPricing(null);
		megaApi.creditCardQuerySubscriptions(null);
	}

	public void askForPaymentMethods(){
		logDebug("askForPaymentMethods");
		megaApi.getPaymentMethods(null);
	}

	public void askForPricing(){

		megaApi.getPricing(null);
	}

	public void askForAccountDetails(){
		logDebug("askForAccountDetails");
		if (dbH != null) {
			dbH.resetAccountDetailsTimeStamp();
		}
		megaApi.getAccountDetails(null);
	}

	public void askForCCSubscriptions(){

		megaApi.creditCardQuerySubscriptions(null);
	}

	public void askForExtendedAccountDetails(){
		logDebug("askForExtendedAccountDetails");
		if (dbH != null) {
			dbH.resetExtendedAccountDetailsTimestamp();
		}
		megaApi.getExtendedAccountDetails(true,false, false, null);
	}

	public void refreshAccountInfo(){
		//Check if the call is recently
		if(callToAccountDetails() || myAccountInfo.getUsedFormatted().trim().length() <= 0) {
			logDebug("megaApi.getAccountDetails SEND");
			askForAccountDetails();
		}

		if(callToExtendedAccountDetails()){
			logDebug("megaApi.getExtendedAccountDetails SEND");
			askForExtendedAccountDetails();
		}

		if(callToPaymentMethods()){
			logDebug("megaApi.getPaymentMethods SEND");
			askForPaymentMethods();
		}
	}
	
	public MegaApiAndroid getMegaApiFolder(){
		if (megaApiFolder == null){
			PackageManager m = getPackageManager();
			String s = getPackageName();
			PackageInfo p;
			String path = null;
			try
			{
				p = m.getPackageInfo(s, 0);
				path = p.applicationInfo.dataDir + "/";
			}
			catch (NameNotFoundException e)
			{
				e.printStackTrace();
			}
			
			Log.d(TAG, "Database path: " + path);
			megaApiFolder = new MegaApiAndroid(MegaApplication.APP_KEY, 
					MegaApplication.USER_AGENT, path);

			megaApiFolder.retrySSLerrors(true);

			megaApiFolder.setDownloadMethod(MegaApiJava.TRANSFER_METHOD_AUTO_ALTERNATIVE);
			megaApiFolder.setUploadMethod(MegaApiJava.TRANSFER_METHOD_AUTO_ALTERNATIVE);
		}
		
		return megaApiFolder;
	}

	public MegaChatApiAndroid getMegaChatApi(){
		if (megaChatApi == null){
			if (megaApi == null){
				getMegaApi();
			}
			else{
				megaChatApi = new MegaChatApiAndroid(megaApi);
			}
		}

		if(megaChatApi!=null) {
			if (!registeredChatListeners) {
				logDebug("Add listeners of megaChatApi");
				megaChatApi.addChatRequestListener(this);
				megaChatApi.addChatNotificationListener(this);
				megaChatApi.addChatListener(this);
				megaChatApi.addChatCallListener(callListener);
				registeredChatListeners = true;
			}
		}

		return megaChatApi;
	}

	public void disableMegaChatApi(){
		try {
			if (megaChatApi != null) {
				megaChatApi.removeChatRequestListener(this);
				megaChatApi.removeChatNotificationListener(this);
				megaChatApi.removeChatListener(this);
				megaChatApi.removeChatCallListener(callListener);
				registeredChatListeners = false;
			}
		}
		catch (Exception e){}
	}

	public MegaApiAndroid getMegaApi()
	{
		if(megaApi == null)
		{
			logDebug("MEGAAPI = null");
			PackageManager m = getPackageManager();
			String s = getPackageName();
			PackageInfo p;
			String path = null;
			try
			{
				p = m.getPackageInfo(s, 0);
				path = p.applicationInfo.dataDir + "/";
			}
			catch (NameNotFoundException e)
			{
				e.printStackTrace();
			}
			
			Log.d(TAG, "Database path: " + path);
			megaApi = new MegaApiAndroid(MegaApplication.APP_KEY, 
					MegaApplication.USER_AGENT, path);

			megaApi.retrySSLerrors(true);

			megaApi.setDownloadMethod(MegaApiJava.TRANSFER_METHOD_AUTO_ALTERNATIVE);
			megaApi.setUploadMethod(MegaApiJava.TRANSFER_METHOD_AUTO_ALTERNATIVE);
			
			requestListener = new BackgroundRequestListener();
			logDebug("ADD REQUESTLISTENER");
			megaApi.addRequestListener(requestListener);
			megaApi.addGlobalListener(new GlobalListener());
			megaChatApi = getMegaChatApi();

			String language = Locale.getDefault().toString();
			boolean languageString = megaApi.setLanguage(language);
			logDebug("Result: " + languageString + " Language: " + language);
			if(languageString==false){
				language = Locale.getDefault().getLanguage();
				languageString = megaApi.setLanguage(language);
				logDebug("Result: " + languageString + " Language: " + language);
			}
		}
		
		return megaApi;
	}

	public DatabaseHandler getDbH() {
		if (dbH == null) {
			DatabaseHandler.getDbHandler(getApplicationContext());
		}

		return dbH;
	}

	public boolean isActivityVisible() {
		logDebug("Activity visible? => " + (currentActivity != null));
		return getCurrentActivity() != null;
	}

	public static void setFirstConnect(boolean firstConnect){
		MegaApplication.firstConnect = firstConnect;
	}

	public static boolean isFirstConnect(){
		return firstConnect;
	}

	public static boolean isShowInfoChatMessages() {
		return showInfoChatMessages;
	}

	public static void setShowInfoChatMessages(boolean showInfoChatMessages) {
		MegaApplication.showInfoChatMessages = showInfoChatMessages;
	}

	public static boolean isShowPinScreen() {
		return showPinScreen;
	}

	public static void setShowPinScreen(boolean showPinScreen) {
		MegaApplication.showPinScreen = showPinScreen;
	}

	public static String getUrlConfirmationLink() {
		return urlConfirmationLink;
	}

	public static void setUrlConfirmationLink(String urlConfirmationLink) {
		MegaApplication.urlConfirmationLink = urlConfirmationLink;
	}

	public static boolean isLoggingIn() {
		return isLoggingIn;
	}

	public static void setLoggingIn(boolean loggingIn) {
		isLoggingIn = loggingIn;
	}

	public static void setOpenChatId(long openChatId){
		MegaApplication.openChatId = openChatId;
	}

	public static long getOpenCallChatId() {
		return openCallChatId;
	}

	public static void setOpenCallChatId(long value) {
        logDebug("New open call chat ID: " + value);
        openCallChatId = value;
	}

	public boolean isRecentChatVisible() {
		if(isActivityVisible()){
			return recentChatVisible;
		}
		else{
			return false;
		}
	}

	public static void setRecentChatVisible(boolean recentChatVisible) {
		logDebug("setRecentChatVisible: " + recentChatVisible);
		MegaApplication.recentChatVisible = recentChatVisible;
	}

	public static boolean isChatNotificationReceived() {
		return chatNotificationReceived;
	}

    public static void setChatNotificationReceived(boolean chatNotificationReceived) {
        MegaApplication.chatNotificationReceived = chatNotificationReceived;
    }

	public static long getOpenChatId() {
		return openChatId;
	}

	public String getLocalIpAddress(){
		return localIpAddress;
	}
	
	public void setLocalIpAddress(String ip){
		localIpAddress = ip;
	}

	public void showSharedFolderNotification(MegaNode n) {
		logDebug("showSharedFolderNotification");

		try {
			ArrayList<MegaShare> sharesIncoming = megaApi.getInSharesList();
			String name = "";
			for (int j = 0; j < sharesIncoming.size(); j++) {
				MegaShare mS = sharesIncoming.get(j);
				if (mS.getNodeHandle() == n.getHandle()) {
					MegaUser user = megaApi.getContact(mS.getUser());

					name = getMegaUserNameDB(user);
					if(name == null) name = "";
				}
			}

			String source = "<b>" + n.getName() + "</b> " + getString(R.string.incoming_folder_notification) + " " + toCDATA(name);
			Spanned notificationContent;
			if (android.os.Build.VERSION.SDK_INT >= android.os.Build.VERSION_CODES.N) {
				notificationContent = Html.fromHtml(source, Html.FROM_HTML_MODE_LEGACY);
			} else {
				notificationContent = Html.fromHtml(source);
			}

			int notificationId = NOTIFICATION_PUSH_CLOUD_DRIVE;
			String notificationChannelId = NOTIFICATION_CHANNEL_CLOUDDRIVE_ID;
			String notificationChannelName = NOTIFICATION_CHANNEL_CLOUDDRIVE_NAME;

			Intent intent = new Intent(this, ManagerActivityLollipop.class);
			intent.addFlags(Intent.FLAG_ACTIVITY_CLEAR_TOP);
			intent.setAction(ACTION_INCOMING_SHARED_FOLDER_NOTIFICATION);
			PendingIntent pendingIntent = PendingIntent.getActivity(this, 0 /* Request code */, intent,
					PendingIntent.FLAG_ONE_SHOT);

			Uri defaultSoundUri = RingtoneManager.getDefaultUri(RingtoneManager.TYPE_NOTIFICATION);
            String notificationTitle;
            if(n.hasChanged(MegaNode.CHANGE_TYPE_INSHARE) && !n.hasChanged(MegaNode.CHANGE_TYPE_NEW)){
                notificationTitle = getString(R.string.context_permissions_changed);
            }else{
                notificationTitle = getString(R.string.title_incoming_folder_notification);
            }
			if (android.os.Build.VERSION.SDK_INT >= android.os.Build.VERSION_CODES.O) {
				NotificationChannel channel = new NotificationChannel(notificationChannelId, notificationChannelName, NotificationManager.IMPORTANCE_HIGH);
				channel.setShowBadge(true);
				NotificationManager notificationManager = (NotificationManager) getApplicationContext().getSystemService(Context.NOTIFICATION_SERVICE);
				notificationManager.createNotificationChannel(channel);

				NotificationCompat.Builder notificationBuilderO = new NotificationCompat.Builder(this, notificationChannelId);
				notificationBuilderO
						.setSmallIcon(R.drawable.ic_stat_notify)
						.setContentTitle(notificationTitle)
						.setContentText(notificationContent)
						.setStyle(new NotificationCompat.BigTextStyle()
								.bigText(notificationContent))
						.setAutoCancel(true)
						.setSound(defaultSoundUri)
						.setContentIntent(pendingIntent)
						.setColor(ContextCompat.getColor(this, R.color.mega));

				Drawable d = getResources().getDrawable(R.drawable.ic_folder_incoming, getTheme());
				notificationBuilderO.setLargeIcon(((BitmapDrawable) d).getBitmap());

				notificationManager.notify(notificationId, notificationBuilderO.build());
			}
			else {
				NotificationCompat.Builder notificationBuilder = new NotificationCompat.Builder(this)
						.setSmallIcon(R.drawable.ic_stat_notify)
						.setContentTitle(notificationTitle)
						.setContentText(notificationContent)
						.setStyle(new NotificationCompat.BigTextStyle()
								.bigText(notificationContent))
						.setAutoCancel(true)
						.setSound(defaultSoundUri)
						.setContentIntent(pendingIntent);

				if (Build.VERSION.SDK_INT >= Build.VERSION_CODES.LOLLIPOP) {
					notificationBuilder.setColor(ContextCompat.getColor(this, R.color.mega));
				}

				Drawable d;

				if (android.os.Build.VERSION.SDK_INT >= Build.VERSION_CODES.LOLLIPOP) {
					d = getResources().getDrawable(R.drawable.ic_folder_incoming, getTheme());
				} else {
					d = ContextCompat.getDrawable(this, R.drawable.ic_folder_incoming);
				}

				notificationBuilder.setLargeIcon(((BitmapDrawable) d).getBitmap());


				if (Build.VERSION.SDK_INT <= Build.VERSION_CODES.N_MR1) {
					//API 25 = Android 7.1
					notificationBuilder.setPriority(Notification.PRIORITY_HIGH);
				} else {
					notificationBuilder.setPriority(NotificationManager.IMPORTANCE_HIGH);
				}

				NotificationManager notificationManager =
						(NotificationManager) getSystemService(Context.NOTIFICATION_SERVICE);

				notificationManager.notify(notificationId, notificationBuilder.build());
			}
		} catch (Exception e) {
			logError("Exception", e);
		}
	}

	public void sendSignalPresenceActivity(){
		logDebug("sendSignalPresenceActivity");
		if (megaChatApi != null) {
			if (megaChatApi.isSignalActivityRequired()) {
				megaChatApi.signalPresenceActivity();
			}
		}
	}

	@Override
	public void onRequestStart(MegaChatApiJava api, MegaChatRequest request) {
		logDebug("onRequestStart (CHAT): " + request.getRequestString());
	}

	@Override
	public void onRequestUpdate(MegaChatApiJava api, MegaChatRequest request) {
	}

	@Override
	public void onRequestFinish(MegaChatApiJava api, MegaChatRequest request, MegaChatError e) {
		logDebug("onRequestFinish (CHAT): " + request.getRequestString() + "_"+e.getErrorCode());
		if (request.getType() == MegaChatRequest.TYPE_SET_BACKGROUND_STATUS){
			logDebug("SET_BACKGROUND_STATUS: " + request.getFlag());
		}
		else if (request.getType() == MegaChatRequest.TYPE_LOGOUT) {
			logDebug("CHAT_TYPE_LOGOUT: " + e.getErrorCode() + "__" + e.getErrorString());

			try{
				if (megaChatApi != null){
					megaChatApi.removeChatRequestListener(this);
					megaChatApi.removeChatNotificationListener(this);
					megaChatApi.removeChatListener(this);
					megaChatApi.removeChatCallListener(callListener);
					registeredChatListeners = false;
				}
			}
			catch (Exception exc){}

			try{
				ShortcutBadger.applyCount(getApplicationContext(), 0);

				startService(new Intent(getApplicationContext(), BadgeIntentService.class).putExtra("badgeCount", 0));
			}
			catch (Exception exc){
				logError("EXCEPTION removing badge indicator", exc);
            }

			if(megaApi!=null){
				int loggedState = megaApi.isLoggedIn();
				logDebug("Login status on " + loggedState);
				if(loggedState==0){
					AccountController aC = new AccountController(this);
					aC.logoutConfirmed(this);

					if (isIsLoggingRunning()) {
						logDebug("Already in Login Activity, not necessary to launch it again");
						return;
					}

					Intent loginIntent = new Intent(this, LoginActivityLollipop.class);

					if (getUrlConfirmationLink() != null) {
						loginIntent.putExtra(VISIBLE_FRAGMENT,  LOGIN_FRAGMENT);
						loginIntent.putExtra(EXTRA_CONFIRMATION, getUrlConfirmationLink());
						if (isActivityVisible()) {
							loginIntent.setFlags(Intent.FLAG_ACTIVITY_NEW_TASK | Intent.FLAG_ACTIVITY_CLEAR_TOP);
						} else {
							loginIntent.addFlags(Intent.FLAG_ACTIVITY_NEW_TASK | Intent.FLAG_ACTIVITY_CLEAR_TASK);
						}
						loginIntent.setAction(ACTION_CONFIRM);
						setUrlConfirmationLink(null);
					} else if (isActivityVisible()) {
						loginIntent.addFlags(Intent.FLAG_ACTIVITY_NEW_TASK | Intent.FLAG_ACTIVITY_CLEAR_TASK);
					} else {
						loginIntent.addFlags(Intent.FLAG_ACTIVITY_NEW_TASK);
					}

					startActivity(loginIntent);
				}
				else{
					logDebug("Disable chat finish logout");
				}
			}
			else{

				AccountController aC = new AccountController(this);
				aC.logoutConfirmed(this);

				if(isActivityVisible()){
					logDebug("Launch intent to login screen");
					Intent tourIntent = new Intent(this, LoginActivityLollipop.class);
					tourIntent.addFlags(Intent.FLAG_ACTIVITY_NEW_TASK | Intent.FLAG_ACTIVITY_CLEAR_TASK);
					this.startActivity(tourIntent);
				}
			}
		}
		else if (request.getType() == MegaChatRequest.TYPE_PUSH_RECEIVED) {
			logDebug("TYPE_PUSH_RECEIVED: " + e.getErrorCode() + "__" + e.getErrorString());
			stopService(new Intent(this, KeepAliveService.class));
			if(e.getErrorCode()==MegaChatError.ERROR_OK){
				logDebug("OK:TYPE_PUSH_RECEIVED");
				chatNotificationReceived = true;
				ChatAdvancedNotificationBuilder notificationBuilder;
				notificationBuilder =  ChatAdvancedNotificationBuilder.newInstance(this, megaApi, megaChatApi);
				notificationBuilder.generateChatNotification(request);
			}
			else{
				logError("Error TYPE_PUSH_RECEIVED: " + e.getErrorString());
			}
		}
	}

	@Override
	public void onRequestTemporaryError(MegaChatApiJava api, MegaChatRequest request, MegaChatError e) {
		logWarning("onRequestTemporaryError (CHAT): "+e.getErrorString());
	}

	public void updateBusinessStatus() {
		myAccountInfo.setBusinessStatusReceived(true);
		int status = megaApi.getBusinessStatus();
		if (status == BUSINESS_STATUS_EXPIRED
				|| (megaApi.isMasterBusinessAccount() && status == BUSINESS_STATUS_GRACE_PERIOD)){
			myAccountInfo.setShouldShowBusinessAlert(true);
		}
		sendBroadcastUpdateAccountDetails();
	}

	/**
	 * Method for showing an incoming group call notification.
	 *
	 * @param chatId The chat ID of the chat with call.
	 */
	private void showGroupCallNotification(long chatId) {
		notificationShown.add(chatId);
		stopService(new Intent(this, IncomingCallService.class));
		ChatAdvancedNotificationBuilder notificationBuilder = ChatAdvancedNotificationBuilder.newInstance(this, megaApi, megaChatApi);
		notificationBuilder.checkOneGroupCall(chatId);
	}

	@Override
	public void onChatListItemUpdate(MegaChatApiJava api, MegaChatListItem item) {
		if (!item.isGroup())
			return;

		if (item.getChanges() == 0 && !currentActiveGroupChat.contains(item)) {
			currentActiveGroupChat.add(item);
		}

		if (item.hasChanged(MegaChatListItem.CHANGE_TYPE_OWN_PRIV)) {
			if (item.getOwnPrivilege() != MegaChatRoom.PRIV_RM) {
				if (!currentActiveGroupChat.contains(item)) {
					currentActiveGroupChat.add(item);
					MegaChatCall call = megaChatApi.getChatCall(item.getChatId());
					if (call != null && call.getStatus() == MegaChatCall.CALL_STATUS_USER_NO_PRESENT) {
						if (notificationShown == null || notificationShown.isEmpty() || !notificationShown.contains(item.getChatId())) {
							notificationShown.add(item.getChatId());
							showGroupCallNotification(item.getChatId());
						}
						return;

					}
				}
			} else {
				currentActiveGroupChat.remove(item);
				notificationShown.remove(item.getChatId());
			}
		}

		if (item.hasChanged(MegaChatListItem.CHANGE_TYPE_CLOSED)) {
			currentActiveGroupChat.remove(item);
			notificationShown.remove(item.getChatId());
		}
	}

	@Override
	public void onChatInitStateUpdate(MegaChatApiJava api, int newState) {

	}

	@Override
	public void onChatOnlineStatusUpdate(MegaChatApiJava api, long userhandle, int status, boolean inProgress) {

	}

	@Override
	public void onChatPresenceConfigUpdate(MegaChatApiJava api, MegaChatPresenceConfig config) {
		if(config.isPending()==false){
			logDebug("Launch local broadcast");
			Intent intent = new Intent(BROADCAST_ACTION_INTENT_SIGNAL_PRESENCE);
			LocalBroadcastManager.getInstance(getApplicationContext()).sendBroadcast(intent);
		}
	}

	@Override
	public void onChatConnectionStateUpdate(MegaChatApiJava api, long chatid, int newState) {

	}

	@Override
	public void onChatPresenceLastGreen(MegaChatApiJava api, long userhandle, int lastGreen) {

	}


	public void updateAppBadge(){
		logDebug("updateAppBadge");

		int totalHistoric = 0;
		int totalIpc = 0;
		if(megaApi!=null && megaApi.getRootNode()!=null){
			totalHistoric = megaApi.getNumUnreadUserAlerts();
			ArrayList<MegaContactRequest> requests = megaApi.getIncomingContactRequests();
			if(requests!=null) {
				totalIpc = requests.size();
			}
		}

		int chatUnread = 0;
		if (megaChatApi != null) {
			chatUnread = megaChatApi.getUnreadChats();
		}

		int totalNotifications = totalHistoric + totalIpc + chatUnread;
		//Add Android version check if needed
		if (totalNotifications == 0) {
			//Remove badge indicator - no unread chats
			ShortcutBadger.applyCount(getApplicationContext(), 0);
			//Xiaomi support
			startService(new Intent(getApplicationContext(), BadgeIntentService.class).putExtra("badgeCount", 0));
		} else {
			//Show badge with indicator = unread
			ShortcutBadger.applyCount(getApplicationContext(), Math.abs(totalNotifications));
			//Xiaomi support
			startService(new Intent(getApplicationContext(), BadgeIntentService.class).putExtra("badgeCount", totalNotifications));
		}
	}

	@Override
	public void onChatNotification(MegaChatApiJava api, long chatid, MegaChatMessage msg) {
		logDebug("onChatNotification");

		updateAppBadge();

		if(MegaApplication.getOpenChatId() == chatid){
			logDebug("Do not update/show notification - opened chat");
			return;
		}

		if(isRecentChatVisible()){
			logDebug("Do not show notification - recent chats shown");
			return;
		}

		if(isActivityVisible()){

			try{
				if(msg!=null){

					NotificationManager mNotificationManager = (NotificationManager) getSystemService(NOTIFICATION_SERVICE);
					mNotificationManager.cancel(NOTIFICATION_GENERAL_PUSH_CHAT);

					if(msg.getStatus()==MegaChatMessage.STATUS_NOT_SEEN){
						if(msg.getType()==MegaChatMessage.TYPE_NORMAL||msg.getType()==MegaChatMessage.TYPE_CONTACT_ATTACHMENT||msg.getType()==MegaChatMessage.TYPE_NODE_ATTACHMENT||msg.getType()==MegaChatMessage.TYPE_REVOKE_NODE_ATTACHMENT){
							if(msg.isDeleted()){
								logDebug("Message deleted");

								megaChatApi.pushReceived(false);
							}
							else if(msg.isEdited()){
								logDebug("Message edited");
								megaChatApi.pushReceived(false);
							}
							else{
								logDebug("New normal message");
								megaChatApi.pushReceived(true);
							}
						}
						else if(msg.getType()==MegaChatMessage.TYPE_TRUNCATE){
							logDebug("New TRUNCATE message");
							megaChatApi.pushReceived(false);
						}
					}
					else{
						logDebug("Message SEEN");
						megaChatApi.pushReceived(false);
					}
				}
			}
			catch (Exception e){
				logError("EXCEPTION when showing chat notification", e);
			}
		}
		else{
			logDebug("Do not notify chat messages: app in background");
		}
	}

	private void checkOneCall(long chatId) {
		logDebug("One call : Chat Id = " + chatId + ", openCall Chat Id = " + openCallChatId);
		if (openCallChatId == chatId) {
			logDebug("The call is already opened");
			return;
		}

		MegaChatCall callToLaunch = megaChatApi.getChatCall(chatId);
		if (callToLaunch == null || callToLaunch.getStatus() > MegaChatCall.CALL_STATUS_IN_PROGRESS){
			logWarning("Launch not in correct status");
			return;
		}

<<<<<<< HEAD
		MegaChatRoom chatRoom = megaChatApi.getChatRoom(chatId);
		if (callToLaunch.getStatus() == MegaChatCall.CALL_STATUS_RING_IN && chatRoom != null && chatRoom.isGroup()) {
			showGroupCallNotification(chatId);
			return;
		}

=======
		logDebug("Open the call");
>>>>>>> 96a78f23
		if (shouldNotify(this) && !isActivityVisible()) {
            PowerManager pm = (PowerManager) getApplicationContext().getSystemService(Context.POWER_SERVICE);
			if (pm != null) {
				wakeLock = pm.newWakeLock(PowerManager.PARTIAL_WAKE_LOCK, ":MegaIncomingCallPowerLock");
			}
			if (!wakeLock.isHeld()) {
				wakeLock.acquire(10 * 1000);
			}
			toIncomingCall(this, callToLaunch, megaChatApi);
		} else {
            launchCallActivity(callToLaunch);
		}
	}

	private void checkSeveralCall(MegaHandleList listAllCalls, int callStatus) {
		logDebug("Several calls = " + listAllCalls.size() + "- Current call Status: " + callStatusToString(callStatus));
		if (callStatus == MegaChatCall.CALL_STATUS_RECONNECTING || (callStatus == MegaChatCall.CALL_STATUS_RING_IN && participatingInACall())) {
			logDebug("Several calls: show notification");
			checkQueuedCalls();
			return;
		}

		MegaHandleList handleList = megaChatApi.getChatCalls(callStatus);
		if (handleList == null || handleList.size() == 0) return;
		MegaChatCall callToLaunch = null;
		for (int i = 0; i < handleList.size(); i++) {
			if (openCallChatId != handleList.get(i)) {
				if (megaChatApi.getChatCall(handleList.get(i)) != null && !megaChatApi.getChatCall(handleList.get(i)).isOnHold()) {
					callToLaunch = megaChatApi.getChatCall(handleList.get(i));
				}
			} else {
				logDebug("The call is already opened");
			}
		}

		if (callToLaunch != null) {
			logDebug("Open call");
			launchCallActivity(callToLaunch);
		}
	}

	private void removeValues(long chatId) {
		removeStatusVideoAndSpeaker(chatId);
<<<<<<< HEAD
		removeChatAudioManager();
        removeRTCAudioManager();
    }
=======

        if (!existsAnOgoingOrIncomingCall()) {
            removeRTCAudioManager();
            removeRTCAudioManagerRingIn();
        } else if (participatingInACall()) {
            removeRTCAudioManagerRingIn();
        }
	}
>>>>>>> 96a78f23

	private void checkCallDestroyed(long chatId, long callId, int termCode, boolean isIgnored, boolean isLocalTermCode) {
		removeValues(chatId);
		if (shouldNotify(this)) {
			toSystemSettingNotification(this);
		}
		cancelIncomingCallNotification(this);
		if (wakeLock != null && wakeLock.isHeld()) {
			wakeLock.release();
		}

		clearIncomingCallNotification(chatId);
		//Show missed call if time out ringing (for incoming calls)
		try {

			if ((termCode == MegaChatCall.TERM_CODE_ANSWER_TIMEOUT || termCode == MegaChatCall.TERM_CODE_CALL_REQ_CANCEL) && !isIgnored) {
				logDebug("TERM_CODE_ANSWER_TIMEOUT");
				if (!isLocalTermCode) {
					logDebug("localTermCodeNotLocal");
					try {
						ChatAdvancedNotificationBuilder notificationBuilder = ChatAdvancedNotificationBuilder.newInstance(this, megaApi, megaChatApi);
						notificationBuilder.showMissedCallNotification(chatId, callId);
					} catch (Exception e) {
						logError("EXCEPTION when showing missed call notification", e);
					}
				}
			}
		} catch (Exception e) {
			logError("EXCEPTION when showing missed call notification", e);
		}
	}

	private void removeStatusVideoAndSpeaker(long chatId){
		hashMapSpeaker.remove(chatId);
		hashMapVideo.remove(chatId);
	}

    /**
     * Create or update the AppRTCAudioManager for the in progress call.
     *
     * @param isSpeakerOn Speaker status.
     * @param callStatus  Call status.
     */
    public void createRTCAudioManager(boolean isSpeakerOn, int callStatus) {
        if (callStatus == MegaChatCall.CALL_STATUS_RING_IN) {
            if (rtcAudioManagerRingInCall != null) {
                removeRTCAudioManagerRingIn();
            }
            rtcAudioManagerRingInCall = AppRTCAudioManager.create(this, false, callStatus);
        } else {
            if (rtcAudioManager != null) {
                return;
            }
            logDebug("Creating RTC Audio Manager");
            rtcAudioManager = AppRTCAudioManager.create(this, isSpeakerOn, callStatus);
        }
    }

    /**
     * Remove the incoming call AppRTCAudioManager.
     */
    private void removeRTCAudioManagerRingIn() {
        if (rtcAudioManagerRingInCall == null)
            return;

        try {
            logDebug("Removing RTC Audio Manager");
            rtcAudioManagerRingInCall.stop();
            rtcAudioManagerRingInCall = null;
        } catch (Exception e) {
            logError("Exception stopping speaker audio manager", e);
        }
    }


    /**
     * Remove the ongoing call AppRTCAudioManager.
     */
    private void removeRTCAudioManager() {
        if (rtcAudioManager == null)
            return;

        try {
            logDebug("Removing RTC Audio Manager");
            rtcAudioManager.stop();
            rtcAudioManager = null;
        } catch (Exception e) {
            logError("Exception stopping speaker audio manager", e);
        }
    }

    /**
     * Method for updating the call status of the Audio Manger.
     *
     * @param callStatus Call status.
     */
    private void updateRTCAudioMangerTypeStatus(int callStatus) {
        removeRTCAudioManagerRingIn();
        stopSounds();
        if (rtcAudioManager != null) {
            rtcAudioManager.setTypeStatus(callStatus);
        }
    }

    /**
     * Method for updating the call status of the Speaker status .
     *
     * @param isSpeakerOn If the speaker is on.
     * @param callStatus  Call status.
     */
    public void updateSpeakerStatus(boolean isSpeakerOn, int callStatus) {
        if (rtcAudioManager != null) {
            rtcAudioManager.updateSpeakerStatus(isSpeakerOn, callStatus);
            return;
        }

        createRTCAudioManager(isSpeakerOn, callStatus);
    }

    /**
     * Activate the proximity sensor.
     */
    public void startProximitySensor() {
        if (rtcAudioManager != null) {
            logDebug("Starting proximity sensor...");
            rtcAudioManager.startProximitySensor();
            rtcAudioManager.setOnProximitySensorListener(isNear -> {
                Intent intent = new Intent(BROADCAST_ACTION_INTENT_PROXIMITY_SENSOR);
                intent.putExtra(UPDATE_PROXIMITY_SENSOR_STATUS, isNear);
                LocalBroadcastManager.getInstance(getApplicationContext()).sendBroadcast(intent);
            });
        }
    }

    /**
     * Deactivates the proximity sensor
     */
    public void unregisterProximitySensor() {
        if (rtcAudioManager != null) {
            logDebug("Stopping proximity sensor...");
            rtcAudioManager.unregisterProximitySensor();
        }
    }

    /**
<<<<<<< HEAD
     * Creates the ChatAudioManager for the incoming and outgoing call.
     */
	public void createChatAudioManager() {
		if (chatAudioManager != null)
			return;

        logDebug("Creating Chat Audio Manager...");
		chatAudioManager = ChatAudioManager.create(getApplicationContext());
	}

    /**
     * Remove the ChatAudioManager.
     */
	public void removeChatAudioManager() {
		if (chatAudioManager == null)
			return;

        logDebug("Removing Chat Audio Manager...");
		chatAudioManager.stopAudioSignals();
		chatAudioManager = null;
	}

    /**
     * Update the values of the ChatAudioManager depending on the call status.
     *
     * @param callStatus The current call status.
     */
	public void setAudioManagerValues(int callStatus){
		if(chatAudioManager != null) {
			MegaHandleList listCallsRequest = megaChatApi.getChatCalls(MegaChatCall.CALL_STATUS_REQUEST_SENT);
			MegaHandleList listCallsRing = megaChatApi.getChatCalls(MegaChatCall.CALL_STATUS_RING_IN);
			chatAudioManager.setAudioManagerValues(callStatus, listCallsRequest, listCallsRing);
		}
	}
=======
     * Method for stopping the sound of incoming or outgoing calls.
     */
    public void stopSounds() {
        if (rtcAudioManager != null) {
            rtcAudioManager.stopAudioSignals();
        }
        if (rtcAudioManagerRingInCall != null) {
            rtcAudioManagerRingInCall.stopAudioSignals();
        }
    }
>>>>>>> 96a78f23

    public void openCallService(long chatId) {
        logDebug("Start call Service. Chat iD = " + chatId);
        Intent intentService = new Intent(this, CallService.class);
        intentService.putExtra(CHAT_ID, chatId);
        if (Build.VERSION.SDK_INT >= Build.VERSION_CODES.O) {
            this.startForegroundService(intentService);
        } else {
            this.startService(intentService);
        }
    }

	public void checkQueuedCalls() {
		logDebug("checkQueuedCalls");
		try {
			stopService(new Intent(this, IncomingCallService.class));
			ChatAdvancedNotificationBuilder notificationBuilder = ChatAdvancedNotificationBuilder.newInstance(this, megaApi, megaChatApi);
			notificationBuilder.checkQueuedCalls();
		} catch (Exception e) {
			logError("EXCEPTION", e);
		}
	}

	public void launchCallActivity(MegaChatCall call) {
		logDebug("Show the call screen: " + callStatusToString(call.getStatus()));
        openCallService(call.getChatid());
		MegaApplication.setShowPinScreen(false);
		Intent i = new Intent(this, ChatCallActivity.class);
		i.putExtra(CHAT_ID, call.getChatid());
		i.putExtra(CALL_ID, call.getId());
<<<<<<< HEAD
		i.addFlags(Intent.FLAG_ACTIVITY_NEW_TASK);
		startActivity(i);
=======
        i.addFlags(Intent.FLAG_ACTIVITY_NEW_TASK);
        startActivity(i);

		MegaChatRoom chatRoom = megaChatApi.getChatRoom(call.getChatid());
		logDebug("Launch call: " + getTitleChat(chatRoom));
		if (call.getStatus() == MegaChatCall.CALL_STATUS_REQUEST_SENT || call.getStatus() == MegaChatCall.CALL_STATUS_RING_IN) {
			setCallLayoutStatus(call.getChatid(), true);
		}
>>>>>>> 96a78f23
	}

	public void clearIncomingCallNotification(long chatCallId) {
		logDebug("Chat ID: " + chatCallId);

		try {
			NotificationManager notificationManager = (NotificationManager) getSystemService(NOTIFICATION_SERVICE);

			String notificationCallId = MegaApiJava.userHandleToBase64(chatCallId);
			int notificationId = (notificationCallId).hashCode();

			notificationManager.cancel(notificationId);
		} catch (Exception e) {
			logError("EXCEPTION", e);
		}
	}

	public static boolean isShowRichLinkWarning() {
		return showRichLinkWarning;
	}

	public static void setShowRichLinkWarning(boolean showRichLinkWarning) {
		MegaApplication.showRichLinkWarning = showRichLinkWarning;
	}

	public static boolean isEnabledGeoLocation() {
		return enabledGeoLocation;
	}

	public static void setEnabledGeoLocation(boolean enabledGeoLocation) {
		MegaApplication.enabledGeoLocation = enabledGeoLocation;
	}

	public static int getCounterNotNowRichLinkWarning() {
		return counterNotNowRichLinkWarning;
	}

	public static void setCounterNotNowRichLinkWarning(int counterNotNowRichLinkWarning) {
		MegaApplication.counterNotNowRichLinkWarning = counterNotNowRichLinkWarning;
	}

	public static boolean isEnabledRichLinks() {
		return enabledRichLinks;
	}

	public static void setEnabledRichLinks(boolean enabledRichLinks) {
		MegaApplication.enabledRichLinks = enabledRichLinks;
	}

	public static int isDisableFileVersions() {
		return disableFileVersions;
	}

	public static void setDisableFileVersions(boolean disableFileVersions) {
		if(disableFileVersions){
			MegaApplication.disableFileVersions = 1;
		}
		else{
			MegaApplication.disableFileVersions = 0;
		}
	}

	public boolean isEsid() {
		return esid;
	}

	public void setEsid(boolean esid) {
		this.esid = esid;
	}

	public static boolean isClosedChat() {
		return closedChat;
	}

	public static void setClosedChat(boolean closedChat) {
		MegaApplication.closedChat = closedChat;
	}

	public MyAccountInfo getMyAccountInfo() {
		return myAccountInfo;
	}

	public static boolean getSpeakerStatus(long chatId) {
		boolean entryExists = hashMapSpeaker.containsKey(chatId);
		if (entryExists) {
			return hashMapSpeaker.get(chatId);
		}

		setSpeakerStatus(chatId, false);
		return false;
	}

	public static void setSpeakerStatus(long chatId, boolean speakerStatus) {
		hashMapSpeaker.put(chatId, speakerStatus);
	}

	public static boolean getVideoStatus(long chatId) {
		boolean entryExists = hashMapVideo.containsKey(chatId);
		if (entryExists) {
			return hashMapVideo.get(chatId);
		}
		setVideoStatus(chatId, false);
		return false;
	}

	public static void setVideoStatus(long chatId, boolean videoStatus) {
		hashMapVideo.put(chatId, videoStatus);
	}
	public static boolean getCallLayoutStatus(long chatId) {
		boolean entryExists = hashMapCallLayout.containsKey(chatId);
		if (entryExists) {
			return hashMapCallLayout.get(chatId);
		}

		setCallLayoutStatus(chatId, false);
		return false;
	}

	public static void setCallLayoutStatus(long chatId, boolean callLayoutStatus) {
		hashMapCallLayout.put(chatId, callLayoutStatus);
	}

	public int getStorageState() {
	    return storageState;
	}

    public void setStorageState(int state) {
	    this.storageState = state;
	}

    @Override
    public void unregisterReceiver(BroadcastReceiver receiver) {
        super.unregisterReceiver(receiver);
        LocalBroadcastManager.getInstance(this).unregisterReceiver(logoutReceiver);
	}

    public static boolean isVerifySMSShowed() {
		return isVerifySMSShowed;
	}

	public static void setIsBlockedDueToWeakAccount(boolean isBlockedDueToWeakAccount) {
		MegaApplication.isBlockedDueToWeakAccount = isBlockedDueToWeakAccount;
	}

	public static boolean isBlockedDueToWeakAccount() {
		return isBlockedDueToWeakAccount;
	}

	public static void setIsWebOpenDueToEmailVerification(boolean isWebOpenDueToEmailVerification) {
		MegaApplication.isWebOpenDueToEmailVerification = isWebOpenDueToEmailVerification;
	}

	public static boolean isWebOpenDueToEmailVerification() {
		return isWebOpenDueToEmailVerification;
	}

	public void setIsLoggingRunning (boolean isLoggingRunning) {
		MegaApplication.isLoggingRunning = isLoggingRunning;
	}

	public boolean isIsLoggingRunning() {
		return isLoggingRunning;
	}

	public static boolean isWasLocalVideoEnable() {
		return wasLocalVideoEnable;
	}

	private static void setWasLocalVideoEnable(boolean wasLocalVideoEnable) {
		MegaApplication.wasLocalVideoEnable = wasLocalVideoEnable;
	}
	public static void setVerifyingCredentials(boolean verifyingCredentials) {
		MegaApplication.verifyingCredentials = verifyingCredentials;
	}

	public static boolean isVerifyingCredentials() {
		return MegaApplication.verifyingCredentials;
	}

	public Activity getCurrentActivity() {
		return currentActivity;
	}

	public static boolean isWaitingForCall() {
		return isWaitingForCall;
	}

	public static void setIsWaitingForCall(boolean isWaitingForCall) {
		MegaApplication.isWaitingForCall = isWaitingForCall;
	}

	public static long getUserWaitingForCall() {
		return userWaitingForCall;
	}

	public static void setUserWaitingForCall(long userWaitingForCall) {
		MegaApplication.userWaitingForCall = userWaitingForCall;
	}
}<|MERGE_RESOLUTION|>--- conflicted
+++ resolved
@@ -58,13 +58,9 @@
 import mega.privacy.android.app.lollipop.megachat.AppRTCAudioManager;
 import mega.privacy.android.app.lollipop.MyAccountInfo;
 import mega.privacy.android.app.lollipop.controllers.AccountController;
-import mega.privacy.android.app.lollipop.megachat.AppRTCAudioManager;
 import mega.privacy.android.app.lollipop.megachat.BadgeIntentService;
-<<<<<<< HEAD
 import mega.privacy.android.app.lollipop.megachat.calls.CallService;
-import mega.privacy.android.app.lollipop.megachat.calls.ChatAudioManager;
-=======
->>>>>>> 96a78f23
+
 import mega.privacy.android.app.lollipop.megachat.calls.ChatCallActivity;
 import mega.privacy.android.app.receivers.NetworkStateReceiver;
 import nz.mega.sdk.MegaAccountSession;
@@ -186,21 +182,11 @@
 	private NetworkStateReceiver networkStateReceiver;
 	private BroadcastReceiver logoutReceiver;
     private AppRTCAudioManager rtcAudioManager = null;
-<<<<<<< HEAD
-	private static MegaApplication singleApplicationInstance;
-
-	private PowerManager.WakeLock wakeLock;
-
 	private ArrayList<MegaChatListItem> currentActiveGroupChat = new ArrayList<>();
 	private ArrayList<Long> notificationShown = new ArrayList<>();
-
-=======
     private AppRTCAudioManager rtcAudioManagerRingInCall;
-
     private static MegaApplication singleApplicationInstance;
-
 	private PowerManager.WakeLock wakeLock;
->>>>>>> 96a78f23
 	private CallListener callListener = new CallListener();
 
     @Override
@@ -542,18 +528,13 @@
 							createRTCAudioManager(false, callStatus);
 						}
 
-<<<<<<< HEAD
-						if (callStatus == MegaChatCall.CALL_STATUS_IN_PROGRESS || callStatus == MegaChatCall.CALL_STATUS_RECONNECTING) {
-							removeChatAudioManager();
-							clearIncomingCallNotification(chatId);
-=======
-						if (callStatus == MegaChatCall.CALL_STATUS_IN_PROGRESS
-								|| callStatus == MegaChatCall.CALL_STATUS_JOINING
-								|| callStatus == MegaChatCall.CALL_STATUS_RECONNECTING) {
+						if (callStatus == MegaChatCall.CALL_STATUS_IN_PROGRESS ||
+								callStatus == MegaChatCall.CALL_STATUS_JOINING ||
+								callStatus == MegaChatCall.CALL_STATUS_RECONNECTING) {
                             updateRTCAudioMangerTypeStatus(callStatus);
 							clearIncomingCallNotification(callId);
->>>>>>> 96a78f23
 						}
+
 						if (listAllCalls.size() == 1) {
 							checkOneCall(listAllCalls.get(0));
 						} else {
@@ -1431,17 +1412,13 @@
 			logWarning("Launch not in correct status");
 			return;
 		}
-
-<<<<<<< HEAD
 		MegaChatRoom chatRoom = megaChatApi.getChatRoom(chatId);
 		if (callToLaunch.getStatus() == MegaChatCall.CALL_STATUS_RING_IN && chatRoom != null && chatRoom.isGroup()) {
 			showGroupCallNotification(chatId);
 			return;
 		}
 
-=======
 		logDebug("Open the call");
->>>>>>> 96a78f23
 		if (shouldNotify(this) && !isActivityVisible()) {
             PowerManager pm = (PowerManager) getApplicationContext().getSystemService(Context.POWER_SERVICE);
 			if (pm != null) {
@@ -1485,11 +1462,6 @@
 
 	private void removeValues(long chatId) {
 		removeStatusVideoAndSpeaker(chatId);
-<<<<<<< HEAD
-		removeChatAudioManager();
-        removeRTCAudioManager();
-    }
-=======
 
         if (!existsAnOgoingOrIncomingCall()) {
             removeRTCAudioManager();
@@ -1498,7 +1470,6 @@
             removeRTCAudioManagerRingIn();
         }
 	}
->>>>>>> 96a78f23
 
 	private void checkCallDestroyed(long chatId, long callId, int termCode, boolean isIgnored, boolean isLocalTermCode) {
 		removeValues(chatId);
@@ -1643,43 +1614,7 @@
         }
     }
 
-    /**
-<<<<<<< HEAD
-     * Creates the ChatAudioManager for the incoming and outgoing call.
-     */
-	public void createChatAudioManager() {
-		if (chatAudioManager != null)
-			return;
-
-        logDebug("Creating Chat Audio Manager...");
-		chatAudioManager = ChatAudioManager.create(getApplicationContext());
-	}
-
-    /**
-     * Remove the ChatAudioManager.
-     */
-	public void removeChatAudioManager() {
-		if (chatAudioManager == null)
-			return;
-
-        logDebug("Removing Chat Audio Manager...");
-		chatAudioManager.stopAudioSignals();
-		chatAudioManager = null;
-	}
-
-    /**
-     * Update the values of the ChatAudioManager depending on the call status.
-     *
-     * @param callStatus The current call status.
-     */
-	public void setAudioManagerValues(int callStatus){
-		if(chatAudioManager != null) {
-			MegaHandleList listCallsRequest = megaChatApi.getChatCalls(MegaChatCall.CALL_STATUS_REQUEST_SENT);
-			MegaHandleList listCallsRing = megaChatApi.getChatCalls(MegaChatCall.CALL_STATUS_RING_IN);
-			chatAudioManager.setAudioManagerValues(callStatus, listCallsRequest, listCallsRing);
-		}
-	}
-=======
+	/*
      * Method for stopping the sound of incoming or outgoing calls.
      */
     public void stopSounds() {
@@ -1690,7 +1625,6 @@
             rtcAudioManagerRingInCall.stopAudioSignals();
         }
     }
->>>>>>> 96a78f23
 
     public void openCallService(long chatId) {
         logDebug("Start call Service. Chat iD = " + chatId);
@@ -1721,10 +1655,6 @@
 		Intent i = new Intent(this, ChatCallActivity.class);
 		i.putExtra(CHAT_ID, call.getChatid());
 		i.putExtra(CALL_ID, call.getId());
-<<<<<<< HEAD
-		i.addFlags(Intent.FLAG_ACTIVITY_NEW_TASK);
-		startActivity(i);
-=======
         i.addFlags(Intent.FLAG_ACTIVITY_NEW_TASK);
         startActivity(i);
 
@@ -1733,7 +1663,6 @@
 		if (call.getStatus() == MegaChatCall.CALL_STATUS_REQUEST_SENT || call.getStatus() == MegaChatCall.CALL_STATUS_RING_IN) {
 			setCallLayoutStatus(call.getChatid(), true);
 		}
->>>>>>> 96a78f23
 	}
 
 	public void clearIncomingCallNotification(long chatCallId) {
