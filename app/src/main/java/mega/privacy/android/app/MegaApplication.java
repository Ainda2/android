package mega.privacy.android.app;

import android.app.Notification;
import android.app.NotificationChannel;
import android.app.NotificationManager;
import android.app.PendingIntent;
import android.content.BroadcastReceiver;
import android.content.Context;
import android.content.Intent;
import android.content.IntentFilter;
import android.content.pm.PackageInfo;
import android.content.pm.PackageManager;
import android.content.pm.PackageManager.NameNotFoundException;
import android.graphics.drawable.BitmapDrawable;
import android.graphics.drawable.Drawable;
import android.media.AudioAttributes;
import android.media.AudioManager;
import android.media.MediaPlayer;
import android.media.Ringtone;
import android.media.RingtoneManager;
import android.net.Uri;
import android.os.Build;
import android.os.Handler;
import android.os.Vibrator;
import android.support.annotation.Nullable;
import android.support.multidex.MultiDexApplication;
import android.support.text.emoji.EmojiCompat;
import android.support.text.emoji.FontRequestEmojiCompatConfig;
import android.support.text.emoji.bundled.BundledEmojiCompatConfig;
import android.support.v4.app.NotificationCompat;
import android.support.v4.content.ContextCompat;
import android.support.v4.content.LocalBroadcastManager;
import android.support.v4.provider.FontRequest;
import android.text.Html;
import android.text.Spanned;
import android.util.Log;

import org.webrtc.AndroidVideoTrackSourceObserver;
import org.webrtc.Camera1Enumerator;
import org.webrtc.Camera2Enumerator;
import org.webrtc.CameraEnumerator;
import org.webrtc.ContextUtils;
import org.webrtc.SurfaceTextureHelper;
import org.webrtc.VideoCapturer;

import java.io.IOException;
import java.util.ArrayList;
import java.util.HashMap;
import java.util.Locale;

import me.leolin.shortcutbadger.ShortcutBadger;
import mega.privacy.android.app.components.twemoji.EmojiManager;
import mega.privacy.android.app.components.twemoji.TwitterEmojiProvider;
import mega.privacy.android.app.fcm.ChatAdvancedNotificationBuilder;
import mega.privacy.android.app.fcm.ContactsAdvancedNotificationBuilder;
import mega.privacy.android.app.fcm.IncomingCallService;
import mega.privacy.android.app.lollipop.LoginActivityLollipop;
import mega.privacy.android.app.lollipop.ManagerActivityLollipop;
import mega.privacy.android.app.lollipop.MyAccountInfo;
import mega.privacy.android.app.lollipop.controllers.AccountController;
import mega.privacy.android.app.lollipop.megachat.BadgeIntentService;
import mega.privacy.android.app.lollipop.megachat.calls.ChatCallActivity;
import mega.privacy.android.app.receivers.NetworkStateReceiver;
import mega.privacy.android.app.utils.Constants;
import mega.privacy.android.app.utils.TimeUtils;
import mega.privacy.android.app.utils.Util;
import nz.mega.sdk.MegaAccountSession;
import nz.mega.sdk.MegaApiAndroid;
import nz.mega.sdk.MegaApiJava;
import nz.mega.sdk.MegaChatApiAndroid;
import nz.mega.sdk.MegaChatApiJava;
import nz.mega.sdk.MegaChatCall;
import nz.mega.sdk.MegaChatCallListenerInterface;
import nz.mega.sdk.MegaChatError;
import nz.mega.sdk.MegaChatListItem;
import nz.mega.sdk.MegaChatListenerInterface;
import nz.mega.sdk.MegaChatMessage;
import nz.mega.sdk.MegaChatNotificationListenerInterface;
import nz.mega.sdk.MegaChatPresenceConfig;
import nz.mega.sdk.MegaChatRequest;
import nz.mega.sdk.MegaChatRequestListenerInterface;
import nz.mega.sdk.MegaChatRoom;
import nz.mega.sdk.MegaContactRequest;
import nz.mega.sdk.MegaError;
import nz.mega.sdk.MegaEvent;
import nz.mega.sdk.MegaGlobalListenerInterface;
import nz.mega.sdk.MegaHandleList;
import nz.mega.sdk.MegaNode;
import nz.mega.sdk.MegaPricing;
import nz.mega.sdk.MegaRequest;
import nz.mega.sdk.MegaRequestListenerInterface;
import nz.mega.sdk.MegaShare;
import nz.mega.sdk.MegaUser;
import nz.mega.sdk.MegaUserAlert;

import static mega.privacy.android.app.utils.CacheFolderManager.clearPublicCache;
import static mega.privacy.android.app.utils.JobUtil.scheduleCameraUploadJob;
import static mega.privacy.android.app.utils.Util.toCDATA;


public class MegaApplication extends MultiDexApplication implements MegaGlobalListenerInterface, MegaChatRequestListenerInterface, MegaChatNotificationListenerInterface, MegaChatCallListenerInterface, NetworkStateReceiver.NetworkStateReceiverListener, MegaChatListenerInterface {
	final String TAG = "MegaApplication";

	final private static int INITIAL_SOUND_LEVEL = 10;
<<<<<<< HEAD
	final private static int MINIMUM_SOUND_LEVEL = 1;

	static final public String USER_AGENT = "MEGAAndroid/3.6.4_249";
=======
	static final public String USER_AGENT = "MEGAAndroid/3.7.0_251";
>>>>>>> 9e583ccf

	DatabaseHandler dbH;
	MegaApiAndroid megaApi;
	MegaApiAndroid megaApiFolder;
	String localIpAddress = "";
	BackgroundRequestListener requestListener;
	final static public String APP_KEY = "6tioyn8ka5l6hty";
	final static private String APP_SECRET = "hfzgdtrma231qdm";

	MyAccountInfo myAccountInfo;
	boolean esid = false;

	private int storageState = MegaApiJava.STORAGE_STATE_GREEN; //Default value

	private static boolean activityVisible = false;
	private static boolean isLoggingIn = false;
	private static boolean firstConnect = true;

	private static final boolean USE_BUNDLED_EMOJI = false;

	private static boolean showInfoChatMessages = false;

	private static boolean showPinScreen = true;

	private static long openChatId = -1;

	private static boolean closedChat = true;
	private static HashMap<Long, Boolean> hashMapSpeaker = new HashMap<>();
	private static HashMap<Long, Boolean> hashMapCallLayout = new HashMap<>();

	private static long openCallChatId = -1;

	private static boolean showRichLinkWarning = false;
	private static int counterNotNowRichLinkWarning = -1;
	private static boolean enabledRichLinks = false;

	private static boolean enabledGeoLocation = false;

	private static int disableFileVersions = -1;

	private static boolean recentChatVisible = false;
	private static boolean chatNotificationReceived = false;

	private static String urlConfirmationLink = null;

	private static boolean registeredChatListeners = false;

	MegaChatApiAndroid megaChatApi = null;

	private NetworkStateReceiver networkStateReceiver;
	private BroadcastReceiver logoutReceiver;

	/*A/V Calls*/
	private AudioManager audioManager = null;
	private MediaPlayer mediaPlayer = null;
	private Vibrator vibrator = null;

	@Override
	public void networkAvailable() {
		log("Net available: Broadcast to ManagerActivity");
		Intent intent = new Intent(Constants.BROADCAST_ACTION_INTENT_CONNECTIVITY_CHANGE);
		intent.putExtra("actionType", Constants.GO_ONLINE);
		LocalBroadcastManager.getInstance(getApplicationContext()).sendBroadcast(intent);
	}

	@Override
	public void networkUnavailable() {
		log("Net unavailable: Broadcast to ManagerActivity");
		Intent intent = new Intent(Constants.BROADCAST_ACTION_INTENT_CONNECTIVITY_CHANGE);
		intent.putExtra("actionType", Constants.GO_OFFLINE);
		LocalBroadcastManager.getInstance(getApplicationContext()).sendBroadcast(intent);
	}

//	static final String GA_PROPERTY_ID = "UA-59254318-1";
//	
//	/**
//	 * Enum used to identify the tracker that needs to be used for tracking.
//	 *
//	 * A single tracker is usually enough for most purposes. In case you do need multiple trackers,
//	 * storing them all in Application object helps ensure that they are created only once per
//	 * application instance.
//	 */
//	public enum TrackerName {
//	  APP_TRACKER/*, // Tracker used only in this app.
//	  GLOBAL_TRACKER, // Tracker used by all the apps from a company. eg: roll-up tracking.
//	  ECOMMERCE_TRACKER, // Tracker used by all ecommerce transactions from a company.
//	  */
//	}
//
//	HashMap<TrackerName, Tracker> mTrackers = new HashMap<TrackerName, Tracker>();
	
	class BackgroundRequestListener implements MegaRequestListenerInterface
	{

		@Override
		public void onRequestStart(MegaApiJava api, MegaRequest request) {
			log("BackgroundRequestListener:onRequestStart: " + request.getRequestString());
		}

		@Override
		public void onRequestUpdate(MegaApiJava api, MegaRequest request) {
			log("BackgroundRequestListener:onRequestUpdate: " + request.getRequestString());
		}

		@Override
		public void onRequestFinish(MegaApiJava api, MegaRequest request,
				MegaError e) {
			log("BackgroundRequestListener:onRequestFinish: " + request.getRequestString() + "____" + e.getErrorCode() + "___" + request.getParamType());

			if (request.getType() == MegaRequest.TYPE_LOGOUT){
				if (e.getErrorCode() == MegaError.API_EINCOMPLETE){
					if (request.getParamType() == MegaError.API_ESSL) {
						log("SSL verification failed");
						Intent intent = new Intent(Constants.BROADCAST_ACTION_INTENT_SSL_VERIFICATION_FAILED);
						LocalBroadcastManager.getInstance(getApplicationContext()).sendBroadcast(intent);
					}
				}
				else if (e.getErrorCode() == MegaError.API_ESID){
					log("TYPE_LOGOUT:API_ESID");
					myAccountInfo = new MyAccountInfo(getApplicationContext());

					esid = true;

					if(!Util.isChatEnabled()){
						log("Chat is not enable - proceed to show login");
						if(activityVisible){
							launchExternalLogout();
						}
					}

					AccountController.localLogoutApp(getApplicationContext());
				}
			}
			else if(request.getType() == MegaRequest.TYPE_FETCH_NODES){
				log("BackgroundRequestListener:onRequestFinish:TYPE_FETCH_NODES");
				if (e.getErrorCode() == MegaError.API_OK){
					askForFullAccountInfo();
				}
			}
			else if(request.getType() == MegaRequest.TYPE_GET_ATTR_USER){
				if (e.getErrorCode() == MegaError.API_OK){

					if(request.getParamType()==MegaApiJava.USER_ATTR_FIRSTNAME||request.getParamType()==MegaApiJava.USER_ATTR_LASTNAME){
						log("BackgroundRequestListener:onRequestFinish: Name: "+request.getText());
						if (megaApi != null){
							if(request.getEmail()!=null){
								log("BackgroundRequestListener:onRequestFinish: Email: "+request.getEmail());
								MegaUser user = megaApi.getContact(request.getEmail());
								if (user != null) {
									log("BackgroundRequestListener:onRequestFinish: User handle: "+user.getHandle());
									log("Visibility: "+user.getVisibility()); //If user visibity == MegaUser.VISIBILITY_UNKNOW then, non contact
									if(user.getVisibility()!=MegaUser.VISIBILITY_VISIBLE){
										log("BackgroundRequestListener:onRequestFinish: Non-contact");
										if(request.getParamType()==MegaApiJava.USER_ATTR_FIRSTNAME){
											dbH.setNonContactEmail(request.getEmail(), user.getHandle()+"");
											dbH.setNonContactFirstName(request.getText(), user.getHandle()+"");
										}
										else if(request.getParamType()==MegaApiJava.USER_ATTR_LASTNAME){
											dbH.setNonContactLastName(request.getText(), user.getHandle()+"");
										}
									}
									else{
										log("BackgroundRequestListener:onRequestFinish: The user is or was CONTACT: "+user.getEmail());
									}
								}
								else{
									log("BackgroundRequestListener:onRequestFinish: User is NULL");
								}
							}
						}
					}
				}
			}
			else if (request.getType() == MegaRequest.TYPE_GET_PRICING){
				if (e.getErrorCode() == MegaError.API_OK) {
					MegaPricing p = request.getPricing();

					dbH.setPricingTimestamp();

					if(myAccountInfo!=null){
						myAccountInfo.setProductAccounts(p);
						myAccountInfo.setPricing(p);
					}

					Intent intent = new Intent(Constants.BROADCAST_ACTION_INTENT_UPDATE_ACCOUNT_DETAILS);
					intent.putExtra("actionType", Constants.UPDATE_GET_PRICING);
					LocalBroadcastManager.getInstance(getApplicationContext()).sendBroadcast(intent);
				}
				else{
					log("Error TYPE_GET_PRICING: "+e.getErrorCode());
				}
			}
			else if (request.getType() == MegaRequest.TYPE_GET_PAYMENT_METHODS){
				log ("payment methods request");
				if(myAccountInfo!=null){
					myAccountInfo.setGetPaymentMethodsBoolean(true);
				}

				if (e.getErrorCode() == MegaError.API_OK){
					dbH.setPaymentMethodsTimeStamp();
					if(myAccountInfo!=null){
						myAccountInfo.setPaymentBitSet(Util.convertToBitSet(request.getNumber()));
					}

					Intent intent = new Intent(Constants.BROADCAST_ACTION_INTENT_UPDATE_ACCOUNT_DETAILS);
					intent.putExtra("actionType", Constants.UPDATE_PAYMENT_METHODS);
					LocalBroadcastManager.getInstance(getApplicationContext()).sendBroadcast(intent);
				}
			}
			else if(request.getType() == MegaRequest.TYPE_CREDIT_CARD_QUERY_SUBSCRIPTIONS){
				if (e.getErrorCode() == MegaError.API_OK){
					if(myAccountInfo!=null){
						myAccountInfo.setNumberOfSubscriptions(request.getNumber());
						log("NUMBER OF SUBS: " + myAccountInfo.getNumberOfSubscriptions());
					}

					Intent intent = new Intent(Constants.BROADCAST_ACTION_INTENT_UPDATE_ACCOUNT_DETAILS);
					intent.putExtra("actionType", Constants.UPDATE_CREDIT_CARD_SUBSCRIPTION);
					LocalBroadcastManager.getInstance(getApplicationContext()).sendBroadcast(intent);
				}
			}
			else if (request.getType() == MegaRequest.TYPE_ACCOUNT_DETAILS){
				log ("account_details request");
				if (e.getErrorCode() == MegaError.API_OK){

					dbH.setAccountDetailsTimeStamp();

					if(myAccountInfo!=null && request.getMegaAccountDetails()!=null){
						myAccountInfo.setAccountInfo(request.getMegaAccountDetails());
						myAccountInfo.setAccountDetails(request.getNumDetails());

						boolean sessions = (request.getNumDetails() & myAccountInfo.hasSessionsDetails) != 0;
						if (sessions) {
							MegaAccountSession megaAccountSession = request.getMegaAccountDetails().getSession(0);

							if(megaAccountSession!=null){
								log("getMegaAccountSESSION not Null");
								dbH.setExtendedAccountDetailsTimestamp();
								long mostRecentSession = megaAccountSession.getMostRecentUsage();

								String date = TimeUtils.formatDateAndTime(getApplicationContext(),mostRecentSession, TimeUtils.DATE_LONG_FORMAT);

								myAccountInfo.setLastSessionFormattedDate(date);
								myAccountInfo.setCreateSessionTimeStamp(megaAccountSession.getCreationTimestamp());
							}
						}

						log("onRequest TYPE_ACCOUNT_DETAILS: "+myAccountInfo.getUsedPerc());
					}

					Intent intent = new Intent(Constants.BROADCAST_ACTION_INTENT_UPDATE_ACCOUNT_DETAILS);
					intent.putExtra("actionType", Constants.UPDATE_ACCOUNT_DETAILS);
					LocalBroadcastManager.getInstance(getApplicationContext()).sendBroadcast(intent);
				}
			}
		}

		@Override
		public void onRequestTemporaryError(MegaApiJava api,
				MegaRequest request, MegaError e) {
			log("BackgroundRequestListener: onRequestTemporaryError: " + request.getRequestString());
		}
		
	}

	public void launchExternalLogout(){
		log("launchExternalLogout");
		Intent loginIntent = new Intent(this, LoginActivityLollipop.class);
		loginIntent.addFlags(Intent.FLAG_ACTIVITY_NEW_TASK | Intent.FLAG_ACTIVITY_CLEAR_TASK);
		startActivity(loginIntent);
	}

	private final int interval = 3000;
	private Handler keepAliveHandler = new Handler();
	int backgroundStatus = -1;

	private Runnable keepAliveRunnable = new Runnable() {
		@Override
		public void run() {
			try {
				if (activityVisible) {
					log("KEEPALIVE: " + System.currentTimeMillis());
					if (megaChatApi != null) {
						backgroundStatus = megaChatApi.getBackgroundStatus();
						log("backgroundStatus_activityVisible: " + backgroundStatus);
						if (backgroundStatus != -1 && backgroundStatus != 0) {
							MegaHandleList callRingIn = megaChatApi.getChatCalls(MegaChatCall.CALL_STATUS_RING_IN);
							if (callRingIn == null || callRingIn.size() <= 0) {
								megaChatApi.setBackgroundStatus(false);
							}
						}
					}

				} else {
					log("KEEPALIVEAWAY: " + System.currentTimeMillis());
					if (megaChatApi != null) {
						backgroundStatus = megaChatApi.getBackgroundStatus();
						log("backgroundStatus_!activityVisible: " + backgroundStatus);
						if (backgroundStatus != -1 && backgroundStatus != 1) {
							megaChatApi.setBackgroundStatus(true);
						}
					}
				}

				keepAliveHandler.postAtTime(keepAliveRunnable, System.currentTimeMillis() + interval);
				keepAliveHandler.postDelayed(keepAliveRunnable, interval);
			}
			catch (Exception exc){
				log("Exception in keepAliveRunnable");
			}
		}
	};

	@Override
	public void onCreate() {
		super.onCreate();

		keepAliveHandler.postAtTime(keepAliveRunnable, System.currentTimeMillis()+interval);
		keepAliveHandler.postDelayed(keepAliveRunnable, interval);
		dbH = DatabaseHandler.getDbHandler(getApplicationContext());
		megaApi = getMegaApi();
		megaApiFolder = getMegaApiFolder();
		megaChatApi = getMegaChatApi();
        scheduleCameraUploadJob(getApplicationContext());

		Util.setContext(getApplicationContext());
		boolean fileLoggerSDK = false;
		boolean staging = false;
		if (dbH != null) {
			MegaAttributes attrs = dbH.getAttributes();
			if (attrs != null) {
				if (attrs.getFileLoggerSDK() != null) {
					try {
						fileLoggerSDK = Boolean.parseBoolean(attrs.getFileLoggerSDK());
					} catch (Exception e) {
						fileLoggerSDK = false;
					}
				} else {
					fileLoggerSDK = false;
				}

				if (attrs.getStaging() != null){
					try{
						staging = Boolean.parseBoolean(attrs.getStaging());
					} catch (Exception e){ staging = false;}
				}
			}
			else {
				fileLoggerSDK = false;
				staging = false;
			}
		}

		MegaApiAndroid.addLoggerObject(new AndroidLogger(AndroidLogger.LOG_FILE_NAME, fileLoggerSDK));
		MegaApiAndroid.setLogLevel(MegaApiAndroid.LOG_LEVEL_MAX);

		if (staging){
			megaApi.changeApiUrl("https://staging.api.mega.co.nz/");
		}
		else{
			megaApi.changeApiUrl("https://g.api.mega.co.nz/");
		}

		if (Util.DEBUG){
			MegaApiAndroid.setLogLevel(MegaApiAndroid.LOG_LEVEL_MAX);
		}
		else {
			Util.setFileLoggerSDK(fileLoggerSDK);
			if (fileLoggerSDK) {
				MegaApiAndroid.setLogLevel(MegaApiAndroid.LOG_LEVEL_MAX);
			} else {
				MegaApiAndroid.setLogLevel(MegaApiAndroid.LOG_LEVEL_FATAL);
			}
		}

		boolean fileLoggerKarere = false;
		if (dbH != null) {
			MegaAttributes attrs = dbH.getAttributes();
			if (attrs != null) {
				if (attrs.getFileLoggerKarere() != null) {
					try {
						fileLoggerKarere = Boolean.parseBoolean(attrs.getFileLoggerKarere());
					} catch (Exception e) {
						fileLoggerKarere = false;
					}
				} else {
					fileLoggerKarere = false;
				}
			} else {
				fileLoggerKarere = false;
			}
		}

		MegaChatApiAndroid.setLoggerObject(new AndroidChatLogger(AndroidChatLogger.LOG_FILE_NAME, fileLoggerKarere));
		MegaChatApiAndroid.setLogLevel(MegaChatApiAndroid.LOG_LEVEL_MAX);

		if (Util.DEBUG){
			MegaChatApiAndroid.setLogLevel(MegaChatApiAndroid.LOG_LEVEL_MAX);
		}
		else {
			Util.setFileLoggerKarere(fileLoggerKarere);
			if (fileLoggerKarere) {
				MegaChatApiAndroid.setLogLevel(MegaChatApiAndroid.LOG_LEVEL_MAX);
			} else {
				MegaChatApiAndroid.setLogLevel(MegaChatApiAndroid.LOG_LEVEL_ERROR);
			}
		}

		boolean useHttpsOnly = false;
		if (dbH != null) {
			useHttpsOnly = Boolean.parseBoolean(dbH.getUseHttpsOnly());
			log("Value of useHttpsOnly: "+useHttpsOnly);
			megaApi.useHttpsOnly(useHttpsOnly);
		}

		myAccountInfo = new MyAccountInfo(this);

		if (dbH != null) {
			dbH.resetExtendedAccountDetailsTimestamp();
		}

		networkStateReceiver = new NetworkStateReceiver();
		networkStateReceiver.addListener(this);
		this.registerReceiver(networkStateReceiver, new IntentFilter(android.net.ConnectivityManager.CONNECTIVITY_ACTION));

		logoutReceiver = new BroadcastReceiver() {
            @Override
            public void onReceive(Context context,Intent intent) {
                if (intent != null) {
                    if (intent.getAction() == Constants.ACTION_LOG_OUT) {
                        storageState = MegaApiJava.STORAGE_STATE_GREEN; //Default value
                    }
                }
            }
        };
		LocalBroadcastManager.getInstance(this).registerReceiver(logoutReceiver, new IntentFilter(Constants.ACTION_LOG_OUT));
		EmojiManager.install(new TwitterEmojiProvider());

		final EmojiCompat.Config config;
		if (USE_BUNDLED_EMOJI) {
			log("use Bundle emoji");
			// Use the bundled font for EmojiCompat
			config = new BundledEmojiCompatConfig(getApplicationContext());
		} else {
			log("use downloadable font for EmojiCompat");
			// Use a downloadable font for EmojiCompat
			final FontRequest fontRequest = new FontRequest(
					"com.google.android.gms.fonts",
					"com.google.android.gms",
					"Noto Color Emoji Compat",
					R.array.com_google_android_gms_fonts_certs);
			config = new FontRequestEmojiCompatConfig(getApplicationContext(), fontRequest)
					.setReplaceAll(false)
					.registerInitCallback(new EmojiCompat.InitCallback() {
						@Override
						public  void onInitialized() {
							log("EmojiCompat initialized");
						}
						@Override
						public  void onFailed(@Nullable Throwable throwable) {
							log("EmojiCompat initialization failed");
						}
					});
		}
		EmojiCompat.init(config);
		// clear the cache files stored in the external cache folder.
        clearPublicCache(this);

//		initializeGA();
		
//		new MegaTest(getMegaApi()).start();
	}


	public void askForFullAccountInfo(){
		log("askForFullAccountInfo");
		megaApi.getPaymentMethods(null);
		megaApi.getAccountDetails(null);
		megaApi.getPricing(null);
		megaApi.creditCardQuerySubscriptions(null);
	}

	public void askForPaymentMethods(){
		log("askForPaymentMethods");
		megaApi.getPaymentMethods(null);
	}

	public void askForPricing(){

		megaApi.getPricing(null);
	}

	public void askForAccountDetails(){
		log("askForAccountDetails");
		if (dbH != null) {
			dbH.resetAccountDetailsTimeStamp();
		}
		megaApi.getAccountDetails(null);
	}

	public void askForCCSubscriptions(){

		megaApi.creditCardQuerySubscriptions(null);
	}

	public void askForExtendedAccountDetails(){
		log("askForExtendedAccountDetails");
		if (dbH != null) {
			dbH.resetExtendedAccountDetailsTimestamp();
		}
		megaApi.getExtendedAccountDetails(true,false, false, null);
	}

	static private VideoCapturer createCameraCapturer(CameraEnumerator enumerator) {
		log("createCameraCapturer");
		final String[] deviceNames = enumerator.getDeviceNames();

		// First, try to find front facing camera
		for (String deviceName : deviceNames) {
			if (enumerator.isFrontFacing(deviceName)) {
				VideoCapturer videoCapturer = enumerator.createCapturer(deviceName, null);

				if (videoCapturer != null) {
					return videoCapturer;
				}
			}
		}
		// Front facing camera not found, try something else
		for (String deviceName : deviceNames) {
			if (!enumerator.isFrontFacing(deviceName)) {
				VideoCapturer videoCapturer = enumerator.createCapturer(deviceName, null);

				if (videoCapturer != null) {
					return videoCapturer;
				}
			}
		}
		return null;
	}

	static VideoCapturer videoCapturer = null;

	static public void stopVideoCapture() {
		log("stopVideoCapture");

		if (videoCapturer != null) {
			try {
				videoCapturer.stopCapture();
			} catch (InterruptedException e) {
				e.printStackTrace();
			}
			videoCapturer = null;
		}
	}

	static public void startVideoCapture(long nativeAndroidVideoTrackSource, SurfaceTextureHelper surfaceTextureHelper) {
		log("startVideoCapture");

		// Settings
		boolean useCamera2 = false;
		boolean captureToTexture = true;
		int videoWidth = 480;
		int videoHeight = 320;
		int videoFps = 15;

		stopVideoCapture();
		Context context = ContextUtils.getApplicationContext();
		if (Camera2Enumerator.isSupported(context) && useCamera2) {
			videoCapturer = createCameraCapturer(new Camera2Enumerator(context));
		} else {
			videoCapturer = createCameraCapturer(new Camera1Enumerator(captureToTexture));
		}

		if (videoCapturer == null) {
			log("Unable to create video capturer");
			return;
		}

		// Link the capturer with the surfaceTextureHelper and the native video source
		VideoCapturer.CapturerObserver capturerObserver = new AndroidVideoTrackSourceObserver(nativeAndroidVideoTrackSource);
		videoCapturer.initialize(surfaceTextureHelper, context, capturerObserver);

		// Start the capture!
		videoCapturer.startCapture(videoWidth, videoHeight, videoFps);
	}

	static public void startVideoCaptureWithParameters(int videoWidth, int videoHeight, int videoFps, long nativeAndroidVideoTrackSource, SurfaceTextureHelper surfaceTextureHelper) {
		log("startVideoCaptureWithParameters");

		// Settings
		boolean useCamera2 = false;
		boolean captureToTexture = true;

		stopVideoCapture();
		Context context = ContextUtils.getApplicationContext();
		if (Camera2Enumerator.isSupported(context) && useCamera2) {
			videoCapturer = createCameraCapturer(new Camera2Enumerator(context));
		} else {
			videoCapturer = createCameraCapturer(new Camera1Enumerator(captureToTexture));
		}

		if (videoCapturer == null) {
			log("Unable to create video capturer");
			return;
		}

		// Link the capturer with the surfaceTextureHelper and the native video source
		VideoCapturer.CapturerObserver capturerObserver = new AndroidVideoTrackSourceObserver(nativeAndroidVideoTrackSource);
		videoCapturer.initialize(surfaceTextureHelper, context, capturerObserver);

		// Start the capture!
		videoCapturer.startCapture(videoWidth, videoHeight, videoFps);
	}

//	private void initializeGA(){
//		// Set the log level to verbose.
//		GoogleAnalytics.getInstance(this).getLogger().setLogLevel(LogLevel.VERBOSE);
//	}
	
	public MegaApiAndroid getMegaApiFolder(){
		if (megaApiFolder == null){
			PackageManager m = getPackageManager();
			String s = getPackageName();
			PackageInfo p;
			String path = null;
			try
			{
				p = m.getPackageInfo(s, 0);
				path = p.applicationInfo.dataDir + "/";
			}
			catch (NameNotFoundException e)
			{
				e.printStackTrace();
			}
			
			Log.d(TAG, "Database path: " + path);
			megaApiFolder = new MegaApiAndroid(MegaApplication.APP_KEY, 
					MegaApplication.USER_AGENT, path);

			megaApiFolder.retrySSLerrors(true);

			megaApiFolder.setDownloadMethod(MegaApiJava.TRANSFER_METHOD_AUTO_ALTERNATIVE);
			megaApiFolder.setUploadMethod(MegaApiJava.TRANSFER_METHOD_AUTO_ALTERNATIVE);
		}
		
		return megaApiFolder;
	}

	public MegaChatApiAndroid getMegaChatApi(){
		if (megaChatApi == null){
			if (megaApi == null){
				getMegaApi();
			}
			else{
				megaChatApi = new MegaChatApiAndroid(megaApi);
			}
		}

		if(megaChatApi!=null) {
			if (!registeredChatListeners) {
				log("Add listeners of megaChatApi");
				megaChatApi.addChatRequestListener(this);
				megaChatApi.addChatNotificationListener(this);
				megaChatApi.addChatCallListener(this);
				megaChatApi.addChatListener(this);
				registeredChatListeners = true;
			}
		}

		return megaChatApi;
	}

	public void disableMegaChatApi(){
		try {
			if (megaChatApi != null) {
				megaChatApi.removeChatRequestListener(this);
				megaChatApi.removeChatNotificationListener(this);
				megaChatApi.removeChatCallListener(this);
				megaChatApi.removeChatListener(this);
				registeredChatListeners = false;
			}
		}
		catch (Exception e){}
	}

	public void enableChat(){
		log("enableChat");
		if(Util.isChatEnabled()){
			megaChatApi = getMegaChatApi();
		}
	}
	
	public MegaApiAndroid getMegaApi()
	{
		if(megaApi == null)
		{
			log("MEGAAPI = null");
			PackageManager m = getPackageManager();
			String s = getPackageName();
			PackageInfo p;
			String path = null;
			try
			{
				p = m.getPackageInfo(s, 0);
				path = p.applicationInfo.dataDir + "/";
			}
			catch (NameNotFoundException e)
			{
				e.printStackTrace();
			}
			
			Log.d(TAG, "Database path: " + path);
			megaApi = new MegaApiAndroid(MegaApplication.APP_KEY, 
					MegaApplication.USER_AGENT, path);

			megaApi.retrySSLerrors(true);

			megaApi.setDownloadMethod(MegaApiJava.TRANSFER_METHOD_AUTO_ALTERNATIVE);
			megaApi.setUploadMethod(MegaApiJava.TRANSFER_METHOD_AUTO_ALTERNATIVE);
			
			requestListener = new BackgroundRequestListener();
			log("ADD REQUESTLISTENER");
			megaApi.addRequestListener(requestListener);

			megaApi.addGlobalListener(this);

//			DatabaseHandler dbH = DatabaseHandler.getDbHandler(getApplicationContext());
//			if (dbH.getCredentials() != null){
//				megaChatApi = new MegaChatApiAndroid(megaApi, true);
//			}
//			else{
//				megaChatApi = new MegaChatApiAndroid(megaApi, false);
//			}

			if(Util.isChatEnabled()){
				megaChatApi = getMegaChatApi();
			}

			String language = Locale.getDefault().toString();
			boolean languageString = megaApi.setLanguage(language);
			log("Result: "+languageString+" Language: "+language);
			if(languageString==false){
				language = Locale.getDefault().getLanguage();
				languageString = megaApi.setLanguage(language);
				log("2--Result: "+languageString+" Language: "+language);
			}
		}
		
		return megaApi;
	}

	public static boolean isActivityVisible() {
		log("isActivityVisible() => " + activityVisible);
		return activityVisible;
	}

	public static void setFirstConnect(boolean firstConnect){
		MegaApplication.firstConnect = firstConnect;
	}

	public static boolean isFirstConnect(){
		return firstConnect;
	}

	public static boolean isShowInfoChatMessages() {
		return showInfoChatMessages;
	}

	public static void setShowInfoChatMessages(boolean showInfoChatMessages) {
		MegaApplication.showInfoChatMessages = showInfoChatMessages;
	}

	public static void activityResumed() {
		log("activityResumed()");
		activityVisible = true;
	}

	public static void activityPaused() {
		log("activityPaused()");
		activityVisible = false;
	}

	public static boolean isShowPinScreen() {
		return showPinScreen;
	}

	public static void setShowPinScreen(boolean showPinScreen) {
		MegaApplication.showPinScreen = showPinScreen;
	}

	public static String getUrlConfirmationLink() {
		return urlConfirmationLink;
	}

	public static void setUrlConfirmationLink(String urlConfirmationLink) {
		MegaApplication.urlConfirmationLink = urlConfirmationLink;
	}

	public static boolean isLoggingIn() {
		return isLoggingIn;
	}

	public static void setLoggingIn(boolean loggingIn) {
		isLoggingIn = loggingIn;
	}

	public static void setOpenChatId(long openChatId){
		MegaApplication.openChatId = openChatId;
	}

	public static long getOpenCallChatId() {
		return openCallChatId;
	}

	public static void setOpenCallChatId(long value) {
	    log("setOpenCallChatId: "+value);
		openCallChatId = value;
	}

	public static boolean isRecentChatVisible() {
		if(activityVisible){
			return recentChatVisible;
		}
		else{
			return false;
		}
	}

	public static void setRecentChatVisible(boolean recentChatVisible) {
		log("setRecentChatVisible: "+recentChatVisible);
		MegaApplication.recentChatVisible = recentChatVisible;
	}

	public static boolean isChatNotificationReceived() {
		return chatNotificationReceived;
	}

	public static void setChatNotificationReceived(boolean chatNotificationReceived) {
		MegaApplication.chatNotificationReceived = chatNotificationReceived;
	}

	//	synchronized Tracker getTracker(TrackerName trackerId) {
//		if (!mTrackers.containsKey(trackerId)) {
//
//			GoogleAnalytics analytics = GoogleAnalytics.getInstance(this);
//			Tracker t = null;
//			if (trackerId == TrackerName.APP_TRACKER){
//				t = analytics.newTracker(GA_PROPERTY_ID);
//			}
////			Tracker t = (trackerId == TrackerName.APP_TRACKER) ? analytics.newTracker(PROPERTY_ID)
////					: (trackerId == TrackerName.GLOBAL_TRACKER) ? analytics.newTracker(R.xml.global_tracker)
////							: analytics.newTracker(R.xml.ecommerce_tracker);
//					mTrackers.put(trackerId, t);
//					
//		}
//	
//		return mTrackers.get(trackerId);
//	}

	public static long getOpenChatId() {
		return openChatId;
	}

	public String getLocalIpAddress(){
		return localIpAddress;
	}
	
	public void setLocalIpAddress(String ip){
		localIpAddress = ip;
	}
	
	public static void log(String message) {
		Util.log("MegaApplication", message);
	}

	@Override
	public void onUsersUpdate(MegaApiJava api, ArrayList<MegaUser> users) {
		log("onUsersUpdate");
	}

	@Override
	public void onUserAlertsUpdate(MegaApiJava api, ArrayList<MegaUserAlert> userAlerts) {
		log("onUserAlertsUpdate");
		updateAppBadge();
	}

	@Override
	public void onNodesUpdate(MegaApiJava api, ArrayList<MegaNode> updatedNodes) {
		log("onNodesUpdate");
		if (updatedNodes != null) {
			log("updatedNodes: " + updatedNodes.size());

			for (int i = 0; i < updatedNodes.size(); i++) {
				MegaNode n = updatedNodes.get(i);
				if (n.isInShare() && n.hasChanged(MegaNode.CHANGE_TYPE_INSHARE)) {
					log("updatedNodes name: " + n.getName() + " isInshared: " + n.isInShare() + " getchanges: " + n.getChanges() + " haschanged(TYPE_INSHARE): " + n.hasChanged(MegaNode.CHANGE_TYPE_INSHARE));

					showSharedFolderNotification(n);
				}
			}
		}
		else{
			log("Updated nodes is NULL");
		}
	}

	public void showSharedFolderNotification(MegaNode n) {
		log("showSharedFolderNotification");

		try {
			ArrayList<MegaShare> sharesIncoming = megaApi.getInSharesList();
			String name = "";
			for (int j = 0; j < sharesIncoming.size(); j++) {
				MegaShare mS = sharesIncoming.get(j);
				if (mS.getNodeHandle() == n.getHandle()) {
					MegaUser user = megaApi.getContact(mS.getUser());
					if (user != null) {
						MegaContactDB contactDB = dbH.findContactByHandle(String.valueOf(user.getHandle()));

						if (contactDB != null) {
							if (!contactDB.getName().equals("")) {
								name = contactDB.getName() + " " + contactDB.getLastName();

							} else {
								name = user.getEmail();

							}
						} else {
							log("The contactDB is null: ");
							name = user.getEmail();

						}
					} else {
						name = user.getEmail();
					}
				}
			}

			String source = "<b>" + n.getName() + "</b> " + getString(R.string.incoming_folder_notification) + " " + toCDATA(name);
			Spanned notificationContent;
			if (android.os.Build.VERSION.SDK_INT >= android.os.Build.VERSION_CODES.N) {
				notificationContent = Html.fromHtml(source, Html.FROM_HTML_MODE_LEGACY);
			} else {
				notificationContent = Html.fromHtml(source);
			}

			int notificationId = Constants.NOTIFICATION_PUSH_CLOUD_DRIVE;
			String notificationChannelId = Constants.NOTIFICATION_CHANNEL_CLOUDDRIVE_ID;
			String notificationChannelName = Constants.NOTIFICATION_CHANNEL_CLOUDDRIVE_NAME;

			Intent intent = new Intent(this, ManagerActivityLollipop.class);
			intent.addFlags(Intent.FLAG_ACTIVITY_CLEAR_TOP);
			intent.setAction(Constants.ACTION_INCOMING_SHARED_FOLDER_NOTIFICATION);
			PendingIntent pendingIntent = PendingIntent.getActivity(this, 0 /* Request code */, intent,
					PendingIntent.FLAG_ONE_SHOT);

			Uri defaultSoundUri = RingtoneManager.getDefaultUri(RingtoneManager.TYPE_NOTIFICATION);

			if (android.os.Build.VERSION.SDK_INT >= android.os.Build.VERSION_CODES.O) {
				NotificationChannel channel = new NotificationChannel(notificationChannelId, notificationChannelName, NotificationManager.IMPORTANCE_HIGH);
				channel.setShowBadge(true);
				NotificationManager notificationManager = (NotificationManager) getApplicationContext().getSystemService(Context.NOTIFICATION_SERVICE);
				notificationManager.createNotificationChannel(channel);

				NotificationCompat.Builder notificationBuilderO = new NotificationCompat.Builder(this, notificationChannelId);
				notificationBuilderO
						.setSmallIcon(R.drawable.ic_stat_notify)
						.setContentTitle(getString(R.string.title_incoming_folder_notification))
						.setContentText(notificationContent)
						.setStyle(new NotificationCompat.BigTextStyle()
								.bigText(notificationContent))
						.setAutoCancel(true)
						.setSound(defaultSoundUri)
						.setContentIntent(pendingIntent)
						.setColor(ContextCompat.getColor(this, R.color.mega));

				Drawable d = getResources().getDrawable(R.drawable.ic_folder_incoming, getTheme());
				notificationBuilderO.setLargeIcon(((BitmapDrawable) d).getBitmap());

				notificationManager.notify(notificationId, notificationBuilderO.build());
			}
			else {
				NotificationCompat.Builder notificationBuilder = new NotificationCompat.Builder(this)
						.setSmallIcon(R.drawable.ic_stat_notify)
						.setContentTitle(getString(R.string.title_incoming_folder_notification))
						.setContentText(notificationContent)
						.setStyle(new NotificationCompat.BigTextStyle()
								.bigText(notificationContent))
						.setAutoCancel(true)
						.setSound(defaultSoundUri)
						.setContentIntent(pendingIntent);

				if (Build.VERSION.SDK_INT >= Build.VERSION_CODES.LOLLIPOP) {
					notificationBuilder.setColor(ContextCompat.getColor(this, R.color.mega));
				}

				Drawable d;

				if (android.os.Build.VERSION.SDK_INT >= Build.VERSION_CODES.LOLLIPOP) {
					d = getResources().getDrawable(R.drawable.ic_folder_incoming, getTheme());
				} else {
					d = ContextCompat.getDrawable(this, R.drawable.ic_folder_incoming);
				}

				notificationBuilder.setLargeIcon(((BitmapDrawable) d).getBitmap());


				if (Build.VERSION.SDK_INT <= Build.VERSION_CODES.N_MR1) {
					//API 25 = Android 7.1
					notificationBuilder.setPriority(Notification.PRIORITY_HIGH);
				} else {
					notificationBuilder.setPriority(NotificationManager.IMPORTANCE_HIGH);
				}

				NotificationManager notificationManager =
						(NotificationManager) getSystemService(Context.NOTIFICATION_SERVICE);

				notificationManager.notify(notificationId, notificationBuilder.build());
			}
		} catch (Exception e) {
			log("Exception: " + e.toString());
		}

//        try{
//            String source = "Tap to get more info";
//            Spanned notificationContent;
//            if (android.os.Build.VERSION.SDK_INT >= android.os.Build.VERSION_CODES.N) {
//                notificationContent = Html.fromHtml(source,Html.FROM_HTML_MODE_LEGACY);
//            } else {
//                notificationContent = Html.fromHtml(source);
//            }
//
//            int notificationId = Constants.NOTIFICATION_PUSH_CLOUD_DRIVE;
//
//            Intent intent = new Intent(this, ManagerActivityLollipop.class);
//            intent.addFlags(Intent.FLAG_ACTIVITY_CLEAR_TOP);
//            intent.setAction(Constants.ACTION_INCOMING_SHARED_FOLDER_NOTIFICATION);
//            PendingIntent pendingIntent = PendingIntent.getActivity(this, 0 /* Request code */, intent,
//                    PendingIntent.FLAG_ONE_SHOT);
//
//            Uri defaultSoundUri = RingtoneManager.getDefaultUri(RingtoneManager.TYPE_NOTIFICATION);
//            NotificationCompat.Builder notificationBuilder = new NotificationCompat.Builder(this)
//                    .setSmallIcon(R.drawable.ic_stat_notify_download)
//                    .setContentTitle(getString(R.string.title_incoming_folder_notification))
//                    .setContentText(notificationContent)
//                    .setStyle(new NotificationCompat.BigTextStyle()
//                            .bigText(notificationContent))
//                    .setAutoCancel(true)
//                    .setSound(defaultSoundUri)
//                    .setColor(ContextCompat.getColor(this,R.color.mega))
//                    .setContentIntent(pendingIntent);
//
//            Drawable d;
//
//            if(android.os.Build.VERSION.SDK_INT >=  Build.VERSION_CODES.LOLLIPOP){
//                d = getResources().getDrawable(R.drawable.ic_folder_incoming, getTheme());
//            } else {
//                d = getResources().getDrawable(R.drawable.ic_folder_incoming);
//            }
//
//            notificationBuilder.setLargeIcon(((BitmapDrawable)d).getBitmap());
//
//            NotificationManager notificationManager =
//                    (NotificationManager) getSystemService(Context.NOTIFICATION_SERVICE);
//
//            notificationManager.notify(notificationId, notificationBuilder.build());
//        }
//        catch(Exception e){
//            log("Exception when showing shared folder notification: "+e.getMessage());
//        }
	}


	@Override
	public void onReloadNeeded(MegaApiJava api) {
		// TODO Auto-generated method stub
	}


	@Override
	public void onAccountUpdate(MegaApiJava api) {
		log("onAccountUpdate");

		megaApi.getPaymentMethods(null);
		megaApi.getAccountDetails(null);
		megaApi.getPricing(null);
		megaApi.creditCardQuerySubscriptions(null);
		dbH.resetExtendedAccountDetailsTimestamp();
	}

	@Override
	public void onContactRequestsUpdate(MegaApiJava api, ArrayList<MegaContactRequest> requests) {
		log("onContactRequestUpdate");

		updateAppBadge();

		if(requests!=null){
			for (int i = 0; i < requests.size(); i++) {
				MegaContactRequest cr = requests.get(i);
				if (cr != null) {
					if ((cr.getStatus() == MegaContactRequest.STATUS_UNRESOLVED) && (!cr.isOutgoing())) {

						ContactsAdvancedNotificationBuilder notificationBuilder;
						notificationBuilder =  ContactsAdvancedNotificationBuilder.newInstance(this, megaApi);

						notificationBuilder.removeAllIncomingContactNotifications();
						notificationBuilder.showIncomingContactRequestNotification();

						log("IPC: " + cr.getSourceEmail() + " cr.isOutgoing: " + cr.isOutgoing() + " cr.getStatus: " + cr.getStatus());
					}
					else if ((cr.getStatus() == MegaContactRequest.STATUS_ACCEPTED) && (cr.isOutgoing())) {

						ContactsAdvancedNotificationBuilder notificationBuilder;
						notificationBuilder =  ContactsAdvancedNotificationBuilder.newInstance(this, megaApi);

						notificationBuilder.showAcceptanceContactRequestNotification(cr.getTargetEmail());

						log("ACCEPT OPR: " + cr.getSourceEmail() + " cr.isOutgoing: " + cr.isOutgoing() + " cr.getStatus: " + cr.getStatus());
					}
				}
			}
		}
	}

	public void sendSignalPresenceActivity(){
		log("sendSignalPresenceActivity");
		if(Util.isChatEnabled()){
			if (megaChatApi != null){
				if(megaChatApi.isSignalActivityRequired()){
					megaChatApi.signalPresenceActivity();
				}
			}
		}
	}

	@Override
	public void onRequestStart(MegaChatApiJava api, MegaChatRequest request) {
		log("onRequestStart (CHAT): " + request.getRequestString());
	}

	@Override
	public void onRequestUpdate(MegaChatApiJava api, MegaChatRequest request) {
	}

	@Override
	public void onRequestFinish(MegaChatApiJava api, MegaChatRequest request, MegaChatError e) {
		log("onRequestFinish (CHAT): " + request.getRequestString() + "_"+e.getErrorCode());
		if (request.getType() == MegaChatRequest.TYPE_SET_BACKGROUND_STATUS){
			log("SET_BACKGROUND_STATUS: " + request.getFlag());
		}
		else if (request.getType() == MegaChatRequest.TYPE_LOGOUT) {
			log("CHAT_TYPE_LOGOUT: " + e.getErrorCode() + "__" + e.getErrorString());

			try{
				if (megaChatApi != null){
					megaChatApi.removeChatRequestListener(this);
					megaChatApi.removeChatNotificationListener(this);
					megaChatApi.removeChatCallListener(this);
					megaChatApi.removeChatListener(this);
					registeredChatListeners = false;
				}
			}
			catch (Exception exc){}

			try{
				ShortcutBadger.applyCount(getApplicationContext(), 0);

				startService(new Intent(getApplicationContext(), BadgeIntentService.class).putExtra("badgeCount", 0));
			}
			catch (Exception exc){
                log("EXCEPTION removing badge indicator");
            }

			if(megaApi!=null){
				int loggedState = megaApi.isLoggedIn();
				log("Login status on "+loggedState);
				if(loggedState==0){
					AccountController aC = new AccountController(this);
					aC.logoutConfirmed(this);

					if(activityVisible){
						if(getUrlConfirmationLink()!=null){
							log("Launch intent to confirmation account screen");
							Intent confirmIntent = new Intent(this, LoginActivityLollipop.class);
							confirmIntent.putExtra("visibleFragment", Constants. LOGIN_FRAGMENT);
							confirmIntent.putExtra(Constants.EXTRA_CONFIRMATION, getUrlConfirmationLink());
							confirmIntent.setFlags(Intent.FLAG_ACTIVITY_CLEAR_TOP);
							confirmIntent.setAction(Constants.ACTION_CONFIRM);
							setUrlConfirmationLink(null);
							startActivity(confirmIntent);
						}
						else{
							log("Launch intent to login activity");
							Intent tourIntent = new Intent(this, LoginActivityLollipop.class);
							tourIntent.addFlags(Intent.FLAG_ACTIVITY_NEW_TASK | Intent.FLAG_ACTIVITY_CLEAR_TASK);
							this.startActivity(tourIntent);
						}
					}
					else{
						log("No activity visible on logging out chat");
						if(getUrlConfirmationLink()!=null){
							log("Show confirmation account screen");
							Intent confirmIntent = new Intent(this, LoginActivityLollipop.class);
							confirmIntent.putExtra("visibleFragment", Constants. LOGIN_FRAGMENT);
							confirmIntent.putExtra(Constants.EXTRA_CONFIRMATION, getUrlConfirmationLink());
							confirmIntent.addFlags(Intent.FLAG_ACTIVITY_NEW_TASK | Intent.FLAG_ACTIVITY_CLEAR_TASK);
							confirmIntent.setAction(Constants.ACTION_CONFIRM);
							setUrlConfirmationLink(null);
							startActivity(confirmIntent);
						}
					}
				}
				else{
					log("Disable chat finish logout");
				}
			}
			else{

				AccountController aC = new AccountController(this);
				aC.logoutConfirmed(this);

				if(activityVisible){
					log("Launch intent to login screen");
					Intent tourIntent = new Intent(this, LoginActivityLollipop.class);
					tourIntent.addFlags(Intent.FLAG_ACTIVITY_NEW_TASK | Intent.FLAG_ACTIVITY_CLEAR_TASK);
					this.startActivity(tourIntent);
				}
			}
		}
		else if (request.getType() == MegaChatRequest.TYPE_PUSH_RECEIVED) {
			log("TYPE_PUSH_RECEIVED: " + e.getErrorCode() + "__" + e.getErrorString());

			if(e.getErrorCode()==MegaChatError.ERROR_OK){
				log("OK:TYPE_PUSH_RECEIVED");
				chatNotificationReceived = true;
				ChatAdvancedNotificationBuilder notificationBuilder;
				notificationBuilder =  ChatAdvancedNotificationBuilder.newInstance(this, megaApi, megaChatApi);
				notificationBuilder.generateChatNotification(request);
			}
			else{
				log("Error TYPE_PUSH_RECEIVED: "+e.getErrorString());
			}
		}
	}

	@Override
	public void onRequestTemporaryError(MegaChatApiJava api, MegaChatRequest request, MegaChatError e) {
		log("onRequestTemporaryError (CHAT): "+e.getErrorString());
	}

	@Override
	public void onEvent(MegaApiJava api, MegaEvent event) {
		log("onEvent: " + event.getText());

		if (event.getType() == MegaEvent.EVENT_STORAGE) {
			log("Storage status changed");
			int state = (int) event.getNumber();
			if (state == MegaApiJava.STORAGE_STATE_CHANGE) {
				api.getAccountDetails(null);
			}
			else {
				storageState = state;
				Intent intent = new Intent(Constants.BROADCAST_ACTION_INTENT_UPDATE_ACCOUNT_DETAILS);
				intent.setAction(Constants.ACTION_STORAGE_STATE_CHANGED);
				intent.putExtra("state", state);
				LocalBroadcastManager.getInstance(getApplicationContext()).sendBroadcast(intent);
			}
		}
	}


	@Override
	public void onChatListItemUpdate(MegaChatApiJava api, MegaChatListItem item) {

	}

	@Override
	public void onChatInitStateUpdate(MegaChatApiJava api, int newState) {

	}

	@Override
	public void onChatOnlineStatusUpdate(MegaChatApiJava api, long userhandle, int status, boolean inProgress) {

	}

	@Override
	public void onChatPresenceConfigUpdate(MegaChatApiJava api, MegaChatPresenceConfig config) {
		if(config.isPending()==false){
			log("Launch local broadcast");
			Intent intent = new Intent(Constants.BROADCAST_ACTION_INTENT_SIGNAL_PRESENCE);
			LocalBroadcastManager.getInstance(getApplicationContext()).sendBroadcast(intent);
		}
	}

	@Override
	public void onChatConnectionStateUpdate(MegaChatApiJava api, long chatid, int newState) {

	}

	@Override
	public void onChatPresenceLastGreen(MegaChatApiJava api, long userhandle, int lastGreen) {

	}


	public void updateAppBadge(){
		log("updateAppBadge");

		int totalHistoric = 0;
		int totalIpc = 0;
		if(megaApi!=null && megaApi.getRootNode()!=null){
			totalHistoric = megaApi.getNumUnreadUserAlerts();
			ArrayList<MegaContactRequest> requests = megaApi.getIncomingContactRequests();
			if(requests!=null) {
				totalIpc = requests.size();
			}
		}

		int chatUnread = 0;
		if(Util.isChatEnabled() && megaChatApi != null) {
			chatUnread = megaChatApi.getUnreadChats();
		}

		int totalNotifications = totalHistoric + totalIpc + chatUnread;
		//Add Android version check if needed
		if (totalNotifications == 0) {
			//Remove badge indicator - no unread chats
			ShortcutBadger.applyCount(getApplicationContext(), 0);
			//Xiaomi support
			startService(new Intent(getApplicationContext(), BadgeIntentService.class).putExtra("badgeCount", 0));
		} else {
			//Show badge with indicator = unread
			ShortcutBadger.applyCount(getApplicationContext(), Math.abs(totalNotifications));
			//Xiaomi support
			startService(new Intent(getApplicationContext(), BadgeIntentService.class).putExtra("badgeCount", totalNotifications));
		}
	}

	@Override
	public void onChatNotification(MegaChatApiJava api, long chatid, MegaChatMessage msg) {
		log("onChatNotification");

		updateAppBadge();

		if(MegaApplication.getOpenChatId() == chatid){
			log("Do not update/show notification - opened chat");
			return;
		}

		if(isRecentChatVisible()){
			log("Do not show notification - recent chats shown");
			return;
		}

		if(activityVisible){

			try{
				if(msg!=null){

					NotificationManager mNotificationManager = (NotificationManager) getSystemService(NOTIFICATION_SERVICE);
					mNotificationManager.cancel(Constants.NOTIFICATION_GENERAL_PUSH_CHAT);

					if(msg.getStatus()==MegaChatMessage.STATUS_NOT_SEEN){
						if(msg.getType()==MegaChatMessage.TYPE_NORMAL||msg.getType()==MegaChatMessage.TYPE_CONTACT_ATTACHMENT||msg.getType()==MegaChatMessage.TYPE_NODE_ATTACHMENT||msg.getType()==MegaChatMessage.TYPE_REVOKE_NODE_ATTACHMENT){
							if(msg.isDeleted()){
								log("Message deleted");
//								updateChatNotification(chatid, msg);

								megaChatApi.pushReceived(false);
							}
							else if(msg.isEdited()){
								log("Message edited");
//								updateChatNotification(chatid, msg);
								megaChatApi.pushReceived(false);
							}
							else{
								log("New normal message");
//								showChatNotification(chatid, msg);
								megaChatApi.pushReceived(true);
							}
						}
						else if(msg.getType()==MegaChatMessage.TYPE_TRUNCATE){
							log("New TRUNCATE message");
//							showChatNotification(chatid, msg);
							megaChatApi.pushReceived(false);
						}
					}
					else{
						log("Message SEEN");
//						removeChatSeenNotification(chatid, msg);
						megaChatApi.pushReceived(false);
					}
				}
			}
			catch (Exception e){
				log("EXCEPTION when showing chat notification");
			}
		}
		else{
			log("Do not notify chat messages: app in background");
		}
	}

//	public void updateChatNotification(long chatid, MegaChatMessage msg){
//		ChatAdvancedNotificationBuilder notificationBuilder;
//		notificationBuilder =  ChatAdvancedNotificationBuilder.newInstance(this, megaApi, megaChatApi);
//
//		if (Build.VERSION.SDK_INT >= Build.VERSION_CODES.N) {
//			notificationBuilder.updateNotification(chatid, msg);
//		}
//		else if (Build.VERSION.SDK_INT >= Build.VERSION_CODES.M) {
//
//			NotificationManager mNotificationManager = (NotificationManager) getSystemService(NOTIFICATION_SERVICE);
//			StatusBarNotification[] notifs = mNotificationManager.getActiveNotifications();
//			boolean shown=false;
//			for(int i = 0; i< notifs.length; i++){
//				if(notifs[i].getId()==Constants.NOTIFICATION_PRE_N_CHAT){
//					shown = true;
//					break;
//				}
//			}
//			if(shown){
//				notificationBuilder.sendBundledNotificationIPC(null, null, chatid, msg);
//			}
//		}
//		else{
//			notificationBuilder.sendBundledNotificationIPC(null, null, chatid, msg);
//		}
//	}
//
//	public void removeChatSeenNotification(long chatid, MegaChatMessage msg){
//		ChatAdvancedNotificationBuilder notificationBuilder;
//		notificationBuilder =  ChatAdvancedNotificationBuilder.newInstance(this, megaApi, megaChatApi);
//
//		if (Build.VERSION.SDK_INT >= Build.VERSION_CODES.N) {
//			notificationBuilder.removeSeenNotification(chatid, msg);
//		}
//		else if (Build.VERSION.SDK_INT >= Build.VERSION_CODES.M) {
//
//			NotificationManager mNotificationManager = (NotificationManager) getSystemService(NOTIFICATION_SERVICE);
//			StatusBarNotification[] notifs = mNotificationManager.getActiveNotifications();
//			boolean shown=false;
//			for(int i = 0; i< notifs.length; i++){
//				if(notifs[i].getId()==Constants.NOTIFICATION_PRE_N_CHAT){
//					shown = true;
//					break;
//				}
//			}
//			if(shown){
//				notificationBuilder.sendBundledNotificationIPC(null, null, chatid, msg);
//			}
//		}
//		else{
//			notificationBuilder.sendBundledNotificationIPC(null, null, chatid, msg);
//		}
//	}


	@Override
	public void onChatCallUpdate(MegaChatApiJava api, MegaChatCall call) {
		log("onChatCallUpdate: callId "+call+", call.getStatus " + call.getStatus());
		stopService(new Intent(this, IncomingCallService.class));

		if (call.hasChanged(MegaChatCall.CHANGE_TYPE_STATUS)) {

			int callStatus = call.getStatus();
			if (call.getStatus() >= MegaChatCall.CALL_STATUS_JOINING) {
				stopAudioSignals();
				clearIncomingCallNotification(call.getId());
			}

			switch (callStatus) {
				case MegaChatCall.CALL_STATUS_REQUEST_SENT:
				case MegaChatCall.CALL_STATUS_RING_IN:
				case MegaChatCall.CALL_STATUS_JOINING:
				case MegaChatCall.CALL_STATUS_IN_PROGRESS: {
					if (megaChatApi != null) {
						MegaHandleList listAllCalls = megaChatApi.getChatCalls();
						if(callStatus == MegaChatCall.CALL_STATUS_RING_IN){
							setAudioManagerValues(call);
						}
						if (listAllCalls != null) {
							if (listAllCalls.size() == 1) {
								log("onChatCallUpdate:One call");
								long chatId = listAllCalls.get(0);

								if ( openCallChatId != chatId) {
									MegaChatCall callToLaunch = megaChatApi.getChatCall(chatId);
									if (callToLaunch != null) {
										if (callToLaunch.getStatus() <= MegaChatCall.CALL_STATUS_IN_PROGRESS) {
											log("onChatCallUpdate:One call: open call");
											launchCallActivity(callToLaunch);
										} else {
											log("Launch not in correct status");
										}
									}
								} else {
									log("onChatCallUpdate:One call: call already opened");
								}

							} else if (listAllCalls.size() > 1) {
								log("onChatCallUpdate:Several calls = " + listAllCalls.size());

								if (call.getStatus() == MegaChatCall.CALL_STATUS_REQUEST_SENT) {
									log("onChatCallUpdate:Several calls - REQUEST_SENT");
									MegaHandleList handleListRequestSent = megaChatApi.getChatCalls(MegaChatCall.CALL_STATUS_REQUEST_SENT);
									if ((handleListRequestSent != null) && (handleListRequestSent.size() > 0)) {
										for (int i = 0; i < handleListRequestSent.size(); i++) {
											if (openCallChatId != handleListRequestSent.get(i)) {
												MegaChatCall callToLaunch = megaChatApi.getChatCall(handleListRequestSent.get(i));
												if (callToLaunch != null) {
													log("onChatCallUpdate:Several calls - REQUEST_SENT: open call");
													launchCallActivity(callToLaunch);
													break;
												}
											} else {
												log("onChatCallUpdate:Several calls - REQUEST_SENT: call already opened");
											}
										}
									}
								} else if (call.getStatus() == MegaChatCall.CALL_STATUS_RING_IN) {
									log("onChatCallUpdate:Several calls - RING_IN");
									if ((megaChatApi != null) && (mega.privacy.android.app.utils.ChatUtil.participatingInACall(megaChatApi))) {
										log("onChatCallUpdate:Several calls - RING_IN: show notification");
										checkQueuedCalls();
									} else {
										log("onChatCallUpdate:Several calls - RING_IN: NOT participating in a call");
										MegaHandleList handleListRingIn = megaChatApi.getChatCalls(MegaChatCall.CALL_STATUS_RING_IN);
										if ((handleListRingIn != null) && (handleListRingIn.size() > 0)) {
											for (int i = 0; i < handleListRingIn.size(); i++) {
												if (openCallChatId != handleListRingIn.get(i)) {
													MegaChatCall callToLaunch = megaChatApi.getChatCall(handleListRingIn.get(i));
													if (callToLaunch != null) {
														log("onChatCallUpdate:Several calls - RING_IN: open call");
														launchCallActivity(callToLaunch);
														break;
													}
												} else {
													log("onChatCallUpdate:Several calls - RING_IN: call already opened");
												}
											}
										}
									}
								} else if (call.getStatus() == MegaChatCall.CALL_STATUS_IN_PROGRESS) {
									log("onChatCallUpdate:Several calls - IN_PROGRESS");

									MegaHandleList handleListInProg = megaChatApi.getChatCalls(MegaChatCall.CALL_STATUS_IN_PROGRESS);
									if ((handleListInProg != null) && (handleListInProg.size() > 0)) {
										for (int i = 0; i < handleListInProg.size(); i++) {
											if (openCallChatId != handleListInProg.get(i)) {
												MegaChatCall callToLaunch = megaChatApi.getChatCall(handleListInProg.get(i));
												if (callToLaunch != null) {
													log("onChatCallUpdate:Several calls - IN_PROGRESS: open call");
													launchCallActivity(callToLaunch);
													break;
												}
											} else {
												log("onChatCallUpdate:Several calls - IN_PROGRESS: call already opened");
											}
										}
									}
								} else {
									log("onChatCallUpdate:Several calls: show notification");
									checkQueuedCalls();
								}

							} else {
								log("No calls in progress");
							}
						}
					}
					break;
				}

				case MegaChatCall.CALL_STATUS_TERMINATING_USER_PARTICIPATION: {
					log("onChatCallUpdate:STATUS: CALL_STATUS_TERMINATING_USER_PARTICIPATION");
					hashMapSpeaker.remove(call.getChatid());
					break;
				}

				case MegaChatCall.CALL_STATUS_DESTROYED: {
					log("onChatCallUpdate:STATUS: DESTROYED");
					hashMapSpeaker.remove(call.getChatid());

					//Show missed call if time out ringing (for incoming calls)
					try {
						if (((call.getTermCode() == MegaChatCall.TERM_CODE_ANSWER_TIMEOUT || call.getTermCode() == MegaChatCall.TERM_CODE_CALL_REQ_CANCEL) && !(call.isIgnored()))) {
							log("onChatCallUpdate:TERM_CODE_ANSWER_TIMEOUT");
							if (call.isLocalTermCode() == false) {
								log("onChatCallUpdate:localTermCodeNotLocal");
								try {
									ChatAdvancedNotificationBuilder notificationBuilder = ChatAdvancedNotificationBuilder.newInstance(this, megaApi, megaChatApi);
									notificationBuilder.showMissedCallNotification(call);
								} catch (Exception e) {
									log("EXCEPTION when showing missed call notification: " + e.getMessage());
								}
							}
						}
					} catch (Exception e) {
						log("EXCEPTION when showing missed call notification: " + e.getMessage());
					}

					//Register a call from Mega in the phone
//					MegaChatRoom chatRoom = megaChatApi.getChatRoom(call.getChatid());
//					if(chatRoom.isGroup()){
//						//Group call ended
//					}else{
//						//Individual call ended
//						try {
//							if (call.getTermCode() == MegaChatCall.TERM_CODE_ANSWER_TIMEOUT) {
//								//Unanswered call
//								if (call.isOutgoing()) {
//									try {
//										//I'm calling and the contact doesn't answer
//										ContentValues values = new ContentValues();
//										values.put(CallLog.Calls.NUMBER, chatRoom.getPeerFullname(0));
//										values.put(CallLog.Calls.DATE, System.currentTimeMillis());
//										values.put(CallLog.Calls.DURATION, 0);
//										values.put(CallLog.Calls.TYPE, CallLog.Calls.OUTGOING_TYPE);
//										values.put(CallLog.Calls.NEW, 1);
//
//										if (ActivityCompat.checkSelfPermission(this, android.Manifest.permission.WRITE_CALL_LOG) != PackageManager.PERMISSION_GRANTED) {
//											return;
//										}
//										this.getContentResolver().insert(CallLog.Calls.CONTENT_URI, values);
//									} catch (Exception e) {
//										log("EXCEPTION:TERM_CODE_ANSWER_TIMEOUT:call.isOutgoing " + e.getMessage());
//									}
//								}else if(call.isIncoming()){
//									try {
//										//I'm receiving a call and I don't answer
//										ContentValues values = new ContentValues();
//										values.put(CallLog.Calls.NUMBER, chatRoom.getPeerFullname(0));
//										values.put(CallLog.Calls.DATE, System.currentTimeMillis());
//										values.put(CallLog.Calls.DURATION, 0);
//										values.put(CallLog.Calls.TYPE, CallLog.Calls.MISSED_TYPE);
//										values.put(CallLog.Calls.NEW, 1);
//
//										if (ActivityCompat.checkSelfPermission(this, android.Manifest.permission.WRITE_CALL_LOG) != PackageManager.PERMISSION_GRANTED) {
//											return;
//										}
//										this.getContentResolver().insert(CallLog.Calls.CONTENT_URI, values);
//									} catch (Exception e) {
//										log("EXCEPTION:TERM_CODE_ANSWER_TIMEOUT:call.isIncoming " + e.getMessage());
//									}
//								}
//							}else if (call.getTermCode() == MegaChatCall.TERM_CODE_CALL_REJECT) {
//								//Rejected call
//								if (call.isOutgoing()) {
//									try {
//										//I'm calling and the user rejects the call
//										ContentValues values = new ContentValues();
//										values.put(CallLog.Calls.NUMBER, chatRoom.getPeerFullname(0));
//		                                values.put(CallLog.Calls.DATE, System.currentTimeMillis());
//										values.put(CallLog.Calls.DURATION, 0);
//										values.put(CallLog.Calls.TYPE, CallLog.Calls.OUTGOING_TYPE);
//										values.put(CallLog.Calls.NEW, 1);
//
//										if (ActivityCompat.checkSelfPermission(this, android.Manifest.permission.WRITE_CALL_LOG) != PackageManager.PERMISSION_GRANTED) {
//											return;
//										}
//										this.getContentResolver().insert(CallLog.Calls.CONTENT_URI, values);
//									} catch (Exception e) {
//										log("EXCEPTION:TERM_CODE_CALL_REJECT:call.isOutgoing " + e.getMessage());
//									}
//								}else if(call.isIncoming()){
//									try {
//										//I'm receiving a call and I reject it
//										ContentValues values = new ContentValues();
//										values.put(CallLog.Calls.NUMBER, chatRoom.getPeerFullname(0));
//										values.put(CallLog.Calls.DATE, System.currentTimeMillis());
//										values.put(CallLog.Calls.DURATION, 0);
//										values.put(CallLog.Calls.TYPE, CallLog.Calls.REJECTED_TYPE);
//										values.put(CallLog.Calls.NEW, 1);
//
//										if (ActivityCompat.checkSelfPermission(this, android.Manifest.permission.WRITE_CALL_LOG) != PackageManager.PERMISSION_GRANTED) {
//											return;
//										}
//										this.getContentResolver().insert(CallLog.Calls.CONTENT_URI, values);
//									} catch (Exception e) {
//										log("EXCEPTION:TERM_CODE_CALL_REJECT:call.isIncoming " + e.getMessage());
//									}
//								}
//							}else if (call.getTermCode() == MegaChatCall.TERM_CODE_USER_HANGUP) {
//								//Call answered and hung
//								if (call.isOutgoing()) {
//									try {
//										//I'm calling and the user answers it
//										ContentValues values = new ContentValues();
//										values.put(CallLog.Calls.NUMBER, chatRoom.getPeerFullname(0));
//										values.put(CallLog.Calls.DATE, System.currentTimeMillis());
//										values.put(CallLog.Calls.DURATION, call.getDuration());
//										values.put(CallLog.Calls.TYPE, CallLog.Calls.OUTGOING_TYPE);
//										values.put(CallLog.Calls.NEW, 1);
//
//										if (ActivityCompat.checkSelfPermission(this, android.Manifest.permission.WRITE_CALL_LOG) != PackageManager.PERMISSION_GRANTED) {
//											return;
//										}
//										this.getContentResolver().insert(CallLog.Calls.CONTENT_URI, values);
//									} catch (Exception e) {
//										log("EXCEPTION:TERM_CODE_USER_HANGUP:call.isOutgoing " + e.getMessage());
//									}
//								}else if(call.isIncoming()){
//									try {
//										//I'm receiving a call and I answer it
//										ContentValues values = new ContentValues();
//		                                values.put(CallLog.Calls.NUMBER, chatRoom.getPeerFullname(0));
//										values.put(CallLog.Calls.DATE, System.currentTimeMillis());
//										values.put(CallLog.Calls.DURATION, call.getDuration());
//										values.put(CallLog.Calls.TYPE, CallLog.Calls.INCOMING_TYPE);
//										values.put(CallLog.Calls.NEW, 1);
//
//										if (ActivityCompat.checkSelfPermission(this, android.Manifest.permission.WRITE_CALL_LOG) != PackageManager.PERMISSION_GRANTED) {
//											return;
//										}
//										this.getContentResolver().insert(CallLog.Calls.CONTENT_URI, values);
//									} catch (Exception e) {
//										log("EXCEPTION:TERM_CODE_USER_HANGUP:call.isIncoming " + e.getMessage());
//									}
//								}
//							}
//						} catch (Exception e) {
//							log("EXCEPTION:register call on device " + e.getMessage());
//						}
//					}

					break;
				}

				default:
					break;
			}
		}
	}

	public void initializeAudioManager() {
		if (audioManager != null) return;
		audioManager = (AudioManager) getSystemService(Context.AUDIO_SERVICE);
	}

	public void setAudioManagerValues(MegaChatCall call) {
		initializeAudioManager();
		if (audioManager == null) return;
		stopAudioSignals();
		int callStatus = call.getStatus();
		if (callStatus == MegaChatCall.CALL_STATUS_REQUEST_SENT) {
			log("outgoingCallSound:REQUEST_SENT");
			outgoingCallSound();

		} else if (callStatus == MegaChatCall.CALL_STATUS_RING_IN) {
			log("outgoingCallSound:RING_IN");
			incomingCallSound();
			checkVibration();
		}
	}

	private void outgoingCallSound() {
		if (mediaPlayer != null && mediaPlayer.isPlaying()) return;
		initializeAudioManager();
		if (audioManager == null) return;
		log("outgoingCallSound");

		if (audioManager.getRingerMode() == AudioManager.RINGER_MODE_SILENT || audioManager.getRingerMode() == AudioManager.RINGER_MODE_VIBRATE || audioManager.getStreamVolume(AudioManager.STREAM_MUSIC) == 0) {
			audioManager.setStreamVolume(AudioManager.STREAM_MUSIC, INITIAL_SOUND_LEVEL, 0);
		} else {
			audioManager.setStreamVolume(AudioManager.STREAM_MUSIC, audioManager.getStreamVolume(AudioManager.STREAM_MUSIC), 0);
		}

		mediaPlayer = MediaPlayer.create(getApplicationContext(), R.raw.outgoing_voice_video_call);
		mediaPlayer.setLooping(true);
		log("outgoingCallSound: start Sound");
		mediaPlayer.start();
	}

	private void incomingCallSound() {
		if (mediaPlayer != null && mediaPlayer.isPlaying()) return;

		initializeAudioManager();
		if (audioManager == null) return;
		log("incomingCallSound");

		Uri ringtoneUri = RingtoneManager.getDefaultUri(RingtoneManager.TYPE_RINGTONE);
		if (ringtoneUri == null) return;
		mediaPlayer = new MediaPlayer();
		mediaPlayer.setAudioAttributes(new AudioAttributes.Builder().setUsage(AudioAttributes.USAGE_NOTIFICATION_RINGTONE).build());

		try {
			mediaPlayer.setDataSource(getApplicationContext(), ringtoneUri);
			mediaPlayer.prepare();
		} catch (IOException e) {
			e.printStackTrace();
		}

		mediaPlayer.setLooping(true);
		log("incomingCallSound - start Sound");
		mediaPlayer.start();

	}

	private void checkVibration() {
		log("checkVibration");

		if (audioManager.getRingerMode() == AudioManager.RINGER_MODE_SILENT) {
			if (vibrator == null || !vibrator.hasVibrator()) return;
			stopVibration();
			return;
		}

		if (audioManager.getRingerMode() == AudioManager.RINGER_MODE_VIBRATE) {
			startVibration();
			return;
		}

		if (audioManager.getStreamVolume(AudioManager.STREAM_RING) == 0) {
			return;
		}

		startVibration();
	}

	private void startVibration() {
		if (vibrator != null) return;
		vibrator = (Vibrator) getSystemService(Context.VIBRATOR_SERVICE);
		if (vibrator == null || !vibrator.hasVibrator()) return;
		log("startIncomingCallVibration");
		long[] pattern = {0, 1000, 500, 500, 1000};
		vibrator.vibrate(pattern, 0);
	}


	public void updateStreamVolume(int streamType, int direction) {
		initializeAudioManager();
		if (audioManager == null) return;
		log("updateStreamVolume");
		audioManager.adjustStreamVolume(streamType, direction, AudioManager.FLAG_SHOW_UI);
	}

	private void stopAudioSignals() {
		log("stopAudioSignals");
		stopSound();
		stopVibration();
	}

	private void stopSound() {
		try {
			if (mediaPlayer != null) {
				mediaPlayer.stop();
				mediaPlayer.reset();
				mediaPlayer.release();
				mediaPlayer = null;
			}
		} catch (Exception e) {
			log("Exception stopping player");
		}
	}

	private void stopVibration() {
		try {
			if (vibrator != null && vibrator.hasVibrator()) {
				vibrator.cancel();
				vibrator = null;
			}
		} catch (Exception e) {
			log("Exception canceling vibrator");
		}
	}

	public void checkQueuedCalls() {
		log("checkQueuedCalls");
		try {
			stopService(new Intent(this, IncomingCallService.class));
			ChatAdvancedNotificationBuilder notificationBuilder = ChatAdvancedNotificationBuilder.newInstance(this, megaApi, megaChatApi);
			notificationBuilder.checkQueuedCalls();
		} catch (Exception e) {
			log("EXCEPTION: " + e.getMessage());
		}
	}

	public void launchCallActivity(MegaChatCall call) {
		log("launchCallActivity: " + call.getStatus());
		MegaApplication.setShowPinScreen(false);
//		MegaApplication.setOpenCallChatId(call.getChatid());
		Intent i = new Intent(this, ChatCallActivity.class);
		i.putExtra(Constants.CHAT_ID, call.getChatid());
		i.putExtra(Constants.CALL_ID, call.getId());
		i.addFlags(Intent.FLAG_ACTIVITY_NEW_TASK);
		startActivity(i);

		MegaChatRoom chatRoom = megaChatApi.getChatRoom(call.getChatid());
		log("Launch call: " + chatRoom.getTitle());
		if (call.getStatus() == MegaChatCall.CALL_STATUS_REQUEST_SENT || call.getStatus() == MegaChatCall.CALL_STATUS_RING_IN) {
			setCallLayoutStatus(call.getChatid(), true);
		}
	}

	public void clearIncomingCallNotification(long chatCallId) {
		log("clearIncomingCallNotification:chatID: " + chatCallId);

		try {
			NotificationManager notificationManager = (NotificationManager) getSystemService(NOTIFICATION_SERVICE);

			String notificationCallId = MegaApiJava.userHandleToBase64(chatCallId);
			int notificationId = (notificationCallId).hashCode();

			notificationManager.cancel(notificationId);
		} catch (Exception e) {
			log("clearIncomingCallNotification:EXCEPTION");
		}
	}

	public static boolean isShowRichLinkWarning() {
		return showRichLinkWarning;
	}

	public static void setShowRichLinkWarning(boolean showRichLinkWarning) {
		MegaApplication.showRichLinkWarning = showRichLinkWarning;
	}

	public static boolean isEnabledGeoLocation() {
		return enabledGeoLocation;
	}

	public static void setEnabledGeoLocation(boolean enabledGeoLocation) {
		MegaApplication.enabledGeoLocation = enabledGeoLocation;
	}

	public static int getCounterNotNowRichLinkWarning() {
		return counterNotNowRichLinkWarning;
	}

	public static void setCounterNotNowRichLinkWarning(int counterNotNowRichLinkWarning) {
		MegaApplication.counterNotNowRichLinkWarning = counterNotNowRichLinkWarning;
	}

	public static boolean isEnabledRichLinks() {
		return enabledRichLinks;
	}

	public static void setEnabledRichLinks(boolean enabledRichLinks) {
		MegaApplication.enabledRichLinks = enabledRichLinks;
	}

	public static int isDisableFileVersions() {
		return disableFileVersions;
	}

	public static void setDisableFileVersions(boolean disableFileVersions) {
		if(disableFileVersions){
			MegaApplication.disableFileVersions = 1;
		}
		else{
			MegaApplication.disableFileVersions = 0;
		}
	}

	public boolean isEsid() {
		return esid;
	}

	public void setEsid(boolean esid) {
		this.esid = esid;
	}

	public static boolean isClosedChat() {
		return closedChat;
	}

	public static void setClosedChat(boolean closedChat) {
		MegaApplication.closedChat = closedChat;
	}

	public MyAccountInfo getMyAccountInfo() {
		return myAccountInfo;
	}

	public static boolean getSpeakerStatus(long chatId) {
		boolean entryExists = hashMapSpeaker.containsKey(chatId);
		if (entryExists) {
			return hashMapSpeaker.get(chatId);
		}
		setSpeakerStatus(chatId, false);
		return false;
	}

	public static void setSpeakerStatus(long chatId, boolean speakerStatus) {
		hashMapSpeaker.put(chatId, speakerStatus);
	}

	public static boolean getCallLayoutStatus(long chatId) {
		boolean entryExists = hashMapCallLayout.containsKey(chatId);
		if (entryExists) {
			return hashMapCallLayout.get(chatId);
		}
		setCallLayoutStatus(chatId, false);
		return false;
	}

	public static void setCallLayoutStatus(long chatId, boolean callLayoutStatus) {
		hashMapCallLayout.put(chatId, callLayoutStatus);
	}

	public int getStorageState() {
	    return storageState;
	}

    public void setStorageState(int state) {
	    this.storageState = state;
	}

    @Override
    public void unregisterReceiver(BroadcastReceiver receiver) {
        super.unregisterReceiver(receiver);
        LocalBroadcastManager.getInstance(this).unregisterReceiver(logoutReceiver);
    }
}<|MERGE_RESOLUTION|>--- conflicted
+++ resolved
@@ -102,13 +102,7 @@
 	final String TAG = "MegaApplication";
 
 	final private static int INITIAL_SOUND_LEVEL = 10;
-<<<<<<< HEAD
-	final private static int MINIMUM_SOUND_LEVEL = 1;
-
-	static final public String USER_AGENT = "MEGAAndroid/3.6.4_249";
-=======
 	static final public String USER_AGENT = "MEGAAndroid/3.7.0_251";
->>>>>>> 9e583ccf
 
 	DatabaseHandler dbH;
 	MegaApiAndroid megaApi;
