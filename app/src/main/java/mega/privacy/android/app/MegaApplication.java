--- conflicted
+++ resolved
@@ -1444,14 +1444,6 @@
 					storageState = state;
 				}
 			}
-<<<<<<< HEAD
-			else {
-				storageState = state;
-				Intent intent = new Intent(BROADCAST_ACTION_INTENT_UPDATE_ACCOUNT_DETAILS);
-				intent.setAction(ACTION_STORAGE_STATE_CHANGED);
-				intent.putExtra("state", state);
-				LocalBroadcastManager.getInstance(getApplicationContext()).sendBroadcast(intent);
-			}
 		} else if (event.getType() == MegaEvent.EVENT_BUSINESS_STATUS) {
 			myAccountInfo.setBusinessStatusReceived(true);
 			int status = megaApi.getBusinessStatus();
@@ -1459,8 +1451,6 @@
 				myAccountInfo.setShouldShowBusinessAlert(true);
 			}
 			sendBroadcastUpdateAccountDetails();
-		}
-=======
         } else if (event.getType() == MegaEvent.EVENT_ACCOUNT_BLOCKED) {
             //need sms verification to unblock
             long whyAmIBlocked = event.getNumber();
@@ -1492,7 +1482,6 @@
                 }
             }
         }
->>>>>>> ec4bb963
 	}
 
 
