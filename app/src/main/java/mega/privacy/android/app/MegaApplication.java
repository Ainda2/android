package mega.privacy.android.app;

import android.app.Activity;
import android.app.Application;
import android.app.Notification;
import android.app.NotificationChannel;
import android.app.NotificationManager;
import android.app.PendingIntent;
import android.content.BroadcastReceiver;
import android.content.Context;
import android.content.Intent;
import android.content.IntentFilter;
import android.graphics.drawable.BitmapDrawable;
import android.graphics.drawable.Drawable;
import android.media.AudioManager;
import android.media.RingtoneManager;
import android.net.Uri;
import android.os.Build;
import android.os.Bundle;
import android.os.Handler;
import android.os.PowerManager;
import android.text.Html;
import android.text.Spanned;
import android.util.Pair;

import androidx.annotation.NonNull;
import androidx.annotation.Nullable;
import androidx.core.app.NotificationCompat;
import androidx.core.content.ContextCompat;
import androidx.core.provider.FontRequest;

import javax.inject.Inject;
import androidx.emoji.text.EmojiCompat;
import androidx.emoji.text.FontRequestEmojiCompatConfig;
import androidx.lifecycle.Observer;
import androidx.multidex.MultiDexApplication;

import com.facebook.drawee.backends.pipeline.Fresco;
import com.jeremyliao.liveeventbus.LiveEventBus;

import mega.privacy.android.app.di.MegaApi;
import mega.privacy.android.app.di.MegaApiFolder;
import io.reactivex.rxjava3.android.schedulers.AndroidSchedulers;
import io.reactivex.rxjava3.schedulers.Schedulers;
import mega.privacy.android.app.fragments.settingsFragments.cookie.data.CookieType;
import mega.privacy.android.app.fragments.settingsFragments.cookie.usecase.GetCookieSettingsUseCase;
import mega.privacy.android.app.globalmanagement.MyAccountInfo;
import mega.privacy.android.app.globalmanagement.SortOrderManagement;
import mega.privacy.android.app.listeners.GlobalChatListener;
import org.webrtc.ContextUtils;

import java.util.ArrayList;
import java.util.Locale;

import dagger.hilt.android.HiltAndroidApp;
import me.leolin.shortcutbadger.ShortcutBadger;
import mega.privacy.android.app.components.ChatManagement;
import mega.privacy.android.app.components.PushNotificationSettingManagement;
import mega.privacy.android.app.components.transferWidget.TransfersManagement;
import mega.privacy.android.app.components.twemoji.EmojiManager;
import mega.privacy.android.app.components.twemoji.EmojiManagerShortcodes;
import mega.privacy.android.app.components.twemoji.TwitterEmojiProvider;
import mega.privacy.android.app.fcm.ChatAdvancedNotificationBuilder;
import mega.privacy.android.app.fcm.IncomingCallService;
import mega.privacy.android.app.fcm.KeepAliveService;
import mega.privacy.android.app.listeners.GetAttrUserListener;
import mega.privacy.android.app.listeners.GetCuAttributeListener;
import mega.privacy.android.app.listeners.GlobalListener;
import mega.privacy.android.app.lollipop.controllers.AccountController;
import mega.privacy.android.app.lollipop.LoginActivityLollipop;
import mega.privacy.android.app.lollipop.ManagerActivityLollipop;
import mega.privacy.android.app.lollipop.megachat.AppRTCAudioManager;
import mega.privacy.android.app.lollipop.megachat.BadgeIntentService;
import mega.privacy.android.app.meeting.CallService;
import mega.privacy.android.app.meeting.listeners.MeetingListener;
import mega.privacy.android.app.objects.PasscodeManagement;
import mega.privacy.android.app.receivers.NetworkStateReceiver;
import mega.privacy.android.app.utils.CUBackupInitializeChecker;
import mega.privacy.android.app.utils.CallUtil;
import mega.privacy.android.app.utils.ThemeHelper;

import nz.mega.sdk.MegaAccountSession;
import nz.mega.sdk.MegaApiAndroid;
import nz.mega.sdk.MegaApiJava;
import nz.mega.sdk.MegaChatApiAndroid;
import nz.mega.sdk.MegaChatApiJava;
import nz.mega.sdk.MegaChatCall;
import nz.mega.sdk.MegaChatError;
import nz.mega.sdk.MegaChatListItem;
import nz.mega.sdk.MegaChatListenerInterface;
import nz.mega.sdk.MegaChatMessage;
import nz.mega.sdk.MegaChatNotificationListenerInterface;
import nz.mega.sdk.MegaChatPresenceConfig;
import nz.mega.sdk.MegaChatRequest;
import nz.mega.sdk.MegaChatRequestListenerInterface;
import nz.mega.sdk.MegaChatRoom;
import nz.mega.sdk.MegaChatSession;
import nz.mega.sdk.MegaContactRequest;
import nz.mega.sdk.MegaError;
import nz.mega.sdk.MegaHandleList;
import nz.mega.sdk.MegaNode;
import nz.mega.sdk.MegaPricing;
import nz.mega.sdk.MegaRequest;
import nz.mega.sdk.MegaRequestListenerInterface;
import nz.mega.sdk.MegaShare;
import nz.mega.sdk.MegaUser;

import static mega.privacy.android.app.constants.EventConstants.EVENT_FINISH_ACTIVITY;
import static mega.privacy.android.app.constants.BroadcastConstants.ACTION_TYPE;
import static mega.privacy.android.app.constants.EventConstants.EVENT_CALL_ANSWERED_IN_ANOTHER_CLIENT;
import static mega.privacy.android.app.constants.EventConstants.EVENT_CALL_COMPOSITION_CHANGE;
import static mega.privacy.android.app.constants.EventConstants.EVENT_CALL_STATUS_CHANGE;
import static mega.privacy.android.app.constants.EventConstants.EVENT_RINGING_STATUS_CHANGE;
import static mega.privacy.android.app.constants.EventConstants.EVENT_SESSION_STATUS_CHANGE;
import static mega.privacy.android.app.utils.AlertsAndWarnings.showOverDiskQuotaPaywallWarning;
import static mega.privacy.android.app.utils.ChangeApiServerUtil.API_SERVER;
import static mega.privacy.android.app.utils.ChangeApiServerUtil.API_SERVER_PREFERENCES;
import static mega.privacy.android.app.utils.ChangeApiServerUtil.PRODUCTION_SERVER_VALUE;
import static mega.privacy.android.app.utils.ChangeApiServerUtil.SANDBOX3_SERVER_VALUE;
import static mega.privacy.android.app.utils.ChangeApiServerUtil.getApiServerFromValue;
import static mega.privacy.android.app.utils.CacheFolderManager.clearPublicCache;
import static mega.privacy.android.app.utils.CallUtil.*;
import static mega.privacy.android.app.utils.Constants.*;
import static mega.privacy.android.app.utils.ContactUtil.getMegaUserNameDB;
import static mega.privacy.android.app.utils.DBUtil.*;
import static mega.privacy.android.app.utils.IncomingCallNotification.*;
import static mega.privacy.android.app.utils.JobUtil.scheduleCameraUploadJob;
import static mega.privacy.android.app.utils.LogUtil.*;
import static mega.privacy.android.app.utils.TimeUtils.*;
import static mega.privacy.android.app.utils.Util.*;
import static nz.mega.sdk.MegaApiJava.INVALID_HANDLE;
import static nz.mega.sdk.MegaApiJava.STORAGE_STATE_PAYWALL;
import static nz.mega.sdk.MegaApiJava.USER_ATTR_CAMERA_UPLOADS_FOLDER;
import static nz.mega.sdk.MegaChatApiJava.MEGACHAT_INVALID_HANDLE;
import static nz.mega.sdk.MegaChatCall.CALL_STATUS_USER_NO_PRESENT;

@HiltAndroidApp
public class MegaApplication extends MultiDexApplication implements Application.ActivityLifecycleCallbacks, MegaChatRequestListenerInterface, MegaChatNotificationListenerInterface, NetworkStateReceiver.NetworkStateReceiverListener, MegaChatListenerInterface {

	final String TAG = "MegaApplication";

	private static PushNotificationSettingManagement pushNotificationSettingManagement;
	private static TransfersManagement transfersManagement;
	private static ChatManagement chatManagement;

	@MegaApi
	@Inject
	MegaApiAndroid megaApi;
	@MegaApiFolder
	@Inject
	MegaApiAndroid megaApiFolder;
	@Inject
	MegaChatApiAndroid megaChatApi;
	@Inject
	DatabaseHandler dbH;
	@Inject
	GetCookieSettingsUseCase getCookieSettingsUseCase;
	@Inject
	SortOrderManagement sortOrderManagement;
	@Inject
	MyAccountInfo myAccountInfo;
	@Inject
	PasscodeManagement passcodeManagement;

	String localIpAddress = "";
	BackgroundRequestListener requestListener;
	final static public String APP_KEY = "6tioyn8ka5l6hty";
	final static private String APP_SECRET = "hfzgdtrma231qdm";

	boolean esid = false;

	private int storageState = MegaApiJava.STORAGE_STATE_UNKNOWN; //Default value

	// The current App Activity
	private Activity currentActivity = null;

	// Attributes to detect if app changes between background and foreground
	// Keep the count of number of Activities in the started state
	private int activityReferences = 0;
	// Flag to indicate if the current Activity is going through configuration change like orientation switch
	private boolean isActivityChangingConfigurations = false;

	private static boolean isLoggingIn = false;
	private static boolean isLoggingOut = false;
	private static boolean firstConnect = true;

	private static boolean showInfoChatMessages = false;

	private static long openChatId = -1;

	private static boolean closedChat = true;

	private static long openCallChatId = -1;

	private static boolean showRichLinkWarning = false;
	private static int counterNotNowRichLinkWarning = -1;
	private static boolean enabledRichLinks = false;

	private static boolean enabledGeoLocation = false;

	private static int disableFileVersions = -1;

	private static boolean recentChatVisible = false;
	private static boolean chatNotificationReceived = false;

	private static String urlConfirmationLink = null;

	private static boolean registeredChatListeners = false;

	private static boolean isVerifySMSShowed = false;

    private static boolean isBlockedDueToWeakAccount = false;
	private static boolean isWebOpenDueToEmailVerification = false;
	private static boolean isLoggingRunning = false;
	private static boolean isWaitingForCall = false;
	public static boolean isSpeakerOn = false;
	private static boolean areAdvertisingCookiesEnabled = false;
	private static long userWaitingForCall = MEGACHAT_INVALID_HANDLE;

	private static boolean verifyingCredentials;

	private NetworkStateReceiver networkStateReceiver;
	private BroadcastReceiver logoutReceiver;
    private AppRTCAudioManager rtcAudioManager = null;

    private AppRTCAudioManager rtcAudioManagerRingInCall;
    private static MegaApplication singleApplicationInstance;
	private PowerManager.WakeLock wakeLock;

	private MeetingListener meetingListener = new MeetingListener();
	private GlobalChatListener globalChatListener = new GlobalChatListener(this);

    @Override
	public void networkAvailable() {
		logDebug("Net available: Broadcast to ManagerActivity");
		Intent intent = new Intent(BROADCAST_ACTION_INTENT_CONNECTIVITY_CHANGE);
		intent.putExtra(ACTION_TYPE, GO_ONLINE);
		sendBroadcast(intent);
	}

	@Override
	public void networkUnavailable() {
		logDebug("Net unavailable: Broadcast to ManagerActivity");
		Intent intent = new Intent(BROADCAST_ACTION_INTENT_CONNECTIVITY_CHANGE);
		intent.putExtra(ACTION_TYPE, GO_OFFLINE);
		sendBroadcast(intent);
	}

	public static void smsVerifyShowed(boolean isShowed) {
	    isVerifySMSShowed = isShowed;
    }

	@Override
	public void onActivityCreated(@NonNull Activity activity, @Nullable Bundle savedInstanceState) {

	}

	@Override
	public void onActivityStarted(@NonNull Activity activity) {
		currentActivity = activity;
    	if (++activityReferences == 1 && !isActivityChangingConfigurations) {
			logInfo("App enters foreground");
			if (storageState == STORAGE_STATE_PAYWALL) {
				showOverDiskQuotaPaywallWarning();
			}
		}
	}

	@Override
	public void onActivityResumed(@NonNull Activity activity) {
		if (!activity.equals(currentActivity)) {
			currentActivity = activity;
		}
	}

	@Override
	public void onActivityPaused(@NonNull Activity activity) {
    	if (activity.equals(currentActivity)) {
    		currentActivity = null;
		}
	}

	@Override
	public void onActivityStopped(@NonNull Activity activity) {
		isActivityChangingConfigurations = activity.isChangingConfigurations();
		if (--activityReferences == 0 && !isActivityChangingConfigurations) {
			logInfo("App enters background");
		}
	}

	@Override
	public void onActivitySaveInstanceState(@NonNull Activity activity, @NonNull Bundle outState) {

	}

	@Override
	public void onActivityDestroyed(@NonNull Activity activity) {

	}

	class BackgroundRequestListener implements MegaRequestListenerInterface
	{

		@Override
		public void onRequestStart(MegaApiJava api, MegaRequest request) {
			logDebug("BackgroundRequestListener:onRequestStart: " + request.getRequestString());
		}

		@Override
		public void onRequestUpdate(MegaApiJava api, MegaRequest request) {
			logDebug("BackgroundRequestListener:onRequestUpdate: " + request.getRequestString());
		}

		@Override
		public void onRequestFinish(MegaApiJava api, MegaRequest request,
				MegaError e) {
			logDebug("BackgroundRequestListener:onRequestFinish: " + request.getRequestString() + "____" + e.getErrorCode() + "___" + request.getParamType());

			if (e.getErrorCode() == MegaError.API_EPAYWALL) {
				showOverDiskQuotaPaywallWarning();
				return;
			}

			if (e.getErrorCode() == MegaError.API_EBUSINESSPASTDUE) {
				sendBroadcast(new Intent(BROADCAST_ACTION_INTENT_BUSINESS_EXPIRED));
				return;
			}

			if (request.getType() == MegaRequest.TYPE_LOGOUT) {
				logDebug("Logout finished: " + e.getErrorString() + "(" + e.getErrorCode() +")");
				if (e.getErrorCode() == MegaError.API_OK) {
					logDebug("END logout sdk request - wait chat logout");
				} else if (e.getErrorCode() == MegaError.API_EINCOMPLETE) {
					if (request.getParamType() == MegaError.API_ESSL) {
						logWarning("SSL verification failed");
						Intent intent = new Intent(BROADCAST_ACTION_INTENT_SSL_VERIFICATION_FAILED);
						sendBroadcast(intent);
					}
				} else if (e.getErrorCode() == MegaError.API_ESID) {
					logWarning("TYPE_LOGOUT:API_ESID");
					myAccountInfo.resetDefaults();

					esid = true;

					AccountController.localLogoutApp(getApplicationContext());
				} else if (e.getErrorCode() == MegaError.API_EBLOCKED) {
					api.localLogout();
					megaChatApi.logout();
				}
			}
			else if(request.getType() == MegaRequest.TYPE_FETCH_NODES){
				logDebug("TYPE_FETCH_NODES");
				if (e.getErrorCode() == MegaError.API_OK){
					askForFullAccountInfo();

					GetAttrUserListener listener = new GetAttrUserListener(getApplicationContext());
					megaApi.shouldShowRichLinkWarning(listener);
					megaApi.isRichPreviewsEnabled(listener);

					listener = new GetAttrUserListener(getApplicationContext(), true);
					if (dbH != null && dbH.getMyChatFilesFolderHandle() == INVALID_HANDLE) {
						megaApi.getMyChatFilesFolder(listener);
					}

					//Ask for MU and CU folder when App in init state
					logDebug("Get CU attribute on fetch nodes.");
					megaApi.getUserAttribute(USER_ATTR_CAMERA_UPLOADS_FOLDER, new GetCuAttributeListener(getApplicationContext()));

					// Init CU sync data after login successfully
					new CUBackupInitializeChecker(megaApi).initCuSync();

					//Login check resumed pending transfers
					TransfersManagement.checkResumedPendingTransfers();
				}
			}
			else if(request.getType() == MegaRequest.TYPE_GET_ATTR_USER){
				if (request.getParamType() == MegaApiJava.USER_ATTR_PUSH_SETTINGS) {
					if (e.getErrorCode() == MegaError.API_OK || e.getErrorCode() == MegaError.API_ENOENT) {
						pushNotificationSettingManagement.sendPushNotificationSettings(request.getMegaPushNotificationSettings());
					}
				}else if (e.getErrorCode() == MegaError.API_OK) {
					if (request.getParamType() == MegaApiJava.USER_ATTR_FIRSTNAME || request.getParamType() == MegaApiJava.USER_ATTR_LASTNAME) {
						if (megaApi != null && request.getEmail() != null) {
							MegaUser user = megaApi.getContact(request.getEmail());
							if (user != null) {
								logDebug("User handle: " + user.getHandle());
								logDebug("Visibility: " + user.getVisibility()); //If user visibity == MegaUser.VISIBILITY_UNKNOW then, non contact
								if (user.getVisibility() != MegaUser.VISIBILITY_VISIBLE) {
									logDebug("Non-contact");
									if (request.getParamType() == MegaApiJava.USER_ATTR_FIRSTNAME) {
										dbH.setNonContactEmail(request.getEmail(), user.getHandle() + "");
										dbH.setNonContactFirstName(request.getText(), user.getHandle() + "");
									} else if (request.getParamType() == MegaApiJava.USER_ATTR_LASTNAME) {
										dbH.setNonContactLastName(request.getText(), user.getHandle() + "");
									}
								} else {
									logDebug("The user is or was CONTACT:");
								}
							} else {
								logWarning("User is NULL");
							}
						}
					}
				}
			}else if(request.getType() == MegaRequest.TYPE_SET_ATTR_USER){
				if(request.getParamType() == MegaApiJava.USER_ATTR_PUSH_SETTINGS){
					if (e.getErrorCode() == MegaError.API_OK) {
						pushNotificationSettingManagement.sendPushNotificationSettings(request.getMegaPushNotificationSettings());
					} else {
						logError("Chat notification settings cannot be updated");
					}
				}
			}
			else if (request.getType() == MegaRequest.TYPE_GET_PRICING){
				if (e.getErrorCode() == MegaError.API_OK) {
					MegaPricing p = request.getPricing();

					dbH.setPricingTimestamp();

					myAccountInfo.setProductAccounts(p, request.getCurrency());
					myAccountInfo.setPricing(p);

					Intent intent = new Intent(BROADCAST_ACTION_INTENT_UPDATE_ACCOUNT_DETAILS);
					intent.putExtra(ACTION_TYPE, UPDATE_GET_PRICING);
					sendBroadcast(intent);
				}
				else{
					logError("Error TYPE_GET_PRICING: " + e.getErrorCode());
				}
			}
			else if (request.getType() == MegaRequest.TYPE_GET_PAYMENT_METHODS){
				logDebug("Payment methods request");
				if(myAccountInfo!=null){
					myAccountInfo.setGetPaymentMethodsBoolean(true);
				}

				if (e.getErrorCode() == MegaError.API_OK){
					dbH.setPaymentMethodsTimeStamp();
					if(myAccountInfo!=null){
						myAccountInfo.setPaymentBitSet(convertToBitSet(request.getNumber()));
					}

					Intent intent = new Intent(BROADCAST_ACTION_INTENT_UPDATE_ACCOUNT_DETAILS);
					intent.putExtra(ACTION_TYPE, UPDATE_PAYMENT_METHODS);
					sendBroadcast(intent);
				}
			}
			else if(request.getType() == MegaRequest.TYPE_CREDIT_CARD_QUERY_SUBSCRIPTIONS){
				if (e.getErrorCode() == MegaError.API_OK){
					if(myAccountInfo!=null){
						myAccountInfo.setNumberOfSubscriptions(request.getNumber());
						logDebug("NUMBER OF SUBS: " + myAccountInfo.getNumberOfSubscriptions());
					}

					Intent intent = new Intent(BROADCAST_ACTION_INTENT_UPDATE_ACCOUNT_DETAILS);
					intent.putExtra(ACTION_TYPE, UPDATE_CREDIT_CARD_SUBSCRIPTION);
					sendBroadcast(intent);
				}
			}
			else if (request.getType() == MegaRequest.TYPE_ACCOUNT_DETAILS){
				logDebug ("Account details request");
				if (e.getErrorCode() == MegaError.API_OK){

					boolean storage = (request.getNumDetails() & MyAccountInfo.HAS_STORAGE_DETAILS) != 0;
					if (storage) {
						dbH.setAccountDetailsTimeStamp();
					}

					if(myAccountInfo!=null && request.getMegaAccountDetails()!=null){
						myAccountInfo.setAccountInfo(request.getMegaAccountDetails());
						myAccountInfo.setAccountDetails(request.getNumDetails());

						boolean sessions = (request.getNumDetails() & MyAccountInfo.HAS_SESSIONS_DETAILS) != 0;
						if (sessions) {
							MegaAccountSession megaAccountSession = request.getMegaAccountDetails().getSession(0);

							if(megaAccountSession!=null){
								logDebug("getMegaAccountSESSION not Null");
								dbH.setExtendedAccountDetailsTimestamp();
								long mostRecentSession = megaAccountSession.getMostRecentUsage();

								String date = formatDateAndTime(getApplicationContext(),mostRecentSession, DATE_LONG_FORMAT);

								myAccountInfo.setLastSessionFormattedDate(date);
								myAccountInfo.setCreateSessionTimeStamp(megaAccountSession.getCreationTimestamp());
							}
						}

						logDebug("onRequest TYPE_ACCOUNT_DETAILS: " + myAccountInfo.getUsedPercentage());
					}

					sendBroadcastUpdateAccountDetails();
				}
			} else if (request.getType() == MegaRequest.TYPE_PAUSE_TRANSFERS) {
				dbH.setTransferQueueStatus(request.getFlag());
			}
		}

		@Override
		public void onRequestTemporaryError(MegaApiJava api,
				MegaRequest request, MegaError e) {
			logDebug("BackgroundRequestListener: onRequestTemporaryError: " + request.getRequestString());
		}
		
	}

	public void sendBroadcastUpdateAccountDetails() {
		sendBroadcast(new Intent(BROADCAST_ACTION_INTENT_UPDATE_ACCOUNT_DETAILS)
				.putExtra(ACTION_TYPE, UPDATE_ACCOUNT_DETAILS));
	}

	private final int interval = 3000;
	private Handler keepAliveHandler = new Handler();
	int backgroundStatus = -1;

	private Runnable keepAliveRunnable = new Runnable() {
		@Override
		public void run() {
			try {
				if (isActivityVisible()) {
					logDebug("KEEPALIVE: " + System.currentTimeMillis());
					if (megaChatApi != null) {
						backgroundStatus = megaChatApi.getBackgroundStatus();
						logDebug("backgroundStatus_activityVisible: " + backgroundStatus);
						if (backgroundStatus != -1 && backgroundStatus != 0) {
							MegaHandleList callsInProgress = megaChatApi.getChatCalls(MegaChatCall.CALL_STATUS_IN_PROGRESS);
							if (callsInProgress == null || callsInProgress.size() <= 0) {
								megaChatApi.setBackgroundStatus(false);
							}
						}
					}

				} else {
					logDebug("KEEPALIVEAWAY: " + System.currentTimeMillis());
					if (megaChatApi != null) {
						backgroundStatus = megaChatApi.getBackgroundStatus();
						logDebug("backgroundStatus_!activityVisible: " + backgroundStatus);
						if (backgroundStatus != -1 && backgroundStatus != 1) {
							megaChatApi.setBackgroundStatus(true);
						}
					}
				}

				keepAliveHandler.postAtTime(keepAliveRunnable, System.currentTimeMillis() + interval);
				keepAliveHandler.postDelayed(keepAliveRunnable, interval);
			}
			catch (Exception exc) {
				logError("Exception in keepAliveRunnable", exc);
			}
		}
	};

	public void handleUncaughtException(Thread thread, Throwable e) {
		logFatal("UNCAUGHT EXCEPTION", e);
		e.printStackTrace();
	}

	private final Observer<MegaChatCall> callStatusObserver = call -> {
		int callStatus = call.getStatus();
		boolean isOutgoing = call.isOutgoing();
		boolean isRinging = call.isRinging();
		long callId = call.getCallId();
		long chatId = call.getChatid();
		if(chatId == MEGACHAT_INVALID_HANDLE || callId == MEGACHAT_INVALID_HANDLE){
			logError("Error in chatId or callId");
			return;
		}

		stopService(new Intent(getInstance(), IncomingCallService.class));
		logDebug("Call status is " + callStatusToString(callStatus)+", chat id is "+chatId+", call id is "+callId);
		switch (callStatus) {
			case MegaChatCall.CALL_STATUS_CONNECTING:
				if ((isOutgoing && getChatManagement().isRequestSent(callId)))
					removeRTCAudioManager();
				break;
			case MegaChatCall.CALL_STATUS_USER_NO_PRESENT:
			case MegaChatCall.CALL_STATUS_JOINING:
			case MegaChatCall.CALL_STATUS_IN_PROGRESS:
				MegaHandleList listAllCalls = megaChatApi.getChatCalls();
				if (listAllCalls == null || listAllCalls.size() == 0) {
					logError("Calls not found");
					return;
				}

				if (callStatus == CALL_STATUS_USER_NO_PRESENT) {
					if (isRinging) {
						logDebug("Is incoming call");
						incomingCall(listAllCalls, chatId, callStatus);
					} else {
						MegaChatRoom chatRoom = megaChatApi.getChatRoom(chatId);
						if (chatRoom != null && chatRoom.isGroup()) {
							logDebug("Check if the incoming group call notification should be displayed");
							getChatManagement().checkActiveGroupChat(chatId);
						}
					}
				}

				if ((callStatus == MegaChatCall.CALL_STATUS_IN_PROGRESS || callStatus == MegaChatCall.CALL_STATUS_JOINING)) {
					getChatManagement().addNotificationShown(chatId);
					logDebug("Is ongoing call");
					ongoingCall(chatId, callId, (isOutgoing && getChatManagement().isRequestSent(callId)) ? AUDIO_MANAGER_CALL_OUTGOING : AUDIO_MANAGER_CALL_IN_PROGRESS);
				}
				break;

			case MegaChatCall.CALL_STATUS_TERMINATING_USER_PARTICIPATION:
				logDebug("The user participation in the call has ended. The termination code is "+CallUtil.terminationCodeForCallToString(call.getTermCode()));
				getChatManagement().controlCallFinished(callId, chatId);
				break;

			case MegaChatCall.CALL_STATUS_DESTROYED:
				int endCallReason = call.getEndCallReason();
				logDebug("Call has ended. End call reason is "+ CallUtil.endCallReasonToString(endCallReason));
				getChatManagement().controlCallFinished(callId, chatId);
				boolean isIgnored = call.isIgnored();
				checkCallDestroyed(chatId, callId, endCallReason, isIgnored);
				break;
		}
	};

	private final
	Observer<MegaChatCall> callCompositionObserver = call -> {
		MegaChatRoom chatRoom = megaChatApi.getChatRoom(call.getChatid());
		if (chatRoom != null && call.getCallCompositionChange() == 1 && call.getNumParticipants() > 1) {
			logDebug("Stop sound");
			if (megaChatApi.getMyUserHandle() == call.getPeeridCallCompositionChange()) {
				stopService(new Intent(getInstance(), IncomingCallService.class));
				removeRTCAudioManagerRingIn();
				LiveEventBus.get(EVENT_CALL_ANSWERED_IN_ANOTHER_CLIENT, Long.class).post(call.getChatid());
			}
		}
	};

	private final Observer<MegaChatCall> callRingingStatusObserver = call -> {
		int callStatus = call.getStatus();
		boolean isRinging = call.isRinging();
		MegaHandleList listAllCalls = megaChatApi.getChatCalls();
		if (listAllCalls == null || listAllCalls.size() == 0) {
			logError("Calls not found");
			return;
		}
		if (isRinging) {
			logDebug("Is incoming call");
			incomingCall(listAllCalls, call.getChatid(), callStatus);
		}
	};

	private final Observer<Pair> sessionStatusObserver = callIdAndSession -> {
		MegaChatSession session = (MegaChatSession) callIdAndSession.second;
		int sessionStatus = session.getStatus();
		if (sessionStatus == MegaChatSession.SESSION_STATUS_IN_PROGRESS) {
			logDebug("Session is in progress");
			long callId = (long) callIdAndSession.first;
			MegaChatCall call = megaChatApi.getChatCallByCallId(callId);
			if (call != null) {
				MegaChatRoom chatRoom = megaChatApi.getChatRoom(call.getChatid());
				if (chatRoom != null && (chatRoom.isGroup() || chatRoom.isMeeting() || session.getPeerid() != megaApi.getMyUserHandleBinary()))
				{
					getChatManagement().setRequestSentCall(callId, false);
					updateRTCAudioMangerTypeStatus(AUDIO_MANAGER_CALL_IN_PROGRESS);
				}
			}
		}
	};

	/**
	 * Broadcast for controlling changes in the volume.
	 */
	BroadcastReceiver volumeReceiver = new BroadcastReceiver() {
		@Override
		public void onReceive(Context context, Intent intent) {
			if (intent == null || intent.getAction() == null)
				return;

			if (intent.getAction().equals(VOLUME_CHANGED_ACTION) && rtcAudioManagerRingInCall != null) {
				int type = (Integer) intent.getExtras().get(EXTRA_VOLUME_STREAM_TYPE);
				if(type != AudioManager.STREAM_RING)
					return;

				int newVolume = (Integer) intent.getExtras().get(EXTRA_VOLUME_STREAM_VALUE);
				if (newVolume != INVALID_VOLUME) {
					rtcAudioManagerRingInCall.checkVolume(newVolume);
				}
			}
		}
	};

	public boolean isAnIncomingCallRinging() {
		return rtcAudioManagerRingInCall != null;
	}

	BroadcastReceiver becomingNoisyReceiver = new BroadcastReceiver() {
		@Override
		public void onReceive(Context context, Intent intent) {
			if (intent == null || intent.getAction() == null)
				return;

			if (AudioManager.ACTION_AUDIO_BECOMING_NOISY.equals(intent.getAction())) {
				muteOrUnmute(true);
			}
		}
	};

	public void muteOrUnmute(boolean mute){
		if (rtcAudioManagerRingInCall != null) {
			rtcAudioManagerRingInCall.muteOrUnmuteIncomingCall(mute);
		}
	}

	public static MegaApplication getInstance() {
		return singleApplicationInstance;
	}

	@Override
	public void onCreate() {
		singleApplicationInstance = this;

		super.onCreate();

		ThemeHelper.INSTANCE.initTheme(this);

		// Setup handler for uncaught exceptions.
		Thread.setDefaultUncaughtExceptionHandler(new Thread.UncaughtExceptionHandler() {
			@Override
			public void uncaughtException(Thread thread, Throwable e) {
				handleUncaughtException(thread, e);
			}
		});

		registerActivityLifecycleCallbacks(this);

		isVerifySMSShowed = false;

		keepAliveHandler.postAtTime(keepAliveRunnable, System.currentTimeMillis()+interval);
		keepAliveHandler.postDelayed(keepAliveRunnable, interval);

		initLoggerSDK();
		initLoggerKarere();

		checkAppUpgrade();

		setupMegaApi();
		setupMegaApiFolder();
		setupMegaChatApi();

		LiveEventBus.config().enableLogger(false);

        scheduleCameraUploadJob(getApplicationContext());
        storageState = dbH.getStorageState();
        pushNotificationSettingManagement = new PushNotificationSettingManagement();
        transfersManagement = new TransfersManagement();
        chatManagement = new ChatManagement();

		//Logout check resumed pending transfers
		TransfersManagement.checkResumedPendingTransfers();

		int apiServerValue = getSharedPreferences(API_SERVER_PREFERENCES, MODE_PRIVATE)
				.getInt(API_SERVER, PRODUCTION_SERVER_VALUE);

		if (apiServerValue != PRODUCTION_SERVER_VALUE) {
			if (apiServerValue == SANDBOX3_SERVER_VALUE) {
				megaApi.setPublicKeyPinning(false);
			}

			String apiServer = getApiServerFromValue(apiServerValue);
			megaApi.changeApiUrl(apiServer);
			megaApiFolder.changeApiUrl(apiServer);
		}

		boolean useHttpsOnly = false;
		if (dbH != null) {
			useHttpsOnly = Boolean.parseBoolean(dbH.getUseHttpsOnly());
			logDebug("Value of useHttpsOnly: " + useHttpsOnly);
			megaApi.useHttpsOnly(useHttpsOnly);
		}

		myAccountInfo.resetDefaults();

		if (dbH != null) {
			dbH.resetExtendedAccountDetailsTimestamp();
		}

		networkStateReceiver = new NetworkStateReceiver();
		networkStateReceiver.addListener(this);
		registerReceiver(networkStateReceiver, new IntentFilter(android.net.ConnectivityManager.CONNECTIVITY_ACTION));

		LiveEventBus.get(EVENT_CALL_STATUS_CHANGE, MegaChatCall.class).observeForever(callStatusObserver);
		LiveEventBus.get(EVENT_RINGING_STATUS_CHANGE, MegaChatCall.class).observeForever(callRingingStatusObserver);
		LiveEventBus.get(EVENT_SESSION_STATUS_CHANGE, Pair.class).observeForever(sessionStatusObserver);
		LiveEventBus.get(EVENT_CALL_COMPOSITION_CHANGE, MegaChatCall.class).observeForever(callCompositionObserver);

		logoutReceiver = new BroadcastReceiver() {
            @Override
            public void onReceive(Context context,Intent intent) {
                if (intent != null) {
                    if (intent.getAction().equals(ACTION_LOG_OUT)) {
                        storageState = MegaApiJava.STORAGE_STATE_UNKNOWN; //Default value
                    }
                }
            }
        };

		registerReceiver(logoutReceiver, new IntentFilter(ACTION_LOG_OUT));

		EmojiManager.install(new TwitterEmojiProvider());
		EmojiManagerShortcodes.initEmojiData(getApplicationContext());
		EmojiManager.install(new TwitterEmojiProvider());
		final EmojiCompat.Config config;
		logDebug("Use downloadable font for EmojiCompat");
		// Use a downloadable font for EmojiCompat
		final FontRequest fontRequest = new FontRequest(
				"com.google.android.gms.fonts",
				"com.google.android.gms",
				"Noto Color Emoji Compat",
				R.array.com_google_android_gms_fonts_certs);
		config = new FontRequestEmojiCompatConfig(getApplicationContext(), fontRequest)
				.setReplaceAll(false)
				.registerInitCallback(new EmojiCompat.InitCallback() {
					@Override
					public void onInitialized() {
						logDebug("EmojiCompat initialized");
					}
					@Override
					public void onFailed(@Nullable Throwable throwable) {
						logWarning("EmojiCompat initialization failed");
					}
				});
		EmojiCompat.init(config);

		// clear the cache files stored in the external cache folder.
        clearPublicCache(this);

		ContextUtils.initialize(getApplicationContext());

		Fresco.initialize(this);
	}

	public void askForFullAccountInfo(){
		logDebug("askForFullAccountInfo");
		megaApi.getPaymentMethods(null);

		if (storageState == MegaApiAndroid.STORAGE_STATE_UNKNOWN) {
			megaApi.getAccountDetails();
		} else {
			megaApi.getSpecificAccountDetails(false, true, true);
		}

		megaApi.getPricing(null);
		megaApi.creditCardQuerySubscriptions(null);
	}

	public void askForPaymentMethods(){
		logDebug("askForPaymentMethods");
		megaApi.getPaymentMethods(null);
	}

	public void askForPricing(){

		megaApi.getPricing(null);
	}

	public void askForAccountDetails(){
		logDebug("askForAccountDetails");
		if (dbH != null) {
			dbH.resetAccountDetailsTimeStamp();
		}
		megaApi.getAccountDetails(null);
	}

	public void askForCCSubscriptions(){

		megaApi.creditCardQuerySubscriptions(null);
	}

	public void askForExtendedAccountDetails(){
		logDebug("askForExtendedAccountDetails");
		if (dbH != null) {
			dbH.resetExtendedAccountDetailsTimestamp();
		}
		megaApi.getExtendedAccountDetails(true,false, false, null);
	}

	public void refreshAccountInfo(){
		//Check if the call is recently
		if(callToAccountDetails() || myAccountInfo.getUsedFormatted().trim().length() <= 0) {
			logDebug("megaApi.getAccountDetails SEND");
			askForAccountDetails();
		}

		if(callToExtendedAccountDetails()){
			logDebug("megaApi.getExtendedAccountDetails SEND");
			askForExtendedAccountDetails();
		}

		if(callToPaymentMethods()){
			logDebug("megaApi.getPaymentMethods SEND");
			askForPaymentMethods();
		}
	}

	public MegaApiAndroid getMegaApiFolder(){
		return megaApiFolder;
	}

	public void disableMegaChatApi() {
		try {
			if (megaChatApi != null) {
				megaChatApi.removeChatRequestListener(this);
				megaChatApi.removeChatNotificationListener(this);
				megaChatApi.removeChatListener(globalChatListener);
				megaChatApi.removeChatCallListener(meetingListener);
				registeredChatListeners = false;
			}
		} catch (Exception ignored) {
		}
	}

	private void setupMegaApi() {
		megaApi.retrySSLerrors(true);

		megaApi.setDownloadMethod(MegaApiJava.TRANSFER_METHOD_AUTO_ALTERNATIVE);
		megaApi.setUploadMethod(MegaApiJava.TRANSFER_METHOD_AUTO_ALTERNATIVE);

		requestListener = new BackgroundRequestListener();
		logDebug("ADD REQUESTLISTENER");
		megaApi.addRequestListener(requestListener);

		megaApi.addGlobalListener(new GlobalListener());

        setSDKLanguage();

        // Set the proper resource limit to try avoid issues when the number of parallel transfers is very big.
		final int DESIRABLE_R_LIMIT = 20000; // SDK team recommended value
		int currentLimit = megaApi.platformGetRLimitNumFile();
		logDebug("Current resource limit is set to " + currentLimit);
		if (currentLimit < DESIRABLE_R_LIMIT) {
			logDebug("Resource limit is under desirable value. Trying to increase the resource limit...");
			if (!megaApi.platformSetRLimitNumFile(DESIRABLE_R_LIMIT)) {
				logWarning("Error setting resource limit.");
			}

			// Check new resource limit after set it in order to see if had been set successfully to the
			// desired value or maybe to a lower value limited by the system.
			logDebug("Resource limit is set to " + megaApi.platformGetRLimitNumFile());
		}
	}

    /**
     * Set the language code used by the app.
     * Language code is from current system setting.
     * Need to distinguish simplified and traditional Chinese.
     */
    private void setSDKLanguage() {
        Locale locale = Locale.getDefault();
        String langCode;

        // If it's Chinese
        if (Locale.CHINESE.toLanguageTag().equals(locale.getLanguage())) {
            langCode = isSimplifiedChinese() ?
                    Locale.SIMPLIFIED_CHINESE.toLanguageTag() :
                    Locale.TRADITIONAL_CHINESE.toLanguageTag();
        } else {
            langCode = locale.toString();
        }

        boolean result = megaApi.setLanguage(langCode);

        if (!result) {
            langCode = locale.getLanguage();
            result = megaApi.setLanguage(langCode);
        }

        logDebug("Result: " + result + " Language: " + langCode);
    }

	/**
	 * Setup the MegaApiAndroid instance for folder link.
	 */
	private void setupMegaApiFolder() {
		// If logged in set the account auth token
		if (megaApi.isLoggedIn() != 0) {
			logDebug("Logged in. Setting account auth token for folder links.");
			megaApiFolder.setAccountAuth(megaApi.getAccountAuth());
		}

		megaApiFolder.retrySSLerrors(true);

		megaApiFolder.setDownloadMethod(MegaApiJava.TRANSFER_METHOD_AUTO_ALTERNATIVE);
		megaApiFolder.setUploadMethod(MegaApiJava.TRANSFER_METHOD_AUTO_ALTERNATIVE);
	}

	private void setupMegaChatApi() {
		if (!registeredChatListeners) {
			logDebug("Add listeners of megaChatApi");
			megaChatApi.addChatRequestListener(this);
			megaChatApi.addChatNotificationListener(this);
			megaChatApi.addChatListener(globalChatListener);
			megaChatApi.addChatCallListener(meetingListener);
			registeredChatListeners = true;
		}
	}

	/**
	 * Check current enabled cookies and set the corresponding flags to true/false
	 */
	public void checkEnabledCookies() {
		getCookieSettingsUseCase.get()
				.subscribeOn(Schedulers.io())
				.observeOn(AndroidSchedulers.mainThread())
				.subscribe((cookies, throwable) -> {
					if (throwable == null) {
						setAdvertisingCookiesEnabled(cookies.contains(CookieType.ADVERTISEMENT));
					}
				});
	}

	public MegaApiAndroid getMegaApi() {
		return megaApi;
	}

	public MegaChatApiAndroid getMegaChatApi() {
		setupMegaChatApi();
		return megaChatApi;
	}

	public DatabaseHandler getDbH() {
		if (dbH == null) {
			DatabaseHandler.getDbHandler(getApplicationContext());
		}

		return dbH;
	}

	public boolean isActivityVisible() {
		logDebug("Activity visible? => " + (currentActivity != null));
		return getCurrentActivity() != null;
	}

	public static void setFirstConnect(boolean firstConnect){
		MegaApplication.firstConnect = firstConnect;
	}

	public static boolean isFirstConnect(){
		return firstConnect;
	}

	public static boolean isShowInfoChatMessages() {
		return showInfoChatMessages;
	}

	public static void setShowInfoChatMessages(boolean showInfoChatMessages) {
		MegaApplication.showInfoChatMessages = showInfoChatMessages;
	}

	public static String getUrlConfirmationLink() {
		return urlConfirmationLink;
	}

	public static void setUrlConfirmationLink(String urlConfirmationLink) {
		MegaApplication.urlConfirmationLink = urlConfirmationLink;
	}

	public static boolean isLoggingIn() {
		return isLoggingIn;
	}

	public static void setLoggingIn(boolean loggingIn) {
		isLoggingIn = loggingIn;
		setLoggingOut(false);
	}

	public static boolean isLoggingOut() {
		return isLoggingOut;
	}

	public static void setLoggingOut(boolean loggingOut) {
		isLoggingOut = loggingOut;
	}

	public static void setOpenChatId(long openChatId){
		MegaApplication.openChatId = openChatId;
	}

	public static long getOpenCallChatId() {
		return openCallChatId;
	}

	public static void setOpenCallChatId(long value) {
        logDebug("New open call chat ID: " + value);
        openCallChatId = value;
	}

	public boolean isRecentChatVisible() {
		if(isActivityVisible()){
			return recentChatVisible;
		}
		else{
			return false;
		}
	}

	public static void setRecentChatVisible(boolean recentChatVisible) {
		logDebug("setRecentChatVisible: " + recentChatVisible);
		MegaApplication.recentChatVisible = recentChatVisible;
	}

	public static boolean isChatNotificationReceived() {
		return chatNotificationReceived;
	}

    public static void setChatNotificationReceived(boolean chatNotificationReceived) {
        MegaApplication.chatNotificationReceived = chatNotificationReceived;
    }

	public static long getOpenChatId() {
		return openChatId;
	}

	public String getLocalIpAddress(){
		return localIpAddress;
	}
	
	public void setLocalIpAddress(String ip){
		localIpAddress = ip;
	}

	public void showSharedFolderNotification(MegaNode n) {
		logDebug("showSharedFolderNotification");

		try {
			ArrayList<MegaShare> sharesIncoming = megaApi.getInSharesList();
			String name = "";
			for (int j = 0; j < sharesIncoming.size(); j++) {
				MegaShare mS = sharesIncoming.get(j);
				if (mS.getNodeHandle() == n.getHandle()) {
					MegaUser user = megaApi.getContact(mS.getUser());

					name = getMegaUserNameDB(user);
					if(name == null) name = "";
				}
			}

			String source = "<b>" + n.getName() + "</b> " + getString(R.string.incoming_folder_notification) + " " + toCDATA(name);
			Spanned notificationContent;
			if (android.os.Build.VERSION.SDK_INT >= android.os.Build.VERSION_CODES.N) {
				notificationContent = Html.fromHtml(source, Html.FROM_HTML_MODE_LEGACY);
			} else {
				notificationContent = Html.fromHtml(source);
			}

			int notificationId = NOTIFICATION_PUSH_CLOUD_DRIVE;
			String notificationChannelId = NOTIFICATION_CHANNEL_CLOUDDRIVE_ID;
			String notificationChannelName = NOTIFICATION_CHANNEL_CLOUDDRIVE_NAME;

			Intent intent = new Intent(this, ManagerActivityLollipop.class);
			intent.addFlags(Intent.FLAG_ACTIVITY_CLEAR_TOP);
			intent.setAction(ACTION_INCOMING_SHARED_FOLDER_NOTIFICATION);
			PendingIntent pendingIntent = PendingIntent.getActivity(this, 0 /* Request code */, intent,
					PendingIntent.FLAG_ONE_SHOT);

			Uri defaultSoundUri = RingtoneManager.getDefaultUri(RingtoneManager.TYPE_NOTIFICATION);
            String notificationTitle;
            if(n.hasChanged(MegaNode.CHANGE_TYPE_INSHARE) && !n.hasChanged(MegaNode.CHANGE_TYPE_NEW)){
                notificationTitle = getString(R.string.context_permissions_changed);
            }else{
                notificationTitle = getString(R.string.title_incoming_folder_notification);
            }
			if (android.os.Build.VERSION.SDK_INT >= android.os.Build.VERSION_CODES.O) {
				NotificationChannel channel = new NotificationChannel(notificationChannelId, notificationChannelName, NotificationManager.IMPORTANCE_HIGH);
				channel.setShowBadge(true);
				NotificationManager notificationManager = (NotificationManager) getApplicationContext().getSystemService(Context.NOTIFICATION_SERVICE);
				notificationManager.createNotificationChannel(channel);

				NotificationCompat.Builder notificationBuilderO = new NotificationCompat.Builder(this, notificationChannelId);
				notificationBuilderO
						.setSmallIcon(R.drawable.ic_stat_notify)
						.setContentTitle(notificationTitle)
						.setContentText(notificationContent)
						.setStyle(new NotificationCompat.BigTextStyle()
								.bigText(notificationContent))
						.setAutoCancel(true)
						.setSound(defaultSoundUri)
						.setContentIntent(pendingIntent)
						.setColor(ContextCompat.getColor(this, R.color.red_600_red_300));

				Drawable d = getResources().getDrawable(R.drawable.ic_folder_incoming, getTheme());
				notificationBuilderO.setLargeIcon(((BitmapDrawable) d).getBitmap());

				notificationManager.notify(notificationId, notificationBuilderO.build());
			}
			else {
				NotificationCompat.Builder notificationBuilder = new NotificationCompat.Builder(this)
						.setSmallIcon(R.drawable.ic_stat_notify)
						.setContentTitle(notificationTitle)
						.setContentText(notificationContent)
						.setStyle(new NotificationCompat.BigTextStyle()
								.bigText(notificationContent))
						.setAutoCancel(true)
						.setSound(defaultSoundUri)
						.setContentIntent(pendingIntent);

				if (Build.VERSION.SDK_INT >= Build.VERSION_CODES.LOLLIPOP) {
					notificationBuilder.setColor(ContextCompat.getColor(this, R.color.red_600_red_300));
				}

				Drawable d;

				if (android.os.Build.VERSION.SDK_INT >= Build.VERSION_CODES.LOLLIPOP) {
					d = getResources().getDrawable(R.drawable.ic_folder_incoming, getTheme());
				} else {
					d = ContextCompat.getDrawable(this, R.drawable.ic_folder_incoming);
				}

				notificationBuilder.setLargeIcon(((BitmapDrawable) d).getBitmap());


				if (Build.VERSION.SDK_INT <= Build.VERSION_CODES.N_MR1) {
					//API 25 = Android 7.1
					notificationBuilder.setPriority(Notification.PRIORITY_HIGH);
				} else {
					notificationBuilder.setPriority(NotificationManager.IMPORTANCE_HIGH);
				}

				NotificationManager notificationManager =
						(NotificationManager) getSystemService(Context.NOTIFICATION_SERVICE);

				notificationManager.notify(notificationId, notificationBuilder.build());
			}
		} catch (Exception e) {
			logError("Exception", e);
		}
	}

	public void sendSignalPresenceActivity(){
		logDebug("sendSignalPresenceActivity");
		if (megaChatApi != null) {
			if (megaChatApi.isSignalActivityRequired()) {
				megaChatApi.signalPresenceActivity();
			}
		}
	}

	@Override
	public void onRequestStart(MegaChatApiJava api, MegaChatRequest request) {
		logDebug("onRequestStart (CHAT): " + request.getRequestString());
	}

	@Override
	public void onRequestUpdate(MegaChatApiJava api, MegaChatRequest request) {
	}

	@Override
	public void onRequestFinish(MegaChatApiJava api, MegaChatRequest request, MegaChatError e) {
		logDebug("onRequestFinish (CHAT): " + request.getRequestString() + "_"+e.getErrorCode());
		if (request.getType() == MegaChatRequest.TYPE_SET_BACKGROUND_STATUS){
			logDebug("SET_BACKGROUND_STATUS: " + request.getFlag());
		}
		else if (request.getType() == MegaChatRequest.TYPE_LOGOUT) {
			logDebug("CHAT_TYPE_LOGOUT: " + e.getErrorCode() + "__" + e.getErrorString());

			resetDefaults();

			try{
				if (megaChatApi != null){
					megaChatApi.removeChatRequestListener(this);
					megaChatApi.removeChatNotificationListener(this);
					megaChatApi.removeChatListener(globalChatListener);
					megaChatApi.removeChatCallListener(meetingListener);
					registeredChatListeners = false;
				}
			}
			catch (Exception exc){}

			try{
				ShortcutBadger.applyCount(getApplicationContext(), 0);

				startService(new Intent(getApplicationContext(), BadgeIntentService.class).putExtra("badgeCount", 0));
			}
			catch (Exception exc){
				logError("EXCEPTION removing badge indicator", exc);
            }

			if(megaApi!=null){
				int loggedState = megaApi.isLoggedIn();
				logDebug("Login status on " + loggedState);
				if(loggedState==0){
					AccountController.logoutConfirmed(this);
					//Need to finish ManagerActivity to avoid unexpected behaviours after forced logouts.
					LiveEventBus.get(EVENT_FINISH_ACTIVITY, Boolean.class).post(true);

					if (isLoggingRunning()) {
						logDebug("Already in Login Activity, not necessary to launch it again");
						return;
					}

					Intent loginIntent = new Intent(this, LoginActivityLollipop.class);

					if (getUrlConfirmationLink() != null) {
						loginIntent.putExtra(VISIBLE_FRAGMENT,  LOGIN_FRAGMENT);
						loginIntent.putExtra(EXTRA_CONFIRMATION, getUrlConfirmationLink());
						if (isActivityVisible()) {
							loginIntent.setFlags(Intent.FLAG_ACTIVITY_NEW_TASK | Intent.FLAG_ACTIVITY_CLEAR_TOP);
						} else {
							loginIntent.addFlags(Intent.FLAG_ACTIVITY_NEW_TASK | Intent.FLAG_ACTIVITY_CLEAR_TASK);
						}
						loginIntent.setAction(ACTION_CONFIRM);
						setUrlConfirmationLink(null);
					} else if (isActivityVisible()) {
						loginIntent.addFlags(Intent.FLAG_ACTIVITY_NEW_TASK | Intent.FLAG_ACTIVITY_CLEAR_TASK);
					} else {
						loginIntent.addFlags(Intent.FLAG_ACTIVITY_NEW_TASK);
					}

					startActivity(loginIntent);
				}
				else{
					logDebug("Disable chat finish logout");
				}
			}
			else{

				AccountController aC = new AccountController(this);
				aC.logoutConfirmed(this);

				if(isActivityVisible()){
					logDebug("Launch intent to login screen");
					Intent tourIntent = new Intent(this, LoginActivityLollipop.class);
					tourIntent.addFlags(Intent.FLAG_ACTIVITY_NEW_TASK | Intent.FLAG_ACTIVITY_CLEAR_TASK);
					this.startActivity(tourIntent);
				}
			}
		}
		else if (request.getType() == MegaChatRequest.TYPE_PUSH_RECEIVED) {
			logDebug("TYPE_PUSH_RECEIVED: " + e.getErrorCode() + "__" + e.getErrorString());
			stopService(new Intent(this, KeepAliveService.class));
			if(e.getErrorCode()==MegaChatError.ERROR_OK){
				logDebug("OK:TYPE_PUSH_RECEIVED");
				chatNotificationReceived = true;
				if (!getMegaApi().isEphemeralPlusPlus()) {
					ChatAdvancedNotificationBuilder	notificationBuilder = ChatAdvancedNotificationBuilder.newInstance(this, megaApi, megaChatApi);
					notificationBuilder.generateChatNotification(request);
				}
			}
			else{
				logError("Error TYPE_PUSH_RECEIVED: " + e.getErrorString());
			}
		} else if (request.getType() == MegaChatRequest.TYPE_AUTOJOIN_PUBLIC_CHAT) {
			chatManagement.removeJoiningChatId(request.getChatHandle());
			chatManagement.removeJoiningChatId(request.getUserHandle());
		} else if (request.getType() == MegaChatRequest.TYPE_REMOVE_FROM_CHATROOM
				&& request.getUserHandle() == INVALID_HANDLE) {
			chatManagement.removeLeavingChatId(request.getChatHandle());
		}
	}

	@Override
	public void onRequestTemporaryError(MegaChatApiJava api, MegaChatRequest request, MegaChatError e) {
		logWarning("onRequestTemporaryError (CHAT): "+e.getErrorString());
	}

	/**
	 * Method for showing an incoming group call notification.
	 *
	 * @param chatId The chat ID of the chat with call.
	 */
	public void showGroupCallNotification(long chatId) {
		logDebug("Show group call notification: chatId = "+chatId);
		createOrUpdateAudioManager(false, AUDIO_MANAGER_CALL_RINGING);
		getChatManagement().addNotificationShown(chatId);
		stopService(new Intent(this, IncomingCallService.class));
		ChatAdvancedNotificationBuilder notificationBuilder = ChatAdvancedNotificationBuilder.newInstance(this, megaApi, megaChatApi);
		notificationBuilder.showIncomingGroupCallNotification(megaChatApi.getChatCall(chatId));
	}

	public void onChatListItemUpdate(MegaChatApiJava api, MegaChatListItem item) {
		if (!item.isGroup())
			return;

		if ((item.hasChanged(MegaChatListItem.CHANGE_TYPE_OWN_PRIV))) {
			if (item.getOwnPrivilege() != MegaChatRoom.PRIV_RM) {
				getChatManagement().checkActiveGroupChat(item.getChatId());
			} else {
				getChatManagement().removeActiveChatAndNotificationShown(item.getChatId());
			}
		}

		if (item.hasChanged(MegaChatListItem.CHANGE_TYPE_CLOSED)) {
			getChatManagement().removeActiveChatAndNotificationShown(item.getChatId());
		}
	}

	@Override
	public void onChatInitStateUpdate(MegaChatApiJava api, int newState) {

	}

	@Override
	public void onChatOnlineStatusUpdate(MegaChatApiJava api, long userhandlev, int status, boolean inProgress) {

	}

	@Override
	public void onChatPresenceConfigUpdate(MegaChatApiJava api, MegaChatPresenceConfig config) {
		if(config.isPending()==false){
			logDebug("Launch local broadcast");
			Intent intent = new Intent(BROADCAST_ACTION_INTENT_SIGNAL_PRESENCE);
			sendBroadcast(intent);
		}
	}

	@Override
	public void onChatConnectionStateUpdate(MegaChatApiJava api, long chatid, int newState) {
	}

	@Override
	public void onChatPresenceLastGreen(MegaChatApiJava api, long userhandle, int lastGreen) {

	}

	public void updateAppBadge(){
		logDebug("updateAppBadge");

		int totalHistoric = 0;
		int totalIpc = 0;
		if(megaApi!=null && megaApi.getRootNode()!=null){
			totalHistoric = megaApi.getNumUnreadUserAlerts();
			ArrayList<MegaContactRequest> requests = megaApi.getIncomingContactRequests();
			if(requests!=null) {
				totalIpc = requests.size();
			}
		}

		int chatUnread = 0;
		if (megaChatApi != null) {
			chatUnread = megaChatApi.getUnreadChats();
		}

		int totalNotifications = totalHistoric + totalIpc + chatUnread;
		//Add Android version check if needed
		if (totalNotifications == 0) {
			//Remove badge indicator - no unread chats
			ShortcutBadger.applyCount(getApplicationContext(), 0);
			//Xiaomi support
			startService(new Intent(getApplicationContext(), BadgeIntentService.class).putExtra("badgeCount", 0));
		} else {
			//Show badge with indicator = unread
			ShortcutBadger.applyCount(getApplicationContext(), Math.abs(totalNotifications));
			//Xiaomi support
			startService(new Intent(getApplicationContext(), BadgeIntentService.class).putExtra("badgeCount", totalNotifications));
		}
	}

	@Override
	public void onChatNotification(MegaChatApiJava api, long chatid, MegaChatMessage msg) {
		logDebug("onChatNotification");

		updateAppBadge();

		if(MegaApplication.getOpenChatId() == chatid){
			logDebug("Do not update/show notification - opened chat");
			return;
		}

		if(isRecentChatVisible()){
			logDebug("Do not show notification - recent chats shown");
			return;
		}

		if(isActivityVisible()){

			try{
				if(msg!=null){

					NotificationManager mNotificationManager = (NotificationManager) getSystemService(NOTIFICATION_SERVICE);
					mNotificationManager.cancel(NOTIFICATION_GENERAL_PUSH_CHAT);

					if(msg.getStatus()==MegaChatMessage.STATUS_NOT_SEEN){
						if(msg.getType()==MegaChatMessage.TYPE_NORMAL||msg.getType()==MegaChatMessage.TYPE_CONTACT_ATTACHMENT||msg.getType()==MegaChatMessage.TYPE_NODE_ATTACHMENT||msg.getType()==MegaChatMessage.TYPE_REVOKE_NODE_ATTACHMENT){
							if(msg.isDeleted()){
								logDebug("Message deleted");

								megaChatApi.pushReceived(false);
							}
							else if(msg.isEdited()){
								logDebug("Message edited");
								megaChatApi.pushReceived(false);
							}
							else{
								logDebug("New normal message");
								megaChatApi.pushReceived(true);
							}
						}
						else if(msg.getType()==MegaChatMessage.TYPE_TRUNCATE){
							logDebug("New TRUNCATE message");
							megaChatApi.pushReceived(false);
						}
					}
					else{
						logDebug("Message SEEN");
						megaChatApi.pushReceived(false);
					}
				}
			}
			catch (Exception e){
				logError("EXCEPTION when showing chat notification", e);
			}
		}
		else{
			logDebug("Do not notify chat messages: app in background");
		}
	}

	public void checkOneCall(long chatId) {
		logDebug("One call : Chat Id = " + chatId + ", openCall Chat Id = " + openCallChatId);
		if (openCallChatId == chatId) {
			logDebug("The call is already opened");
			return;
		}

		MegaChatCall callToLaunch = megaChatApi.getChatCall(chatId);
		int callStatus = callToLaunch.getStatus();

		if (callStatus > MegaChatCall.CALL_STATUS_IN_PROGRESS){
			logWarning("Launch not in correct status");
			return;
		}

		MegaChatRoom chatRoom = megaChatApi.getChatRoom(chatId);
		if (callToLaunch.getStatus() == CALL_STATUS_USER_NO_PRESENT && callToLaunch.isRinging() && chatRoom != null && chatRoom.isGroup() && (!getChatManagement().isOpeningMeetingLink(chatId))) {
			showGroupCallNotification(chatId);
			return;
		}

		logDebug("Open the call");
		if (shouldNotify(this) && !isActivityVisible()) {
            PowerManager pm = (PowerManager) getApplicationContext().getSystemService(Context.POWER_SERVICE);
			if (pm != null) {
				wakeLock = pm.newWakeLock(PowerManager.PARTIAL_WAKE_LOCK, ":MegaIncomingCallPowerLock");
			}
			if (!wakeLock.isHeld()) {
				wakeLock.acquire(10 * 1000);
			}

			toIncomingCall(this, callToLaunch, megaChatApi);
		} else {
			logDebug("The call screen should be displayed");
			launchCallActivity(callToLaunch);
		}
	}

	public void checkSeveralCall(MegaHandleList listAllCalls, int callStatus, boolean isRinging, long currentChatId) {
		logDebug("Several calls = " + listAllCalls.size() + "- Current call Status: " + callStatusToString(callStatus));
		if (isRinging) {
			if (participatingInACall()) {
				logDebug("Several calls: show notification");
				checkQueuedCalls();
				return;
			}

			MegaChatRoom chatRoom = megaChatApi.getChatRoom(currentChatId);
			if (callStatus == CALL_STATUS_USER_NO_PRESENT && chatRoom != null) {
				if ((chatRoom.isGroup() || chatRoom.isMeeting()) && !getChatManagement().isOpeningMeetingLink(currentChatId)) {
					logDebug("Show incoming group call notification");
					showGroupCallNotification(currentChatId);
					return;
				}

				if (!chatRoom.isGroup() && !chatRoom.isMeeting() && openCallChatId != chatRoom.getChatId()) {
					logDebug("Show incoming one to one call screen");
					MegaChatCall callToLaunch = megaChatApi.getChatCall(chatRoom.getChatId());
					launchCallActivity(callToLaunch);
					return;
				}
			}
		}

		MegaHandleList handleList = megaChatApi.getChatCalls(callStatus);
		if (handleList == null || handleList.size() == 0)
			return;

		MegaChatCall callToLaunch = null;

		for (int i = 0; i < handleList.size(); i++) {
			if (openCallChatId != handleList.get(i)) {
				if (megaChatApi.getChatCall(handleList.get(i)) != null && !megaChatApi.getChatCall(handleList.get(i)).isOnHold()) {
					callToLaunch = megaChatApi.getChatCall(handleList.get(i));
				}
			} else {
				logDebug("The call is already opened");
			}
		}

		if (callToLaunch != null) {
			logDebug("The call screen should be displayed");
			launchCallActivity(callToLaunch);
		}
	}

	private void checkCallDestroyed(long chatId, long callId, int endCallReason, boolean isIgnored) {
		getChatManagement().setOpeningMeetingLink(chatId, false);

		if (shouldNotify(this)) {
			toSystemSettingNotification(this);
		}

		cancelIncomingCallNotification(this);
		if (wakeLock != null && wakeLock.isHeld()) {
			wakeLock.release();
		}
		getChatManagement().removeNotificationShown(chatId);

		try {
			if (endCallReason == MegaChatCall.END_CALL_REASON_NO_ANSWER && !isIgnored) {
				MegaChatRoom chatRoom = megaChatApi.getChatRoom(chatId);
				if (chatRoom != null && !chatRoom.isGroup() && !chatRoom.isMeeting() && megaApi.isChatNotifiable(chatId)) {
					try {
						logDebug("Show missed call notification");
						ChatAdvancedNotificationBuilder notificationBuilder = ChatAdvancedNotificationBuilder.newInstance(this, megaApi, megaChatApi);
						notificationBuilder.showMissedCallNotification(chatId, callId);
					} catch (Exception e) {
						logError("EXCEPTION when showing missed call notification", e);
					}
				}
			}
		} catch (Exception e) {
			logError("EXCEPTION when showing missed call notification", e);
		}
	}

	public AppRTCAudioManager getAudioManager() {
		return rtcAudioManager;
	}

	public void createOrUpdateAudioManager(boolean isSpeakerOn, int type) {
		logDebug("Create or update audio manager, type is " + type);
		chatManagement.registerScreenReceiver();

		if (type == AUDIO_MANAGER_CALL_RINGING) {
			if (rtcAudioManagerRingInCall != null) {
				removeRTCAudioManagerRingIn();
			}

			registerReceiver(volumeReceiver, new IntentFilter(VOLUME_CHANGED_ACTION));
			registerReceiver(becomingNoisyReceiver, new IntentFilter(AudioManager.ACTION_AUDIO_BECOMING_NOISY));
			logDebug("Creating RTC Audio Manager (ringing mode)");
			rtcAudioManagerRingInCall = AppRTCAudioManager.create(this, false, AUDIO_MANAGER_CALL_RINGING);
		} else {
			if (rtcAudioManager != null) {
				rtcAudioManager.setTypeAudioManager(type);
				return;
			}

			logDebug("Creating RTC Audio Manager ("+type+" mode)");
			removeRTCAudioManagerRingIn();
			MegaApplication.isSpeakerOn = isSpeakerOn;
			rtcAudioManager = AppRTCAudioManager.create(this, isSpeakerOn, type);
			if (type != AUDIO_MANAGER_CREATING_JOINING_MEETING) {
				startProximitySensor();
			}
		}
	}

    /**
     * Remove the incoming call AppRTCAudioManager.
     */
    public void removeRTCAudioManagerRingIn() {
		if (rtcAudioManagerRingInCall == null)
            return;

        try {
            logDebug("Removing RTC Audio Manager");
            rtcAudioManagerRingInCall.stop();
			rtcAudioManagerRingInCall = null;
			unregisterReceiver(volumeReceiver);
			unregisterReceiver(becomingNoisyReceiver);
		} catch (Exception e) {
            logError("Exception stopping speaker audio manager", e);
        }
    }

    /**
     * Remove the ongoing call AppRTCAudioManager.
     */
    public void removeRTCAudioManager() {
		if (rtcAudioManager == null)
            return;

        try {
            logDebug("Removing RTC Audio Manager");
            rtcAudioManager.stop();
            rtcAudioManager = null;
        } catch (Exception e) {
            logError("Exception stopping speaker audio manager", e);
        }
    }

    /**
     * Method for updating the call status of the Audio Manger.
     *
     * @param callStatus Call status.
     */
    private void updateRTCAudioMangerTypeStatus(int callStatus) {
        removeRTCAudioManagerRingIn();
        stopSounds();
        if (rtcAudioManager != null) {
			rtcAudioManager.setTypeAudioManager(callStatus);
        }
    }

	/**
	 * Method for updating the call status of the Speaker status .
	 * @param isSpeakerOn If the speaker is on.
	 * @param typeStatus type AudioManager.
	 */
    public void updateSpeakerStatus(boolean isSpeakerOn, int typeStatus) {
        if (rtcAudioManager != null) {
            rtcAudioManager.updateSpeakerStatus(isSpeakerOn, typeStatus);
        }
    }

    /**
     * Activate the proximity sensor.
     */
    public void startProximitySensor() {
		if (rtcAudioManager != null && rtcAudioManager.startProximitySensor()) {
			logDebug("Proximity sensor started");
			rtcAudioManager.setOnProximitySensorListener(isNear -> {
				chatManagement.controlProximitySensor(isNear);
			});
		}
    }

    /**
     * Deactivates the proximity sensor
     */
    public void unregisterProximitySensor() {
        if (rtcAudioManager != null) {
            logDebug("Stopping proximity sensor...");
            rtcAudioManager.unregisterProximitySensor();
        }
    }

	/*
     * Method for stopping the sound of incoming or outgoing calls.
     */
    public void stopSounds() {
        if (rtcAudioManager != null) {
            rtcAudioManager.stopAudioSignals();
        }
        if (rtcAudioManagerRingInCall != null) {
            rtcAudioManagerRingInCall.stopAudioSignals();
        }
    }

    public void openCallService(long chatId) {
    	if(chatId != MEGACHAT_INVALID_HANDLE){
			logDebug("Start call Service. Chat iD = " + chatId);
			Intent intentService = new Intent(this, CallService.class);
			intentService.putExtra(CHAT_ID, chatId);
			if (Build.VERSION.SDK_INT >= Build.VERSION_CODES.O) {
				this.startForegroundService(intentService);
			} else {
				this.startService(intentService);
			}
		}
    }

	public void checkQueuedCalls() {
		try {
			stopService(new Intent(this, IncomingCallService.class));
			ChatAdvancedNotificationBuilder notificationBuilder = ChatAdvancedNotificationBuilder.newInstance(this, megaApi, megaChatApi);
			notificationBuilder.checkQueuedCalls();
		} catch (Exception e) {
			logError("EXCEPTION", e);
		}
	}

	public void launchCallActivity(MegaChatCall call) {
		logDebug("Show the call screen: " + callStatusToString(call.getStatus()) + ", callId = " + call.getCallId());
		openMeetingRinging(this, call.getChatid(), passcodeManagement);
	}

	/**
	 * Resets all SingleObjects to their default values.
	 */
	private void resetDefaults() {
		sortOrderManagement.resetDefaults();
		passcodeManagement.resetDefaults();
		myAccountInfo.resetDefaults();
	}

	public static boolean isShowRichLinkWarning() {
		return showRichLinkWarning;
	}

	public static void setShowRichLinkWarning(boolean showRichLinkWarning) {
		MegaApplication.showRichLinkWarning = showRichLinkWarning;
	}

	public static boolean isEnabledGeoLocation() {
		return enabledGeoLocation;
	}

	public static void setEnabledGeoLocation(boolean enabledGeoLocation) {
		MegaApplication.enabledGeoLocation = enabledGeoLocation;
	}

	public static int getCounterNotNowRichLinkWarning() {
		return counterNotNowRichLinkWarning;
	}

	public static void setCounterNotNowRichLinkWarning(int counterNotNowRichLinkWarning) {
		MegaApplication.counterNotNowRichLinkWarning = counterNotNowRichLinkWarning;
	}

	public static boolean isEnabledRichLinks() {
		return enabledRichLinks;
	}

	public static void setEnabledRichLinks(boolean enabledRichLinks) {
		MegaApplication.enabledRichLinks = enabledRichLinks;
	}

	public static int isDisableFileVersions() {
		return disableFileVersions;
	}

	public static void setDisableFileVersions(boolean disableFileVersions) {
		if(disableFileVersions){
			MegaApplication.disableFileVersions = 1;
		}
		else{
			MegaApplication.disableFileVersions = 0;
		}
	}

	public boolean isEsid() {
		return esid;
	}

	public void setEsid(boolean esid) {
		this.esid = esid;
	}

	public static boolean isClosedChat() {
		return closedChat;
	}

	public static void setClosedChat(boolean closedChat) {
		MegaApplication.closedChat = closedChat;
	}

	public MyAccountInfo getMyAccountInfo() {
		return myAccountInfo;
	}

	public void resetMyAccountInfo() {
    	myAccountInfo.resetDefaults();
	}

	public int getStorageState() {
	    return storageState;
	}

    public void setStorageState(int state) {
	    this.storageState = state;
	}

    public static boolean isVerifySMSShowed() {
		return isVerifySMSShowed;
	}

	public static void setIsBlockedDueToWeakAccount(boolean isBlockedDueToWeakAccount) {
		MegaApplication.isBlockedDueToWeakAccount = isBlockedDueToWeakAccount;
	}

	public static boolean isBlockedDueToWeakAccount() {
		return isBlockedDueToWeakAccount;
	}

	public static void setIsWebOpenDueToEmailVerification(boolean isWebOpenDueToEmailVerification) {
		MegaApplication.isWebOpenDueToEmailVerification = isWebOpenDueToEmailVerification;
	}

	public static boolean isWebOpenDueToEmailVerification() {
		return isWebOpenDueToEmailVerification;
	}

	public void setIsLoggingRunning (boolean isLoggingRunning) {
		MegaApplication.isLoggingRunning = isLoggingRunning;
	}

	public boolean isLoggingRunning() {
		return isLoggingRunning;
	}

    public static PushNotificationSettingManagement getPushNotificationSettingManagement() {
        return pushNotificationSettingManagement;
    }

	public static TransfersManagement getTransfersManagement() {
		return transfersManagement;
	}

	public static ChatManagement getChatManagement() {
		return chatManagement;
	}

	public static void setVerifyingCredentials(boolean verifyingCredentials) {
		MegaApplication.verifyingCredentials = verifyingCredentials;
	}

	public static boolean isVerifyingCredentials() {
		return MegaApplication.verifyingCredentials;
	}

	public Activity getCurrentActivity() {
		return currentActivity;
	}

	public static boolean isWaitingForCall() {
		return isWaitingForCall;
	}

	public static void setIsWaitingForCall(boolean isWaitingForCall) {
		MegaApplication.isWaitingForCall = isWaitingForCall;
	}

	public static long getUserWaitingForCall() {
		return userWaitingForCall;
	}

	public static void setUserWaitingForCall(long userWaitingForCall) {
		MegaApplication.userWaitingForCall = userWaitingForCall;
	}

<<<<<<< HEAD
	public static boolean arePreferenceCookiesEnabled() {
		return arePreferenceCookiesEnabled;
	}

	public static void setPreferenceCookiesEnabled(boolean enabled) {
		arePreferenceCookiesEnabled = enabled;
=======
	public static PasscodeManagement getPasscodeManagement() {
		return passcodeManagement;
>>>>>>> b1c68678
	}

	public static boolean areAdvertisingCookiesEnabled() {
		return areAdvertisingCookiesEnabled;
	}

	public static void setAdvertisingCookiesEnabled(boolean enabled) {
		areAdvertisingCookiesEnabled = enabled;
	}
}<|MERGE_RESOLUTION|>--- conflicted
+++ resolved
@@ -1933,19 +1933,6 @@
 		MegaApplication.userWaitingForCall = userWaitingForCall;
 	}
 
-<<<<<<< HEAD
-	public static boolean arePreferenceCookiesEnabled() {
-		return arePreferenceCookiesEnabled;
-	}
-
-	public static void setPreferenceCookiesEnabled(boolean enabled) {
-		arePreferenceCookiesEnabled = enabled;
-=======
-	public static PasscodeManagement getPasscodeManagement() {
-		return passcodeManagement;
->>>>>>> b1c68678
-	}
-
 	public static boolean areAdvertisingCookiesEnabled() {
 		return areAdvertisingCookiesEnabled;
 	}
