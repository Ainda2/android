package mega.privacy.android.app;

import static android.app.ApplicationExitInfo.REASON_CRASH_NATIVE;
import static mega.privacy.android.app.constants.BroadcastConstants.ACTION_TYPE;
import static mega.privacy.android.app.constants.EventConstants.EVENT_CALL_ANSWERED_IN_ANOTHER_CLIENT;
import static mega.privacy.android.app.constants.EventConstants.EVENT_CALL_COMPOSITION_CHANGE;
import static mega.privacy.android.app.constants.EventConstants.EVENT_CALL_STATUS_CHANGE;
import static mega.privacy.android.app.constants.EventConstants.EVENT_FINISH_ACTIVITY;
import static mega.privacy.android.app.constants.EventConstants.EVENT_RINGING_STATUS_CHANGE;
import static mega.privacy.android.app.constants.EventConstants.EVENT_SESSION_STATUS_CHANGE;
import static mega.privacy.android.app.utils.AlertsAndWarnings.showOverDiskQuotaPaywallWarning;
import static mega.privacy.android.app.utils.CacheFolderManager.clearPublicCache;
import static mega.privacy.android.app.utils.CallUtil.callStatusToString;
import static mega.privacy.android.app.utils.CallUtil.clearIncomingCallNotification;
import static mega.privacy.android.app.utils.CallUtil.incomingCall;
import static mega.privacy.android.app.utils.CallUtil.ongoingCall;
import static mega.privacy.android.app.utils.CallUtil.openMeetingRinging;
import static mega.privacy.android.app.utils.CallUtil.participatingInACall;
import static mega.privacy.android.app.utils.ChangeApiServerUtil.API_SERVER;
import static mega.privacy.android.app.utils.ChangeApiServerUtil.API_SERVER_PREFERENCES;
import static mega.privacy.android.app.utils.ChangeApiServerUtil.PRODUCTION_SERVER_VALUE;
import static mega.privacy.android.app.utils.ChangeApiServerUtil.SANDBOX3_SERVER_VALUE;
import static mega.privacy.android.app.utils.ChangeApiServerUtil.getApiServerFromValue;
import static mega.privacy.android.app.utils.Constants.ACTION_CONFIRM;
import static mega.privacy.android.app.utils.Constants.ACTION_INCOMING_SHARED_FOLDER_NOTIFICATION;
import static mega.privacy.android.app.utils.Constants.ACTION_LOG_OUT;
import static mega.privacy.android.app.utils.Constants.AUDIO_MANAGER_CALL_IN_PROGRESS;
import static mega.privacy.android.app.utils.Constants.AUDIO_MANAGER_CALL_OUTGOING;
import static mega.privacy.android.app.utils.Constants.AUDIO_MANAGER_CALL_RINGING;
import static mega.privacy.android.app.utils.Constants.AUDIO_MANAGER_CREATING_JOINING_MEETING;
import static mega.privacy.android.app.utils.Constants.BROADCAST_ACTION_INTENT_BUSINESS_EXPIRED;
import static mega.privacy.android.app.utils.Constants.BROADCAST_ACTION_INTENT_CONNECTIVITY_CHANGE;
import static mega.privacy.android.app.utils.Constants.BROADCAST_ACTION_INTENT_SIGNAL_PRESENCE;
import static mega.privacy.android.app.utils.Constants.BROADCAST_ACTION_INTENT_SSL_VERIFICATION_FAILED;
import static mega.privacy.android.app.utils.Constants.BROADCAST_ACTION_INTENT_UPDATE_ACCOUNT_DETAILS;
import static mega.privacy.android.app.utils.Constants.CHAT_ID;
import static mega.privacy.android.app.utils.Constants.EXTRA_CONFIRMATION;
import static mega.privacy.android.app.utils.Constants.EXTRA_VOLUME_STREAM_TYPE;
import static mega.privacy.android.app.utils.Constants.EXTRA_VOLUME_STREAM_VALUE;
import static mega.privacy.android.app.utils.Constants.GO_OFFLINE;
import static mega.privacy.android.app.utils.Constants.GO_ONLINE;
import static mega.privacy.android.app.utils.Constants.INVALID_VOLUME;
import static mega.privacy.android.app.utils.Constants.LOGIN_FRAGMENT;
import static mega.privacy.android.app.utils.Constants.NOTIFICATION_CHANNEL_CLOUDDRIVE_ID;
import static mega.privacy.android.app.utils.Constants.NOTIFICATION_CHANNEL_CLOUDDRIVE_NAME;
import static mega.privacy.android.app.utils.Constants.NOTIFICATION_GENERAL_PUSH_CHAT;
import static mega.privacy.android.app.utils.Constants.NOTIFICATION_PUSH_CLOUD_DRIVE;
import static mega.privacy.android.app.utils.Constants.UPDATE_ACCOUNT_DETAILS;
import static mega.privacy.android.app.utils.Constants.UPDATE_CREDIT_CARD_SUBSCRIPTION;
import static mega.privacy.android.app.utils.Constants.UPDATE_GET_PRICING;
import static mega.privacy.android.app.utils.Constants.UPDATE_PAYMENT_METHODS;
import static mega.privacy.android.app.utils.Constants.VISIBLE_FRAGMENT;
import static mega.privacy.android.app.utils.Constants.VOLUME_CHANGED_ACTION;
import static mega.privacy.android.app.utils.ContactUtil.getMegaUserNameDB;
import static mega.privacy.android.app.utils.DBUtil.callToAccountDetails;
import static mega.privacy.android.app.utils.DBUtil.callToExtendedAccountDetails;
import static mega.privacy.android.app.utils.DBUtil.callToPaymentMethods;
import static mega.privacy.android.app.utils.IncomingCallNotification.shouldNotify;
import static mega.privacy.android.app.utils.IncomingCallNotification.toSystemSettingNotification;
import static mega.privacy.android.app.utils.JobUtil.scheduleCameraUploadJob;
import static mega.privacy.android.app.utils.LogUtil.logDebug;
import static mega.privacy.android.app.utils.LogUtil.logError;
import static mega.privacy.android.app.utils.LogUtil.logFatal;
import static mega.privacy.android.app.utils.LogUtil.logInfo;
import static mega.privacy.android.app.utils.LogUtil.logWarning;
import static mega.privacy.android.app.utils.TimeUtils.DATE_LONG_FORMAT;
import static mega.privacy.android.app.utils.TimeUtils.formatDateAndTime;
import static mega.privacy.android.app.utils.Util.checkAppUpgrade;
import static mega.privacy.android.app.utils.Util.convertToBitSet;
import static mega.privacy.android.app.utils.Util.isSimplifiedChinese;
import static mega.privacy.android.app.utils.Util.toCDATA;
import static nz.mega.sdk.MegaApiJava.INVALID_HANDLE;
import static nz.mega.sdk.MegaApiJava.STORAGE_STATE_PAYWALL;
import static nz.mega.sdk.MegaApiJava.USER_ATTR_CAMERA_UPLOADS_FOLDER;
import static nz.mega.sdk.MegaChatApiJava.MEGACHAT_INVALID_HANDLE;
import static nz.mega.sdk.MegaChatCall.CALL_STATUS_USER_NO_PRESENT;

import android.app.Activity;
import android.app.ActivityManager;
import android.app.Application;
import android.app.ApplicationExitInfo;
import android.app.NotificationChannel;
import android.app.NotificationManager;
import android.app.PendingIntent;
import android.app.usage.UsageStatsManager;
import android.content.BroadcastReceiver;
import android.content.Context;
import android.content.Intent;
import android.content.IntentFilter;
import android.content.pm.ApplicationInfo;
import android.graphics.drawable.BitmapDrawable;
import android.graphics.drawable.Drawable;
import android.media.AudioManager;
import android.media.RingtoneManager;
import android.net.ConnectivityManager;
import android.net.Uri;
import android.os.Build;
import android.os.Bundle;
import android.os.Handler;
import android.os.PowerManager;
import android.os.StrictMode;
import android.text.Html;
import android.text.Spanned;
import android.util.Config;
import android.util.Pair;

import androidx.annotation.NonNull;
import androidx.annotation.Nullable;
import androidx.annotation.RequiresApi;
import androidx.core.app.NotificationCompat;
import androidx.core.content.ContextCompat;
import androidx.core.provider.FontRequest;
import androidx.emoji.text.EmojiCompat;
import androidx.emoji.text.FontRequestEmojiCompatConfig;
import androidx.lifecycle.Observer;
import androidx.multidex.MultiDexApplication;

import com.facebook.drawee.backends.pipeline.Fresco;
import com.facebook.imagepipeline.core.ImagePipelineConfig;
import com.jeremyliao.liveeventbus.LiveEventBus;

import org.webrtc.ContextUtils;

import java.io.IOException;
import java.io.InputStream;
import java.util.ArrayList;
import java.util.List;
import java.util.Locale;

import javax.inject.Inject;

import dagger.hilt.android.HiltAndroidApp;
import io.reactivex.rxjava3.android.schedulers.AndroidSchedulers;
import io.reactivex.rxjava3.plugins.RxJavaPlugins;
import io.reactivex.rxjava3.schedulers.Schedulers;
import me.leolin.shortcutbadger.ShortcutBadger;
import mega.privacy.android.app.components.ChatManagement;
import mega.privacy.android.app.components.PushNotificationSettingManagement;
import mega.privacy.android.app.components.transferWidget.TransfersManagement;
import mega.privacy.android.app.components.twemoji.EmojiManager;
import mega.privacy.android.app.components.twemoji.EmojiManagerShortcodes;
import mega.privacy.android.app.components.twemoji.TwitterEmojiProvider;
import mega.privacy.android.app.di.MegaApi;
import mega.privacy.android.app.di.MegaApiFolder;
import mega.privacy.android.app.domain.usecase.InitialiseLogging;
import mega.privacy.android.app.fcm.ChatAdvancedNotificationBuilder;
import mega.privacy.android.app.fcm.IncomingCallService;
import mega.privacy.android.app.fcm.KeepAliveService;
import mega.privacy.android.app.featuretoggle.PurgeLogsToggle;
import mega.privacy.android.app.fragments.settingsFragments.cookie.data.CookieType;
import mega.privacy.android.app.fragments.settingsFragments.cookie.usecase.GetCookieSettingsUseCase;
import mega.privacy.android.app.globalmanagement.MyAccountInfo;
import mega.privacy.android.app.globalmanagement.SortOrderManagement;
import mega.privacy.android.app.listeners.GetAttrUserListener;
import mega.privacy.android.app.listeners.GetCuAttributeListener;
import mega.privacy.android.app.listeners.GlobalChatListener;
import mega.privacy.android.app.listeners.GlobalListener;
import mega.privacy.android.app.logging.InitialiseLoggingUseCaseJavaWrapper;
import mega.privacy.android.app.logging.LegacyLogUtil;
import mega.privacy.android.app.lollipop.controllers.AccountController;
import mega.privacy.android.app.lollipop.ManagerActivity;
import mega.privacy.android.app.lollipop.controllers.AccountController;
import mega.privacy.android.app.lollipop.LoginActivity;
import mega.privacy.android.app.lollipop.megachat.AppRTCAudioManager;
import mega.privacy.android.app.lollipop.megachat.BadgeIntentService;
import mega.privacy.android.app.meeting.CallService;
import mega.privacy.android.app.meeting.listeners.MeetingListener;
import mega.privacy.android.app.middlelayer.reporter.CrashReporter;
import mega.privacy.android.app.middlelayer.reporter.PerformanceReporter;
import mega.privacy.android.app.objects.PasscodeManagement;
import mega.privacy.android.app.protobuf.TombstoneProtos;
import mega.privacy.android.app.receivers.NetworkStateReceiver;
import mega.privacy.android.app.utils.CUBackupInitializeChecker;
import mega.privacy.android.app.utils.CallUtil;
import mega.privacy.android.app.utils.ThemeHelper;
import nz.mega.sdk.MegaAccountSession;
import nz.mega.sdk.MegaApiAndroid;
import nz.mega.sdk.MegaApiJava;
import nz.mega.sdk.MegaChatApiAndroid;
import nz.mega.sdk.MegaChatApiJava;
import nz.mega.sdk.MegaChatCall;
import nz.mega.sdk.MegaChatError;
import nz.mega.sdk.MegaChatListItem;
import nz.mega.sdk.MegaChatListenerInterface;
import nz.mega.sdk.MegaChatMessage;
import nz.mega.sdk.MegaChatNotificationListenerInterface;
import nz.mega.sdk.MegaChatPresenceConfig;
import nz.mega.sdk.MegaChatRequest;
import nz.mega.sdk.MegaChatRequestListenerInterface;
import nz.mega.sdk.MegaChatRoom;
import nz.mega.sdk.MegaChatSession;
import nz.mega.sdk.MegaContactRequest;
import nz.mega.sdk.MegaError;
import nz.mega.sdk.MegaHandleList;
import nz.mega.sdk.MegaNode;
import nz.mega.sdk.MegaPricing;
import nz.mega.sdk.MegaRequest;
import nz.mega.sdk.MegaRequestListenerInterface;
import nz.mega.sdk.MegaShare;
import nz.mega.sdk.MegaUser;

@HiltAndroidApp
public class MegaApplication extends MultiDexApplication implements Application.ActivityLifecycleCallbacks, MegaChatRequestListenerInterface, MegaChatNotificationListenerInterface, NetworkStateReceiver.NetworkStateReceiverListener, MegaChatListenerInterface {

    final String TAG = "MegaApplication";

    private static PushNotificationSettingManagement pushNotificationSettingManagement;
    private static TransfersManagement transfersManagement;
    private static ChatManagement chatManagement;

    private LegacyLogUtil legacyLoggingUtil = new LegacyLogUtil();

    @MegaApi
    @Inject
    MegaApiAndroid megaApi;
    @MegaApiFolder
    @Inject
    MegaApiAndroid megaApiFolder;
    @Inject
    MegaChatApiAndroid megaChatApi;
    @Inject
    DatabaseHandler dbH;
    @Inject
    GetCookieSettingsUseCase getCookieSettingsUseCase;
    @Inject
    SortOrderManagement sortOrderManagement;
    @Inject
    MyAccountInfo myAccountInfo;
    @Inject
    PasscodeManagement passcodeManagement;
    @Inject
    CrashReporter crashReporter;
    @Inject
    PerformanceReporter performanceReporter;
    @Inject
    InitialiseLogging initialiseLoggingUseCase;


    String localIpAddress = "";
    BackgroundRequestListener requestListener;
    final static public String APP_KEY = "6tioyn8ka5l6hty";
    final static private String APP_SECRET = "hfzgdtrma231qdm";

    boolean esid = false;

    private int storageState = MegaApiJava.STORAGE_STATE_UNKNOWN; //Default value

    // The current App Activity
    private Activity currentActivity = null;

    // Attributes to detect if app changes between background and foreground
    // Keep the count of number of Activities in the started state
    private int activityReferences = 0;
    // Flag to indicate if the current Activity is going through configuration change like orientation switch
    private boolean isActivityChangingConfigurations = false;

	private static boolean isLoggingIn = false;
	private static boolean isLoggingOut = false;

    private static boolean showInfoChatMessages = false;

    private static long openChatId = -1;

    private static boolean closedChat = true;

    private static long openCallChatId = -1;

    private static boolean showRichLinkWarning = false;
    private static int counterNotNowRichLinkWarning = -1;
    private static boolean enabledRichLinks = false;

    private static boolean enabledGeoLocation = false;

    private static int disableFileVersions = -1;

    private static boolean recentChatVisible = false;
    private static boolean chatNotificationReceived = false;

    private static String urlConfirmationLink = null;

    private static boolean registeredChatListeners = false;

    private static boolean isVerifySMSShowed = false;

    private static boolean isBlockedDueToWeakAccount = false;
    private static boolean isWebOpenDueToEmailVerification = false;
    private static boolean isLoggingRunning = false;
    private static boolean isWaitingForCall = false;
    public static boolean isSpeakerOn = false;
    private static boolean areAdvertisingCookiesEnabled = false;
    private static long userWaitingForCall = MEGACHAT_INVALID_HANDLE;

    private static boolean verifyingCredentials;

    private NetworkStateReceiver networkStateReceiver;
    private BroadcastReceiver logoutReceiver;
    private AppRTCAudioManager rtcAudioManager = null;

    private AppRTCAudioManager rtcAudioManagerRingInCall;
    private static MegaApplication singleApplicationInstance;
    private PowerManager.WakeLock wakeLock;

    private MeetingListener meetingListener = new MeetingListener();
    private GlobalChatListener globalChatListener = new GlobalChatListener(this);

    @Override
    public void networkAvailable() {
        logDebug("Net available: Broadcast to ManagerActivity");
        Intent intent = new Intent(BROADCAST_ACTION_INTENT_CONNECTIVITY_CHANGE);
        intent.putExtra(ACTION_TYPE, GO_ONLINE);
        sendBroadcast(intent);
    }

    @Override
    public void networkUnavailable() {
        logDebug("Net unavailable: Broadcast to ManagerActivity");
        Intent intent = new Intent(BROADCAST_ACTION_INTENT_CONNECTIVITY_CHANGE);
        intent.putExtra(ACTION_TYPE, GO_OFFLINE);
        sendBroadcast(intent);
    }

    public static void smsVerifyShowed(boolean isShowed) {
        isVerifySMSShowed = isShowed;
    }

    @Override
    public void onActivityCreated(@NonNull Activity activity, @Nullable Bundle savedInstanceState) {
        if (PurgeLogsToggle.INSTANCE.getEnabled() == false) {
            initLoggers();
        }
    }

    @Override
    public void onActivityStarted(@NonNull Activity activity) {
        currentActivity = activity;
        if (++activityReferences == 1 && !isActivityChangingConfigurations) {
            logInfo("App enters foreground");
            if (storageState == STORAGE_STATE_PAYWALL) {
                showOverDiskQuotaPaywallWarning();
            }
        }
    }

    @Override
    public void onActivityResumed(@NonNull Activity activity) {
        if (!activity.equals(currentActivity)) {
            currentActivity = activity;
        }
    }

    @Override
    public void onActivityPaused(@NonNull Activity activity) {
        if (activity.equals(currentActivity)) {
            currentActivity = null;
        }
    }

    @Override
    public void onActivityStopped(@NonNull Activity activity) {
        isActivityChangingConfigurations = activity.isChangingConfigurations();
        if (--activityReferences == 0 && !isActivityChangingConfigurations) {
            logInfo("App enters background");
        }
    }

    @Override
    public void onActivitySaveInstanceState(@NonNull Activity activity, @NonNull Bundle outState) {

    }

    @Override
    public void onActivityDestroyed(@NonNull Activity activity) {

    }

    class BackgroundRequestListener implements MegaRequestListenerInterface {

        @Override
        public void onRequestStart(MegaApiJava api, MegaRequest request) {
            logDebug("BackgroundRequestListener:onRequestStart: " + request.getRequestString());
        }

        @Override
        public void onRequestUpdate(MegaApiJava api, MegaRequest request) {
            logDebug("BackgroundRequestListener:onRequestUpdate: " + request.getRequestString());
        }

        @Override
        public void onRequestFinish(MegaApiJava api, MegaRequest request,
                                    MegaError e) {
            logDebug("BackgroundRequestListener:onRequestFinish: " + request.getRequestString() + "____" + e.getErrorCode() + "___" + request.getParamType());

            if (e.getErrorCode() == MegaError.API_EPAYWALL) {
                showOverDiskQuotaPaywallWarning();
                return;
            }

            if (e.getErrorCode() == MegaError.API_EBUSINESSPASTDUE) {
                sendBroadcast(new Intent(BROADCAST_ACTION_INTENT_BUSINESS_EXPIRED));
                return;
            }

            if (request.getType() == MegaRequest.TYPE_LOGOUT) {
                logDebug("Logout finished: " + e.getErrorString() + "(" + e.getErrorCode() + ")");
                if (e.getErrorCode() == MegaError.API_OK) {
                    logDebug("END logout sdk request - wait chat logout");
                } else if (e.getErrorCode() == MegaError.API_EINCOMPLETE) {
                    if (request.getParamType() == MegaError.API_ESSL) {
                        logWarning("SSL verification failed");
                        Intent intent = new Intent(BROADCAST_ACTION_INTENT_SSL_VERIFICATION_FAILED);
                        sendBroadcast(intent);
                    }
                } else if (e.getErrorCode() == MegaError.API_ESID) {
                    logWarning("TYPE_LOGOUT:API_ESID");
                    myAccountInfo.resetDefaults();

                    esid = true;

                    AccountController.localLogoutApp(getApplicationContext());
                } else if (e.getErrorCode() == MegaError.API_EBLOCKED) {
                    api.localLogout();
                    megaChatApi.logout();
                }
            } else if (request.getType() == MegaRequest.TYPE_FETCH_NODES) {
                logDebug("TYPE_FETCH_NODES");
                if (e.getErrorCode() == MegaError.API_OK) {
                    askForFullAccountInfo();

                    GetAttrUserListener listener = new GetAttrUserListener(getApplicationContext());
                    megaApi.shouldShowRichLinkWarning(listener);
                    megaApi.isRichPreviewsEnabled(listener);

                    listener = new GetAttrUserListener(getApplicationContext(), true);
                    if (dbH != null && dbH.getMyChatFilesFolderHandle() == INVALID_HANDLE) {
                        megaApi.getMyChatFilesFolder(listener);
                    }

                    //Ask for MU and CU folder when App in init state
                    logDebug("Get CU attribute on fetch nodes.");
                    megaApi.getUserAttribute(USER_ATTR_CAMERA_UPLOADS_FOLDER, new GetCuAttributeListener(getApplicationContext()));

                    // Init CU sync data after login successfully
                    new CUBackupInitializeChecker(megaApi).initCuSync();

                    //Login check resumed pending transfers
                    TransfersManagement.checkResumedPendingTransfers();
                }
            } else if (request.getType() == MegaRequest.TYPE_GET_ATTR_USER) {
                if (request.getParamType() == MegaApiJava.USER_ATTR_PUSH_SETTINGS) {
                    if (e.getErrorCode() == MegaError.API_OK || e.getErrorCode() == MegaError.API_ENOENT) {
                        pushNotificationSettingManagement.sendPushNotificationSettings(request.getMegaPushNotificationSettings());
                    }
                } else if (e.getErrorCode() == MegaError.API_OK) {
                    if (request.getParamType() == MegaApiJava.USER_ATTR_FIRSTNAME || request.getParamType() == MegaApiJava.USER_ATTR_LASTNAME) {
                        if (megaApi != null && request.getEmail() != null) {
                            MegaUser user = megaApi.getContact(request.getEmail());
                            if (user != null) {
                                logDebug("User handle: " + user.getHandle());
                                logDebug("Visibility: " + user.getVisibility()); //If user visibity == MegaUser.VISIBILITY_UNKNOW then, non contact
                                if (user.getVisibility() != MegaUser.VISIBILITY_VISIBLE) {
                                    logDebug("Non-contact");
                                    if (request.getParamType() == MegaApiJava.USER_ATTR_FIRSTNAME) {
                                        dbH.setNonContactEmail(request.getEmail(), user.getHandle() + "");
                                        dbH.setNonContactFirstName(request.getText(), user.getHandle() + "");
                                    } else if (request.getParamType() == MegaApiJava.USER_ATTR_LASTNAME) {
                                        dbH.setNonContactLastName(request.getText(), user.getHandle() + "");
                                    }
                                } else {
                                    logDebug("The user is or was CONTACT:");
                                }
                            } else {
                                logWarning("User is NULL");
                            }
                        }
                    }
                }
            } else if (request.getType() == MegaRequest.TYPE_SET_ATTR_USER) {
                if (request.getParamType() == MegaApiJava.USER_ATTR_PUSH_SETTINGS) {
                    if (e.getErrorCode() == MegaError.API_OK) {
                        pushNotificationSettingManagement.sendPushNotificationSettings(request.getMegaPushNotificationSettings());
                    } else {
                        logError("Chat notification settings cannot be updated");
                    }
                }
            } else if (request.getType() == MegaRequest.TYPE_GET_PRICING) {
                if (e.getErrorCode() == MegaError.API_OK) {
                    MegaPricing p = request.getPricing();

                    dbH.setPricingTimestamp();

                    myAccountInfo.setProductAccounts(p, request.getCurrency());
                    myAccountInfo.setPricing(p);

                    Intent intent = new Intent(BROADCAST_ACTION_INTENT_UPDATE_ACCOUNT_DETAILS);
                    intent.putExtra(ACTION_TYPE, UPDATE_GET_PRICING);
                    sendBroadcast(intent);
                } else {
                    logError("Error TYPE_GET_PRICING: " + e.getErrorCode());
                }
            } else if (request.getType() == MegaRequest.TYPE_GET_PAYMENT_METHODS) {
                logDebug("Payment methods request");
                if (myAccountInfo != null) {
                    myAccountInfo.setGetPaymentMethodsBoolean(true);
                }

                if (e.getErrorCode() == MegaError.API_OK) {
                    dbH.setPaymentMethodsTimeStamp();
                    if (myAccountInfo != null) {
                        myAccountInfo.setPaymentBitSet(convertToBitSet(request.getNumber()));
                    }

                    Intent intent = new Intent(BROADCAST_ACTION_INTENT_UPDATE_ACCOUNT_DETAILS);
                    intent.putExtra(ACTION_TYPE, UPDATE_PAYMENT_METHODS);
                    sendBroadcast(intent);
                }
            } else if (request.getType() == MegaRequest.TYPE_CREDIT_CARD_QUERY_SUBSCRIPTIONS) {
                if (e.getErrorCode() == MegaError.API_OK) {
                    if (myAccountInfo != null) {
                        myAccountInfo.setNumberOfSubscriptions(request.getNumber());
                        logDebug("NUMBER OF SUBS: " + myAccountInfo.getNumberOfSubscriptions());
                    }

                    Intent intent = new Intent(BROADCAST_ACTION_INTENT_UPDATE_ACCOUNT_DETAILS);
                    intent.putExtra(ACTION_TYPE, UPDATE_CREDIT_CARD_SUBSCRIPTION);
                    sendBroadcast(intent);
                }
            } else if (request.getType() == MegaRequest.TYPE_ACCOUNT_DETAILS) {
                logDebug("Account details request");
                if (e.getErrorCode() == MegaError.API_OK) {

                    boolean storage = (request.getNumDetails() & MyAccountInfo.HAS_STORAGE_DETAILS) != 0;
                    if (storage) {
                        dbH.setAccountDetailsTimeStamp();
                    }

                    if (myAccountInfo != null && request.getMegaAccountDetails() != null) {
                        myAccountInfo.setAccountInfo(request.getMegaAccountDetails());
                        myAccountInfo.setAccountDetails(request.getNumDetails());

                        boolean sessions = (request.getNumDetails() & MyAccountInfo.HAS_SESSIONS_DETAILS) != 0;
                        if (sessions) {
                            MegaAccountSession megaAccountSession = request.getMegaAccountDetails().getSession(0);

                            if (megaAccountSession != null) {
                                logDebug("getMegaAccountSESSION not Null");
                                dbH.setExtendedAccountDetailsTimestamp();
                                long mostRecentSession = megaAccountSession.getMostRecentUsage();

                                String date = formatDateAndTime(getApplicationContext(), mostRecentSession, DATE_LONG_FORMAT);

                                myAccountInfo.setLastSessionFormattedDate(date);
                                myAccountInfo.setCreateSessionTimeStamp(megaAccountSession.getCreationTimestamp());
                            }
                        }

                        logDebug("onRequest TYPE_ACCOUNT_DETAILS: " + myAccountInfo.getUsedPercentage());
                    }

                    sendBroadcastUpdateAccountDetails();
                }
            } else if (request.getType() == MegaRequest.TYPE_PAUSE_TRANSFERS) {
                dbH.setTransferQueueStatus(request.getFlag());
            }
        }

        @Override
        public void onRequestTemporaryError(MegaApiJava api,
                                            MegaRequest request, MegaError e) {
            logDebug("BackgroundRequestListener: onRequestTemporaryError: " + request.getRequestString());
        }

    }

    public void sendBroadcastUpdateAccountDetails() {
        sendBroadcast(new Intent(BROADCAST_ACTION_INTENT_UPDATE_ACCOUNT_DETAILS)
                .putExtra(ACTION_TYPE, UPDATE_ACCOUNT_DETAILS));
    }

    private final int interval = 3000;
    private Handler keepAliveHandler = new Handler();
    int backgroundStatus = -1;

    private Runnable keepAliveRunnable = new Runnable() {
        @Override
        public void run() {
            try {
                if (isActivityVisible()) {
                    logDebug("KEEPALIVE: " + System.currentTimeMillis());
                    if (megaChatApi != null) {
                        backgroundStatus = megaChatApi.getBackgroundStatus();
                        logDebug("backgroundStatus_activityVisible: " + backgroundStatus);
                        if (backgroundStatus != -1 && backgroundStatus != 0) {
                            megaChatApi.setBackgroundStatus(false);
                        }
                    }

                } else {
                    logDebug("KEEPALIVEAWAY: " + System.currentTimeMillis());
                    if (megaChatApi != null) {
                        backgroundStatus = megaChatApi.getBackgroundStatus();
                        logDebug("backgroundStatus_!activityVisible: " + backgroundStatus);
                        if (backgroundStatus != -1 && backgroundStatus != 1) {
                            megaChatApi.setBackgroundStatus(true);
                        }
                    }
                }

                keepAliveHandler.postAtTime(keepAliveRunnable, System.currentTimeMillis() + interval);
                keepAliveHandler.postDelayed(keepAliveRunnable, interval);
            } catch (Exception exc) {
                logError("Exception in keepAliveRunnable", exc);
            }
        }
    };

    public void handleUncaughtException(Throwable throwable) {
        logFatal("UNCAUGHT EXCEPTION", throwable);
        throwable.printStackTrace();
        crashReporter.report(throwable);
    }

    private final Observer<MegaChatCall> callStatusObserver = call -> {
        int callStatus = call.getStatus();
        boolean isOutgoing = call.isOutgoing();
        boolean isRinging = call.isRinging();
        long callId = call.getCallId();
        long chatId = call.getChatid();
        if (chatId == MEGACHAT_INVALID_HANDLE || callId == MEGACHAT_INVALID_HANDLE) {
            logError("Error in chatId or callId");
            return;
        }

        stopService(new Intent(getInstance(), IncomingCallService.class));
        logDebug("Call status is " + callStatusToString(callStatus) + ", chat id is " + chatId + ", call id is " + callId);
        switch (callStatus) {
            case MegaChatCall.CALL_STATUS_CONNECTING:
                if ((isOutgoing && getChatManagement().isRequestSent(callId)))
                    removeRTCAudioManager();
                break;
            case MegaChatCall.CALL_STATUS_USER_NO_PRESENT:
            case MegaChatCall.CALL_STATUS_JOINING:
            case MegaChatCall.CALL_STATUS_IN_PROGRESS:
                MegaHandleList listAllCalls = megaChatApi.getChatCalls();
                if (listAllCalls == null || listAllCalls.size() == 0) {
                    logError("Calls not found");
                    return;
                }

                if (callStatus == CALL_STATUS_USER_NO_PRESENT) {
                    if (isRinging) {
                        logDebug("Is incoming call");
                        incomingCall(listAllCalls, chatId, callStatus);
                    } else {
                        MegaChatRoom chatRoom = megaChatApi.getChatRoom(chatId);
                        if (chatRoom != null && chatRoom.isGroup()) {
                            logDebug("Check if the incoming group call notification should be displayed");
                            getChatManagement().checkActiveGroupChat(chatId);
                        }
                    }
                }

                if ((callStatus == MegaChatCall.CALL_STATUS_IN_PROGRESS || callStatus == MegaChatCall.CALL_STATUS_JOINING)) {
                    getChatManagement().addNotificationShown(chatId);
                    logDebug("Is ongoing call");
                    ongoingCall(chatId, callId, (isOutgoing && getChatManagement().isRequestSent(callId)) ? AUDIO_MANAGER_CALL_OUTGOING : AUDIO_MANAGER_CALL_IN_PROGRESS);
                }
                break;

            case MegaChatCall.CALL_STATUS_TERMINATING_USER_PARTICIPATION:
                logDebug("The user participation in the call has ended. The termination code is " + CallUtil.terminationCodeForCallToString(call.getTermCode()));
                getChatManagement().controlCallFinished(callId, chatId);
                break;

            case MegaChatCall.CALL_STATUS_DESTROYED:
                int endCallReason = call.getEndCallReason();
                logDebug("Call has ended. End call reason is " + CallUtil.endCallReasonToString(endCallReason));
                getChatManagement().controlCallFinished(callId, chatId);
                boolean isIgnored = call.isIgnored();
                checkCallDestroyed(chatId, callId, endCallReason, isIgnored);
                break;
        }
    };

    private final
    Observer<MegaChatCall> callCompositionObserver = call -> {
        MegaChatRoom chatRoom = megaChatApi.getChatRoom(call.getChatid());
        if (chatRoom != null && call.getCallCompositionChange() == 1 && call.getNumParticipants() > 1) {
            logDebug("Stop sound");
            if (megaChatApi.getMyUserHandle() == call.getPeeridCallCompositionChange()) {
                clearIncomingCallNotification(call.getCallId());
                getChatManagement().removeValues(call.getChatid());
                stopService(new Intent(getInstance(), IncomingCallService.class));
                if (call.getStatus() == CALL_STATUS_USER_NO_PRESENT) {
                    LiveEventBus.get(EVENT_CALL_ANSWERED_IN_ANOTHER_CLIENT, Long.class).post(call.getChatid());
                }
            }
        }
    };

    private final Observer<MegaChatCall> callRingingStatusObserver = call -> {
        int callStatus = call.getStatus();
        boolean isRinging = call.isRinging();
        MegaHandleList listAllCalls = megaChatApi.getChatCalls();
        if (listAllCalls == null || listAllCalls.size() == 0) {
            logError("Calls not found");
            return;
        }
        if (isRinging) {
            logDebug("Is incoming call");
            incomingCall(listAllCalls, call.getChatid(), callStatus);
        } else {
            clearIncomingCallNotification(call.getCallId());
            getChatManagement().removeValues(call.getChatid());
            stopService(new Intent(getInstance(), IncomingCallService.class));
        }
    };

    private final Observer<Pair> sessionStatusObserver = callIdAndSession -> {
        MegaChatSession session = (MegaChatSession) callIdAndSession.second;
        int sessionStatus = session.getStatus();
        if (sessionStatus == MegaChatSession.SESSION_STATUS_IN_PROGRESS) {
            logDebug("Session is in progress");
            long callId = (long) callIdAndSession.first;
            MegaChatCall call = megaChatApi.getChatCallByCallId(callId);
            if (call != null) {
                MegaChatRoom chatRoom = megaChatApi.getChatRoom(call.getChatid());
                if (chatRoom != null && (chatRoom.isGroup() || chatRoom.isMeeting() || session.getPeerid() != megaApi.getMyUserHandleBinary())) {
                    getChatManagement().setRequestSentCall(callId, false);
                    updateRTCAudioMangerTypeStatus(AUDIO_MANAGER_CALL_IN_PROGRESS);
                }
            }
        }
    };

    /**
     * Broadcast for controlling changes in the volume.
     */
    BroadcastReceiver volumeReceiver = new BroadcastReceiver() {
        @Override
        public void onReceive(Context context, Intent intent) {
            if (intent == null || intent.getAction() == null)
                return;

            if (intent.getAction().equals(VOLUME_CHANGED_ACTION) && rtcAudioManagerRingInCall != null) {
                int type = (Integer) intent.getExtras().get(EXTRA_VOLUME_STREAM_TYPE);
                if (type != AudioManager.STREAM_RING)
                    return;

                int newVolume = (Integer) intent.getExtras().get(EXTRA_VOLUME_STREAM_VALUE);
                if (newVolume != INVALID_VOLUME) {
                    rtcAudioManagerRingInCall.checkVolume(newVolume);
                }
            }
        }
    };

    public boolean isAnIncomingCallRinging() {
        return rtcAudioManagerRingInCall != null;
    }

    BroadcastReceiver becomingNoisyReceiver = new BroadcastReceiver() {
        @Override
        public void onReceive(Context context, Intent intent) {
            if (intent == null || intent.getAction() == null)
                return;

            if (AudioManager.ACTION_AUDIO_BECOMING_NOISY.equals(intent.getAction())) {
                muteOrUnmute(true);
            }
        }
    };

    public void muteOrUnmute(boolean mute) {
        if (rtcAudioManagerRingInCall != null) {
            rtcAudioManagerRingInCall.muteOrUnmuteIncomingCall(mute);
        }
    }

    public static MegaApplication getInstance() {
        return singleApplicationInstance;
    }

    @Override
    public void onCreate() {
        singleApplicationInstance = this;

        super.onCreate();


        if (PurgeLogsToggle.INSTANCE.getEnabled() == true) {
            initialiseLogging();
        }

        ThemeHelper.INSTANCE.initTheme(this);

        // Setup handler and RxJava for uncaught exceptions.
        Thread.setDefaultUncaughtExceptionHandler((thread, e) -> handleUncaughtException(e));
        RxJavaPlugins.setErrorHandler(this::handleUncaughtException);

        registerActivityLifecycleCallbacks(this);

        isVerifySMSShowed = false;

        keepAliveHandler.postAtTime(keepAliveRunnable, System.currentTimeMillis() + interval);
        keepAliveHandler.postDelayed(keepAliveRunnable, interval);

        if (PurgeLogsToggle.INSTANCE.getEnabled() == false) {
            initLoggers();
        }

		checkAppUpgrade();
		checkMegaStandbyBucket();
		getTombstoneInfo();
		if (Build.VERSION.SDK_INT >= Build.VERSION_CODES.S) {
			checkForUnsafeIntentLaunch();
		}

        setupMegaApi();
        setupMegaApiFolder();
        setupMegaChatApi();

        LiveEventBus.config().enableLogger(false);

        scheduleCameraUploadJob(getApplicationContext());
        storageState = dbH.getStorageState();
        pushNotificationSettingManagement = new PushNotificationSettingManagement();
        transfersManagement = new TransfersManagement();
        chatManagement = new ChatManagement();

        //Logout check resumed pending transfers
        TransfersManagement.checkResumedPendingTransfers();

        int apiServerValue = getSharedPreferences(API_SERVER_PREFERENCES, MODE_PRIVATE)
                .getInt(API_SERVER, PRODUCTION_SERVER_VALUE);

        if (apiServerValue != PRODUCTION_SERVER_VALUE) {
            if (apiServerValue == SANDBOX3_SERVER_VALUE) {
                megaApi.setPublicKeyPinning(false);
            }

            String apiServer = getApiServerFromValue(apiServerValue);
            megaApi.changeApiUrl(apiServer);
            megaApiFolder.changeApiUrl(apiServer);
        }

        boolean useHttpsOnly = false;
        if (dbH != null) {
            useHttpsOnly = Boolean.parseBoolean(dbH.getUseHttpsOnly());
            logDebug("Value of useHttpsOnly: " + useHttpsOnly);
            megaApi.useHttpsOnly(useHttpsOnly);
        }

        myAccountInfo.resetDefaults();

        if (dbH != null) {
            dbH.resetExtendedAccountDetailsTimestamp();
        }

		networkStateReceiver = new NetworkStateReceiver();
		networkStateReceiver.addListener(this);
		registerReceiver(networkStateReceiver, new IntentFilter(ConnectivityManager.CONNECTIVITY_ACTION));

        LiveEventBus.get(EVENT_CALL_STATUS_CHANGE, MegaChatCall.class).observeForever(callStatusObserver);
        LiveEventBus.get(EVENT_RINGING_STATUS_CHANGE, MegaChatCall.class).observeForever(callRingingStatusObserver);
        LiveEventBus.get(EVENT_SESSION_STATUS_CHANGE, Pair.class).observeForever(sessionStatusObserver);
        LiveEventBus.get(EVENT_CALL_COMPOSITION_CHANGE, MegaChatCall.class).observeForever(callCompositionObserver);

        logoutReceiver = new BroadcastReceiver() {
            @Override
            public void onReceive(Context context, Intent intent) {
                if (intent != null) {
                    if (intent.getAction().equals(ACTION_LOG_OUT)) {
                        storageState = MegaApiJava.STORAGE_STATE_UNKNOWN; //Default value
                    }
                }
            }
        };

        registerReceiver(logoutReceiver, new IntentFilter(ACTION_LOG_OUT));

        EmojiManager.install(new TwitterEmojiProvider());
        EmojiManagerShortcodes.initEmojiData(getApplicationContext());
        EmojiManager.install(new TwitterEmojiProvider());
        final EmojiCompat.Config config;
        logDebug("Use downloadable font for EmojiCompat");
        // Use a downloadable font for EmojiCompat
        final FontRequest fontRequest = new FontRequest(
                "com.google.android.gms.fonts",
                "com.google.android.gms",
                "Noto Color Emoji Compat",
                R.array.com_google_android_gms_fonts_certs);
        config = new FontRequestEmojiCompatConfig(getApplicationContext(), fontRequest)
                .setReplaceAll(false)
                .registerInitCallback(new EmojiCompat.InitCallback() {
                    @Override
                    public void onInitialized() {
                        logDebug("EmojiCompat initialized");
                    }

                    @Override
                    public void onFailed(@Nullable Throwable throwable) {
                        logWarning("EmojiCompat initialization failed");
                    }
                });
        EmojiCompat.init(config);

        // clear the cache files stored in the external cache folder.
        clearPublicCache(this);

        ContextUtils.initialize(getApplicationContext());

		Fresco.initialize(this, ImagePipelineConfig.newBuilder(this)
				.setDownsampleEnabled(true)
				.build());

        if (PurgeLogsToggle.INSTANCE.getEnabled() == false) {// Try to initialize the loggers again in order to avoid have them uninitialized
            // in case they failed to initialize before for some reason.
            initLoggers();
        }
    }

    private void initialiseLogging() {
        new InitialiseLoggingUseCaseJavaWrapper(initialiseLoggingUseCase).invokeUseCase(BuildConfig.DEBUG);
    }

    /**
     * Initializes loggers if app storage is available and if are not initialized yet.
     */
    private void initLoggers() {
        if (getExternalFilesDir(null) == null) {
            return;
        }

        if (!legacyLoggingUtil.isLoggerSDKInitialized()) {
            legacyLoggingUtil.initLoggerSDK();
        }

        if (!legacyLoggingUtil.isLoggerKarereInitialized()) {
            legacyLoggingUtil.initLoggerKarere();
        }
    }

    public void askForFullAccountInfo() {
        logDebug("askForFullAccountInfo");
        megaApi.getPaymentMethods(null);

        if (storageState == MegaApiAndroid.STORAGE_STATE_UNKNOWN) {
            megaApi.getAccountDetails();
        } else {
            megaApi.getSpecificAccountDetails(false, true, true);
        }

        megaApi.getPricing(null);
        megaApi.creditCardQuerySubscriptions(null);
    }

<<<<<<< HEAD
	public void askForPricing(){
		megaApi.getPricing(null);
	}
=======
    public void askForPaymentMethods() {
        logDebug("askForPaymentMethods");
        megaApi.getPaymentMethods(null);
    }

    public void askForPricing() {
>>>>>>> 02a61189

        megaApi.getPricing(null);
    }

    public void askForAccountDetails() {
        logDebug("askForAccountDetails");
        if (dbH != null) {
            dbH.resetAccountDetailsTimeStamp();
        }
        megaApi.getAccountDetails(null);
    }

    public void askForCCSubscriptions() {

        megaApi.creditCardQuerySubscriptions(null);
    }

    public void askForExtendedAccountDetails() {
        logDebug("askForExtendedAccountDetails");
        if (dbH != null) {
            dbH.resetExtendedAccountDetailsTimestamp();
        }
        megaApi.getExtendedAccountDetails(true, false, false, null);
    }

    public void refreshAccountInfo() {
        //Check if the call is recently
        if (callToAccountDetails() || myAccountInfo.getUsedFormatted().trim().length() <= 0) {
            logDebug("megaApi.getAccountDetails SEND");
            askForAccountDetails();
        }

        if (callToExtendedAccountDetails()) {
            logDebug("megaApi.getExtendedAccountDetails SEND");
            askForExtendedAccountDetails();
        }

        if (callToPaymentMethods()) {
            logDebug("megaApi.getPaymentMethods SEND");
            askForPaymentMethods();
        }
    }

    public MegaApiAndroid getMegaApiFolder() {
        return megaApiFolder;
    }

    public void disableMegaChatApi() {
        try {
            if (megaChatApi != null) {
                megaChatApi.removeChatRequestListener(this);
                megaChatApi.removeChatNotificationListener(this);
                megaChatApi.removeChatListener(globalChatListener);
                megaChatApi.removeChatCallListener(meetingListener);
                registeredChatListeners = false;
            }
        } catch (Exception ignored) {
        }
    }

    private void setupMegaApi() {
        megaApi.retrySSLerrors(true);

        megaApi.setDownloadMethod(MegaApiJava.TRANSFER_METHOD_AUTO_ALTERNATIVE);
        megaApi.setUploadMethod(MegaApiJava.TRANSFER_METHOD_AUTO_ALTERNATIVE);

        requestListener = new BackgroundRequestListener();
        logDebug("ADD REQUESTLISTENER");
        megaApi.addRequestListener(requestListener);

        megaApi.addGlobalListener(new GlobalListener());

        setSDKLanguage();

        // Set the proper resource limit to try avoid issues when the number of parallel transfers is very big.
        final int DESIRABLE_R_LIMIT = 20000; // SDK team recommended value
        int currentLimit = megaApi.platformGetRLimitNumFile();
        logDebug("Current resource limit is set to " + currentLimit);
        if (currentLimit < DESIRABLE_R_LIMIT) {
            logDebug("Resource limit is under desirable value. Trying to increase the resource limit...");
            if (!megaApi.platformSetRLimitNumFile(DESIRABLE_R_LIMIT)) {
                logWarning("Error setting resource limit.");
            }

            // Check new resource limit after set it in order to see if had been set successfully to the
            // desired value or maybe to a lower value limited by the system.
            logDebug("Resource limit is set to " + megaApi.platformGetRLimitNumFile());
        }
    }

    /**
     * Set the language code used by the app.
     * Language code is from current system setting.
     * Need to distinguish simplified and traditional Chinese.
     */
    private void setSDKLanguage() {
        Locale locale = Locale.getDefault();
        String langCode;

        // If it's Chinese
        if (Locale.CHINESE.toLanguageTag().equals(locale.getLanguage())) {
            langCode = isSimplifiedChinese() ?
                    Locale.SIMPLIFIED_CHINESE.toLanguageTag() :
                    Locale.TRADITIONAL_CHINESE.toLanguageTag();
        } else {
            langCode = locale.toString();
        }

        boolean result = megaApi.setLanguage(langCode);

        if (!result) {
            langCode = locale.getLanguage();
            result = megaApi.setLanguage(langCode);
        }

        logDebug("Result: " + result + " Language: " + langCode);
    }

    /**
     * Setup the MegaApiAndroid instance for folder link.
     */
    private void setupMegaApiFolder() {
        // If logged in set the account auth token
        if (megaApi.isLoggedIn() != 0) {
            logDebug("Logged in. Setting account auth token for folder links.");
            megaApiFolder.setAccountAuth(megaApi.getAccountAuth());
        }

        megaApiFolder.retrySSLerrors(true);

        megaApiFolder.setDownloadMethod(MegaApiJava.TRANSFER_METHOD_AUTO_ALTERNATIVE);
        megaApiFolder.setUploadMethod(MegaApiJava.TRANSFER_METHOD_AUTO_ALTERNATIVE);
    }

    private void setupMegaChatApi() {
        if (!registeredChatListeners) {
            logDebug("Add listeners of megaChatApi");
            megaChatApi.addChatRequestListener(this);
            megaChatApi.addChatNotificationListener(this);
            megaChatApi.addChatListener(globalChatListener);
            megaChatApi.addChatCallListener(meetingListener);
            registeredChatListeners = true;
        }
    }

    /**
     * Check current enabled cookies and set the corresponding flags to true/false
     */
    public void checkEnabledCookies() {
        getCookieSettingsUseCase.get()
                .subscribeOn(Schedulers.io())
                .observeOn(AndroidSchedulers.mainThread())
                .subscribe((cookies, throwable) -> {
                    if (throwable == null) {
                        setAdvertisingCookiesEnabled(cookies.contains(CookieType.ADVERTISEMENT));

                        boolean analyticsCookiesEnabled = cookies.contains(CookieType.ANALYTICS);
                        crashReporter.setEnabled(analyticsCookiesEnabled);
                        performanceReporter.setEnabled(analyticsCookiesEnabled);
                    }
                });
    }

    public MegaApiAndroid getMegaApi() {
        return megaApi;
    }

    public MegaChatApiAndroid getMegaChatApi() {
        setupMegaChatApi();
        return megaChatApi;
    }

    public DatabaseHandler getDbH() {
        if (dbH == null) {
            DatabaseHandler.getDbHandler(getApplicationContext());
        }

        return dbH;
    }

    public boolean isActivityVisible() {
        logDebug("Activity visible? => " + (currentActivity != null));
        return getCurrentActivity() != null;
    }

	public static boolean isShowInfoChatMessages() {
		return showInfoChatMessages;
	}

    public static void setShowInfoChatMessages(boolean showInfoChatMessages) {
        MegaApplication.showInfoChatMessages = showInfoChatMessages;
    }

    public static String getUrlConfirmationLink() {
        return urlConfirmationLink;
    }

    public static void setUrlConfirmationLink(String urlConfirmationLink) {
        MegaApplication.urlConfirmationLink = urlConfirmationLink;
    }

    public static boolean isLoggingIn() {
        return isLoggingIn;
    }

    public static void setLoggingIn(boolean loggingIn) {
        isLoggingIn = loggingIn;
        setLoggingOut(false);
    }

    public static boolean isLoggingOut() {
        return isLoggingOut;
    }

    public static void setLoggingOut(boolean loggingOut) {
        isLoggingOut = loggingOut;
    }

    public static void setOpenChatId(long openChatId) {
        MegaApplication.openChatId = openChatId;
    }

    public static long getOpenCallChatId() {
        return openCallChatId;
    }

    public static void setOpenCallChatId(long value) {
        logDebug("New open call chat ID: " + value);
        openCallChatId = value;
    }

    public boolean isRecentChatVisible() {
        if (isActivityVisible()) {
            return recentChatVisible;
        } else {
            return false;
        }
    }

    public static void setRecentChatVisible(boolean recentChatVisible) {
        logDebug("setRecentChatVisible: " + recentChatVisible);
        MegaApplication.recentChatVisible = recentChatVisible;
    }

    public static boolean isChatNotificationReceived() {
        return chatNotificationReceived;
    }

    public static void setChatNotificationReceived(boolean chatNotificationReceived) {
        MegaApplication.chatNotificationReceived = chatNotificationReceived;
    }

    public static long getOpenChatId() {
        return openChatId;
    }

    public String getLocalIpAddress() {
        return localIpAddress;
    }

    public void setLocalIpAddress(String ip) {
        localIpAddress = ip;
    }

    public void showSharedFolderNotification(MegaNode n) {
        logDebug("showSharedFolderNotification");

        try {
            ArrayList<MegaShare> sharesIncoming = megaApi.getInSharesList();
            String name = "";
            for (int j = 0; j < sharesIncoming.size(); j++) {
                MegaShare mS = sharesIncoming.get(j);
                if (mS.getNodeHandle() == n.getHandle()) {
                    MegaUser user = megaApi.getContact(mS.getUser());

                    name = getMegaUserNameDB(user);
                    if (name == null) name = "";
                }
            }

            String source = "<b>" + n.getName() + "</b> " + getString(R.string.incoming_folder_notification) + " " + toCDATA(name);
            Spanned notificationContent;
            if (android.os.Build.VERSION.SDK_INT >= android.os.Build.VERSION_CODES.N) {
                notificationContent = Html.fromHtml(source, Html.FROM_HTML_MODE_LEGACY);
            } else {
                notificationContent = Html.fromHtml(source);
            }

            int notificationId = NOTIFICATION_PUSH_CLOUD_DRIVE;
            String notificationChannelId = NOTIFICATION_CHANNEL_CLOUDDRIVE_ID;
            String notificationChannelName = NOTIFICATION_CHANNEL_CLOUDDRIVE_NAME;

			Intent intent = new Intent(this, ManagerActivity.class);
			intent.addFlags(Intent.FLAG_ACTIVITY_CLEAR_TOP);
			intent.setAction(ACTION_INCOMING_SHARED_FOLDER_NOTIFICATION);
			PendingIntent pendingIntent = PendingIntent.getActivity(this, 0 /* Request code */, intent,
					PendingIntent.FLAG_ONE_SHOT | PendingIntent.FLAG_IMMUTABLE);

            Uri defaultSoundUri = RingtoneManager.getDefaultUri(RingtoneManager.TYPE_NOTIFICATION);
            String notificationTitle;
            if (n.hasChanged(MegaNode.CHANGE_TYPE_INSHARE) && !n.hasChanged(MegaNode.CHANGE_TYPE_NEW)) {
                notificationTitle = getString(R.string.context_permissions_changed);
            } else {
                notificationTitle = getString(R.string.title_incoming_folder_notification);
            }
            if (android.os.Build.VERSION.SDK_INT >= android.os.Build.VERSION_CODES.O) {
                NotificationChannel channel = new NotificationChannel(notificationChannelId, notificationChannelName, NotificationManager.IMPORTANCE_HIGH);
                channel.setShowBadge(true);
                NotificationManager notificationManager = (NotificationManager) getApplicationContext().getSystemService(Context.NOTIFICATION_SERVICE);
                notificationManager.createNotificationChannel(channel);

                NotificationCompat.Builder notificationBuilderO = new NotificationCompat.Builder(this, notificationChannelId);
                notificationBuilderO
                        .setSmallIcon(R.drawable.ic_stat_notify)
                        .setContentTitle(notificationTitle)
                        .setContentText(notificationContent)
                        .setStyle(new NotificationCompat.BigTextStyle()
                                .bigText(notificationContent))
                        .setAutoCancel(true)
                        .setSound(defaultSoundUri)
                        .setContentIntent(pendingIntent)
                        .setColor(ContextCompat.getColor(this, R.color.red_600_red_300));

                Drawable d = getResources().getDrawable(R.drawable.ic_folder_incoming, getTheme());
                notificationBuilderO.setLargeIcon(((BitmapDrawable) d).getBitmap());

				notificationManager.notify(notificationId, notificationBuilderO.build());
			}
			else {
				NotificationCompat.Builder notificationBuilder = new NotificationCompat.Builder(this)
						.setSmallIcon(R.drawable.ic_stat_notify)
						.setColor(ContextCompat.getColor(this, R.color.red_600_red_300))
						.setContentTitle(notificationTitle)
						.setContentText(notificationContent)
						.setStyle(new NotificationCompat.BigTextStyle()
								.bigText(notificationContent))
						.setAutoCancel(true)
						.setSound(defaultSoundUri)
						.setContentIntent(pendingIntent);

				Drawable d;

				d = getResources().getDrawable(R.drawable.ic_folder_incoming, getTheme());

                notificationBuilder.setLargeIcon(((BitmapDrawable) d).getBitmap());

				if (Build.VERSION.SDK_INT >= Build.VERSION_CODES.N) {
					// Use NotificationManager for devices running Android Nougat or above (API >= 24)
					notificationBuilder.setPriority(NotificationManager.IMPORTANCE_HIGH);
				} else {
					// Otherwise, use NotificationCompat for devices running Android Marshmallow (API 23)
					notificationBuilder.setPriority(NotificationCompat.PRIORITY_HIGH);
				}

                NotificationManager notificationManager =
                        (NotificationManager) getSystemService(Context.NOTIFICATION_SERVICE);

                notificationManager.notify(notificationId, notificationBuilder.build());
            }
        } catch (Exception e) {
            logError("Exception", e);
        }
    }

    public void sendSignalPresenceActivity() {
        logDebug("sendSignalPresenceActivity");
        if (megaChatApi != null) {
            if (megaChatApi.isSignalActivityRequired()) {
                megaChatApi.signalPresenceActivity();
            }
        }
    }

    @Override
    public void onRequestStart(MegaChatApiJava api, MegaChatRequest request) {
        logDebug("onRequestStart (CHAT): " + request.getRequestString());
    }

    @Override
    public void onRequestUpdate(MegaChatApiJava api, MegaChatRequest request) {
    }

    @Override
    public void onRequestFinish(MegaChatApiJava api, MegaChatRequest request, MegaChatError e) {
        logDebug("onRequestFinish (CHAT): " + request.getRequestString() + "_" + e.getErrorCode());
        if (request.getType() == MegaChatRequest.TYPE_SET_BACKGROUND_STATUS) {
            logDebug("SET_BACKGROUND_STATUS: " + request.getFlag());
        } else if (request.getType() == MegaChatRequest.TYPE_LOGOUT) {
            logDebug("CHAT_TYPE_LOGOUT: " + e.getErrorCode() + "__" + e.getErrorString());

            resetDefaults();

            try {
                if (megaChatApi != null) {
                    megaChatApi.removeChatRequestListener(this);
                    megaChatApi.removeChatNotificationListener(this);
                    megaChatApi.removeChatListener(globalChatListener);
                    megaChatApi.removeChatCallListener(meetingListener);
                    registeredChatListeners = false;
                }
            } catch (Exception exc) {
            }

            try {
                ShortcutBadger.applyCount(getApplicationContext(), 0);

                startService(new Intent(getApplicationContext(), BadgeIntentService.class).putExtra("badgeCount", 0));
            } catch (Exception exc) {
                logError("EXCEPTION removing badge indicator", exc);
            }

            if (megaApi != null) {
                int loggedState = megaApi.isLoggedIn();
                logDebug("Login status on " + loggedState);
                if (loggedState == 0) {
                    AccountController.logoutConfirmed(this);
                    //Need to finish ManagerActivity to avoid unexpected behaviours after forced logouts.
                    LiveEventBus.get(EVENT_FINISH_ACTIVITY, Boolean.class).post(true);

                    if (isLoggingRunning()) {
                        logDebug("Already in Login Activity, not necessary to launch it again");
                        return;
                    }

					Intent loginIntent = new Intent(this, LoginActivity.class);

                    if (getUrlConfirmationLink() != null) {
                        loginIntent.putExtra(VISIBLE_FRAGMENT, LOGIN_FRAGMENT);
                        loginIntent.putExtra(EXTRA_CONFIRMATION, getUrlConfirmationLink());
                        if (isActivityVisible()) {
                            loginIntent.setFlags(Intent.FLAG_ACTIVITY_NEW_TASK | Intent.FLAG_ACTIVITY_CLEAR_TOP);
                        } else {
                            loginIntent.addFlags(Intent.FLAG_ACTIVITY_NEW_TASK | Intent.FLAG_ACTIVITY_CLEAR_TASK);
                        }
                        loginIntent.setAction(ACTION_CONFIRM);
                        setUrlConfirmationLink(null);
                    } else if (isActivityVisible()) {
                        loginIntent.addFlags(Intent.FLAG_ACTIVITY_NEW_TASK | Intent.FLAG_ACTIVITY_CLEAR_TASK);
                    } else {
                        loginIntent.addFlags(Intent.FLAG_ACTIVITY_NEW_TASK);
                    }

                    startActivity(loginIntent);
                } else {
                    logDebug("Disable chat finish logout");
                }
            } else {

                AccountController aC = new AccountController(this);
                aC.logoutConfirmed(this);

				if(isActivityVisible()){
					logDebug("Launch intent to login screen");
					Intent tourIntent = new Intent(this, LoginActivity.class);
					tourIntent.addFlags(Intent.FLAG_ACTIVITY_NEW_TASK | Intent.FLAG_ACTIVITY_CLEAR_TASK);
					this.startActivity(tourIntent);
				}
			}
		}
		else if (request.getType() == MegaChatRequest.TYPE_PUSH_RECEIVED) {
			logDebug("TYPE_PUSH_RECEIVED: " + e.getErrorCode() + "__" + e.getErrorString());
			stopService(new Intent(this, KeepAliveService.class));
			if(e.getErrorCode()==MegaChatError.ERROR_OK){
				logDebug("OK:TYPE_PUSH_RECEIVED");
				chatNotificationReceived = true;
				if (!getMegaApi().isEphemeralPlusPlus()) {
					ChatAdvancedNotificationBuilder	notificationBuilder = ChatAdvancedNotificationBuilder.newInstance(this, megaApi, megaChatApi);
					notificationBuilder.generateChatNotification(request);
				}
			}
			else{
				logError("Error TYPE_PUSH_RECEIVED: " + e.getErrorString());
			}
		} else if (request.getType() == MegaChatRequest.TYPE_AUTOJOIN_PUBLIC_CHAT) {
			chatManagement.removeJoiningChatId(request.getChatHandle());
			chatManagement.removeJoiningChatId(request.getUserHandle());
		} else if (request.getType() == MegaChatRequest.TYPE_REMOVE_FROM_CHATROOM
				&& request.getUserHandle() == INVALID_HANDLE) {
			chatManagement.removeLeavingChatId(request.getChatHandle());
		}
	}

    @Override
    public void onRequestTemporaryError(MegaChatApiJava api, MegaChatRequest request, MegaChatError e) {
        logWarning("onRequestTemporaryError (CHAT): " + e.getErrorString());
    }

    /**
     * Method for showing an incoming group or one-to-one call notification.
     *
     * @param incomingCall The incoming call
     */
    public void showOneCallNotification(MegaChatCall incomingCall) {
        logDebug("Show incoming call notification and start to sound. Chat ID is " + incomingCall.getChatid());
        createOrUpdateAudioManager(false, AUDIO_MANAGER_CALL_RINGING);
        getChatManagement().addNotificationShown(incomingCall.getChatid());
        stopService(new Intent(this, IncomingCallService.class));
        ChatAdvancedNotificationBuilder notificationBuilder = ChatAdvancedNotificationBuilder.newInstance(this, megaApi, megaChatApi);
        notificationBuilder.showOneCallNotification(incomingCall);
    }

    public void onChatListItemUpdate(MegaChatApiJava api, MegaChatListItem item) {
        if (!item.isGroup())
            return;

        if ((item.hasChanged(MegaChatListItem.CHANGE_TYPE_OWN_PRIV))) {
            if (item.getOwnPrivilege() != MegaChatRoom.PRIV_RM) {
                getChatManagement().checkActiveGroupChat(item.getChatId());
            } else {
                getChatManagement().removeActiveChatAndNotificationShown(item.getChatId());
            }
        }

        if (item.hasChanged(MegaChatListItem.CHANGE_TYPE_CLOSED)) {
            getChatManagement().removeActiveChatAndNotificationShown(item.getChatId());
        }
    }

    @Override
    public void onChatInitStateUpdate(MegaChatApiJava api, int newState) {

    }

    @Override
    public void onChatOnlineStatusUpdate(MegaChatApiJava api, long userhandlev, int status, boolean inProgress) {

    }

    @Override
    public void onChatPresenceConfigUpdate(MegaChatApiJava api, MegaChatPresenceConfig config) {
        if (config.isPending() == false) {
            logDebug("Launch local broadcast");
            Intent intent = new Intent(BROADCAST_ACTION_INTENT_SIGNAL_PRESENCE);
            sendBroadcast(intent);
        }
    }

    @Override
    public void onChatConnectionStateUpdate(MegaChatApiJava api, long chatid, int newState) {
    }

    @Override
    public void onChatPresenceLastGreen(MegaChatApiJava api, long userhandle, int lastGreen) {

    }

    public void updateAppBadge() {
        logDebug("updateAppBadge");

        int totalHistoric = 0;
        int totalIpc = 0;
        if (megaApi != null && megaApi.getRootNode() != null) {
            totalHistoric = megaApi.getNumUnreadUserAlerts();
            ArrayList<MegaContactRequest> requests = megaApi.getIncomingContactRequests();
            if (requests != null) {
                totalIpc = requests.size();
            }
        }

        int chatUnread = 0;
        if (megaChatApi != null) {
            chatUnread = megaChatApi.getUnreadChats();
        }

        int totalNotifications = totalHistoric + totalIpc + chatUnread;
        //Add Android version check if needed
        if (totalNotifications == 0) {
            //Remove badge indicator - no unread chats
            ShortcutBadger.applyCount(getApplicationContext(), 0);
            //Xiaomi support
            startService(new Intent(getApplicationContext(), BadgeIntentService.class).putExtra("badgeCount", 0));
        } else {
            //Show badge with indicator = unread
            ShortcutBadger.applyCount(getApplicationContext(), Math.abs(totalNotifications));
            //Xiaomi support
            startService(new Intent(getApplicationContext(), BadgeIntentService.class).putExtra("badgeCount", totalNotifications));
        }
    }

    @Override
    public void onChatNotification(MegaChatApiJava api, long chatid, MegaChatMessage msg) {
        logDebug("onChatNotification");

        updateAppBadge();

        if (MegaApplication.getOpenChatId() == chatid) {
            logDebug("Do not update/show notification - opened chat");
            return;
        }

        if (isRecentChatVisible()) {
            logDebug("Do not show notification - recent chats shown");
            return;
        }

        if (isActivityVisible()) {

            try {
                if (msg != null) {

                    NotificationManager mNotificationManager = (NotificationManager) getSystemService(NOTIFICATION_SERVICE);
                    mNotificationManager.cancel(NOTIFICATION_GENERAL_PUSH_CHAT);

                    if (msg.getStatus() == MegaChatMessage.STATUS_NOT_SEEN) {
                        if (msg.getType() == MegaChatMessage.TYPE_NORMAL || msg.getType() == MegaChatMessage.TYPE_CONTACT_ATTACHMENT || msg.getType() == MegaChatMessage.TYPE_NODE_ATTACHMENT || msg.getType() == MegaChatMessage.TYPE_REVOKE_NODE_ATTACHMENT) {
                            if (msg.isDeleted()) {
                                logDebug("Message deleted");

                                megaChatApi.pushReceived(false);
                            } else if (msg.isEdited()) {
                                logDebug("Message edited");
                                megaChatApi.pushReceived(false);
                            } else {
                                logDebug("New normal message");
                                megaChatApi.pushReceived(true);
                            }
                        } else if (msg.getType() == MegaChatMessage.TYPE_TRUNCATE) {
                            logDebug("New TRUNCATE message");
                            megaChatApi.pushReceived(false);
                        }
                    } else {
                        logDebug("Message SEEN");
                        megaChatApi.pushReceived(false);
                    }
                }
            } catch (Exception e) {
                logError("EXCEPTION when showing chat notification", e);
            }
        } else {
            logDebug("Do not notify chat messages: app in background");
        }
    }

    public void checkOneCall(long incomingCallChatId) {
        logDebug("One call : Chat ID is " + incomingCallChatId + ", openCall Chat ID is " + openCallChatId);
        if (openCallChatId == incomingCallChatId) {
            logDebug("The call is already opened");
            return;
        }

        MegaChatCall callToLaunch = megaChatApi.getChatCall(incomingCallChatId);
        if (callToLaunch == null) {
            logWarning("Call is null");
            return;
        }

        int callStatus = callToLaunch.getStatus();
        if (callStatus > MegaChatCall.CALL_STATUS_IN_PROGRESS) {
            logWarning("Launch not in correct status: " + callStatus);
            return;
        }

        MegaChatRoom chatRoom = megaChatApi.getChatRoom(incomingCallChatId);
        if (chatRoom == null) {
            logWarning("Chat room is null");
            return;
        }

        if (!CallUtil.isOneToOneCall(chatRoom) && callToLaunch.getStatus() == CALL_STATUS_USER_NO_PRESENT && callToLaunch.isRinging() && (!getChatManagement().isOpeningMeetingLink(incomingCallChatId))) {
            logDebug("Group call or meeting, the notification should be displayed");
            showOneCallNotification(callToLaunch);
            return;
        }

        checkOneToOneIncomingCall(callToLaunch);
    }

    /**
     * Check whether an incoming 1-to-1 call should show notification or incoming call screen
     *
     * @param callToLaunch The incoming call
     */
    private void checkOneToOneIncomingCall(MegaChatCall callToLaunch) {
        if (shouldNotify(this) && !isActivityVisible()) {
            PowerManager pm = (PowerManager) getApplicationContext().getSystemService(Context.POWER_SERVICE);
            if (pm != null) {
                wakeLock = pm.newWakeLock(PowerManager.PARTIAL_WAKE_LOCK, ":MegaIncomingCallPowerLock");
            }
            if (!wakeLock.isHeld()) {
                wakeLock.acquire(10 * 1000);
            }

            logDebug("The notification should be displayed. Chat ID of incoming call " + callToLaunch.getChatid());
            showOneCallNotification(callToLaunch);
        } else {
            logDebug("The call screen should be displayed. Chat ID of incoming call " + callToLaunch.getChatid());
            MegaApplication.getInstance().createOrUpdateAudioManager(false, AUDIO_MANAGER_CALL_RINGING);
            launchCallActivity(callToLaunch);
        }
    }

    public void checkSeveralCall(MegaHandleList listAllCalls, int callStatus, boolean isRinging, long incomingCallChatId) {
        logDebug("Several calls = " + listAllCalls.size() + "- Current call Status: " + callStatusToString(callStatus));
        if (isRinging) {
            if (participatingInACall()) {
                logDebug("Several calls: show notification");
                checkQueuedCalls(incomingCallChatId);
                return;
            }

            MegaChatRoom chatRoom = megaChatApi.getChatRoom(incomingCallChatId);
            if (callStatus == CALL_STATUS_USER_NO_PRESENT && chatRoom != null) {
                if (!CallUtil.isOneToOneCall(chatRoom) && !getChatManagement().isOpeningMeetingLink(incomingCallChatId)) {
                    logDebug("Show incoming group call notification");
                    MegaChatCall incomingCall = megaChatApi.getChatCall(incomingCallChatId);
                    if (incomingCall != null) {
                        showOneCallNotification(incomingCall);
                    }
                    return;
                }

                if (CallUtil.isOneToOneCall(chatRoom) && openCallChatId != chatRoom.getChatId()) {
                    logDebug("Show incoming one to one call screen");
                    MegaChatCall callToLaunch = megaChatApi.getChatCall(chatRoom.getChatId());
                    checkOneToOneIncomingCall(callToLaunch);
                    return;
                }
            }
        }

        MegaHandleList handleList = megaChatApi.getChatCalls(callStatus);
        if (handleList == null || handleList.size() == 0)
            return;

        MegaChatCall callToLaunch = null;

        for (int i = 0; i < handleList.size(); i++) {
            if (openCallChatId != handleList.get(i)) {
                if (megaChatApi.getChatCall(handleList.get(i)) != null && !megaChatApi.getChatCall(handleList.get(i)).isOnHold()) {
                    callToLaunch = megaChatApi.getChatCall(handleList.get(i));
                }
            } else {
                logDebug("The call is already opened");
            }
        }

        if (callToLaunch != null) {
            checkOneToOneIncomingCall(callToLaunch);
        }
    }

    private void checkCallDestroyed(long chatId, long callId, int endCallReason, boolean isIgnored) {
        getChatManagement().setOpeningMeetingLink(chatId, false);

        if (shouldNotify(this)) {
            toSystemSettingNotification(this);
        }

        if (wakeLock != null && wakeLock.isHeld()) {
            wakeLock.release();
        }
        getChatManagement().removeNotificationShown(chatId);

        try {
            if (endCallReason == MegaChatCall.END_CALL_REASON_NO_ANSWER && !isIgnored) {
                MegaChatRoom chatRoom = megaChatApi.getChatRoom(chatId);
                if (chatRoom != null && !chatRoom.isGroup() && !chatRoom.isMeeting() && megaApi.isChatNotifiable(chatId)) {
                    try {
                        logDebug("Show missed call notification");
                        ChatAdvancedNotificationBuilder notificationBuilder = ChatAdvancedNotificationBuilder.newInstance(this, megaApi, megaChatApi);
                        notificationBuilder.showMissedCallNotification(chatId, callId);
                    } catch (Exception e) {
                        logError("EXCEPTION when showing missed call notification", e);
                    }
                }
            }
        } catch (Exception e) {
            logError("EXCEPTION when showing missed call notification", e);
        }
    }

	/**
	 * Get the current standby bucket of the app.
	 * The system determines the standby state of the app based on app usage patterns.
	 *
	 * @return the current standby bucket of the app：
	 * STANDBY_BUCKET_ACTIVE,
	 * STANDBY_BUCKET_WORKING_SET,
	 * STANDBY_BUCKET_FREQUENT,
	 * STANDBY_BUCKET_RARE,
	 * STANDBY_BUCKET_RESTRICTED,
	 * STANDBY_BUCKET_NEVER
	 */
	public int checkMegaStandbyBucket(){
		if (Build.VERSION.SDK_INT >= Build.VERSION_CODES.P) {
			UsageStatsManager usageStatsManager = (UsageStatsManager) getSystemService(USAGE_STATS_SERVICE);
			if (usageStatsManager != null) {
				int standbyBucket = usageStatsManager.getAppStandbyBucket();
				logDebug("getAppStandbyBucket(): " +standbyBucket);
				return standbyBucket;
			}
		}
		return  -1;
	}

	/**
	 * Get the tombstone information.
	 */
	public void getTombstoneInfo(){
		new Thread(() -> {
			logDebug("getTombstoneInfo");
			ActivityManager activityManager = (ActivityManager)getSystemService(Context.ACTIVITY_SERVICE);
			List<ApplicationExitInfo> exitReasons;
			if (android.os.Build.VERSION.SDK_INT >= android.os.Build.VERSION_CODES.R) {
				exitReasons = activityManager.getHistoricalProcessExitReasons(/* packageName = */ null, /* pid = */ 0, /* maxNum = */ 3);
				for (ApplicationExitInfo aei : exitReasons) {
					if (aei.getReason() == REASON_CRASH_NATIVE) {
						// Get the tombstone input stream.
						try {
							InputStream tombstoneInputStream = aei.getTraceInputStream();
							if(tombstoneInputStream != null) {
								// The tombstone parser built with protoc uses the tombstone schema, then parses the trace.
								TombstoneProtos.Tombstone tombstone = TombstoneProtos.Tombstone.parseFrom(tombstoneInputStream);
								logError("Tombstone Info" + tombstone.toString());
								tombstoneInputStream.close();
							}
						} catch (IOException e) {
							e.printStackTrace();
						}
					}
				}
			}
		}).start();
	}

	@RequiresApi(api = Build.VERSION_CODES.S)
	private void checkForUnsafeIntentLaunch() {
		boolean isDebug = ((this.getApplicationInfo().flags &
				ApplicationInfo.FLAG_DEBUGGABLE) != 0);
		if (isDebug) {
			StrictMode.setVmPolicy(new StrictMode.VmPolicy.Builder()
					// Other StrictMode checks that you've previously added.
					.detectUnsafeIntentLaunch()
					.penaltyLog()
					.build());
		}
	}

	public AppRTCAudioManager getAudioManager() {
		return rtcAudioManager;
	}

    public void createOrUpdateAudioManager(boolean isSpeakerOn, int type) {
        logDebug("Create or update audio manager, type is " + type);
        chatManagement.registerScreenReceiver();

        if (type == AUDIO_MANAGER_CALL_RINGING) {
            if (rtcAudioManagerRingInCall != null) {
                removeRTCAudioManagerRingIn();
            }

            registerReceiver(volumeReceiver, new IntentFilter(VOLUME_CHANGED_ACTION));
            registerReceiver(becomingNoisyReceiver, new IntentFilter(AudioManager.ACTION_AUDIO_BECOMING_NOISY));
            logDebug("Creating RTC Audio Manager (ringing mode)");
            rtcAudioManagerRingInCall = AppRTCAudioManager.create(this, false, AUDIO_MANAGER_CALL_RINGING);
        } else {
            if (rtcAudioManager != null) {
                rtcAudioManager.setTypeAudioManager(type);
                return;
            }

            logDebug("Creating RTC Audio Manager (" + type + " mode)");
            removeRTCAudioManagerRingIn();
            MegaApplication.isSpeakerOn = isSpeakerOn;
            rtcAudioManager = AppRTCAudioManager.create(this, isSpeakerOn, type);
            if (type != AUDIO_MANAGER_CREATING_JOINING_MEETING) {
                startProximitySensor();
            }
        }
    }

    /**
     * Remove the incoming call AppRTCAudioManager.
     */
    public void removeRTCAudioManagerRingIn() {
        if (rtcAudioManagerRingInCall == null)
            return;

        try {
            logDebug("Removing RTC Audio Manager");
            rtcAudioManagerRingInCall.stop();
            rtcAudioManagerRingInCall = null;
            unregisterReceiver(volumeReceiver);
            unregisterReceiver(becomingNoisyReceiver);
        } catch (Exception e) {
            logError("Exception stopping speaker audio manager", e);
        }
    }

    /**
     * Remove the ongoing call AppRTCAudioManager.
     */
    public void removeRTCAudioManager() {
        if (rtcAudioManager == null)
            return;

        try {
            logDebug("Removing RTC Audio Manager");
            rtcAudioManager.stop();
            rtcAudioManager = null;
        } catch (Exception e) {
            logError("Exception stopping speaker audio manager", e);
        }
    }

    /**
     * Method for updating the call status of the Audio Manger.
     *
     * @param callStatus Call status.
     */
    private void updateRTCAudioMangerTypeStatus(int callStatus) {
        removeRTCAudioManagerRingIn();
        stopSounds();
        if (rtcAudioManager != null) {
            rtcAudioManager.setTypeAudioManager(callStatus);
        }
    }

    /**
     * Method for updating the call status of the Speaker status .
     *
     * @param isSpeakerOn If the speaker is on.
     * @param typeStatus  type AudioManager.
     */
    public void updateSpeakerStatus(boolean isSpeakerOn, int typeStatus) {
        if (rtcAudioManager != null) {
            rtcAudioManager.updateSpeakerStatus(isSpeakerOn, typeStatus);
        }
    }

    /**
     * Activate the proximity sensor.
     */
    public void startProximitySensor() {
        if (rtcAudioManager != null && rtcAudioManager.startProximitySensor()) {
            logDebug("Proximity sensor started");
            rtcAudioManager.setOnProximitySensorListener(isNear -> {
                chatManagement.controlProximitySensor(isNear);
            });
        }
    }

    /**
     * Deactivates the proximity sensor
     */
    public void unregisterProximitySensor() {
        if (rtcAudioManager != null) {
            logDebug("Stopping proximity sensor...");
            rtcAudioManager.unregisterProximitySensor();
        }
    }

    /*
     * Method for stopping the sound of incoming or outgoing calls.
     */
    public void stopSounds() {
        if (rtcAudioManager != null) {
            rtcAudioManager.stopAudioSignals();
        }
        if (rtcAudioManagerRingInCall != null) {
            rtcAudioManagerRingInCall.stopAudioSignals();
        }
    }

    public void openCallService(long chatId) {
        if (chatId != MEGACHAT_INVALID_HANDLE) {
            logDebug("Start call Service. Chat iD = " + chatId);
            Intent intentService = new Intent(this, CallService.class);
            intentService.putExtra(CHAT_ID, chatId);
            if (Build.VERSION.SDK_INT >= Build.VERSION_CODES.O) {
                this.startForegroundService(intentService);
            } else {
                this.startService(intentService);
            }
        }
    }

    public void checkQueuedCalls(long incomingCallChatId) {
        try {
            stopService(new Intent(this, IncomingCallService.class));
            ChatAdvancedNotificationBuilder notificationBuilder = ChatAdvancedNotificationBuilder.newInstance(this, megaApi, megaChatApi);
            notificationBuilder.checkQueuedCalls(incomingCallChatId);
        } catch (Exception e) {
            logError("EXCEPTION", e);
        }
    }

    public void launchCallActivity(MegaChatCall call) {
        logDebug("Show the call screen: " + callStatusToString(call.getStatus()) + ", callId = " + call.getCallId());
        openMeetingRinging(this, call.getChatid(), passcodeManagement);
    }

    /**
     * Resets all SingleObjects to their default values.
     */
    private void resetDefaults() {
        sortOrderManagement.resetDefaults();
        passcodeManagement.resetDefaults();
        myAccountInfo.resetDefaults();
    }

    public static boolean isShowRichLinkWarning() {
        return showRichLinkWarning;
    }

    public static void setShowRichLinkWarning(boolean showRichLinkWarning) {
        MegaApplication.showRichLinkWarning = showRichLinkWarning;
    }

    public static boolean isEnabledGeoLocation() {
        return enabledGeoLocation;
    }

    public static void setEnabledGeoLocation(boolean enabledGeoLocation) {
        MegaApplication.enabledGeoLocation = enabledGeoLocation;
    }

    public static int getCounterNotNowRichLinkWarning() {
        return counterNotNowRichLinkWarning;
    }

    public static void setCounterNotNowRichLinkWarning(int counterNotNowRichLinkWarning) {
        MegaApplication.counterNotNowRichLinkWarning = counterNotNowRichLinkWarning;
    }

    public static boolean isEnabledRichLinks() {
        return enabledRichLinks;
    }

    public static void setEnabledRichLinks(boolean enabledRichLinks) {
        MegaApplication.enabledRichLinks = enabledRichLinks;
    }

    public static int isDisableFileVersions() {
        return disableFileVersions;
    }

    public static void setDisableFileVersions(boolean disableFileVersions) {
        if (disableFileVersions) {
            MegaApplication.disableFileVersions = 1;
        } else {
            MegaApplication.disableFileVersions = 0;
        }
    }

    public boolean isEsid() {
        return esid;
    }

    public void setEsid(boolean esid) {
        this.esid = esid;
    }

    public static boolean isClosedChat() {
        return closedChat;
    }

    public static void setClosedChat(boolean closedChat) {
        MegaApplication.closedChat = closedChat;
    }

    public MyAccountInfo getMyAccountInfo() {
        return myAccountInfo;
    }

    public void resetMyAccountInfo() {
        myAccountInfo.resetDefaults();
    }

    public int getStorageState() {
        return storageState;
    }

    public void setStorageState(int state) {
        this.storageState = state;
    }

    public static boolean isVerifySMSShowed() {
        return isVerifySMSShowed;
    }

    public static void setIsBlockedDueToWeakAccount(boolean isBlockedDueToWeakAccount) {
        MegaApplication.isBlockedDueToWeakAccount = isBlockedDueToWeakAccount;
    }

    public static boolean isBlockedDueToWeakAccount() {
        return isBlockedDueToWeakAccount;
    }

    public static void setIsWebOpenDueToEmailVerification(boolean isWebOpenDueToEmailVerification) {
        MegaApplication.isWebOpenDueToEmailVerification = isWebOpenDueToEmailVerification;
    }

    public static boolean isWebOpenDueToEmailVerification() {
        return isWebOpenDueToEmailVerification;
    }

    public void setIsLoggingRunning(boolean isLoggingRunning) {
        MegaApplication.isLoggingRunning = isLoggingRunning;
    }

    public boolean isLoggingRunning() {
        return isLoggingRunning;
    }

    public static PushNotificationSettingManagement getPushNotificationSettingManagement() {
        return pushNotificationSettingManagement;
    }

    public static TransfersManagement getTransfersManagement() {
        return transfersManagement;
    }

    public static ChatManagement getChatManagement() {
        return chatManagement;
    }

    public static void setVerifyingCredentials(boolean verifyingCredentials) {
        MegaApplication.verifyingCredentials = verifyingCredentials;
    }

    public static boolean isVerifyingCredentials() {
        return MegaApplication.verifyingCredentials;
    }

    public Activity getCurrentActivity() {
        return currentActivity;
    }

    public static boolean isWaitingForCall() {
        return isWaitingForCall;
    }

    public static void setIsWaitingForCall(boolean isWaitingForCall) {
        MegaApplication.isWaitingForCall = isWaitingForCall;
    }

    public static long getUserWaitingForCall() {
        return userWaitingForCall;
    }

    public static void setUserWaitingForCall(long userWaitingForCall) {
        MegaApplication.userWaitingForCall = userWaitingForCall;
    }

    public static boolean areAdvertisingCookiesEnabled() {
        return areAdvertisingCookiesEnabled;
    }

    public static void setAdvertisingCookiesEnabled(boolean enabled) {
        areAdvertisingCookiesEnabled = enabled;
    }
}<|MERGE_RESOLUTION|>--- conflicted
+++ resolved
@@ -954,20 +954,13 @@
         megaApi.creditCardQuerySubscriptions(null);
     }
 
-<<<<<<< HEAD
 	public void askForPricing(){
 		megaApi.getPricing(null);
 	}
-=======
+
     public void askForPaymentMethods() {
         logDebug("askForPaymentMethods");
         megaApi.getPaymentMethods(null);
-    }
-
-    public void askForPricing() {
->>>>>>> 02a61189
-
-        megaApi.getPricing(null);
     }
 
     public void askForAccountDetails() {
