--- conflicted
+++ resolved
@@ -1530,14 +1530,9 @@
 		i.addFlags(Intent.FLAG_ACTIVITY_NEW_TASK);
 		startActivity(i);
 
-		MegaChatRoom chatRoom = megaChatApi.getChatRoom(call.getChatid());
-<<<<<<< HEAD
-=======
-		logDebug("Launch call: " + getTitleChat(chatRoom));
 		if (call.getStatus() == MegaChatCall.CALL_STATUS_REQUEST_SENT || call.getStatus() == MegaChatCall.CALL_STATUS_RING_IN) {
 			setCallLayoutStatus(call.getChatid(), true);
 		}
->>>>>>> 61f57a84
 	}
 
 	public void clearIncomingCallNotification(long chatCallId) {
