--- conflicted
+++ resolved
@@ -1800,21 +1800,19 @@
 		return isLoggingRunning;
 	}
 
-<<<<<<< HEAD
 	public static boolean isWasLocalVideoEnable() {
 		return wasLocalVideoEnable;
 	}
 
 	private static void setWasLocalVideoEnable(boolean wasLocalVideoEnable) {
 		MegaApplication.wasLocalVideoEnable = wasLocalVideoEnable;
-=======
+	}
 	public static void setVerifyingCredentials(boolean verifyingCredentials) {
 		MegaApplication.verifyingCredentials = verifyingCredentials;
 	}
 
 	public static boolean isVerifyingCredentials() {
 		return MegaApplication.verifyingCredentials;
->>>>>>> eb567c90
 	}
 
 	public Activity getCurrentActivity() {
