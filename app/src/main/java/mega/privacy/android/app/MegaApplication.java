--- conflicted
+++ resolved
@@ -519,12 +519,10 @@
 							logError("Calls not found");
 							return;
 						}
-<<<<<<< HEAD
-=======
+
 						if (callStatus == MegaChatCall.CALL_STATUS_RING_IN) {
 							createRTCAudioManager(false, callStatus);
 						}
->>>>>>> 96a78f23
 
 						if (callStatus == MegaChatCall.CALL_STATUS_IN_PROGRESS
 								|| callStatus == MegaChatCall.CALL_STATUS_JOINING
@@ -562,8 +560,8 @@
 			String strAction = intent.getAction();
 			KeyguardManager myKM = (KeyguardManager) context.getSystemService(Context.KEYGUARD_SERVICE);
 
-			if ((strAction.equals(Intent.ACTION_USER_PRESENT) || strAction.equals(Intent.ACTION_SCREEN_OFF)) && myKM.inKeyguardRestrictedInputMode() && chatAudioManager != null) {
-				chatAudioManager.muteOrUnmuteIncomingCall(true);
+			if ((strAction.equals(Intent.ACTION_USER_PRESENT) || strAction.equals(Intent.ACTION_SCREEN_OFF)) && myKM.inKeyguardRestrictedInputMode() && rtcAudioManagerRingInCall != null) {
+				rtcAudioManagerRingInCall.muteOrUnmuteIncomingCall(true);
 			}
 		}
 	};
@@ -574,11 +572,10 @@
 			if (intent == null || intent.getAction() == null)
 				return;
 
-			if (intent.getAction().equals(BROADCAST_ACTION_INCOMING_CALL_VOLUME) &&
-					chatAudioManager != null) {
+			if (intent.getAction().equals(BROADCAST_ACTION_INCOMING_CALL_VOLUME) && rtcAudioManagerRingInCall != null) {
 				int newVolume = intent.getIntExtra(VOLUME_CALL, INVALID_VOLUME);
 				if (newVolume != INVALID_VOLUME) {
-					chatAudioManager.checkVolume(newVolume);
+					rtcAudioManagerRingInCall.checkVolume(newVolume);
 				}
 			}
 		}
@@ -590,8 +587,8 @@
 			if (intent == null || intent.getAction() == null)
 				return;
 
-			if (AudioManager.ACTION_AUDIO_BECOMING_NOISY.equals(intent.getAction()) && chatAudioManager != null) {
-				chatAudioManager.muteOrUnmuteIncomingCall(true);
+			if (AudioManager.ACTION_AUDIO_BECOMING_NOISY.equals(intent.getAction()) && rtcAudioManagerRingInCall != null) {
+				rtcAudioManagerRingInCall.muteOrUnmuteIncomingCall(true);
 			}
 		}
 	};
@@ -1356,19 +1353,6 @@
 		}
 	}
 
-	/**
-	 * Method to start the sound related to an incoming call or outgoing call.
-	 *
-	 * @param callStatus The current status of the call.
-	 */
-	private void startIncomingOutgoingCallSounds(int callStatus){
-		if (callStatus == MegaChatCall.CALL_STATUS_RING_IN ||
-				callStatus == MegaChatCall.CALL_STATUS_REQUEST_SENT) {
-			createChatAudioManager();
-			setAudioManagerValues(callStatus);
-		}
-	}
-
 	private void checkOneCall(long chatId) {
 		logDebug("One call : Chat Id = " + chatId + ", openCall Chat Id = " + openCallChatId);
 		if (openCallChatId == chatId) {
@@ -1393,7 +1377,6 @@
 				wakeLock.acquire(10 * 1000);
 			}
 			toIncomingCall(this, callToLaunch, megaChatApi);
-			startIncomingOutgoingCallSounds(callStatus);
 		} else {
             launchCallActivity(callToLaunch);
 		}
@@ -1403,7 +1386,7 @@
 		logDebug("Several calls = " + listAllCalls.size() + "- Current call Status: " + callStatusToString(callStatus));
 		if (callStatus == MegaChatCall.CALL_STATUS_RECONNECTING || (callStatus == MegaChatCall.CALL_STATUS_RING_IN && participatingInACall())) {
 			logDebug("Several calls: show notification");
-			checkQueuedCalls(callStatus);
+			checkQueuedCalls();
 			return;
 		}
 
@@ -1482,7 +1465,17 @@
             if (rtcAudioManagerRingInCall != null) {
                 removeRTCAudioManagerRingIn();
             }
-            rtcAudioManagerRingInCall = AppRTCAudioManager.create(this, false, callStatus);
+
+			IntentFilter filterScreen = new IntentFilter();
+			filterScreen.addAction(Intent.ACTION_SCREEN_ON);
+			filterScreen.addAction(Intent.ACTION_SCREEN_OFF);
+			filterScreen.addAction(Intent.ACTION_USER_PRESENT);
+			registerReceiver(screenOnOffReceiver, filterScreen);
+
+			registerReceiver(volumeReceiver, new IntentFilter(BROADCAST_ACTION_INCOMING_CALL_VOLUME));
+			registerReceiver(becomingNoisyReceiver, new IntentFilter(AudioManager.ACTION_AUDIO_BECOMING_NOISY));
+
+			rtcAudioManagerRingInCall = AppRTCAudioManager.create(this, false, callStatus);
         } else {
             if (rtcAudioManager != null) {
                 return;
@@ -1501,6 +1494,11 @@
 
         try {
             logDebug("Removing RTC Audio Manager");
+			rtcAudioManagerRingInCall.muteOrUnmuteIncomingCall(false);
+
+			unregisterReceiver(screenOnOffReceiver);
+			unregisterReceiver(volumeReceiver);
+			unregisterReceiver(becomingNoisyReceiver);
             rtcAudioManagerRingInCall.stop();
             rtcAudioManagerRingInCall = null;
         } catch (Exception e) {
@@ -1578,55 +1576,6 @@
     }
 
     /**
-<<<<<<< HEAD
-     * Create the ChatAudioManager for the incoming and outgoing call.
-     */
-	public void createChatAudioManager() {
-		if (chatAudioManager != null)
-			return;
-
-        logDebug("Creating Chat Audio Manager...");
-		IntentFilter filterScreen = new IntentFilter();
-		filterScreen.addAction(Intent.ACTION_SCREEN_ON);
-		filterScreen.addAction(Intent.ACTION_SCREEN_OFF);
-		filterScreen.addAction(Intent.ACTION_USER_PRESENT);
-		registerReceiver(screenOnOffReceiver, filterScreen);
-
-		registerReceiver(volumeReceiver, new IntentFilter(BROADCAST_ACTION_INCOMING_CALL_VOLUME));
-		registerReceiver(becomingNoisyReceiver, new IntentFilter(AudioManager.ACTION_AUDIO_BECOMING_NOISY));
-
-		chatAudioManager = ChatAudioManager.create(getApplicationContext());
-	}
-
-    /**
-     * Remove the ChatAudioManager.
-     */
-	public void removeChatAudioManager() {
-		if (chatAudioManager == null) {
-			return;
-		}
-
-		unregisterReceiver(screenOnOffReceiver);
-		unregisterReceiver(volumeReceiver);
-		unregisterReceiver(becomingNoisyReceiver);
-		logDebug("Removing Chat Audio Manager...");
-		chatAudioManager.stopAudioSignals();
-		chatAudioManager = null;
-	}
-
-    /**
-     * Update the values of the ChatAudioManager depending on the call status.
-     *
-     * @param callStatus The current call status.
-     */
-	public void setAudioManagerValues(int callStatus){
-        if (chatAudioManager != null) {
-			MegaHandleList listCallsRequest = megaChatApi.getChatCalls(MegaChatCall.CALL_STATUS_REQUEST_SENT);
-			MegaHandleList listCallsRing = megaChatApi.getChatCalls(MegaChatCall.CALL_STATUS_RING_IN);
-			chatAudioManager.setAudioManagerValues(callStatus, listCallsRequest, listCallsRing);
-		}
-	}
-=======
      * Method for stopping the sound of incoming or outgoing calls.
      */
     public void stopSounds() {
@@ -1637,15 +1586,12 @@
             rtcAudioManagerRingInCall.stopAudioSignals();
         }
     }
->>>>>>> 96a78f23
-
-	public void checkQueuedCalls(int callStatus) {
-		logDebug("checkQueuedCalls");
+
+	public void checkQueuedCalls() {
 		try {
 			stopService(new Intent(this, IncomingCallService.class));
 			ChatAdvancedNotificationBuilder notificationBuilder = ChatAdvancedNotificationBuilder.newInstance(this, megaApi, megaChatApi);
 			notificationBuilder.checkQueuedCalls();
-			startIncomingOutgoingCallSounds(callStatus);
 		} catch (Exception e) {
 			logError("EXCEPTION", e);
 		}
@@ -1658,15 +1604,9 @@
 		Intent i = new Intent(this, ChatCallActivity.class);
 		i.putExtra(CHAT_ID, call.getChatid());
 		i.putExtra(CALL_ID, call.getId());
-<<<<<<< HEAD
-		i.addFlags(Intent.FLAG_ACTIVITY_NEW_TASK);
-		startActivity(i);
-		startIncomingOutgoingCallSounds(callStatus);
-=======
         i.addFlags(Intent.FLAG_ACTIVITY_NEW_TASK);
         startActivity(i);
 
->>>>>>> 96a78f23
 		MegaChatRoom chatRoom = megaChatApi.getChatRoom(call.getChatid());
 		logDebug("Launch call: " + getTitleChat(chatRoom));
 		if (callStatus == MegaChatCall.CALL_STATUS_REQUEST_SENT || callStatus == MegaChatCall.CALL_STATUS_RING_IN) {
