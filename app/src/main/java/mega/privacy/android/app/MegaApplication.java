--- conflicted
+++ resolved
@@ -173,10 +173,6 @@
 import mega.privacy.android.app.utils.CUBackupInitializeChecker;
 import mega.privacy.android.app.utils.CallUtil;
 import mega.privacy.android.app.utils.FrescoNativeMemoryChunkPoolParams;
-<<<<<<< HEAD
-import mega.privacy.android.app.presentation.theme.ThemeModeState;
-=======
->>>>>>> 3f26ba2a
 import nz.mega.sdk.MegaAccountSession;
 import nz.mega.sdk.MegaApiAndroid;
 import nz.mega.sdk.MegaApiJava;
@@ -825,16 +821,6 @@
             checkForUnsafeIntentLaunch();
         }
 
-<<<<<<< HEAD
-        checkAppUpgrade();
-        checkMegaStandbyBucket();
-        getTombstoneInfo();
-        if (Build.VERSION.SDK_INT >= Build.VERSION_CODES.S) {
-            checkForUnsafeIntentLaunch();
-        }
-
-=======
->>>>>>> 3f26ba2a
         setupMegaApi();
         setupMegaApiFolder();
         setupMegaChatApi();
@@ -1469,39 +1455,24 @@
                 aC.logoutConfirmed(this, sharingScope);
 
                 if (isActivityVisible()) {
-<<<<<<< HEAD
-                    logDebug("Launch intent to login screen");
-=======
                     Timber.d("Launch intent to login screen");
->>>>>>> 3f26ba2a
                     Intent tourIntent = new Intent(this, LoginActivity.class);
                     tourIntent.addFlags(Intent.FLAG_ACTIVITY_NEW_TASK | Intent.FLAG_ACTIVITY_CLEAR_TASK);
                     this.startActivity(tourIntent);
                 }
             }
         } else if (request.getType() == MegaChatRequest.TYPE_PUSH_RECEIVED) {
-<<<<<<< HEAD
-            logDebug("TYPE_PUSH_RECEIVED: " + e.getErrorCode() + "__" + e.getErrorString());
-            stopService(new Intent(this, KeepAliveService.class));
-            if (e.getErrorCode() == MegaChatError.ERROR_OK) {
-                logDebug("OK:TYPE_PUSH_RECEIVED");
-=======
             Timber.d("TYPE_PUSH_RECEIVED: %d__%s", e.getErrorCode(), e.getErrorString());
             stopService(new Intent(this, KeepAliveService.class));
             if (e.getErrorCode() == MegaChatError.ERROR_OK) {
                 Timber.d("OK:TYPE_PUSH_RECEIVED");
->>>>>>> 3f26ba2a
                 chatNotificationReceived = true;
                 if (!getMegaApi().isEphemeralPlusPlus()) {
                     ChatAdvancedNotificationBuilder notificationBuilder = ChatAdvancedNotificationBuilder.newInstance(this, megaApi, megaChatApi);
                     notificationBuilder.generateChatNotification(request);
                 }
             } else {
-<<<<<<< HEAD
-                logError("Error TYPE_PUSH_RECEIVED: " + e.getErrorString());
-=======
                 Timber.e("Error TYPE_PUSH_RECEIVED: %s", e.getErrorString());
->>>>>>> 3f26ba2a
             }
         } else if (request.getType() == MegaChatRequest.TYPE_AUTOJOIN_PUBLIC_CHAT) {
             chatManagement.removeJoiningChatId(request.getChatHandle());
@@ -1800,11 +1771,7 @@
                 }
             }
         } catch (Exception e) {
-<<<<<<< HEAD
-            logError("EXCEPTION when showing missed call notification", e);
-=======
             Timber.e(e, "EXCEPTION when showing missed call notification");
->>>>>>> 3f26ba2a
         }
     }
 
@@ -1825,11 +1792,7 @@
             UsageStatsManager usageStatsManager = (UsageStatsManager) getSystemService(USAGE_STATS_SERVICE);
             if (usageStatsManager != null) {
                 int standbyBucket = usageStatsManager.getAppStandbyBucket();
-<<<<<<< HEAD
-                logDebug("getAppStandbyBucket(): " + standbyBucket);
-=======
                 Timber.d("getAppStandbyBucket(): %s", standbyBucket);
->>>>>>> 3f26ba2a
                 return standbyBucket;
             }
         }
@@ -1841,11 +1804,7 @@
      */
     public void getTombstoneInfo() {
         new Thread(() -> {
-<<<<<<< HEAD
-            logDebug("getTombstoneInfo");
-=======
             Timber.d("getTombstoneInfo");
->>>>>>> 3f26ba2a
             ActivityManager activityManager = (ActivityManager) getSystemService(Context.ACTIVITY_SERVICE);
             List<ApplicationExitInfo> exitReasons;
             if (android.os.Build.VERSION.SDK_INT >= android.os.Build.VERSION_CODES.R) {
@@ -1858,11 +1817,7 @@
                             if (tombstoneInputStream != null) {
                                 // The tombstone parser built with protoc uses the tombstone schema, then parses the trace.
                                 TombstoneProtos.Tombstone tombstone = TombstoneProtos.Tombstone.parseFrom(tombstoneInputStream);
-<<<<<<< HEAD
-                                logError("Tombstone Info" + tombstone.toString());
-=======
                                 Timber.e("Tombstone Info%s", tombstone.toString());
->>>>>>> 3f26ba2a
                                 tombstoneInputStream.close();
                             }
                         } catch (IOException e) {
