--- conflicted
+++ resolved
@@ -35,15 +35,9 @@
 import android.text.Html;
 import android.text.Spanned;
 import android.util.Log;
-<<<<<<< HEAD
-=======
-
 import com.facebook.drawee.backends.pipeline.Fresco;
->>>>>>> 59535c97
 import org.webrtc.ContextUtils;
-
 import java.util.ArrayList;
-import java.util.Calendar;
 import java.util.HashMap;
 import java.util.Locale;
 
@@ -87,7 +81,6 @@
 import nz.mega.sdk.MegaHandleList;
 import nz.mega.sdk.MegaNode;
 import nz.mega.sdk.MegaPricing;
-import nz.mega.sdk.MegaPushNotificationSettings;
 import nz.mega.sdk.MegaRequest;
 import nz.mega.sdk.MegaRequestListenerInterface;
 import nz.mega.sdk.MegaShare;
@@ -1710,16 +1703,14 @@
 		return isLoggingRunning;
 	}
 
-<<<<<<< HEAD
     public static PushNotificationSettingManagement getPushNotificationSettingManagement() {
         return pushNotificationSettingManagement;
     }
-=======
+
 	public Activity getCurrentActivity() {
 		return currentActivity;
 	}
 
->>>>>>> 59535c97
 	public static boolean isWaitingForCall() {
 		return isWaitingForCall;
 	}
