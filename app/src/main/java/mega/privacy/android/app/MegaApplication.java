--- conflicted
+++ resolved
@@ -86,20 +86,14 @@
 import nz.mega.sdk.MegaUser;
 import nz.mega.sdk.MegaUserAlert;
 
-<<<<<<< HEAD
 import static mega.privacy.android.app.utils.CacheFolderManager.clearPublicCache;
 import static mega.privacy.android.app.utils.JobUtil.scheduleCameraUploadJob;
 import static mega.privacy.android.app.utils.Util.toCDATA;
-=======
-import static android.provider.Settings.System.DEFAULT_RINGTONE_URI;
-import static mega.privacy.android.app.utils.CacheFolderManager.*;
 import static mega.privacy.android.app.utils.ChatUtil.*;
-import static mega.privacy.android.app.utils.JobUtil.*;
 import static mega.privacy.android.app.utils.LogUtil.*;
 import static mega.privacy.android.app.utils.Constants.*;
 import static mega.privacy.android.app.utils.TimeUtils.*;
 import static mega.privacy.android.app.utils.Util.*;
->>>>>>> 094d50ad
 
 
 public class MegaApplication extends MultiDexApplication implements MegaGlobalListenerInterface, MegaChatRequestListenerInterface, MegaChatNotificationListenerInterface, MegaChatCallListenerInterface, NetworkStateReceiver.NetworkStateReceiverListener, MegaChatListenerInterface {
@@ -387,16 +381,10 @@
 					logDebug("KEEPALIVE: " + System.currentTimeMillis());
 					if (megaChatApi != null) {
 						backgroundStatus = megaChatApi.getBackgroundStatus();
-<<<<<<< HEAD
-						log("backgroundStatus_activityVisible: " + backgroundStatus);
+						logDebug("backgroundStatus_activityVisible: " + backgroundStatus);
 						if (backgroundStatus != -1 && backgroundStatus != 0) {
 							MegaHandleList callRingIn = megaChatApi.getChatCalls(MegaChatCall.CALL_STATUS_RING_IN);
 							if (callRingIn == null || callRingIn.size() <= 0) {
-=======
-						logDebug("backgroundStatus_activityVisible: " + backgroundStatus);
-						if (backgroundStatus != -1){
-							if (backgroundStatus != 0){
->>>>>>> 094d50ad
 								megaChatApi.setBackgroundStatus(false);
 							}
 						}
@@ -406,17 +394,9 @@
 					logDebug("KEEPALIVEAWAY: " + System.currentTimeMillis());
 					if (megaChatApi != null) {
 						backgroundStatus = megaChatApi.getBackgroundStatus();
-<<<<<<< HEAD
-						log("backgroundStatus_!activityVisible: " + backgroundStatus);
+						logDebug("backgroundStatus_!activityVisible: " + backgroundStatus);
 						if (backgroundStatus != -1 && backgroundStatus != 1) {
 							megaChatApi.setBackgroundStatus(true);
-=======
-						logDebug("backgroundStatus_!activityVisible: " + backgroundStatus);
-						if (backgroundStatus != -1){
-							if (backgroundStatus != 1){
-								megaChatApi.setBackgroundStatus(true);
-							}
->>>>>>> 094d50ad
 						}
 					}
 				}
@@ -951,7 +931,7 @@
 	}
 
 	public static void setOpenCallChatId(long value) {
-		log("setOpenCallChatId: " + value);
+		logDebug("setOpenCallChatId: " + value);
 		openCallChatId = value;
 	}
 
@@ -1593,11 +1573,7 @@
 
 	@Override
 	public void onChatCallUpdate(MegaChatApiJava api, MegaChatCall call) {
-<<<<<<< HEAD
-		log("onChatCallUpdate: Call ID: " + call.getId() + ", Status " + call.getStatus());
-=======
 		logDebug("call.getStatus " + call.getStatus());
->>>>>>> 094d50ad
 		stopService(new Intent(this, IncomingCallService.class));
 
 		if (call.hasChanged(MegaChatCall.CHANGE_TYPE_STATUS)) {
@@ -1875,7 +1851,6 @@
 		}
 	}
 
-<<<<<<< HEAD
 	public void createChatAudioManager() {
 		if (chatAudioManager != null) return;
 		chatAudioManager = ChatAudioManager.create(getApplicationContext());
@@ -1893,162 +1868,6 @@
 			MegaHandleList listCallsRequest = megaChatApi.getChatCalls(MegaChatCall.CALL_STATUS_REQUEST_SENT);
 			MegaHandleList listCallsRing = megaChatApi.getChatCalls(MegaChatCall.CALL_STATUS_RING_IN);
 			chatAudioManager.setAudioManagerValues(call, listCallsRequest, listCallsRing);
-=======
-	public void audioManagerStatus(MegaChatCall call) {
-		int callStatus = call.getStatus();
-		if (callStatus == MegaChatCall.CALL_STATUS_REQUEST_SENT) {
-			logDebug("REQUEST_SENT");
-			outgoingCallSound();
-			setAudioManagerValues(AudioManager.STREAM_MUSIC, AudioManager.ADJUST_SAME, AudioManager.FLAG_VIBRATE);
-		} else if (callStatus == MegaChatCall.CALL_STATUS_RING_IN) {
-			logDebug("RING_IN");
-			updateRingingStatus();
-		}
-	}
-
-	private void outgoingCallSound() {
-		if (thePlayer != null && thePlayer.isPlaying()) return;
-		logDebug("outgoingCallSound");
-		checkAudioManager();
-		if (audioManager == null) return;
-		if (audioManager.getRingerMode() == AudioManager.RINGER_MODE_SILENT || audioManager.getRingerMode() == AudioManager.RINGER_MODE_VIBRATE || audioManager.getStreamVolume(AudioManager.STREAM_MUSIC) == 0) {
-			audioManager.setStreamVolume(AudioManager.STREAM_MUSIC, INITIAL_SOUND_LEVEL, 0);
-		} else {
-			audioManager.setStreamVolume(AudioManager.STREAM_MUSIC, audioManager.getStreamVolume(AudioManager.STREAM_MUSIC), 0);
-		}
-
-		thePlayer = MediaPlayer.create(getApplicationContext(), R.raw.outgoing_voice_video_call);
-		thePlayer.setLooping(true);
-		thePlayer.start();
-	}
-
-	public void checkAudioManager() {
-		if (audioManager != null) return;
-		audioManager = (AudioManager) getSystemService(Context.AUDIO_SERVICE);
-	}
-
-	public void setAudioManagerValues(int streamType, int direction, int flags) {
-		logDebug("setAudioManagerValues");
-		checkAudioManager();
-		if (audioManager == null) return;
-		audioManager.adjustStreamVolume(streamType, direction, flags);
-		if (streamType == AudioManager.STREAM_RING) {
-			updateRingingStatus();
-		}
-	}
-
-	private void updateRingingStatus() {
-		logDebug("updateRingingStatus");
-		checkAudioManager();
-		if (audioManager == null) return;
-
-		incomingCallSound();
-		if (audioManager.getRingerMode() == AudioManager.RINGER_MODE_SILENT) {
-			stopIncomingCallVibration();
-			return;
-		}
-		if (audioManager.getRingerMode() == AudioManager.RINGER_MODE_VIBRATE) {
-			startIncomingCallVibration();
-			return;
-		}
-		if (audioManager.getStreamVolume(AudioManager.STREAM_RING) == 0) {
-			return;
-		}
-		startIncomingCallVibration();
-	}
-
-
-	private void incomingCallSound() {
-		logDebug("incomingCallSound");
-
-		stopRingtone();
-		ringtone = RingtoneManager.getRingtone(this, DEFAULT_RINGTONE_URI);
-
-		cancelRingerTimer();
-		ringerTimer = new Timer();
-
-		MyRingerTask myRingerTask = new MyRingerTask();
-		ringerTimer.schedule(myRingerTask, 0, 500);
-	}
-
-	private void stopIncomingCallVibration() {
-		if (vibrator == null || !vibrator.hasVibrator()) return;
-		logDebug("stopIncomingCallVibration");
-		cancelVibrator();
-	}
-
-	private void startIncomingCallVibration() {
-		if (vibrator != null) return;
-		vibrator = (Vibrator) getSystemService(Context.VIBRATOR_SERVICE);
-		if (vibrator == null || !vibrator.hasVibrator()) return;
-		logDebug("startIncomingCallVibration");
-		long[] pattern = {0, 1000, 500, 500, 1000};
-		vibrator.vibrate(pattern, 0);
-	}
-
-	private void stopAudioSignals() {
-		logDebug("stopAudioSignals");
-		stopThePlayer();
-		stopRingtone();
-		cancelRingerTimer();
-		cancelVibrator();
-	}
-
-	private void stopThePlayer() {
-		try {
-			if (thePlayer != null) {
-				thePlayer.stop();
-				thePlayer.reset();
-				thePlayer.release();
-				thePlayer = null;
-			}
-		} catch (Exception e) {
-			logError("Exception stopping player", e);
-		}
-	}
-
-	private void stopRingtone() {
-		try {
-			if (ringtone != null) {
-				ringtone.stop();
-				ringtone = null;
-			}
-		} catch (Exception e) {
-			logError("Exception stopping ringtone", e);
-
-		}
-	}
-
-	private void cancelRingerTimer() {
-		try {
-			if (ringerTimer != null) {
-				ringerTimer.cancel();
-				ringerTimer = null;
-			}
-		} catch (Exception e) {
-			logError("Exception canceling ringing time", e);
-
-		}
-	}
-
-	private void cancelVibrator() {
-		try {
-			if (vibrator != null && vibrator.hasVibrator()) {
-				vibrator.cancel();
-				vibrator = null;
-			}
-		} catch (Exception e) {
-			logError("Exception canceling vibrator", e);
-		}
-	}
-
-	private class MyRingerTask extends TimerTask {
-		@Override
-		public void run() {
-			if (ringtone != null && !ringtone.isPlaying()) {
-				ringtone.play();
-			}
->>>>>>> 094d50ad
 		}
 	}
 
