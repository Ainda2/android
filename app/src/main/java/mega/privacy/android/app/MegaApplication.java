package mega.privacy.android.app;

import static android.app.ApplicationExitInfo.REASON_CRASH_NATIVE;
import static mega.privacy.android.app.constants.BroadcastConstants.ACTION_TYPE;
import static mega.privacy.android.app.constants.EventConstants.EVENT_CALL_ANSWERED_IN_ANOTHER_CLIENT;
import static mega.privacy.android.app.constants.EventConstants.EVENT_CALL_COMPOSITION_CHANGE;
import static mega.privacy.android.app.constants.EventConstants.EVENT_CALL_STATUS_CHANGE;
import static mega.privacy.android.app.constants.EventConstants.EVENT_FINISH_ACTIVITY;
import static mega.privacy.android.app.constants.EventConstants.EVENT_RINGING_STATUS_CHANGE;
import static mega.privacy.android.app.constants.EventConstants.EVENT_SESSION_STATUS_CHANGE;
import static mega.privacy.android.app.utils.AlertsAndWarnings.showOverDiskQuotaPaywallWarning;
import static mega.privacy.android.app.utils.CacheFolderManager.clearPublicCache;
import static mega.privacy.android.app.utils.CallUtil.callStatusToString;
import static mega.privacy.android.app.utils.CallUtil.clearIncomingCallNotification;
import static mega.privacy.android.app.utils.CallUtil.incomingCall;
import static mega.privacy.android.app.utils.CallUtil.ongoingCall;
import static mega.privacy.android.app.utils.CallUtil.openMeetingRinging;
import static mega.privacy.android.app.utils.CallUtil.participatingInACall;
import static mega.privacy.android.app.utils.ChangeApiServerUtil.API_SERVER;
import static mega.privacy.android.app.utils.ChangeApiServerUtil.API_SERVER_PREFERENCES;
import static mega.privacy.android.app.utils.ChangeApiServerUtil.PRODUCTION_SERVER_VALUE;
import static mega.privacy.android.app.utils.ChangeApiServerUtil.SANDBOX3_SERVER_VALUE;
import static mega.privacy.android.app.utils.ChangeApiServerUtil.getApiServerFromValue;
import static mega.privacy.android.app.utils.Constants.ACTION_CONFIRM;
import static mega.privacy.android.app.utils.Constants.ACTION_INCOMING_SHARED_FOLDER_NOTIFICATION;
import static mega.privacy.android.app.utils.Constants.ACTION_LOG_OUT;
import static mega.privacy.android.app.utils.Constants.AUDIO_MANAGER_CALL_IN_PROGRESS;
import static mega.privacy.android.app.utils.Constants.AUDIO_MANAGER_CALL_OUTGOING;
import static mega.privacy.android.app.utils.Constants.AUDIO_MANAGER_CALL_RINGING;
import static mega.privacy.android.app.utils.Constants.AUDIO_MANAGER_CREATING_JOINING_MEETING;
import static mega.privacy.android.app.utils.Constants.BROADCAST_ACTION_INTENT_BUSINESS_EXPIRED;
import static mega.privacy.android.app.utils.Constants.BROADCAST_ACTION_INTENT_CONNECTIVITY_CHANGE;
import static mega.privacy.android.app.utils.Constants.BROADCAST_ACTION_INTENT_SIGNAL_PRESENCE;
import static mega.privacy.android.app.utils.Constants.BROADCAST_ACTION_INTENT_SSL_VERIFICATION_FAILED;
import static mega.privacy.android.app.utils.Constants.BROADCAST_ACTION_INTENT_UPDATE_ACCOUNT_DETAILS;
import static mega.privacy.android.app.utils.Constants.CHAT_ID;
import static mega.privacy.android.app.utils.Constants.EXTRA_CONFIRMATION;
import static mega.privacy.android.app.utils.Constants.EXTRA_VOLUME_STREAM_TYPE;
import static mega.privacy.android.app.utils.Constants.EXTRA_VOLUME_STREAM_VALUE;
import static mega.privacy.android.app.utils.Constants.GO_OFFLINE;
import static mega.privacy.android.app.utils.Constants.GO_ONLINE;
import static mega.privacy.android.app.utils.Constants.INVALID_VOLUME;
import static mega.privacy.android.app.utils.Constants.LOGIN_FRAGMENT;
import static mega.privacy.android.app.utils.Constants.NOTIFICATION_CHANNEL_CLOUDDRIVE_ID;
import static mega.privacy.android.app.utils.Constants.NOTIFICATION_CHANNEL_CLOUDDRIVE_NAME;
import static mega.privacy.android.app.utils.Constants.NOTIFICATION_GENERAL_PUSH_CHAT;
import static mega.privacy.android.app.utils.Constants.NOTIFICATION_PUSH_CLOUD_DRIVE;
import static mega.privacy.android.app.utils.Constants.UPDATE_ACCOUNT_DETAILS;
import static mega.privacy.android.app.utils.Constants.UPDATE_CREDIT_CARD_SUBSCRIPTION;
import static mega.privacy.android.app.utils.Constants.UPDATE_GET_PRICING;
import static mega.privacy.android.app.utils.Constants.UPDATE_PAYMENT_METHODS;
import static mega.privacy.android.app.utils.Constants.VISIBLE_FRAGMENT;
import static mega.privacy.android.app.utils.Constants.VOLUME_CHANGED_ACTION;
import static mega.privacy.android.app.utils.ContactUtil.getMegaUserNameDB;
import static mega.privacy.android.app.utils.DBUtil.callToAccountDetails;
import static mega.privacy.android.app.utils.DBUtil.callToExtendedAccountDetails;
import static mega.privacy.android.app.utils.DBUtil.callToPaymentMethods;
import static mega.privacy.android.app.utils.IncomingCallNotification.shouldNotify;
import static mega.privacy.android.app.utils.IncomingCallNotification.toSystemSettingNotification;
import static mega.privacy.android.app.utils.JobUtil.scheduleCameraUploadJob;
import static mega.privacy.android.app.utils.LogUtil.logDebug;
import static mega.privacy.android.app.utils.LogUtil.logError;
import static mega.privacy.android.app.utils.LogUtil.logFatal;
import static mega.privacy.android.app.utils.LogUtil.logInfo;
import static mega.privacy.android.app.utils.LogUtil.logWarning;
import static mega.privacy.android.app.utils.TimeUtils.DATE_LONG_FORMAT;
import static mega.privacy.android.app.utils.TimeUtils.formatDateAndTime;
import static mega.privacy.android.app.utils.Util.checkAppUpgrade;
import static mega.privacy.android.app.utils.Util.convertToBitSet;
import static mega.privacy.android.app.utils.Util.isSimplifiedChinese;
import static mega.privacy.android.app.utils.Util.toCDATA;
import static nz.mega.sdk.MegaApiJava.INVALID_HANDLE;
import static nz.mega.sdk.MegaApiJava.STORAGE_STATE_PAYWALL;
import static nz.mega.sdk.MegaApiJava.USER_ATTR_CAMERA_UPLOADS_FOLDER;
import static nz.mega.sdk.MegaChatApiJava.MEGACHAT_INVALID_HANDLE;
import static nz.mega.sdk.MegaChatCall.CALL_STATUS_USER_NO_PRESENT;

import android.app.Activity;
import android.app.ActivityManager;
import android.app.Application;
import android.app.ApplicationExitInfo;
import android.app.NotificationChannel;
import android.app.NotificationManager;
import android.app.PendingIntent;
import android.app.usage.UsageStatsManager;
import android.content.BroadcastReceiver;
import android.content.Context;
import android.content.Intent;
import android.content.IntentFilter;
import android.content.pm.ApplicationInfo;
import android.graphics.drawable.BitmapDrawable;
import android.graphics.drawable.Drawable;
import android.media.AudioManager;
import android.media.RingtoneManager;
import android.net.ConnectivityManager;
import android.os.Build;
import android.os.Bundle;
import android.os.Handler;
import android.os.PowerManager;
import android.os.StrictMode;
import android.text.Spanned;
import android.util.Pair;

import androidx.annotation.NonNull;
import androidx.annotation.Nullable;
import androidx.annotation.RequiresApi;
import androidx.core.app.NotificationCompat;
import androidx.core.content.ContextCompat;
import androidx.core.provider.FontRequest;
import androidx.core.text.HtmlCompat;
import androidx.emoji.text.EmojiCompat;
import androidx.emoji.text.FontRequestEmojiCompatConfig;
import androidx.hilt.work.HiltWorkerFactory;
import androidx.lifecycle.Observer;
import androidx.multidex.MultiDexApplication;
import androidx.work.Configuration;

import com.facebook.drawee.backends.pipeline.Fresco;
import com.facebook.imagepipeline.core.ImagePipelineConfig;
import com.facebook.imagepipeline.memory.PoolConfig;
import com.facebook.imagepipeline.memory.PoolFactory;
import com.jeremyliao.liveeventbus.LiveEventBus;

import org.webrtc.ContextUtils;

import java.io.IOException;
import java.io.InputStream;
import java.util.ArrayList;
import java.util.List;
import java.util.Locale;

import javax.inject.Inject;

import dagger.hilt.android.HiltAndroidApp;
import io.reactivex.rxjava3.android.schedulers.AndroidSchedulers;
import io.reactivex.rxjava3.plugins.RxJavaPlugins;
import io.reactivex.rxjava3.schedulers.Schedulers;
import kotlinx.coroutines.CoroutineScope;
import me.leolin.shortcutbadger.ShortcutBadger;
import mega.privacy.android.app.components.ChatManagement;
import mega.privacy.android.app.components.PushNotificationSettingManagement;
import mega.privacy.android.app.components.twemoji.EmojiManager;
import mega.privacy.android.app.components.twemoji.EmojiManagerShortcodes;
import mega.privacy.android.app.components.twemoji.TwitterEmojiProvider;
import mega.privacy.android.app.di.ApplicationScope;
import mega.privacy.android.app.di.MegaApi;
import mega.privacy.android.app.di.MegaApiFolder;
import mega.privacy.android.app.domain.usecase.InitialiseLogging;
import mega.privacy.android.app.fcm.ChatAdvancedNotificationBuilder;
import mega.privacy.android.app.featuretoggle.PurgeLogsToggle;
import mega.privacy.android.app.fragments.settingsFragments.cookie.data.CookieType;
import mega.privacy.android.app.fragments.settingsFragments.cookie.usecase.GetCookieSettingsUseCase;
import mega.privacy.android.app.globalmanagement.MyAccountInfo;
import mega.privacy.android.app.globalmanagement.SortOrderManagement;
import mega.privacy.android.app.globalmanagement.TransfersManagement;
import mega.privacy.android.app.listeners.GetAttrUserListener;
import mega.privacy.android.app.listeners.GetCameraUploadAttributeListener;
import mega.privacy.android.app.listeners.GlobalChatListener;
import mega.privacy.android.app.listeners.GlobalListener;
import mega.privacy.android.app.logging.InitialiseLoggingUseCaseJavaWrapper;
import mega.privacy.android.app.logging.LegacyLogUtil;
import mega.privacy.android.app.main.controllers.AccountController;
import mega.privacy.android.app.main.ManagerActivity;
import mega.privacy.android.app.main.LoginActivity;
import mega.privacy.android.app.main.megachat.AppRTCAudioManager;
import mega.privacy.android.app.main.megachat.BadgeIntentService;
import mega.privacy.android.app.meeting.CallService;
import mega.privacy.android.app.meeting.CallSoundsController;
import mega.privacy.android.app.meeting.listeners.MeetingListener;
import mega.privacy.android.app.middlelayer.BuildFlavorHelper;
import mega.privacy.android.app.middlelayer.reporter.CrashReporter;
import mega.privacy.android.app.middlelayer.reporter.PerformanceReporter;
import mega.privacy.android.app.objects.PasscodeManagement;
import mega.privacy.android.app.protobuf.TombstoneProtos;
import mega.privacy.android.app.receivers.NetworkStateReceiver;
import mega.privacy.android.app.usecase.call.GetCallSoundsUseCase;
import mega.privacy.android.app.utils.CUBackupInitializeChecker;
import mega.privacy.android.app.utils.CallUtil;
import mega.privacy.android.app.utils.FrescoNativeMemoryChunkPoolParams;
import mega.privacy.android.app.presentation.theme.ThemeModeState;
import nz.mega.sdk.MegaAccountSession;
import nz.mega.sdk.MegaApiAndroid;
import nz.mega.sdk.MegaApiJava;
import nz.mega.sdk.MegaChatApiAndroid;
import nz.mega.sdk.MegaChatApiJava;
import nz.mega.sdk.MegaChatCall;
import nz.mega.sdk.MegaChatError;
import nz.mega.sdk.MegaChatListItem;
import nz.mega.sdk.MegaChatListenerInterface;
import nz.mega.sdk.MegaChatMessage;
import nz.mega.sdk.MegaChatNotificationListenerInterface;
import nz.mega.sdk.MegaChatPresenceConfig;
import nz.mega.sdk.MegaChatRequest;
import nz.mega.sdk.MegaChatRequestListenerInterface;
import nz.mega.sdk.MegaChatRoom;
import nz.mega.sdk.MegaChatSession;
import nz.mega.sdk.MegaContactRequest;
import nz.mega.sdk.MegaError;
import nz.mega.sdk.MegaHandleList;
import nz.mega.sdk.MegaNode;
import nz.mega.sdk.MegaPricing;
import nz.mega.sdk.MegaRequest;
import nz.mega.sdk.MegaRequestListenerInterface;
import nz.mega.sdk.MegaShare;
import nz.mega.sdk.MegaUser;
import timber.log.Timber;

@HiltAndroidApp
public class MegaApplication extends MultiDexApplication implements Application.ActivityLifecycleCallbacks, MegaChatRequestListenerInterface, MegaChatNotificationListenerInterface, NetworkStateReceiver.NetworkStateReceiverListener, MegaChatListenerInterface, Configuration.Provider {

    final String TAG = "MegaApplication";

    private static PushNotificationSettingManagement pushNotificationSettingManagement;
    private static ChatManagement chatManagement;

    private LegacyLogUtil legacyLoggingUtil = new LegacyLogUtil();

    @MegaApi
    @Inject
    MegaApiAndroid megaApi;
    @MegaApiFolder
    @Inject
    MegaApiAndroid megaApiFolder;
    @Inject
    MegaChatApiAndroid megaChatApi;
    @Inject
    DatabaseHandler dbH;
    @Inject
    GetCookieSettingsUseCase getCookieSettingsUseCase;
    @Inject
    SortOrderManagement sortOrderManagement;
    @Inject
    MyAccountInfo myAccountInfo;
    @Inject
    PasscodeManagement passcodeManagement;
    @Inject
    CrashReporter crashReporter;
    @Inject
    PerformanceReporter performanceReporter;
    @Inject
    InitialiseLogging initialiseLoggingUseCase;
    @Inject
    GetCallSoundsUseCase getCallSoundsUseCase;
    @Inject
    HiltWorkerFactory workerFactory;
    @Inject
    ThemeModeState themeModeState;
    @ApplicationScope
    @Inject
    CoroutineScope sharingScope;
    @Inject
    public TransfersManagement transfersManagement;

    String localIpAddress = "";
    BackgroundRequestListener requestListener;
    final static public String APP_KEY = "6tioyn8ka5l6hty";
    final static private String APP_SECRET = "hfzgdtrma231qdm";

    boolean esid = false;

    private int storageState = MegaApiJava.STORAGE_STATE_UNKNOWN; //Default value

    // The current App Activity
    private Activity currentActivity = null;

    // Attributes to detect if app changes between background and foreground
    // Keep the count of number of Activities in the started state
    private int activityReferences = 0;
    // Flag to indicate if the current Activity is going through configuration change like orientation switch
    private boolean isActivityChangingConfigurations = false;

    private static boolean isLoggingIn = false;
    private static boolean isLoggingOut = false;

    private static boolean isHeartBeatAlive = false;

    private static boolean showInfoChatMessages = false;

    private static long openChatId = -1;

    private static boolean closedChat = true;

    private static long openCallChatId = -1;

    private static boolean showRichLinkWarning = false;
    private static int counterNotNowRichLinkWarning = -1;
    private static boolean enabledRichLinks = false;

    private static boolean enabledGeoLocation = false;

    private static int disableFileVersions = -1;

    private static boolean recentChatVisible = false;

    private static String urlConfirmationLink = null;

    private static boolean registeredChatListeners = false;

    private static boolean isVerifySMSShowed = false;

    private static boolean isBlockedDueToWeakAccount = false;
    private static boolean isWebOpenDueToEmailVerification = false;
    private static boolean isLoggingRunning = false;
    private static boolean isWaitingForCall = false;
    public static boolean isSpeakerOn = false;
    private static boolean areAdvertisingCookiesEnabled = false;
    private static long userWaitingForCall = MEGACHAT_INVALID_HANDLE;

    private static boolean verifyingCredentials;

    private NetworkStateReceiver networkStateReceiver;
    private BroadcastReceiver logoutReceiver;
    private AppRTCAudioManager rtcAudioManager = null;

    private AppRTCAudioManager rtcAudioManagerRingInCall;
    private static MegaApplication singleApplicationInstance;
    private PowerManager.WakeLock wakeLock;

    private MeetingListener meetingListener = new MeetingListener();
    private GlobalChatListener globalChatListener = new GlobalChatListener(this);

    private final CallSoundsController soundsController = new CallSoundsController();

    @Override
    public void networkAvailable() {
        logDebug("Net available: Broadcast to ManagerActivity");
        Intent intent = new Intent(BROADCAST_ACTION_INTENT_CONNECTIVITY_CHANGE);
        intent.putExtra(ACTION_TYPE, GO_ONLINE);
        sendBroadcast(intent);
    }

    @Override
    public void networkUnavailable() {
        logDebug("Net unavailable: Broadcast to ManagerActivity");
        Intent intent = new Intent(BROADCAST_ACTION_INTENT_CONNECTIVITY_CHANGE);
        intent.putExtra(ACTION_TYPE, GO_OFFLINE);
        sendBroadcast(intent);
    }

    public static void smsVerifyShowed(boolean isShowed) {
        isVerifySMSShowed = isShowed;
    }

    @Override
    public void onActivityCreated(@NonNull Activity activity, @Nullable Bundle savedInstanceState) {
        if (PurgeLogsToggle.INSTANCE.getEnabled() == false) {
            initLoggers();
        }
    }

    @Override
    public void onActivityStarted(@NonNull Activity activity) {
        currentActivity = activity;
        if (++activityReferences == 1 && !isActivityChangingConfigurations) {
            logInfo("App enters foreground");
            if (storageState == STORAGE_STATE_PAYWALL) {
                showOverDiskQuotaPaywallWarning();
            }
        }
    }

    @Override
    public void onActivityResumed(@NonNull Activity activity) {
        if (!activity.equals(currentActivity)) {
            currentActivity = activity;
        }
    }

    @Override
    public void onActivityPaused(@NonNull Activity activity) {
        if (activity.equals(currentActivity)) {
            currentActivity = null;
        }
    }

    @Override
    public void onActivityStopped(@NonNull Activity activity) {
        isActivityChangingConfigurations = activity.isChangingConfigurations();
        if (--activityReferences == 0 && !isActivityChangingConfigurations) {
            logInfo("App enters background");
        }
    }

    @Override
    public void onActivitySaveInstanceState(@NonNull Activity activity, @NonNull Bundle outState) {

    }

    @Override
    public void onActivityDestroyed(@NonNull Activity activity) {

    }

    class BackgroundRequestListener implements MegaRequestListenerInterface {

        @Override
        public void onRequestStart(MegaApiJava api, MegaRequest request) {
            logDebug("BackgroundRequestListener:onRequestStart: " + request.getRequestString());
        }

        @Override
        public void onRequestUpdate(MegaApiJava api, MegaRequest request) {
            logDebug("BackgroundRequestListener:onRequestUpdate: " + request.getRequestString());
        }

        @Override
        public void onRequestFinish(MegaApiJava api, MegaRequest request,
                                    MegaError e) {
            logDebug("BackgroundRequestListener:onRequestFinish: " + request.getRequestString() + "____" + e.getErrorCode() + "___" + request.getParamType());

            if (e.getErrorCode() == MegaError.API_EPAYWALL) {
                showOverDiskQuotaPaywallWarning();
                return;
            }

            if (e.getErrorCode() == MegaError.API_EBUSINESSPASTDUE) {
                sendBroadcast(new Intent(BROADCAST_ACTION_INTENT_BUSINESS_EXPIRED));
                return;
            }

            if (request.getType() == MegaRequest.TYPE_LOGOUT) {
                logDebug("Logout finished: " + e.getErrorString() + "(" + e.getErrorCode() + ")");
                if (e.getErrorCode() == MegaError.API_OK) {
                    logDebug("END logout sdk request - wait chat logout");
                    setLoggingOut(false);
                } else if (e.getErrorCode() == MegaError.API_EINCOMPLETE) {
                    if (request.getParamType() == MegaError.API_ESSL) {
                        logWarning("SSL verification failed");
                        Intent intent = new Intent(BROADCAST_ACTION_INTENT_SSL_VERIFICATION_FAILED);
                        sendBroadcast(intent);
                    }
                } else if (e.getErrorCode() == MegaError.API_ESID) {
                    logWarning("TYPE_LOGOUT:API_ESID");
                    myAccountInfo.resetDefaults();

                    esid = true;

                    AccountController.localLogoutApp(getApplicationContext(), sharingScope);
                } else if (e.getErrorCode() == MegaError.API_EBLOCKED) {
                    api.localLogout();
                    megaChatApi.logout();
                }
            } else if (request.getType() == MegaRequest.TYPE_FETCH_NODES) {
                logDebug("TYPE_FETCH_NODES");
                if (e.getErrorCode() == MegaError.API_OK) {
                    askForFullAccountInfo();

                    GetAttrUserListener listener = new GetAttrUserListener(getApplicationContext());
                    megaApi.shouldShowRichLinkWarning(listener);
                    megaApi.isRichPreviewsEnabled(listener);

                    listener = new GetAttrUserListener(getApplicationContext(), true);
                    if (dbH != null && dbH.getMyChatFilesFolderHandle() == INVALID_HANDLE) {
                        megaApi.getMyChatFilesFolder(listener);
                    }

                    //Ask for MU and CU folder when App in init state
                    Timber.d("Get CameraUpload attribute on fetch nodes.");
                    megaApi.getUserAttribute(USER_ATTR_CAMERA_UPLOADS_FOLDER, new GetCameraUploadAttributeListener(getApplicationContext()));

                    // Init CU sync data after login successfully
                    new CUBackupInitializeChecker(megaApi).initCuSync();

                    //Login check resumed pending transfers
                    transfersManagement.checkResumedPendingTransfers();
                    scheduleCameraUploadJob(getApplicationContext());
                }
            } else if (request.getType() == MegaRequest.TYPE_GET_ATTR_USER) {
                if (request.getParamType() == MegaApiJava.USER_ATTR_PUSH_SETTINGS) {
                    if (e.getErrorCode() == MegaError.API_OK || e.getErrorCode() == MegaError.API_ENOENT) {
                        pushNotificationSettingManagement.sendPushNotificationSettings(request.getMegaPushNotificationSettings());
                    }
                } else if (e.getErrorCode() == MegaError.API_OK) {
                    if (request.getParamType() == MegaApiJava.USER_ATTR_FIRSTNAME || request.getParamType() == MegaApiJava.USER_ATTR_LASTNAME) {
                        if (megaApi != null && request.getEmail() != null) {
                            MegaUser user = megaApi.getContact(request.getEmail());
                            if (user != null) {
                                logDebug("User handle: " + user.getHandle());
                                logDebug("Visibility: " + user.getVisibility()); //If user visibity == MegaUser.VISIBILITY_UNKNOW then, non contact
                                if (user.getVisibility() != MegaUser.VISIBILITY_VISIBLE) {
                                    logDebug("Non-contact");
                                    if (request.getParamType() == MegaApiJava.USER_ATTR_FIRSTNAME) {
                                        dbH.setNonContactEmail(request.getEmail(), user.getHandle() + "");
                                        dbH.setNonContactFirstName(request.getText(), user.getHandle() + "");
                                    } else if (request.getParamType() == MegaApiJava.USER_ATTR_LASTNAME) {
                                        dbH.setNonContactLastName(request.getText(), user.getHandle() + "");
                                    }
                                } else {
                                    logDebug("The user is or was CONTACT:");
                                }
                            } else {
                                logWarning("User is NULL");
                            }
                        }
                    }
                }
            } else if (request.getType() == MegaRequest.TYPE_SET_ATTR_USER) {
                if (request.getParamType() == MegaApiJava.USER_ATTR_PUSH_SETTINGS) {
                    if (e.getErrorCode() == MegaError.API_OK) {
                        pushNotificationSettingManagement.sendPushNotificationSettings(request.getMegaPushNotificationSettings());
                    } else {
                        logError("Chat notification settings cannot be updated");
                    }
                }
            } else if (request.getType() == MegaRequest.TYPE_GET_PRICING) {
                if (e.getErrorCode() == MegaError.API_OK) {
                    MegaPricing p = request.getPricing();

                    dbH.setPricingTimestamp();

                    myAccountInfo.setProductAccounts(p, request.getCurrency());
                    myAccountInfo.setPricing(p);

                    Intent intent = new Intent(BROADCAST_ACTION_INTENT_UPDATE_ACCOUNT_DETAILS);
                    intent.putExtra(ACTION_TYPE, UPDATE_GET_PRICING);
                    sendBroadcast(intent);
                } else {
                    logError("Error TYPE_GET_PRICING: " + e.getErrorCode());
                }
            } else if (request.getType() == MegaRequest.TYPE_GET_PAYMENT_METHODS) {
                logDebug("Payment methods request");
                if (myAccountInfo != null) {
                    myAccountInfo.setGetPaymentMethodsBoolean(true);
                }

                if (e.getErrorCode() == MegaError.API_OK) {
                    dbH.setPaymentMethodsTimeStamp();
                    if (myAccountInfo != null) {
                        myAccountInfo.setPaymentBitSet(convertToBitSet(request.getNumber()));
                    }

                    Intent intent = new Intent(BROADCAST_ACTION_INTENT_UPDATE_ACCOUNT_DETAILS);
                    intent.putExtra(ACTION_TYPE, UPDATE_PAYMENT_METHODS);
                    sendBroadcast(intent);
                }
            } else if (request.getType() == MegaRequest.TYPE_CREDIT_CARD_QUERY_SUBSCRIPTIONS) {
                if (e.getErrorCode() == MegaError.API_OK) {
                    if (myAccountInfo != null) {
                        myAccountInfo.setNumberOfSubscriptions(request.getNumber());
                        logDebug("NUMBER OF SUBS: " + myAccountInfo.getNumberOfSubscriptions());
                    }

                    Intent intent = new Intent(BROADCAST_ACTION_INTENT_UPDATE_ACCOUNT_DETAILS);
                    intent.putExtra(ACTION_TYPE, UPDATE_CREDIT_CARD_SUBSCRIPTION);
                    sendBroadcast(intent);
                }
            } else if (request.getType() == MegaRequest.TYPE_ACCOUNT_DETAILS) {
                logDebug("Account details request");
                if (e.getErrorCode() == MegaError.API_OK) {

                    boolean storage = (request.getNumDetails() & MyAccountInfo.HAS_STORAGE_DETAILS) != 0;
                    if (storage && megaApi.getRootNode() != null) {
                        dbH.setAccountDetailsTimeStamp();
                    }

                    if (myAccountInfo != null && request.getMegaAccountDetails() != null) {
                        myAccountInfo.setAccountInfo(request.getMegaAccountDetails());
                        myAccountInfo.setAccountDetails(request.getNumDetails());

                        boolean sessions = (request.getNumDetails() & MyAccountInfo.HAS_SESSIONS_DETAILS) != 0;
                        if (sessions) {
                            MegaAccountSession megaAccountSession = request.getMegaAccountDetails().getSession(0);

                            if (megaAccountSession != null) {
                                logDebug("getMegaAccountSESSION not Null");
                                dbH.setExtendedAccountDetailsTimestamp();
                                long mostRecentSession = megaAccountSession.getMostRecentUsage();

                                String date = formatDateAndTime(getApplicationContext(), mostRecentSession, DATE_LONG_FORMAT);

                                myAccountInfo.setLastSessionFormattedDate(date);
                                myAccountInfo.setCreateSessionTimeStamp(megaAccountSession.getCreationTimestamp());
                            }
                        }

                        logDebug("onRequest TYPE_ACCOUNT_DETAILS: " + myAccountInfo.getUsedPercentage());
                    }

                    sendBroadcastUpdateAccountDetails();
                }
            } else if (request.getType() == MegaRequest.TYPE_PAUSE_TRANSFERS) {
                dbH.setTransferQueueStatus(request.getFlag());
            }
        }

        @Override
        public void onRequestTemporaryError(MegaApiJava api,
                                            MegaRequest request, MegaError e) {
            logDebug("BackgroundRequestListener: onRequestTemporaryError: " + request.getRequestString());
        }

    }

    public void sendBroadcastUpdateAccountDetails() {
        sendBroadcast(new Intent(BROADCAST_ACTION_INTENT_UPDATE_ACCOUNT_DETAILS)
                .putExtra(ACTION_TYPE, UPDATE_ACCOUNT_DETAILS));
    }

    private final int interval = 3000;
    private Handler keepAliveHandler = new Handler();
    int backgroundStatus = -1;

    private Runnable keepAliveRunnable = new Runnable() {
        @Override
        public void run() {
            try {
                if (isActivityVisible()) {
                    logDebug("KEEPALIVE: " + System.currentTimeMillis());
                    if (megaChatApi != null) {
                        backgroundStatus = megaChatApi.getBackgroundStatus();
                        logDebug("backgroundStatus_activityVisible: " + backgroundStatus);
                        if (backgroundStatus != -1 && backgroundStatus != 0) {
                            megaChatApi.setBackgroundStatus(false);
                        }
                    }

                } else {
                    logDebug("KEEPALIVEAWAY: " + System.currentTimeMillis());
                    if (megaChatApi != null) {
                        backgroundStatus = megaChatApi.getBackgroundStatus();
                        logDebug("backgroundStatus_!activityVisible: " + backgroundStatus);
                        if (backgroundStatus != -1 && backgroundStatus != 1) {
                            megaChatApi.setBackgroundStatus(true);
                        }
                    }
                }

                keepAliveHandler.postAtTime(keepAliveRunnable, System.currentTimeMillis() + interval);
                keepAliveHandler.postDelayed(keepAliveRunnable, interval);
            } catch (Exception exc) {
                logError("Exception in keepAliveRunnable", exc);
            }
        }
    };

    public void handleUncaughtException(Throwable throwable) {
        logFatal("UNCAUGHT EXCEPTION", throwable);
        throwable.printStackTrace();
        crashReporter.report(throwable);
    }

    private final Observer<MegaChatCall> callStatusObserver = call -> {
        int callStatus = call.getStatus();
        boolean isOutgoing = call.isOutgoing();
        boolean isRinging = call.isRinging();
        long callId = call.getCallId();
        long chatId = call.getChatid();
        if (chatId == MEGACHAT_INVALID_HANDLE || callId == MEGACHAT_INVALID_HANDLE) {
            logError("Error in chatId or callId");
            return;
        }

        logDebug("Call status is " + callStatusToString(callStatus) + ", chat id is " + chatId + ", call id is " + callId);
        switch (callStatus) {
            case MegaChatCall.CALL_STATUS_CONNECTING:
                if ((isOutgoing && getChatManagement().isRequestSent(callId)))
                    removeRTCAudioManager();
                break;
            case MegaChatCall.CALL_STATUS_USER_NO_PRESENT:
            case MegaChatCall.CALL_STATUS_JOINING:
            case MegaChatCall.CALL_STATUS_IN_PROGRESS:
                MegaHandleList listAllCalls = megaChatApi.getChatCalls();
                if (listAllCalls == null || listAllCalls.size() == 0) {
                    logError("Calls not found");
                    return;
                }

                if (callStatus == CALL_STATUS_USER_NO_PRESENT) {
                    if (isRinging) {
                        logDebug("Is incoming call");
                        incomingCall(listAllCalls, chatId, callStatus);
                    } else {
                        MegaChatRoom chatRoom = megaChatApi.getChatRoom(chatId);
                        if (chatRoom != null && chatRoom.isGroup()) {
                            logDebug("Check if the incoming group call notification should be displayed");
                            getChatManagement().checkActiveGroupChat(chatId);
                        }
                    }
                }

                if ((callStatus == MegaChatCall.CALL_STATUS_IN_PROGRESS || callStatus == MegaChatCall.CALL_STATUS_JOINING)) {
                    getChatManagement().addNotificationShown(chatId);
                    logDebug("Is ongoing call");
                    ongoingCall(chatId, callId, (isOutgoing && getChatManagement().isRequestSent(callId)) ? AUDIO_MANAGER_CALL_OUTGOING : AUDIO_MANAGER_CALL_IN_PROGRESS);
                }
                break;

            case MegaChatCall.CALL_STATUS_TERMINATING_USER_PARTICIPATION:
                logDebug("The user participation in the call has ended. The termination code is " + CallUtil.terminationCodeForCallToString(call.getTermCode()));
                getChatManagement().controlCallFinished(callId, chatId);
                break;

            case MegaChatCall.CALL_STATUS_DESTROYED:
                int endCallReason = call.getEndCallReason();
                logDebug("Call has ended. End call reason is " + CallUtil.endCallReasonToString(endCallReason));
                getChatManagement().controlCallFinished(callId, chatId);
                boolean isIgnored = call.isIgnored();
                checkCallDestroyed(chatId, callId, endCallReason, isIgnored);
                break;
        }
    };

    private final
    Observer<MegaChatCall> callCompositionObserver = call -> {
        MegaChatRoom chatRoom = megaChatApi.getChatRoom(call.getChatid());
        if (chatRoom != null && call.getCallCompositionChange() == 1 && call.getNumParticipants() > 1) {
            logDebug("Stop sound");
            if (megaChatApi.getMyUserHandle() == call.getPeeridCallCompositionChange()) {
                clearIncomingCallNotification(call.getCallId());
                getChatManagement().removeValues(call.getChatid());
                if (call.getStatus() == CALL_STATUS_USER_NO_PRESENT) {
                    LiveEventBus.get(EVENT_CALL_ANSWERED_IN_ANOTHER_CLIENT, Long.class).post(call.getChatid());
                }
            }
        }
    };

    private final Observer<MegaChatCall> callRingingStatusObserver = call -> {
        int callStatus = call.getStatus();
        boolean isRinging = call.isRinging();
        MegaHandleList listAllCalls = megaChatApi.getChatCalls();
        if (listAllCalls == null || listAllCalls.size() == 0) {
            logError("Calls not found");
            return;
        }
        if (isRinging) {
            logDebug("Is incoming call");
            incomingCall(listAllCalls, call.getChatid(), callStatus);
        } else {
            clearIncomingCallNotification(call.getCallId());
            getChatManagement().removeValues(call.getChatid());
        }
    };

    private final Observer<Pair> sessionStatusObserver = callAndSession -> {
        MegaChatSession session = (MegaChatSession) callAndSession.second;
        int sessionStatus = session.getStatus();
        MegaChatCall call = (MegaChatCall) callAndSession.first;
        if (call == null)
            return;

        MegaChatRoom chat = megaChatApi.getChatRoom(call.getChatid());
        if (chat != null) {
            if (sessionStatus == MegaChatSession.SESSION_STATUS_IN_PROGRESS &&
                    (chat.isGroup() || chat.isMeeting() || session.getPeerid() != megaApi.getMyUserHandleBinary())) {
                logDebug("Session is in progress");
                getChatManagement().setRequestSentCall(call.getCallId(), false);
                updateRTCAudioMangerTypeStatus(AUDIO_MANAGER_CALL_IN_PROGRESS);
            }
        }
    };

    /**
     * Broadcast for controlling changes in the volume.
     */
    BroadcastReceiver volumeReceiver = new BroadcastReceiver() {
        @Override
        public void onReceive(Context context, Intent intent) {
            if (intent == null || intent.getAction() == null)
                return;

            if (intent.getAction().equals(VOLUME_CHANGED_ACTION) && rtcAudioManagerRingInCall != null) {
                int type = (Integer) intent.getExtras().get(EXTRA_VOLUME_STREAM_TYPE);
                if (type != AudioManager.STREAM_RING)
                    return;

                int newVolume = (Integer) intent.getExtras().get(EXTRA_VOLUME_STREAM_VALUE);
                if (newVolume != INVALID_VOLUME) {
                    rtcAudioManagerRingInCall.checkVolume(newVolume);
                }
            }
        }
    };

    public boolean isAnIncomingCallRinging() {
        return rtcAudioManagerRingInCall != null;
    }

    BroadcastReceiver becomingNoisyReceiver = new BroadcastReceiver() {
        @Override
        public void onReceive(Context context, Intent intent) {
            if (intent == null || intent.getAction() == null)
                return;

            if (AudioManager.ACTION_AUDIO_BECOMING_NOISY.equals(intent.getAction())) {
                muteOrUnmute(true);
            }
        }
    };

    public void muteOrUnmute(boolean mute) {
        if (rtcAudioManagerRingInCall != null) {
            rtcAudioManagerRingInCall.muteOrUnmuteIncomingCall(mute);
        }
    }

    public static MegaApplication getInstance() {
        return singleApplicationInstance;
    }

    @Override
    public void onCreate() {
        singleApplicationInstance = this;

        super.onCreate();

        setStrictModePolicies();

        if (PurgeLogsToggle.INSTANCE.getEnabled() == true) {
            initialiseLogging();
        }

        themeModeState.initialise();

        // Setup handler and RxJava for uncaught exceptions.
        Thread.setDefaultUncaughtExceptionHandler((thread, e) -> handleUncaughtException(e));
        RxJavaPlugins.setErrorHandler(this::handleUncaughtException);

        registerActivityLifecycleCallbacks(this);

        isVerifySMSShowed = false;

        keepAliveHandler.postAtTime(keepAliveRunnable, System.currentTimeMillis() + interval);
        keepAliveHandler.postDelayed(keepAliveRunnable, interval);

        if (PurgeLogsToggle.INSTANCE.getEnabled() == false) {
            initLoggers();
        }

        checkAppUpgrade();
        checkMegaStandbyBucket();
        getTombstoneInfo();
        if (Build.VERSION.SDK_INT >= Build.VERSION_CODES.S) {
            checkForUnsafeIntentLaunch();
        }

        setupMegaApi();
        setupMegaApiFolder();
        setupMegaChatApi();

        LiveEventBus.config().enableLogger(false);

        storageState = dbH.getStorageState();
        pushNotificationSettingManagement = new PushNotificationSettingManagement();

        chatManagement = new ChatManagement();

        //Logout check resumed pending transfers
        transfersManagement.checkResumedPendingTransfers();

        int apiServerValue = getSharedPreferences(API_SERVER_PREFERENCES, MODE_PRIVATE)
                .getInt(API_SERVER, PRODUCTION_SERVER_VALUE);

        if (apiServerValue != PRODUCTION_SERVER_VALUE) {
            if (apiServerValue == SANDBOX3_SERVER_VALUE) {
                megaApi.setPublicKeyPinning(false);
            }

            String apiServer = getApiServerFromValue(apiServerValue);
            megaApi.changeApiUrl(apiServer);
            megaApiFolder.changeApiUrl(apiServer);
        }

        boolean useHttpsOnly = false;
        if (dbH != null) {
            useHttpsOnly = Boolean.parseBoolean(dbH.getUseHttpsOnly());
            logDebug("Value of useHttpsOnly: " + useHttpsOnly);
            megaApi.useHttpsOnly(useHttpsOnly);
        }

        myAccountInfo.resetDefaults();

        if (dbH != null) {
            dbH.resetExtendedAccountDetailsTimestamp();
        }

        networkStateReceiver = new NetworkStateReceiver();
        networkStateReceiver.addListener(this);
        registerReceiver(networkStateReceiver, new IntentFilter(ConnectivityManager.CONNECTIVITY_ACTION));

        LiveEventBus.get(EVENT_CALL_STATUS_CHANGE, MegaChatCall.class).observeForever(callStatusObserver);
        LiveEventBus.get(EVENT_RINGING_STATUS_CHANGE, MegaChatCall.class).observeForever(callRingingStatusObserver);
        LiveEventBus.get(EVENT_SESSION_STATUS_CHANGE, Pair.class).observeForever(sessionStatusObserver);
        LiveEventBus.get(EVENT_CALL_COMPOSITION_CHANGE, MegaChatCall.class).observeForever(callCompositionObserver);

        logoutReceiver = new BroadcastReceiver() {
            @Override
            public void onReceive(Context context, Intent intent) {
                if (intent != null) {
                    if (intent.getAction().equals(ACTION_LOG_OUT)) {
                        storageState = MegaApiJava.STORAGE_STATE_UNKNOWN; //Default value
                    }
                }
            }
        };

        registerReceiver(logoutReceiver, new IntentFilter(ACTION_LOG_OUT));

        EmojiManager.install(new TwitterEmojiProvider());
        EmojiManagerShortcodes.initEmojiData(getApplicationContext());
        EmojiManager.install(new TwitterEmojiProvider());
        final EmojiCompat.Config config;
        logDebug("Use downloadable font for EmojiCompat");
        // Use a downloadable font for EmojiCompat
        final FontRequest fontRequest = new FontRequest(
                "com.google.android.gms.fonts",
                "com.google.android.gms",
                "Noto Color Emoji Compat",
                R.array.com_google_android_gms_fonts_certs);
        config = new FontRequestEmojiCompatConfig(getApplicationContext(), fontRequest)
                .setReplaceAll(false)
                .registerInitCallback(new EmojiCompat.InitCallback() {
                    @Override
                    public void onInitialized() {
                        logDebug("EmojiCompat initialized");
                    }

                    @Override
                    public void onFailed(@Nullable Throwable throwable) {
                        logWarning("EmojiCompat initialization failed");
                    }
                });
        EmojiCompat.init(config);

        // clear the cache files stored in the external cache folder.
        clearPublicCache(this);

        ContextUtils.initialize(getApplicationContext());

        initFresco();

        if (PurgeLogsToggle.INSTANCE.getEnabled() == false) {// Try to initialize the loggers again in order to avoid have them uninitialized
            // in case they failed to initialize before for some reason.
            initLoggers();
        }
    }

    private void setStrictModePolicies() {
        if (BuildConfig.DEBUG){
            StrictMode.setThreadPolicy(
                    new StrictMode.ThreadPolicy.Builder()
                    .detectAll()
                    .penaltyLog()
                    .build()
            );

            StrictMode.setVmPolicy(
                    new StrictMode.VmPolicy.Builder()
                    .detectAll()
                    .penaltyLog()
                    .build()
            );
        }
    }

    private void initialiseLogging() {
        new InitialiseLoggingUseCaseJavaWrapper(initialiseLoggingUseCase).invokeUseCase(BuildConfig.DEBUG);
    }

    /**
     * Initializes loggers if app storage is available and if are not initialized yet.
     */
    private void initLoggers() {
        if (getExternalFilesDir(null) == null) {
            return;
        }

        if (!legacyLoggingUtil.isLoggerSDKInitialized()) {
            legacyLoggingUtil.initLoggerSDK();
        }

        if (!legacyLoggingUtil.isLoggerKarereInitialized()) {
            legacyLoggingUtil.initLoggerKarere();
        }
    }

    @NonNull
    @Override
    public Configuration getWorkManagerConfiguration() {
        return new Configuration.Builder()
                .setWorkerFactory(workerFactory)
                .build();
    }

    /**
     * Initialize Fresco library
     */
    private void initFresco() {
        long maxMemory = mega.privacy.android.app.utils.ContextUtils.getAvailableMemory(this);
        PoolFactory poolFactory = new PoolFactory(
                PoolConfig.newBuilder()
                        .setNativeMemoryChunkPoolParams(FrescoNativeMemoryChunkPoolParams.get(maxMemory))
                        .build()
        );

        Fresco.initialize(this, ImagePipelineConfig.newBuilder(this)
                .setPoolFactory(poolFactory)
                .setDownsampleEnabled(true)
                .build());
    }

    public void askForFullAccountInfo() {
        logDebug("askForFullAccountInfo");
        megaApi.getPaymentMethods(null);

        if (storageState == MegaApiAndroid.STORAGE_STATE_UNKNOWN) {
            megaApi.getAccountDetails();
        } else {
            megaApi.getSpecificAccountDetails(false, true, true);
        }

        megaApi.getPricing(null);
        megaApi.creditCardQuerySubscriptions(null);
    }

    public void askForPricing() {
        megaApi.getPricing(null);
    }

    public void askForPaymentMethods() {
        logDebug("askForPaymentMethods");
        megaApi.getPaymentMethods(null);
    }

    public void askForAccountDetails() {
        logDebug("askForAccountDetails");
        if (dbH != null) {
            dbH.resetAccountDetailsTimeStamp();
        }
        megaApi.getAccountDetails(null);
    }

    public void askForCCSubscriptions() {

        megaApi.creditCardQuerySubscriptions(null);
    }

    public void askForExtendedAccountDetails() {
        logDebug("askForExtendedAccountDetails");
        if (dbH != null) {
            dbH.resetExtendedAccountDetailsTimestamp();
        }
        megaApi.getExtendedAccountDetails(true, false, false, null);
    }

    public void refreshAccountInfo() {
        //Check if the call is recently
        if (callToAccountDetails() || myAccountInfo.getUsedFormatted().trim().length() <= 0) {
            logDebug("megaApi.getAccountDetails SEND");
            askForAccountDetails();
        }

        if (callToExtendedAccountDetails()) {
            logDebug("megaApi.getExtendedAccountDetails SEND");
            askForExtendedAccountDetails();
        }

        if (callToPaymentMethods()) {
            logDebug("megaApi.getPaymentMethods SEND");
            askForPaymentMethods();
        }
    }

    public MegaApiAndroid getMegaApiFolder() {
        return megaApiFolder;
    }

    public void disableMegaChatApi() {
        try {
            if (megaChatApi != null) {
                megaChatApi.removeChatRequestListener(this);
                megaChatApi.removeChatNotificationListener(this);
                megaChatApi.removeChatListener(globalChatListener);
                megaChatApi.removeChatCallListener(meetingListener);
                registeredChatListeners = false;
            }
        } catch (Exception ignored) {
        }
    }

    private void setupMegaApi() {
        megaApi.retrySSLerrors(true);

        megaApi.setDownloadMethod(MegaApiJava.TRANSFER_METHOD_AUTO_ALTERNATIVE);
        megaApi.setUploadMethod(MegaApiJava.TRANSFER_METHOD_AUTO_ALTERNATIVE);

        requestListener = new BackgroundRequestListener();
        logDebug("ADD REQUESTLISTENER");
        megaApi.addRequestListener(requestListener);

        megaApi.addGlobalListener(new GlobalListener());

        setSDKLanguage();

        // Set the proper resource limit to try avoid issues when the number of parallel transfers is very big.
        final int DESIRABLE_R_LIMIT = 20000; // SDK team recommended value
        int currentLimit = megaApi.platformGetRLimitNumFile();
        logDebug("Current resource limit is set to " + currentLimit);
        if (currentLimit < DESIRABLE_R_LIMIT) {
            logDebug("Resource limit is under desirable value. Trying to increase the resource limit...");
            if (!megaApi.platformSetRLimitNumFile(DESIRABLE_R_LIMIT)) {
                logWarning("Error setting resource limit.");
            }

            // Check new resource limit after set it in order to see if had been set successfully to the
            // desired value or maybe to a lower value limited by the system.
            logDebug("Resource limit is set to " + megaApi.platformGetRLimitNumFile());
        }
    }

    /**
     * Set the language code used by the app.
     * Language code is from current system setting.
     * Need to distinguish simplified and traditional Chinese.
     */
    private void setSDKLanguage() {
        Locale locale = Locale.getDefault();
        String langCode;

        // If it's Chinese
        if (Locale.CHINESE.toLanguageTag().equals(locale.getLanguage())) {
            langCode = isSimplifiedChinese() ?
                    Locale.SIMPLIFIED_CHINESE.toLanguageTag() :
                    Locale.TRADITIONAL_CHINESE.toLanguageTag();
        } else {
            langCode = locale.toString();
        }

        boolean result = megaApi.setLanguage(langCode);

        if (!result) {
            langCode = locale.getLanguage();
            result = megaApi.setLanguage(langCode);
        }

        logDebug("Result: " + result + " Language: " + langCode);
    }

    /**
     * Setup the MegaApiAndroid instance for folder link.
     */
    private void setupMegaApiFolder() {
        // If logged in set the account auth token
        if (megaApi.isLoggedIn() != 0) {
            logDebug("Logged in. Setting account auth token for folder links.");
            megaApiFolder.setAccountAuth(megaApi.getAccountAuth());
        }

        megaApiFolder.retrySSLerrors(true);

        megaApiFolder.setDownloadMethod(MegaApiJava.TRANSFER_METHOD_AUTO_ALTERNATIVE);
        megaApiFolder.setUploadMethod(MegaApiJava.TRANSFER_METHOD_AUTO_ALTERNATIVE);
    }

    private void setupMegaChatApi() {
        if (!registeredChatListeners) {
            logDebug("Add listeners of megaChatApi");
            megaChatApi.addChatRequestListener(this);
            megaChatApi.addChatNotificationListener(this);
            megaChatApi.addChatListener(globalChatListener);
            megaChatApi.addChatCallListener(meetingListener);
            registeredChatListeners = true;
            checkCallSounds();
        }
    }

    /**
     * Check the changes of the meeting to play the right sound
     */
    private void checkCallSounds() {
        getCallSoundsUseCase.get()
                .subscribeOn(Schedulers.io())
                .observeOn(AndroidSchedulers.mainThread())
                .subscribe((next) -> soundsController.playSound(next));
    }

    /**
     * Check current enabled cookies and set the corresponding flags to true/false
     */
    public void checkEnabledCookies() {
        getCookieSettingsUseCase.get()
                .subscribeOn(Schedulers.io())
                .observeOn(AndroidSchedulers.mainThread())
                .subscribe((cookies, throwable) -> {
                    if (throwable == null) {
                        setAdvertisingCookiesEnabled(cookies.contains(CookieType.ADVERTISEMENT));

                        boolean analyticsCookiesEnabled = cookies.contains(CookieType.ANALYTICS);
                        crashReporter.setEnabled(analyticsCookiesEnabled);
                        performanceReporter.setEnabled(analyticsCookiesEnabled);
                    }
                });
    }

    public MegaApiAndroid getMegaApi() {
        return megaApi;
    }

    public MegaChatApiAndroid getMegaChatApi() {
        setupMegaChatApi();
        return megaChatApi;
    }

    public DatabaseHandler getDbH() {
        if (dbH == null) {
            DatabaseHandler.getDbHandler(getApplicationContext());
        }

        return dbH;
    }

    public boolean isActivityVisible() {
        logDebug("Activity visible? => " + (currentActivity != null));
        return getCurrentActivity() != null;
    }

    public static boolean isShowInfoChatMessages() {
        return showInfoChatMessages;
    }

    public static void setShowInfoChatMessages(boolean showInfoChatMessages) {
        MegaApplication.showInfoChatMessages = showInfoChatMessages;
    }

    public static String getUrlConfirmationLink() {
        return urlConfirmationLink;
    }

    public static void setUrlConfirmationLink(String urlConfirmationLink) {
        MegaApplication.urlConfirmationLink = urlConfirmationLink;
    }

    public static boolean isLoggingIn() {
        return isLoggingIn;
    }

    public static void setLoggingIn(boolean loggingIn) {
        isLoggingIn = loggingIn;
        setLoggingOut(false);
    }

    public static boolean isLoggingOut() {
        return isLoggingOut;
    }

    public static void setLoggingOut(boolean loggingOut) {
        isLoggingOut = loggingOut;
    }

    public static boolean isIsHeartBeatAlive() {
        return isHeartBeatAlive;
    }

    public static void setHeartBeatAlive(boolean heartBeatAlive) {
        isHeartBeatAlive = heartBeatAlive;
    }

    public static void setOpenChatId(long openChatId) {
        MegaApplication.openChatId = openChatId;
    }

    public static long getOpenCallChatId() {
        return openCallChatId;
    }

    public static void setOpenCallChatId(long value) {
        logDebug("New open call chat ID: " + value);
        openCallChatId = value;
    }

    public boolean isRecentChatVisible() {
        if (isActivityVisible()) {
            return recentChatVisible;
        } else {
            return false;
        }
    }

    public static void setRecentChatVisible(boolean recentChatVisible) {
        logDebug("setRecentChatVisible: " + recentChatVisible);
        MegaApplication.recentChatVisible = recentChatVisible;
    }

    public static long getOpenChatId() {
        return openChatId;
    }

    public String getLocalIpAddress() {
        return localIpAddress;
    }

    public void setLocalIpAddress(String ip) {
        localIpAddress = ip;
    }

    public void showSharedFolderNotification(MegaNode n) {
        Timber.d("showSharedFolderNotification");

        try {
            ArrayList<MegaShare> sharesIncoming = megaApi.getInSharesList();
            String name = "";
            for (int j = 0; j < sharesIncoming.size(); j++) {
                MegaShare mS = sharesIncoming.get(j);
                if (mS.getNodeHandle() == n.getHandle()) {
                    MegaUser user = megaApi.getContact(mS.getUser());

                    name = getMegaUserNameDB(user);
                    if (name == null) name = "";
                }
            }

            String source = "<b>" + n.getName() + "</b> " + getString(R.string.incoming_folder_notification) + " " + toCDATA(name);
            Spanned notificationContent = HtmlCompat.fromHtml(source, HtmlCompat.FROM_HTML_MODE_LEGACY);

            String notificationChannelId = NOTIFICATION_CHANNEL_CLOUDDRIVE_ID;
<<<<<<< HEAD

            Intent intent = new Intent(this, ManagerActivity.class)
                    .addFlags(Intent.FLAG_ACTIVITY_CLEAR_TOP)
                    .setAction(ACTION_INCOMING_SHARED_FOLDER_NOTIFICATION);

            PendingIntent pendingIntent = PendingIntent.getActivity(this, 0, intent,
                    PendingIntent.FLAG_ONE_SHOT | PendingIntent.FLAG_IMMUTABLE);
=======
            String notificationChannelName = NOTIFICATION_CHANNEL_CLOUDDRIVE_NAME;

            Intent intent = new Intent(this, ManagerActivity.class);
            intent.addFlags(Intent.FLAG_ACTIVITY_CLEAR_TOP);
            intent.setAction(ACTION_INCOMING_SHARED_FOLDER_NOTIFICATION);
            PendingIntent pendingIntent = PendingIntent.getActivity(this, 0 /* Request code */, intent,
                    PendingIntent.FLAG_ONE_SHOT | PendingIntent.FLAG_IMMUTABLE);

            Uri defaultSoundUri = RingtoneManager.getDefaultUri(RingtoneManager.TYPE_NOTIFICATION);
            String notificationTitle;
            if (n.hasChanged(MegaNode.CHANGE_TYPE_INSHARE) && !n.hasChanged(MegaNode.CHANGE_TYPE_NEW)) {
                notificationTitle = getString(R.string.context_permissions_changed);
            } else {
                notificationTitle = getString(R.string.title_incoming_folder_notification);
            }
            if (android.os.Build.VERSION.SDK_INT >= android.os.Build.VERSION_CODES.O) {
                NotificationChannel channel = new NotificationChannel(notificationChannelId, notificationChannelName, NotificationManager.IMPORTANCE_HIGH);
                channel.setShowBadge(true);
                NotificationManager notificationManager = (NotificationManager) getApplicationContext().getSystemService(Context.NOTIFICATION_SERVICE);
                notificationManager.createNotificationChannel(channel);

                NotificationCompat.Builder notificationBuilderO = new NotificationCompat.Builder(this, notificationChannelId);
                notificationBuilderO
                        .setSmallIcon(R.drawable.ic_stat_notify)
                        .setContentTitle(notificationTitle)
                        .setContentText(notificationContent)
                        .setStyle(new NotificationCompat.BigTextStyle()
                                .bigText(notificationContent))
                        .setAutoCancel(true)
                        .setSound(defaultSoundUri)
                        .setContentIntent(pendingIntent)
                        .setColor(ContextCompat.getColor(this, R.color.red_600_red_300));

                Drawable d = getResources().getDrawable(R.drawable.ic_folder_incoming, getTheme());
                notificationBuilderO.setLargeIcon(((BitmapDrawable) d).getBitmap());

                notificationManager.notify(notificationId, notificationBuilderO.build());
            } else {
                NotificationCompat.Builder notificationBuilder = new NotificationCompat.Builder(this)
                        .setSmallIcon(R.drawable.ic_stat_notify)
                        .setColor(ContextCompat.getColor(this, R.color.red_600_red_300))
                        .setContentTitle(notificationTitle)
                        .setContentText(notificationContent)
                        .setStyle(new NotificationCompat.BigTextStyle()
                                .bigText(notificationContent))
                        .setAutoCancel(true)
                        .setSound(defaultSoundUri)
                        .setContentIntent(pendingIntent);

                Drawable d;

                d = getResources().getDrawable(R.drawable.ic_folder_incoming, getTheme());

                notificationBuilder.setLargeIcon(((BitmapDrawable) d).getBitmap());

                if (Build.VERSION.SDK_INT >= Build.VERSION_CODES.N) {
                    // Use NotificationManager for devices running Android Nougat or above (API >= 24)
                    notificationBuilder.setPriority(NotificationManager.IMPORTANCE_HIGH);
                } else {
                    // Otherwise, use NotificationCompat for devices running Android Marshmallow (API 23)
                    notificationBuilder.setPriority(NotificationCompat.PRIORITY_HIGH);
                }
>>>>>>> 12f82b8b

            String notificationTitle = getString(n.hasChanged(MegaNode.CHANGE_TYPE_NEW)
                    ? R.string.title_incoming_folder_notification
                    : R.string.context_permissions_changed);

            NotificationManager notificationManager = (NotificationManager) getApplicationContext().getSystemService(Context.NOTIFICATION_SERVICE);

            if (android.os.Build.VERSION.SDK_INT >= android.os.Build.VERSION_CODES.O) {
                NotificationChannel channel = new NotificationChannel(notificationChannelId,
                        NOTIFICATION_CHANNEL_CLOUDDRIVE_NAME, NotificationManager.IMPORTANCE_HIGH);

                channel.setShowBadge(true);
                notificationManager.createNotificationChannel(channel);
            }

            Drawable d = getResources().getDrawable(R.drawable.ic_folder_incoming, getTheme());
            NotificationCompat.Builder notificationBuilder = new NotificationCompat.Builder(this, notificationChannelId)
                    .setSmallIcon(R.drawable.ic_stat_notify)
                    .setContentTitle(notificationTitle)
                    .setContentText(notificationContent)
                    .setStyle(new NotificationCompat.BigTextStyle()
                            .bigText(notificationContent))
                    .setAutoCancel(true)
                    .setSound(RingtoneManager.getDefaultUri(RingtoneManager.TYPE_NOTIFICATION))
                    .setContentIntent(pendingIntent)
                    .setColor(ContextCompat.getColor(this, R.color.red_600_red_300))
                    .setLargeIcon(((BitmapDrawable) d).getBitmap())
                    .setPriority(Build.VERSION.SDK_INT >= Build.VERSION_CODES.N
                            // Use NotificationManager for devices running Android Nougat or above (API >= 24)
                            ? NotificationManager.IMPORTANCE_HIGH
                            // Otherwise, use NotificationCompat for devices running Android Marshmallow (API 23)
                            : NotificationCompat.PRIORITY_HIGH);

            notificationManager.notify(NOTIFICATION_PUSH_CLOUD_DRIVE, notificationBuilder.build());
        } catch (Exception e) {
            Timber.e("Exception", e);
        }
    }

    public void sendSignalPresenceActivity() {
        logDebug("sendSignalPresenceActivity");
        if (megaChatApi != null) {
            if (megaChatApi.isSignalActivityRequired()) {
                megaChatApi.signalPresenceActivity();
            }
        }
    }

    @Override
    public void onRequestStart(MegaChatApiJava api, MegaChatRequest request) {
        logDebug("onRequestStart (CHAT): " + request.getRequestString());
    }

    @Override
    public void onRequestUpdate(MegaChatApiJava api, MegaChatRequest request) {
    }

    @Override
    public void onRequestFinish(MegaChatApiJava api, MegaChatRequest request, MegaChatError e) {
        logDebug("onRequestFinish (CHAT): " + request.getRequestString() + "_" + e.getErrorCode());
        if (request.getType() == MegaChatRequest.TYPE_SET_BACKGROUND_STATUS) {
            logDebug("SET_BACKGROUND_STATUS: " + request.getFlag());
        } else if (request.getType() == MegaChatRequest.TYPE_LOGOUT) {
            logDebug("CHAT_TYPE_LOGOUT: " + e.getErrorCode() + "__" + e.getErrorString());

            resetDefaults();

            try {
                if (megaChatApi != null) {
                    megaChatApi.removeChatRequestListener(this);
                    megaChatApi.removeChatNotificationListener(this);
                    megaChatApi.removeChatListener(globalChatListener);
                    megaChatApi.removeChatCallListener(meetingListener);
                    registeredChatListeners = false;
                }
            } catch (Exception exc) {
            }

            try {
                ShortcutBadger.applyCount(getApplicationContext(), 0);

                startService(new Intent(getApplicationContext(), BadgeIntentService.class).putExtra("badgeCount", 0));
            } catch (Exception exc) {
                logError("EXCEPTION removing badge indicator", exc);
            }

            if (megaApi != null) {
                int loggedState = megaApi.isLoggedIn();
                logDebug("Login status on " + loggedState);
                if (loggedState == 0) {
                    AccountController.logoutConfirmed(this, sharingScope);
                    //Need to finish ManagerActivity to avoid unexpected behaviours after forced logouts.
                    LiveEventBus.get(EVENT_FINISH_ACTIVITY, Boolean.class).post(true);

                    if (isLoggingRunning()) {
                        logDebug("Already in Login Activity, not necessary to launch it again");
                        return;
                    }

                    Intent loginIntent = new Intent(this, LoginActivity.class);

                    if (getUrlConfirmationLink() != null) {
                        loginIntent.putExtra(VISIBLE_FRAGMENT, LOGIN_FRAGMENT);
                        loginIntent.putExtra(EXTRA_CONFIRMATION, getUrlConfirmationLink());
                        if (isActivityVisible()) {
                            loginIntent.setFlags(Intent.FLAG_ACTIVITY_NEW_TASK | Intent.FLAG_ACTIVITY_CLEAR_TOP);
                        } else {
                            loginIntent.addFlags(Intent.FLAG_ACTIVITY_NEW_TASK | Intent.FLAG_ACTIVITY_CLEAR_TASK);
                        }
                        loginIntent.setAction(ACTION_CONFIRM);
                        setUrlConfirmationLink(null);
                    } else if (isActivityVisible()) {
                        loginIntent.addFlags(Intent.FLAG_ACTIVITY_NEW_TASK | Intent.FLAG_ACTIVITY_CLEAR_TASK);
                    } else {
                        loginIntent.addFlags(Intent.FLAG_ACTIVITY_NEW_TASK);
                    }

                    startActivity(loginIntent);
                } else {
                    logDebug("Disable chat finish logout");
                }
            } else {

                AccountController aC = new AccountController(this);
                aC.logoutConfirmed(this, sharingScope);

<<<<<<< HEAD
				if(isActivityVisible()){
					logDebug("Launch intent to login screen");
					Intent tourIntent = new Intent(this, LoginActivity.class);
					tourIntent.addFlags(Intent.FLAG_ACTIVITY_NEW_TASK | Intent.FLAG_ACTIVITY_CLEAR_TASK);
					this.startActivity(tourIntent);
				}
			}
		} else if (request.getType() == MegaChatRequest.TYPE_PUSH_RECEIVED) {
            logDebug("TYPE_PUSH_RECEIVED: " + e.getErrorCode() + "__" + e.getErrorString());

            //Temporary HMS code to show pushes until AND-13803 is resolved.
            if (BuildFlavorHelper.INSTANCE.isHMS()) {
                if (e.getErrorCode() == MegaChatError.ERROR_OK) {
                    logDebug("OK:TYPE_PUSH_RECEIVED");
                    if (!getMegaApi().isEphemeralPlusPlus()) {
                        ChatAdvancedNotificationBuilder notificationBuilder = ChatAdvancedNotificationBuilder.newInstance(this);
                        notificationBuilder.generateChatNotification(request);
                    }
                } else {
                    logError("Error TYPE_PUSH_RECEIVED: " + e.getErrorString());
                }
            }
        } else if (request.getType() == MegaChatRequest.TYPE_AUTOJOIN_PUBLIC_CHAT) {
			chatManagement.removeJoiningChatId(request.getChatHandle());
			chatManagement.removeJoiningChatId(request.getUserHandle());
		} else if (request.getType() == MegaChatRequest.TYPE_REMOVE_FROM_CHATROOM
				&& request.getUserHandle() == INVALID_HANDLE) {
			chatManagement.removeLeavingChatId(request.getChatHandle());
		}
	}
=======
                if (isActivityVisible()) {
                    logDebug("Launch intent to login screen");
                    Intent tourIntent = new Intent(this, LoginActivity.class);
                    tourIntent.addFlags(Intent.FLAG_ACTIVITY_NEW_TASK | Intent.FLAG_ACTIVITY_CLEAR_TASK);
                    this.startActivity(tourIntent);
                }
            }
        } else if (request.getType() == MegaChatRequest.TYPE_PUSH_RECEIVED) {
            logDebug("TYPE_PUSH_RECEIVED: " + e.getErrorCode() + "__" + e.getErrorString());
            stopService(new Intent(this, KeepAliveService.class));
            if (e.getErrorCode() == MegaChatError.ERROR_OK) {
                logDebug("OK:TYPE_PUSH_RECEIVED");
                chatNotificationReceived = true;
                if (!getMegaApi().isEphemeralPlusPlus()) {
                    ChatAdvancedNotificationBuilder notificationBuilder = ChatAdvancedNotificationBuilder.newInstance(this, megaApi, megaChatApi);
                    notificationBuilder.generateChatNotification(request);
                }
            } else {
                logError("Error TYPE_PUSH_RECEIVED: " + e.getErrorString());
            }
        } else if (request.getType() == MegaChatRequest.TYPE_AUTOJOIN_PUBLIC_CHAT) {
            chatManagement.removeJoiningChatId(request.getChatHandle());
            chatManagement.removeJoiningChatId(request.getUserHandle());
        } else if (request.getType() == MegaChatRequest.TYPE_REMOVE_FROM_CHATROOM
                && request.getUserHandle() == INVALID_HANDLE) {
            chatManagement.removeLeavingChatId(request.getChatHandle());
        }
    }
>>>>>>> 12f82b8b

    @Override
    public void onRequestTemporaryError(MegaChatApiJava api, MegaChatRequest request, MegaChatError e) {
        logWarning("onRequestTemporaryError (CHAT): " + e.getErrorString());
    }

    /**
     * Method for showing an incoming group or one-to-one call notification.
     *
     * @param incomingCall The incoming call
     */
    public void showOneCallNotification(MegaChatCall incomingCall) {
        logDebug("Show incoming call notification and start to sound. Chat ID is " + incomingCall.getChatid());
        createOrUpdateAudioManager(false, AUDIO_MANAGER_CALL_RINGING);
        getChatManagement().addNotificationShown(incomingCall.getChatid());
        ChatAdvancedNotificationBuilder notificationBuilder = ChatAdvancedNotificationBuilder.newInstance(this);
        notificationBuilder.showOneCallNotification(incomingCall);
    }

    public void onChatListItemUpdate(MegaChatApiJava api, MegaChatListItem item) {
        if (!item.isGroup())
            return;

        if ((item.hasChanged(MegaChatListItem.CHANGE_TYPE_OWN_PRIV))) {
            if (item.getOwnPrivilege() != MegaChatRoom.PRIV_RM) {
                getChatManagement().checkActiveGroupChat(item.getChatId());
            } else {
                getChatManagement().removeActiveChatAndNotificationShown(item.getChatId());
            }
        }

        if (item.hasChanged(MegaChatListItem.CHANGE_TYPE_CLOSED)) {
            getChatManagement().removeActiveChatAndNotificationShown(item.getChatId());
        }
    }

    @Override
    public void onChatInitStateUpdate(MegaChatApiJava api, int newState) {

    }

    @Override
    public void onChatOnlineStatusUpdate(MegaChatApiJava api, long userhandlev, int status, boolean inProgress) {

    }

    @Override
    public void onChatPresenceConfigUpdate(MegaChatApiJava api, MegaChatPresenceConfig config) {
        if (config.isPending() == false) {
            logDebug("Launch local broadcast");
            Intent intent = new Intent(BROADCAST_ACTION_INTENT_SIGNAL_PRESENCE);
            sendBroadcast(intent);
        }
    }

    @Override
    public void onChatConnectionStateUpdate(MegaChatApiJava api, long chatid, int newState) {
    }

    @Override
    public void onChatPresenceLastGreen(MegaChatApiJava api, long userhandle, int lastGreen) {
    }

    @Override
    public void onDbError(MegaChatApiJava api, int error, String msg) {
    }

    public void updateAppBadge() {
        logDebug("updateAppBadge");

        int totalHistoric = 0;
        int totalIpc = 0;
        if (megaApi != null && megaApi.getRootNode() != null) {
            totalHistoric = megaApi.getNumUnreadUserAlerts();
            ArrayList<MegaContactRequest> requests = megaApi.getIncomingContactRequests();
            if (requests != null) {
                totalIpc = requests.size();
            }
        }

        int chatUnread = 0;
        if (megaChatApi != null) {
            chatUnread = megaChatApi.getUnreadChats();
        }

        int totalNotifications = totalHistoric + totalIpc + chatUnread;
        //Add Android version check if needed
        if (totalNotifications == 0) {
            //Remove badge indicator - no unread chats
            ShortcutBadger.applyCount(getApplicationContext(), 0);
            //Xiaomi support
            startService(new Intent(getApplicationContext(), BadgeIntentService.class).putExtra("badgeCount", 0));
        } else {
            //Show badge with indicator = unread
            ShortcutBadger.applyCount(getApplicationContext(), Math.abs(totalNotifications));
            //Xiaomi support
            startService(new Intent(getApplicationContext(), BadgeIntentService.class).putExtra("badgeCount", totalNotifications));
        }
    }

    @Override
    public void onChatNotification(MegaChatApiJava api, long chatid, MegaChatMessage msg) {
        logDebug("onChatNotification");

        updateAppBadge();

        if (MegaApplication.getOpenChatId() == chatid) {
            logDebug("Do not update/show notification - opened chat");
            return;
        }

        if (isRecentChatVisible()) {
            logDebug("Do not show notification - recent chats shown");
            return;
        }

        if (isActivityVisible()) {

            try {
                if (msg != null) {

                    NotificationManager mNotificationManager = (NotificationManager) getSystemService(NOTIFICATION_SERVICE);
                    mNotificationManager.cancel(NOTIFICATION_GENERAL_PUSH_CHAT);

                    if (msg.getStatus() == MegaChatMessage.STATUS_NOT_SEEN) {
                        if (msg.getType() == MegaChatMessage.TYPE_NORMAL || msg.getType() == MegaChatMessage.TYPE_CONTACT_ATTACHMENT || msg.getType() == MegaChatMessage.TYPE_NODE_ATTACHMENT || msg.getType() == MegaChatMessage.TYPE_REVOKE_NODE_ATTACHMENT) {
                            if (msg.isDeleted()) {
                                logDebug("Message deleted");

                                megaChatApi.pushReceived(false);
                            } else if (msg.isEdited()) {
                                logDebug("Message edited");
                                megaChatApi.pushReceived(false);
                            } else {
                                logDebug("New normal message");
                                megaChatApi.pushReceived(true);
                            }
                        } else if (msg.getType() == MegaChatMessage.TYPE_TRUNCATE) {
                            logDebug("New TRUNCATE message");
                            megaChatApi.pushReceived(false);
                        }
                    } else {
                        logDebug("Message SEEN");
                        megaChatApi.pushReceived(false);
                    }
                }
            } catch (Exception e) {
                logError("EXCEPTION when showing chat notification", e);
            }
        } else {
            logDebug("Do not notify chat messages: app in background");
        }
    }

    public void checkOneCall(long incomingCallChatId) {
        logDebug("One call : Chat ID is " + incomingCallChatId + ", openCall Chat ID is " + openCallChatId);
        if (openCallChatId == incomingCallChatId) {
            logDebug("The call is already opened");
            return;
        }

        MegaChatCall callToLaunch = megaChatApi.getChatCall(incomingCallChatId);
        if (callToLaunch == null) {
            logWarning("Call is null");
            return;
        }

        int callStatus = callToLaunch.getStatus();
        if (callStatus > MegaChatCall.CALL_STATUS_IN_PROGRESS) {
            logWarning("Launch not in correct status: " + callStatus);
            return;
        }

        MegaChatRoom chatRoom = megaChatApi.getChatRoom(incomingCallChatId);
        if (chatRoom == null) {
            logWarning("Chat room is null");
            return;
        }

        if (!CallUtil.isOneToOneCall(chatRoom) && callToLaunch.getStatus() == CALL_STATUS_USER_NO_PRESENT && callToLaunch.isRinging() && (!getChatManagement().isOpeningMeetingLink(incomingCallChatId))) {
            logDebug("Group call or meeting, the notification should be displayed");
            showOneCallNotification(callToLaunch);
            return;
        }

        checkOneToOneIncomingCall(callToLaunch);
    }

    /**
     * Check whether an incoming 1-to-1 call should show notification or incoming call screen
     *
     * @param callToLaunch The incoming call
     */
    private void checkOneToOneIncomingCall(MegaChatCall callToLaunch) {
        if (shouldNotify(this) && !isActivityVisible()) {
            PowerManager pm = (PowerManager) getApplicationContext().getSystemService(Context.POWER_SERVICE);
            if (pm != null) {
                wakeLock = pm.newWakeLock(PowerManager.PARTIAL_WAKE_LOCK, ":MegaIncomingCallPowerLock");
            }
            if (!wakeLock.isHeld()) {
                wakeLock.acquire(10 * 1000);
            }

            logDebug("The notification should be displayed. Chat ID of incoming call " + callToLaunch.getChatid());
            showOneCallNotification(callToLaunch);
        } else {
            logDebug("The call screen should be displayed. Chat ID of incoming call " + callToLaunch.getChatid());
            MegaApplication.getInstance().createOrUpdateAudioManager(false, AUDIO_MANAGER_CALL_RINGING);
            launchCallActivity(callToLaunch);
        }
    }

    public void checkSeveralCall(MegaHandleList listAllCalls, int callStatus, boolean isRinging, long incomingCallChatId) {
        logDebug("Several calls = " + listAllCalls.size() + "- Current call Status: " + callStatusToString(callStatus));
        if (isRinging) {
            if (participatingInACall()) {
                logDebug("Several calls: show notification");
                checkQueuedCalls(incomingCallChatId);
                return;
            }

            MegaChatRoom chatRoom = megaChatApi.getChatRoom(incomingCallChatId);
            if (callStatus == CALL_STATUS_USER_NO_PRESENT && chatRoom != null) {
                if (!CallUtil.isOneToOneCall(chatRoom) && !getChatManagement().isOpeningMeetingLink(incomingCallChatId)) {
                    logDebug("Show incoming group call notification");
                    MegaChatCall incomingCall = megaChatApi.getChatCall(incomingCallChatId);
                    if (incomingCall != null) {
                        showOneCallNotification(incomingCall);
                    }
                    return;
                }

                if (CallUtil.isOneToOneCall(chatRoom) && openCallChatId != chatRoom.getChatId()) {
                    logDebug("Show incoming one to one call screen");
                    MegaChatCall callToLaunch = megaChatApi.getChatCall(chatRoom.getChatId());
                    checkOneToOneIncomingCall(callToLaunch);
                    return;
                }
            }
        }

        MegaHandleList handleList = megaChatApi.getChatCalls(callStatus);
        if (handleList == null || handleList.size() == 0)
            return;

        MegaChatCall callToLaunch = null;

        for (int i = 0; i < handleList.size(); i++) {
            if (openCallChatId != handleList.get(i)) {
                if (megaChatApi.getChatCall(handleList.get(i)) != null && !megaChatApi.getChatCall(handleList.get(i)).isOnHold()) {
                    callToLaunch = megaChatApi.getChatCall(handleList.get(i));
                }
            } else {
                logDebug("The call is already opened");
            }
        }

        if (callToLaunch != null) {
            checkOneToOneIncomingCall(callToLaunch);
        }
    }

    private void checkCallDestroyed(long chatId, long callId, int endCallReason, boolean isIgnored) {
        getChatManagement().setOpeningMeetingLink(chatId, false);

        if (shouldNotify(this)) {
            toSystemSettingNotification(this);
        }

        if (wakeLock != null && wakeLock.isHeld()) {
            wakeLock.release();
        }
        getChatManagement().removeNotificationShown(chatId);

        try {
            if (endCallReason == MegaChatCall.END_CALL_REASON_NO_ANSWER && !isIgnored) {
                MegaChatRoom chatRoom = megaChatApi.getChatRoom(chatId);
                if (chatRoom != null && !chatRoom.isGroup() && !chatRoom.isMeeting() && megaApi.isChatNotifiable(chatId)) {
                    try {
                        logDebug("Show missed call notification");
                        ChatAdvancedNotificationBuilder notificationBuilder = ChatAdvancedNotificationBuilder.newInstance(this);
                        notificationBuilder.showMissedCallNotification(chatId, callId);
                    } catch (Exception e) {
                        logError("EXCEPTION when showing missed call notification", e);
                    }
                }
            }
        } catch (Exception e) {
            logError("EXCEPTION when showing missed call notification", e);
        }
    }

    /**
     * Get the current standby bucket of the app.
     * The system determines the standby state of the app based on app usage patterns.
     *
     * @return the current standby bucket of the app：
     * STANDBY_BUCKET_ACTIVE,
     * STANDBY_BUCKET_WORKING_SET,
     * STANDBY_BUCKET_FREQUENT,
     * STANDBY_BUCKET_RARE,
     * STANDBY_BUCKET_RESTRICTED,
     * STANDBY_BUCKET_NEVER
     */
    public int checkMegaStandbyBucket() {
        if (Build.VERSION.SDK_INT >= Build.VERSION_CODES.P) {
            UsageStatsManager usageStatsManager = (UsageStatsManager) getSystemService(USAGE_STATS_SERVICE);
            if (usageStatsManager != null) {
                int standbyBucket = usageStatsManager.getAppStandbyBucket();
                logDebug("getAppStandbyBucket(): " + standbyBucket);
                return standbyBucket;
            }
        }
        return -1;
    }

    /**
     * Get the tombstone information.
     */
    public void getTombstoneInfo() {
        new Thread(() -> {
            logDebug("getTombstoneInfo");
            ActivityManager activityManager = (ActivityManager) getSystemService(Context.ACTIVITY_SERVICE);
            List<ApplicationExitInfo> exitReasons;
            if (android.os.Build.VERSION.SDK_INT >= android.os.Build.VERSION_CODES.R) {
                exitReasons = activityManager.getHistoricalProcessExitReasons(/* packageName = */ null, /* pid = */ 0, /* maxNum = */ 3);
                for (ApplicationExitInfo aei : exitReasons) {
                    if (aei.getReason() == REASON_CRASH_NATIVE) {
                        // Get the tombstone input stream.
                        try {
                            InputStream tombstoneInputStream = aei.getTraceInputStream();
                            if (tombstoneInputStream != null) {
                                // The tombstone parser built with protoc uses the tombstone schema, then parses the trace.
                                TombstoneProtos.Tombstone tombstone = TombstoneProtos.Tombstone.parseFrom(tombstoneInputStream);
                                logError("Tombstone Info" + tombstone.toString());
                                tombstoneInputStream.close();
                            }
                        } catch (IOException e) {
                            e.printStackTrace();
                        }
                    }
                }
            }
        }).start();
    }

    @RequiresApi(api = Build.VERSION_CODES.S)
    private void checkForUnsafeIntentLaunch() {
        boolean isDebug = ((this.getApplicationInfo().flags &
                ApplicationInfo.FLAG_DEBUGGABLE) != 0);
        if (isDebug) {
            StrictMode.setVmPolicy(new StrictMode.VmPolicy.Builder()
                    // Other StrictMode checks that you've previously added.
                    .detectUnsafeIntentLaunch()
                    .penaltyLog()
                    .build());
        }
    }

    public AppRTCAudioManager getAudioManager() {
        return rtcAudioManager;
    }

    public void createOrUpdateAudioManager(boolean isSpeakerOn, int type) {
        logDebug("Create or update audio manager, type is " + type);
        chatManagement.registerScreenReceiver();

        if (type == AUDIO_MANAGER_CALL_RINGING) {
            if (rtcAudioManagerRingInCall != null) {
                removeRTCAudioManagerRingIn();
            }

            registerReceiver(volumeReceiver, new IntentFilter(VOLUME_CHANGED_ACTION));
            registerReceiver(becomingNoisyReceiver, new IntentFilter(AudioManager.ACTION_AUDIO_BECOMING_NOISY));
            logDebug("Creating RTC Audio Manager (ringing mode)");
            rtcAudioManagerRingInCall = AppRTCAudioManager.create(this, false, AUDIO_MANAGER_CALL_RINGING);
        } else {
            if (rtcAudioManager != null) {
                rtcAudioManager.setTypeAudioManager(type);
                return;
            }

            logDebug("Creating RTC Audio Manager (" + type + " mode)");
            removeRTCAudioManagerRingIn();
            MegaApplication.isSpeakerOn = isSpeakerOn;
            rtcAudioManager = AppRTCAudioManager.create(this, isSpeakerOn, type);
            if (type != AUDIO_MANAGER_CREATING_JOINING_MEETING) {
                startProximitySensor();
            }
        }
    }

    /**
     * Remove the incoming call AppRTCAudioManager.
     */
    public void removeRTCAudioManagerRingIn() {
        if (rtcAudioManagerRingInCall == null)
            return;

        try {
            logDebug("Removing RTC Audio Manager");
            rtcAudioManagerRingInCall.stop();
            rtcAudioManagerRingInCall = null;
            unregisterReceiver(volumeReceiver);
            unregisterReceiver(becomingNoisyReceiver);
        } catch (Exception e) {
            logError("Exception stopping speaker audio manager", e);
        }
    }

    /**
     * Remove the ongoing call AppRTCAudioManager.
     */
    public void removeRTCAudioManager() {
        if (rtcAudioManager == null)
            return;

        try {
            logDebug("Removing RTC Audio Manager");
            rtcAudioManager.stop();
            rtcAudioManager = null;
        } catch (Exception e) {
            logError("Exception stopping speaker audio manager", e);
        }
    }

    /**
     * Method for updating the call status of the Audio Manger.
     *
     * @param callStatus Call status.
     */
    private void updateRTCAudioMangerTypeStatus(int callStatus) {
        removeRTCAudioManagerRingIn();
        stopSounds();
        if (rtcAudioManager != null) {
            rtcAudioManager.setTypeAudioManager(callStatus);
        }
    }

    /**
     * Method for updating the call status of the Speaker status .
     *
     * @param isSpeakerOn If the speaker is on.
     * @param typeStatus  type AudioManager.
     */
    public void updateSpeakerStatus(boolean isSpeakerOn, int typeStatus) {
        if (rtcAudioManager != null) {
            rtcAudioManager.updateSpeakerStatus(isSpeakerOn, typeStatus);
        }
    }

    /**
     * Activate the proximity sensor.
     */
    public void startProximitySensor() {
        if (rtcAudioManager != null && rtcAudioManager.startProximitySensor()) {
            logDebug("Proximity sensor started");
            rtcAudioManager.setOnProximitySensorListener(isNear -> {
                chatManagement.controlProximitySensor(isNear);
            });
        }
    }

    /**
     * Deactivates the proximity sensor
     */
    public void unregisterProximitySensor() {
        if (rtcAudioManager != null) {
            logDebug("Stopping proximity sensor...");
            rtcAudioManager.unregisterProximitySensor();
        }
    }

    /*
     * Method for stopping the sound of incoming or outgoing calls.
     */
    public void stopSounds() {
        if (rtcAudioManager != null) {
            rtcAudioManager.stopAudioSignals();
        }
        if (rtcAudioManagerRingInCall != null) {
            rtcAudioManagerRingInCall.stopAudioSignals();
        }
    }

    public void openCallService(long chatId) {
        if (chatId != MEGACHAT_INVALID_HANDLE) {
            logDebug("Start call Service. Chat iD = " + chatId);
            Intent intentService = new Intent(this, CallService.class);
            intentService.putExtra(CHAT_ID, chatId);
            if (Build.VERSION.SDK_INT >= Build.VERSION_CODES.O) {
                this.startForegroundService(intentService);
            } else {
                this.startService(intentService);
            }
        }
    }

    public void checkQueuedCalls(long incomingCallChatId) {
        try {
            ChatAdvancedNotificationBuilder notificationBuilder = ChatAdvancedNotificationBuilder.newInstance(this);
            notificationBuilder.checkQueuedCalls(incomingCallChatId);
        } catch (Exception e) {
            logError("EXCEPTION", e);
        }
    }

    public void launchCallActivity(MegaChatCall call) {
        logDebug("Show the call screen: " + callStatusToString(call.getStatus()) + ", callId = " + call.getCallId());
        openMeetingRinging(this, call.getChatid(), passcodeManagement);
    }

    /**
     * Resets all SingleObjects to their default values.
     */
    private void resetDefaults() {
        sortOrderManagement.resetDefaults();
        passcodeManagement.resetDefaults();
        myAccountInfo.resetDefaults();
        transfersManagement.resetDefaults();
    }

    public static boolean isShowRichLinkWarning() {
        return showRichLinkWarning;
    }

    public static void setShowRichLinkWarning(boolean showRichLinkWarning) {
        MegaApplication.showRichLinkWarning = showRichLinkWarning;
    }

    public static boolean isEnabledGeoLocation() {
        return enabledGeoLocation;
    }

    public static void setEnabledGeoLocation(boolean enabledGeoLocation) {
        MegaApplication.enabledGeoLocation = enabledGeoLocation;
    }

    public static int getCounterNotNowRichLinkWarning() {
        return counterNotNowRichLinkWarning;
    }

    public static void setCounterNotNowRichLinkWarning(int counterNotNowRichLinkWarning) {
        MegaApplication.counterNotNowRichLinkWarning = counterNotNowRichLinkWarning;
    }

    public static boolean isEnabledRichLinks() {
        return enabledRichLinks;
    }

    public static void setEnabledRichLinks(boolean enabledRichLinks) {
        MegaApplication.enabledRichLinks = enabledRichLinks;
    }

    public static int isDisableFileVersions() {
        return disableFileVersions;
    }

    public static void setDisableFileVersions(boolean disableFileVersions) {
        if (disableFileVersions) {
            MegaApplication.disableFileVersions = 1;
        } else {
            MegaApplication.disableFileVersions = 0;
        }
    }

    public boolean isEsid() {
        return esid;
    }

    public void setEsid(boolean esid) {
        this.esid = esid;
    }

    public static boolean isClosedChat() {
        return closedChat;
    }

    public static void setClosedChat(boolean closedChat) {
        MegaApplication.closedChat = closedChat;
    }

    public MyAccountInfo getMyAccountInfo() {
        return myAccountInfo;
    }

    public void resetMyAccountInfo() {
        myAccountInfo.resetDefaults();
    }

    public int getStorageState() {
        return storageState;
    }

    public void setStorageState(int state) {
        this.storageState = state;
    }

    public static boolean isVerifySMSShowed() {
        return isVerifySMSShowed;
    }

    public static void setIsBlockedDueToWeakAccount(boolean isBlockedDueToWeakAccount) {
        MegaApplication.isBlockedDueToWeakAccount = isBlockedDueToWeakAccount;
    }

    public static boolean isBlockedDueToWeakAccount() {
        return isBlockedDueToWeakAccount;
    }

    public static void setIsWebOpenDueToEmailVerification(boolean isWebOpenDueToEmailVerification) {
        MegaApplication.isWebOpenDueToEmailVerification = isWebOpenDueToEmailVerification;
    }

    public static boolean isWebOpenDueToEmailVerification() {
        return isWebOpenDueToEmailVerification;
    }

    public void setIsLoggingRunning(boolean isLoggingRunning) {
        MegaApplication.isLoggingRunning = isLoggingRunning;
    }

    public boolean isLoggingRunning() {
        return isLoggingRunning;
    }

    public static PushNotificationSettingManagement getPushNotificationSettingManagement() {
        return pushNotificationSettingManagement;
    }

    public static ChatManagement getChatManagement() {
        return chatManagement;
    }

    public static void setVerifyingCredentials(boolean verifyingCredentials) {
        MegaApplication.verifyingCredentials = verifyingCredentials;
    }

    public static boolean isVerifyingCredentials() {
        return MegaApplication.verifyingCredentials;
    }

    public Activity getCurrentActivity() {
        return currentActivity;
    }

    public static boolean isWaitingForCall() {
        return isWaitingForCall;
    }

    public static void setIsWaitingForCall(boolean isWaitingForCall) {
        MegaApplication.isWaitingForCall = isWaitingForCall;
    }

    public static long getUserWaitingForCall() {
        return userWaitingForCall;
    }

    public static void setUserWaitingForCall(long userWaitingForCall) {
        MegaApplication.userWaitingForCall = userWaitingForCall;
    }

    public static boolean areAdvertisingCookiesEnabled() {
        return areAdvertisingCookiesEnabled;
    }

    public static void setAdvertisingCookiesEnabled(boolean enabled) {
        areAdvertisingCookiesEnabled = enabled;
    }
}<|MERGE_RESOLUTION|>--- conflicted
+++ resolved
@@ -1313,7 +1313,6 @@
             Spanned notificationContent = HtmlCompat.fromHtml(source, HtmlCompat.FROM_HTML_MODE_LEGACY);
 
             String notificationChannelId = NOTIFICATION_CHANNEL_CLOUDDRIVE_ID;
-<<<<<<< HEAD
 
             Intent intent = new Intent(this, ManagerActivity.class)
                     .addFlags(Intent.FLAG_ACTIVITY_CLEAR_TOP)
@@ -1321,70 +1320,6 @@
 
             PendingIntent pendingIntent = PendingIntent.getActivity(this, 0, intent,
                     PendingIntent.FLAG_ONE_SHOT | PendingIntent.FLAG_IMMUTABLE);
-=======
-            String notificationChannelName = NOTIFICATION_CHANNEL_CLOUDDRIVE_NAME;
-
-            Intent intent = new Intent(this, ManagerActivity.class);
-            intent.addFlags(Intent.FLAG_ACTIVITY_CLEAR_TOP);
-            intent.setAction(ACTION_INCOMING_SHARED_FOLDER_NOTIFICATION);
-            PendingIntent pendingIntent = PendingIntent.getActivity(this, 0 /* Request code */, intent,
-                    PendingIntent.FLAG_ONE_SHOT | PendingIntent.FLAG_IMMUTABLE);
-
-            Uri defaultSoundUri = RingtoneManager.getDefaultUri(RingtoneManager.TYPE_NOTIFICATION);
-            String notificationTitle;
-            if (n.hasChanged(MegaNode.CHANGE_TYPE_INSHARE) && !n.hasChanged(MegaNode.CHANGE_TYPE_NEW)) {
-                notificationTitle = getString(R.string.context_permissions_changed);
-            } else {
-                notificationTitle = getString(R.string.title_incoming_folder_notification);
-            }
-            if (android.os.Build.VERSION.SDK_INT >= android.os.Build.VERSION_CODES.O) {
-                NotificationChannel channel = new NotificationChannel(notificationChannelId, notificationChannelName, NotificationManager.IMPORTANCE_HIGH);
-                channel.setShowBadge(true);
-                NotificationManager notificationManager = (NotificationManager) getApplicationContext().getSystemService(Context.NOTIFICATION_SERVICE);
-                notificationManager.createNotificationChannel(channel);
-
-                NotificationCompat.Builder notificationBuilderO = new NotificationCompat.Builder(this, notificationChannelId);
-                notificationBuilderO
-                        .setSmallIcon(R.drawable.ic_stat_notify)
-                        .setContentTitle(notificationTitle)
-                        .setContentText(notificationContent)
-                        .setStyle(new NotificationCompat.BigTextStyle()
-                                .bigText(notificationContent))
-                        .setAutoCancel(true)
-                        .setSound(defaultSoundUri)
-                        .setContentIntent(pendingIntent)
-                        .setColor(ContextCompat.getColor(this, R.color.red_600_red_300));
-
-                Drawable d = getResources().getDrawable(R.drawable.ic_folder_incoming, getTheme());
-                notificationBuilderO.setLargeIcon(((BitmapDrawable) d).getBitmap());
-
-                notificationManager.notify(notificationId, notificationBuilderO.build());
-            } else {
-                NotificationCompat.Builder notificationBuilder = new NotificationCompat.Builder(this)
-                        .setSmallIcon(R.drawable.ic_stat_notify)
-                        .setColor(ContextCompat.getColor(this, R.color.red_600_red_300))
-                        .setContentTitle(notificationTitle)
-                        .setContentText(notificationContent)
-                        .setStyle(new NotificationCompat.BigTextStyle()
-                                .bigText(notificationContent))
-                        .setAutoCancel(true)
-                        .setSound(defaultSoundUri)
-                        .setContentIntent(pendingIntent);
-
-                Drawable d;
-
-                d = getResources().getDrawable(R.drawable.ic_folder_incoming, getTheme());
-
-                notificationBuilder.setLargeIcon(((BitmapDrawable) d).getBitmap());
-
-                if (Build.VERSION.SDK_INT >= Build.VERSION_CODES.N) {
-                    // Use NotificationManager for devices running Android Nougat or above (API >= 24)
-                    notificationBuilder.setPriority(NotificationManager.IMPORTANCE_HIGH);
-                } else {
-                    // Otherwise, use NotificationCompat for devices running Android Marshmallow (API 23)
-                    notificationBuilder.setPriority(NotificationCompat.PRIORITY_HIGH);
-                }
->>>>>>> 12f82b8b
 
             String notificationTitle = getString(n.hasChanged(MegaNode.CHANGE_TYPE_NEW)
                     ? R.string.title_incoming_folder_notification
@@ -1511,7 +1446,6 @@
                 AccountController aC = new AccountController(this);
                 aC.logoutConfirmed(this, sharingScope);
 
-<<<<<<< HEAD
 				if(isActivityVisible()){
 					logDebug("Launch intent to login screen");
 					Intent tourIntent = new Intent(this, LoginActivity.class);
@@ -1542,36 +1476,6 @@
 			chatManagement.removeLeavingChatId(request.getChatHandle());
 		}
 	}
-=======
-                if (isActivityVisible()) {
-                    logDebug("Launch intent to login screen");
-                    Intent tourIntent = new Intent(this, LoginActivity.class);
-                    tourIntent.addFlags(Intent.FLAG_ACTIVITY_NEW_TASK | Intent.FLAG_ACTIVITY_CLEAR_TASK);
-                    this.startActivity(tourIntent);
-                }
-            }
-        } else if (request.getType() == MegaChatRequest.TYPE_PUSH_RECEIVED) {
-            logDebug("TYPE_PUSH_RECEIVED: " + e.getErrorCode() + "__" + e.getErrorString());
-            stopService(new Intent(this, KeepAliveService.class));
-            if (e.getErrorCode() == MegaChatError.ERROR_OK) {
-                logDebug("OK:TYPE_PUSH_RECEIVED");
-                chatNotificationReceived = true;
-                if (!getMegaApi().isEphemeralPlusPlus()) {
-                    ChatAdvancedNotificationBuilder notificationBuilder = ChatAdvancedNotificationBuilder.newInstance(this, megaApi, megaChatApi);
-                    notificationBuilder.generateChatNotification(request);
-                }
-            } else {
-                logError("Error TYPE_PUSH_RECEIVED: " + e.getErrorString());
-            }
-        } else if (request.getType() == MegaChatRequest.TYPE_AUTOJOIN_PUBLIC_CHAT) {
-            chatManagement.removeJoiningChatId(request.getChatHandle());
-            chatManagement.removeJoiningChatId(request.getUserHandle());
-        } else if (request.getType() == MegaChatRequest.TYPE_REMOVE_FROM_CHATROOM
-                && request.getUserHandle() == INVALID_HANDLE) {
-            chatManagement.removeLeavingChatId(request.getChatHandle());
-        }
-    }
->>>>>>> 12f82b8b
 
     @Override
     public void onRequestTemporaryError(MegaChatApiJava api, MegaChatRequest request, MegaChatError e) {
