--- conflicted
+++ resolved
@@ -191,24 +191,16 @@
 
 	private synchronized void onHandleIntent(final Intent intent) {
 		log("onHandleIntent");
-  
+
 		String action = intent.getAction();
 		log("action is " + action);
 		if(action != null){
-<<<<<<< HEAD
-		    if(Constants.ACTION_CHILD_UPLOADED_OK.equals(action)){
-=======
             if(Constants.ACTION_CHILD_UPLOADED_OK.equals(action)){
->>>>>>> 46dcc178
                 childUploadSucceeded++;
                 return;
             }else if(Constants.ACTION_CHILD_UPLOADED_FAILED.equals(action)){
                 childUploadFailed++;
-<<<<<<< HEAD
-		        return;
-=======
                 return;
->>>>>>> 46dcc178
             }
             if (Constants.ACTION_OVERQUOTA_STORAGE.equals(action)) {
                 isOverquota = 1;
