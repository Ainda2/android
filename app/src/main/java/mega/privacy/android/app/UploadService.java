--- conflicted
+++ resolved
@@ -24,10 +24,7 @@
 import android.os.PowerManager.WakeLock;
 import android.support.v4.app.NotificationCompat;
 import android.support.v4.content.ContextCompat;
-<<<<<<< HEAD
-=======
 import android.support.v4.content.LocalBroadcastManager;
->>>>>>> c55097b0
 
 import com.shockwave.pdfium.PdfDocument;
 import com.shockwave.pdfium.PdfiumCore;
@@ -123,13 +120,10 @@
 	//2 - pre-overquota
     private int isOverquota = 0;
 
-<<<<<<< HEAD
-=======
     /** the receiver and manager for the broadcast to listen to the pause event */
     private BroadcastReceiver pauseBroadcastReceiver;
     private LocalBroadcastManager pauseBroadcastManager = LocalBroadcastManager.getInstance(this);
 
->>>>>>> c55097b0
     @SuppressLint("NewApi")
 	@Override
 	public void onCreate() {
@@ -187,10 +181,7 @@
             megaChatApi.saveCurrentState();
         }
 
-<<<<<<< HEAD
-=======
         pauseBroadcastManager.unregisterReceiver(pauseBroadcastReceiver);
->>>>>>> c55097b0
 		super.onDestroy();
 	}
 
