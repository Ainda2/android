package mega.privacy.android.app.fragments.homepage.main

import android.animation.Animator
import android.animation.AnimatorListenerAdapter
import android.animation.AnimatorSet
import android.animation.ObjectAnimator
import android.content.BroadcastReceiver
import android.content.Context
import android.content.Intent
import android.content.IntentFilter
import android.graphics.Color
import android.os.Bundle
import android.util.Log
import android.view.LayoutInflater
import android.view.View
import android.view.View.GONE
import android.view.View.OnClickListener
import android.view.ViewGroup
import android.view.Window
import androidx.core.content.ContextCompat
import androidx.core.view.isVisible
import androidx.fragment.app.Fragment
import androidx.fragment.app.viewModels
import androidx.navigation.fragment.findNavController
import androidx.viewpager2.widget.ViewPager2
import com.google.android.material.floatingactionbutton.FloatingActionButton
import com.google.android.material.tabs.TabLayout
import com.google.android.material.tabs.TabLayoutMediator
import com.zhpan.bannerview.BannerViewPager
import com.zhpan.bannerview.BaseBannerAdapter
import com.zhpan.bannerview.constants.IndicatorGravity
import com.zhpan.bannerview.utils.BannerUtils
import com.zhpan.indicator.enums.IndicatorStyle
import dagger.hilt.android.AndroidEntryPoint
import kotlinx.android.synthetic.main.fragment_homepage.view.*
import kotlinx.android.synthetic.main.homepage_fabs.view.*
import mega.privacy.android.app.R
import mega.privacy.android.app.components.search.FloatingSearchView
import mega.privacy.android.app.databinding.FabMaskLayoutBinding
import mega.privacy.android.app.databinding.FragmentHomepageBinding
import mega.privacy.android.app.fragments.homepage.Scrollable
<<<<<<< HEAD
import mega.privacy.android.app.fragments.homepage.banner.BannerViewHolder
=======
import mega.privacy.android.app.fragments.homepage.homepageVisibilityChange
>>>>>>> 2b8887d8
import mega.privacy.android.app.lollipop.AddContactActivityLollipop
import mega.privacy.android.app.lollipop.ManagerActivityLollipop
import mega.privacy.android.app.utils.Constants.*
import mega.privacy.android.app.utils.RunOnUIThreadUtils.post
import mega.privacy.android.app.utils.RunOnUIThreadUtils.runDelay
import mega.privacy.android.app.utils.Util
import mega.privacy.android.app.utils.Util.isOnline
<<<<<<< HEAD
import nz.mega.sdk.MegaApiJava.INVALID_HANDLE
import mega.privacy.android.app.utils.displayMetrics
import nz.mega.sdk.MegaApiAndroid
import nz.mega.sdk.MegaApiJava.INVALID_HANDLE
import nz.mega.sdk.MegaBanner
import javax.inject.Inject
=======
import nz.mega.sdk.MegaChatApiJava.MEGACHAT_INVALID_HANDLE
>>>>>>> 2b8887d8

@AndroidEntryPoint
class HomepageFragment : Fragment() {

    private val viewModel: HomePageViewModel by viewModels()

    private lateinit var viewDataBinding: FragmentHomepageBinding
    private lateinit var rootView: View
    private lateinit var bottomSheetBehavior: HomepageBottomSheetBehavior<View>
    private lateinit var searchInputView: FloatingSearchView
    private lateinit var bannerViewPager: BannerViewPager<MegaBanner, BannerViewHolder>
    private lateinit var fabMain: FloatingActionButton
    private lateinit var fabMaskMain: FloatingActionButton
    private lateinit var fabMaskLayout: View
    private lateinit var viewPager: ViewPager2
    private lateinit var tabLayout: TabLayout
    private var currentSelectedTabFragment: Fragment? = null
    private val tabsChildren = ArrayList<View>()
    private var windowContent: ViewGroup? = null

    private var pendingExpandBottomSheet = false
    private val homepageVisibilityChangeObserver = androidx.lifecycle.Observer<Boolean> {
        if (it && pendingExpandBottomSheet) {
            pendingExpandBottomSheet = false
            post {
                fullyExpandBottomSheet(true)
            }
        }
    }

    private val networkReceiver = object : BroadcastReceiver() {
        override fun onReceive(context: Context?, intent: Intent?) {
            if (intent == null) {
                return
            }
            when (intent.getIntExtra(INTENT_EXTRA_KEY_ACTION_TYPE, -1)) {
                GO_OFFLINE -> showOfflineMode()
                GO_ONLINE -> showOnlineMode()
            }
        }
    }

    var isFabExpanded = false

    private val categoryClickListener = OnClickListener {
        with(viewDataBinding.category) {
            val direction = when (it) {
                categoryPhoto -> HomepageFragmentDirections.actionHomepageFragmentToPhotosFragment()
                categoryDocument -> HomepageFragmentDirections.actionHomepageFragmentToDocumentsFragment()
                categoryAudio -> HomepageFragmentDirections.actionHomepageFragmentToAudioFragment()
                categoryVideo -> HomepageFragmentDirections.actionHomepageFragmentToVideoFragment();
                else -> return@with
            }

            findNavController().navigate(direction)
        }
    }

    override fun onCreateView(
        inflater: LayoutInflater, container: ViewGroup?,
        savedInstanceState: Bundle?
    ): View? {
        viewDataBinding = FragmentHomepageBinding.inflate(inflater, container, false)
        rootView = viewDataBinding.root

        homepageVisibilityChange.observeForever(homepageVisibilityChangeObserver)

        isFabExpanded = savedInstanceState?.getBoolean(KEY_IS_FAB_EXPANDED) ?: false
        if (savedInstanceState != null) {
            val isBottomSheetExpanded = savedInstanceState.getBoolean(KEY_IS_BOTTOM_SHEET_EXPANDED)
            post {
                if (isBottomSheetExpanded) {
                    if (rootView.height == 0) {
                        pendingExpandBottomSheet = true
                    } else {
                        fullyExpandBottomSheet(true)
                    }
                }
            }
        }

        return rootView
    }

    override fun onViewCreated(view: View, savedInstanceState: Bundle?) {
        super.onViewCreated(view, savedInstanceState)

        setupMask()
        setupSearchView()
        setupBannerView()
        setupCategories()
        setupBottomSheetUI()
        setupBottomSheetBehavior()
        setupFabs()

        (activity as? ManagerActivityLollipop)?.adjustTransferWidgetPositionInHomepage()

        requireContext().registerReceiver(
            networkReceiver, IntentFilter(BROADCAST_ACTION_INTENT_CONNECTIVITY_CHANGE)
        )
    }

    override fun onResume() {
        super.onResume()

        if (!isOnline(context)) {
            showOfflineMode()
        }

        viewModel.updateBannersIfNeeded()
    }

    override fun onDestroyView() {
        super.onDestroyView()

        tabsChildren.clear()
        requireContext().unregisterReceiver(networkReceiver)
        homepageVisibilityChange.removeObserver(homepageVisibilityChangeObserver)
    }

    private fun showOnlineMode() {
        if (viewModel.isRootNodeNull()) return

        viewPager.isUserInputEnabled = true
        rootView.category.isVisible = true
        rootView.banner_view.isVisible = true
        fullyCollapseBottomSheet()

        tabsChildren.forEach { tab ->
            tab.isEnabled = true
        }
    }

    private fun showOfflineMode() {
        viewPager.isUserInputEnabled = false
<<<<<<< HEAD
        rootView.category.isVisible = false
        rootView.banner_view.isVisible  = false
        fullyExpandBottomSheet()
=======
        post {
            // other code is doing too much work when enter offline mode,
            // to prevent janky frame when change several UI elements together,
            // we have to post to end of UI thread.
            viewPager.setCurrentItem(BottomSheetPagerAdapter.OFFLINE_INDEX, false)
            rootView.category.isVisible = false
            fullyExpandBottomSheet(false)
        }
>>>>>>> 2b8887d8

        if (tabsChildren.isEmpty()) {
            tabLayout.touchables.forEach { tab ->
                tab.isEnabled = false
                tabsChildren.add(tab)
            }
        } else {
            tabsChildren.forEach { tab ->
                tab.isEnabled = false
            }
        }
    }

    private fun fullyExpandBottomSheet(draggable: Boolean) {
        val bottomSheetRoot = viewDataBinding.homepageBottomSheet.root
        bottomSheetBehavior.state = HomepageBottomSheetBehavior.STATE_EXPANDED
        bottomSheetBehavior.isDraggable = draggable
        viewDataBinding.backgroundMask.alpha = 1F
        bottomSheetRoot.elevation = 0F

        val layoutParams = bottomSheetRoot.layoutParams
        layoutParams.height = rootView.height - searchInputView.bottom
        bottomSheetRoot.layoutParams = layoutParams
    }

    private fun fullyCollapseBottomSheet() {
        bottomSheetBehavior.setState(HomepageBottomSheetBehavior.STATE_COLLAPSED)
        bottomSheetBehavior.isDraggable = true
    }

    private fun setupSearchView() {
        val activity = activity as ManagerActivityLollipop

        searchInputView = viewDataBinding.searchView
        searchInputView.attachNavigationDrawerToMenuButton(
            activity.drawerLayout!!
        )

        viewModel.notification.observe(viewLifecycleOwner) {
            searchInputView.setLeftNotificationCount(it)
        }
        viewModel.avatar.observe(viewLifecycleOwner) {
            searchInputView.setAvatar(it)
        }
        viewModel.chatStatus.observe(viewLifecycleOwner) {
            searchInputView.setChatStatus(it != 0, it)
        }

        searchInputView.setAvatarClickListener {
            doIfOnline(false) { activity.showMyAccount() }
        }

        searchInputView.setOnSearchInputClickListener {
            doIfOnline(false) { activity.homepageToSearch() }
        }
    }

    override fun onSaveInstanceState(outState: Bundle) {
        super.onSaveInstanceState(outState)
        outState.putBoolean(KEY_IS_FAB_EXPANDED, isFabExpanded)
        if (this::bottomSheetBehavior.isInitialized) {
            outState.putBoolean(
                KEY_IS_BOTTOM_SHEET_EXPANDED,
                bottomSheetBehavior.state == HomepageBottomSheetBehavior.STATE_EXPANDED
            )
        }
    }

    private fun setupBottomSheetUI() {
        viewPager = rootView.findViewById(R.id.view_pager)
        val adapter = BottomSheetPagerAdapter(this)
        // By setting this will make BottomSheetPagerAdapter create all the fragments on initialization.
        viewPager.offscreenPageLimit = adapter.itemCount
        viewPager.adapter = adapter
        // Attach the view pager to the tab layout
        tabLayout = rootView.findViewById(R.id.tabs)
        val mediator = TabLayoutMediator(tabLayout, viewPager) { tab, position ->
            tab.text = getTabTitle(position)
        }
        mediator.attach()

        if (!isOnline(context)) {
            viewPager.setCurrentItem(BottomSheetPagerAdapter.OFFLINE_INDEX, false)
            rootView.category.isVisible = false
        }

        // Pass selected page view to HomepageBottomSheetBehavior which would seek for
        // the nested scrolling child views and deal with the logic of nested scrolling
        viewPager.registerOnPageChangeCallback(object : ViewPager2.OnPageChangeCallback() {

            override fun onPageSelected(position: Int) {
                currentSelectedTabFragment = childFragmentManager.findFragmentByTag("f$position")
                bottomSheetBehavior.invalidateScrollingChild(
                    // ViewPager2 has fragments tagged as fX (e.g. f0,f1) that X is the page
                    currentSelectedTabFragment?.view
                )

                (currentSelectedTabFragment as? Scrollable)?.checkScroll()
            }
        })

        viewModel.isScrolling.observe(viewLifecycleOwner) {
            if (it.first == currentSelectedTabFragment) {
                changeTabElevation(it.second)
            }
        }
    }

    @Suppress("UNCHECKED_CAST")
    private fun setupBannerView() {
        bannerViewPager =
            viewDataBinding.bannerView as BannerViewPager<MegaBanner, BannerViewHolder>
        bannerViewPager.setIndicatorSliderGap(BannerUtils.dp2px(6f))
            .setScrollDuration(800)
            .setLifecycleRegistry(lifecycle)
            .setIndicatorStyle(IndicatorStyle.CIRCLE)
            .setIndicatorSliderGap(Util.dp2px(6f, displayMetrics()))
            .setIndicatorSliderRadius(Util.dp2px(4f, displayMetrics()), Util.dp2px(4f, displayMetrics()))
            .setIndicatorGravity(IndicatorGravity.CENTER)
            .setIndicatorSliderColor(ContextCompat.getColor(requireContext(), R.color.grey_info_menu),
                ContextCompat.getColor(requireContext(), R.color.white))
            .setOnPageClickListener(null)
            .setAdapter(object : BaseBannerAdapter<MegaBanner, BannerViewHolder>() {
                override fun createViewHolder(itemView: View?, viewType: Int): BannerViewHolder {
                    return BannerViewHolder(itemView!!)
                }

                override fun onBind(
                    holder: BannerViewHolder?,
                    data: MegaBanner?,
                    position: Int,
                    pageSize: Int
                ) {
                    holder?.bindData(data, position, pageSize)
                }

                override fun getLayoutId(viewType: Int): Int {
                    return R.layout.item_banner_view
                }
            })
            .create()

        viewModel.bannerList.observe(viewLifecycleOwner) {
            if (it == null) {
                Log.i("Alex", "null bannerlist")
                bannerViewPager.removeAllViews()
                bannerViewPager.visibility = GONE
            } else {
                val banners = mutableListOf<MegaBanner>()
                for (i in 0..it.size()) {
                    banners.add(it[i])
                }
                bannerViewPager.refreshData(banners)
            }
        }
    }

    private fun setupMask() {
        windowContent = activity?.window?.findViewById(Window.ID_ANDROID_CONTENT)
        fabMaskLayout = FabMaskLayoutBinding.inflate(layoutInflater, windowContent, false).root
    }

    private fun setupCategories() {
        viewDataBinding.category.categoryPhoto.setOnClickListener(categoryClickListener)
        viewDataBinding.category.categoryDocument.setOnClickListener(categoryClickListener)
        viewDataBinding.category.categoryAudio.setOnClickListener(categoryClickListener)
        viewDataBinding.category.categoryVideo.setOnClickListener(categoryClickListener)
    }

    private fun getTabTitle(position: Int): String? {
        when (position) {
            BottomSheetPagerAdapter.RECENT_INDEX -> return resources.getString(R.string.recents_label)
            BottomSheetPagerAdapter.OFFLINE_INDEX -> return resources.getString(R.string.section_saved_for_offline_new)
        }

        return ""
    }

    private fun setupBottomSheetBehavior() {
        bottomSheetBehavior =
            HomepageBottomSheetBehavior.from(viewDataBinding.homepageBottomSheet.root)
        setBottomSheetPeekHeight()
        setBottomSheetExpandedTop()
    }

    private fun setBottomSheetPeekHeight() {
        rootView.viewTreeObserver?.addOnPreDrawListener {
            bottomSheetBehavior.peekHeight = rootView.height - bannerViewPager.bottom
            true
        }
    }

    private fun setBottomSheetExpandedTop() {
        bottomSheetBehavior.addBottomSheetCallback(object :
            HomepageBottomSheetBehavior.BottomSheetCallback() {

            val backgroundMask = viewDataBinding.backgroundMask
            val dividend = 1.0f - SLIDE_OFFSET_CHANGE_BACKGROUND
            val bottomSheet = viewDataBinding.homepageBottomSheet
            val maxElevation = bottomSheet.root.elevation

            override fun onStateChanged(bottomSheet: View, newState: Int) {
                val layoutParams = bottomSheet.layoutParams
                val maxHeight = rootView.height - searchInputView.bottom

                if (bottomSheet.height > maxHeight) {
                    layoutParams.height = maxHeight
                    bottomSheet.layoutParams = layoutParams
                }
            }

            override fun onSlide(bottomSheet: View, slideOffset: Float) {
                // A background color and BottomSheet elevation transition anim effect
                // as dragging the BottomSheet close to/ far away from the top
                val diff = slideOffset - SLIDE_OFFSET_CHANGE_BACKGROUND

                if (diff <= 0) {
                    // The calculation for "alpha" may get a very small Float instead of 0.0f
                    // Reset it to 0f here
                    if (backgroundMask.alpha > 0f) backgroundMask.alpha = 0f
                    // So is the elevation
                    if (bottomSheet.elevation < maxElevation) bottomSheet.elevation = maxElevation
                    return
                }

                val res = diff / dividend
                backgroundMask.alpha = res
                bottomSheet.elevation = maxElevation - res * maxElevation
            }
        })
    }

    private fun changeTabElevation(withElevation: Boolean) {
        if (withElevation) {
            tabLayout.elevation = Util.dp2px(4f, resources.displayMetrics).toFloat()
        } else {
            tabLayout.elevation = 0f
        }

        if (withElevation && bottomSheetBehavior.state == HomepageBottomSheetBehavior.STATE_EXPANDED) {
            tabLayout.setBackgroundResource(R.drawable.bg_cardview_white)
        } else {
            tabLayout.setBackgroundResource(R.drawable.bg_cardview_white_top)
        }
    }

    private fun setupFabs() {
        fabMain = rootView.fab_home_main
        fabMaskMain = fabMaskLayout.fab_main

        fabMain.setOnClickListener {
            fabMainClickCallback()
        }

        fabMaskMain.setOnClickListener {
            fabMainClickCallback()
        }

        fabMaskLayout.setOnClickListener {
            fabMainClickCallback()
        }

        fabMaskLayout.fab_chat.setOnClickListener {
            fabMainClickCallback()
            runDelay(FAB_MASK_OUT_DELAY) {
                openNewChatActivity()
            }
        }

        fabMaskLayout.text_chat.setOnClickListener {
            fabMainClickCallback()
            runDelay(FAB_MASK_OUT_DELAY) {
                openNewChatActivity()
            }
        }

        fabMaskLayout.fab_upload.setOnClickListener {
            fabMainClickCallback()
            runDelay(FAB_MASK_OUT_DELAY) {
                showUploadPanel()
            }
        }

        fabMaskLayout.text_upload.setOnClickListener {
            fabMainClickCallback()
            runDelay(FAB_MASK_OUT_DELAY) {
                showUploadPanel()
            }
        }

        if (isFabExpanded) {
            expandFab()
        }
    }

    private fun doIfOnline(showSnackBar: Boolean, operation: () -> Unit) {
        if (isOnline(context) && !viewModel.isRootNodeNull()) {
            operation()
        } else if (showSnackBar) {
            (activity as ManagerActivityLollipop).showSnackbar(
                SNACKBAR_TYPE,
                getString(R.string.error_server_connection_problem),
                MEGACHAT_INVALID_HANDLE
            )
        }
    }

    private fun openNewChatActivity() {
        doIfOnline(true) {
            val intent = Intent(activity, AddContactActivityLollipop::class.java).apply {
                putExtra(KEY_CONTACT_TYPE, CONTACT_TYPE_MEGA)
            }

            activity?.startActivityForResult(intent, REQUEST_CREATE_CHAT)
        }
    }

    private fun showUploadPanel() {
        doIfOnline(true) {
            (activity as ManagerActivityLollipop).showUploadPanel()
        }
    }

    private fun fabMainClickCallback() {
        if (isFabExpanded) {
            collapseFab()
        } else {
            expandFab()
        }
    }

    fun collapseFab() {
        rotateFab(false)
        showOut(
            fabMaskLayout.fab_chat,
            fabMaskLayout.fab_upload,
            fabMaskLayout.text_chat,
            fabMaskLayout.text_upload
        )
        // After animation completed, then remove mask.
        runDelay(FAB_MASK_OUT_DELAY) {
            removeMask()
            fabMain.visibility = View.VISIBLE
            isFabExpanded = false
        }
    }

    private fun expandFab() {
        fabMain.visibility = View.GONE
        addMask()
        // Need to do so, otherwise, fabMaskMain.background is null.
        post {
            rotateFab(true)
            showIn(
                fabMaskLayout.fab_chat,
                fabMaskLayout.fab_upload,
                fabMaskLayout.text_chat,
                fabMaskLayout.text_upload
            )
            isFabExpanded = true
        }
    }

    private fun showIn(vararg fabs: View) {
        for (fab in fabs) {
            showIn(fab)
        }
    }

    private fun showOut(vararg fabs: View) {
        for (fab in fabs) {
            showOut(fab)
        }
    }

    private fun addMask() {
        windowContent?.addView(fabMaskLayout)
    }

    private fun removeMask() {
        windowContent?.removeView(fabMaskLayout)
    }

    private fun rotateFab(isExpand: Boolean) {
        val rotateAnim = ObjectAnimator.ofFloat(
            fabMaskMain, "rotation",
            if (isExpand) FAB_ROTATE_ANGEL else FAB_DEFAULT_ANGEL
        )

        // The tint of the icon in the middle of the FAB
        val tintAnim = ObjectAnimator.ofArgb(
            fabMaskMain.drawable.mutate(), "tint",
            if (isExpand) Color.BLACK else Color.WHITE
        )

        // The background tint of the FAB
        val backgroundTintAnim = ObjectAnimator.ofArgb(
            fabMaskMain.background.mutate(), "tint",
            if (isExpand) Color.WHITE else ContextCompat.getColor(requireContext(), R.color.accentColor)
        )

        AnimatorSet().apply {
            duration = FAB_ANIM_DURATION
            playTogether(rotateAnim, backgroundTintAnim, tintAnim)
            start()
        }
    }

    private fun showIn(view: View) {
        view.visibility = View.VISIBLE
        view.alpha = ALPHA_TRANSPARENT
        view.translationY = view.height.toFloat()

        view.animate()
            .setDuration(FAB_ANIM_DURATION)
            .translationY(0f)
            .setListener(object :
                AnimatorListenerAdapter() {/* No need to override any methods here. */ })
            .alpha(ALPHA_OPAQUE)
            .start()
    }

    private fun showOut(view: View) {
        view.animate()
            .setDuration(FAB_ANIM_DURATION)
            .translationY(view.height.toFloat())
            .setListener(object : AnimatorListenerAdapter() {
                override fun onAnimationEnd(animation: Animator) {
                    view.visibility = View.GONE
                    super.onAnimationEnd(animation)
                }
            }).alpha(ALPHA_TRANSPARENT)
            .start()
    }

    companion object {
        private const val FAB_ANIM_DURATION = 200L
        private const val FAB_MASK_OUT_DELAY = 200L
        private const val ALPHA_TRANSPARENT = 0f
        private const val ALPHA_OPAQUE = 1f
        private const val FAB_DEFAULT_ANGEL = 0f
        private const val FAB_ROTATE_ANGEL = 135f
        private const val SLIDE_OFFSET_CHANGE_BACKGROUND = 0.8f
        private const val KEY_CONTACT_TYPE = "contactType"
        private const val KEY_IS_FAB_EXPANDED = "isFabExpanded"
        private const val KEY_IS_BOTTOM_SHEET_EXPANDED = "isBottomSheetExpanded"
    }
}<|MERGE_RESOLUTION|>--- conflicted
+++ resolved
@@ -11,12 +11,9 @@
 import android.graphics.Color
 import android.os.Bundle
 import android.util.Log
-import android.view.LayoutInflater
-import android.view.View
-import android.view.View.GONE
+import android.view.*
 import android.view.View.OnClickListener
-import android.view.ViewGroup
-import android.view.Window
+import android.view.ViewTreeObserver.OnGlobalLayoutListener
 import androidx.core.content.ContextCompat
 import androidx.core.view.isVisible
 import androidx.fragment.app.Fragment
@@ -39,11 +36,7 @@
 import mega.privacy.android.app.databinding.FabMaskLayoutBinding
 import mega.privacy.android.app.databinding.FragmentHomepageBinding
 import mega.privacy.android.app.fragments.homepage.Scrollable
-<<<<<<< HEAD
 import mega.privacy.android.app.fragments.homepage.banner.BannerViewHolder
-=======
-import mega.privacy.android.app.fragments.homepage.homepageVisibilityChange
->>>>>>> 2b8887d8
 import mega.privacy.android.app.lollipop.AddContactActivityLollipop
 import mega.privacy.android.app.lollipop.ManagerActivityLollipop
 import mega.privacy.android.app.utils.Constants.*
@@ -51,16 +44,9 @@
 import mega.privacy.android.app.utils.RunOnUIThreadUtils.runDelay
 import mega.privacy.android.app.utils.Util
 import mega.privacy.android.app.utils.Util.isOnline
-<<<<<<< HEAD
-import nz.mega.sdk.MegaApiJava.INVALID_HANDLE
 import mega.privacy.android.app.utils.displayMetrics
-import nz.mega.sdk.MegaApiAndroid
-import nz.mega.sdk.MegaApiJava.INVALID_HANDLE
 import nz.mega.sdk.MegaBanner
-import javax.inject.Inject
-=======
 import nz.mega.sdk.MegaChatApiJava.MEGACHAT_INVALID_HANDLE
->>>>>>> 2b8887d8
 
 @AndroidEntryPoint
 class HomepageFragment : Fragment() {
@@ -68,28 +54,37 @@
     private val viewModel: HomePageViewModel by viewModels()
 
     private lateinit var viewDataBinding: FragmentHomepageBinding
+
+    /** Shorthand for viewDataBinding.root */
     private lateinit var rootView: View
+
     private lateinit var bottomSheetBehavior: HomepageBottomSheetBehavior<View>
     private lateinit var searchInputView: FloatingSearchView
     private lateinit var bannerViewPager: BannerViewPager<MegaBanner, BannerViewHolder>
+
+    /** The fab button in normal state */
     private lateinit var fabMain: FloatingActionButton
+
+    /** The main fab button in expanded state */
     private lateinit var fabMaskMain: FloatingActionButton
+
+    /** The layout for showing the full screen grey mask at FAB expanded state */
     private lateinit var fabMaskLayout: View
+
+    /** The view pager in the bottom sheet, containing 2 pages: Recents and Offline */
     private lateinit var viewPager: ViewPager2
+
+    /** The tab layout in the bottom sheet, associated with the view pager */
     private lateinit var tabLayout: TabLayout
+
     private var currentSelectedTabFragment: Fragment? = null
+
+    /** The list of all sub views of the TabLayout*/
     private val tabsChildren = ArrayList<View>()
+
     private var windowContent: ViewGroup? = null
 
-    private var pendingExpandBottomSheet = false
-    private val homepageVisibilityChangeObserver = androidx.lifecycle.Observer<Boolean> {
-        if (it && pendingExpandBottomSheet) {
-            pendingExpandBottomSheet = false
-            post {
-                fullyExpandBottomSheet(true)
-            }
-        }
-    }
+    var isFabExpanded = false
 
     private val networkReceiver = object : BroadcastReceiver() {
         override fun onReceive(context: Context?, intent: Intent?) {
@@ -102,8 +97,6 @@
             }
         }
     }
-
-    var isFabExpanded = false
 
     private val categoryClickListener = OnClickListener {
         with(viewDataBinding.category) {
@@ -122,25 +115,23 @@
     override fun onCreateView(
         inflater: LayoutInflater, container: ViewGroup?,
         savedInstanceState: Bundle?
-    ): View? {
+    ): View {
         viewDataBinding = FragmentHomepageBinding.inflate(inflater, container, false)
         rootView = viewDataBinding.root
 
-        homepageVisibilityChange.observeForever(homepageVisibilityChangeObserver)
-
         isFabExpanded = savedInstanceState?.getBoolean(KEY_IS_FAB_EXPANDED) ?: false
-        if (savedInstanceState != null) {
-            val isBottomSheetExpanded = savedInstanceState.getBoolean(KEY_IS_BOTTOM_SHEET_EXPANDED)
-            post {
-                if (isBottomSheetExpanded) {
-                    if (rootView.height == 0) {
-                        pendingExpandBottomSheet = true
-                    } else {
+
+        rootView.viewTreeObserver.addOnGlobalLayoutListener(object :
+            OnGlobalLayoutListener {
+            override fun onGlobalLayout() {
+                if (rootView.height > 0) {
+                    if (savedInstanceState?.getBoolean(KEY_IS_BOTTOM_SHEET_EXPANDED) == true) {
                         fullyExpandBottomSheet(true)
                     }
+                    rootView.viewTreeObserver.removeOnGlobalLayoutListener(this)
                 }
             }
-        }
+        })
 
         return rootView
     }
@@ -178,7 +169,6 @@
 
         tabsChildren.clear()
         requireContext().unregisterReceiver(networkReceiver)
-        homepageVisibilityChange.removeObserver(homepageVisibilityChangeObserver)
     }
 
     private fun showOnlineMode() {
@@ -189,37 +179,37 @@
         rootView.banner_view.isVisible = true
         fullyCollapseBottomSheet()
 
-        tabsChildren.forEach { tab ->
-            tab.isEnabled = true
-        }
+        enableTabs(true)
     }
 
     private fun showOfflineMode() {
         viewPager.isUserInputEnabled = false
-<<<<<<< HEAD
-        rootView.category.isVisible = false
-        rootView.banner_view.isVisible  = false
-        fullyExpandBottomSheet()
-=======
+
+        // other code is doing too much work when enter offline mode,
+        // to prevent janky frame when change several UI elements together,
+        // we have to post to end of UI thread.
         post {
-            // other code is doing too much work when enter offline mode,
-            // to prevent janky frame when change several UI elements together,
-            // we have to post to end of UI thread.
             viewPager.setCurrentItem(BottomSheetPagerAdapter.OFFLINE_INDEX, false)
             rootView.category.isVisible = false
+            rootView.banner_view.isVisible = false
             fullyExpandBottomSheet(false)
         }
->>>>>>> 2b8887d8
-
+
+        enableTabs(false)
+    }
+
+    /**
+     * Enable/Disable all touchable sub views in the TabLayout
+     */
+    private fun enableTabs(enable: Boolean) {
         if (tabsChildren.isEmpty()) {
             tabLayout.touchables.forEach { tab ->
-                tab.isEnabled = false
                 tabsChildren.add(tab)
             }
-        } else {
-            tabsChildren.forEach { tab ->
-                tab.isEnabled = false
-            }
+        }
+
+        tabsChildren.forEach { tab ->
+            tab.isEnabled = enable
         }
     }
 
@@ -231,6 +221,7 @@
         bottomSheetRoot.elevation = 0F
 
         val layoutParams = bottomSheetRoot.layoutParams
+        Log.i("Alex", "rootview height:${rootView.height}")
         layoutParams.height = rootView.height - searchInputView.bottom
         bottomSheetRoot.layoutParams = layoutParams
     }
@@ -248,13 +239,13 @@
             activity.drawerLayout!!
         )
 
-        viewModel.notification.observe(viewLifecycleOwner) {
+        viewModel.notificationCount.observe(viewLifecycleOwner) {
             searchInputView.setLeftNotificationCount(it)
         }
         viewModel.avatar.observe(viewLifecycleOwner) {
             searchInputView.setAvatar(it)
         }
-        viewModel.chatStatus.observe(viewLifecycleOwner) {
+        viewModel.chatStatusDrawableId.observe(viewLifecycleOwner) {
             searchInputView.setChatStatus(it != 0, it)
         }
 
@@ -327,13 +318,22 @@
             .setLifecycleRegistry(lifecycle)
             .setIndicatorStyle(IndicatorStyle.CIRCLE)
             .setIndicatorSliderGap(Util.dp2px(6f, displayMetrics()))
-            .setIndicatorSliderRadius(Util.dp2px(4f, displayMetrics()), Util.dp2px(4f, displayMetrics()))
+            .setIndicatorSliderRadius(
+                Util.dp2px(4f, displayMetrics()),
+                Util.dp2px(4f, displayMetrics())
+            )
             .setIndicatorGravity(IndicatorGravity.CENTER)
-            .setIndicatorSliderColor(ContextCompat.getColor(requireContext(), R.color.grey_info_menu),
-                ContextCompat.getColor(requireContext(), R.color.white))
+            .setIndicatorSliderColor(
+                ContextCompat.getColor(requireContext(), R.color.grey_info_menu),
+                ContextCompat.getColor(requireContext(), R.color.white)
+            )
             .setOnPageClickListener(null)
             .setAdapter(object : BaseBannerAdapter<MegaBanner, BannerViewHolder>() {
-                override fun createViewHolder(itemView: View?, viewType: Int): BannerViewHolder {
+                override fun createViewHolder(
+                    parent: ViewGroup,
+                    itemView: View?,
+                    viewType: Int
+                ): BannerViewHolder? {
                     return BannerViewHolder(itemView!!)
                 }
 
@@ -352,19 +352,20 @@
             })
             .create()
 
-        viewModel.bannerList.observe(viewLifecycleOwner) {
-            if (it == null) {
-                Log.i("Alex", "null bannerlist")
-                bannerViewPager.removeAllViews()
-                bannerViewPager.visibility = GONE
-            } else {
-                val banners = mutableListOf<MegaBanner>()
-                for (i in 0..it.size()) {
-                    banners.add(it[i])
-                }
-                bannerViewPager.refreshData(banners)
-            }
-        }
+//        viewModel.bannerList.observe(viewLifecycleOwner) {
+//            if (it == null) {
+//                Log.i("Alex", "null bannerlist")
+//                bannerViewPager.removeAllViews()
+//                bannerViewPager.visibility = View.GONE
+//            } else {
+//                val banners = mutableListOf<MegaBanner>()
+//                for (i in 0 until it.size()) {
+//                    banners.add(it[i])
+//                }
+//                Log.i("Alex", "banners.size:${banners.size}")
+//                if (banners.size > 0) bannerViewPager.refreshData(banners)
+//            }
+//        }
     }
 
     private fun setupMask() {
@@ -608,7 +609,10 @@
         // The background tint of the FAB
         val backgroundTintAnim = ObjectAnimator.ofArgb(
             fabMaskMain.background.mutate(), "tint",
-            if (isExpand) Color.WHITE else ContextCompat.getColor(requireContext(), R.color.accentColor)
+            if (isExpand) Color.WHITE else ContextCompat.getColor(
+                requireContext(),
+                R.color.accentColor
+            )
         )
 
         AnimatorSet().apply {
