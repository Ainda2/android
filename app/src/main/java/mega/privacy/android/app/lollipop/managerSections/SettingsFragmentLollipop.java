--- conflicted
+++ resolved
@@ -6,12 +6,7 @@
 import android.content.Intent;
 import android.net.Uri;
 import android.os.Bundle;
-<<<<<<< HEAD
-import android.os.Environment;
-import android.os.Handler;
-=======
-
->>>>>>> bb849fd3
+
 import androidx.annotation.Nullable;
 import androidx.preference.Preference;
 import androidx.preference.PreferenceCategory;
@@ -32,39 +27,16 @@
 import mega.privacy.android.app.activities.settingsActivities.CameraUploadsPreferencesActivity;
 import mega.privacy.android.app.activities.settingsActivities.ChatPreferencesActivity;
 import mega.privacy.android.app.activities.settingsActivities.DownloadPreferencesActivity;
-<<<<<<< HEAD
-import mega.privacy.android.app.components.TwoLineCheckPreference;
-=======
 import mega.privacy.android.app.activities.settingsActivities.FileManagementPreferencesActivity;
 import mega.privacy.android.app.activities.settingsActivities.PasscodePreferencesActivity;
->>>>>>> bb849fd3
+import mega.privacy.android.app.components.TwoLineCheckPreference;
 import mega.privacy.android.app.fragments.settingsFragments.SettingsBaseFragment;
 import mega.privacy.android.app.lollipop.ChangePasswordActivityLollipop;
 import mega.privacy.android.app.lollipop.ManagerActivityLollipop;
 import mega.privacy.android.app.lollipop.MyAccountInfo;
 import mega.privacy.android.app.lollipop.TwoFactorAuthenticationActivity;
-<<<<<<< HEAD
-import mega.privacy.android.app.lollipop.megachat.ChatSettings;
-import mega.privacy.android.app.lollipop.tasks.ClearCacheTask;
-import mega.privacy.android.app.lollipop.tasks.ClearOfflineTask;
-import mega.privacy.android.app.lollipop.tasks.GetCacheSizeTask;
-import mega.privacy.android.app.lollipop.tasks.GetOfflineSizeTask;
-import mega.privacy.android.app.sync.cusync.CuSyncManager;
-import mega.privacy.android.app.utils.TextUtil;
-import nz.mega.sdk.MegaAccountDetails;
-import nz.mega.sdk.MegaChatApi;
-import nz.mega.sdk.MegaChatPresenceConfig;
-import nz.mega.sdk.MegaNode;
-import nz.mega.sdk.MegaPushNotificationSettings;
 
 import static mega.privacy.android.app.constants.SettingsConstants.*;
-import static mega.privacy.android.app.lollipop.ManagerActivityLollipop.BUSINESS_CU_FRAGMENT_SETTINGS;
-import static mega.privacy.android.app.MegaPreferences.*;
-import static mega.privacy.android.app.lollipop.ManagerActivityLollipop.FragmentTag.*;
-=======
-
-import static mega.privacy.android.app.constants.SettingsConstants.*;
->>>>>>> bb849fd3
 import static mega.privacy.android.app.utils.Constants.*;
 import static mega.privacy.android.app.utils.DBUtil.callToAccountDetails;
 import static mega.privacy.android.app.utils.FileUtil.buildDefaultDownloadDir;
@@ -186,15 +158,9 @@
         updatePasscodeLockSubtitle();
     }
 
-<<<<<<< HEAD
-		cameraUploadOn = findPreference(KEY_CAMERA_UPLOAD_ON);
-		cameraUploadOn.setEnabled(true);
-		cameraUploadOn.setOnPreferenceClickListener(this);
-=======
     public void updatePasscodeLockSubtitle() {
         pinLockPreference.setSummary(pinLock ? R.string.mute_chat_notification_option_on : R.string.mute_chatroom_notification_option_off);
     }
->>>>>>> bb849fd3
 
     /**
      * Refresh the Camera Uploads service settings depending on the service status.
@@ -251,169 +217,6 @@
         return true;
     }
 
-<<<<<<< HEAD
-		keepFileNames = (TwoLineCheckPreference) findPreference(KEY_KEEP_FILE_NAMES);
-		keepFileNames.setOnPreferenceClickListener(this);
-
-		localCameraUploadFolder = findPreference(KEY_CAMERA_UPLOAD_CAMERA_FOLDER);
-		localCameraUploadFolder.setOnPreferenceClickListener(this);
-
-		megaCameraFolder = findPreference(KEY_CAMERA_UPLOAD_MEGA_FOLDER);
-		megaCameraFolder.setOnPreferenceClickListener(this);
-
-		secondaryMediaFolderOn = findPreference(KEY_SECONDARY_MEDIA_FOLDER_ON);
-        secondaryMediaFolderOn.setEnabled(true);
-		secondaryMediaFolderOn.setOnPreferenceClickListener(this);
-
-		localSecondaryFolder= findPreference(KEY_LOCAL_SECONDARY_MEDIA_FOLDER);
-		localSecondaryFolder.setOnPreferenceClickListener(this);
-
-		megaSecondaryFolder= findPreference(KEY_MEGA_SECONDARY_MEDIA_FOLDER);
-		megaSecondaryFolder.setOnPreferenceClickListener(this);
-
-		cacheAdvancedOptions = findPreference(KEY_CACHE);
-		cacheAdvancedOptions.setOnPreferenceClickListener(this);
-		offlineFileManagement = findPreference(KEY_OFFLINE);
-		offlineFileManagement.setOnPreferenceClickListener(this);
-		rubbishFileManagement = findPreference(KEY_RUBBISH);
-		rubbishFileManagement.setOnPreferenceClickListener(this);
-
-		fileVersionsFileManagement = findPreference(KEY_FILE_VERSIONS);
-		clearVersionsFileManagement = findPreference(KEY_CLEAR_VERSIONS);
-		clearVersionsFileManagement.setOnPreferenceClickListener(this);
-
-		enableVersionsSwitch = (SwitchPreferenceCompat) findPreference(KEY_ENABLE_VERSIONS);
-
-		updateEnabledFileVersions();
-		enableRbSchedulerSwitch = (SwitchPreferenceCompat) findPreference(KEY_ENABLE_RB_SCHEDULER);
-		enableLastGreenChatSwitch = (SwitchPreferenceCompat) findPreference(KEY_ENABLE_LAST_GREEN_CHAT);
-		daysRbSchedulerPreference = (Preference) findPreference(KEY_DAYS_RB_SCHEDULER);
-
-		if(megaApi.serverSideRubbishBinAutopurgeEnabled()){
-			logDebug("RubbishBinAutopurgeEnabled --> request userAttribute info");
-			megaApi.getRubbishBinAutopurgePeriod((ManagerActivityLollipop)context);
-			fileManagementCategory.addPreference(enableRbSchedulerSwitch);
-			fileManagementCategory.addPreference(daysRbSchedulerPreference);
-			daysRbSchedulerPreference.setOnPreferenceClickListener(this);
-		}
-		else{
-			fileManagementCategory.removePreference(enableRbSchedulerSwitch);
-			fileManagementCategory.removePreference(daysRbSchedulerPreference);
-		}
-
-		recoveryKey = findPreference(KEY_RECOVERY_KEY);
-		recoveryKey.setOnPreferenceClickListener(this);
-		changePass = findPreference(KEY_CHANGE_PASSWORD);
-		changePass.setOnPreferenceClickListener(this);
-
-		helpSendFeedback = findPreference(KEY_HELP_SEND_FEEDBACK);
-		helpSendFeedback.setOnPreferenceClickListener(this);
-
-		cancelAccount = findPreference(KEY_CANCEL_ACCOUNT);
-		cancelAccount.setOnPreferenceClickListener(this);
-		updateCancelAccountSetting();
-
-		aboutPrivacy = findPreference(KEY_ABOUT_PRIVACY_POLICY);
-		aboutPrivacy.setOnPreferenceClickListener(this);
-
-		aboutTOS = findPreference(KEY_ABOUT_TOS);
-		aboutTOS.setOnPreferenceClickListener(this);
-
-		aboutGDPR = findPreference(KEY_ABOUT_GDPR);
-		aboutGDPR.setOnPreferenceClickListener(this);
-
-		aboutApp = findPreference(KEY_ABOUT_APP_VERSION);
-		aboutApp.setOnPreferenceClickListener(this);
-		aboutSDK = findPreference(KEY_ABOUT_SDK_VERSION);
-		aboutSDK.setOnPreferenceClickListener(this);
-		aboutKarere = findPreference(KEY_ABOUT_KARERE_VERSION);
-		aboutKarere.setOnPreferenceClickListener(this);
-
-		codeLink = findPreference(KEY_ABOUT_CODE_LINK);
-		codeLink.setOnPreferenceClickListener(this);
-
-		if (prefs == null){
-			logWarning("pref is NULL");
-			dbH.setStorageAskAlways(true);
-
-			File defaultDownloadLocation = buildDefaultDownloadDir(context);
-			defaultDownloadLocation.mkdirs();
-
-			dbH.setStorageDownloadLocation(defaultDownloadLocation.getAbsolutePath());
-
-			dbH.setFirstTime(false);
-			dbH.setCamSyncEnabled(false);
-			dbH.setSecondaryUploadEnabled(false);
-			dbH.setPinLockEnabled(false);
-			dbH.setPinLockCode("");
-			cameraUpload = false;
-			charging = true;
-			fileNames = false;
-			pinLock = false;
-		}
-		else{
-			if (prefs.getCamSyncEnabled() == null){
-				dbH.setCamSyncEnabled(false);
-				cameraUpload = false;
-				charging = true;
-				fileNames = false;
-			}
-			else{
-				cameraUpload = Boolean.parseBoolean(prefs.getCamSyncEnabled());
-
-				if (prefs.getCameraFolderExternalSDCard() != null){
-					isExternalSDCardCU = Boolean.parseBoolean(prefs.getCameraFolderExternalSDCard());
-				}
-				String tempHandle = prefs.getCamSyncHandle();
-				if(tempHandle!=null){
-					camSyncHandle = Long.valueOf(tempHandle);
-					if(camSyncHandle!=-1){
-						camSyncMegaNode = megaApi.getNodeByHandle(camSyncHandle);
-						if(camSyncMegaNode!=null){
-							camSyncMegaPath = camSyncMegaNode.getName();
-						}
-						else
-						{
-							//The node for the Camera Sync no longer exists...
-							dbH.setCamSyncHandle(Long.parseLong(INVALID_NON_NULL_VALUE));
-							camSyncHandle = Long.parseLong(INVALID_NON_NULL_VALUE);
-							//Meanwhile is not created, set just the name
-							camSyncMegaPath = getString(R.string.section_photo_sync);
-						}
-					}
-					else{
-						//Meanwhile is not created, set just the name
-						camSyncMegaPath = getString(R.string.section_photo_sync);
-					}
-				}
-				else{
-					dbH.setCamSyncHandle(-1);
-					camSyncHandle = (long) -1;
-					//Meanwhile is not created, set just the name
-					camSyncMegaPath = getString(R.string.section_photo_sync);
-				}
-
-				setWhatToUploadForCameraUpload();
-
-				if (Boolean.parseBoolean(prefs.getCamSyncWifi())){
-					wifi = getString(R.string.cam_sync_wifi);
-					cameraUploadHow.setValueIndex(1);
-				}
-				else{
-					wifi = getString(R.string.cam_sync_data);
-					cameraUploadHow.setValueIndex(0);
-				}
-
-                if(!getString(R.string.settings_camera_upload_only_photos).equals(fileUpload)){
-                    //video quality
-                    String uploadQuality = prefs.getUploadVideoQuality();
-                    int quality;
-                    if (uploadQuality == null || uploadQuality.isEmpty()) {
-                        dbH.setCameraUploadVideoQuality(MEDIUM);
-                        quality = VIDEO_QUALITY_MEDIUM;
-                    } else if (Integer.parseInt(uploadQuality) == ORIGINAL) {
-                        quality = VIDEO_QUALITY_ORIGINAL;
-=======
     @Override
     public boolean onPreferenceClick(Preference preference) {
         prefs = dbH.getPreferences();
@@ -505,7 +308,6 @@
                         MegaApplication.setShowInfoChatMessages(true);
                         numberOfClicksAppVersion = 0;
                         ((ManagerActivityLollipop) context).showSnackbar(SNACKBAR_TYPE, getString(R.string.show_info_chat_msg_enabled), MEGACHAT_INVALID_HANDLE);
->>>>>>> bb849fd3
                     } else {
                         MegaApplication.setShowInfoChatMessages(false);
                         numberOfClicksAppVersion = 0;
@@ -529,456 +331,10 @@
                 }
                 break;
 
-<<<<<<< HEAD
-				// keep file name
-				if (prefs.getKeepFileNames() == null){
-					dbH.setKeepFileNames(false);
-					fileNames = false;
-				}
-				else{
-					fileNames = Boolean.parseBoolean(prefs.getKeepFileNames());
-				}
-
-				camSyncLocalPath = prefs.getCamSyncLocalPath();
-				if ((isTextEmpty(camSyncLocalPath) || (!isExternalSDCardCU &&!isFileAvailable(new File(camSyncLocalPath))))
-						&& Environment.getExternalStorageDirectory() != null){
-					File cameraDownloadLocation = Environment.getExternalStoragePublicDirectory(Environment.DIRECTORY_DCIM);
-					dbH.setCamSyncLocalPath(cameraDownloadLocation.getAbsolutePath());
-					dbH.setCameraFolderExternalSDCard(false);
-					camSyncLocalPath = cameraDownloadLocation.getAbsolutePath();
-				} else if (isExternalSDCardCU) {
-					Uri uri = Uri.parse(prefs.getUriExternalSDCard());
-					String pickedDirName = getSDCardDirName(uri);
-					if (pickedDirName!= null) {
-						camSyncLocalPath = pickedDirName;
-						localCameraUploadFolder.setSummary(pickedDirName);
-					} else {
-						logWarning("pickedDirNAme NULL");
-					}
-				}
-
-				//Check if the secondary sync is enabled
-				if (prefs.getSecondaryMediaFolderEnabled() == null) {
-					dbH.setSecondaryUploadEnabled(false);
-					secondaryUpload = false;
-				} else {
-					secondaryUpload = Boolean.parseBoolean(prefs.getSecondaryMediaFolderEnabled());
-					logDebug("Secondary is: " + secondaryUpload);
-				}
-
-				isExternalSDCardMU = dbH.getMediaFolderExternalSdCard();
-			}
-
-			if (prefs.getPinLockEnabled() == null){
-				dbH.setPinLockEnabled(false);
-				dbH.setPinLockCode("");
-				pinLock = false;
-				pinLockEnableSwitch.setChecked(pinLock);
-			}
-			else{
-				pinLock = Boolean.parseBoolean(prefs.getPinLockEnabled());
-				pinLockEnableSwitch.setChecked(pinLock);
-				pinLockCodeTxt = prefs.getPinLockCode();
-				if (pinLockCodeTxt == null){
-					pinLockCodeTxt = "";
-					dbH.setPinLockCode(pinLockCodeTxt);
-				}
-			}
-		}
-
-		if (chatSettings == null) {
-			dbH.setVibrationEnabledChat(true + "");
-		}
-
-		//Get chat status
-		statusConfig = megaChatApi.getPresenceConfig();
-		if (statusConfig != null) {
-			logDebug("SETTINGS chatStatus pending: " + statusConfig.isPending());
-			logDebug("Status: " + statusConfig.getOnlineStatus());
-
-			statusChatListPreference.setValue(statusConfig.getOnlineStatus() + "");
-			if (statusConfig.getOnlineStatus() == MegaChatApi.STATUS_INVALID) {
-				statusChatListPreference.setSummary(getString(R.string.recovering_info));
-			} else {
-				statusChatListPreference.setSummary(statusChatListPreference.getEntry());
-			}
-
-			showPresenceChatConfig();
-
-			if (megaChatApi.isSignalActivityRequired()) {
-				megaChatApi.signalPresenceActivity();
-			}
-		} else {
-			waitPresenceConfig();
-		}
-
-		boolean sendOriginalAttachment = isSendOriginalAttachments();
-		if (sendOriginalAttachment) {
-			chatAttachmentsChatListPreference.setValue(1 + "");
-		} else {
-			chatAttachmentsChatListPreference.setValue(0 + "");
-		}
-		chatAttachmentsChatListPreference.setSummary(chatAttachmentsChatListPreference.getEntry());
-
-		boolean richLinks = MegaApplication.isEnabledRichLinks();
-		richLinksSwitch.setChecked(richLinks);
-
-		cacheAdvancedOptions.setSummary(getString(R.string.settings_advanced_features_calculating));
-		offlineFileManagement.setSummary(getString(R.string.settings_advanced_features_calculating));
-		if(((MegaApplication) ((Activity)context).getApplication()).getMyAccountInfo()==null){
-			fileVersionsFileManagement.setSummary(getString(R.string.settings_advanced_features_calculating));
-			rubbishFileManagement.setSummary(getString(R.string.settings_advanced_features_calculating));
-			fileManagementCategory.removePreference(clearVersionsFileManagement);
-		}
-		else{
-			rubbishFileManagement.setSummary(getString(R.string.settings_advanced_features_size, ((MegaApplication) ((Activity)context).getApplication()).getMyAccountInfo().getFormattedUsedRubbish()));
-			if(((MegaApplication) ((Activity)context).getApplication()).getMyAccountInfo().getNumVersions() == -1){
-				fileVersionsFileManagement.setSummary(getString(R.string.settings_advanced_features_calculating));
-				fileManagementCategory.removePreference(clearVersionsFileManagement);
-			}
-			else{
-				setVersionsInfo();
-			}
-		}
-
-		taskGetSizeCache();
-		taskGetSizeOffline();
-
-		if (cameraUpload){
-			cameraUploadOn.setTitle(getString(R.string.settings_camera_upload_off));
-			cameraUploadHow.setSummary(wifi);
-			localCameraUploadFolder.setSummary(camSyncLocalPath);
-			megaCameraFolder.setSummary(camSyncMegaPath);
-			megaSecondaryFolder.setSummary(megaPathSecMediaFolder);
-			cameraUploadWhat.setSummary(fileUpload);
-			cameraUploadCharging.setChecked(charging);
-			keepFileNames.setChecked(fileNames);
-			cameraUploadCategory.addPreference(cameraUploadHow);
-			cameraUploadCategory.addPreference(cameraUploadWhat);
-            if(!charging){
-                disableVideoCompressionSizeSettings();
-            }
-			cameraUploadCategory.addPreference(keepFileNames);
-            cameraUploadCategory.addPreference(localCameraUploadFolder);
-
-			if(secondaryUpload){
-				//Check if the node exists in MEGA
-				String secHandle = prefs.getMegaHandleSecondaryFolder();
-				if(secHandle!=null){
-					if (secHandle.compareTo("") != 0){
-						logDebug("handleSecondaryMediaFolder NOT empty");
-						handleSecondaryMediaFolder = Long.valueOf(secHandle);
-						if(handleSecondaryMediaFolder!=null && handleSecondaryMediaFolder!=-1){
-							megaNodeSecondaryMediaFolder = megaApi.getNodeByHandle(handleSecondaryMediaFolder);
-							if(megaNodeSecondaryMediaFolder!=null){
-								megaPathSecMediaFolder = megaNodeSecondaryMediaFolder.getName();
-							}
-							else{
-								megaPathSecMediaFolder = getString(R.string.section_secondary_media_uploads);
-							}
-						}
-						else{
-							megaPathSecMediaFolder = getString(R.string.section_secondary_media_uploads);
-						}
-					}
-					else{
-						logWarning("handleSecondaryMediaFolder empty string");
-						megaPathSecMediaFolder = getString(R.string.section_secondary_media_uploads);
-					}
-
-				}
-				else{
-					logWarning("handleSecondaryMediaFolder Null");
-					dbH.setSecondaryFolderHandle(-1);
-					handleSecondaryMediaFolder = (long) -1;
-					megaPathSecMediaFolder = getString(R.string.section_secondary_media_uploads);
-				}
-
-				//check if the local secondary folder exists
-				checkMediaUploadsPath();
-
-				megaSecondaryFolder.setSummary(megaPathSecMediaFolder);
-				localSecondaryFolder.setSummary(localSecondaryFolderPath);
-				secondaryMediaFolderOn.setTitle(getString(R.string.settings_secondary_upload_off));
-				cameraUploadCategory.addPreference(localSecondaryFolder);
-				cameraUploadCategory.addPreference(megaSecondaryFolder);
-
-			}
-			else{
-				secondaryMediaFolderOn.setTitle(getString(R.string.settings_secondary_upload_on));
-				cameraUploadCategory.removePreference(localSecondaryFolder);
-				cameraUploadCategory.removePreference(megaSecondaryFolder);
-			}
-		}
-		else{
-			cameraUploadOn.setTitle(getString(R.string.settings_camera_upload_on));
-            cameraUploadOn.setSummary("");
-			cameraUploadHow.setSummary("");
-			localCameraUploadFolder.setSummary("");
-			megaCameraFolder.setSummary("");
-			localSecondaryFolder.setSummary("");
-			megaSecondaryFolder.setSummary("");
-			cameraUploadWhat.setSummary("");
-			cameraUploadCategory.removePreference(localCameraUploadFolder);
-			hideVideoQualitySettingsSection();
-            removeRemoveGPS();
-			cameraUploadCategory.removePreference(keepFileNames);
-			cameraUploadCategory.removePreference(megaCameraFolder);
-			cameraUploadCategory.removePreference(cameraUploadHow);
-			cameraUploadCategory.removePreference(cameraUploadWhat);
-
-			//Remove Secondary Folder
-			cameraUploadCategory.removePreference(secondaryMediaFolderOn);
-			cameraUploadCategory.removePreference(localSecondaryFolder);
-			cameraUploadCategory.removePreference(megaSecondaryFolder);
-		}
-
-		if (pinLock){
-//			pinLockEnableSwitch.setTitle(getString(R.string.settings_pin_lock_off));
-			ast = "";
-			if (pinLockCodeTxt.compareTo("") == 0){
-				ast = getString(R.string.settings_pin_lock_code_not_set);
-			}
-			else{
-				for (int i=0;i<pinLockCodeTxt.length();i++){
-					ast = ast + "*";
-				}
-			}
-			pinLockCode.setSummary(ast);
-			pinLockCategory.addPreference(pinLockCode);
-		}
-		else{
-//			pinLockEnableSwitch.setTitle(getString(R.string.settings_pin_lock_on));
-			pinLockCategory.removePreference(pinLockCode);
-		}
-
-		useHttpsOnlyValue = Boolean.parseBoolean(dbH.getUseHttpsOnly());
-		logDebug("Value of useHttpsOnly: " + useHttpsOnlyValue);
-
-		useHttpsOnly.setChecked(useHttpsOnlyValue);
-
-		setAutoaccept = false;
-		autoAccept = true;
-		if (megaApi.multiFactorAuthAvailable()) {
-			preferenceScreen.addPreference(twoFACategory);
-			megaApi.multiFactorAuthCheck(megaApi.getMyEmail(), (ManagerActivityLollipop) context);
-		}
-		else {
-			preferenceScreen.removePreference(twoFACategory);
-		}
-		megaApi.getContactLinksOption((ManagerActivityLollipop) context);
-		megaApi.getFileVersionsOption((ManagerActivityLollipop)context);
-
-        String sizeInDB = prefs.getChargingOnSize();
-        String size;
-        if(sizeInDB == null){
-            dbH.setChargingOnSize(DEFAULT_CONVENTION_QUEUE_SIZE);
-            size = String.valueOf(DEFAULT_CONVENTION_QUEUE_SIZE);
-        }else{
-            size = String.valueOf(Integer.parseInt(sizeInDB));
-        }
-        String chargingHelper = getResources().getString(R.string.settings_camera_upload_charging_helper_label,
-				getResources().getString(R.string.label_file_size_mega_byte, size));
-        cameraUploadCharging.setSummary(chargingHelper);
-
-        if(savedInstanceState != null){
-            boolean isShowingQueueDialog = savedInstanceState.getBoolean(KEY_SET_QUEUE_DIALOG, false);
-            if(isShowingQueueDialog){
-                showResetCompressionQueueSizeDialog();
-                String input = savedInstanceState.getString(KEY_SET_QUEUE_SIZE, "");
-                queueSizeInput.setText(input);
-                queueSizeInput.setSelection(input.length());
-            }
-        }
-	}
-
-	/**
-	 * Checks the Media Uploads local path.
-	 */
-	private void checkMediaUploadsPath() {
-		localSecondaryFolderPath = prefs.getLocalPathSecondaryFolder();
-
-		if (isTextEmpty(localSecondaryFolderPath) || localSecondaryFolderPath.equals(INVALID_NON_NULL_VALUE) || (!isExternalSDCardMU && !isFileAvailable(new File(localSecondaryFolderPath)))) {
-			logWarning("Secondary ON: invalid localSecondaryFolderPath");
-			localSecondaryFolderPath = getString(R.string.settings_empty_folder);
-			Toast.makeText(context, getString(R.string.secondary_media_service_error_local_folder), Toast.LENGTH_SHORT).show();
-			if (!isFileAvailable(new File(localSecondaryFolderPath))) {
-				dbH.setSecondaryFolderPath(INVALID_NON_NULL_VALUE);
-			}
-		} else if (isExternalSDCardMU) {
-			Uri uri = Uri.parse(dbH.getUriMediaExternalSdCard());
-			String pickedDirName = getSDCardDirName(uri);
-			if (pickedDirName!= null) {
-				localSecondaryFolderPath = pickedDirName;
-			} else {
-			    localSecondaryFolderPath = getString(R.string.settings_empty_folder);
-                dbH.setSecondaryFolderPath(INVALID_NON_NULL_VALUE);
-            }
-		}
-	}
-
-	public void updateCancelAccountSetting() {
-		if (megaApi.isBusinessAccount() && !megaApi.isMasterBusinessAccount()) {
-			advancedFeaturesCategory.removePreference(cancelAccount);
-		}
-	}
-
-	public void setVersionsInfo(){
-		logDebug("setVersionsInfo");
-
-		MyAccountInfo myAccountInfo = ((MegaApplication) ((Activity)context).getApplication()).getMyAccountInfo();
-
-		if(myAccountInfo!=null){
-			int numVersions = myAccountInfo.getNumVersions();
-			logDebug("Num versions: " + numVersions);
-			String previousVersions = myAccountInfo.getFormattedPreviousVersionsSize();
-			String text = getString(R.string.settings_file_management_file_versions_subtitle, numVersions, previousVersions);
-			logDebug("Previous versions: " + previousVersions);
-			fileVersionsFileManagement.setSummary(text);
-			if(numVersions>0){
-				fileManagementCategory.addPreference(clearVersionsFileManagement);
-			}
-			else{
-				fileManagementCategory.removePreference(clearVersionsFileManagement);
-			}
-		}
-	}
-
-	public void resetVersionsInfo(){
-		logDebug("resetVersionsInfo");
-
-		String text = getString(R.string.settings_file_management_file_versions_subtitle, 0, "0 B");
-		fileVersionsFileManagement.setSummary(text);
-		fileManagementCategory.removePreference(clearVersionsFileManagement);
-	}
-
-	public void setRubbishInfo(){
-		logDebug("setRubbishInfo");
-		rubbishFileManagement.setSummary(getString(R.string.settings_advanced_features_size, ((MegaApplication) ((Activity)context).getApplication()).getMyAccountInfo().getFormattedUsedRubbish()));
-	}
-
-	public void resetRubbishInfo() {
-		logInfo("Updating size after clean the Rubbish Bin");
-		String emptyString = getString(R.string.label_file_size_byte, "0");
-		rubbishFileManagement.setSummary(getString(R.string.settings_advanced_features_size, emptyString));
-		MegaApplication.getInstance().getMyAccountInfo().setFormattedUsedRubbish(emptyString);
-	}
-
-	@Override
-	public void onViewCreated(View view, @Nullable Bundle savedInstanceState) {
-		super.onViewCreated(view, savedInstanceState);
-		logDebug("onViewCreated");
-		listView = view.findViewById(android.R.id.list);
-		if (((ManagerActivityLollipop) context).openSettingsStorage) {
-			goToCategoryStorage();
-		} else if (((ManagerActivityLollipop) context).openSettingsQR) {
-			goToCategoryQR();
-		}
-		if (listView != null) {
-			listView.addOnScrollListener(new RecyclerView.OnScrollListener() {
-				@Override
-				public void onScrolled(RecyclerView recyclerView, int dx, int dy) {
-					super.onScrolled(recyclerView, dx, dy);
-					checkScroll();
-				}
-			});
-		}
-	}
-
-	public void checkScroll () {
-		if (listView != null) {
-			if (listView.canScrollVertically(-1)) {
-				((ManagerActivityLollipop) context).changeActionBarElevation(true);
-			}
-			else {
-				((ManagerActivityLollipop) context).changeActionBarElevation(false);
-			}
-		}
-	}
-
-	public void goToCategoryStorage() {
-		logDebug("goToCategoryStorage");
-		scrollToPreference(storageCategory);
-	}
-
-	public void goToCategoryQR() {
-		logDebug("goToCategoryQR");
-		scrollToPreference(qrCodeCategory);
-	}
-
-	@Override
-	public View onCreateView(LayoutInflater inflater, ViewGroup container, Bundle savedInstanceState) {
-		View v = super.onCreateView(inflater, container, savedInstanceState);
-		final ListView lv = (ListView) v.findViewById(android.R.id.list);
-		if(lv != null) {
-			lv.setPadding(0, 0, 0, 0);
-		}
-
-		if(isOnline(context)){
-			if(megaApi==null || megaApi.getRootNode()==null){
-				setOnlineOptions(false);
-			}
-			else{
-				setOnlineOptions(true);
-			}
-		}
-		else{
-			logDebug("Offline");
-			setOnlineOptions(false);
-		}
-
-		setAttrUserListener = new SetAttrUserListener(context, SETTINGS);
-
-		return v;
-	}
-
-	public void setOnlineOptions(boolean isOnline){
-		chatEnabledCategory.setEnabled(isOnline);
-		nestedNotificationsChat.setEnabled(isOnline);
-		autoawayChatCategory.setEnabled(isOnline);
-		persistenceChatCategory.setEnabled(isOnline);
-		cameraUploadCategory.setEnabled(isOnline);
-		rubbishFileManagement.setEnabled(isOnline);
-		clearVersionsFileManagement.setEnabled(isOnline);
-		securityCategory.setEnabled(isOnline);
-		qrCodeCategory.setEnabled(isOnline);
-		twoFACategory.setEnabled(isOnline);
-
-		//Rubbish bin scheduler
-		daysRbSchedulerPreference.setEnabled(isOnline);
-		enableRbSchedulerSwitch.setEnabled(isOnline);
-
-		//File versioning
-		fileVersionsFileManagement.setEnabled(isOnline);
-		enableVersionsSwitch.setEnabled(isOnline);
-
-		//Use of HTTP
-		useHttpsOnly.setEnabled(isOnline);
-
-		//Cancel account
-		cancelAccount.setEnabled(isOnline);
-
-		if (isOnline) {
-			clearVersionsFileManagement.setLayoutResource(R.layout.delete_versions_preferences);
-			cancelAccount.setLayoutResource(R.layout.cancel_account_preferences);
-		}
-		else {
-			clearVersionsFileManagement.setLayoutResource(R.layout.delete_versions_preferences_disabled);
-			cancelAccount.setLayoutResource(R.layout.cancel_account_preferences_disabled);
-		}
-	}
-
-	@Override
-    public void onAttach(Activity activity) {
-        super.onAttach(activity);
-        this.context = activity;
-    }
-=======
             case KEY_ABOUT_KARERE_VERSION:
                 numberOfClicksKarere++;
                 if (numberOfClicksKarere == 5) {
                     MegaAttributes attrs = dbH.getAttributes();
->>>>>>> bb849fd3
 
                     if (attrs != null && attrs.getFileLoggerKarere() != null && Boolean.parseBoolean(attrs.getFileLoggerKarere())) {
                         numberOfClicksKarere = 0;
@@ -990,431 +346,9 @@
                 }
                 break;
 
-<<<<<<< HEAD
-    @Override
-	public boolean onPreferenceClick(Preference preference) {
-		prefs = dbH.getPreferences();
-		logDebug("KEY pressed: " + preference.getKey());
-		if (preference.getKey().compareTo(KEY_ABOUT_SDK_VERSION) == 0) {
-			numberOfClicksSDK++;
-			if (numberOfClicksSDK == 5) {
-				MegaAttributes attrs = dbH.getAttributes();
-				if (attrs != null && attrs.getFileLoggerSDK() != null) {
-					if (Boolean.parseBoolean(attrs.getFileLoggerSDK())) {
-						numberOfClicksSDK = 0;
-						setStatusLoggerSDK(context, false);
-					} else {
-						((ManagerActivityLollipop) context).showConfirmationEnableLogsSDK();
-					}
-				} else {
-					logWarning("SDK file logger attribute is NULL");
-					((ManagerActivityLollipop) context).showConfirmationEnableLogsSDK();
-				}
-			}
-		} else {
-			numberOfClicksSDK = 0;
-		}
-
-		if (preference.getKey().compareTo(KEY_ABOUT_KARERE_VERSION) == 0) {
-			numberOfClicksKarere++;
-			if (numberOfClicksKarere == 5) {
-				MegaAttributes attrs = dbH.getAttributes();
-				if (attrs != null && attrs.getFileLoggerKarere() != null) {
-					if (Boolean.parseBoolean(attrs.getFileLoggerKarere())) {
-						numberOfClicksKarere = 0;
-						setStatusLoggerKarere(context, false);
-					} else {
-						((ManagerActivityLollipop) context).showConfirmationEnableLogsKarere();
-					}
-				} else {
-					logWarning("Karere file logger attribute is NULL");
-					((ManagerActivityLollipop) context).showConfirmationEnableLogsKarere();
-				}
-			}
-		} else {
-			numberOfClicksKarere = 0;
-		}
-
-		if (preference.getKey().compareTo(KEY_ABOUT_APP_VERSION) == 0) {
-			logDebug("KEY_ABOUT_APP_VERSION pressed");
-			numberOfClicksAppVersion++;
-			if (numberOfClicksAppVersion == 5) {
-
-				if (!MegaApplication.isShowInfoChatMessages()) {
-					MegaApplication.setShowInfoChatMessages(true);
-					numberOfClicksAppVersion = 0;
-					((ManagerActivityLollipop) context).showSnackbar(SNACKBAR_TYPE, "Action to show info of chat messages is enabled", -1);
-				} else {
-					MegaApplication.setShowInfoChatMessages(false);
-					numberOfClicksAppVersion = 0;
-					((ManagerActivityLollipop) context).showSnackbar(SNACKBAR_TYPE, "Action to show info of chat messages is disabled", -1);
-				}
-			}
-		} else {
-			numberOfClicksAppVersion = 0;
-		}
-
-		if (preference.getKey().compareTo(KEY_CACHE) == 0){
-			logDebug("Clear Cache!");
-
-			ClearCacheTask clearCacheTask = new ClearCacheTask(context);
-			clearCacheTask.execute();
-		}
-		else if (preference.getKey().compareTo(KEY_OFFLINE) == 0){
-			logDebug("Clear Offline!");
-
-			ClearOfflineTask clearOfflineTask = new ClearOfflineTask(context);
-			clearOfflineTask.execute();
-		}
-		else if(preference.getKey().compareTo(KEY_RUBBISH) == 0){
-			((ManagerActivityLollipop)context).showClearRubbishBinDialog();
-		}
-		else if(preference.getKey().compareTo(KEY_CLEAR_VERSIONS) == 0){
-			((ManagerActivityLollipop)context).showConfirmationClearAllVersions();
-		}
-        else if (preference.getKey().compareTo(KEY_CAMERA_UPLOAD_VIDEO_QUEUE_SIZE) == 0){
-            showResetCompressionQueueSizeDialog();
-        }
-		else if (preference.getKey().compareTo(KEY_SECONDARY_MEDIA_FOLDER_ON) == 0){
-			logDebug("Changing the secondary uploads");
-
-			if (!isOnline(context)){
-				((ManagerActivityLollipop)context).showSnackbar(SNACKBAR_TYPE, getString(R.string.error_server_connection_problem), -1);
-				return false;
-			}
-
-            if (!secondaryUpload){
-                logDebug("Enable MU.");
-            	//If there is any possible secondary folder, set it as the default one
-				long setSecondaryFolderHandle = getSecondaryFolderHandle();
-				long possibleSecondaryFolderHandle = findDefaultFolder(getString(R.string.section_secondary_media_uploads));
-				if ((setSecondaryFolderHandle == INVALID_HANDLE || isNodeInRubbishOrDeleted(setSecondaryFolderHandle)) &&
-						possibleSecondaryFolderHandle != INVALID_HANDLE) {
-					megaApi.setCameraUploadsFolders(INVALID_HANDLE, possibleSecondaryFolderHandle, setAttrUserListener);
-				}
-
-                restoreSecondaryTimestampsAndSyncRecordProcess();
-                dbH.setSecondaryUploadEnabled(true);
-                // To prevent user switch on/off rapidly. After set backup, will be re-enabled.
-                secondaryMediaFolderOn.setEnabled(false);
-				secondaryMediaFolderOn.setTitle(getString(R.string.settings_secondary_upload_off));
-				//Check MEGA folder
-				if(handleSecondaryMediaFolder!=null){
-					if(handleSecondaryMediaFolder==-1){
-						megaPathSecMediaFolder = getString(R.string.section_secondary_media_uploads);
-					}
-				}
-				else{
-					megaPathSecMediaFolder = getString(R.string.section_secondary_media_uploads);
-				}
-
-				megaSecondaryFolder.setSummary(megaPathSecMediaFolder);
-
-				prefs = dbH.getPreferences();
-				checkMediaUploadsPath();
-
-				localSecondaryFolder.setSummary(localSecondaryFolderPath);
-				cameraUploadCategory.addPreference(localSecondaryFolder);
-				cameraUploadCategory.addPreference(megaSecondaryFolder);
-			} else{
-                logDebug("Disable MU.");
-                resetMUTimestampsAndCache();
-				dbH.setSecondaryUploadEnabled(false);
-				secondaryMediaFolderOn.setTitle(getString(R.string.settings_secondary_upload_on));
-				cameraUploadCategory.removePreference(localSecondaryFolder);
-				cameraUploadCategory.removePreference(megaSecondaryFolder);
-			}
-            secondaryUpload = !secondaryUpload;
-            rescheduleCameraUpload(context);
-		} else if (preference.getKey().compareTo(KEY_LOCAL_SECONDARY_MEDIA_FOLDER) == 0){
-			logDebug("Changing the local folder for secondary uploads");
-			Intent intent = new Intent(context, FileStorageActivityLollipop.class);
-			intent.setAction(FileStorageActivityLollipop.Mode.PICK_FOLDER.getAction());
-			intent.putExtra(FileStorageActivityLollipop.EXTRA_FROM_SETTINGS, true);
-			intent.putExtra(FileStorageActivityLollipop.PICK_FOLDER_TYPE, FileStorageActivityLollipop.PickFolderType.MU_FOLDER.getFolderType());
-			startActivityForResult(intent, REQUEST_LOCAL_SECONDARY_MEDIA_FOLDER);
-		}
-		else if (preference.getKey().compareTo(KEY_MEGA_SECONDARY_MEDIA_FOLDER) == 0){
-			logDebug("Changing the MEGA folder for secondary uploads");
-			if (!isOnline(context)){
-				((ManagerActivityLollipop)context).showSnackbar(SNACKBAR_TYPE, getString(R.string.error_server_connection_problem), -1);
-				return false;
-			}
-			Intent intent = new Intent(context, FileExplorerActivityLollipop.class);
-			intent.setAction(FileExplorerActivityLollipop.ACTION_CHOOSE_MEGA_FOLDER_SYNC);
-			startActivityForResult(intent, REQUEST_MEGA_SECONDARY_MEDIA_FOLDER);
-		}
-		else if (preference.getKey().compareTo(KEY_CAMERA_UPLOAD_ON) == 0){
-			logDebug("Changing camera upload");
-			if(cameraUpload){
-				if (!isOnline(context)){
-					((ManagerActivityLollipop)context).showSnackbar(SNACKBAR_TYPE, getString(R.string.error_server_connection_problem), -1);
-					return false;
-				}
-			}
-
-			dbH.setCamSyncTimeStamp(0);
-			cameraUpload = !cameraUpload;
-			refreshCameraUploadsSettings();
-		}
-		else if (preference.getKey().compareTo(KEY_PIN_LOCK_ENABLE) == 0){
-			logDebug("KEY_PIN_LOCK_ENABLE");
-			pinLock = !pinLock;
-			if (pinLock){
-				//Intent to set the PIN
-				logDebug("Call to showPanelSetPinLock");
-				((ManagerActivityLollipop)getActivity()).showPanelSetPinLock();
-			}
-			else{
-				dbH.setPinLockEnabled(false);
-				dbH.setPinLockCode("");
-//				pinLockEnableSwitch.setTitle(getString(R.string.settings_pin_lock_on));
-				pinLockCategory.removePreference(pinLockCode);
-			}
-		} else if (preference.getKey().compareTo(KEY_AUTOAWAY_ENABLE) == 0) {
-			logDebug("KEY_AUTOAWAY_ENABLE");
-			if (!isOnline(context)){
-				((ManagerActivityLollipop)context).showSnackbar(SNACKBAR_TYPE, getString(R.string.error_server_connection_problem), -1);
-				return false;
-			}
-			statusConfig = megaChatApi.getPresenceConfig();
-			if(statusConfig!=null){
-				if(statusConfig.isAutoawayEnabled()){
-					logDebug("Change AUTOAWAY chat to false");
-					megaChatApi.setPresenceAutoaway(false, 0);
-					autoawayChatCategory.removePreference(chatAutoAwayPreference);
-				}
-				else{
-					logDebug("Change AUTOAWAY chat to true");
-					megaChatApi.setPresenceAutoaway(true, 300);
-					autoawayChatCategory.addPreference(chatAutoAwayPreference);
-					chatAutoAwayPreference.setSummary(getString(R.string.settings_autoaway_value, 5));
-				}
-			}
-		}
-		else if (preference.getKey().compareTo(KEY_RICH_LINKS_ENABLE) == 0){
-
-			if (!isOnline(context)){
-				((ManagerActivityLollipop)context).showSnackbar(SNACKBAR_TYPE, getString(R.string.error_server_connection_problem), -1);
-				return false;
-			}
-
-			if(richLinksSwitch.isChecked()){
-				logDebug("Enable rich links");
-				megaApi.enableRichPreviews(true, (ManagerActivityLollipop)context);
-			}
-			else{
-				logDebug("Disable rich links");
-				megaApi.enableRichPreviews(false, (ManagerActivityLollipop)context);
-			}
-		}
-		else if (preference.getKey().compareTo(KEY_ENABLE_VERSIONS) == 0){
-			logDebug("Change KEY_ENABLE_VERSIONS");
-
-			if (!isOnline(context)){
-				((ManagerActivityLollipop)context).showSnackbar(SNACKBAR_TYPE, getString(R.string.error_server_connection_problem), -1);
-				return false;
-			}
-
-			if(!enableVersionsSwitch.isChecked()){
-				megaApi.setFileVersionsOption(true, (ManagerActivityLollipop)context);
-			}
-			else{
-				megaApi.setFileVersionsOption(false, (ManagerActivityLollipop)context);
-			}
-		}
-		else if (preference.getKey().compareTo(KEY_ENABLE_RB_SCHEDULER) == 0){
-			logDebug("Change KEY_ENABLE_RB_SCHEDULER");
-
-			if (!isOnline(context)){
-				((ManagerActivityLollipop)context).showSnackbar(SNACKBAR_TYPE, getString(R.string.error_server_connection_problem), -1);
-				return false;
-			}
-
-			if(!enableRbSchedulerSwitch.isChecked()){
-				logDebug("Disable RB schedule");
-				//Check the account type
-				MyAccountInfo myAccountInfo = ((MegaApplication) ((Activity)context).getApplication()).getMyAccountInfo();
-				if(myAccountInfo!=null ){
-					if(myAccountInfo.getAccountType()== MegaAccountDetails.ACCOUNT_TYPE_FREE){
-						((ManagerActivityLollipop)context).showRBNotDisabledDialog();
-						enableRbSchedulerSwitch.setOnPreferenceClickListener(null);
-						enableRbSchedulerSwitch.setChecked(true);
-						enableRbSchedulerSwitch.setOnPreferenceClickListener(this);
-					}
-					else{
-						((ManagerActivityLollipop)context).setRBSchedulerValue("0");
-					}
-				}
-			}
-			else{
-				logDebug("ENABLE RB schedule");
-				((ManagerActivityLollipop)context).showRbSchedulerValueDialog(true);
-			}
-		}
-		else if (preference.getKey().compareTo(KEY_DAYS_RB_SCHEDULER) == 0){
-			if (!isOnline(context)){
-				((ManagerActivityLollipop)context).showSnackbar(SNACKBAR_TYPE, getString(R.string.error_server_connection_problem), -1);
-				return false;
-			}
-
-			((ManagerActivityLollipop)context).showRbSchedulerValueDialog(false);
-		}
-		else if (preference.getKey().compareTo(KEY_ENABLE_LAST_GREEN_CHAT) == 0){
-			logDebug("Change KEY_ENABLE_LAST_GREEN_CHAT");
-
-			if (!isOnline(context)){
-				((ManagerActivityLollipop)context).showSnackbar(SNACKBAR_TYPE, getString(R.string.error_server_connection_problem), -1);
-				return false;
-			}
-
-			if(!enableLastGreenChatSwitch.isChecked()){
-				logDebug("Disable last green");
-				((ManagerActivityLollipop)context).enableLastGreen(false);
-			}
-			else{
-				logDebug("Enable last green");
-				((ManagerActivityLollipop)context).enableLastGreen(true);
-			}
-		}
-		else if(preference.getKey().compareTo(KEY_CHAT_AUTOAWAY) == 0){
-			if (!isOnline(context)){
-				((ManagerActivityLollipop)context).showSnackbar(SNACKBAR_TYPE, getString(R.string.error_server_connection_problem), -1);
-				return false;
-			}
-			((ManagerActivityLollipop)context).showAutoAwayValueDialog();
-		}
-		else if(preference.getKey().compareTo(KEY_CHAT_PERSISTENCE) == 0){
-			if (!isOnline(context)){
-				((ManagerActivityLollipop)context).showSnackbar(SNACKBAR_TYPE, getString(R.string.error_server_connection_problem), -1);
-				return false;
-			}
-
-			if(statusConfig.isPersist()){
-				logDebug("Change persistence chat to false");
-				megaChatApi.setPresencePersist(false);
-			}
-			else{
-				logDebug("Change persistence chat to true");
-				megaChatApi.setPresencePersist(true);
-			}
-		} else if (preference.getKey().compareTo(KEY_CHAT_NESTED_NOTIFICATIONS) == 0) {
-			startActivity(new Intent(context, ChatPreferencesActivity.class));
-		} else if (preference.getKey().equals(KEY_STORAGE_DOWNLOAD)) {
-			startActivity(new Intent(context, DownloadPreferencesActivity.class));
-		} else if (preference.getKey().compareTo(KEY_PIN_LOCK_CODE) == 0){
-			//Intent to reset the PIN
-			logDebug("KEY_PIN_LOCK_CODE");
-			resetPinLock();
-		}
-		else if (preference.getKey().compareTo("settings_use_https_only") == 0){
-			logDebug("settings_use_https_only");
-			useHttpsOnlyValue = useHttpsOnly.isChecked();
-			dbH.setUseHttpsOnly(useHttpsOnlyValue);
-			megaApi.useHttpsOnly(useHttpsOnlyValue);
-		}
-		else if (preference.getKey().compareTo(KEY_CAMERA_UPLOAD_CHARGING) == 0){
-			logDebug("KEY_CAMERA_UPLOAD_CHARGING");
-			charging = cameraUploadCharging.isChecked();
-			if(charging){
-                enableVideoCompressionSizeSettingsAndRestartUpload();
-            }else{
-                disableVideoCompressionSizeSettingsAndRestartUpload();
-            }
-			dbH.setConversionOnCharging(charging);
-		}
-		else if (preference.getKey().compareTo(KEY_CAMERA_UPLOAD_INCLUDE_GPS) == 0){
-            logDebug("KEY_CAMERA_UPLOAD_INCLUDE_GPS");
-            includeGPS = cameraUploadIncludeGPS.isChecked();
-            dbH.setRemoveGPS(!includeGPS);
-            rescheduleCameraUpload(context);
-        }
-		else if(preference.getKey().compareTo(KEY_KEEP_FILE_NAMES) == 0){
-			logDebug("KEY_KEEP_FILE_NAMES");
-			fileNames = keepFileNames.isChecked();
-			dbH.setKeepFileNames(fileNames);
-            Toast.makeText(context, getString(R.string.message_keep_device_name), Toast.LENGTH_SHORT).show();
-		}
-		else if (preference.getKey().compareTo(KEY_CAMERA_UPLOAD_CAMERA_FOLDER) == 0){
-			logDebug("Changing the LOCAL folder for camera uploads");
-			Intent intent = new Intent(context, FileStorageActivityLollipop.class);
-			intent.setAction(FileStorageActivityLollipop.Mode.PICK_FOLDER.getAction());
-			intent.putExtra(FileStorageActivityLollipop.EXTRA_FROM_SETTINGS, true);
-			intent.putExtra(FileStorageActivityLollipop.PICK_FOLDER_TYPE, FileStorageActivityLollipop.PickFolderType.CU_FOLDER.getFolderType());
-			startActivityForResult(intent, REQUEST_CAMERA_FOLDER);
-		}
-		else if (preference.getKey().compareTo(KEY_CAMERA_UPLOAD_MEGA_FOLDER) == 0){
-			logDebug("Changing the MEGA folder for camera uploads");
-			if (!isOnline(context)){
-				((ManagerActivityLollipop)context).showSnackbar(SNACKBAR_TYPE, getString(R.string.error_server_connection_problem), -1);
-				return false;
-			}
-			Intent intent = new Intent(context, FileExplorerActivityLollipop.class);
-			intent.setAction(FileExplorerActivityLollipop.ACTION_CHOOSE_MEGA_FOLDER_SYNC);
-			startActivityForResult(intent, REQUEST_MEGA_CAMERA_FOLDER);
-
-		}else if (preference.getKey().compareTo(KEY_HELP_SEND_FEEDBACK) == 0){
-			((ManagerActivityLollipop) context).showEvaluatedAppDialog();
-		}
-		else if (preference.getKey().compareTo(KEY_ABOUT_PRIVACY_POLICY) == 0){
-			Intent viewIntent = new Intent(Intent.ACTION_VIEW);
-			viewIntent.setData(Uri.parse("https://mega.nz/privacy"));
-			startActivity(viewIntent);
-		}
-		else if (preference.getKey().compareTo(KEY_ABOUT_TOS) == 0){
-			Intent viewIntent = new Intent(Intent.ACTION_VIEW);
-			viewIntent.setData(Uri.parse("https://mega.nz/terms"));
-			startActivity(viewIntent);
-		}
-		else if (preference.getKey().compareTo(KEY_ABOUT_GDPR) == 0){
-			Intent viewIntent = new Intent(Intent.ACTION_VIEW);
-			viewIntent.setData(Uri.parse("https://mega.nz/gdpr"));
-			startActivity(viewIntent);
-		}
-		else if(preference.getKey().compareTo(KEY_ABOUT_CODE_LINK) == 0){
-			Intent viewIntent = new Intent(Intent.ACTION_VIEW);
-			viewIntent.setData(Uri.parse("https://github.com/meganz/android"));
-			startActivity(viewIntent);
-		}
-		else if (preference.getKey().compareTo(KEY_CANCEL_ACCOUNT) == 0){
-			logDebug("Cancel account preference");
-			((ManagerActivityLollipop)context).askConfirmationDeleteAccount();
-		}
-		else if (preference.getKey().compareTo(KEY_QR_CODE_AUTO_ACCEPT) == 0){
-//			First query if QR auto-accept is enabled or not, then change the value
-			setAutoaccept = true;
-			megaApi.getContactLinksOption((ManagerActivityLollipop) context);
-		}
-		else if (preference.getKey().compareTo(KEY_RECOVERY_KEY) == 0){
-			logDebug("Export Recovery Key");
-			((ManagerActivityLollipop)context).showMKLayout();
-		}
-		else if (preference.getKey().compareTo(KEY_CHANGE_PASSWORD) == 0){
-			logDebug("Change password");
-			Intent intent = new Intent(context, ChangePasswordActivityLollipop.class);
-			startActivity(intent);
-		}
-		else if (preference.getKey().compareTo(KEY_2FA) == 0){
-			if (((ManagerActivityLollipop) context).is2FAEnabled()){
-				logDebug("2FA is Checked");
-				twoFASwitch.setChecked(true);
-				((ManagerActivityLollipop) context).showVerifyPin2FA(DISABLE_2FA);
-			}
-			else {
-				logDebug("2FA is NOT Checked");
-				twoFASwitch.setChecked(false);
-				Intent intent = new Intent(context, TwoFactorAuthenticationActivity.class);
-				startActivity(intent);
-			}
-		}else if(preference.getKey().compareTo(KEY_AUTO_PLAY_SWITCH) == 0 ){
-            boolean isChecked = autoPlaySwitch.isChecked();
-			logDebug("Is auto play checked " + isChecked);
-            dbH.setAutoPlayEnabled(String.valueOf(isChecked));
-=======
             case KEY_CANCEL_ACCOUNT:
                 ((ManagerActivityLollipop) context).askConfirmationDeleteAccount();
                 break;
->>>>>>> bb849fd3
         }
 
         if (preference.getKey().compareTo(KEY_ABOUT_APP_VERSION) != 0) {
@@ -1424,490 +358,14 @@
         if (preference.getKey().compareTo(KEY_ABOUT_SDK_VERSION) != 0) {
             numberOfClicksSDK = 0;
         }
-<<<<<<< HEAD
-        if (!cuEnabled) {
-            logDebug("Enable CU.");
-            String[] PERMISSIONS = {
-                    android.Manifest.permission.READ_EXTERNAL_STORAGE
-            };
-
-            if (!hasPermissions(context,PERMISSIONS)) {
-                ActivityCompat.requestPermissions((ManagerActivityLollipop)context,PERMISSIONS,REQUEST_CAMERA_UPLOAD);
-            } else {
-				((ManagerActivityLollipop) context).checkIfShouldShowBusinessCUAlert(BUSINESS_CU_FRAGMENT_SETTINGS, false);
-            }
-        } else {
-            logDebug("Disable CU.");
-            disableCameraUpload();
-=======
 
         if (preference.getKey().compareTo(KEY_ABOUT_KARERE_VERSION) != 0) {
             numberOfClicksKarere = 0;
->>>>>>> bb849fd3
         }
 
         return true;
     }
 
-<<<<<<< HEAD
-			isExternalSDCardCU = Boolean.parseBoolean(prefs.getCameraFolderExternalSDCard());
-			camSyncLocalPath = isExternalSDCardCU ? getSDCardDirName(Uri.parse(prefs.getUriExternalSDCard())) : cameraPath;
-			prefs.setCamSyncLocalPath(camSyncLocalPath);
-			dbH.setCamSyncLocalPath(camSyncLocalPath);
-			localCameraUploadFolder.setSummary(camSyncLocalPath);
-			resetCUTimestampsAndCache();
-            rescheduleCameraUpload(context);
-
-			// Update sync when primary local folder changed.
-			CuSyncManager.INSTANCE.updatePrimaryLocalFolder(cameraPath);
-		}
-		else if (requestCode == REQUEST_LOCAL_SECONDARY_MEDIA_FOLDER && resultCode == Activity.RESULT_OK && intent != null){
-			//Local folder to sync
-			String secondaryPath = intent.getStringExtra(FileStorageActivityLollipop.EXTRA_PATH);
-            if(!isNewSettingValid(prefs.getCamSyncLocalPath(), secondaryPath, prefs.getCamSyncHandle(), prefs.getMegaHandleSecondaryFolder())){
-                Toast.makeText(context, getString(R.string.error_invalid_folder_selected), Toast.LENGTH_LONG).show();
-                return;
-            }
-
-			isExternalSDCardMU = dbH.getMediaFolderExternalSdCard();
-			localSecondaryFolderPath = isExternalSDCardMU ? getSDCardDirName(Uri.parse(dbH.getUriMediaExternalSdCard())) : secondaryPath;
-			dbH.setSecondaryFolderPath(localSecondaryFolderPath);
-			prefs.setLocalPathSecondaryFolder(localSecondaryFolderPath);
-			localSecondaryFolder.setSummary(localSecondaryFolderPath);
-			dbH.setSecSyncTimeStamp(0);
-			dbH.setSecVideoSyncTimeStamp(0);
-			rescheduleCameraUpload(context);
-
-			// Update sync when secondary local folder changed.
-			CuSyncManager.INSTANCE.updateSecondaryLocalFolder(secondaryPath);
-		}
-		else if (requestCode == REQUEST_MEGA_SECONDARY_MEDIA_FOLDER && resultCode == Activity.RESULT_OK && intent != null){
-			//Secondary folder to sync
-			long handle = intent.getLongExtra(SELECTED_MEGA_FOLDER, INVALID_HANDLE);
-			if (!isNewSettingValid(prefs.getCamSyncLocalPath(), prefs.getLocalPathSecondaryFolder(), prefs.getCamSyncHandle(), String.valueOf(handle))) {
-				Toast.makeText(context, getString(R.string.error_invalid_folder_selected), Toast.LENGTH_LONG).show();
-				return;
-			}
-
-			if (handle != INVALID_HANDLE) {
-                logDebug("Set CU secondary attribute: " + handle);
-				megaApi.setCameraUploadsFolders(INVALID_HANDLE,handle, setAttrUserListener);
-			} else {
-				logError("Error choosing the Mega folder to sync the Camera");
-			}
-
-		}
-		else if (requestCode == REQUEST_MEGA_CAMERA_FOLDER && resultCode == Activity.RESULT_OK && intent != null){
-			//primary folder to sync
-			long handle = intent.getLongExtra(SELECTED_MEGA_FOLDER,INVALID_HANDLE);
-            if(!isNewSettingValid(prefs.getCamSyncLocalPath(), prefs.getLocalPathSecondaryFolder(), String.valueOf(handle), prefs.getMegaHandleSecondaryFolder())){
-                Toast.makeText(context, getString(R.string.error_invalid_folder_selected), Toast.LENGTH_LONG).show();
-                return;
-            }
-
-			if (handle != INVALID_HANDLE) {
-			    //set primary only
-                logDebug("Set CU primary attribute: " + handle);
-				megaApi.setCameraUploadsFolders(handle, INVALID_HANDLE,setAttrUserListener);
-			} else {
-				logError("Error choosing the Mega folder to sync the Camera");
-			}
-		}
-	}
-
-	public synchronized void setCUDestinationFolder(boolean isSecondary, long handle) {
-		MegaNode targetNode = megaApi.getNodeByHandle(handle);
-		if (targetNode == null) return;
-		if (isSecondary) {
-			//reset secondary timeline.
-            handleSecondaryMediaFolder = handle;
-			megaNodeSecondaryMediaFolder = targetNode;
-			megaPathSecMediaFolder = megaNodeSecondaryMediaFolder.getName();
-			megaSecondaryFolder.setSummary(megaPathSecMediaFolder);
-		} else {
-            //reset primary timeline.
-			camSyncHandle = handle;
-			camSyncMegaNode = targetNode;
-			camSyncMegaPath = camSyncMegaNode.getName();
-			megaCameraFolder.setSummary(camSyncMegaPath);
-		}
-	}
-
-	@Override
-	public void onResume() {
-		logDebug("onResume");
-
-		refreshAccountInfo();
-
-	    prefs=dbH.getPreferences();
-
-	    if (prefs.getPinLockEnabled() == null){
-			dbH.setPinLockEnabled(false);
-			dbH.setPinLockCode("");
-			pinLock = false;
-			pinLockEnableSwitch.setChecked(pinLock);
-		}
-		else{
-			pinLock = Boolean.parseBoolean(prefs.getPinLockEnabled());
-			pinLockEnableSwitch.setChecked(pinLock);
-			pinLockCodeTxt = prefs.getPinLockCode();
-			if (pinLockCodeTxt == null){
-				pinLockCodeTxt = "";
-				dbH.setPinLockCode(pinLockCodeTxt);
-			}
-		}
-
-		taskGetSizeCache();
-		taskGetSizeOffline();
-
-		if(!isOnline(context)){
-			chatEnabledCategory.setEnabled(false);
-			cameraUploadCategory.setEnabled(false);
-		}
-		super.onResume();
-	}
-
-	@Override
-	public void onPause(){
-		super.onPause();
-	}
-
-	private void refreshAccountInfo(){
-		logDebug("refreshAccountInfo");
-
-		//Check if the call is recently
-		logDebug("Check the last call to getAccountDetails");
-		MyAccountInfo myAccountInfo = MegaApplication.getInstance().getMyAccountInfo();
-		if(callToAccountDetails() || myAccountInfo.getUsedFormatted().trim().length() <= 0) {
-			logDebug("megaApi.getAccountDetails SEND");
-			((MegaApplication) ((Activity)context).getApplication()).askForAccountDetails();
-		}
-	}
-
-	public void update2FAPreference(boolean enabled) {
-		logDebug("update2FAPreference - Enabled: " + enabled);
-		twoFASwitch.setChecked(enabled);
-	}
-
-	public void update2FAVisibility(){
-		logDebug("update2FAVisbility");
-		if (megaApi == null){
-			if (context != null){
-				if (((Activity)context).getApplication() != null){
-					megaApi = ((MegaApplication) ((Activity)context).getApplication()).getMegaApi();
-				}
-			}
-		}
-
-		if (megaApi != null) {
-			if (megaApi.multiFactorAuthAvailable()) {
-				logDebug("update2FAVisbility true");
-				preferenceScreen.addPreference(twoFACategory);
-				megaApi.multiFactorAuthCheck(megaApi.getMyEmail(), (ManagerActivityLollipop) context);
-			} else {
-				logDebug("update2FAVisbility false");
-				preferenceScreen.removePreference(twoFACategory);
-			}
-		}
-	}
-
-	public void afterSetPinLock(){
-		logDebug("afterSetPinLock");
-
-		prefs=dbH.getPreferences();
-		pinLockCodeTxt = prefs.getPinLockCode();
-		if (pinLockCodeTxt == null){
-			pinLockCodeTxt = "";
-			dbH.setPinLockCode(pinLockCodeTxt);
-
-		}
-//		pinLockEnableSwitch.setTitle(getString(R.string.settings_pin_lock_off));
-		ast = "";
-		if (pinLockCodeTxt.compareTo("") == 0){
-			ast = getString(R.string.settings_pin_lock_code_not_set);
-		}
-		else{
-			for (int i=0;i<pinLockCodeTxt.length();i++){
-				ast = ast + "*";
-			}
-		}
-		pinLockCode.setSummary(ast);
-		pinLockCategory.addPreference(pinLockCode);
-		dbH.setPinLockEnabled(true);
-	}
-
-	public void taskGetSizeCache (){
-		logDebug("taskGetSizeCache");
-		GetCacheSizeTask getCacheSizeTask = new GetCacheSizeTask(context);
-		getCacheSizeTask.execute();
-	}
-
-	public void taskGetSizeOffline (){
-		logDebug("taskGetSizeOffline");
-		GetOfflineSizeTask getOfflineSizeTask = new GetOfflineSizeTask(context);
-		getOfflineSizeTask.execute();
-	}
-
-	public void intentToPinLock(){
-		logDebug("intentToPinLock");
-		Intent intent = new Intent(context, PinLockActivityLollipop.class);
-		intent.setAction(PinLockActivityLollipop.ACTION_SET_PIN_LOCK);
-		startActivityForResult(intent, SET_PIN);
-	}
-
-	public void resetPinLock(){
-		logDebug("resetPinLock");
-		Intent intent = new Intent(context, PinLockActivityLollipop.class);
-		intent.setAction(PinLockActivityLollipop.ACTION_RESET_PIN_LOCK);
-		startActivity(intent);
-	}
-
-	public void updateNotifChat() {
-		MegaPushNotificationSettings pushNotificationSettings = MegaApplication.getPushNotificationSettingManagement().getPushNotificationSetting();
-
-		String option = NOTIFICATIONS_ENABLED;
-		if (pushNotificationSettings != null && pushNotificationSettings.isGlobalChatsDndEnabled()) {
-			option = pushNotificationSettings.getGlobalChatsDnd() == 0 ? NOTIFICATIONS_DISABLED : NOTIFICATIONS_DISABLED_X_TIME;
-		}
-
-		switch (option) {
-			case NOTIFICATIONS_DISABLED:
-				nestedNotificationsChat.setSummary(getString(R.string.mute_chatroom_notification_option_off));
-				break;
-
-			case NOTIFICATIONS_ENABLED:
-				nestedNotificationsChat.setSummary(getString(R.string.mute_chat_notification_option_on));
-				break;
-
-			default:
-				nestedNotificationsChat.setSummary(getCorrectStringDependingOnOptionSelected(pushNotificationSettings.getGlobalChatsDnd()));
-		}
-	}
-
-	public void updatePresenceConfigChat(boolean cancelled, MegaChatPresenceConfig config){
-		logDebug("updatePresenceConfigChat: " + cancelled);
-
-		if(!cancelled){
-			statusConfig = config;
-		}
-
-		showPresenceChatConfig();
-	}
-
-	public void updateEnabledRichLinks(){
-		logDebug("updateEnabledRichLinks");
-
-		if(MegaApplication.isEnabledRichLinks()!=richLinksSwitch.isChecked()){
-			richLinksSwitch.setOnPreferenceClickListener(null);
-			richLinksSwitch.setChecked(MegaApplication.isEnabledRichLinks());
-			richLinksSwitch.setOnPreferenceClickListener(this);
-		}
-	}
-
-	public void updateEnabledFileVersions(){
-		logDebug("updateEnabledFileVersions: " + MegaApplication.isDisableFileVersions());
-
-		enableVersionsSwitch.setOnPreferenceClickListener(null);
-		if(MegaApplication.isDisableFileVersions() == 1){
-			//disable = true - off versions
-			if(enableVersionsSwitch.isChecked()){
-				enableVersionsSwitch.setChecked(false);
-			}
-		}
-		else if(MegaApplication.isDisableFileVersions() == 0){
-			//disable = false - on versions
-			if(!enableVersionsSwitch.isChecked()){
-				enableVersionsSwitch.setChecked(true);
-			}
-		}
-		else{
-			enableVersionsSwitch.setChecked(false);
-		}
-		enableVersionsSwitch.setOnPreferenceClickListener(this);
-	}
-
-	public void updateRBScheduler(long daysCount){
-		logDebug("updateRBScheduler: " + daysCount);
-
-		if(daysCount<1){
-			enableRbSchedulerSwitch.setOnPreferenceClickListener(null);
-			enableRbSchedulerSwitch.setChecked(false);
-			enableRbSchedulerSwitch.setSummary(null);
-			enableRbSchedulerSwitch.setOnPreferenceClickListener(this);
-
-
-			//Hide preference to show days
-			fileManagementCategory.removePreference(daysRbSchedulerPreference);
-			daysRbSchedulerPreference.setOnPreferenceClickListener(null);
-		}
-		else{
-			MyAccountInfo myAccountInfo = ((MegaApplication) ((Activity)context).getApplication()).getMyAccountInfo();
-
-			enableRbSchedulerSwitch.setOnPreferenceClickListener(null);
-			enableRbSchedulerSwitch.setChecked(true);
-			if(myAccountInfo!=null ){
-
-				String subtitle = getString(R.string.settings_rb_scheduler_enable_subtitle);
-
-				if(myAccountInfo.getAccountType()== MegaAccountDetails.ACCOUNT_TYPE_FREE){
-					enableRbSchedulerSwitch.setSummary(subtitle+ " "+getString(R.string.settings_rb_scheduler_enable_period_FREE));
-				}
-				else{
-					enableRbSchedulerSwitch.setSummary(subtitle+ " "+getString(R.string.settings_rb_scheduler_enable_period_PRO));
-				}
-			}
-
-			enableRbSchedulerSwitch.setOnPreferenceClickListener(this);
-
-			//Show and set preference to show days
-			fileManagementCategory.addPreference(daysRbSchedulerPreference);
-			daysRbSchedulerPreference.setOnPreferenceClickListener(this);
-			daysRbSchedulerPreference.setSummary(getString(R.string.settings_rb_scheduler_select_days_subtitle, daysCount));
-		}
-	}
-
-	public void waitPresenceConfig(){
-		logDebug("waitPresenceConfig: ");
-
-		preferenceScreen.removePreference(autoawayChatCategory);
-		preferenceScreen.removePreference(persistenceChatCategory);
-
-		statusChatListPreference.setValue(MegaChatApi.STATUS_OFFLINE+"");
-		statusChatListPreference.setSummary(statusChatListPreference.getEntry());
-
-		enableLastGreenChatSwitch.setEnabled(false);
-
-	}
-
-	public void showPresenceChatConfig(){
-		logDebug("showPresenceChatConfig: " + statusConfig.getOnlineStatus());
-
-		statusChatListPreference.setValue(statusConfig.getOnlineStatus()+"");
-		statusChatListPreference.setSummary(statusChatListPreference.getEntry());
-
-		if(statusConfig.getOnlineStatus()!= MegaChatApi.STATUS_ONLINE){
-			preferenceScreen.removePreference(autoawayChatCategory);
-			if(statusConfig.getOnlineStatus()== MegaChatApi.STATUS_OFFLINE){
-				preferenceScreen.removePreference(persistenceChatCategory);
-			}
-			else{
-				preferenceScreen.addPreference(persistenceChatCategory);
-				if(statusConfig.isPersist()){
-					chatPersistenceCheck.setChecked(true);
-				}
-				else{
-					chatPersistenceCheck.setChecked(false);
-				}
-			}
-		}
-		else if(statusConfig.getOnlineStatus()== MegaChatApi.STATUS_ONLINE){
-			//I'm online
-			preferenceScreen.addPreference(persistenceChatCategory);
-			if(statusConfig.isPersist()){
-				chatPersistenceCheck.setChecked(true);
-			}
-			else{
-				chatPersistenceCheck.setChecked(false);
-			}
-
-			if(statusConfig.isPersist()){
-				preferenceScreen.removePreference(autoawayChatCategory);
-			}
-			else{
-				preferenceScreen.addPreference(autoawayChatCategory);
-				if(statusConfig.isAutoawayEnabled()){
-					int timeout = (int)statusConfig.getAutoawayTimeout()/60;
-					autoAwaySwitch.setChecked(true);
-					autoawayChatCategory.addPreference(chatAutoAwayPreference);
-					chatAutoAwayPreference.setSummary(getString(R.string.settings_autoaway_value, timeout));
-				}
-				else{
-					autoAwaySwitch.setChecked(false);
-					autoawayChatCategory.removePreference(chatAutoAwayPreference);
-				}
-			}
-		}
-		else{
-			hidePreferencesChat();
-		}
-
-		//Show configuration last green
-		if(statusConfig.isLastGreenVisible()){
-			logDebug("Last visible ON");
-			enableLastGreenChatSwitch.setEnabled(true);
-			if(!enableLastGreenChatSwitch.isChecked()){
-				enableLastGreenChatSwitch.setOnPreferenceClickListener(null);
-				enableLastGreenChatSwitch.setChecked(true);
-			}
-			enableLastGreenChatSwitch.setOnPreferenceClickListener(this);
-		}
-		else{
-			logDebug("Last visible OFF");
-			enableLastGreenChatSwitch.setEnabled(true);
-			if(enableLastGreenChatSwitch.isChecked()){
-				enableLastGreenChatSwitch.setOnPreferenceClickListener(null);
-				enableLastGreenChatSwitch.setChecked(false);
-			}
-			enableLastGreenChatSwitch.setOnPreferenceClickListener(this);
-		}
-	}
-
-
-	public void cancelSetPinLock(){
-		logDebug("cancelSetPinkLock");
-		pinLock = false;
-		pinLockEnableSwitch.setChecked(pinLock);
-
-		dbH.setPinLockEnabled(false);
-		dbH.setPinLockCode("");
-	}
-
-	public void hidePreferencesChat(){
-		logDebug("hidePreferencesChat");
-
-		getPreferenceScreen().removePreference(nestedNotificationsChat);
-		getPreferenceScreen().removePreference(autoawayChatCategory);
-		getPreferenceScreen().removePreference(persistenceChatCategory);
-		chatEnabledCategory.removePreference(chatAttachmentsChatListPreference);
-		chatEnabledCategory.removePreference(richLinksSwitch);
-		chatEnabledCategory.removePreference(enableLastGreenChatSwitch);
-		chatEnabledCategory.removePreference(statusChatListPreference);
-	}
-
-	public void setValueOfAutoaccept (boolean autoAccept) {
-		qrCodeAutoAcceptSwitch.setChecked(autoAccept);
-	}
-
-	public void setSetAutoaccept (boolean autoAccept) {
-		this.setAutoaccept = autoAccept;
-	}
-
-
-	public boolean getSetAutoaccept () {
-		return setAutoaccept;
-	}
-
-	public void setAutoacceptSetting (boolean autoAccept) {
-		this.autoAccept  = autoAccept;
-	}
-
-	public boolean getAutoacceptSetting () {
-		return autoAccept;
-	}
-
-	private String getLocalDCIMFolderPath(){
-		return Environment.getExternalStoragePublicDirectory(Environment.DIRECTORY_DCIM).getAbsolutePath();
-	}
-
-	private void setupRemoveGPS() {
-        String removeGPSString = prefs.getRemoveGPS();
-        if(TextUtils.isEmpty(removeGPSString)) {
-            // default should set as false.
-            includeGPS = false;
-            dbH.setRemoveGPS(true);
-        } else {
-            includeGPS = !Boolean.parseBoolean(removeGPSString);
-=======
     @Override
     public void onResume() {
         refreshAccountInfo();
@@ -1918,7 +376,6 @@
         if (!isOnline(context)) {
             chatPreference.setEnabled(false);
             cameraUploadsPreference.setEnabled(false);
->>>>>>> bb849fd3
         }
         super.onResume();
     }
@@ -1932,344 +389,8 @@
         }
     }
 
-<<<<<<< HEAD
-	private void setWhatToUploadForCameraUpload(){
-		if (prefs.getCamSyncFileUpload() == null){
-			dbH.setCamSyncFileUpload(MegaPreferences.ONLY_PHOTOS);
-			fileUpload = getString(R.string.settings_camera_upload_only_photos);
-			cameraUploadWhat.setValueIndex(0);
-            setupRemoveGPS();
-		}
-		else{
-			switch(Integer.parseInt(prefs.getCamSyncFileUpload())){
-				case MegaPreferences.ONLY_PHOTOS:{
-					fileUpload = getString(R.string.settings_camera_upload_only_photos);
-					cameraUploadWhat.setValueIndex(0);
-					disableVideoQualitySettings();
-                    setupRemoveGPS();
-					break;
-				}
-				case MegaPreferences.ONLY_VIDEOS:{
-					fileUpload = getString(R.string.settings_camera_upload_only_videos);
-					cameraUploadWhat.setValueIndex(1);
-					removeRemoveGPS();
-					break;
-				}
-				case MegaPreferences.PHOTOS_AND_VIDEOS:{
-					fileUpload = getString(R.string.settings_camera_upload_photos_and_videos);
-					cameraUploadWhat.setValueIndex(2);
-                    setupRemoveGPS();
-					break;
-				}
-				default:{
-					fileUpload = getString(R.string.settings_camera_upload_only_photos);
-					cameraUploadWhat.setValueIndex(0);
-					disableVideoQualitySettings();
-                    setupRemoveGPS();
-					break;
-				}
-			}
-		}
-		cameraUploadWhat.setSummary(fileUpload);
-	}
-
-	private void setupConnectionTypeForCameraUpload(){
-		if (prefs.getCamSyncWifi() == null){
-			dbH.setCamSyncWifi(true);
-			cameraUploadHow.setSummary(getString(R.string.cam_sync_wifi));
-			cameraUploadHow.setValueIndex(1);
-		}else{
-			if(Boolean.parseBoolean(prefs.getCamSyncWifi())){
-				cameraUploadHow.setSummary(getString(R.string.cam_sync_wifi));
-				cameraUploadHow.setValueIndex(1);
-			}else{
-				cameraUploadHow.setSummary(getString(R.string.cam_sync_data));
-				cameraUploadHow.setValueIndex(0);
-			}
-		}
-	}
-
-	private void setupLocalPathForCameraUpload(){
-	    String cameraFolderLocation = prefs.getCamSyncLocalPath();
-        if(TextUtils.isEmpty(cameraFolderLocation)) {
-            cameraFolderLocation = getLocalDCIMFolderPath();
-        }
-		if (camSyncLocalPath != null) {
-			if (!isExternalSDCardCU) {
-				File checkFile = new File(camSyncLocalPath);
-				if (!checkFile.exists()) {
-					logWarning("Local path not exist, use default camera folder path");
-					camSyncLocalPath = cameraFolderLocation;
-				}
-			} else {
-				Uri uri = Uri.parse(prefs.getUriExternalSDCard());
-				String pickedDirName = getSDCardDirName(uri);
-				if (pickedDirName != null) {
-					camSyncLocalPath = pickedDirName;
-				} else {
-					logError("pickedDirName is NULL");
-				}
-			}
-		} else {
-			logError("Local path is NULL");
-			dbH.setCameraFolderExternalSDCard(false);
-			isExternalSDCardCU = false;
-			camSyncLocalPath = cameraFolderLocation;
-		}
-
-		dbH.setCamSyncLocalPath(cameraFolderLocation);
-		localCameraUploadFolder.setSummary(camSyncLocalPath);
-		cameraUploadCategory.addPreference(localCameraUploadFolder);
-	}
-
-	private void setupVideoOptionsForCameraUpload(){
-		if (prefs.getCamSyncFileUpload() == null) {
-			disableVideoQualitySettings();
-		} else {
-			boolean isPhotoOnly = Integer.parseInt(prefs.getCamSyncFileUpload()) == MegaPreferences.ONLY_PHOTOS;
-			if (!isPhotoOnly) {
-				enableVideoQualitySettings();
-			}
-		}
-	}
-
-	private void setupSecondaryUpload(){
-		if (prefs.getSecondaryMediaFolderEnabled() == null) {
-			dbH.setSecondaryUploadEnabled(false);
-			secondaryUpload = false;
-		} else {
-			secondaryUpload = Boolean.parseBoolean(prefs.getSecondaryMediaFolderEnabled());
-		}
-
-		if (secondaryUpload) {
-			//Check if the node exists in MEGA
-			String secHandle = prefs.getMegaHandleSecondaryFolder();
-			if (secHandle != null) {
-				if (!TextUtils.isEmpty(secHandle)) {
-					logDebug("handleSecondaryMediaFolder NOT empty");
-					handleSecondaryMediaFolder = Long.valueOf(secHandle);
-					if (handleSecondaryMediaFolder != -1) {
-						megaNodeSecondaryMediaFolder = megaApi.getNodeByHandle(handleSecondaryMediaFolder);
-						if (megaNodeSecondaryMediaFolder != null) {
-							megaPathSecMediaFolder = megaNodeSecondaryMediaFolder.getName();
-						} else {
-							megaPathSecMediaFolder = getString(R.string.section_secondary_media_uploads);
-						}
-					} else {
-						megaPathSecMediaFolder = getString(R.string.section_secondary_media_uploads);
-					}
-				} else {
-					logWarning("handleSecondaryMediaFolder empty string");
-					megaPathSecMediaFolder = getString(R.string.section_secondary_media_uploads);
-				}
-			} else {
-				logWarning("handleSecondaryMediaFolder Null");
-				dbH.setSecondaryFolderHandle(-1);
-				handleSecondaryMediaFolder = (long) -1;
-				megaPathSecMediaFolder = getString(R.string.section_secondary_media_uploads);
-			}
-
-			//check if the local secondary folder exists
-			checkMediaUploadsPath();
-
-			megaSecondaryFolder.setSummary(megaPathSecMediaFolder);
-			localSecondaryFolder.setSummary(localSecondaryFolderPath);
-			secondaryMediaFolderOn.setTitle(getString(R.string.settings_secondary_upload_off));
-			cameraUploadCategory.addPreference(localSecondaryFolder);
-			cameraUploadCategory.addPreference(megaSecondaryFolder);
-
-		} else {
-			secondaryMediaFolderOn.setTitle(getString(R.string.settings_secondary_upload_on));
-			cameraUploadCategory.removePreference(localSecondaryFolder);
-			cameraUploadCategory.removePreference(megaSecondaryFolder);
-		}
-	}
-
-	private void setupPrimaryCloudFolder() {
-		if (camSyncHandle == null) {
-			camSyncMegaPath = getString(R.string.section_photo_sync);
-		} else {
-			if (camSyncHandle == -1) {
-				camSyncMegaPath = getString(R.string.section_photo_sync);
-			} else {
-				logDebug("camSyncHandle is " + camSyncHandle);
-			}
-		}
-		megaCameraFolder.setSummary(camSyncMegaPath);
-	}
-
-	public void enableCameraUpload() {
-		cameraUpload = true;
-		prefs = dbH.getPreferences();
-
-		//internet connect type
-		setupConnectionTypeForCameraUpload();
-
-		//upload type
-		setWhatToUploadForCameraUpload();
-
-		//video options
-		setupVideoOptionsForCameraUpload();
-
-		//local primary folder
-		setupLocalPathForCameraUpload();
-
-        restorePrimaryTimestampsAndSyncRecordProcess();
-
-		//cloud primary folder
-		setupPrimaryCloudFolder();
-
-		//secondary upload
-		setupSecondaryUpload();
-
-		//set cu enabled and start the service
-		dbH.setCamSyncEnabled(true);
-
-		handler.postDelayed(new Runnable() {
-
-			@Override
-			public void run() {
-				logDebug("Enable Camera Uploads, Now I start the service");
-				startCameraUploadService(context);
-			}
-		}, 1000);
-
-		cameraUploadOn.setTitle(getString(R.string.settings_camera_upload_off));
-		cameraUploadCategory.addPreference(cameraUploadHow);
-		cameraUploadCategory.addPreference(cameraUploadWhat);
-		cameraUploadCategory.addPreference(keepFileNames);
-		cameraUploadCategory.addPreference(megaCameraFolder);
-		cameraUploadCategory.addPreference(secondaryMediaFolderOn);
-		// To prevent user switch on/off rapidly. After set backup, will be re-enabled.
-        cameraUploadOn.setEnabled(false);
-	}
-
-    public void reEnableCameraUploadsPreference(int which) {
-        switch (which) {
-            case CuSyncManager.TYPE_BACKUP_PRIMARY:
-                if (cameraUploadOn != null) {
-                    cameraUploadOn.setEnabled(true);
-                }
-            case CuSyncManager.TYPE_BACKUP_SECONDARY:
-                if (secondaryMediaFolderOn != null) {
-                    secondaryMediaFolderOn.setEnabled(true);
-                }
-        }
-    }
-
-	/**
-	 * This method is to do the setting process
-	 * and UI related process
-	 */
-    public void disableCameraUpload(){
-		disableCameraUploadSettingProcess();
-		disableCameraUploadUIProcess();
-	}
-
-	/**
-	 * Disable MediaUpload UI related process
-	 */
-	public void disableMediaUploadUIProcess() {
-		logDebug("changes to sec folder only");
-        secondaryUpload = false;
-        secondaryMediaFolderOn.setTitle(getString(R.string.settings_secondary_upload_on));
-        cameraUploadCategory.removePreference(localSecondaryFolder);
-        cameraUploadCategory.removePreference(megaSecondaryFolder);
-	}
-
-	/**
-	 * Disable CameraUpload UI related process
-	 */
-	public void disableCameraUploadUIProcess() {
-		logDebug("Camera Uploads OFF");
-		cameraUpload = false;
-		cameraUploadOn.setTitle(getString(R.string.settings_camera_upload_on));
-		cameraUploadOn.setSummary("");
-		cameraUploadCategory.removePreference(cameraUploadHow);
-		cameraUploadCategory.removePreference(cameraUploadWhat);
-		cameraUploadCategory.removePreference(localCameraUploadFolder);
-		cameraUploadCategory.removePreference(cameraUploadIncludeGPS);
-		hideVideoQualitySettingsSection();
-		cameraUploadCategory.removePreference(keepFileNames);
-		cameraUploadCategory.removePreference(megaCameraFolder);
-		cameraUploadCategory.removePreference(secondaryMediaFolderOn);
-		disableMediaUploadUIProcess();
-	}
-
-    public void showResetCompressionQueueSizeDialog(){
-		logDebug("showResetCompressionQueueSizeDialog");
-        Display display = getActivity().getWindowManager().getDefaultDisplay();
-        DisplayMetrics outMetrics = new DisplayMetrics ();
-        display.getMetrics(outMetrics);
-        int margin = 20;
-
-        LinearLayout layout = new LinearLayout(context);
-        layout.setOrientation(LinearLayout.VERTICAL);
-        LinearLayout.LayoutParams params = new LinearLayout.LayoutParams(LinearLayout.LayoutParams.MATCH_PARENT, LinearLayout.LayoutParams.WRAP_CONTENT);
-        params.setMargins(px2dp(margin, outMetrics), px2dp(margin, outMetrics), px2dp(margin, outMetrics), 0);
-
-        queueSizeInput = new EditText(context);
-        queueSizeInput.setInputType(InputType.TYPE_CLASS_NUMBER);
-        layout.addView(queueSizeInput, params);
-
-        queueSizeInput.setSingleLine();
-        queueSizeInput.setTextColor(ContextCompat.getColor(context, R.color.text_secondary));
-        queueSizeInput.setHint(getString(R.string.label_mega_byte));
-        queueSizeInput.setImeOptions(EditorInfo.IME_ACTION_DONE);
-        queueSizeInput.setOnEditorActionListener(new TextView.OnEditorActionListener() {
-            @Override
-            public boolean onEditorAction(TextView v, int actionId,KeyEvent event) {
-                if (actionId == EditorInfo.IME_ACTION_DONE) {
-                    String value = v.getText().toString().trim();
-                    setCompressionQueueSize(value, queueSizeInput);
-
-                    return true;
-                }
-                return false;
-            }
-        });
-
-        queueSizeInput.setImeActionLabel(getString(R.string.general_create),EditorInfo.IME_ACTION_DONE);
-        queueSizeInput.setOnFocusChangeListener(new View.OnFocusChangeListener() {
-            @Override
-            public void onFocusChange(View v, boolean hasFocus) {
-                if (hasFocus) {
-                    showKeyboardDelayed(v);
-                }
-            }
-        });
-
-        params = new LinearLayout.LayoutParams(LinearLayout.LayoutParams.MATCH_PARENT, LinearLayout.LayoutParams.WRAP_CONTENT);
-        params.setMargins(px2dp(margin+5, outMetrics), px2dp(0, outMetrics), px2dp(margin, outMetrics), 0);
-        final TextView text = new TextView(context);
-        text.setTextSize(TypedValue.COMPLEX_UNIT_SP,11);
-        text.setText(getString(R.string.settings_compression_queue_subtitle,
-				getString(R.string.label_file_size_mega_byte, String.valueOf(COMPRESSION_QUEUE_SIZE_MIN)),
-				getString(R.string.label_file_size_mega_byte, String.valueOf(COMPRESSION_QUEUE_SIZE_MAX))));
-        layout.addView(text,params);
-
-        AlertDialog.Builder builder = new AlertDialog.Builder(context);
-        builder.setTitle(getString(R.string.settings_video_compression_queue_size_popup_title));
-        builder.setPositiveButton(getString(R.string.general_ok),
-                new DialogInterface.OnClickListener() {
-                    public void onClick(DialogInterface dialog, int whichButton) { }
-                });
-        builder.setNegativeButton(getString(android.R.string.cancel), null);
-        builder.setView(layout);
-        compressionQueueSizeDialog = builder.create();
-        compressionQueueSizeDialog.show();
-
-        compressionQueueSizeDialog.getButton(AlertDialog.BUTTON_POSITIVE).setOnClickListener(new View.OnClickListener() {
-            @Override
-            public void onClick(View v) {
-                String value = queueSizeInput.getText().toString().trim();
-                setCompressionQueueSize(value, queueSizeInput);
-            }
-        });
-=======
     public void goToCategoryStorage() {
         scrollToPreference(storageCategory);
->>>>>>> bb849fd3
     }
 
     public void goToCategoryQR() {
