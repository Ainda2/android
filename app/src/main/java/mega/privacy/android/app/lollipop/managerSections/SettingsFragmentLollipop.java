package mega.privacy.android.app.lollipop.managerSections;

import android.Manifest;
import android.annotation.SuppressLint;
import android.app.Activity;
import android.app.Dialog;
import android.content.BroadcastReceiver;
import android.content.Context;
import android.content.DialogInterface;
import android.content.DialogInterface.OnClickListener;
import android.content.Intent;
import android.content.IntentFilter;
import android.content.pm.PackageManager;
import android.net.Uri;
import android.os.Bundle;
import android.os.Environment;
import android.os.Handler;
import android.support.annotation.NonNull;
import android.support.annotation.Nullable;
import android.support.v4.app.ActivityCompat;
import android.support.v4.content.ContextCompat;
import android.support.v4.content.LocalBroadcastManager;
import android.support.v4.provider.DocumentFile;
import android.support.v7.app.AlertDialog;
import android.support.v7.preference.ListPreference;
import android.support.v7.preference.Preference;
import android.support.v7.preference.PreferenceCategory;
import android.support.v7.preference.PreferenceFragmentCompat;
import android.support.v7.preference.PreferenceScreen;
import android.support.v7.preference.SwitchPreferenceCompat;
import android.support.v7.widget.RecyclerView;
import android.text.InputType;
import android.text.TextUtils;
import android.util.DisplayMetrics;
import android.util.TypedValue;
import android.view.Display;
import android.view.KeyEvent;
import android.view.LayoutInflater;
import android.view.View;
import android.view.ViewGroup;
import android.view.inputmethod.EditorInfo;
import android.widget.EditText;
import android.widget.LinearLayout;
import android.widget.ListView;
import android.widget.TextView;
import android.widget.Toast;

import java.io.File;

import mega.privacy.android.app.DatabaseHandler;
import mega.privacy.android.app.MegaApplication;
import mega.privacy.android.app.MegaAttributes;
import mega.privacy.android.app.MegaPreferences;
import mega.privacy.android.app.R;
import mega.privacy.android.app.components.TwoLineCheckPreference;
import mega.privacy.android.app.jobservices.CameraUploadsService;
import mega.privacy.android.app.jobservices.SyncRecord;
import mega.privacy.android.app.lollipop.ChangePasswordActivityLollipop;
import mega.privacy.android.app.lollipop.FileExplorerActivityLollipop;
import mega.privacy.android.app.lollipop.FileStorageActivityLollipop;
import mega.privacy.android.app.lollipop.ManagerActivityLollipop;
import mega.privacy.android.app.lollipop.MyAccountInfo;
import mega.privacy.android.app.lollipop.PinLockActivityLollipop;
import mega.privacy.android.app.lollipop.TwoFactorAuthenticationActivity;
import mega.privacy.android.app.lollipop.megachat.ChatPreferencesActivity;
import mega.privacy.android.app.lollipop.megachat.ChatSettings;
import mega.privacy.android.app.lollipop.tasks.ClearCacheTask;
import mega.privacy.android.app.lollipop.tasks.ClearOfflineTask;
import mega.privacy.android.app.lollipop.tasks.GetCacheSizeTask;
import mega.privacy.android.app.lollipop.tasks.GetOfflineSizeTask;
<<<<<<< HEAD
import mega.privacy.android.app.utils.Constants;
import mega.privacy.android.app.utils.DBUtil;
import mega.privacy.android.app.utils.FileUtil;
import mega.privacy.android.app.utils.JobUtil;
import mega.privacy.android.app.utils.SDCardOperator;
import mega.privacy.android.app.utils.Util;
=======
>>>>>>> 094d50ad
import nz.mega.sdk.MegaAccountDetails;
import nz.mega.sdk.MegaApiAndroid;
import nz.mega.sdk.MegaChatApi;
import nz.mega.sdk.MegaChatApiAndroid;
import nz.mega.sdk.MegaChatPresenceConfig;
import nz.mega.sdk.MegaNode;

<<<<<<< HEAD
=======
import static mega.privacy.android.app.utils.Constants.*;
import static mega.privacy.android.app.utils.DBUtil.*;
import static mega.privacy.android.app.utils.FileUtils.*;
>>>>>>> 094d50ad
import static mega.privacy.android.app.MegaPreferences.*;
import static mega.privacy.android.app.jobservices.SyncRecord.*;
import static mega.privacy.android.app.utils.FileUtils.*;
import static mega.privacy.android.app.utils.JobUtil.*;
import static mega.privacy.android.app.utils.LogUtil.*;
import static mega.privacy.android.app.utils.Util.*;

@SuppressLint("NewApi")
public class SettingsFragmentLollipop extends PreferenceFragmentCompat implements Preference.OnPreferenceClickListener, Preference.OnPreferenceChangeListener {

	public static final String ACTION_REFRESH_CAMERA_UPLOADS_SETTING = "ACTION_REFRESH_CAMERA_UPLOADS_SETTING";
	public static final String ACTION_REFRESH_CLEAR_OFFLINE_SETTING = "ACTION_REFRESH_CLEAR_OFFLINE_SETTING";
	private static final int COMPRESSION_QUEUE_SIZE_MIN = 100;
	private static final int COMPRESSION_QUEUE_SIZE_MAX = 1000;

	Context context;
	private MegaApiAndroid megaApi;
	private MegaChatApiAndroid megaChatApi;
	Handler handler = new Handler();

	private static int REQUEST_DOWNLOAD_FOLDER = 1000;
	private static int REQUEST_CODE_TREE_LOCAL_CAMERA = 1050;
	private static int REQUEST_CAMERA_FOLDER = 2000;
	private static int REQUEST_MEGA_CAMERA_FOLDER = 3000;
	private static int REQUEST_LOCAL_SECONDARY_MEDIA_FOLDER = 4000;
	private static int REQUEST_MEGA_SECONDARY_MEDIA_FOLDER = 5000;
	private final String KEY_SET_QUEUE_DIALOG = "KEY_SET_QUEUE_DIALOG";
    private final String KEY_SET_QUEUE_SIZE = "KEY_SET_QUEUE_SIZE";

	public static final int DEFAULT_CONVENTION_QUEUE_SIZE = 200;

	public static String CATEGORY_PIN_LOCK = "settings_pin_lock";
	public static String CATEGORY_CHAT_ENABLED = "settings_chat";
	public static String CATEGORY_CHAT_NOTIFICATIONS = "settings_notifications_chat";
	public static String CATEGORY_STORAGE = "settings_storage";
	public static String CATEGORY_CAMERA_UPLOAD = "settings_camera_upload";
	public static String CATEGORY_ADVANCED_FEATURES = "advanced_features";
	public static String CATEGORY_QR_CODE = "settings_qrcode";
	public static String CATEGORY_SECURITY = "settings_security";
	public static String CATEGORY_2FA = "settings_2fa";
	public static String CATEGORY_FILE_MANAGEMENT = "settings_file_management";

	public static String KEY_QR_CODE_AUTO_ACCEPT = "settings_qrcode_autoaccept";
	public static String KEY_2FA = "settings_2fa_activated";

	public static String KEY_PIN_LOCK_ENABLE = "settings_pin_lock_enable";
	public static String KEY_PIN_LOCK_CODE = "settings_pin_lock_code";

	public static String KEY_CHAT_ENABLE = "settings_chat_enable";

	public static String KEY_RICH_LINKS_ENABLE = "settings_rich_links_enable";

	public static String CATEGORY_AUTOAWAY_CHAT = "settings_autoaway_chat";
	public static String KEY_CHAT_AUTOAWAY = "settings_autoaway_chat_preference";
	public static String KEY_AUTOAWAY_ENABLE = "settings_autoaway_chat_switch";

	public static String CATEGORY_PERSISTENCE_CHAT = "settings_persistence_chat";
	public static String KEY_CHAT_PERSISTENCE = "settings_persistence_chat_checkpreference";

	public static String KEY_CHAT_NESTED_NOTIFICATIONS = "settings_nested_notifications_chat";

	public static String KEY_STORAGE_DOWNLOAD_LOCATION = "settings_storage_download_location";
	public static String KEY_STORAGE_DOWNLOAD_LOCATION_SD_CARD_PREFERENCE = "settings_storage_download_location_sd_card_preference";
	public static String KEY_STORAGE_ASK_ME_ALWAYS = "settings_storage_ask_me_always";
	public static String KEY_STORAGE_ADVANCED_DEVICES = "settings_storage_advanced_devices";
	public static String KEY_CAMERA_UPLOAD_ON = "settings_camera_upload_on";
	public static String KEY_CAMERA_UPLOAD_HOW_TO = "settings_camera_upload_how_to_upload";
	public static String KEY_CAMERA_UPLOAD_CHARGING = "settings_camera_upload_charging";
    public static String KEY_CAMERA_UPLOAD_VIDEO_QUEUE_SIZE = "video_compression_queue_size";
	public static String KEY_KEEP_FILE_NAMES = "settings_keep_file_names";
	public static String KEY_CAMERA_UPLOAD_WHAT_TO = "settings_camera_upload_what_to_upload";
    public static String KEY_CAMERA_UPLOAD_VIDEO_QUALITY = "settings_video_upload_quality";
	public static String KEY_CAMERA_UPLOAD_CAMERA_FOLDER = "settings_local_camera_upload_folder";
	public static String KEY_CAMERA_UPLOAD_CAMERA_FOLDER_SDCARD = "settings_local_camera_upload_folder_sdcard";
	public static String KEY_CAMERA_UPLOAD_MEGA_FOLDER = "settings_mega_camera_folder";

	public static String KEY_SECONDARY_MEDIA_FOLDER_ON = "settings_secondary_media_folder_on";
	public static String KEY_LOCAL_SECONDARY_MEDIA_FOLDER = "settings_local_secondary_media_folder";
	public static String KEY_MEGA_SECONDARY_MEDIA_FOLDER = "settings_mega_secondary_media_folder";

	public static String KEY_CACHE = "settings_advanced_features_cache";
	public static String KEY_OFFLINE = "settings_file_management_offline";
	public static String KEY_RUBBISH = "settings_file_management_rubbish";
	public static String KEY_FILE_VERSIONS = "settings_file_management_file_version";
	public static String KEY_CLEAR_VERSIONS = "settings_file_management_clear_version";
	public static String KEY_ENABLE_VERSIONS = "settings_file_versioning_switch";
	public static String KEY_ENABLE_RB_SCHEDULER = "settings_rb_scheduler_switch";
	public static String KEY_DAYS_RB_SCHEDULER = "settings_days_rb_scheduler";

	public static String KEY_ENABLE_LAST_GREEN_CHAT = "settings_last_green_chat_switch";

	public static String KEY_ABOUT_PRIVACY_POLICY = "settings_about_privacy_policy";
	public static String KEY_ABOUT_TOS = "settings_about_terms_of_service";
	public static String KEY_ABOUT_GDPR = "settings_about_gdpr";
	public static String KEY_ABOUT_SDK_VERSION = "settings_about_sdk_version";
	public static String KEY_ABOUT_KARERE_VERSION = "settings_about_karere_version";
	public static String KEY_ABOUT_APP_VERSION = "settings_about_app_version";
	public static String KEY_ABOUT_CODE_LINK = "settings_about_code_link";

	public static String KEY_HELP_SEND_FEEDBACK= "settings_help_send_feedfack";
    public static String KEY_AUTO_PLAY_SWITCH= "auto_play_switch";

	public static String KEY_RECOVERY_KEY= "settings_recovery_key";
	public static String KEY_CHANGE_PASSWORD= "settings_change_password";

	public static final String CAMERA_UPLOADS_STATUS = "CAMERA_UPLOADS_STATUS";

	public final static int CAMERA_UPLOAD_WIFI_OR_DATA_PLAN = 1001;
	public final static int CAMERA_UPLOAD_WIFI = 1002;

	public final static int CAMERA_UPLOAD_FILE_UPLOAD_PHOTOS = 1001;
	public final static int CAMERA_UPLOAD_FILE_UPLOAD_VIDEOS = 1002;
	public final static int CAMERA_UPLOAD_FILE_UPLOAD_PHOTOS_AND_VIDEOS = 1003;
	public final static int VIDEO_QUALITY_ORIGINAL = 0;
    public final static int VIDEO_QUALITY_MEDIUM = 1;

	public final static int STORAGE_DOWNLOAD_LOCATION_INTERNAL_SD_CARD = 1001;
	public final static int STORAGE_DOWNLOAD_LOCATION_EXTERNAL_SD_CARD = 1002;

	PreferenceCategory qrCodeCategory;
	SwitchPreferenceCompat qrCodeAutoAcceptSwitch;

	PreferenceCategory twoFACategory;
	SwitchPreferenceCompat twoFASwitch;
    SwitchPreferenceCompat autoPlaySwitch;

	PreferenceScreen preferenceScreen;
	PreferenceCategory pinLockCategory;
	PreferenceCategory chatEnabledCategory;
	PreferenceCategory chatNotificationsCategory;
	PreferenceCategory storageCategory;
	PreferenceCategory cameraUploadCategory;
	PreferenceCategory advancedFeaturesCategory;
	PreferenceCategory autoawayChatCategory;
	PreferenceCategory persistenceChatCategory;
	PreferenceCategory securityCategory;
	PreferenceCategory fileManagementCategory;

	SwitchPreferenceCompat pinLockEnableSwitch;
	SwitchPreferenceCompat chatEnableSwitch;
	SwitchPreferenceCompat richLinksSwitch;

	SwitchPreferenceCompat enableLastGreenChatSwitch;

	//New autoaway
	SwitchPreferenceCompat autoAwaySwitch;
	Preference chatAutoAwayPreference;
	TwoLineCheckPreference chatPersistenceCheck;

	Preference nestedNotificationsChat;
	Preference pinLockCode;
	Preference downloadLocation;
	Preference downloadLocationPreference;
	Preference cameraUploadOn;
	ListPreference cameraUploadHow;
	ListPreference cameraUploadWhat;
	ListPreference videoQuality;
    SwitchPreferenceCompat cameraUploadCharging;
	Preference cameraUploadVideoQueueSize;
	TwoLineCheckPreference keepFileNames;
	Preference localCameraUploadFolder;
	Preference localCameraUploadFolderSDCard;
	Preference megaCameraFolder;
	Preference helpSendFeedback;
	Preference cacheAdvancedOptions;
	Preference cancelAccount;

	Preference aboutPrivacy;
	Preference aboutTOS;
	Preference aboutGDPR;
	Preference aboutSDK;
	Preference aboutKarere;
	Preference aboutApp;
	Preference codeLink;
	Preference secondaryMediaFolderOn;
	Preference localSecondaryFolder;
	Preference megaSecondaryFolder;

	//File management
	Preference offlineFileManagement;
	Preference rubbishFileManagement;
	Preference fileVersionsFileManagement;
	Preference clearVersionsFileManagement;
	SwitchPreferenceCompat enableVersionsSwitch;

	SwitchPreferenceCompat enableRbSchedulerSwitch;
	Preference daysRbSchedulerPreference;

	ListPreference statusChatListPreference;
	ListPreference chatAttachmentsChatListPreference;

	TwoLineCheckPreference storageAskMeAlways;
	TwoLineCheckPreference storageAdvancedDevices;

	TwoLineCheckPreference useHttpsOnly;

	MegaChatPresenceConfig statusConfig;

	Preference recoveryKey;
	Preference changePass;

	boolean cameraUpload = false;
	boolean secondaryUpload = false;
	boolean charging = false;
	boolean pinLock = false;
	boolean chatEnabled = false;
	boolean askMe = false;
	boolean fileNames = false;
	boolean advancedDevices = false;
	boolean autoAccept = true;

	DatabaseHandler dbH;
	private SDCardOperator sdCardOperator;

	MegaPreferences prefs;
	ChatSettings chatSettings;
	String wifi = "";
	String camSyncLocalPath = "";
	boolean isExternalSDCard = false;
	Long camSyncHandle = null;
	MegaNode camSyncMegaNode = null;
	String camSyncMegaPath = "";
	String fileUpload = "";
	String videoQualitySummary = "";
	String downloadLocationPath = "";
	String ast = "";
	String pinLockCodeTxt = "";

	boolean useHttpsOnlyValue = false;

	//Secondary Folder
	String localSecondaryFolderPath = "";
	Long handleSecondaryMediaFolder = null;
	MegaNode megaNodeSecondaryMediaFolder = null;
	String megaPathSecMediaFolder = "";

	public int numberOfClicksSDK = 0;
	public int numberOfClicksKarere = 0;
	public int numberOfClicksAppVersion = 0;
	RecyclerView listView;

	boolean setAutoaccept = false;
    AlertDialog compressionQueueSizeDialog;
    private EditText queueSizeInput;

	@Override
    public void onCreate(Bundle savedInstanceState) {
		logDebug("onCreate");

        if (megaApi == null){
			megaApi = ((MegaApplication) ((Activity)context).getApplication()).getMegaApi();
		}

		if (megaChatApi == null){
			megaChatApi = ((MegaApplication) ((Activity)context).getApplication()).getMegaChatApi();
		}

		dbH = DatabaseHandler.getDbHandler(context);
		prefs = dbH.getPreferences();
		chatSettings = dbH.getChatSettings();
        super.onCreate(savedInstanceState);
	}

	@Override
	public void onCreatePreferences(Bundle savedInstanceState, String rootKey) {
		addPreferencesFromResource(R.xml.preferences);

		preferenceScreen = (PreferenceScreen) findPreference("general_preference_screen");

		storageCategory = (PreferenceCategory) findPreference(CATEGORY_STORAGE);
		cameraUploadCategory = (PreferenceCategory) findPreference(CATEGORY_CAMERA_UPLOAD);
		pinLockCategory = (PreferenceCategory) findPreference(CATEGORY_PIN_LOCK);
		chatEnabledCategory = (PreferenceCategory) findPreference(CATEGORY_CHAT_ENABLED);
		chatNotificationsCategory = (PreferenceCategory) findPreference(CATEGORY_CHAT_NOTIFICATIONS);
		advancedFeaturesCategory = (PreferenceCategory) findPreference(CATEGORY_ADVANCED_FEATURES);
		autoawayChatCategory = (PreferenceCategory) findPreference(CATEGORY_AUTOAWAY_CHAT);
		persistenceChatCategory = (PreferenceCategory) findPreference(CATEGORY_PERSISTENCE_CHAT);
		qrCodeCategory = (PreferenceCategory) findPreference(CATEGORY_QR_CODE);
		securityCategory = (PreferenceCategory) findPreference(CATEGORY_SECURITY);
		twoFACategory = (PreferenceCategory) findPreference(CATEGORY_2FA);
		fileManagementCategory = (PreferenceCategory) findPreference(CATEGORY_FILE_MANAGEMENT);
		pinLockEnableSwitch = (SwitchPreferenceCompat) findPreference(KEY_PIN_LOCK_ENABLE);
		pinLockEnableSwitch.setOnPreferenceClickListener(this);

		chatEnableSwitch = (SwitchPreferenceCompat) findPreference(KEY_CHAT_ENABLE);
		chatEnableSwitch.setOnPreferenceClickListener(this);

		richLinksSwitch = (SwitchPreferenceCompat) findPreference(KEY_RICH_LINKS_ENABLE);
		richLinksSwitch.setOnPreferenceClickListener(this);

		autoAwaySwitch = (SwitchPreferenceCompat) findPreference(KEY_AUTOAWAY_ENABLE);
		autoAwaySwitch.setOnPreferenceClickListener(this);

		qrCodeAutoAcceptSwitch = (SwitchPreferenceCompat) findPreference(KEY_QR_CODE_AUTO_ACCEPT);
		qrCodeAutoAcceptSwitch.setOnPreferenceClickListener(this);

		twoFASwitch = (SwitchPreferenceCompat) findPreference(KEY_2FA);
		twoFASwitch.setOnPreferenceClickListener(this);

		autoPlaySwitch = (SwitchPreferenceCompat) findPreference(KEY_AUTO_PLAY_SWITCH);
        autoPlaySwitch.setOnPreferenceClickListener(this);
        boolean autoPlayEnabled = prefs.isAutoPlayEnabled();
        autoPlaySwitch.setChecked(autoPlayEnabled);

		chatAttachmentsChatListPreference = (ListPreference) findPreference("settings_chat_send_originals");
		chatAttachmentsChatListPreference.setOnPreferenceChangeListener(this);

		statusChatListPreference = (ListPreference) findPreference("settings_chat_list_status");
		statusChatListPreference.setOnPreferenceChangeListener(this);

		chatAutoAwayPreference = findPreference(KEY_CHAT_AUTOAWAY);
		chatAutoAwayPreference.setOnPreferenceClickListener(this);

		chatPersistenceCheck = (TwoLineCheckPreference) findPreference(KEY_CHAT_PERSISTENCE);
		chatPersistenceCheck.setOnPreferenceClickListener(this);

		nestedNotificationsChat = findPreference(KEY_CHAT_NESTED_NOTIFICATIONS);
		nestedNotificationsChat.setOnPreferenceClickListener(this);

		pinLockCode = findPreference(KEY_PIN_LOCK_CODE);
		pinLockCode.setOnPreferenceClickListener(this);

		downloadLocation = findPreference(KEY_STORAGE_DOWNLOAD_LOCATION);
		downloadLocation.setOnPreferenceClickListener(this);

		downloadLocationPreference = findPreference(KEY_STORAGE_DOWNLOAD_LOCATION_SD_CARD_PREFERENCE);
		downloadLocationPreference.setOnPreferenceClickListener(this);

		storageAskMeAlways = (TwoLineCheckPreference) findPreference(KEY_STORAGE_ASK_ME_ALWAYS);
		storageAskMeAlways.setOnPreferenceClickListener(this);

		useHttpsOnly = (TwoLineCheckPreference) findPreference("settings_use_https_only");
		useHttpsOnly.setOnPreferenceClickListener(this);

		storageAdvancedDevices = (TwoLineCheckPreference) findPreference(KEY_STORAGE_ADVANCED_DEVICES);
		storageAdvancedDevices.setOnPreferenceClickListener(this);

		cameraUploadOn = findPreference(KEY_CAMERA_UPLOAD_ON);
		cameraUploadOn.setOnPreferenceClickListener(this);

		cameraUploadHow = (ListPreference) findPreference(KEY_CAMERA_UPLOAD_HOW_TO);
		cameraUploadHow.setOnPreferenceChangeListener(this);

		cameraUploadWhat = (ListPreference) findPreference(KEY_CAMERA_UPLOAD_WHAT_TO);
		cameraUploadWhat.setOnPreferenceChangeListener(this);

		videoQuality = (ListPreference)findPreference(KEY_CAMERA_UPLOAD_VIDEO_QUALITY);
		videoQuality.setOnPreferenceChangeListener(this);

        cameraUploadCharging = (SwitchPreferenceCompat)findPreference(KEY_CAMERA_UPLOAD_CHARGING);
        cameraUploadCharging.setOnPreferenceClickListener(this);

        cameraUploadVideoQueueSize = findPreference(KEY_CAMERA_UPLOAD_VIDEO_QUEUE_SIZE);
        cameraUploadVideoQueueSize.setOnPreferenceClickListener(this);

		keepFileNames = (TwoLineCheckPreference) findPreference(KEY_KEEP_FILE_NAMES);
		keepFileNames.setOnPreferenceClickListener(this);

		localCameraUploadFolder = findPreference(KEY_CAMERA_UPLOAD_CAMERA_FOLDER);
		localCameraUploadFolder.setOnPreferenceClickListener(this);

		localCameraUploadFolderSDCard = findPreference(KEY_CAMERA_UPLOAD_CAMERA_FOLDER_SDCARD);
		localCameraUploadFolderSDCard.setOnPreferenceClickListener(this);

		megaCameraFolder = findPreference(KEY_CAMERA_UPLOAD_MEGA_FOLDER);
		megaCameraFolder.setOnPreferenceClickListener(this);

		secondaryMediaFolderOn = findPreference(KEY_SECONDARY_MEDIA_FOLDER_ON);
		secondaryMediaFolderOn.setOnPreferenceClickListener(this);

		localSecondaryFolder= findPreference(KEY_LOCAL_SECONDARY_MEDIA_FOLDER);
		localSecondaryFolder.setOnPreferenceClickListener(this);

		megaSecondaryFolder= findPreference(KEY_MEGA_SECONDARY_MEDIA_FOLDER);
		megaSecondaryFolder.setOnPreferenceClickListener(this);

		storageCategory.removePreference(storageAdvancedDevices);
		File[] fs = context.getExternalFilesDirs(null);
		if (fs.length == 1){
			logDebug("fs.length == 1");
			storageCategory.removePreference(downloadLocationPreference);
		}
		else{
			if (fs.length > 1){
				logDebug("fs.length > 1");
				if (fs[1] == null){
					logDebug("storageCategory.removePreference");
					storageCategory.removePreference(downloadLocationPreference);
				}
				else{
					logDebug("storageCategory.removePreference");
					storageCategory.removePreference(downloadLocation);
				}
			}
		}


		cacheAdvancedOptions = findPreference(KEY_CACHE);
		cacheAdvancedOptions.setOnPreferenceClickListener(this);
		offlineFileManagement = findPreference(KEY_OFFLINE);
		offlineFileManagement.setOnPreferenceClickListener(this);
		rubbishFileManagement = findPreference(KEY_RUBBISH);
		rubbishFileManagement.setOnPreferenceClickListener(this);

		fileVersionsFileManagement = findPreference(KEY_FILE_VERSIONS);
		clearVersionsFileManagement = findPreference(KEY_CLEAR_VERSIONS);
		clearVersionsFileManagement.setOnPreferenceClickListener(this);

		enableVersionsSwitch = (SwitchPreferenceCompat) findPreference(KEY_ENABLE_VERSIONS);

		updateEnabledFileVersions();
		enableRbSchedulerSwitch = (SwitchPreferenceCompat) findPreference(KEY_ENABLE_RB_SCHEDULER);
		enableLastGreenChatSwitch = (SwitchPreferenceCompat) findPreference(KEY_ENABLE_LAST_GREEN_CHAT);
		daysRbSchedulerPreference = (Preference) findPreference(KEY_DAYS_RB_SCHEDULER);

		if(megaApi.serverSideRubbishBinAutopurgeEnabled()){
			logDebug("RubbishBinAutopurgeEnabled --> request userAttribute info");
			megaApi.getRubbishBinAutopurgePeriod((ManagerActivityLollipop)context);
			fileManagementCategory.addPreference(enableRbSchedulerSwitch);
			fileManagementCategory.addPreference(daysRbSchedulerPreference);
			daysRbSchedulerPreference.setOnPreferenceClickListener(this);
		}
		else{
			fileManagementCategory.removePreference(enableRbSchedulerSwitch);
			fileManagementCategory.removePreference(daysRbSchedulerPreference);
		}

		recoveryKey = findPreference(KEY_RECOVERY_KEY);
		recoveryKey.setOnPreferenceClickListener(this);
		changePass = findPreference(KEY_CHANGE_PASSWORD);
		changePass.setOnPreferenceClickListener(this);

		helpSendFeedback = findPreference(KEY_HELP_SEND_FEEDBACK);
		helpSendFeedback.setOnPreferenceClickListener(this);

		cancelAccount = findPreference("settings_advanced_features_cancel_account");
		cancelAccount.setOnPreferenceClickListener(this);

		aboutPrivacy = findPreference(KEY_ABOUT_PRIVACY_POLICY);
		aboutPrivacy.setOnPreferenceClickListener(this);

		aboutTOS = findPreference(KEY_ABOUT_TOS);
		aboutTOS.setOnPreferenceClickListener(this);

		aboutGDPR = findPreference(KEY_ABOUT_GDPR);
		aboutGDPR.setOnPreferenceClickListener(this);

		aboutApp = findPreference(KEY_ABOUT_APP_VERSION);
		aboutApp.setOnPreferenceClickListener(this);
		aboutSDK = findPreference(KEY_ABOUT_SDK_VERSION);
		aboutSDK.setOnPreferenceClickListener(this);
		aboutKarere = findPreference(KEY_ABOUT_KARERE_VERSION);
		aboutKarere.setOnPreferenceClickListener(this);

		codeLink = findPreference(KEY_ABOUT_CODE_LINK);
		codeLink.setOnPreferenceClickListener(this);

		if (prefs == null){
			logWarning("pref is NULL");
			dbH.setStorageAskAlways(false);

			File defaultDownloadLocation = buildDefaultDownloadDir(context);
			defaultDownloadLocation.mkdirs();

			dbH.setStorageDownloadLocation(defaultDownloadLocation.getAbsolutePath());

			dbH.setFirstTime(false);
			dbH.setCamSyncEnabled(false);
			dbH.setSecondaryUploadEnabled(false);
			dbH.setPinLockEnabled(false);
			dbH.setPinLockCode("");
			dbH.setStorageAdvancedDevices(false);
			cameraUpload = false;
			charging = true;
			fileNames = false;
			pinLock = false;
			askMe = true;
		}
		else{
			if (prefs.getCamSyncEnabled() == null){
				dbH.setCamSyncEnabled(false);
				cameraUpload = false;
				charging = true;
				fileNames = false;
			}
			else{
				cameraUpload = Boolean.parseBoolean(prefs.getCamSyncEnabled());

				if (prefs.getCameraFolderExternalSDCard() != null){
					isExternalSDCard = Boolean.parseBoolean(prefs.getCameraFolderExternalSDCard());
				}
				String tempHandle = prefs.getCamSyncHandle();
				if(tempHandle!=null){
					camSyncHandle = Long.valueOf(tempHandle);
					if(camSyncHandle!=-1){
						camSyncMegaNode = megaApi.getNodeByHandle(camSyncHandle);
						if(camSyncMegaNode!=null){
							camSyncMegaPath = camSyncMegaNode.getName();
						}
						else
						{
							//The node for the Camera Sync no longer exists...
							dbH.setCamSyncHandle(-1);
							camSyncHandle = (long) -1;
							//Meanwhile is not created, set just the name
							camSyncMegaPath = CameraUploadsService.CAMERA_UPLOADS;
						}
					}
					else{
						//Meanwhile is not created, set just the name
						camSyncMegaPath = CameraUploadsService.CAMERA_UPLOADS;
					}
				}
				else{
					dbH.setCamSyncHandle(-1);
					camSyncHandle = (long) -1;
					//Meanwhile is not created, set just the name
					camSyncMegaPath = CameraUploadsService.CAMERA_UPLOADS;
				}

				setWhatToUploadForCameraUpload();

				if (Boolean.parseBoolean(prefs.getCamSyncWifi())){
					wifi = getString(R.string.cam_sync_wifi);
					cameraUploadHow.setValueIndex(1);
				}
				else{
					wifi = getString(R.string.cam_sync_data);
					cameraUploadHow.setValueIndex(0);
				}

                if(!getString(R.string.settings_camera_upload_only_photos).equals(fileUpload)){
                    //video quality
                    String uploadQuality = prefs.getUploadVideoQuality();
                    int quality;
                    if (uploadQuality == null || uploadQuality.isEmpty()) {
                        dbH.setCameraUploadVideoQuality(MEDIUM);
                        quality = VIDEO_QUALITY_MEDIUM;
                    } else if (Integer.parseInt(uploadQuality) == ORIGINAL) {
                        quality = VIDEO_QUALITY_ORIGINAL;
                    } else {
                        quality = VIDEO_QUALITY_MEDIUM;
                    }
                    videoQuality.setValueIndex(quality);
                    videoQuality.setSummary(videoQuality.getEntry());

                    //require me to charge
                    if(quality == VIDEO_QUALITY_MEDIUM){
                        enableChargingSettings();
                        //convention on charging
                        if (prefs.getConversionOnCharging() == null){
                            dbH.setConversionOnCharging(true);
                            charging = true;
                        }
                        else{
                            charging = Boolean.parseBoolean(prefs.getConversionOnCharging());
                        }
                        cameraUploadCharging.setChecked(charging);

                        //show charge when size over $MB
                        if(charging){
                            enableVideoCompressionSizeSettings();
                        }else{
                            disableVideoCompressionSizeSettings();
                        }

                    }else{
                        disableChargingSettings();
                    }

                }else{
					hideVideoQualitySettingsSection();
                    dbH.setCameraUploadVideoQuality(ORIGINAL);
                    dbH.setConversionOnCharging(false);
                    dbH.setChargingOnSize(DEFAULT_CONVENTION_QUEUE_SIZE);
                }

				// keep file name
				if (prefs.getKeepFileNames() == null){
					dbH.setKeepFileNames(false);
					fileNames = false;
				}
				else{
					fileNames = Boolean.parseBoolean(prefs.getKeepFileNames());
				}

				camSyncLocalPath = prefs.getCamSyncLocalPath();
				if (camSyncLocalPath == null){
					File cameraDownloadLocation = null;
					if (Environment.getExternalStorageDirectory() != null){
						cameraDownloadLocation = Environment.getExternalStoragePublicDirectory(Environment.DIRECTORY_DCIM);
					}

					cameraDownloadLocation.mkdirs();

					dbH.setCamSyncLocalPath(cameraDownloadLocation.getAbsolutePath());
					dbH.setCameraFolderExternalSDCard(false);
					isExternalSDCard = false;
					camSyncLocalPath = cameraDownloadLocation.getAbsolutePath();
				}
				else{
					if (camSyncLocalPath.compareTo("") == 0){
						File cameraDownloadLocation = null;
						if (Environment.getExternalStorageDirectory() != null){
							cameraDownloadLocation = Environment.getExternalStoragePublicDirectory(Environment.DIRECTORY_DCIM);
						}

						cameraDownloadLocation.mkdirs();

						dbH.setCamSyncLocalPath(cameraDownloadLocation.getAbsolutePath());
						dbH.setCameraFolderExternalSDCard(false);
						isExternalSDCard = false;
						camSyncLocalPath = cameraDownloadLocation.getAbsolutePath();
					}
					else{
						File camFolder = new File(camSyncLocalPath);
						if (!isExternalSDCard){
							if(!camFolder.exists()){
								File cameraDownloadLocation = null;
								if (Environment.getExternalStorageDirectory() != null){
									cameraDownloadLocation = Environment.getExternalStoragePublicDirectory(Environment.DIRECTORY_DCIM);
								}

								cameraDownloadLocation.mkdirs();

								dbH.setCamSyncLocalPath(cameraDownloadLocation.getAbsolutePath());
								camSyncLocalPath = cameraDownloadLocation.getAbsolutePath();
							}
						}
						else{
							Uri uri = Uri.parse(prefs.getUriExternalSDCard());

							DocumentFile pickedDir = DocumentFile.fromTreeUri(context, uri);
							String pickedDirName = pickedDir.getName();
							if(pickedDirName!=null){
								camSyncLocalPath = pickedDir.getName();
								localCameraUploadFolder.setSummary(pickedDir.getName());
								localCameraUploadFolderSDCard.setSummary(pickedDir.getName());
							}
							else{
								logDebug("pickedDirNAme NULL");
							}
						}
					}
				}

				//Check if the secondary sync is enabled
				if (prefs.getSecondaryMediaFolderEnabled() == null){
					dbH.setSecondaryUploadEnabled(false);
					secondaryUpload = false;
				}
				else{
					secondaryUpload = Boolean.parseBoolean(prefs.getSecondaryMediaFolderEnabled());
					logDebug("Secondary is: " + secondaryUpload);

					if(secondaryUpload){
						secondaryUpload=true;
					}
					else{
						secondaryUpload=false;
					}
				}
			}

			if (prefs.getPinLockEnabled() == null){
				dbH.setPinLockEnabled(false);
				dbH.setPinLockCode("");
				pinLock = false;
				pinLockEnableSwitch.setChecked(pinLock);
			}
			else{
				pinLock = Boolean.parseBoolean(prefs.getPinLockEnabled());
				pinLockEnableSwitch.setChecked(pinLock);
				pinLockCodeTxt = prefs.getPinLockCode();
				if (pinLockCodeTxt == null){
					pinLockCodeTxt = "";
					dbH.setPinLockCode(pinLockCodeTxt);
				}
			}

			if (prefs.getStorageAskAlways() == null){
				dbH.setStorageAskAlways(false);

				File defaultDownloadLocation = buildDefaultDownloadDir(context);
				defaultDownloadLocation.mkdirs();

				dbH.setStorageDownloadLocation(defaultDownloadLocation.getAbsolutePath());

				askMe = false;
				downloadLocationPath = defaultDownloadLocation.getAbsolutePath();

				if (downloadLocation != null){
					downloadLocation.setSummary(downloadLocationPath);
				}
				if (downloadLocationPreference != null){
					downloadLocationPreference.setSummary(downloadLocationPath);
				}
			}
			else{
				askMe = Boolean.parseBoolean(prefs.getStorageAskAlways());
				if (prefs.getStorageDownloadLocation() == null){
					File defaultDownloadLocation = buildDefaultDownloadDir(context);
					defaultDownloadLocation.mkdirs();

					dbH.setStorageDownloadLocation(defaultDownloadLocation.getAbsolutePath());

					downloadLocationPath = defaultDownloadLocation.getAbsolutePath();

					if (downloadLocation != null){
						downloadLocation.setSummary(downloadLocationPath);
					}
					if (downloadLocationPreference != null){
						downloadLocationPreference.setSummary(downloadLocationPath);
					}
				}
				else{
					downloadLocationPath = prefs.getStorageDownloadLocation();

					if (downloadLocationPath.compareTo("") == 0){
						File defaultDownloadLocation = buildDefaultDownloadDir(context);
						defaultDownloadLocation.mkdirs();

						dbH.setStorageDownloadLocation(defaultDownloadLocation.getAbsolutePath());

						downloadLocationPath = defaultDownloadLocation.getAbsolutePath();

						if (downloadLocation != null){
							downloadLocation.setSummary(downloadLocationPath);
						}
						if (downloadLocationPreference != null){
							downloadLocationPreference.setSummary(downloadLocationPath);
						}
					}
				}
			}

			if (prefs.getStorageAdvancedDevices() == null){
				dbH.setStorageAdvancedDevices(false);
			}
			else{
				if(askMe){
					advancedDevices = Boolean.parseBoolean(prefs.getStorageAdvancedDevices());
				}
				else{
					advancedDevices = false;
					dbH.setStorageAdvancedDevices(false);
				}
			}
		}

		if(chatSettings==null){
			dbH.setEnabledChat(true+"");
			dbH.setNotificationEnabledChat(true+"");
			dbH.setVibrationEnabledChat(true+"");
			chatEnabled=true;
			chatEnableSwitch.setChecked(chatEnabled);


		}
		else{
			if (chatSettings.getEnabled() == null){
				dbH.setEnabledChat(true+"");
				chatEnabled = true;
				chatEnableSwitch.setChecked(chatEnabled);
			}
			else{
				chatEnabled = Boolean.parseBoolean(chatSettings.getEnabled());
				chatEnableSwitch.setChecked(chatEnabled);
			}
		}

		if(chatEnabled){
			//Get chat status
			statusConfig = megaChatApi.getPresenceConfig();
			if(statusConfig!=null){

				logDebug("SETTINGS chatStatus pending: " + statusConfig.isPending());
				logDebug("Status: " + statusConfig.getOnlineStatus());

				statusChatListPreference.setValue(statusConfig.getOnlineStatus()+"");
				if(statusConfig.getOnlineStatus()==MegaChatApi.STATUS_INVALID){
					statusChatListPreference.setSummary(getString(R.string.recovering_info));
				}
				else{
					statusChatListPreference.setSummary(statusChatListPreference.getEntry());
				}

				showPresenceChatConfig();

				if(megaChatApi.isSignalActivityRequired()){
					megaChatApi.signalPresenceActivity();
				}
			}
			else{
				waitPresenceConfig();
			}

			boolean sendOriginalAttachment = isSendOriginalAttachments(context);
			if(sendOriginalAttachment){
				chatAttachmentsChatListPreference.setValue(1+"");
			}
			else{
				chatAttachmentsChatListPreference.setValue(0+"");
			}
			chatAttachmentsChatListPreference.setSummary(chatAttachmentsChatListPreference.getEntry());

			boolean richLinks = MegaApplication.isEnabledRichLinks();
			richLinksSwitch.setChecked(richLinks);
		}
		else{
			preferenceScreen.removePreference(chatNotificationsCategory);
			preferenceScreen.removePreference(autoawayChatCategory);
			preferenceScreen.removePreference(persistenceChatCategory);
			chatEnabledCategory.removePreference(richLinksSwitch);
			chatEnabledCategory.removePreference(enableLastGreenChatSwitch);
			chatEnabledCategory.removePreference(statusChatListPreference);
			chatEnabledCategory.removePreference(chatAttachmentsChatListPreference);
		}

		cacheAdvancedOptions.setSummary(getString(R.string.settings_advanced_features_calculating));
		offlineFileManagement.setSummary(getString(R.string.settings_advanced_features_calculating));
		if(((MegaApplication) ((Activity)context).getApplication()).getMyAccountInfo()==null){
			fileVersionsFileManagement.setSummary(getString(R.string.settings_advanced_features_calculating));
			rubbishFileManagement.setSummary(getString(R.string.settings_advanced_features_calculating));
			fileManagementCategory.removePreference(clearVersionsFileManagement);
		}
		else{
			rubbishFileManagement.setSummary(getString(R.string.settings_advanced_features_size, ((MegaApplication) ((Activity)context).getApplication()).getMyAccountInfo().getFormattedUsedRubbish()));
			if(((MegaApplication) ((Activity)context).getApplication()).getMyAccountInfo().getNumVersions() == -1){
				fileVersionsFileManagement.setSummary(getString(R.string.settings_advanced_features_calculating));
				fileManagementCategory.removePreference(clearVersionsFileManagement);
			}
			else{
				setVersionsInfo();
			}
		}

		taskGetSizeCache();
		taskGetSizeOffline();

		if (cameraUpload){
			cameraUploadOn.setTitle(getString(R.string.settings_camera_upload_off));
			cameraUploadHow.setSummary(wifi);
			localCameraUploadFolder.setSummary(camSyncLocalPath);
			localCameraUploadFolderSDCard.setSummary(camSyncLocalPath);
			megaCameraFolder.setSummary(camSyncMegaPath);
			localSecondaryFolder.setSummary(localSecondaryFolderPath);
			megaSecondaryFolder.setSummary(megaPathSecMediaFolder);
			cameraUploadWhat.setSummary(fileUpload);
			downloadLocation.setSummary(downloadLocationPath);
			downloadLocationPreference.setSummary(downloadLocationPath);
			cameraUploadCharging.setChecked(charging);
			keepFileNames.setChecked(fileNames);
			cameraUploadCategory.addPreference(cameraUploadHow);
			cameraUploadCategory.addPreference(cameraUploadWhat);
            if(!charging){
                disableVideoCompressionSizeSettings();
            }
			cameraUploadCategory.addPreference(keepFileNames);

			fs = context.getExternalFilesDirs(null);
			if (fs.length == 1){
				cameraUploadCategory.addPreference(localCameraUploadFolder);
				cameraUploadCategory.removePreference(localCameraUploadFolderSDCard);
			}
			else{
				if (fs.length > 1){
					if (fs[1] == null){
						cameraUploadCategory.addPreference(localCameraUploadFolder);
						cameraUploadCategory.removePreference(localCameraUploadFolderSDCard);
					}
					else{
						cameraUploadCategory.removePreference(localCameraUploadFolder);
						cameraUploadCategory.addPreference(localCameraUploadFolderSDCard);
					}
				}
			}

			if(secondaryUpload){
				//Check if the node exists in MEGA
				String secHandle = prefs.getMegaHandleSecondaryFolder();
				if(secHandle!=null){
					if (secHandle.compareTo("") != 0){
						logDebug("handleSecondaryMediaFolder NOT empty");
						handleSecondaryMediaFolder = Long.valueOf(secHandle);
						if(handleSecondaryMediaFolder!=null && handleSecondaryMediaFolder!=-1){
							megaNodeSecondaryMediaFolder = megaApi.getNodeByHandle(handleSecondaryMediaFolder);
							if(megaNodeSecondaryMediaFolder!=null){
								megaPathSecMediaFolder = megaNodeSecondaryMediaFolder.getName();
							}
							else{
								megaPathSecMediaFolder = CameraUploadsService.SECONDARY_UPLOADS;
							}
						}
						else{
							megaPathSecMediaFolder = CameraUploadsService.SECONDARY_UPLOADS;
						}
					}
					else{
						logWarning("handleSecondaryMediaFolder empty string");
						megaPathSecMediaFolder = CameraUploadsService.SECONDARY_UPLOADS;
					}

				}
				else{
					logWarning("handleSecondaryMediaFolder Null");
					dbH.setSecondaryFolderHandle(-1);
					handleSecondaryMediaFolder = (long) -1;
					megaPathSecMediaFolder = CameraUploadsService.SECONDARY_UPLOADS;
				}

				//check if the local secondary folder exists
				localSecondaryFolderPath = prefs.getLocalPathSecondaryFolder();
				if(localSecondaryFolderPath==null || localSecondaryFolderPath.equals("-1")){
					logWarning("Secondary ON: invalid localSecondaryFolderPath");
					localSecondaryFolderPath = getString(R.string.settings_empty_folder);
					Toast.makeText(context, getString(R.string.secondary_media_service_error_local_folder), Toast.LENGTH_SHORT).show();
				}
				else
				{
					File checkSecondaryFile = new File(localSecondaryFolderPath);
					if(!checkSecondaryFile.exists()){
						logWarning("Secondary ON: the local folder does not exist");
						dbH.setSecondaryFolderPath("-1");
						//If the secondary folder does not exist
						Toast.makeText(context, getString(R.string.secondary_media_service_error_local_folder), Toast.LENGTH_SHORT).show();
						localSecondaryFolderPath = getString(R.string.settings_empty_folder);

					}
				}

				megaSecondaryFolder.setSummary(megaPathSecMediaFolder);
				localSecondaryFolder.setSummary(localSecondaryFolderPath);
				secondaryMediaFolderOn.setTitle(getString(R.string.settings_secondary_upload_off));
				cameraUploadCategory.addPreference(localSecondaryFolder);
				cameraUploadCategory.addPreference(megaSecondaryFolder);

			}
			else{
				secondaryMediaFolderOn.setTitle(getString(R.string.settings_secondary_upload_on));
				cameraUploadCategory.removePreference(localSecondaryFolder);
				cameraUploadCategory.removePreference(megaSecondaryFolder);
			}
		}
		else{
			cameraUploadOn.setTitle(getString(R.string.settings_camera_upload_on));
            cameraUploadOn.setSummary("");
			cameraUploadHow.setSummary("");
			localCameraUploadFolder.setSummary("");
			localCameraUploadFolderSDCard.setSummary("");
			megaCameraFolder.setSummary("");
			localSecondaryFolder.setSummary("");
			megaSecondaryFolder.setSummary("");
			cameraUploadWhat.setSummary("");
			cameraUploadCategory.removePreference(localCameraUploadFolder);
			cameraUploadCategory.removePreference(localCameraUploadFolderSDCard);
			hideVideoQualitySettingsSection();
			cameraUploadCategory.removePreference(keepFileNames);
			cameraUploadCategory.removePreference(megaCameraFolder);
			cameraUploadCategory.removePreference(cameraUploadHow);
			cameraUploadCategory.removePreference(cameraUploadWhat);

			//Remove Secondary Folder
			cameraUploadCategory.removePreference(secondaryMediaFolderOn);
			cameraUploadCategory.removePreference(localSecondaryFolder);
			cameraUploadCategory.removePreference(megaSecondaryFolder);
		}

		if (pinLock){
//			pinLockEnableSwitch.setTitle(getString(R.string.settings_pin_lock_off));
			ast = "";
			if (pinLockCodeTxt.compareTo("") == 0){
				ast = getString(R.string.settings_pin_lock_code_not_set);
			}
			else{
				for (int i=0;i<pinLockCodeTxt.length();i++){
					ast = ast + "*";
				}
			}
			pinLockCode.setSummary(ast);
			pinLockCategory.addPreference(pinLockCode);
		}
		else{
//			pinLockEnableSwitch.setTitle(getString(R.string.settings_pin_lock_on));
			pinLockCategory.removePreference(pinLockCode);
		}

		storageAskMeAlways.setChecked(askMe);

		if (storageAskMeAlways.isChecked()){
			if (downloadLocation != null){
				downloadLocation.setEnabled(false);
				downloadLocation.setSummary("");
			}
			if (downloadLocationPreference != null){
				downloadLocationPreference.setEnabled(false);
				downloadLocationPreference.setSummary("");
			}
			storageAdvancedDevices.setChecked(advancedDevices);
		}
		else{
			if (downloadLocation != null){
				downloadLocation.setEnabled(true);
				downloadLocation.setSummary(downloadLocationPath);
			}
			if (downloadLocationPreference != null){
				downloadLocationPreference.setEnabled(true);
				downloadLocationPreference.setSummary(downloadLocationPath);
			}
			storageAdvancedDevices.setEnabled(false);
			storageAdvancedDevices.setChecked(false);
		}

		useHttpsOnlyValue = Boolean.parseBoolean(dbH.getUseHttpsOnly());
		logDebug("Value of useHttpsOnly: " + useHttpsOnlyValue);

		useHttpsOnly.setChecked(useHttpsOnlyValue);

		setAutoaccept = false;
		autoAccept = true;
		if (megaApi.multiFactorAuthAvailable()) {
			preferenceScreen.addPreference(twoFACategory);
			megaApi.multiFactorAuthCheck(megaApi.getMyEmail(), (ManagerActivityLollipop) context);
		}
		else {
			preferenceScreen.removePreference(twoFACategory);
		}
		megaApi.getContactLinksOption((ManagerActivityLollipop) context);
		megaApi.getFileVersionsOption((ManagerActivityLollipop)context);

        String sizeInDB = prefs.getChargingOnSize();
        String size;
        if(sizeInDB == null){
            dbH.setChargingOnSize(DEFAULT_CONVENTION_QUEUE_SIZE);
            size = String.valueOf(DEFAULT_CONVENTION_QUEUE_SIZE);
        }else{
            size = String.valueOf(Integer.parseInt(sizeInDB));
        }
        String chargingHelper = getResources().getString(R.string.settings_camera_upload_charging_helper_label, size + getResources().getString(R.string.label_file_size_mega_byte));
        cameraUploadCharging.setSummary(chargingHelper);

        if(savedInstanceState != null){
            boolean isShowingQueueDialog = savedInstanceState.getBoolean(KEY_SET_QUEUE_DIALOG, false);
            if(isShowingQueueDialog){
                showResetCompressionQueueSizeDialog();
                String input = savedInstanceState.getString(KEY_SET_QUEUE_SIZE, "");
                queueSizeInput.setText(input);
                queueSizeInput.setSelection(input.length());
            }
        }
	}

	public void setVersionsInfo(){
		logDebug("setVersionsInfo");

		MyAccountInfo myAccountInfo = ((MegaApplication) ((Activity)context).getApplication()).getMyAccountInfo();

		if(myAccountInfo!=null){
			int numVersions = myAccountInfo.getNumVersions();
			logDebug("Num versions: " + numVersions);
			String previousVersions = myAccountInfo.getFormattedPreviousVersionsSize();
			String text = getString(R.string.settings_file_management_file_versions_subtitle, numVersions, previousVersions);
			logDebug("Previous versions: " + previousVersions);
			fileVersionsFileManagement.setSummary(text);
			if(numVersions>0){
				fileManagementCategory.addPreference(clearVersionsFileManagement);
			}
			else{
				fileManagementCategory.removePreference(clearVersionsFileManagement);
			}
		}
	}

	public void resetVersionsInfo(){
		logDebug("resetVersionsInfo");

		String text = getString(R.string.settings_file_management_file_versions_subtitle, 0, "0 B");
		fileVersionsFileManagement.setSummary(text);
		fileManagementCategory.removePreference(clearVersionsFileManagement);
	}

	public void setRubbishInfo(){
		logDebug("setRubbishInfo");
		rubbishFileManagement.setSummary(getString(R.string.settings_advanced_features_size, ((MegaApplication) ((Activity)context).getApplication()).getMyAccountInfo().getFormattedUsedRubbish()));
	}

	@Override
	public void onViewCreated(View view, @Nullable Bundle savedInstanceState) {
		super.onViewCreated(view, savedInstanceState);
		logDebug("onViewCreated");
		listView = view.findViewById(android.R.id.list);
		if (((ManagerActivityLollipop) context).openSettingsStorage) {
			goToCategoryStorage();
		} else if (((ManagerActivityLollipop) context).openSettingsQR) {
			goToCategoryQR();
		}
		if (listView != null) {
			listView.addOnScrollListener(new RecyclerView.OnScrollListener() {
				@Override
				public void onScrolled(RecyclerView recyclerView, int dx, int dy) {
					super.onScrolled(recyclerView, dx, dy);
					checkScroll();
				}
			});
		}
	}

	public void checkScroll () {
		if (listView != null) {
			if (listView.canScrollVertically(-1)) {
				((ManagerActivityLollipop) context).changeActionBarElevation(true);
			}
			else {
				((ManagerActivityLollipop) context).changeActionBarElevation(false);
			}
		}
	}

	public void goToCategoryStorage() {
		logDebug("goToCategoryStorage");
		scrollToPreference(storageCategory);
	}

	public void goToCategoryQR() {
		logDebug("goToCategoryQR");
		scrollToPreference(qrCodeCategory);
	}

	@Override
	public View onCreateView(LayoutInflater inflater, ViewGroup container, Bundle savedInstanceState) {
		View v = super.onCreateView(inflater, container, savedInstanceState);
		final ListView lv = (ListView) v.findViewById(android.R.id.list);
		if(lv != null) {
			lv.setPadding(0, 0, 0, 0);
		}

		if(isOnline(context)){
			if(megaApi==null || megaApi.getRootNode()==null){
				setOnlineOptions(false);
			}
			else{
				setOnlineOptions(true);
			}
		}
		else{
			logDebug("Offline");
			setOnlineOptions(false);
		}

		refreshAccountInfo();

		return v;
	}

	public void setOnlineOptions(boolean isOnline){
		chatEnabledCategory.setEnabled(isOnline);
		chatNotificationsCategory.setEnabled(isOnline);
		autoawayChatCategory.setEnabled(isOnline);
		persistenceChatCategory.setEnabled(isOnline);
		cameraUploadCategory.setEnabled(isOnline);
		rubbishFileManagement.setEnabled(isOnline);
		clearVersionsFileManagement.setEnabled(isOnline);
		securityCategory.setEnabled(isOnline);
		qrCodeCategory.setEnabled(isOnline);
		twoFACategory.setEnabled(isOnline);

		//Rubbish bin scheduler
		daysRbSchedulerPreference.setEnabled(isOnline);
		enableRbSchedulerSwitch.setEnabled(isOnline);

		//File versioning
		fileVersionsFileManagement.setEnabled(isOnline);
		enableVersionsSwitch.setEnabled(isOnline);

		//Use of HTTP
		useHttpsOnly.setEnabled(isOnline);

		//Cancel account
		cancelAccount.setEnabled(isOnline);

		if (isOnline) {
			clearVersionsFileManagement.setLayoutResource(R.layout.delete_versions_preferences);
			cancelAccount.setLayoutResource(R.layout.cancel_account_preferences);
		}
		else {
			clearVersionsFileManagement.setLayoutResource(R.layout.delete_versions_preferences_disabled);
			cancelAccount.setLayoutResource(R.layout.cancel_account_preferences_disabled);
		}
	}

	@Override
    public void onAttach(Activity activity) {
        super.onAttach(activity);
        this.context = activity;
    }

	@Override
	public void onAttach(Context context) {
		super.onAttach(context);
		this.context = context;
	}

	@Override
	public boolean onPreferenceChange(Preference preference, Object newValue) {
		logDebug("onPreferenceChange");
		prefs = dbH.getPreferences();
		if (preference.getKey().compareTo(KEY_CAMERA_UPLOAD_HOW_TO) == 0){
			switch (Integer.parseInt((String)newValue)){
				case CAMERA_UPLOAD_WIFI:{
					dbH.setCamSyncWifi(true);
					wifi = getString(R.string.cam_sync_wifi);
					cameraUploadHow.setValueIndex(1);
					break;
				}
				case CAMERA_UPLOAD_WIFI_OR_DATA_PLAN:{
					dbH.setCamSyncWifi(false);
					wifi = getString(R.string.cam_sync_data);
					cameraUploadHow.setValueIndex(0);
					break;
				}
			}
			cameraUploadHow.setSummary(wifi);
            rescheduleCameraUpload(context);
		}
		else if (preference.getKey().compareTo(KEY_CAMERA_UPLOAD_WHAT_TO) == 0){
			switch(Integer.parseInt((String)newValue)){
				case CAMERA_UPLOAD_FILE_UPLOAD_PHOTOS:{
					dbH.setCamSyncFileUpload(MegaPreferences.ONLY_PHOTOS);
					fileUpload = getString(R.string.settings_camera_upload_only_photos);
					cameraUploadWhat.setValueIndex(0);
					resetVideoQualitySettings();
                    disableVideoQualitySettings();
					break;
				}
				case CAMERA_UPLOAD_FILE_UPLOAD_VIDEOS:{
					dbH.setCamSyncFileUpload(MegaPreferences.ONLY_VIDEOS);
					fileUpload = getString(R.string.settings_camera_upload_only_videos);
					cameraUploadWhat.setValueIndex(1);
					resetVideoQualitySettings();
					enableVideoQualitySettings();
					break;
				}
				case CAMERA_UPLOAD_FILE_UPLOAD_PHOTOS_AND_VIDEOS:{
					dbH.setCamSyncFileUpload(MegaPreferences.PHOTOS_AND_VIDEOS);
					fileUpload = getString(R.string.settings_camera_upload_photos_and_videos);
					cameraUploadWhat.setValueIndex(2);
					resetVideoQualitySettings();
                    enableVideoQualitySettings();
					break;
				}
			}
			cameraUploadWhat.setSummary(fileUpload);
			resetCUTimeStampsAndCache();
            rescheduleCameraUpload(context);
		}else if(preference.getKey().compareTo(KEY_CAMERA_UPLOAD_VIDEO_QUALITY) == 0){

			logDebug( "Video quality selected");
            switch(Integer.parseInt((String)newValue)){
                case VIDEO_QUALITY_ORIGINAL:{
                    dbH.setCameraUploadVideoQuality(ORIGINAL);
                    prefs.setUploadVideoQuality(ORIGINAL + "");
                    videoQuality.setValueIndex(VIDEO_QUALITY_ORIGINAL);
                    disableChargingSettings();
                    dbH.updateVideoState(SyncRecord.STATUS_PENDING);
                    break;
                }
                case VIDEO_QUALITY_MEDIUM:{
                    dbH.setCameraUploadVideoQuality(MEDIUM);
                    prefs.setUploadVideoQuality(MEDIUM + "");
                    videoQuality.setValueIndex(VIDEO_QUALITY_MEDIUM);
					resetVideoQualitySettings();
                    enableChargingSettings();
                    dbH.updateVideoState(SyncRecord.STATUS_TO_COMPRESS);
                    break;
                }
                default:
                    break;
            }

            videoQuality.setSummary(videoQuality.getEntry());
            rescheduleCameraUpload(context);

        } else if (preference.getKey().compareTo(KEY_PIN_LOCK_CODE) == 0){
			pinLockCodeTxt = (String) newValue;
			dbH.setPinLockCode(pinLockCodeTxt);

			ast = "";
			if (pinLockCodeTxt.compareTo("") == 0){
				ast = getString(R.string.settings_pin_lock_code_not_set);
			}
			else{
				for (int i=0;i<pinLockCodeTxt.length();i++){
					ast = ast + "*";
				}
			}
			pinLockCode.setSummary(ast);

			pinLockCode.setSummary(ast);
			logDebug("Object: " + newValue);
		}
		else if (preference.getKey().compareTo("settings_chat_list_status") == 0){
			logDebug("Change status (CHAT)");
			if (!isOnline(context)){
				((ManagerActivityLollipop)context).showSnackbar(SNACKBAR_TYPE, getString(R.string.error_server_connection_problem), -1);
				return false;
			}
			statusChatListPreference.setSummary(statusChatListPreference.getEntry());
			int newStatus= Integer.parseInt((String)newValue);
			megaChatApi.setOnlineStatus(newStatus, (ManagerActivityLollipop) context);
		}
		else if (preference.getKey().compareTo("settings_chat_send_originals") == 0){
			logDebug("Change send originals (CHAT)");
			if (!isOnline(context)){
				((ManagerActivityLollipop)context).showSnackbar(SNACKBAR_TYPE, getString(R.string.error_server_connection_problem), -1);
				return false;
			}

			int newStatus= Integer.parseInt((String)newValue);
			if(newStatus==0){
				dbH.setSendOriginalAttachments(false+"");
				chatAttachmentsChatListPreference.setValue(0+"");
			}
			else if(newStatus==1){
				dbH.setSendOriginalAttachments(true+"");
				chatAttachmentsChatListPreference.setValue(1+"");
			}
			chatAttachmentsChatListPreference.setSummary(chatAttachmentsChatListPreference.getEntry());
		}
		return true;
	}

	public void setCacheSize(String size){
		if(isAdded()){
			cacheAdvancedOptions.setSummary(getString(R.string.settings_advanced_features_size, size));
		}
	}

	public void setOfflineSize(String size){
		if(isAdded()){
			offlineFileManagement.setSummary(getString(R.string.settings_advanced_features_size, size));
		}
	}

    @Override
    public void onRequestPermissionsResult(int requestCode, @NonNull String[] permissions, @NonNull int[] grantResults) {
        if (grantResults.length > 1 && grantResults[0] == PackageManager.PERMISSION_GRANTED && grantResults[1] == PackageManager.PERMISSION_GRANTED) {
            log("read and write to external storage have granted.");
            if (requestCode == STORAGE_DOWNLOAD_LOCATION_INTERNAL_SD_CARD) {
                toSelectFolder();
            }
            if (requestCode == STORAGE_DOWNLOAD_LOCATION_EXTERNAL_SD_CARD) {
                showSelectDownloadLocationDialog();
            }
        } else {
            Util.showSnackBar(context, Constants.SNACKBAR_TYPE, getString(R.string.download_requires_permission), -1);
        }
    }

    private void onCannotWriteOnSDCard() {
        Util.showSnackBar(context, Constants.SNACKBAR_TYPE, getString(R.string.no_external_SD_card_detected), -1);
        new Handler().postDelayed(new Runnable() {

            @Override
            public void run() {
                toSelectFolder();
            }
        }, 2000);
    }

    private void toSelectFolder() {
	    toSelectFolder(null);
    }

    private void toSelectFolder(String sdRoot) {
        log("intent to FileStorageActivityLollipop");
        Intent intent = new Intent(context, FileStorageActivityLollipop.class);
        intent.setAction(FileStorageActivityLollipop.Mode.PICK_FOLDER.getAction());
        intent.putExtra(FileStorageActivityLollipop.EXTRA_FROM_SETTINGS, true);
        if(sdRoot != null) {
            intent.putExtra(FileStorageActivityLollipop.EXTRA_SD_ROOT,sdRoot);
        }
        startActivityForResult(intent, REQUEST_DOWNLOAD_FOLDER);
    }

    private boolean hasStoragePermission() {
        boolean writePermission = ContextCompat.checkSelfPermission(context, Manifest.permission.WRITE_EXTERNAL_STORAGE) == PackageManager.PERMISSION_GRANTED;
        boolean readPermission = ContextCompat.checkSelfPermission(context, Manifest.permission.READ_EXTERNAL_STORAGE) == PackageManager.PERMISSION_GRANTED;
        return writePermission && readPermission;
    }

    private void showSelectDownloadLocationDialog() {
        Dialog downloadLocationDialog;
        String[] sdCardOptions = getResources().getStringArray(R.array.settings_storage_download_location_array);
        AlertDialog.Builder b = new AlertDialog.Builder(context);

        b.setTitle(getResources().getString(R.string.settings_storage_download_location));
        b.setItems(sdCardOptions, new OnClickListener() {

            @Override
            public void onClick(DialogInterface dialog, int which) {
                log("onClick");
                switch (which) {
                    case 0: {
                        toSelectFolder();
                        break;
                    }
                    case 1: {
                        log("get External Files");
                        try {
                            sdCardOperator = new SDCardOperator(context);
                        } catch (SDCardOperator.SDCardException e) {
                            e.printStackTrace();
                            log(e.getMessage());
                        }
                        if (sdCardOperator != null) {
                            String sdCardRoot = sdCardOperator.getSDCardRoot();
                            //don't use DocumentFile
                            if(sdCardOperator.canWriteWithFile(sdCardRoot)) {
                                log("can operate sd card with file.");
                                toSelectFolder(sdCardRoot);
                            } else {
                                String uri = dbH.getSDCardUri();
                                if(Build.VERSION.SDK_INT >= Build.VERSION_CODES.N) {
                                    try {
                                        sdCardOperator.initDocumentFileRoot(uri);
                                        log("operate sd card with document file.");
                                        toSelectFolder(sdCardRoot);
                                    } catch (SDCardOperator.SDCardException e) {
                                        e.printStackTrace();
                                        log(e.getMessage());
                                        //request sd card root request and write permission.
                                        SDCardOperator.requestSDCardPermission(sdCardRoot,context,SettingsFragmentLollipop.this);
                                    }
                                } else {
                                    //open SAF to select target folder
                                    SDCardOperator.requestSDCardPermission(sdCardRoot,context,SettingsFragmentLollipop.this);
                                }
                            }
                        } else {
                            onCannotWriteOnSDCard();
                        }
                        break;
                    }
                }
            }
        });
        b.setNegativeButton(getResources().getString(R.string.general_cancel), new OnClickListener() {

            @Override
            public void onClick(DialogInterface dialog, int which) {
                log("Cancel dialog");
                dialog.cancel();
            }
        });
        downloadLocationDialog = b.create();
        downloadLocationDialog.show();
        log("downloadLocationDialog shown");
    }

    @Override
	public boolean onPreferenceClick(Preference preference) {
		logDebug("onPreferenceClick");

		prefs = dbH.getPreferences();
		logDebug("KEY = " + preference.getKey());
		if (preference.getKey().compareTo(KEY_ABOUT_SDK_VERSION) == 0){
			logDebug("KEY_ABOUT_SDK_VERSION pressed");
			numberOfClicksSDK++;
			if (numberOfClicksSDK == 5){
				MegaAttributes attrs = dbH.getAttributes();
				if (attrs.getFileLoggerSDK() != null){
					try {
						if (Boolean.parseBoolean(attrs.getFileLoggerSDK()) == false) {
							((ManagerActivityLollipop)context).showConfirmationEnableLogsSDK();
						}
						else{
							dbH.setFileLoggerSDK(false);
							setFileLoggerSDK(false);
							numberOfClicksSDK = 0;
							MegaApiAndroid.setLogLevel(MegaApiAndroid.LOG_LEVEL_FATAL);
                            ((ManagerActivityLollipop)context).showSnackbar(SNACKBAR_TYPE, getString(R.string.settings_disable_logs), -1);
						}
					}
					catch(Exception e){
						((ManagerActivityLollipop)context).showConfirmationEnableLogsSDK();
					}
				}
				else{
					((ManagerActivityLollipop)context).showConfirmationEnableLogsSDK();
				}
			}
		}
		else{
			numberOfClicksSDK = 0;
		}

		if (preference.getKey().compareTo(KEY_ABOUT_KARERE_VERSION) == 0){
			logDebug("KEY_ABOUT_KARERE_VERSION pressed");
			numberOfClicksKarere++;
			if (numberOfClicksKarere == 5){
				MegaAttributes attrs = dbH.getAttributes();
				if (attrs.getFileLoggerKarere() != null){
					try {
						if (Boolean.parseBoolean(attrs.getFileLoggerKarere()) == false) {
							((ManagerActivityLollipop)context).showConfirmationEnableLogsKarere();
						}
						else{
							dbH.setFileLoggerKarere(false);
							setFileLoggerKarere(false);
							numberOfClicksKarere = 0;
							MegaChatApiAndroid.setLogLevel(MegaChatApiAndroid.LOG_LEVEL_ERROR);
							((ManagerActivityLollipop)context).showSnackbar(SNACKBAR_TYPE, getString(R.string.settings_disable_logs), -1);
						}
					}
					catch(Exception e){
						((ManagerActivityLollipop)context).showConfirmationEnableLogsKarere();
					}
				}
				else{
					((ManagerActivityLollipop)context).showConfirmationEnableLogsKarere();
				}
			}
		}
		else{
			numberOfClicksKarere = 0;
		}

		if (preference.getKey().compareTo(KEY_ABOUT_APP_VERSION) == 0){
			logDebug("KEY_ABOUT_APP_VERSION pressed");
			numberOfClicksAppVersion++;
			if (numberOfClicksAppVersion == 5){

				if (MegaApplication.isShowInfoChatMessages() == false) {
					MegaApplication.setShowInfoChatMessages(true);
					numberOfClicksAppVersion = 0;
					((ManagerActivityLollipop)context).showSnackbar(SNACKBAR_TYPE, "Action to show info of chat messages is enabled", -1);
				}
				else{
					MegaApplication.setShowInfoChatMessages(false);
					numberOfClicksAppVersion = 0;
					((ManagerActivityLollipop)context).showSnackbar(SNACKBAR_TYPE, "Action to show info of chat messages is disabled", -1);
				}
			}
		}
		else{
			numberOfClicksAppVersion = 0;
		}

		if (preference.getKey().compareTo(KEY_STORAGE_DOWNLOAD_LOCATION) == 0){
<<<<<<< HEAD
			log("KEY_STORAGE_DOWNLOAD_LOCATION pressed");
            if(hasStoragePermission()) {
                toSelectFolder();
            } else {
                requestPermissions(new String[] {
                        Manifest.permission.WRITE_EXTERNAL_STORAGE,
                        Manifest.permission.READ_EXTERNAL_STORAGE},STORAGE_DOWNLOAD_LOCATION_INTERNAL_SD_CARD);
            }
		}
		else if (preference.getKey().compareTo(KEY_STORAGE_DOWNLOAD_LOCATION_SD_CARD_PREFERENCE) == 0){
			log("KEY_STORAGE_DOWNLOAD_LOCATION_SD_CARD_PREFERENCE pressed");
			if(hasStoragePermission()) {
                showSelectDownloadLocationDialog();
            } else {
                requestPermissions(new String[] {
                        Manifest.permission.WRITE_EXTERNAL_STORAGE,
                        Manifest.permission.READ_EXTERNAL_STORAGE},STORAGE_DOWNLOAD_LOCATION_EXTERNAL_SD_CARD);
            }
=======
			logDebug("KEY_STORAGE_DOWNLOAD_LOCATION pressed");
			Intent intent = new Intent(context, FileStorageActivityLollipop.class);
			intent.setAction(FileStorageActivityLollipop.Mode.PICK_FOLDER.getAction());
			intent.putExtra(FileStorageActivityLollipop.EXTRA_FROM_SETTINGS, true);
			startActivityForResult(intent, REQUEST_DOWNLOAD_FOLDER);
		}
		else if (preference.getKey().compareTo(KEY_STORAGE_DOWNLOAD_LOCATION_SD_CARD_PREFERENCE) == 0){
			logDebug("KEY_STORAGE_DOWNLOAD_LOCATION_SD_CARD_PREFERENCE pressed");
			Dialog downloadLocationDialog;
			String[] sdCardOptions = getResources().getStringArray(R.array.settings_storage_download_location_array);
	        AlertDialog.Builder b=new AlertDialog.Builder(context);

			b.setTitle(getResources().getString(R.string.settings_storage_download_location));
			b.setItems(sdCardOptions, new OnClickListener() {

				@Override
				public void onClick(DialogInterface dialog, int which) {
					logDebug("onClick");
					switch(which){
						case 0:{
							logDebug("Intent to FileStorageActivityLollipop");
							Intent intent = new Intent(context, FileStorageActivityLollipop.class);
							intent.setAction(FileStorageActivityLollipop.Mode.PICK_FOLDER.getAction());
							intent.putExtra(FileStorageActivityLollipop.EXTRA_FROM_SETTINGS, true);
							startActivityForResult(intent, REQUEST_DOWNLOAD_FOLDER);
							break;
						}
						case 1:{
							logDebug("Get External Files");
							File[] fs = context.getExternalFilesDirs(null);
							if (fs.length > 1){
								logDebug("More than one");
								if (fs[1] != null){
									logDebug("External not NULL");
									String path = fs[1].getAbsolutePath();
									dbH.setStorageDownloadLocation(path);
									if (downloadLocation != null){
										downloadLocation.setSummary(path);
									}
									if (downloadLocationPreference != null){
										downloadLocationPreference.setSummary(path);
									}
								}
								else{
									logWarning("External NULL -- intent to FileStorageActivityLollipop");
									Intent intent = new Intent(context, FileStorageActivityLollipop.class);
									intent.setAction(FileStorageActivityLollipop.Mode.PICK_FOLDER.getAction());
									intent.putExtra(FileStorageActivityLollipop.EXTRA_FROM_SETTINGS, true);
									startActivityForResult(intent, REQUEST_DOWNLOAD_FOLDER);
								}
							}
							break;
						}
					}
				}
			});
			b.setNegativeButton(getResources().getString(R.string.general_cancel), new OnClickListener() {

				@Override
				public void onClick(DialogInterface dialog, int which) {
					logDebug("Cancel dialog");
					dialog.cancel();
				}
			});
			downloadLocationDialog = b.create();
			downloadLocationDialog.show();
			logDebug("downloadLocationDialog shown");
>>>>>>> 094d50ad
		}
		else if (preference.getKey().compareTo(KEY_CACHE) == 0){
			logDebug("Clear Cache!");

			ClearCacheTask clearCacheTask = new ClearCacheTask(context);
			clearCacheTask.execute();
		}
		else if (preference.getKey().compareTo(KEY_OFFLINE) == 0){
			logDebug("Clear Offline!");

			ClearOfflineTask clearOfflineTask = new ClearOfflineTask(context);
			clearOfflineTask.execute();
		}
		else if(preference.getKey().compareTo(KEY_RUBBISH) == 0){
			((ManagerActivityLollipop)context).showClearRubbishBinDialog();
		}
		else if(preference.getKey().compareTo(KEY_CLEAR_VERSIONS) == 0){
			((ManagerActivityLollipop)context).showConfirmationClearAllVersions();
		}
        else if (preference.getKey().compareTo(KEY_CAMERA_UPLOAD_VIDEO_QUEUE_SIZE) == 0){
            showResetCompressionQueueSizeDialog();
        }
		else if (preference.getKey().compareTo(KEY_SECONDARY_MEDIA_FOLDER_ON) == 0){
			logDebug("Changing the secondary uploads");

			if (!isOnline(context)){
				((ManagerActivityLollipop)context).showSnackbar(SNACKBAR_TYPE, getString(R.string.error_server_connection_problem), -1);
				return false;
			}

			dbH.setSecSyncTimeStamp(0);
			dbH.setSecVideoSyncTimeStamp(0);
			dbH.deleteAllSecondarySyncRecords(TYPE_ANY);
			secondaryUpload = !secondaryUpload;
			if (secondaryUpload){
				dbH.setSecondaryUploadEnabled(true);
				secondaryMediaFolderOn.setTitle(getString(R.string.settings_secondary_upload_off));
				//Check MEGA folder
				if(handleSecondaryMediaFolder!=null){
					if(handleSecondaryMediaFolder==-1){
						megaPathSecMediaFolder = CameraUploadsService.SECONDARY_UPLOADS;
					}
				}
				else{
					megaPathSecMediaFolder = CameraUploadsService.SECONDARY_UPLOADS;
				}

				megaSecondaryFolder.setSummary(megaPathSecMediaFolder);

				prefs = dbH.getPreferences();
				localSecondaryFolderPath = prefs.getLocalPathSecondaryFolder();

				//Check local folder
				if(localSecondaryFolderPath!=null){
					File checkSecondaryFile = new File(localSecondaryFolderPath);
					if(!checkSecondaryFile.exists()){
						dbH.setSecondaryFolderPath("-1");
						//If the secondary folder does not exist any more
						Toast.makeText(context, getString(R.string.secondary_media_service_error_local_folder), Toast.LENGTH_SHORT).show();

						if(localSecondaryFolderPath==null || localSecondaryFolderPath.equals("-1")){
							localSecondaryFolderPath = getString(R.string.settings_empty_folder);
						}
					}
				}
				else{
					dbH.setSecondaryFolderPath("-1");
					//If the secondary folder does not exist any more
					Toast.makeText(context, getString(R.string.secondary_media_service_error_local_folder), Toast.LENGTH_SHORT).show();
					localSecondaryFolderPath = getString(R.string.settings_empty_folder);
				}

				localSecondaryFolder.setSummary(localSecondaryFolderPath);
				cameraUploadCategory.addPreference(localSecondaryFolder);
				cameraUploadCategory.addPreference(megaSecondaryFolder);
			}
			else{
				dbH.setSecondaryUploadEnabled(false);
				secondaryMediaFolderOn.setTitle(getString(R.string.settings_secondary_upload_on));
				cameraUploadCategory.removePreference(localSecondaryFolder);
				cameraUploadCategory.removePreference(megaSecondaryFolder);
			}
			rescheduleCameraUpload(context);
		}
		else if (preference.getKey().compareTo(KEY_STORAGE_ADVANCED_DEVICES) == 0){
			logDebug("Changing the advances devices preference");
			advancedDevices = !advancedDevices;
			if(advancedDevices){
				if(getExternalCardPath()==null){
					Toast.makeText(context, getString(R.string.no_external_SD_card_detected), Toast.LENGTH_SHORT).show();
					storageAdvancedDevices.setChecked(false);
					advancedDevices = !advancedDevices;
				}
			}
			else{
				logDebug("No advanced devices");
			}

			dbH.setStorageAdvancedDevices(advancedDevices);
		}
		else if (preference.getKey().compareTo(KEY_LOCAL_SECONDARY_MEDIA_FOLDER) == 0){
			logDebug("Changing the local folder for secondary uploads");
			Intent intent = new Intent(context, FileStorageActivityLollipop.class);
			intent.setAction(FileStorageActivityLollipop.Mode.PICK_FOLDER.getAction());
			intent.putExtra(FileStorageActivityLollipop.EXTRA_FROM_SETTINGS, true);
			startActivityForResult(intent, REQUEST_LOCAL_SECONDARY_MEDIA_FOLDER);
		}
		else if (preference.getKey().compareTo(KEY_MEGA_SECONDARY_MEDIA_FOLDER) == 0){
			logDebug("Changing the MEGA folder for secondary uploads");
			if (!isOnline(context)){
				((ManagerActivityLollipop)context).showSnackbar(SNACKBAR_TYPE, getString(R.string.error_server_connection_problem), -1);
				return false;
			}
			Intent intent = new Intent(context, FileExplorerActivityLollipop.class);
			intent.setAction(FileExplorerActivityLollipop.ACTION_CHOOSE_MEGA_FOLDER_SYNC);
			startActivityForResult(intent, REQUEST_MEGA_SECONDARY_MEDIA_FOLDER);
		}
		else if (preference.getKey().compareTo(KEY_CAMERA_UPLOAD_ON) == 0){
			logDebug("Changing camera upload");
			if(cameraUpload){
				if (!isOnline(context)){
					((ManagerActivityLollipop)context).showSnackbar(SNACKBAR_TYPE, getString(R.string.error_server_connection_problem), -1);
					return false;
				}
			}

			dbH.setCamSyncTimeStamp(0);
			cameraUpload = !cameraUpload;
			refreshCameraUploadsSettings();
		}
		else if (preference.getKey().compareTo(KEY_PIN_LOCK_ENABLE) == 0){
			logDebug("KEY_PIN_LOCK_ENABLE");
			pinLock = !pinLock;
			if (pinLock){
				//Intent to set the PIN
				logDebug("Call to showPanelSetPinLock");
				((ManagerActivityLollipop)getActivity()).showPanelSetPinLock();
			}
			else{
				dbH.setPinLockEnabled(false);
				dbH.setPinLockCode("");
//				pinLockEnableSwitch.setTitle(getString(R.string.settings_pin_lock_on));
				pinLockCategory.removePreference(pinLockCode);
			}
		}
		else if (preference.getKey().compareTo(KEY_CHAT_ENABLE) == 0){
			logDebug("KEY_CHAT_ENABLE");

			if (!isOnline(context)){
				((ManagerActivityLollipop)context).showSnackbar(SNACKBAR_TYPE, getString(R.string.error_server_connection_problem), -1);
				chatEnableSwitch.setChecked(chatEnabled);
				return false;
			}

			chatEnabled = !chatEnabled;
			if (chatEnabled){
				logDebug("CONNECT CHAT!!!");
				dbH.setEnabledChat(true+"");
				((ManagerActivityLollipop)context).enableChat();
				preferenceScreen.addPreference(chatNotificationsCategory);
				preferenceScreen.addPreference(chatAutoAwayPreference);
				chatEnabledCategory.addPreference(chatAttachmentsChatListPreference);
				chatEnabledCategory.addPreference(richLinksSwitch);
				chatEnabledCategory.addPreference(enableLastGreenChatSwitch);
				chatEnabledCategory.addPreference(statusChatListPreference);
			}
			else{
				logDebug("DISCONNECT CHAT!!!");
				dbH.setEnabledChat(false+"");
				((ManagerActivityLollipop)context).disableChat();
				hidePreferencesChat();
			}
		}
		else if (preference.getKey().compareTo(KEY_AUTOAWAY_ENABLE) == 0){
			logDebug("KEY_AUTOAWAY_ENABLE");
			if (!isOnline(context)){
				((ManagerActivityLollipop)context).showSnackbar(SNACKBAR_TYPE, getString(R.string.error_server_connection_problem), -1);
				return false;
			}
			statusConfig = megaChatApi.getPresenceConfig();
			if(statusConfig!=null){
				if(statusConfig.isAutoawayEnabled()){
					logDebug("Change AUTOAWAY chat to false");
					megaChatApi.setPresenceAutoaway(false, 0);
					autoawayChatCategory.removePreference(chatAutoAwayPreference);
				}
				else{
					logDebug("Change AUTOAWAY chat to true");
					megaChatApi.setPresenceAutoaway(true, 300);
					autoawayChatCategory.addPreference(chatAutoAwayPreference);
					chatAutoAwayPreference.setSummary(getString(R.string.settings_autoaway_value, 5));
				}
			}
		}
		else if (preference.getKey().compareTo(KEY_RICH_LINKS_ENABLE) == 0){

			if (!isOnline(context)){
				((ManagerActivityLollipop)context).showSnackbar(SNACKBAR_TYPE, getString(R.string.error_server_connection_problem), -1);
				return false;
			}

			if(richLinksSwitch.isChecked()){
				logDebug("Enable rich links");
				megaApi.enableRichPreviews(true, (ManagerActivityLollipop)context);
			}
			else{
				logDebug("Disable rich links");
				megaApi.enableRichPreviews(false, (ManagerActivityLollipop)context);
			}
		}
		else if (preference.getKey().compareTo(KEY_ENABLE_VERSIONS) == 0){
			logDebug("Change KEY_ENABLE_VERSIONS");

			if (!isOnline(context)){
				((ManagerActivityLollipop)context).showSnackbar(SNACKBAR_TYPE, getString(R.string.error_server_connection_problem), -1);
				return false;
			}

			if(!enableVersionsSwitch.isChecked()){
				megaApi.setFileVersionsOption(true, (ManagerActivityLollipop)context);
			}
			else{
				megaApi.setFileVersionsOption(false, (ManagerActivityLollipop)context);
			}
		}
		else if (preference.getKey().compareTo(KEY_ENABLE_RB_SCHEDULER) == 0){
			logDebug("Change KEY_ENABLE_RB_SCHEDULER");

			if (!isOnline(context)){
				((ManagerActivityLollipop)context).showSnackbar(SNACKBAR_TYPE, getString(R.string.error_server_connection_problem), -1);
				return false;
			}

			if(!enableRbSchedulerSwitch.isChecked()){
				logDebug("Disable RB schedule");
				//Check the account type
				MyAccountInfo myAccountInfo = ((MegaApplication) ((Activity)context).getApplication()).getMyAccountInfo();
				if(myAccountInfo!=null ){
					if(myAccountInfo.getAccountType()== MegaAccountDetails.ACCOUNT_TYPE_FREE){
						((ManagerActivityLollipop)context).showRBNotDisabledDialog();
						enableRbSchedulerSwitch.setOnPreferenceClickListener(null);
						enableRbSchedulerSwitch.setChecked(true);
						enableRbSchedulerSwitch.setOnPreferenceClickListener(this);
					}
					else{
						((ManagerActivityLollipop)context).setRBSchedulerValue("0");
					}
				}
			}
			else{
				logDebug("ENABLE RB schedule");
				((ManagerActivityLollipop)context).showRbSchedulerValueDialog(true);
			}
		}
		else if (preference.getKey().compareTo(KEY_DAYS_RB_SCHEDULER) == 0){
			if (!isOnline(context)){
				((ManagerActivityLollipop)context).showSnackbar(SNACKBAR_TYPE, getString(R.string.error_server_connection_problem), -1);
				return false;
			}

			((ManagerActivityLollipop)context).showRbSchedulerValueDialog(false);
		}
		else if (preference.getKey().compareTo(KEY_ENABLE_LAST_GREEN_CHAT) == 0){
			logDebug("Change KEY_ENABLE_LAST_GREEN_CHAT");

			if (!isOnline(context)){
				((ManagerActivityLollipop)context).showSnackbar(SNACKBAR_TYPE, getString(R.string.error_server_connection_problem), -1);
				return false;
			}

			if(!enableLastGreenChatSwitch.isChecked()){
				logDebug("Disable last green");
				((ManagerActivityLollipop)context).enableLastGreen(false);
			}
			else{
				logDebug("Enable last green");
				((ManagerActivityLollipop)context).enableLastGreen(true);
			}
		}
		else if(preference.getKey().compareTo(KEY_CHAT_AUTOAWAY) == 0){
			if (!isOnline(context)){
				((ManagerActivityLollipop)context).showSnackbar(SNACKBAR_TYPE, getString(R.string.error_server_connection_problem), -1);
				return false;
			}
			((ManagerActivityLollipop)context).showAutoAwayValueDialog();
		}
		else if(preference.getKey().compareTo(KEY_CHAT_PERSISTENCE) == 0){
			if (!isOnline(context)){
				((ManagerActivityLollipop)context).showSnackbar(SNACKBAR_TYPE, getString(R.string.error_server_connection_problem), -1);
				return false;
			}

			if(statusConfig.isPersist()){
				logDebug("Change persistence chat to false");
				megaChatApi.setPresencePersist(false);
			}
			else{
				logDebug("Change persistence chat to true");
				megaChatApi.setPresencePersist(true);
			}
		}
		else if(preference.getKey().compareTo(KEY_CHAT_NESTED_NOTIFICATIONS) == 0){
			//Intent to new activity Chat Settings
			Intent i = new Intent(context, ChatPreferencesActivity.class);
			startActivity(i);
		}
		else if (preference.getKey().compareTo(KEY_PIN_LOCK_CODE) == 0){
			//Intent to reset the PIN
			logDebug("KEY_PIN_LOCK_CODE");
			resetPinLock();
		}
		else if (preference.getKey().compareTo(KEY_STORAGE_ASK_ME_ALWAYS) == 0){
			logDebug("KEY_STORAGE_ASK_ME_ALWAYS");
			askMe = storageAskMeAlways.isChecked();
			dbH.setStorageAskAlways(askMe);
			if (storageAskMeAlways.isChecked()){
				logDebug("storageAskMeAlways is checked!");
				if (downloadLocation != null){
					downloadLocation.setEnabled(false);
					downloadLocation.setSummary("");
				}
				if (downloadLocationPreference != null){
					downloadLocationPreference.setEnabled(false);
					downloadLocationPreference.setSummary("");
				}
				storageAdvancedDevices.setEnabled(true);
			}
			else{
				logDebug("storageAskMeAlways NOT checked!");
				if (downloadLocation != null){
					downloadLocation.setEnabled(true);
					downloadLocation.setSummary(downloadLocationPath);
				}
				if (downloadLocationPreference != null){
					downloadLocationPreference.setEnabled(true);
					downloadLocationPreference.setSummary(downloadLocationPath);
				}
				storageAdvancedDevices.setEnabled(false);
			}
		}
		else if (preference.getKey().compareTo("settings_use_https_only") == 0){
			logDebug("settings_use_https_only");
			useHttpsOnlyValue = useHttpsOnly.isChecked();
			dbH.setUseHttpsOnly(useHttpsOnlyValue);
			megaApi.useHttpsOnly(useHttpsOnlyValue);
		}
		else if (preference.getKey().compareTo(KEY_CAMERA_UPLOAD_CHARGING) == 0){
			logDebug("KEY_CAMERA_UPLOAD_CHARGING");
			charging = cameraUploadCharging.isChecked();
			if(charging){
                enableVideoCompressionSizeSettingsAndRestartUpload();
            }else{
                disableVideoCompressionSizeSettingsAndRestartUpload();
            }
			dbH.setConversionOnCharging(charging);
		}
		else if(preference.getKey().compareTo(KEY_KEEP_FILE_NAMES) == 0){
			logDebug("KEY_KEEP_FILE_NAMES");
			fileNames = keepFileNames.isChecked();
			dbH.setKeepFileNames(fileNames);
            Toast.makeText(context, getString(R.string.message_keep_device_name), Toast.LENGTH_SHORT).show();
		}
		else if (preference.getKey().compareTo(KEY_CAMERA_UPLOAD_CAMERA_FOLDER) == 0){
			logDebug("Changing the LOCAL folder for camera uploads");
			Intent intent = new Intent(context, FileStorageActivityLollipop.class);
			intent.setAction(FileStorageActivityLollipop.Mode.PICK_FOLDER.getAction());
			intent.putExtra(FileStorageActivityLollipop.EXTRA_FROM_SETTINGS, true);
			intent.putExtra(FileStorageActivityLollipop.EXTRA_CAMERA_FOLDER,true);
			startActivityForResult(intent, REQUEST_CAMERA_FOLDER);
		}
		else if (preference.getKey().compareTo(KEY_CAMERA_UPLOAD_CAMERA_FOLDER_SDCARD) == 0){
			logDebug("KEY_CAMERA_UPLOAD_CAMERA_FOLDER_SDCARD");
			Dialog localCameraDialog;
			String[] sdCardOptions = getResources().getStringArray(R.array.settings_storage_download_location_array);
	        AlertDialog.Builder b=new AlertDialog.Builder(context);

			b.setTitle(getResources().getString(R.string.settings_local_camera_upload_folder));
			b.setItems(sdCardOptions, new OnClickListener() {

				@Override
				public void onClick(DialogInterface dialog, int which) {
					switch(which){
						case 0:{
							Intent intent = new Intent(context, FileStorageActivityLollipop.class);
							intent.setAction(FileStorageActivityLollipop.Mode.PICK_FOLDER.getAction());
							intent.putExtra(FileStorageActivityLollipop.EXTRA_FROM_SETTINGS, true);
							intent.putExtra(FileStorageActivityLollipop.EXTRA_CAMERA_FOLDER, true);
							startActivityForResult(intent, REQUEST_CAMERA_FOLDER);
							break;
						}
						case 1:{
							File[] fs = context.getExternalFilesDirs(null);
							if (fs.length > 1){
								if (fs[1] != null){
									Intent intent = new Intent(Intent.ACTION_OPEN_DOCUMENT_TREE);
									startActivityForResult(intent, REQUEST_CODE_TREE_LOCAL_CAMERA);
								}
								else{
									Intent intent = new Intent(context, FileStorageActivityLollipop.class);
									intent.setAction(FileStorageActivityLollipop.Mode.PICK_FOLDER.getAction());
									intent.putExtra(FileStorageActivityLollipop.EXTRA_FROM_SETTINGS, true);
									intent.putExtra(FileStorageActivityLollipop.EXTRA_CAMERA_FOLDER, true);
									startActivityForResult(intent, REQUEST_CAMERA_FOLDER);
								}
							}
							break;
						}
					}
				}
			});
			b.setNegativeButton(getResources().getString(R.string.general_cancel), new OnClickListener() {

				@Override
				public void onClick(DialogInterface dialog, int which) {
					dialog.cancel();
				}
			});
			localCameraDialog = b.create();
			localCameraDialog.show();
		}
		else if (preference.getKey().compareTo(KEY_CAMERA_UPLOAD_MEGA_FOLDER) == 0){
			logDebug("Changing the MEGA folder for camera uploads");
			if (!isOnline(context)){
				((ManagerActivityLollipop)context).showSnackbar(SNACKBAR_TYPE, getString(R.string.error_server_connection_problem), -1);
				return false;
			}
			Intent intent = new Intent(context, FileExplorerActivityLollipop.class);
			intent.setAction(FileExplorerActivityLollipop.ACTION_CHOOSE_MEGA_FOLDER_SYNC);
			startActivityForResult(intent, REQUEST_MEGA_CAMERA_FOLDER);

		}else if (preference.getKey().compareTo(KEY_HELP_SEND_FEEDBACK) == 0){
			((ManagerActivityLollipop) context).showEvaluatedAppDialog();
		}
		else if (preference.getKey().compareTo(KEY_ABOUT_PRIVACY_POLICY) == 0){
			Intent viewIntent = new Intent(Intent.ACTION_VIEW);
			viewIntent.setData(Uri.parse("https://mega.nz/privacy"));
			startActivity(viewIntent);
		}
		else if (preference.getKey().compareTo(KEY_ABOUT_TOS) == 0){
			Intent viewIntent = new Intent(Intent.ACTION_VIEW);
			viewIntent.setData(Uri.parse("https://mega.nz/terms"));
			startActivity(viewIntent);
		}
		else if (preference.getKey().compareTo(KEY_ABOUT_GDPR) == 0){
			Intent viewIntent = new Intent(Intent.ACTION_VIEW);
			viewIntent.setData(Uri.parse("https://mega.nz/gdpr"));
			startActivity(viewIntent);
		}
		else if(preference.getKey().compareTo(KEY_ABOUT_CODE_LINK) == 0){
			Intent viewIntent = new Intent(Intent.ACTION_VIEW);
			viewIntent.setData(Uri.parse("https://github.com/meganz/android"));
			startActivity(viewIntent);
		}
		else if (preference.getKey().compareTo("settings_advanced_features_cancel_account") == 0){
			logDebug("Cancel account preference");
			((ManagerActivityLollipop)context).askConfirmationDeleteAccount();
		}
		else if (preference.getKey().compareTo(KEY_QR_CODE_AUTO_ACCEPT) == 0){
//			First query if QR auto-accept is enabled or not, then change the value
			setAutoaccept = true;
			megaApi.getContactLinksOption((ManagerActivityLollipop) context);
		}
		else if (preference.getKey().compareTo(KEY_RECOVERY_KEY) == 0){
			logDebug("Export Recovery Key");
			((ManagerActivityLollipop)context).showMKLayout();
		}
		else if (preference.getKey().compareTo(KEY_CHANGE_PASSWORD) == 0){
			logDebug("Change password");
			Intent intent = new Intent(context, ChangePasswordActivityLollipop.class);
			startActivity(intent);
		}
		else if (preference.getKey().compareTo(KEY_2FA) == 0){
			if (((ManagerActivityLollipop) context).is2FAEnabled()){
				logDebug("2FA is Checked");
				twoFASwitch.setChecked(true);
				((ManagerActivityLollipop) context).showVerifyPin2FA(DISABLE_2FA);
			}
			else {
				logDebug("2FA is NOT Checked");
				twoFASwitch.setChecked(false);
				Intent intent = new Intent(context, TwoFactorAuthenticationActivity.class);
				startActivity(intent);
			}
		}else if(preference.getKey().compareTo(KEY_AUTO_PLAY_SWITCH) == 0 ){
            boolean isChecked = autoPlaySwitch.isChecked();
			logDebug("Is auto play checked " + isChecked);
            dbH.setAutoPlayEnabled(String.valueOf(isChecked));

        }
		return true;
	}

	/**
	 * Refresh the Camera Uploads service settings depending on the service status.
	 */
    private void refreshCameraUploadsSettings() {
		logDebug("refreshCameraUploadsSettings");
        boolean cuEnabled = false;
        if (prefs != null) {
            cuEnabled = Boolean.parseBoolean(prefs.getCamSyncEnabled());
        }
        if (!cuEnabled) {
			logDebug("Camera Uploads ON");
            String[] PERMISSIONS = {
                    android.Manifest.permission.READ_EXTERNAL_STORAGE
            };

            if (!hasPermissions(context,PERMISSIONS)) {
                ActivityCompat.requestPermissions((ManagerActivityLollipop)context,PERMISSIONS,REQUEST_CAMERA_UPLOAD);
            } else {
                enableCameraUpload();
            }
        } else {
            disableCameraUpload();
        }
    }

	@Override
	public void onActivityResult(int requestCode, int resultCode, Intent intent) {
		logDebug("onActivityResult");

		prefs = dbH.getPreferences();
		logDebug("REQUEST CODE: " + requestCode + "___RESULT CODE: " + resultCode);
		if (requestCode == REQUEST_CODE_TREE_LOCAL_CAMERA && resultCode == Activity.RESULT_OK){
			if (intent == null){
				logWarning("intent NULL");
				return;
			}

			Uri treeUri = intent.getData();

			if (dbH == null){
				dbH = DatabaseHandler.getDbHandler(context);
			}

			dbH.setUriExternalSDCard(treeUri.toString());
			dbH.setCameraFolderExternalSDCard(true);
			isExternalSDCard = true;

			DocumentFile pickedDir = DocumentFile.fromTreeUri(context, treeUri);
			String pickedDirName = pickedDir.getName();
			if(pickedDirName!=null){
				prefs.setCamSyncLocalPath(pickedDir.getName());
				//prefs.setCamSyncHandle();
				camSyncLocalPath = pickedDir.getName();
				dbH.setCamSyncLocalPath(pickedDir.getName());
				localCameraUploadFolder.setSummary(pickedDir.getName());
				localCameraUploadFolderSDCard.setSummary(pickedDir.getName());
			}
			else{
				logWarning("pickedDirNAme NULL");
			}

			resetCUTimeStampsAndCache();
			rescheduleCameraUpload(context);
		}
		else if(requestCode == SET_PIN){
			if(resultCode == Activity.RESULT_OK) {
				logDebug("Set PIN Ok");

				afterSetPinLock();
			}
			else{
				logWarning("Set PIN ERROR");
			}
		}
        else if (requestCode == Constants.REQUEST_CODE_TREE){
            if (intent == null){
                log("intent NULL");
                if(requestCode != Activity.RESULT_OK) {
                    if(Build.VERSION.SDK_INT >= Build.VERSION_CODES.N) {
                        Util.showSnackBar(context, Constants.SNACKBAR_TYPE, getString(R.string.download_requires_permission), -1);
                    }
                } else {
                    onCannotWriteOnSDCard();
                }
                return;
            }
            Uri treeUri = intent.getData();
            if(treeUri != null) {
                DocumentFile pickedDir = DocumentFile.fromTreeUri(context, treeUri);
                if(pickedDir.canWrite()) {
                    log("sd card uri is " + treeUri);
                    dbH.setSDCardUri(treeUri.toString());
                    if(sdCardOperator != null) {
                        if(Build.VERSION.SDK_INT >= Build.VERSION_CODES.N) {
                            toSelectFolder(sdCardOperator.getSDCardRoot());
                        } else {
                            String path = FileUtil.getFullPathFromTreeUri(treeUri, context);
                            dbH.setStorageDownloadLocation(path);
                            if (downloadLocation != null){
                                downloadLocation.setSummary(path);
                            }
                            if (downloadLocationPreference != null){
                                downloadLocationPreference.setSummary(path);
                            }
                        }
                    } else {
                        onCannotWriteOnSDCard();
                    }
                }
            } else {
                log("tree uri is null!");
                onCannotWriteOnSDCard();
            }
        }
		else if (requestCode == REQUEST_DOWNLOAD_FOLDER && resultCode == Activity.RESULT_CANCELED && intent != null){
			logDebug("REQUEST_DOWNLOAD_FOLDER - canceled");
		}
		else if (requestCode == REQUEST_DOWNLOAD_FOLDER && resultCode == Activity.RESULT_OK && intent != null) {
			String path = intent.getStringExtra(FileStorageActivityLollipop.EXTRA_PATH);
			dbH.setStorageDownloadLocation(path);
			if (downloadLocation != null){
				downloadLocation.setSummary(path);
			}
			if (downloadLocationPreference != null){
				downloadLocationPreference.setSummary(path);
			}
		}
		else if (requestCode == REQUEST_CAMERA_FOLDER && resultCode == Activity.RESULT_OK && intent != null){
			//Local folder to sync
			String cameraPath = intent.getStringExtra(FileStorageActivityLollipop.EXTRA_PATH);
            if(!isNewSettingValid(cameraPath, prefs.getLocalPathSecondaryFolder(), prefs.getCamSyncHandle(), prefs.getMegaHandleSecondaryFolder())){
                Toast.makeText(context, getString(R.string.error_invalid_folder_selected), Toast.LENGTH_LONG).show();
                return;
            }

			prefs.setCamSyncLocalPath(cameraPath);
			camSyncLocalPath = cameraPath;
			dbH.setCamSyncLocalPath(cameraPath);
			dbH.setCameraFolderExternalSDCard(false);
			isExternalSDCard = false;
			localCameraUploadFolder.setSummary(cameraPath);
			localCameraUploadFolderSDCard.setSummary(cameraPath);
            resetCUTimeStampsAndCache();
            rescheduleCameraUpload(context);
		}
		else if (requestCode == REQUEST_LOCAL_SECONDARY_MEDIA_FOLDER && resultCode == Activity.RESULT_OK && intent != null){
			//Local folder to sync
			String secondaryPath = intent.getStringExtra(FileStorageActivityLollipop.EXTRA_PATH);
            if(!isNewSettingValid(prefs.getCamSyncLocalPath(), secondaryPath, prefs.getCamSyncHandle(), prefs.getMegaHandleSecondaryFolder())){
                Toast.makeText(context, getString(R.string.error_invalid_folder_selected), Toast.LENGTH_LONG).show();
                return;
            }

			dbH.setSecondaryFolderPath(secondaryPath);
			localSecondaryFolder.setSummary(secondaryPath);
			dbH.setSecSyncTimeStamp(0);
			dbH.setSecVideoSyncTimeStamp(0);
			prefs.setLocalPathSecondaryFolder(secondaryPath);
			rescheduleCameraUpload(context);
		}
		else if (requestCode == REQUEST_MEGA_SECONDARY_MEDIA_FOLDER && resultCode == Activity.RESULT_OK && intent != null){
			//Mega folder to sync

			Long handle = intent.getLongExtra("SELECT_MEGA_FOLDER",-1);
            if(!isNewSettingValid(prefs.getCamSyncLocalPath(), prefs.getLocalPathSecondaryFolder(), prefs.getCamSyncHandle(), String.valueOf(handle))){
                Toast.makeText(context, getString(R.string.error_invalid_folder_selected), Toast.LENGTH_LONG).show();
                return;
            }

			if(handle!=-1){
				dbH.setSecondaryFolderHandle(handle);
				prefs.setMegaHandleSecondaryFolder(String.valueOf(handle));

				handleSecondaryMediaFolder = handle;
				megaNodeSecondaryMediaFolder = megaApi.getNodeByHandle(handleSecondaryMediaFolder);
				megaPathSecMediaFolder = megaNodeSecondaryMediaFolder.getName();

				megaSecondaryFolder.setSummary(megaPathSecMediaFolder);
				dbH.setSecSyncTimeStamp(0);
				dbH.setSecVideoSyncTimeStamp(0);
				rescheduleCameraUpload(context);
				logDebug("Mega folder to secondary uploads change!!");
			}
			else{
				logError("Error choosing the secondary uploads");
			}

		}
		else if (requestCode == REQUEST_MEGA_CAMERA_FOLDER && resultCode == Activity.RESULT_OK && intent != null){
			//Mega folder to sync

			Long handle = intent.getLongExtra("SELECT_MEGA_FOLDER",-1);
            if(!isNewSettingValid(prefs.getCamSyncLocalPath(), prefs.getLocalPathSecondaryFolder(), String.valueOf(handle), prefs.getMegaHandleSecondaryFolder())){
                Toast.makeText(context, getString(R.string.error_invalid_folder_selected), Toast.LENGTH_LONG).show();
                return;
            }

			if(handle!=-1){
				dbH.setCamSyncHandle(handle);
				prefs.setCamSyncHandle(String.valueOf(handle));
				camSyncHandle = handle;
				camSyncMegaNode = megaApi.getNodeByHandle(camSyncHandle);
				camSyncMegaPath = camSyncMegaNode.getName();
				megaCameraFolder.setSummary(camSyncMegaPath);
                resetCUTimeStampsAndCache();
				rescheduleCameraUpload(context);
				logDebug("Mega folder to sync the Camera CHANGED!!");
			}
			else{
				logError("Error choosing the Mega folder to sync the Camera");
			}
		}
	}

	private BroadcastReceiver receiver = new BroadcastReceiver() {
		@Override
		public void onReceive(Context context, Intent intent) {
			if (intent != null) {
				switch (intent.getAction()) {
					case ACTION_REFRESH_CAMERA_UPLOADS_SETTING:
						cameraUpload = intent.getBooleanExtra(CAMERA_UPLOADS_STATUS, false);
						refreshCameraUploadsSettings();
						break;
					case ACTION_REFRESH_CLEAR_OFFLINE_SETTING:
						taskGetSizeOffline();
						break;
				}
			}
		}
	};

	@Override
	public void onResume() {
		logDebug("onResume");

		IntentFilter filter = new IntentFilter(BROADCAST_ACTION_INTENT_SETTINGS_UPDATED);
		filter.addAction(ACTION_REFRESH_CAMERA_UPLOADS_SETTING);
		filter.addAction(ACTION_REFRESH_CLEAR_OFFLINE_SETTING);
		LocalBroadcastManager.getInstance(context).registerReceiver(receiver, filter);

	    prefs=dbH.getPreferences();

	    if (prefs.getPinLockEnabled() == null){
			dbH.setPinLockEnabled(false);
			dbH.setPinLockCode("");
			pinLock = false;
			pinLockEnableSwitch.setChecked(pinLock);
		}
		else{
			pinLock = Boolean.parseBoolean(prefs.getPinLockEnabled());
			pinLockEnableSwitch.setChecked(pinLock);
			pinLockCodeTxt = prefs.getPinLockCode();
			if (pinLockCodeTxt == null){
				pinLockCodeTxt = "";
				dbH.setPinLockCode(pinLockCodeTxt);
			}
		}

		taskGetSizeCache();
		taskGetSizeOffline();

		if(!isOnline(context)){
			chatEnabledCategory.setEnabled(false);
			cameraUploadCategory.setEnabled(false);
		}
		super.onResume();
	}

	@Override
	public void onPause(){
		super.onPause();
		LocalBroadcastManager.getInstance(context).unregisterReceiver(receiver);
	}

	private void refreshAccountInfo(){
		logDebug("refreshAccountInfo");

		//Check if the call is recently
		logDebug("Check the last call to getAccountDetails");
		if(callToAccountDetails(context)){
			logDebug("megaApi.getAccountDetails SEND");
			((MegaApplication) ((Activity)context).getApplication()).askForAccountDetails();
		}
	}

	public void update2FAPreference(boolean enabled) {
		logDebug("update2FAPreference - Enabled: " + enabled);
		twoFASwitch.setChecked(enabled);
	}

	public void update2FAVisibility(){
		logDebug("update2FAVisbility");
		if (megaApi == null){
			if (context != null){
				if (((Activity)context).getApplication() != null){
					megaApi = ((MegaApplication) ((Activity)context).getApplication()).getMegaApi();
				}
			}
		}

		if (megaApi != null) {
			if (megaApi.multiFactorAuthAvailable()) {
				logDebug("update2FAVisbility true");
				preferenceScreen.addPreference(twoFACategory);
				megaApi.multiFactorAuthCheck(megaApi.getMyEmail(), (ManagerActivityLollipop) context);
			} else {
				logDebug("update2FAVisbility false");
				preferenceScreen.removePreference(twoFACategory);
			}
		}
	}

	public void afterSetPinLock(){
		logDebug("afterSetPinLock");

		prefs=dbH.getPreferences();
		pinLockCodeTxt = prefs.getPinLockCode();
		if (pinLockCodeTxt == null){
			pinLockCodeTxt = "";
			dbH.setPinLockCode(pinLockCodeTxt);

		}
//		pinLockEnableSwitch.setTitle(getString(R.string.settings_pin_lock_off));
		ast = "";
		if (pinLockCodeTxt.compareTo("") == 0){
			ast = getString(R.string.settings_pin_lock_code_not_set);
		}
		else{
			for (int i=0;i<pinLockCodeTxt.length();i++){
				ast = ast + "*";
			}
		}
		pinLockCode.setSummary(ast);
		pinLockCategory.addPreference(pinLockCode);
		dbH.setPinLockEnabled(true);
	}

	public void taskGetSizeCache (){
		logDebug("taskGetSizeCache");
		GetCacheSizeTask getCacheSizeTask = new GetCacheSizeTask(context);
		getCacheSizeTask.execute();
	}

	public void taskGetSizeOffline (){
		logDebug("taskGetSizeOffline");
		GetOfflineSizeTask getOfflineSizeTask = new GetOfflineSizeTask(context);
		getOfflineSizeTask.execute();
	}

	public void intentToPinLock(){
		logDebug("intentToPinLock");
		Intent intent = new Intent(context, PinLockActivityLollipop.class);
		intent.setAction(PinLockActivityLollipop.ACTION_SET_PIN_LOCK);
		startActivityForResult(intent, SET_PIN);
	}

	public void resetPinLock(){
		logDebug("resetPinLock");
		Intent intent = new Intent(context, PinLockActivityLollipop.class);
		intent.setAction(PinLockActivityLollipop.ACTION_RESET_PIN_LOCK);
		startActivity(intent);
	}

	public void updatePresenceConfigChat(boolean cancelled, MegaChatPresenceConfig config){
		logDebug("updatePresenceConfigChat: " + cancelled);

		if(!cancelled){
			statusConfig = config;
		}

		if(isChatEnabled()){
			showPresenceChatConfig();
		}
	}

	public void updateEnabledRichLinks(){
		logDebug("updateEnabledRichLinks");

		if(MegaApplication.isEnabledRichLinks()!=richLinksSwitch.isChecked()){
			richLinksSwitch.setOnPreferenceClickListener(null);
			richLinksSwitch.setChecked(MegaApplication.isEnabledRichLinks());
			richLinksSwitch.setOnPreferenceClickListener(this);
		}
	}

	public void updateEnabledFileVersions(){
		logDebug("updateEnabledFileVersions: " + MegaApplication.isDisableFileVersions());

		enableVersionsSwitch.setOnPreferenceClickListener(null);
		if(MegaApplication.isDisableFileVersions() == 1){
			//disable = true - off versions
			if(enableVersionsSwitch.isChecked()){
				enableVersionsSwitch.setChecked(false);
			}
		}
		else if(MegaApplication.isDisableFileVersions() == 0){
			//disable = false - on versions
			if(!enableVersionsSwitch.isChecked()){
				enableVersionsSwitch.setChecked(true);
			}
		}
		else{
			enableVersionsSwitch.setChecked(false);
		}
		enableVersionsSwitch.setOnPreferenceClickListener(this);
	}

	public void updateRBScheduler(long daysCount){
		logDebug("updateRBScheduler: " + daysCount);

		if(daysCount<1){
			enableRbSchedulerSwitch.setOnPreferenceClickListener(null);
			enableRbSchedulerSwitch.setChecked(false);
			enableRbSchedulerSwitch.setSummary(null);
			enableRbSchedulerSwitch.setOnPreferenceClickListener(this);


			//Hide preference to show days
			fileManagementCategory.removePreference(daysRbSchedulerPreference);
			daysRbSchedulerPreference.setOnPreferenceClickListener(null);
		}
		else{
			MyAccountInfo myAccountInfo = ((MegaApplication) ((Activity)context).getApplication()).getMyAccountInfo();

			enableRbSchedulerSwitch.setOnPreferenceClickListener(null);
			enableRbSchedulerSwitch.setChecked(true);
			if(myAccountInfo!=null ){

				String subtitle = getString(R.string.settings_rb_scheduler_enable_subtitle);

				if(myAccountInfo.getAccountType()== MegaAccountDetails.ACCOUNT_TYPE_FREE){
					enableRbSchedulerSwitch.setSummary(subtitle+ " "+getString(R.string.settings_rb_scheduler_enable_period_FREE));
				}
				else{
					enableRbSchedulerSwitch.setSummary(subtitle+ " "+getString(R.string.settings_rb_scheduler_enable_period_PRO));
				}
			}

			enableRbSchedulerSwitch.setOnPreferenceClickListener(this);

			//Show and set preference to show days
			fileManagementCategory.addPreference(daysRbSchedulerPreference);
			daysRbSchedulerPreference.setOnPreferenceClickListener(this);
			daysRbSchedulerPreference.setSummary(getString(R.string.settings_rb_scheduler_select_days_subtitle, daysCount));
		}
	}

	public void waitPresenceConfig(){
		logDebug("waitPresenceConfig: ");

		preferenceScreen.removePreference(autoawayChatCategory);
		preferenceScreen.removePreference(persistenceChatCategory);

		statusChatListPreference.setValue(MegaChatApi.STATUS_OFFLINE+"");
		statusChatListPreference.setSummary(statusChatListPreference.getEntry());

		enableLastGreenChatSwitch.setEnabled(false);

	}

	public void showPresenceChatConfig(){
		logDebug("showPresenceChatConfig: " + statusConfig.getOnlineStatus());

		statusChatListPreference.setValue(statusConfig.getOnlineStatus()+"");
		statusChatListPreference.setSummary(statusChatListPreference.getEntry());

		if(statusConfig.getOnlineStatus()!= MegaChatApi.STATUS_ONLINE){
			preferenceScreen.removePreference(autoawayChatCategory);
			if(statusConfig.getOnlineStatus()== MegaChatApi.STATUS_OFFLINE){
				preferenceScreen.removePreference(persistenceChatCategory);
			}
			else{
				preferenceScreen.addPreference(persistenceChatCategory);
				if(statusConfig.isPersist()){
					chatPersistenceCheck.setChecked(true);
				}
				else{
					chatPersistenceCheck.setChecked(false);
				}
			}
		}
		else if(statusConfig.getOnlineStatus()== MegaChatApi.STATUS_ONLINE){
			//I'm online
			preferenceScreen.addPreference(persistenceChatCategory);
			if(statusConfig.isPersist()){
				chatPersistenceCheck.setChecked(true);
			}
			else{
				chatPersistenceCheck.setChecked(false);
			}

			if(statusConfig.isPersist()){
				preferenceScreen.removePreference(autoawayChatCategory);
			}
			else{
				preferenceScreen.addPreference(autoawayChatCategory);
				if(statusConfig.isAutoawayEnabled()){
					int timeout = (int)statusConfig.getAutoawayTimeout()/60;
					autoAwaySwitch.setChecked(true);
					autoawayChatCategory.addPreference(chatAutoAwayPreference);
					chatAutoAwayPreference.setSummary(getString(R.string.settings_autoaway_value, timeout));
				}
				else{
					autoAwaySwitch.setChecked(false);
					autoawayChatCategory.removePreference(chatAutoAwayPreference);
				}
			}
		}
		else{
			hidePreferencesChat();
		}

		//Show configuration last green
		if(statusConfig.isLastGreenVisible()){
			logDebug("Last visible ON");
			enableLastGreenChatSwitch.setEnabled(true);
			if(!enableLastGreenChatSwitch.isChecked()){
				enableLastGreenChatSwitch.setOnPreferenceClickListener(null);
				enableLastGreenChatSwitch.setChecked(true);
			}
			enableLastGreenChatSwitch.setOnPreferenceClickListener(this);
		}
		else{
			logDebug("Last visible OFF");
			enableLastGreenChatSwitch.setEnabled(true);
			if(enableLastGreenChatSwitch.isChecked()){
				enableLastGreenChatSwitch.setOnPreferenceClickListener(null);
				enableLastGreenChatSwitch.setChecked(false);
			}
			enableLastGreenChatSwitch.setOnPreferenceClickListener(this);
		}
	}


	public void cancelSetPinLock(){
		logDebug("cancelSetPinkLock");
		pinLock = false;
		pinLockEnableSwitch.setChecked(pinLock);

		dbH.setPinLockEnabled(false);
		dbH.setPinLockCode("");
	}

	public void hidePreferencesChat(){
		logDebug("hidePreferencesChat");

		getPreferenceScreen().removePreference(chatNotificationsCategory);
		getPreferenceScreen().removePreference(autoawayChatCategory);
		getPreferenceScreen().removePreference(persistenceChatCategory);
		chatEnabledCategory.removePreference(chatAttachmentsChatListPreference);
		chatEnabledCategory.removePreference(richLinksSwitch);
		chatEnabledCategory.removePreference(enableLastGreenChatSwitch);
		chatEnabledCategory.removePreference(statusChatListPreference);
	}

	public void setValueOfAutoaccept (boolean autoAccept) {
		qrCodeAutoAcceptSwitch.setChecked(autoAccept);
	}

	public void setSetAutoaccept (boolean autoAccept) {
		this.setAutoaccept = autoAccept;
	}


	public boolean getSetAutoaccept () {
		return setAutoaccept;
	}

	public void setAutoacceptSetting (boolean autoAccept) {
		this.autoAccept  = autoAccept;
	}

	public boolean getAutoacceptSetting () {
		return autoAccept;
	}

	private String getLocalDCIMFolderPath(){
		return Environment.getExternalStoragePublicDirectory(Environment.DIRECTORY_DCIM).getAbsolutePath();
	}

	private void setWhatToUploadForCameraUpload(){
		if (prefs.getCamSyncFileUpload() == null){
			dbH.setCamSyncFileUpload(MegaPreferences.ONLY_PHOTOS);
			fileUpload = getString(R.string.settings_camera_upload_only_photos);
			cameraUploadWhat.setValueIndex(0);
		}
		else{
			switch(Integer.parseInt(prefs.getCamSyncFileUpload())){
				case MegaPreferences.ONLY_PHOTOS:{
					fileUpload = getString(R.string.settings_camera_upload_only_photos);
					cameraUploadWhat.setValueIndex(0);
					disableVideoQualitySettings();
					break;
				}
				case MegaPreferences.ONLY_VIDEOS:{
					fileUpload = getString(R.string.settings_camera_upload_only_videos);
					cameraUploadWhat.setValueIndex(1);
					break;
				}
				case MegaPreferences.PHOTOS_AND_VIDEOS:{
					fileUpload = getString(R.string.settings_camera_upload_photos_and_videos);
					cameraUploadWhat.setValueIndex(2);
					break;
				}
				default:{
					fileUpload = getString(R.string.settings_camera_upload_only_photos);
					cameraUploadWhat.setValueIndex(0);
					disableVideoQualitySettings();
					break;
				}
			}
		}
		cameraUploadWhat.setSummary(fileUpload);
	}

	private void setupConnectionTypeForCameraUpload(){
		if (prefs.getCamSyncWifi() == null){
			dbH.setCamSyncWifi(true);
			cameraUploadHow.setSummary(getString(R.string.cam_sync_wifi));
			cameraUploadHow.setValueIndex(1);
		}else{
			if(Boolean.parseBoolean(prefs.getCamSyncWifi())){
				cameraUploadHow.setSummary(getString(R.string.cam_sync_wifi));
				cameraUploadHow.setValueIndex(1);
			}else{
				cameraUploadHow.setSummary(getString(R.string.cam_sync_data));
				cameraUploadHow.setValueIndex(0);
			}
		}
	}

	private void setupLocalPathForCameraUpload(){
	    String cameraFolderLocation = prefs.getCamSyncLocalPath();
        if(TextUtils.isEmpty(cameraFolderLocation)) {
            cameraFolderLocation = getLocalDCIMFolderPath();
        }
		if (camSyncLocalPath != null) {
			if (!isExternalSDCard) {
				File checkFile = new File(camSyncLocalPath);
				if (!checkFile.exists()) {
					logWarning("Local path not exist, use default camera folder path");
					camSyncLocalPath = cameraFolderLocation;
				}
			} else {
				Uri uri = Uri.parse(prefs.getUriExternalSDCard());
				DocumentFile pickedDir = DocumentFile.fromTreeUri(context, uri);
				String pickedDirName = pickedDir.getName();
				if (pickedDirName != null) {
					camSyncLocalPath = pickedDirName;
				} else {
					logError("pickedDirName is NULL");
				}
			}
		} else {
			logError("Local path is NULL");
			dbH.setCameraFolderExternalSDCard(false);
			isExternalSDCard = false;
			camSyncLocalPath = cameraFolderLocation;
		}

		dbH.setCamSyncLocalPath(cameraFolderLocation);
		localCameraUploadFolder.setSummary(camSyncLocalPath);
		localCameraUploadFolderSDCard.setSummary(camSyncLocalPath);
		File[] fs = context.getExternalFilesDirs(null);
		if (fs.length == 1) {
			cameraUploadCategory.addPreference(localCameraUploadFolder);
			cameraUploadCategory.removePreference(localCameraUploadFolderSDCard);
		} else {
			if (fs.length > 1) {
				if (fs[1] == null) {
					cameraUploadCategory.addPreference(localCameraUploadFolder);
					cameraUploadCategory.removePreference(localCameraUploadFolderSDCard);
				} else {
					cameraUploadCategory.removePreference(localCameraUploadFolder);
					cameraUploadCategory.addPreference(localCameraUploadFolderSDCard);
				}
			}
		}
	}

	private void setupVideoOptionsForCameraUpload(){
		if (prefs.getCamSyncFileUpload() == null) {
			disableVideoQualitySettings();
		} else {
			boolean isPhotoOnly = Integer.parseInt(prefs.getCamSyncFileUpload()) == MegaPreferences.ONLY_PHOTOS;
			if (!isPhotoOnly) {
				enableVideoQualitySettings();
			}
		}
	}

	private void setupSecondaryUpload(){
		if (prefs.getSecondaryMediaFolderEnabled() == null) {
			dbH.setSecondaryUploadEnabled(false);
			secondaryUpload = false;
		} else {
			secondaryUpload = Boolean.parseBoolean(prefs.getSecondaryMediaFolderEnabled());
		}

		if (secondaryUpload) {
			//Check if the node exists in MEGA
			String secHandle = prefs.getMegaHandleSecondaryFolder();
			if (secHandle != null) {
				if (!TextUtils.isEmpty(secHandle)) {
					logDebug("handleSecondaryMediaFolder NOT empty");
					handleSecondaryMediaFolder = Long.valueOf(secHandle);
					if (handleSecondaryMediaFolder != -1) {
						megaNodeSecondaryMediaFolder = megaApi.getNodeByHandle(handleSecondaryMediaFolder);
						if (megaNodeSecondaryMediaFolder != null) {
							megaPathSecMediaFolder = megaNodeSecondaryMediaFolder.getName();
						} else {
							megaPathSecMediaFolder = CameraUploadsService.SECONDARY_UPLOADS;
						}
					} else {
						megaPathSecMediaFolder = CameraUploadsService.SECONDARY_UPLOADS;
					}
				} else {
					logWarning("handleSecondaryMediaFolder empty string");
					megaPathSecMediaFolder = CameraUploadsService.SECONDARY_UPLOADS;
				}
			} else {
				logWarning("handleSecondaryMediaFolder Null");
				dbH.setSecondaryFolderHandle(-1);
				handleSecondaryMediaFolder = (long) -1;
				megaPathSecMediaFolder = CameraUploadsService.SECONDARY_UPLOADS;
			}

			//check if the local secondary folder exists
			localSecondaryFolderPath = prefs.getLocalPathSecondaryFolder();
			if (localSecondaryFolderPath == null || localSecondaryFolderPath.equals("-1")) {
				logWarning("Secondary ON: invalid localSecondaryFolderPath");
				localSecondaryFolderPath = getString(R.string.settings_empty_folder);
				Toast.makeText(context, getString(R.string.secondary_media_service_error_local_folder), Toast.LENGTH_SHORT).show();
			} else {
				File checkSecondaryFile = new File(localSecondaryFolderPath);
				if (!checkSecondaryFile.exists()) {
					logDebug("Secondary ON: the local folder does not exist");
					dbH.setSecondaryFolderPath("-1");
					//If the secondary folder does not exist
					Toast.makeText(context, getString(R.string.secondary_media_service_error_local_folder), Toast.LENGTH_SHORT).show();
					localSecondaryFolderPath = getString(R.string.settings_empty_folder);

				}
			}

			megaSecondaryFolder.setSummary(megaPathSecMediaFolder);
			localSecondaryFolder.setSummary(localSecondaryFolderPath);
			secondaryMediaFolderOn.setTitle(getString(R.string.settings_secondary_upload_off));
			cameraUploadCategory.addPreference(localSecondaryFolder);
			cameraUploadCategory.addPreference(megaSecondaryFolder);

		} else {
			secondaryMediaFolderOn.setTitle(getString(R.string.settings_secondary_upload_on));
			cameraUploadCategory.removePreference(localSecondaryFolder);
			cameraUploadCategory.removePreference(megaSecondaryFolder);
		}
	}

	private void setupPrimaryCloudFolder() {
		if (camSyncHandle == null) {
			camSyncMegaPath = CameraUploadsService.CAMERA_UPLOADS;
		} else {
			if (camSyncHandle == -1) {
				camSyncMegaPath = CameraUploadsService.CAMERA_UPLOADS;
			} else {
				logDebug("camSyncHandle is " + camSyncHandle);
			}
		}
		megaCameraFolder.setSummary(camSyncMegaPath);
	}

	public void enableCameraUpload() {
		cameraUpload = true;
		prefs = dbH.getPreferences();

		//internet connect type
		setupConnectionTypeForCameraUpload();

		//upload type
		setWhatToUploadForCameraUpload();

		//video options
		setupVideoOptionsForCameraUpload();

		//local primary folder
		setupLocalPathForCameraUpload();

		//cloud primary folder
		setupPrimaryCloudFolder();

		//secondary upload
		setupSecondaryUpload();

		//set cu enabled and start the service
		dbH.setCamSyncEnabled(true);
		handler.postDelayed(new Runnable() {

			@Override
			public void run() {
				logDebug("Enable Camera Uploads, Now I start the service");
				startCameraUploadService(context);
			}
		}, 1000);

		cameraUploadOn.setTitle(getString(R.string.settings_camera_upload_off));
		cameraUploadCategory.addPreference(cameraUploadHow);
		cameraUploadCategory.addPreference(cameraUploadWhat);
		cameraUploadCategory.addPreference(keepFileNames);
		cameraUploadCategory.addPreference(megaCameraFolder);
		cameraUploadCategory.addPreference(secondaryMediaFolderOn);
	}

    public void disableCameraUpload(){
		logDebug("Camera Uploads OFF");
        cameraUpload = false;
        resetCUTimeStampsAndCache();
        handler.postDelayed(new Runnable() {

            @Override
            public void run() {
                if(dbH.shouldClearCamsyncRecords()){
                    dbH.deleteAllSyncRecords(TYPE_ANY);
                    dbH.saveShouldClearCamsyncRecords(false);
                }
            }
        },10 * 1000);

        dbH.setCamSyncEnabled(false);
        stopRunningCameraUploadService(context);

        cameraUploadOn.setTitle(getString(R.string.settings_camera_upload_on));
        cameraUploadOn.setSummary("");
        secondaryMediaFolderOn.setTitle(getString(R.string.settings_secondary_upload_on));
        cameraUploadCategory.removePreference(cameraUploadHow);
        cameraUploadCategory.removePreference(cameraUploadWhat);
        cameraUploadCategory.removePreference(localCameraUploadFolder);
        cameraUploadCategory.removePreference(localCameraUploadFolderSDCard);
		hideVideoQualitySettingsSection();
        cameraUploadCategory.removePreference(keepFileNames);
        cameraUploadCategory.removePreference(megaCameraFolder);
        cameraUploadCategory.removePreference(secondaryMediaFolderOn);
        cameraUploadCategory.removePreference(localSecondaryFolder);
        cameraUploadCategory.removePreference(megaSecondaryFolder);
    }

    public void showResetCompressionQueueSizeDialog(){
		logDebug("showResetCompressionQueueSizeDialog");
        Display display = getActivity().getWindowManager().getDefaultDisplay();
        DisplayMetrics outMetrics = new DisplayMetrics ();
        display.getMetrics(outMetrics);
        int margin = 20;

        LinearLayout layout = new LinearLayout(context);
        layout.setOrientation(LinearLayout.VERTICAL);
        LinearLayout.LayoutParams params = new LinearLayout.LayoutParams(LinearLayout.LayoutParams.MATCH_PARENT, LinearLayout.LayoutParams.WRAP_CONTENT);
        params.setMargins(px2dp(margin, outMetrics), px2dp(margin, outMetrics), px2dp(margin, outMetrics), 0);

        queueSizeInput = new EditText(context);
        queueSizeInput.setInputType(InputType.TYPE_CLASS_NUMBER);
        layout.addView(queueSizeInput, params);

        queueSizeInput.setSingleLine();
        queueSizeInput.setTextColor(ContextCompat.getColor(context, R.color.text_secondary));
        queueSizeInput.setHint(getString(R.string.label_file_size_mega_byte));
        queueSizeInput.setImeOptions(EditorInfo.IME_ACTION_DONE);
        queueSizeInput.setOnEditorActionListener(new TextView.OnEditorActionListener() {
            @Override
            public boolean onEditorAction(TextView v, int actionId,KeyEvent event) {
                if (actionId == EditorInfo.IME_ACTION_DONE) {
                    String value = v.getText().toString().trim();
                    setCompressionQueueSize(value, queueSizeInput);

                    return true;
                }
                return false;
            }
        });

        queueSizeInput.setImeActionLabel(getString(R.string.general_create),EditorInfo.IME_ACTION_DONE);
        queueSizeInput.setOnFocusChangeListener(new View.OnFocusChangeListener() {
            @Override
            public void onFocusChange(View v, boolean hasFocus) {
                if (hasFocus) {
                    showKeyboardDelayed(v);
                }
            }
        });

        params = new LinearLayout.LayoutParams(LinearLayout.LayoutParams.MATCH_PARENT, LinearLayout.LayoutParams.WRAP_CONTENT);
        params.setMargins(px2dp(margin+5, outMetrics), px2dp(0, outMetrics), px2dp(margin, outMetrics), 0);
        final TextView text = new TextView(context);
        text.setTextSize(TypedValue.COMPLEX_UNIT_SP,11);
        String MB = getString(R.string.label_file_size_mega_byte);
        text.setText(getString(R.string.settings_compression_queue_subtitle, COMPRESSION_QUEUE_SIZE_MIN + MB, COMPRESSION_QUEUE_SIZE_MAX + MB));
        layout.addView(text,params);

        AlertDialog.Builder builder = new AlertDialog.Builder(context);
        builder.setTitle(getString(R.string.settings_video_compression_queue_size_popup_title));
        builder.setPositiveButton(getString(R.string.cam_sync_ok),
                new DialogInterface.OnClickListener() {
                    public void onClick(DialogInterface dialog, int whichButton) { }
                });
        builder.setNegativeButton(getString(android.R.string.cancel), null);
        builder.setView(layout);
        compressionQueueSizeDialog = builder.create();
        compressionQueueSizeDialog.show();

        compressionQueueSizeDialog.getButton(AlertDialog.BUTTON_POSITIVE).setOnClickListener(new View.OnClickListener() {
            @Override
            public void onClick(View v) {
                String value = queueSizeInput.getText().toString().trim();
                setCompressionQueueSize(value, queueSizeInput);
            }
        });
    }

    private void setCompressionQueueSize(String value, EditText input){
        if (value.length() == 0) {
            compressionQueueSizeDialog.dismiss();
            return;
        }

        try{
            int size = Integer.parseInt(value);
            if(isQueueSizeValid(size)){
                compressionQueueSizeDialog.dismiss();
                cameraUploadVideoQueueSize.setSummary(size + getResources().getString(R.string.label_file_size_mega_byte));
                String chargingHelper = getResources().getString(R.string.settings_camera_upload_charging_helper_label, size + getResources().getString(R.string.label_file_size_mega_byte));
                cameraUploadCharging.setSummary(chargingHelper);
                dbH.setChargingOnSize(size);
                prefs.setChargingOnSize(size + "");
                rescheduleCameraUpload(context);
            }else{
                resetSizeInput(input);
            }
        } catch (Exception e){
            resetSizeInput(input);
        }
    }

    private boolean isQueueSizeValid(int size){
		return size >= COMPRESSION_QUEUE_SIZE_MIN && size <= COMPRESSION_QUEUE_SIZE_MAX;
    }

    private void resetSizeInput(EditText input){
        input.setText("");
        input.requestFocus();
    }

	private void hideVideoQualitySettingsSection(){
		cameraUploadCategory.removePreference(videoQuality);
		cameraUploadCategory.removePreference(cameraUploadCharging);
		cameraUploadCategory.removePreference(cameraUploadVideoQueueSize);
	}

    private void disableVideoQualitySettings(){
		prefs.setUploadVideoQuality(String.valueOf(VIDEO_QUALITY_MEDIUM));
		dbH.setCameraUploadVideoQuality(VIDEO_QUALITY_MEDIUM);
        cameraUploadCategory.removePreference(videoQuality);
        disableChargingSettings();
    }

    private void disableChargingSettings(){
		charging = false;
		dbH.setConversionOnCharging(charging);
		cameraUploadCharging.setChecked(charging);
		cameraUploadCategory.removePreference(cameraUploadCharging);
		disableVideoCompressionSizeSettings();
    }

    private void disableVideoCompressionSizeSettings(){
        cameraUploadCategory.removePreference(cameraUploadVideoQueueSize);
    }

    private void disableVideoCompressionSizeSettingsAndRestartUpload(){
        disableVideoCompressionSizeSettings();
        rescheduleCameraUpload(context);
    }

    private void resetVideoQualitySettings(){
		dbH.setCameraUploadVideoQuality(VIDEO_QUALITY_MEDIUM);
		dbH.setConversionOnCharging(true);
		dbH.setChargingOnSize(DEFAULT_CONVENTION_QUEUE_SIZE);
		String chargingHelper = getResources().getString(R.string.settings_camera_upload_charging_helper_label, DEFAULT_CONVENTION_QUEUE_SIZE + getResources().getString(R.string.label_file_size_mega_byte));
		cameraUploadCharging.setSummary(chargingHelper);
	}

	private void enableVideoQualitySettings() {
		prefs = dbH.getPreferences();
		cameraUploadCategory.addPreference(videoQuality);
		String uploadQuality = prefs.getUploadVideoQuality();
		if (TextUtils.isEmpty(uploadQuality)) {
			prefs.setUploadVideoQuality(String.valueOf(VIDEO_QUALITY_MEDIUM));
			dbH.setCameraUploadVideoQuality(VIDEO_QUALITY_MEDIUM);
			videoQuality.setValueIndex(VIDEO_QUALITY_MEDIUM);
			enableChargingSettings();
		} else if (Integer.parseInt(uploadQuality) == MEDIUM) {
			enableChargingSettings();
			videoQuality.setValueIndex(VIDEO_QUALITY_MEDIUM);
		} else if (Integer.parseInt(uploadQuality) == ORIGINAL) {
			videoQuality.setValueIndex(VIDEO_QUALITY_ORIGINAL);
		}
		videoQuality.setSummary(videoQuality.getEntry());
	}

	private void enableChargingSettings() {
		prefs = dbH.getPreferences();
		if (prefs.getConversionOnCharging() == null) {
			dbH.setConversionOnCharging(true);
			charging = true;
		} else {
			charging = Boolean.parseBoolean(prefs.getConversionOnCharging());
		}
		cameraUploadCharging.setChecked(charging);
		cameraUploadCategory.addPreference(cameraUploadCharging);

		if(charging){
			enableVideoCompressionSizeSettings();
		}
	}

	private void enableVideoCompressionSizeSettings() {
		prefs = dbH.getPreferences();
		cameraUploadCategory.addPreference(cameraUploadVideoQueueSize);

		//convention queue size
		String sizeInDB = prefs.getChargingOnSize();
		int size;
		if (sizeInDB == null) {
			dbH.setChargingOnSize(DEFAULT_CONVENTION_QUEUE_SIZE);
			size = DEFAULT_CONVENTION_QUEUE_SIZE;
		} else {
			size = Integer.parseInt(sizeInDB);
		}
		cameraUploadVideoQueueSize.setSummary(size + getResources().getString(R.string.label_file_size_mega_byte));
	}

    private void enableVideoCompressionSizeSettingsAndRestartUpload(){
        enableVideoCompressionSizeSettings();
        rescheduleCameraUpload(context);
    }

    private boolean isNewSettingValid(String primaryPath, String secondaryPath, String primaryHandle, String secondaryHandle){
	    if(!secondaryUpload || primaryPath == null || primaryHandle == null || secondaryPath == null || secondaryHandle == null){
	        return true;
        }else if(primaryHandle.equals(secondaryHandle) && (primaryPath.contains(secondaryPath) || secondaryPath.contains(primaryPath))){
	        return false;
        }else{
            return true;
        }
    }

    private void resetCUTimeStampsAndCache(){
        dbH.setCamSyncTimeStamp(0);
        dbH.setCamVideoSyncTimeStamp(0);
        dbH.setSecSyncTimeStamp(0);
        dbH.setSecVideoSyncTimeStamp(0);
        dbH.saveShouldClearCamsyncRecords(true);
        purgeDirectory(new File(context.getCacheDir().toString() + File.separator));
    }

    @Override
    public void onSaveInstanceState(Bundle outState) {
        super.onSaveInstanceState(outState);
        if(compressionQueueSizeDialog != null && compressionQueueSizeDialog.isShowing()){
            outState.putBoolean(KEY_SET_QUEUE_DIALOG, true);
            outState.putString(KEY_SET_QUEUE_SIZE, queueSizeInput.getText().toString());
        }
    }
}<|MERGE_RESOLUTION|>--- conflicted
+++ resolved
@@ -12,6 +12,7 @@
 import android.content.IntentFilter;
 import android.content.pm.PackageManager;
 import android.net.Uri;
+import android.os.Build;
 import android.os.Bundle;
 import android.os.Environment;
 import android.os.Handler;
@@ -68,15 +69,10 @@
 import mega.privacy.android.app.lollipop.tasks.ClearOfflineTask;
 import mega.privacy.android.app.lollipop.tasks.GetCacheSizeTask;
 import mega.privacy.android.app.lollipop.tasks.GetOfflineSizeTask;
-<<<<<<< HEAD
 import mega.privacy.android.app.utils.Constants;
-import mega.privacy.android.app.utils.DBUtil;
 import mega.privacy.android.app.utils.FileUtil;
-import mega.privacy.android.app.utils.JobUtil;
 import mega.privacy.android.app.utils.SDCardOperator;
 import mega.privacy.android.app.utils.Util;
-=======
->>>>>>> 094d50ad
 import nz.mega.sdk.MegaAccountDetails;
 import nz.mega.sdk.MegaApiAndroid;
 import nz.mega.sdk.MegaChatApi;
@@ -84,18 +80,32 @@
 import nz.mega.sdk.MegaChatPresenceConfig;
 import nz.mega.sdk.MegaNode;
 
-<<<<<<< HEAD
-=======
-import static mega.privacy.android.app.utils.Constants.*;
-import static mega.privacy.android.app.utils.DBUtil.*;
-import static mega.privacy.android.app.utils.FileUtils.*;
->>>>>>> 094d50ad
-import static mega.privacy.android.app.MegaPreferences.*;
-import static mega.privacy.android.app.jobservices.SyncRecord.*;
-import static mega.privacy.android.app.utils.FileUtils.*;
-import static mega.privacy.android.app.utils.JobUtil.*;
-import static mega.privacy.android.app.utils.LogUtil.*;
-import static mega.privacy.android.app.utils.Util.*;
+import static mega.privacy.android.app.MegaPreferences.MEDIUM;
+import static mega.privacy.android.app.MegaPreferences.ORIGINAL;
+import static mega.privacy.android.app.jobservices.SyncRecord.TYPE_ANY;
+import static mega.privacy.android.app.utils.Constants.BROADCAST_ACTION_INTENT_SETTINGS_UPDATED;
+import static mega.privacy.android.app.utils.Constants.DISABLE_2FA;
+import static mega.privacy.android.app.utils.Constants.REQUEST_CAMERA_UPLOAD;
+import static mega.privacy.android.app.utils.Constants.SET_PIN;
+import static mega.privacy.android.app.utils.Constants.SNACKBAR_TYPE;
+import static mega.privacy.android.app.utils.DBUtil.callToAccountDetails;
+import static mega.privacy.android.app.utils.DBUtil.isSendOriginalAttachments;
+import static mega.privacy.android.app.utils.FileUtils.buildDefaultDownloadDir;
+import static mega.privacy.android.app.utils.FileUtils.purgeDirectory;
+import static mega.privacy.android.app.utils.JobUtil.rescheduleCameraUpload;
+import static mega.privacy.android.app.utils.JobUtil.startCameraUploadService;
+import static mega.privacy.android.app.utils.JobUtil.stopRunningCameraUploadService;
+import static mega.privacy.android.app.utils.LogUtil.logDebug;
+import static mega.privacy.android.app.utils.LogUtil.logError;
+import static mega.privacy.android.app.utils.LogUtil.logWarning;
+import static mega.privacy.android.app.utils.Util.getExternalCardPath;
+import static mega.privacy.android.app.utils.Util.hasPermissions;
+import static mega.privacy.android.app.utils.Util.isChatEnabled;
+import static mega.privacy.android.app.utils.Util.isOnline;
+import static mega.privacy.android.app.utils.Util.px2dp;
+import static mega.privacy.android.app.utils.Util.setFileLoggerKarere;
+import static mega.privacy.android.app.utils.Util.setFileLoggerSDK;
+import static mega.privacy.android.app.utils.Util.showKeyboardDelayed;
 
 @SuppressLint("NewApi")
 public class SettingsFragmentLollipop extends PreferenceFragmentCompat implements Preference.OnPreferenceClickListener, Preference.OnPreferenceChangeListener {
@@ -1436,7 +1446,7 @@
     @Override
     public void onRequestPermissionsResult(int requestCode, @NonNull String[] permissions, @NonNull int[] grantResults) {
         if (grantResults.length > 1 && grantResults[0] == PackageManager.PERMISSION_GRANTED && grantResults[1] == PackageManager.PERMISSION_GRANTED) {
-            log("read and write to external storage have granted.");
+            logDebug("read and write to external storage have granted.");
             if (requestCode == STORAGE_DOWNLOAD_LOCATION_INTERNAL_SD_CARD) {
                 toSelectFolder();
             }
@@ -1464,7 +1474,7 @@
     }
 
     private void toSelectFolder(String sdRoot) {
-        log("intent to FileStorageActivityLollipop");
+        logDebug("intent to FileStorageActivityLollipop");
         Intent intent = new Intent(context, FileStorageActivityLollipop.class);
         intent.setAction(FileStorageActivityLollipop.Mode.PICK_FOLDER.getAction());
         intent.putExtra(FileStorageActivityLollipop.EXTRA_FROM_SETTINGS, true);
@@ -1490,36 +1500,36 @@
 
             @Override
             public void onClick(DialogInterface dialog, int which) {
-                log("onClick");
+                logDebug("onClick");
                 switch (which) {
                     case 0: {
                         toSelectFolder();
                         break;
                     }
                     case 1: {
-                        log("get External Files");
+                        logDebug("get External Files");
                         try {
                             sdCardOperator = new SDCardOperator(context);
                         } catch (SDCardOperator.SDCardException e) {
                             e.printStackTrace();
-                            log(e.getMessage());
+                            logError(e.getMessage());
                         }
                         if (sdCardOperator != null) {
                             String sdCardRoot = sdCardOperator.getSDCardRoot();
                             //don't use DocumentFile
                             if(sdCardOperator.canWriteWithFile(sdCardRoot)) {
-                                log("can operate sd card with file.");
+                                logDebug("can operate sd card with file.");
                                 toSelectFolder(sdCardRoot);
                             } else {
                                 String uri = dbH.getSDCardUri();
                                 if(Build.VERSION.SDK_INT >= Build.VERSION_CODES.N) {
                                     try {
                                         sdCardOperator.initDocumentFileRoot(uri);
-                                        log("operate sd card with document file.");
+                                        logDebug("operate sd card with document file.");
                                         toSelectFolder(sdCardRoot);
                                     } catch (SDCardOperator.SDCardException e) {
                                         e.printStackTrace();
-                                        log(e.getMessage());
+                                        logError(e.getMessage());
                                         //request sd card root request and write permission.
                                         SDCardOperator.requestSDCardPermission(sdCardRoot,context,SettingsFragmentLollipop.this);
                                     }
@@ -1540,13 +1550,13 @@
 
             @Override
             public void onClick(DialogInterface dialog, int which) {
-                log("Cancel dialog");
+                logDebug("Cancel dialog");
                 dialog.cancel();
             }
         });
         downloadLocationDialog = b.create();
         downloadLocationDialog.show();
-        log("downloadLocationDialog shown");
+        logDebug("downloadLocationDialog shown");
     }
 
     @Override
@@ -1639,8 +1649,7 @@
 		}
 
 		if (preference.getKey().compareTo(KEY_STORAGE_DOWNLOAD_LOCATION) == 0){
-<<<<<<< HEAD
-			log("KEY_STORAGE_DOWNLOAD_LOCATION pressed");
+			logDebug("KEY_STORAGE_DOWNLOAD_LOCATION pressed");
             if(hasStoragePermission()) {
                 toSelectFolder();
             } else {
@@ -1650,7 +1659,7 @@
             }
 		}
 		else if (preference.getKey().compareTo(KEY_STORAGE_DOWNLOAD_LOCATION_SD_CARD_PREFERENCE) == 0){
-			log("KEY_STORAGE_DOWNLOAD_LOCATION_SD_CARD_PREFERENCE pressed");
+			logDebug("KEY_STORAGE_DOWNLOAD_LOCATION_SD_CARD_PREFERENCE pressed");
 			if(hasStoragePermission()) {
                 showSelectDownloadLocationDialog();
             } else {
@@ -1658,75 +1667,6 @@
                         Manifest.permission.WRITE_EXTERNAL_STORAGE,
                         Manifest.permission.READ_EXTERNAL_STORAGE},STORAGE_DOWNLOAD_LOCATION_EXTERNAL_SD_CARD);
             }
-=======
-			logDebug("KEY_STORAGE_DOWNLOAD_LOCATION pressed");
-			Intent intent = new Intent(context, FileStorageActivityLollipop.class);
-			intent.setAction(FileStorageActivityLollipop.Mode.PICK_FOLDER.getAction());
-			intent.putExtra(FileStorageActivityLollipop.EXTRA_FROM_SETTINGS, true);
-			startActivityForResult(intent, REQUEST_DOWNLOAD_FOLDER);
-		}
-		else if (preference.getKey().compareTo(KEY_STORAGE_DOWNLOAD_LOCATION_SD_CARD_PREFERENCE) == 0){
-			logDebug("KEY_STORAGE_DOWNLOAD_LOCATION_SD_CARD_PREFERENCE pressed");
-			Dialog downloadLocationDialog;
-			String[] sdCardOptions = getResources().getStringArray(R.array.settings_storage_download_location_array);
-	        AlertDialog.Builder b=new AlertDialog.Builder(context);
-
-			b.setTitle(getResources().getString(R.string.settings_storage_download_location));
-			b.setItems(sdCardOptions, new OnClickListener() {
-
-				@Override
-				public void onClick(DialogInterface dialog, int which) {
-					logDebug("onClick");
-					switch(which){
-						case 0:{
-							logDebug("Intent to FileStorageActivityLollipop");
-							Intent intent = new Intent(context, FileStorageActivityLollipop.class);
-							intent.setAction(FileStorageActivityLollipop.Mode.PICK_FOLDER.getAction());
-							intent.putExtra(FileStorageActivityLollipop.EXTRA_FROM_SETTINGS, true);
-							startActivityForResult(intent, REQUEST_DOWNLOAD_FOLDER);
-							break;
-						}
-						case 1:{
-							logDebug("Get External Files");
-							File[] fs = context.getExternalFilesDirs(null);
-							if (fs.length > 1){
-								logDebug("More than one");
-								if (fs[1] != null){
-									logDebug("External not NULL");
-									String path = fs[1].getAbsolutePath();
-									dbH.setStorageDownloadLocation(path);
-									if (downloadLocation != null){
-										downloadLocation.setSummary(path);
-									}
-									if (downloadLocationPreference != null){
-										downloadLocationPreference.setSummary(path);
-									}
-								}
-								else{
-									logWarning("External NULL -- intent to FileStorageActivityLollipop");
-									Intent intent = new Intent(context, FileStorageActivityLollipop.class);
-									intent.setAction(FileStorageActivityLollipop.Mode.PICK_FOLDER.getAction());
-									intent.putExtra(FileStorageActivityLollipop.EXTRA_FROM_SETTINGS, true);
-									startActivityForResult(intent, REQUEST_DOWNLOAD_FOLDER);
-								}
-							}
-							break;
-						}
-					}
-				}
-			});
-			b.setNegativeButton(getResources().getString(R.string.general_cancel), new OnClickListener() {
-
-				@Override
-				public void onClick(DialogInterface dialog, int which) {
-					logDebug("Cancel dialog");
-					dialog.cancel();
-				}
-			});
-			downloadLocationDialog = b.create();
-			downloadLocationDialog.show();
-			logDebug("downloadLocationDialog shown");
->>>>>>> 094d50ad
 		}
 		else if (preference.getKey().compareTo(KEY_CACHE) == 0){
 			logDebug("Clear Cache!");
@@ -2295,7 +2235,7 @@
 		}
         else if (requestCode == Constants.REQUEST_CODE_TREE){
             if (intent == null){
-                log("intent NULL");
+                logDebug("intent NULL");
                 if(requestCode != Activity.RESULT_OK) {
                     if(Build.VERSION.SDK_INT >= Build.VERSION_CODES.N) {
                         Util.showSnackBar(context, Constants.SNACKBAR_TYPE, getString(R.string.download_requires_permission), -1);
@@ -2309,7 +2249,7 @@
             if(treeUri != null) {
                 DocumentFile pickedDir = DocumentFile.fromTreeUri(context, treeUri);
                 if(pickedDir.canWrite()) {
-                    log("sd card uri is " + treeUri);
+                    logDebug("sd card uri is " + treeUri);
                     dbH.setSDCardUri(treeUri.toString());
                     if(sdCardOperator != null) {
                         if(Build.VERSION.SDK_INT >= Build.VERSION_CODES.N) {
@@ -2329,7 +2269,7 @@
                     }
                 }
             } else {
-                log("tree uri is null!");
+                logDebug("tree uri is null!");
                 onCannotWriteOnSDCard();
             }
         }
