package mega.privacy.android.app.lollipop.managerSections;

import android.annotation.SuppressLint;
import android.app.Activity;
import android.app.Dialog;
import android.content.BroadcastReceiver;
import android.content.Context;
import android.content.DialogInterface;
import android.content.DialogInterface.OnClickListener;
import android.content.Intent;
import android.content.IntentFilter;
import android.net.Uri;
import android.os.Build;
import android.os.Bundle;
import android.os.Environment;
import android.os.Handler;
import android.support.annotation.NonNull;
import android.support.annotation.Nullable;
import android.support.v4.app.ActivityCompat;
import android.support.v4.content.ContextCompat;
import android.support.v4.content.LocalBroadcastManager;
import android.support.v4.provider.DocumentFile;
import android.support.v7.app.AlertDialog;
import android.support.v7.preference.ListPreference;
import android.support.v7.preference.Preference;
import android.support.v7.preference.PreferenceCategory;
import android.support.v7.preference.PreferenceFragmentCompat;
import android.support.v7.preference.PreferenceScreen;
import android.support.v7.preference.SwitchPreferenceCompat;
import android.support.v7.widget.RecyclerView;
import android.text.InputType;
import android.util.DisplayMetrics;
import android.util.TypedValue;
import android.view.Display;
import android.view.KeyEvent;
import android.view.LayoutInflater;
import android.view.View;
import android.view.ViewGroup;
<<<<<<< HEAD
=======
import android.view.inputmethod.EditorInfo;
import android.widget.EditText;
import android.widget.LinearLayout;

>>>>>>> 627a3ff6
import android.widget.ListView;
import android.widget.TextView;
import android.widget.Toast;

import java.io.File;

import mega.privacy.android.app.DatabaseHandler;
import mega.privacy.android.app.MegaApplication;
import mega.privacy.android.app.MegaAttributes;
import mega.privacy.android.app.MegaPreferences;
import mega.privacy.android.app.R;
import mega.privacy.android.app.components.TwoLineCheckPreference;
import mega.privacy.android.app.jobservices.CameraUploadsService;
import mega.privacy.android.app.jobservices.SyncRecord;
import mega.privacy.android.app.lollipop.ChangePasswordActivityLollipop;
import mega.privacy.android.app.lollipop.FileExplorerActivityLollipop;
import mega.privacy.android.app.lollipop.FileStorageActivityLollipop;
import mega.privacy.android.app.lollipop.ManagerActivityLollipop;
import mega.privacy.android.app.lollipop.MyAccountInfo;
import mega.privacy.android.app.lollipop.PinLockActivityLollipop;
import mega.privacy.android.app.lollipop.TwoFactorAuthenticationActivity;
import mega.privacy.android.app.lollipop.megachat.ChatPreferencesActivity;
import mega.privacy.android.app.lollipop.megachat.ChatSettings;
import mega.privacy.android.app.lollipop.tasks.ClearCacheTask;
import mega.privacy.android.app.lollipop.tasks.ClearOfflineTask;
import mega.privacy.android.app.lollipop.tasks.GetCacheSizeTask;
import mega.privacy.android.app.lollipop.tasks.GetOfflineSizeTask;
import mega.privacy.android.app.utils.Constants;
import mega.privacy.android.app.utils.DBUtil;
<<<<<<< HEAD
import mega.privacy.android.app.utils.SDCardOperator;
=======
import mega.privacy.android.app.utils.JobUtil;
>>>>>>> 627a3ff6
import mega.privacy.android.app.utils.Util;
import nz.mega.sdk.MegaAccountDetails;
import nz.mega.sdk.MegaApiAndroid;
import nz.mega.sdk.MegaChatApi;
import nz.mega.sdk.MegaChatApiAndroid;
import nz.mega.sdk.MegaChatPresenceConfig;
import nz.mega.sdk.MegaNode;
import nz.mega.sdk.MegaTransfer;

import static mega.privacy.android.app.utils.FileUtils.*;
import static mega.privacy.android.app.MegaPreferences.*;
import static mega.privacy.android.app.jobservices.SyncRecord.TYPE_ANY;
import static mega.privacy.android.app.utils.JobUtil.*;
import static mega.privacy.android.app.utils.Util.*;

@SuppressLint("NewApi")
public class SettingsFragmentLollipop extends PreferenceFragmentCompat implements Preference.OnPreferenceClickListener, Preference.OnPreferenceChangeListener {

	public static final String ACTION_REFRESH_CAMERA_UPLOADS_SETTING = "ACTION_REFRESH_CAMERA_UPLOADS_SETTING";
	public static final String ACTION_REFRESH_CLEAR_OFFLINE_SETTING = "ACTION_REFRESH_CLEAR_OFFLINE_SETTING";
	private static final int COMPRESSION_QUEUE_SIZE_MIN = 100;
	private static final int COMPRESSION_QUEUE_SIZE_MAX = 1000;

	Context context;
	private MegaApiAndroid megaApi;
	private MegaChatApiAndroid megaChatApi;
	Handler handler = new Handler();

	private static int REQUEST_DOWNLOAD_FOLDER = 1000;
	private static int REQUEST_CODE_TREE_LOCAL_CAMERA = 1014;
	private static int REQUEST_CAMERA_FOLDER = 2000;
	private static int REQUEST_MEGA_CAMERA_FOLDER = 3000;
	private static int REQUEST_LOCAL_SECONDARY_MEDIA_FOLDER = 4000;
	private static int REQUEST_MEGA_SECONDARY_MEDIA_FOLDER = 5000;
	private final String KEY_SET_QUEUE_DIALOG = "KEY_SET_QUEUE_DIALOG";
    private final String KEY_SET_QUEUE_SIZE = "KEY_SET_QUEUE_SIZE";

	public static final int DEFAULT_CONVENTION_QUEUE_SIZE = 200;

	public static String CATEGORY_PIN_LOCK = "settings_pin_lock";
	public static String CATEGORY_CHAT_ENABLED = "settings_chat";
	public static String CATEGORY_CHAT_NOTIFICATIONS = "settings_notifications_chat";
	public static String CATEGORY_STORAGE = "settings_storage";
	public static String CATEGORY_CAMERA_UPLOAD = "settings_camera_upload";
	public static String CATEGORY_ADVANCED_FEATURES = "advanced_features";
	public static String CATEGORY_QR_CODE = "settings_qrcode";
	public static String CATEGORY_SECURITY = "settings_security";
	public static String CATEGORY_2FA = "settings_2fa";
	public static String CATEGORY_FILE_MANAGEMENT = "settings_file_management";

	public static String KEY_QR_CODE_AUTO_ACCEPT = "settings_qrcode_autoaccept";
	public static String KEY_2FA = "settings_2fa_activated";

	public static String KEY_PIN_LOCK_ENABLE = "settings_pin_lock_enable";
	public static String KEY_PIN_LOCK_CODE = "settings_pin_lock_code";

	public static String KEY_CHAT_ENABLE = "settings_chat_enable";

	public static String KEY_RICH_LINKS_ENABLE = "settings_rich_links_enable";

	public static String CATEGORY_AUTOAWAY_CHAT = "settings_autoaway_chat";
	public static String KEY_CHAT_AUTOAWAY = "settings_autoaway_chat_preference";
	public static String KEY_AUTOAWAY_ENABLE = "settings_autoaway_chat_switch";

	public static String CATEGORY_PERSISTENCE_CHAT = "settings_persistence_chat";
	public static String KEY_CHAT_PERSISTENCE = "settings_persistence_chat_checkpreference";

	public static String KEY_CHAT_NESTED_NOTIFICATIONS = "settings_nested_notifications_chat";

	public static String KEY_STORAGE_DOWNLOAD_LOCATION = "settings_storage_download_location";
	public static String KEY_STORAGE_DOWNLOAD_LOCATION_SD_CARD_PREFERENCE = "settings_storage_download_location_sd_card_preference";
	public static String KEY_STORAGE_ASK_ME_ALWAYS = "settings_storage_ask_me_always";
	public static String KEY_STORAGE_ADVANCED_DEVICES = "settings_storage_advanced_devices";
	public static String KEY_CAMERA_UPLOAD_ON = "settings_camera_upload_on";
	public static String KEY_CAMERA_UPLOAD_HOW_TO = "settings_camera_upload_how_to_upload";
	public static String KEY_CAMERA_UPLOAD_CHARGING = "settings_camera_upload_charging";
    public static String KEY_CAMERA_UPLOAD_VIDEO_QUEUE_SIZE = "video_compression_queue_size";
	public static String KEY_KEEP_FILE_NAMES = "settings_keep_file_names";
	public static String KEY_CAMERA_UPLOAD_WHAT_TO = "settings_camera_upload_what_to_upload";
    public static String KEY_CAMERA_UPLOAD_VIDEO_QUALITY = "settings_video_upload_quality";
	public static String KEY_CAMERA_UPLOAD_CAMERA_FOLDER = "settings_local_camera_upload_folder";
	public static String KEY_CAMERA_UPLOAD_CAMERA_FOLDER_SDCARD = "settings_local_camera_upload_folder_sdcard";
	public static String KEY_CAMERA_UPLOAD_MEGA_FOLDER = "settings_mega_camera_folder";

	public static String KEY_SECONDARY_MEDIA_FOLDER_ON = "settings_secondary_media_folder_on";
	public static String KEY_LOCAL_SECONDARY_MEDIA_FOLDER = "settings_local_secondary_media_folder";
	public static String KEY_MEGA_SECONDARY_MEDIA_FOLDER = "settings_mega_secondary_media_folder";

	public static String KEY_CACHE = "settings_advanced_features_cache";
	public static String KEY_OFFLINE = "settings_file_management_offline";
	public static String KEY_RUBBISH = "settings_file_management_rubbish";
	public static String KEY_FILE_VERSIONS = "settings_file_management_file_version";
	public static String KEY_CLEAR_VERSIONS = "settings_file_management_clear_version";
	public static String KEY_ENABLE_VERSIONS = "settings_file_versioning_switch";
	public static String KEY_ENABLE_RB_SCHEDULER = "settings_rb_scheduler_switch";
	public static String KEY_DAYS_RB_SCHEDULER = "settings_days_rb_scheduler";

	public static String KEY_ENABLE_LAST_GREEN_CHAT = "settings_last_green_chat_switch";

	public static String KEY_ABOUT_PRIVACY_POLICY = "settings_about_privacy_policy";
	public static String KEY_ABOUT_TOS = "settings_about_terms_of_service";
	public static String KEY_ABOUT_GDPR = "settings_about_gdpr";
	public static String KEY_ABOUT_SDK_VERSION = "settings_about_sdk_version";
	public static String KEY_ABOUT_KARERE_VERSION = "settings_about_karere_version";
	public static String KEY_ABOUT_APP_VERSION = "settings_about_app_version";
	public static String KEY_ABOUT_CODE_LINK = "settings_about_code_link";

	public static String KEY_HELP_SEND_FEEDBACK= "settings_help_send_feedfack";
    public static String KEY_AUTO_PLAY_SWITCH= "auto_play_switch";

	public static String KEY_RECOVERY_KEY= "settings_recovery_key";
	public static String KEY_CHANGE_PASSWORD= "settings_change_password";

	public static final String CAMERA_UPLOADS_STATUS = "CAMERA_UPLOADS_STATUS";

	public final static int CAMERA_UPLOAD_WIFI_OR_DATA_PLAN = 1001;
	public final static int CAMERA_UPLOAD_WIFI = 1002;

	public final static int CAMERA_UPLOAD_FILE_UPLOAD_PHOTOS = 1001;
	public final static int CAMERA_UPLOAD_FILE_UPLOAD_VIDEOS = 1002;
	public final static int CAMERA_UPLOAD_FILE_UPLOAD_PHOTOS_AND_VIDEOS = 1003;
	public final static int VIDEO_QUALITY_ORIGINAL = 0;
    public final static int VIDEO_QUALITY_MEDIUM = 1;

	public final static int STORAGE_DOWNLOAD_LOCATION_INTERNAL_SD_CARD = 1001;
	public final static int STORAGE_DOWNLOAD_LOCATION_EXTERNAL_SD_CARD = 1002;

	PreferenceCategory qrCodeCategory;
	SwitchPreferenceCompat qrCodeAutoAcceptSwitch;

	PreferenceCategory twoFACategory;
	SwitchPreferenceCompat twoFASwitch;
    SwitchPreferenceCompat autoPlaySwitch;

	PreferenceScreen preferenceScreen;
	PreferenceCategory pinLockCategory;
	PreferenceCategory chatEnabledCategory;
	PreferenceCategory chatNotificationsCategory;
	PreferenceCategory storageCategory;
	PreferenceCategory cameraUploadCategory;
	PreferenceCategory advancedFeaturesCategory;
	PreferenceCategory autoawayChatCategory;
	PreferenceCategory persistenceChatCategory;
	PreferenceCategory securityCategory;
	PreferenceCategory fileManagementCategory;

	SwitchPreferenceCompat pinLockEnableSwitch;
	SwitchPreferenceCompat chatEnableSwitch;
	SwitchPreferenceCompat richLinksSwitch;

	SwitchPreferenceCompat enableLastGreenChatSwitch;

	//New autoaway
	SwitchPreferenceCompat autoAwaySwitch;
	Preference chatAutoAwayPreference;
	TwoLineCheckPreference chatPersistenceCheck;

	Preference nestedNotificationsChat;
	Preference pinLockCode;
	Preference downloadLocation;
	Preference downloadLocationPreference;
	Preference cameraUploadOn;
	ListPreference cameraUploadHow;
	ListPreference cameraUploadWhat;
	ListPreference videoQuality;
    SwitchPreferenceCompat cameraUploadCharging;
	Preference cameraUploadVideoQueueSize;
	TwoLineCheckPreference keepFileNames;
	Preference localCameraUploadFolder;
	Preference localCameraUploadFolderSDCard;
	Preference megaCameraFolder;
	Preference helpSendFeedback;
	Preference cacheAdvancedOptions;
	Preference cancelAccount;

	Preference aboutPrivacy;
	Preference aboutTOS;
	Preference aboutGDPR;
	Preference aboutSDK;
	Preference aboutKarere;
	Preference aboutApp;
	Preference codeLink;
	Preference secondaryMediaFolderOn;
	Preference localSecondaryFolder;
	Preference megaSecondaryFolder;

	//File management
	Preference offlineFileManagement;
	Preference rubbishFileManagement;
	Preference fileVersionsFileManagement;
	Preference clearVersionsFileManagement;
	SwitchPreferenceCompat enableVersionsSwitch;

	SwitchPreferenceCompat enableRbSchedulerSwitch;
	Preference daysRbSchedulerPreference;

	ListPreference statusChatListPreference;
	ListPreference chatAttachmentsChatListPreference;

	TwoLineCheckPreference storageAskMeAlways;
	TwoLineCheckPreference storageAdvancedDevices;

	TwoLineCheckPreference useHttpsOnly;

	MegaChatPresenceConfig statusConfig;

	Preference recoveryKey;
	Preference changePass;

	boolean cameraUpload = false;
	boolean secondaryUpload = false;
	boolean charging = false;
	boolean pinLock = false;
	boolean chatEnabled = false;
	boolean askMe = false;
	boolean fileNames = false;
	boolean advancedDevices = false;
	boolean autoAccept = true;

	DatabaseHandler dbH;
<<<<<<< HEAD
	private SDCardOperator sdCardOperator;
=======
>>>>>>> 627a3ff6

	MegaPreferences prefs;
	ChatSettings chatSettings;
	String wifi = "";
	String camSyncLocalPath = "";
	boolean isExternalSDCard = false;
	Long camSyncHandle = null;
	MegaNode camSyncMegaNode = null;
	String camSyncMegaPath = "";
	String fileUpload = "";
	String videoQualitySummary = "";
	String downloadLocationPath = "";
	String ast = "";
	String pinLockCodeTxt = "";

	boolean useHttpsOnlyValue = false;

	//Secondary Folder
	String localSecondaryFolderPath = "";
	Long handleSecondaryMediaFolder = null;
	MegaNode megaNodeSecondaryMediaFolder = null;
	String megaPathSecMediaFolder = "";

	public int numberOfClicksSDK = 0;
	public int numberOfClicksKarere = 0;
	public int numberOfClicksAppVersion = 0;
	RecyclerView listView;

	boolean setAutoaccept = false;
    AlertDialog compressionQueueSizeDialog;
    private EditText queueSizeInput;

	@Override
    public void onCreate(Bundle savedInstanceState) {
		log("onCreate");

        if (megaApi == null){
			megaApi = ((MegaApplication) ((Activity)context).getApplication()).getMegaApi();
		}

		if (megaChatApi == null){
			megaChatApi = ((MegaApplication) ((Activity)context).getApplication()).getMegaChatApi();
		}

		dbH = DatabaseHandler.getDbHandler(context);
		prefs = dbH.getPreferences();
		chatSettings = dbH.getChatSettings();
<<<<<<< HEAD
        super.onCreate(savedInstanceState);
=======

		super.onCreate(savedInstanceState);
>>>>>>> 627a3ff6
	}

	@Override
	public void onCreatePreferences(Bundle savedInstanceState, String rootKey) {
		addPreferencesFromResource(R.xml.preferences);

		preferenceScreen = (PreferenceScreen) findPreference("general_preference_screen");

		storageCategory = (PreferenceCategory) findPreference(CATEGORY_STORAGE);
		cameraUploadCategory = (PreferenceCategory) findPreference(CATEGORY_CAMERA_UPLOAD);
		pinLockCategory = (PreferenceCategory) findPreference(CATEGORY_PIN_LOCK);
		chatEnabledCategory = (PreferenceCategory) findPreference(CATEGORY_CHAT_ENABLED);
		chatNotificationsCategory = (PreferenceCategory) findPreference(CATEGORY_CHAT_NOTIFICATIONS);
		advancedFeaturesCategory = (PreferenceCategory) findPreference(CATEGORY_ADVANCED_FEATURES);
		autoawayChatCategory = (PreferenceCategory) findPreference(CATEGORY_AUTOAWAY_CHAT);
		persistenceChatCategory = (PreferenceCategory) findPreference(CATEGORY_PERSISTENCE_CHAT);
		qrCodeCategory = (PreferenceCategory) findPreference(CATEGORY_QR_CODE);
		securityCategory = (PreferenceCategory) findPreference(CATEGORY_SECURITY);
		twoFACategory = (PreferenceCategory) findPreference(CATEGORY_2FA);
		fileManagementCategory = (PreferenceCategory) findPreference(CATEGORY_FILE_MANAGEMENT);
		pinLockEnableSwitch = (SwitchPreferenceCompat) findPreference(KEY_PIN_LOCK_ENABLE);
		pinLockEnableSwitch.setOnPreferenceClickListener(this);

		chatEnableSwitch = (SwitchPreferenceCompat) findPreference(KEY_CHAT_ENABLE);
		chatEnableSwitch.setOnPreferenceClickListener(this);

		richLinksSwitch = (SwitchPreferenceCompat) findPreference(KEY_RICH_LINKS_ENABLE);
		richLinksSwitch.setOnPreferenceClickListener(this);

		autoAwaySwitch = (SwitchPreferenceCompat) findPreference(KEY_AUTOAWAY_ENABLE);
		autoAwaySwitch.setOnPreferenceClickListener(this);

		qrCodeAutoAcceptSwitch = (SwitchPreferenceCompat) findPreference(KEY_QR_CODE_AUTO_ACCEPT);
		qrCodeAutoAcceptSwitch.setOnPreferenceClickListener(this);

		twoFASwitch = (SwitchPreferenceCompat) findPreference(KEY_2FA);
		twoFASwitch.setOnPreferenceClickListener(this);

		autoPlaySwitch = (SwitchPreferenceCompat) findPreference(KEY_AUTO_PLAY_SWITCH);
        autoPlaySwitch.setOnPreferenceClickListener(this);
        boolean autoPlayEnabled = prefs.isAutoPlayEnabled();
        autoPlaySwitch.setChecked(autoPlayEnabled);

		chatAttachmentsChatListPreference = (ListPreference) findPreference("settings_chat_send_originals");
		chatAttachmentsChatListPreference.setOnPreferenceChangeListener(this);

		statusChatListPreference = (ListPreference) findPreference("settings_chat_list_status");
		statusChatListPreference.setOnPreferenceChangeListener(this);

		chatAutoAwayPreference = findPreference(KEY_CHAT_AUTOAWAY);
		chatAutoAwayPreference.setOnPreferenceClickListener(this);

		chatPersistenceCheck = (TwoLineCheckPreference) findPreference(KEY_CHAT_PERSISTENCE);
		chatPersistenceCheck.setOnPreferenceClickListener(this);

		nestedNotificationsChat = findPreference(KEY_CHAT_NESTED_NOTIFICATIONS);
		nestedNotificationsChat.setOnPreferenceClickListener(this);

		pinLockCode = findPreference(KEY_PIN_LOCK_CODE);
		pinLockCode.setOnPreferenceClickListener(this);

		downloadLocation = findPreference(KEY_STORAGE_DOWNLOAD_LOCATION);
		downloadLocation.setOnPreferenceClickListener(this);

		downloadLocationPreference = findPreference(KEY_STORAGE_DOWNLOAD_LOCATION_SD_CARD_PREFERENCE);
		downloadLocationPreference.setOnPreferenceClickListener(this);

		storageAskMeAlways = (TwoLineCheckPreference) findPreference(KEY_STORAGE_ASK_ME_ALWAYS);
		storageAskMeAlways.setOnPreferenceClickListener(this);

		useHttpsOnly = (TwoLineCheckPreference) findPreference("settings_use_https_only");
		useHttpsOnly.setOnPreferenceClickListener(this);

		storageAdvancedDevices = (TwoLineCheckPreference) findPreference(KEY_STORAGE_ADVANCED_DEVICES);
		storageAdvancedDevices.setOnPreferenceClickListener(this);

		cameraUploadOn = findPreference(KEY_CAMERA_UPLOAD_ON);
		cameraUploadOn.setOnPreferenceClickListener(this);

		cameraUploadHow = (ListPreference) findPreference(KEY_CAMERA_UPLOAD_HOW_TO);
		cameraUploadHow.setOnPreferenceChangeListener(this);

		cameraUploadWhat = (ListPreference) findPreference(KEY_CAMERA_UPLOAD_WHAT_TO);
		cameraUploadWhat.setOnPreferenceChangeListener(this);

		videoQuality = (ListPreference)findPreference(KEY_CAMERA_UPLOAD_VIDEO_QUALITY);
		videoQuality.setOnPreferenceChangeListener(this);

        cameraUploadCharging = (SwitchPreferenceCompat)findPreference(KEY_CAMERA_UPLOAD_CHARGING);
        cameraUploadCharging.setOnPreferenceClickListener(this);

        cameraUploadVideoQueueSize = findPreference(KEY_CAMERA_UPLOAD_VIDEO_QUEUE_SIZE);
        cameraUploadVideoQueueSize.setOnPreferenceClickListener(this);

		keepFileNames = (TwoLineCheckPreference) findPreference(KEY_KEEP_FILE_NAMES);
		keepFileNames.setOnPreferenceClickListener(this);

		localCameraUploadFolder = findPreference(KEY_CAMERA_UPLOAD_CAMERA_FOLDER);
		localCameraUploadFolder.setOnPreferenceClickListener(this);

		localCameraUploadFolderSDCard = findPreference(KEY_CAMERA_UPLOAD_CAMERA_FOLDER_SDCARD);
		localCameraUploadFolderSDCard.setOnPreferenceClickListener(this);

		megaCameraFolder = findPreference(KEY_CAMERA_UPLOAD_MEGA_FOLDER);
		megaCameraFolder.setOnPreferenceClickListener(this);

		secondaryMediaFolderOn = findPreference(KEY_SECONDARY_MEDIA_FOLDER_ON);
		secondaryMediaFolderOn.setOnPreferenceClickListener(this);

		localSecondaryFolder= findPreference(KEY_LOCAL_SECONDARY_MEDIA_FOLDER);
		localSecondaryFolder.setOnPreferenceClickListener(this);

		megaSecondaryFolder= findPreference(KEY_MEGA_SECONDARY_MEDIA_FOLDER);
		megaSecondaryFolder.setOnPreferenceClickListener(this);

		storageCategory.removePreference(storageAdvancedDevices);
		File[] fs = context.getExternalFilesDirs(null);
		if (fs.length == 1){
			log("fs.length == 1");
			storageCategory.removePreference(downloadLocationPreference);
		}
		else{
			if (fs.length > 1){
				log("fs.length > 1");
				if (fs[1] == null){
					log("storageCategory.removePreference");
					storageCategory.removePreference(downloadLocationPreference);
				}
				else{
					log("storageCategory.removePreference");
					storageCategory.removePreference(downloadLocation);
				}
			}
		}


		cacheAdvancedOptions = findPreference(KEY_CACHE);
		cacheAdvancedOptions.setOnPreferenceClickListener(this);
		offlineFileManagement = findPreference(KEY_OFFLINE);
		offlineFileManagement.setOnPreferenceClickListener(this);
		rubbishFileManagement = findPreference(KEY_RUBBISH);
		rubbishFileManagement.setOnPreferenceClickListener(this);

		fileVersionsFileManagement = findPreference(KEY_FILE_VERSIONS);
		clearVersionsFileManagement = findPreference(KEY_CLEAR_VERSIONS);
		clearVersionsFileManagement.setOnPreferenceClickListener(this);

		enableVersionsSwitch = (SwitchPreferenceCompat) findPreference(KEY_ENABLE_VERSIONS);

		updateEnabledFileVersions();
		enableRbSchedulerSwitch = (SwitchPreferenceCompat) findPreference(KEY_ENABLE_RB_SCHEDULER);
		enableLastGreenChatSwitch = (SwitchPreferenceCompat) findPreference(KEY_ENABLE_LAST_GREEN_CHAT);
		daysRbSchedulerPreference = (Preference) findPreference(KEY_DAYS_RB_SCHEDULER);

		if(megaApi.serverSideRubbishBinAutopurgeEnabled()){
			log("RubbishBinAutopurgeEnabled --> request userAttribute info");
			megaApi.getRubbishBinAutopurgePeriod((ManagerActivityLollipop)context);
			fileManagementCategory.addPreference(enableRbSchedulerSwitch);
			fileManagementCategory.addPreference(daysRbSchedulerPreference);
			daysRbSchedulerPreference.setOnPreferenceClickListener(this);
		}
		else{
			fileManagementCategory.removePreference(enableRbSchedulerSwitch);
			fileManagementCategory.removePreference(daysRbSchedulerPreference);
		}

		recoveryKey = findPreference(KEY_RECOVERY_KEY);
		recoveryKey.setOnPreferenceClickListener(this);
		changePass = findPreference(KEY_CHANGE_PASSWORD);
		changePass.setOnPreferenceClickListener(this);

		helpSendFeedback = findPreference(KEY_HELP_SEND_FEEDBACK);
		helpSendFeedback.setOnPreferenceClickListener(this);

		cancelAccount = findPreference("settings_advanced_features_cancel_account");
		cancelAccount.setOnPreferenceClickListener(this);

		aboutPrivacy = findPreference(KEY_ABOUT_PRIVACY_POLICY);
		aboutPrivacy.setOnPreferenceClickListener(this);

		aboutTOS = findPreference(KEY_ABOUT_TOS);
		aboutTOS.setOnPreferenceClickListener(this);

		aboutGDPR = findPreference(KEY_ABOUT_GDPR);
		aboutGDPR.setOnPreferenceClickListener(this);

		aboutApp = findPreference(KEY_ABOUT_APP_VERSION);
		aboutApp.setOnPreferenceClickListener(this);
		aboutSDK = findPreference(KEY_ABOUT_SDK_VERSION);
		aboutSDK.setOnPreferenceClickListener(this);
		aboutKarere = findPreference(KEY_ABOUT_KARERE_VERSION);
		aboutKarere.setOnPreferenceClickListener(this);

		codeLink = findPreference(KEY_ABOUT_CODE_LINK);
		codeLink.setOnPreferenceClickListener(this);

		if (prefs == null){
			log("pref is NULL");
			dbH.setStorageAskAlways(false);

			File defaultDownloadLocation = buildDefaultDownloadDir(context);
			defaultDownloadLocation.mkdirs();

			dbH.setStorageDownloadLocation(defaultDownloadLocation.getAbsolutePath());

			dbH.setFirstTime(false);
			dbH.setCamSyncEnabled(false);
			dbH.setSecondaryUploadEnabled(false);
			dbH.setPinLockEnabled(false);
			dbH.setPinLockCode("");
			dbH.setStorageAdvancedDevices(false);
			cameraUpload = false;
			charging = true;
			fileNames = false;
			pinLock = false;
			askMe = true;
		}
		else{
			if (prefs.getCamSyncEnabled() == null){
				dbH.setCamSyncEnabled(false);
				cameraUpload = false;
				charging = true;
				fileNames = false;
			}
			else{
				cameraUpload = Boolean.parseBoolean(prefs.getCamSyncEnabled());

				if (prefs.getCameraFolderExternalSDCard() != null){
					isExternalSDCard = Boolean.parseBoolean(prefs.getCameraFolderExternalSDCard());
				}
				String tempHandle = prefs.getCamSyncHandle();
				if(tempHandle!=null){
					camSyncHandle = Long.valueOf(tempHandle);
					if(camSyncHandle!=-1){
						camSyncMegaNode = megaApi.getNodeByHandle(camSyncHandle);
						if(camSyncMegaNode!=null){
							camSyncMegaPath = camSyncMegaNode.getName();
						}
						else
						{
							//The node for the Camera Sync no longer exists...
							dbH.setCamSyncHandle(-1);
							camSyncHandle = (long) -1;
							//Meanwhile is not created, set just the name
							camSyncMegaPath = CameraUploadsService.CAMERA_UPLOADS;
						}
					}
					else{
						//Meanwhile is not created, set just the name
						camSyncMegaPath = CameraUploadsService.CAMERA_UPLOADS;
					}
				}
				else{
					dbH.setCamSyncHandle(-1);
					camSyncHandle = (long) -1;
					//Meanwhile is not created, set just the name
					camSyncMegaPath = CameraUploadsService.CAMERA_UPLOADS;
				}

				if (prefs.getCamSyncFileUpload() == null){
					dbH.setCamSyncFileUpload(MegaPreferences.ONLY_PHOTOS);
					fileUpload = getString(R.string.settings_camera_upload_only_photos);
				}
				else{
					switch(Integer.parseInt(prefs.getCamSyncFileUpload())){
						case MegaPreferences.ONLY_PHOTOS:{
							fileUpload = getString(R.string.settings_camera_upload_only_photos);
							cameraUploadWhat.setValueIndex(0);
							disableVideoQualitySettings();
							break;
						}
						case MegaPreferences.ONLY_VIDEOS:{
							fileUpload = getString(R.string.settings_camera_upload_only_videos);
							cameraUploadWhat.setValueIndex(1);
							break;
						}
						case MegaPreferences.PHOTOS_AND_VIDEOS:{
							fileUpload = getString(R.string.settings_camera_upload_photos_and_videos);
							cameraUploadWhat.setValueIndex(2);
							break;
						}
						default:{
							fileUpload = getString(R.string.settings_camera_upload_only_photos);
							cameraUploadWhat.setValueIndex(0);
                            disableVideoQualitySettings();
							break;
						}
					}
				}

				if (Boolean.parseBoolean(prefs.getCamSyncWifi())){
					wifi = getString(R.string.cam_sync_wifi);
					cameraUploadHow.setValueIndex(1);
				}
				else{
					wifi = getString(R.string.cam_sync_data);
					cameraUploadHow.setValueIndex(0);
				}

                if(!getString(R.string.settings_camera_upload_only_photos).equals(fileUpload)){
                    //video quality
                    String uploadQuality = prefs.getUploadVideoQuality();
                    int quality;
                    if (uploadQuality == null || uploadQuality.isEmpty()) {
                        dbH.setCameraUploadVideoQuality(MEDIUM);
                        quality = VIDEO_QUALITY_MEDIUM;
                    } else if (Integer.parseInt(uploadQuality) == ORIGINAL) {
                        quality = VIDEO_QUALITY_ORIGINAL;
                    } else {
                        quality = VIDEO_QUALITY_MEDIUM;
                    }
                    videoQuality.setValueIndex(quality);
                    videoQuality.setSummary(videoQuality.getEntry());

                    //require me to charge
                    if(quality == VIDEO_QUALITY_MEDIUM){
                        enableChargingSettings();
                        //convention on charging
                        if (prefs.getConversionOnCharging() == null){
                            dbH.setConversionOnCharging(true);
                            charging = true;
                        }
                        else{
                            charging = Boolean.parseBoolean(prefs.getConversionOnCharging());
                        }
                        cameraUploadCharging.setChecked(charging);

                        //show charge when size over $MB
                        if(charging){
                            enableVideoCompressionSizeSettings();
                        }else{
                            disableVideoCompressionSizeSettings();
                        }

                    }else{
                        disableChargingSettings();
                    }

                }else{
				    disableVideoQualitySettings();
                    dbH.setCameraUploadVideoQuality(ORIGINAL);
                    dbH.setConversionOnCharging(false);
                    dbH.setChargingOnSize(DEFAULT_CONVENTION_QUEUE_SIZE);
                }

				// keep file name
				if (prefs.getKeepFileNames() == null){
					dbH.setKeepFileNames(false);
					fileNames = false;
				}
				else{
					fileNames = Boolean.parseBoolean(prefs.getKeepFileNames());
				}

				camSyncLocalPath = prefs.getCamSyncLocalPath();
				if (camSyncLocalPath == null){
					File cameraDownloadLocation = null;
					if (Environment.getExternalStorageDirectory() != null){
						cameraDownloadLocation = Environment.getExternalStoragePublicDirectory(Environment.DIRECTORY_DCIM);
					}

					cameraDownloadLocation.mkdirs();

					dbH.setCamSyncLocalPath(cameraDownloadLocation.getAbsolutePath());
					dbH.setCameraFolderExternalSDCard(false);
					isExternalSDCard = false;
					camSyncLocalPath = cameraDownloadLocation.getAbsolutePath();
				}
				else{
					if (camSyncLocalPath.compareTo("") == 0){
						File cameraDownloadLocation = null;
						if (Environment.getExternalStorageDirectory() != null){
							cameraDownloadLocation = Environment.getExternalStoragePublicDirectory(Environment.DIRECTORY_DCIM);
						}

						cameraDownloadLocation.mkdirs();

						dbH.setCamSyncLocalPath(cameraDownloadLocation.getAbsolutePath());
						dbH.setCameraFolderExternalSDCard(false);
						isExternalSDCard = false;
						camSyncLocalPath = cameraDownloadLocation.getAbsolutePath();
					}
					else{
						File camFolder = new File(camSyncLocalPath);
						if (!isExternalSDCard){
							if(!camFolder.exists()){
								File cameraDownloadLocation = null;
								if (Environment.getExternalStorageDirectory() != null){
									cameraDownloadLocation = Environment.getExternalStoragePublicDirectory(Environment.DIRECTORY_DCIM);
								}

								cameraDownloadLocation.mkdirs();

								dbH.setCamSyncLocalPath(cameraDownloadLocation.getAbsolutePath());
								camSyncLocalPath = cameraDownloadLocation.getAbsolutePath();
							}
						}
						else{
							Uri uri = Uri.parse(prefs.getUriExternalSDCard());

							DocumentFile pickedDir = DocumentFile.fromTreeUri(context, uri);
							String pickedDirName = pickedDir.getName();
							if(pickedDirName!=null){
								camSyncLocalPath = pickedDir.getName();
								localCameraUploadFolder.setSummary(pickedDir.getName());
								localCameraUploadFolderSDCard.setSummary(pickedDir.getName());
							}
							else{
								log("pickedDirNAme NULL");
							}
						}
					}
				}

				//Check if the secondary sync is enabled
				if (prefs.getSecondaryMediaFolderEnabled() == null){
					dbH.setSecondaryUploadEnabled(false);
					secondaryUpload = false;
				}
				else{
					secondaryUpload = Boolean.parseBoolean(prefs.getSecondaryMediaFolderEnabled());
					log("onCreate, secondary is: "+secondaryUpload);

					if(secondaryUpload){
						secondaryUpload=true;
					}
					else{
						secondaryUpload=false;
					}
				}
			}

			if (prefs.getPinLockEnabled() == null){
				dbH.setPinLockEnabled(false);
				dbH.setPinLockCode("");
				pinLock = false;
				pinLockEnableSwitch.setChecked(pinLock);
			}
			else{
				pinLock = Boolean.parseBoolean(prefs.getPinLockEnabled());
				pinLockEnableSwitch.setChecked(pinLock);
				pinLockCodeTxt = prefs.getPinLockCode();
				if (pinLockCodeTxt == null){
					pinLockCodeTxt = "";
					dbH.setPinLockCode(pinLockCodeTxt);
				}
			}

			if (prefs.getStorageAskAlways() == null){
				dbH.setStorageAskAlways(false);

				File defaultDownloadLocation = buildDefaultDownloadDir(context);
				defaultDownloadLocation.mkdirs();

				dbH.setStorageDownloadLocation(defaultDownloadLocation.getAbsolutePath());

				askMe = false;
				downloadLocationPath = defaultDownloadLocation.getAbsolutePath();

				if (downloadLocation != null){
					downloadLocation.setSummary(downloadLocationPath);
				}
				if (downloadLocationPreference != null){
					downloadLocationPreference.setSummary(downloadLocationPath);
				}
			}
			else{
				askMe = Boolean.parseBoolean(prefs.getStorageAskAlways());
				if (prefs.getStorageDownloadLocation() == null){
					File defaultDownloadLocation = buildDefaultDownloadDir(context);
					defaultDownloadLocation.mkdirs();

					dbH.setStorageDownloadLocation(defaultDownloadLocation.getAbsolutePath());

					downloadLocationPath = defaultDownloadLocation.getAbsolutePath();

					if (downloadLocation != null){
						downloadLocation.setSummary(downloadLocationPath);
					}
					if (downloadLocationPreference != null){
						downloadLocationPreference.setSummary(downloadLocationPath);
					}
				}
				else{
					downloadLocationPath = prefs.getStorageDownloadLocation();

					if (downloadLocationPath.compareTo("") == 0){
						File defaultDownloadLocation = buildDefaultDownloadDir(context);
						defaultDownloadLocation.mkdirs();

						dbH.setStorageDownloadLocation(defaultDownloadLocation.getAbsolutePath());

						downloadLocationPath = defaultDownloadLocation.getAbsolutePath();

						if (downloadLocation != null){
							downloadLocation.setSummary(downloadLocationPath);
						}
						if (downloadLocationPreference != null){
							downloadLocationPreference.setSummary(downloadLocationPath);
						}
					}
				}
			}

			if (prefs.getStorageAdvancedDevices() == null){
				dbH.setStorageAdvancedDevices(false);
			}
			else{
				if(askMe){
					advancedDevices = Boolean.parseBoolean(prefs.getStorageAdvancedDevices());
				}
				else{
					advancedDevices = false;
					dbH.setStorageAdvancedDevices(false);
				}
			}
		}

		if(chatSettings==null){
			dbH.setEnabledChat(true+"");
			dbH.setNotificationEnabledChat(true+"");
			dbH.setVibrationEnabledChat(true+"");
			chatEnabled=true;
			chatEnableSwitch.setChecked(chatEnabled);


		}
		else{
			if (chatSettings.getEnabled() == null){
				dbH.setEnabledChat(true+"");
				chatEnabled = true;
				chatEnableSwitch.setChecked(chatEnabled);
			}
			else{
				chatEnabled = Boolean.parseBoolean(chatSettings.getEnabled());
				chatEnableSwitch.setChecked(chatEnabled);
			}
		}

		if(chatEnabled){
			//Get chat status
			statusConfig = megaChatApi.getPresenceConfig();
			if(statusConfig!=null){

				log("SETTINGS chatStatus pending: "+statusConfig.isPending());
				log("---------------status: "+statusConfig.getOnlineStatus());

				statusChatListPreference.setValue(statusConfig.getOnlineStatus()+"");
				if(statusConfig.getOnlineStatus()==MegaChatApi.STATUS_INVALID){
					statusChatListPreference.setSummary(getString(R.string.recovering_info));
				}
				else{
					statusChatListPreference.setSummary(statusChatListPreference.getEntry());
				}

				showPresenceChatConfig();

				if(megaChatApi.isSignalActivityRequired()){
					megaChatApi.signalPresenceActivity();
				}
			}
			else{
				waitPresenceConfig();
			}

			boolean sendOriginalAttachment = DBUtil.isSendOriginalAttachments(context);
			if(sendOriginalAttachment){
				chatAttachmentsChatListPreference.setValue(1+"");
			}
			else{
				chatAttachmentsChatListPreference.setValue(0+"");
			}
			chatAttachmentsChatListPreference.setSummary(chatAttachmentsChatListPreference.getEntry());

			boolean richLinks = MegaApplication.isEnabledRichLinks();
			richLinksSwitch.setChecked(richLinks);
		}
		else{
			preferenceScreen.removePreference(chatNotificationsCategory);
			preferenceScreen.removePreference(autoawayChatCategory);
			preferenceScreen.removePreference(persistenceChatCategory);
			chatEnabledCategory.removePreference(richLinksSwitch);
			chatEnabledCategory.removePreference(enableLastGreenChatSwitch);
			chatEnabledCategory.removePreference(statusChatListPreference);
			chatEnabledCategory.removePreference(chatAttachmentsChatListPreference);
		}

		cacheAdvancedOptions.setSummary(getString(R.string.settings_advanced_features_calculating));
		offlineFileManagement.setSummary(getString(R.string.settings_advanced_features_calculating));
		if(((MegaApplication) ((Activity)context).getApplication()).getMyAccountInfo()==null){
			fileVersionsFileManagement.setSummary(getString(R.string.settings_advanced_features_calculating));
			rubbishFileManagement.setSummary(getString(R.string.settings_advanced_features_calculating));
			fileManagementCategory.removePreference(clearVersionsFileManagement);
		}
		else{
			rubbishFileManagement.setSummary(getString(R.string.settings_advanced_features_size, ((MegaApplication) ((Activity)context).getApplication()).getMyAccountInfo().getFormattedUsedRubbish()));
			if(((MegaApplication) ((Activity)context).getApplication()).getMyAccountInfo().getNumVersions() == -1){
				fileVersionsFileManagement.setSummary(getString(R.string.settings_advanced_features_calculating));
				fileManagementCategory.removePreference(clearVersionsFileManagement);
			}
			else{
				setVersionsInfo();
			}
		}

		taskGetSizeCache();
		taskGetSizeOffline();

		if (cameraUpload){
			cameraUploadOn.setTitle(getString(R.string.settings_camera_upload_off));
			cameraUploadHow.setSummary(wifi);
			localCameraUploadFolder.setSummary(camSyncLocalPath);
			localCameraUploadFolderSDCard.setSummary(camSyncLocalPath);
			megaCameraFolder.setSummary(camSyncMegaPath);
			localSecondaryFolder.setSummary(localSecondaryFolderPath);
			megaSecondaryFolder.setSummary(megaPathSecMediaFolder);
			cameraUploadWhat.setSummary(fileUpload);
			downloadLocation.setSummary(downloadLocationPath);
			downloadLocationPreference.setSummary(downloadLocationPath);
			cameraUploadCharging.setChecked(charging);
			keepFileNames.setChecked(fileNames);
			cameraUploadCategory.addPreference(cameraUploadHow);
			cameraUploadCategory.addPreference(cameraUploadWhat);
            if(!charging){
                disableVideoCompressionSizeSettings();
            }
			cameraUploadCategory.addPreference(keepFileNames);

			fs = context.getExternalFilesDirs(null);
			if (fs.length == 1){
				cameraUploadCategory.addPreference(localCameraUploadFolder);
				cameraUploadCategory.removePreference(localCameraUploadFolderSDCard);
			}
			else{
				if (fs.length > 1){
					if (fs[1] == null){
						cameraUploadCategory.addPreference(localCameraUploadFolder);
						cameraUploadCategory.removePreference(localCameraUploadFolderSDCard);
					}
					else{
						cameraUploadCategory.removePreference(localCameraUploadFolder);
						cameraUploadCategory.addPreference(localCameraUploadFolderSDCard);
					}
				}
			}

			if(secondaryUpload){
				//Check if the node exists in MEGA
				String secHandle = prefs.getMegaHandleSecondaryFolder();
				if(secHandle!=null){
					if (secHandle.compareTo("") != 0){
						log("handleSecondaryMediaFolder NOT empty");
						handleSecondaryMediaFolder = Long.valueOf(secHandle);
						if(handleSecondaryMediaFolder!=null && handleSecondaryMediaFolder!=-1){
							megaNodeSecondaryMediaFolder = megaApi.getNodeByHandle(handleSecondaryMediaFolder);
							if(megaNodeSecondaryMediaFolder!=null){
								megaPathSecMediaFolder = megaNodeSecondaryMediaFolder.getName();
							}
							else{
								megaPathSecMediaFolder = CameraUploadsService.SECONDARY_UPLOADS;
							}
						}
						else{
							megaPathSecMediaFolder = CameraUploadsService.SECONDARY_UPLOADS;
						}
					}
					else{
						log("handleSecondaryMediaFolder empty string");
						megaPathSecMediaFolder = CameraUploadsService.SECONDARY_UPLOADS;
					}

				}
				else{
					log("handleSecondaryMediaFolder Null");
					dbH.setSecondaryFolderHandle(-1);
					handleSecondaryMediaFolder = (long) -1;
					megaPathSecMediaFolder = CameraUploadsService.SECONDARY_UPLOADS;
				}

				//check if the local secondary folder exists
				localSecondaryFolderPath = prefs.getLocalPathSecondaryFolder();
				if(localSecondaryFolderPath==null || localSecondaryFolderPath.equals("-1")){
					log("secondary ON: invalid localSecondaryFolderPath");
					localSecondaryFolderPath = getString(R.string.settings_empty_folder);
					Toast.makeText(context, getString(R.string.secondary_media_service_error_local_folder), Toast.LENGTH_SHORT).show();
				}
				else
				{
					File checkSecondaryFile = new File(localSecondaryFolderPath);
					if(!checkSecondaryFile.exists()){
						log("secondary ON: the local folder does not exist");
						dbH.setSecondaryFolderPath("-1");
						//If the secondary folder does not exist
						Toast.makeText(context, getString(R.string.secondary_media_service_error_local_folder), Toast.LENGTH_SHORT).show();
						localSecondaryFolderPath = getString(R.string.settings_empty_folder);

					}
				}

				megaSecondaryFolder.setSummary(megaPathSecMediaFolder);
				localSecondaryFolder.setSummary(localSecondaryFolderPath);
				secondaryMediaFolderOn.setTitle(getString(R.string.settings_secondary_upload_off));
				cameraUploadCategory.addPreference(localSecondaryFolder);
				cameraUploadCategory.addPreference(megaSecondaryFolder);

			}
			else{
				secondaryMediaFolderOn.setTitle(getString(R.string.settings_secondary_upload_on));
				cameraUploadCategory.removePreference(localSecondaryFolder);
				cameraUploadCategory.removePreference(megaSecondaryFolder);
			}
		}
		else{
			cameraUploadOn.setTitle(getString(R.string.settings_camera_upload_on));
            cameraUploadOn.setSummary("");
			cameraUploadHow.setSummary("");
			localCameraUploadFolder.setSummary("");
			localCameraUploadFolderSDCard.setSummary("");
			megaCameraFolder.setSummary("");
			localSecondaryFolder.setSummary("");
			megaSecondaryFolder.setSummary("");
			cameraUploadWhat.setSummary("");
			cameraUploadCategory.removePreference(localCameraUploadFolder);
			cameraUploadCategory.removePreference(localCameraUploadFolderSDCard);
            disableVideoQualitySettings();
			cameraUploadCategory.removePreference(keepFileNames);
			cameraUploadCategory.removePreference(megaCameraFolder);
			cameraUploadCategory.removePreference(cameraUploadHow);
			cameraUploadCategory.removePreference(cameraUploadWhat);

			//Remove Secondary Folder
			cameraUploadCategory.removePreference(secondaryMediaFolderOn);
			cameraUploadCategory.removePreference(localSecondaryFolder);
			cameraUploadCategory.removePreference(megaSecondaryFolder);
		}

		if (pinLock){
//			pinLockEnableSwitch.setTitle(getString(R.string.settings_pin_lock_off));
			ast = "";
			if (pinLockCodeTxt.compareTo("") == 0){
				ast = getString(R.string.settings_pin_lock_code_not_set);
			}
			else{
				for (int i=0;i<pinLockCodeTxt.length();i++){
					ast = ast + "*";
				}
			}
			pinLockCode.setSummary(ast);
			pinLockCategory.addPreference(pinLockCode);
		}
		else{
//			pinLockEnableSwitch.setTitle(getString(R.string.settings_pin_lock_on));
			pinLockCategory.removePreference(pinLockCode);
		}

		storageAskMeAlways.setChecked(askMe);

		if (storageAskMeAlways.isChecked()){
			if (downloadLocation != null){
				downloadLocation.setEnabled(false);
				downloadLocation.setSummary("");
			}
			if (downloadLocationPreference != null){
				downloadLocationPreference.setEnabled(false);
				downloadLocationPreference.setSummary("");
			}
			storageAdvancedDevices.setChecked(advancedDevices);
		}
		else{
			if (downloadLocation != null){
				downloadLocation.setEnabled(true);
				downloadLocation.setSummary(downloadLocationPath);
			}
			if (downloadLocationPreference != null){
				downloadLocationPreference.setEnabled(true);
				downloadLocationPreference.setSummary(downloadLocationPath);
			}
			storageAdvancedDevices.setEnabled(false);
			storageAdvancedDevices.setChecked(false);
		}

		useHttpsOnlyValue = Boolean.parseBoolean(dbH.getUseHttpsOnly());
		log("Value of useHttpsOnly: "+useHttpsOnlyValue);

		useHttpsOnly.setChecked(useHttpsOnlyValue);

		setAutoaccept = false;
		autoAccept = true;
		if (megaApi.multiFactorAuthAvailable()) {
			preferenceScreen.addPreference(twoFACategory);
			megaApi.multiFactorAuthCheck(megaApi.getMyEmail(), (ManagerActivityLollipop) context);
		}
		else {
			preferenceScreen.removePreference(twoFACategory);
		}
		megaApi.getContactLinksOption((ManagerActivityLollipop) context);
		megaApi.getFileVersionsOption((ManagerActivityLollipop)context);

        String sizeInDB = prefs.getChargingOnSize();
        String size;
        if(sizeInDB == null){
            dbH.setChargingOnSize(DEFAULT_CONVENTION_QUEUE_SIZE);
            size = String.valueOf(DEFAULT_CONVENTION_QUEUE_SIZE);
        }else{
            size = String.valueOf(Integer.parseInt(sizeInDB));
        }
        String chargingHelper = getResources().getString(R.string.settings_camera_upload_charging_helper_label, size + getResources().getString(R.string.label_file_size_mega_byte));
        cameraUploadCharging.setSummary(chargingHelper);

        if(savedInstanceState != null){
            boolean isShowingQueueDialog = savedInstanceState.getBoolean(KEY_SET_QUEUE_DIALOG, false);
            if(isShowingQueueDialog){
                showResetCompressionQueueSizeDialog();
                String input = savedInstanceState.getString(KEY_SET_QUEUE_SIZE, "");
                queueSizeInput.setText(input);
                queueSizeInput.setSelection(input.length());
            }
        }
	}

	public void setVersionsInfo(){
		log("setVersionsInfo");

		MyAccountInfo myAccountInfo = ((MegaApplication) ((Activity)context).getApplication()).getMyAccountInfo();

		if(myAccountInfo!=null){
			int numVersions = myAccountInfo.getNumVersions();
			log("Num versions: " + numVersions);
			String previousVersions = myAccountInfo.getFormattedPreviousVersionsSize();
			String text = getString(R.string.settings_file_management_file_versions_subtitle, numVersions, previousVersions);
			log("Previous versions: " + previousVersions);
			fileVersionsFileManagement.setSummary(text);
			if(numVersions>0){
				fileManagementCategory.addPreference(clearVersionsFileManagement);
			}
			else{
				fileManagementCategory.removePreference(clearVersionsFileManagement);
			}
		}
	}

	public void resetVersionsInfo(){
		log("resetVersionsInfo");

		String text = getString(R.string.settings_file_management_file_versions_subtitle, 0, "0 B");
		fileVersionsFileManagement.setSummary(text);
		fileManagementCategory.removePreference(clearVersionsFileManagement);
	}

	public void setRubbishInfo(){
		log("setRubbishInfo");
		rubbishFileManagement.setSummary(getString(R.string.settings_advanced_features_size, ((MegaApplication) ((Activity)context).getApplication()).getMyAccountInfo().getFormattedUsedRubbish()));
	}

	@Override
	public void onViewCreated(View view, @Nullable Bundle savedInstanceState) {
		super.onViewCreated(view, savedInstanceState);
		log("onViewCreated");
		listView = (RecyclerView) view.findViewById(R.id.list);
		if (((ManagerActivityLollipop) context).openSettingsStorage) {
//			listView = (ListView) view.findViewById(android.R.id.list);
			goToCategoryStorage();
		}
		else if (((ManagerActivityLollipop) context).openSettingsQR){
//			listView = (ListView) view.findViewById(android.R.id.list);
			goToCategoryQR();
		}
		if (listView != null) {
			listView.addOnScrollListener(new RecyclerView.OnScrollListener() {
				@Override
				public void onScrolled(RecyclerView recyclerView, int dx, int dy) {
					super.onScrolled(recyclerView, dx, dy);
					checkScroll();
				}
			});
		}
	}

	public void checkScroll () {
		if (listView != null) {
			if (listView.canScrollVertically(-1)) {
				((ManagerActivityLollipop) context).changeActionBarElevation(true);
			}
			else {
				((ManagerActivityLollipop) context).changeActionBarElevation(false);
			}
		}
	}

	public void goToCategoryStorage(){
		log("goToCategoryStorage");
		scrollToPreference(storageCategory);

//		for (int i=0; i<getPreferenceScreen().getRootAdapter().getCount(); i++){
//			if (getPreferenceScreen().getRootAdapter().getItem(i).equals(storageCategory)){
//				((ManagerActivityLollipop) context).openSettingsStorage = false;
//				if (listView != null) {
//					listView.clearFocus();
//					final int finalI = i;
//					listView.postDelayed(new Runnable() {
//						@Override
//						public void run() {
//							listView.setSelection(finalI);
//							listView.smoothScrollToPositionFromTop(finalI, 0);
//						}
//					}, 200);
//				}
//				break;
//			}
//		}
	}

	public void goToCategoryQR(){
		log("goToCategoryQR");
		scrollToPreference(qrCodeCategory);

//		for (int i=0; i<getPreferenceScreen().getRootAdapter().getCount(); i++){
//			if (getPreferenceScreen().getRootAdapter().getItem(i).equals(qrCodeCategory)){
//				((ManagerActivityLollipop) context).openSettingsQR = false;
//				if (listView != null) {
//					listView.clearFocus();
//					final int finalI = i;
//					listView.postDelayed(new Runnable() {
//						@Override
//						public void run() {
//							listView.setSelection(finalI);
//							listView.smoothScrollToPositionFromTop(finalI, 0);
//						}
//					}, 200);
//				}
//				break;
//			}
//		}
	}

	@Override
	public View onCreateView(LayoutInflater inflater, ViewGroup container, Bundle savedInstanceState) {
		View v = super.onCreateView(inflater, container, savedInstanceState);
		final ListView lv = (ListView) v.findViewById(android.R.id.list);
		if(lv != null) {
			lv.setPadding(0, 0, 0, 0);
		}

		if(Util.isOnline(context)){
			if(megaApi==null || megaApi.getRootNode()==null){
				setOnlineOptions(false);
			}
			else{
				setOnlineOptions(true);
			}
		}
		else{
			log("Offline");
			setOnlineOptions(false);
		}

		refreshAccountInfo();

		return v;
	}

	public void setOnlineOptions(boolean isOnline){
		chatEnabledCategory.setEnabled(isOnline);
		chatNotificationsCategory.setEnabled(isOnline);
		autoawayChatCategory.setEnabled(isOnline);
		persistenceChatCategory.setEnabled(isOnline);
		cameraUploadCategory.setEnabled(isOnline);
		rubbishFileManagement.setEnabled(isOnline);
		clearVersionsFileManagement.setEnabled(isOnline);
		securityCategory.setEnabled(isOnline);
		qrCodeCategory.setEnabled(isOnline);
		twoFACategory.setEnabled(isOnline);

		//Rubbish bin scheduler
		daysRbSchedulerPreference.setEnabled(isOnline);
		enableRbSchedulerSwitch.setEnabled(isOnline);

		//File versioning
		fileVersionsFileManagement.setEnabled(isOnline);
		enableVersionsSwitch.setEnabled(isOnline);

		//Use of HTTP
		useHttpsOnly.setEnabled(isOnline);

		//Cancel account
		cancelAccount.setEnabled(isOnline);

		if (isOnline) {
			clearVersionsFileManagement.setLayoutResource(R.layout.delete_versions_preferences);
			cancelAccount.setLayoutResource(R.layout.cancel_account_preferences);
		}
		else {
			clearVersionsFileManagement.setLayoutResource(R.layout.delete_versions_preferences_disabled);
			cancelAccount.setLayoutResource(R.layout.cancel_account_preferences_disabled);
		}
	}

	@Override
    public void onAttach(Activity activity) {
        super.onAttach(activity);
        this.context = activity;
    }

	@Override
	public void onAttach(Context context) {
		super.onAttach(context);
		this.context = context;
	}

	@Override
	public boolean onPreferenceChange(Preference preference, Object newValue) {
		log("onPreferenceChange");
		prefs = dbH.getPreferences();
		if (preference.getKey().compareTo(KEY_CAMERA_UPLOAD_HOW_TO) == 0){
			switch (Integer.parseInt((String)newValue)){
				case CAMERA_UPLOAD_WIFI:{
					dbH.setCamSyncWifi(true);
					wifi = getString(R.string.cam_sync_wifi);
					cameraUploadHow.setValueIndex(1);
					break;
				}
				case CAMERA_UPLOAD_WIFI_OR_DATA_PLAN:{
					dbH.setCamSyncWifi(false);
					wifi = getString(R.string.cam_sync_data);
					cameraUploadHow.setValueIndex(0);
					break;
				}
			}
			cameraUploadHow.setSummary(wifi);
            rescheduleCameraUpload(context);
		}
		else if (preference.getKey().compareTo(KEY_CAMERA_UPLOAD_WHAT_TO) == 0){
			switch(Integer.parseInt((String)newValue)){
				case CAMERA_UPLOAD_FILE_UPLOAD_PHOTOS:{
					dbH.setCamSyncFileUpload(MegaPreferences.ONLY_PHOTOS);
					fileUpload = getString(R.string.settings_camera_upload_only_photos);
					cameraUploadWhat.setValueIndex(0);
                    disableVideoQualitySettings();
					break;
				}
				case CAMERA_UPLOAD_FILE_UPLOAD_VIDEOS:{
					dbH.setCamSyncFileUpload(MegaPreferences.ONLY_VIDEOS);
					fileUpload = getString(R.string.settings_camera_upload_only_videos);
					cameraUploadWhat.setValueIndex(1);
					enableVideoQualitySettings();
					break;
				}
				case CAMERA_UPLOAD_FILE_UPLOAD_PHOTOS_AND_VIDEOS:{
					dbH.setCamSyncFileUpload(MegaPreferences.PHOTOS_AND_VIDEOS);
					fileUpload = getString(R.string.settings_camera_upload_photos_and_videos);
					cameraUploadWhat.setValueIndex(2);
                    enableVideoQualitySettings();
					break;
				}
			}
			cameraUploadWhat.setSummary(fileUpload);
			resetCUTimeStampsAndCache();
            rescheduleCameraUpload(context);
		}else if(preference.getKey().compareTo(KEY_CAMERA_UPLOAD_VIDEO_QUALITY) == 0){

            log( "video quality selected");
            switch(Integer.parseInt((String)newValue)){
                case VIDEO_QUALITY_ORIGINAL:{
                    dbH.setCameraUploadVideoQuality(ORIGINAL);
                    prefs.setUploadVideoQuality(ORIGINAL + "");
                    videoQuality.setValueIndex(VIDEO_QUALITY_ORIGINAL);
                    disableChargingSettings();
                    dbH.updateVideoState(SyncRecord.STATUS_PENDING);
                    break;
                }
                case VIDEO_QUALITY_MEDIUM:{
                    dbH.setCameraUploadVideoQuality(MEDIUM);
                    prefs.setUploadVideoQuality(MEDIUM + "");
                    videoQuality.setValueIndex(VIDEO_QUALITY_MEDIUM);
                    enableChargingSettings();
                    dbH.updateVideoState(SyncRecord.STATUS_TO_COMPRESS);
                    break;
                }
                default:
                    break;
            }

            videoQuality.setSummary(videoQuality.getEntry());
            rescheduleCameraUpload(context);

        } else if (preference.getKey().compareTo(KEY_PIN_LOCK_CODE) == 0){
			pinLockCodeTxt = (String) newValue;
			dbH.setPinLockCode(pinLockCodeTxt);

			ast = "";
			if (pinLockCodeTxt.compareTo("") == 0){
				ast = getString(R.string.settings_pin_lock_code_not_set);
			}
			else{
				for (int i=0;i<pinLockCodeTxt.length();i++){
					ast = ast + "*";
				}
			}
			pinLockCode.setSummary(ast);

			pinLockCode.setSummary(ast);
			log("Object: " + newValue);
		}
		else if (preference.getKey().compareTo("settings_chat_list_status") == 0){
			log("onPreferenceChage: change status chat");
			if (!Util.isOnline(context)){
				((ManagerActivityLollipop)context).showSnackbar(Constants.SNACKBAR_TYPE, getString(R.string.error_server_connection_problem), -1);
				return false;
			}
			statusChatListPreference.setSummary(statusChatListPreference.getEntry());
			int newStatus= Integer.parseInt((String)newValue);
			megaChatApi.setOnlineStatus(newStatus, (ManagerActivityLollipop) context);
		}
		else if (preference.getKey().compareTo("settings_chat_send_originals") == 0){
			log("onPreferenceChage: change send originals chat");
			if (!Util.isOnline(context)){
				((ManagerActivityLollipop)context).showSnackbar(Constants.SNACKBAR_TYPE, getString(R.string.error_server_connection_problem), -1);
				return false;
			}

			int newStatus= Integer.parseInt((String)newValue);
			if(newStatus==0){
				dbH.setSendOriginalAttachments(false+"");
				chatAttachmentsChatListPreference.setValue(0+"");
			}
			else if(newStatus==1){
				dbH.setSendOriginalAttachments(true+"");
				chatAttachmentsChatListPreference.setValue(1+"");
			}
			chatAttachmentsChatListPreference.setSummary(chatAttachmentsChatListPreference.getEntry());
		}
		return true;
	}

	public void setCacheSize(String size){
		if(isAdded()){
			cacheAdvancedOptions.setSummary(getString(R.string.settings_advanced_features_size, size));
		}
	}

	public void setOfflineSize(String size){
		if(isAdded()){
			offlineFileManagement.setSummary(getString(R.string.settings_advanced_features_size, size));
		}
	}

    @Override
    public void onRequestPermissionsResult(int requestCode, @NonNull String[] permissions, @NonNull int[] grantResults) {
        if (grantResults.length > 1 && grantResults[0] == PackageManager.PERMISSION_GRANTED && grantResults[1] == PackageManager.PERMISSION_GRANTED) {
            log("read and write to external storage have granted.");
            if (requestCode == STORAGE_DOWNLOAD_LOCATION_INTERNAL_SD_CARD) {
                toSelectFolder();
            }
            if (requestCode == STORAGE_DOWNLOAD_LOCATION_EXTERNAL_SD_CARD) {
                showSelectDownloadLocationDialog();
            }
        } else {
            Util.showSnackBar(context, Constants.SNACKBAR_TYPE, getString(R.string.download_requires_permission), -1);
        }
    }

    private void onCannotWriteOnSDCard() {
        Util.showSnackBar(context, Constants.SNACKBAR_TYPE, getString(R.string.donot_support_write_on_sdcard), -1);
        new Handler().postDelayed(new Runnable() {

            @Override
            public void run() {
                toSelectFolder();
            }
        }, 2000);
    }

    private void toSelectFolder() {
	    toSelectFolder(null);
    }

    private void toSelectFolder(String sdRoot) {
        log("intent to FileStorageActivityLollipop");
        Intent intent = new Intent(context, FileStorageActivityLollipop.class);
        intent.setAction(FileStorageActivityLollipop.Mode.PICK_FOLDER.getAction());
        intent.putExtra(FileStorageActivityLollipop.EXTRA_FROM_SETTINGS, true);
        if(sdRoot != null) {
            intent.putExtra(FileStorageActivityLollipop.EXTRA_SD_ROOT,sdRoot);
        }
        startActivityForResult(intent, REQUEST_DOWNLOAD_FOLDER);
    }

    private boolean hasStoragePermission() {
        boolean writePermission = ContextCompat.checkSelfPermission(context, Manifest.permission.WRITE_EXTERNAL_STORAGE) == PackageManager.PERMISSION_GRANTED;
        boolean readPermission = ContextCompat.checkSelfPermission(context, Manifest.permission.READ_EXTERNAL_STORAGE) == PackageManager.PERMISSION_GRANTED;
        return writePermission && readPermission;
    }

    private void showSelectDownloadLocationDialog() {
        Dialog downloadLocationDialog;
        String[] sdCardOptions = getResources().getStringArray(R.array.settings_storage_download_location_array);
        AlertDialog.Builder b = new AlertDialog.Builder(context);

        b.setTitle(getResources().getString(R.string.settings_storage_download_location));
        b.setItems(sdCardOptions, new OnClickListener() {

            @Override
            public void onClick(DialogInterface dialog, int which) {
                log("onClick");
                switch (which) {
                    case 0: {
                        toSelectFolder();
                        break;
                    }
                    case 1: {
                        log("get External Files");
                        try {
                            sdCardOperator = new SDCardOperator(context);
                        } catch (SDCardOperator.SDCardException e) {
                            e.printStackTrace();
                            log(e.getMessage());
                        }
                        if (sdCardOperator != null) {
                            String sdCardRoot = sdCardOperator.getSDCardRoot();
                            //don't use DocumentFile
                            if(sdCardOperator.canWriteWithFile()) {
                                log("can operate sd card with file.");
                                toSelectFolder(sdCardRoot);
                            } else {
                                if (prefs == null) {
                                    prefs = dbH.getPreferences();
                                }
                                try {
                                   sdCardOperator.initDocumentFileRoot(prefs);
                                   log("operate sd card with document file.");
                                   toSelectFolder(sdCardRoot);
                                } catch (SDCardOperator.SDCardException e) {
                                    e.printStackTrace();
                                    log(e.getMessage());
                                    //request sd card root request and write permission.
                                    SDCardOperator.requestSDCardPermission(sdCardRoot,context,SettingsFragmentLollipop.this);
                                }
                            }
                        } else {
                            onCannotWriteOnSDCard();
                        }
                        break;
                    }
                }
            }
        });
        b.setNegativeButton(getResources().getString(R.string.general_cancel), new OnClickListener() {

            @Override
            public void onClick(DialogInterface dialog, int which) {
                log("Cancel dialog");
                dialog.cancel();
            }
        });
        downloadLocationDialog = b.create();
        downloadLocationDialog.show();
        log("downloadLocationDialog shown");
    }

    @Override
	public boolean onPreferenceClick(Preference preference) {
		log("onPreferenceClick");

		prefs = dbH.getPreferences();
		log("KEY = " + preference.getKey());
		if (preference.getKey().compareTo(KEY_ABOUT_SDK_VERSION) == 0){
			log("KEY_ABOUT_SDK_VERSION pressed");
			numberOfClicksSDK++;
			if (numberOfClicksSDK == 5){
				MegaAttributes attrs = dbH.getAttributes();
				if (attrs.getFileLoggerSDK() != null){
					try {
						if (Boolean.parseBoolean(attrs.getFileLoggerSDK()) == false) {
							((ManagerActivityLollipop)context).showConfirmationEnableLogsSDK();
						}
						else{
							dbH.setFileLoggerSDK(false);
							Util.setFileLoggerSDK(false);
							numberOfClicksSDK = 0;
							MegaApiAndroid.setLogLevel(MegaApiAndroid.LOG_LEVEL_FATAL);
                            ((ManagerActivityLollipop)context).showSnackbar(Constants.SNACKBAR_TYPE, getString(R.string.settings_disable_logs), -1);
						}
					}
					catch(Exception e){
						((ManagerActivityLollipop)context).showConfirmationEnableLogsSDK();
					}
				}
				else{
					((ManagerActivityLollipop)context).showConfirmationEnableLogsSDK();
				}
			}
		}
		else{
			numberOfClicksSDK = 0;
		}

		if (preference.getKey().compareTo(KEY_ABOUT_KARERE_VERSION) == 0){
			log("KEY_ABOUT_KARERE_VERSION pressed");
			numberOfClicksKarere++;
			if (numberOfClicksKarere == 5){
				MegaAttributes attrs = dbH.getAttributes();
				if (attrs.getFileLoggerKarere() != null){
					try {
						if (Boolean.parseBoolean(attrs.getFileLoggerKarere()) == false) {
							((ManagerActivityLollipop)context).showConfirmationEnableLogsKarere();
						}
						else{
							dbH.setFileLoggerKarere(false);
							Util.setFileLoggerKarere(false);
							numberOfClicksKarere = 0;
							MegaChatApiAndroid.setLogLevel(MegaChatApiAndroid.LOG_LEVEL_ERROR);
							((ManagerActivityLollipop)context).showSnackbar(Constants.SNACKBAR_TYPE, getString(R.string.settings_disable_logs), -1);
						}
					}
					catch(Exception e){
						((ManagerActivityLollipop)context).showConfirmationEnableLogsKarere();
					}
				}
				else{
					((ManagerActivityLollipop)context).showConfirmationEnableLogsKarere();
				}
			}
		}
		else{
			numberOfClicksKarere = 0;
		}

		if (preference.getKey().compareTo(KEY_ABOUT_APP_VERSION) == 0){
			log("KEY_ABOUT_APP_VERSION pressed");
			numberOfClicksAppVersion++;
			if (numberOfClicksAppVersion == 5){

				if (MegaApplication.isShowInfoChatMessages() == false) {
					MegaApplication.setShowInfoChatMessages(true);
					numberOfClicksAppVersion = 0;
					((ManagerActivityLollipop)context).showSnackbar(Constants.SNACKBAR_TYPE, "Action to show info of chat messages is enabled", -1);
				}
				else{
					MegaApplication.setShowInfoChatMessages(false);
					numberOfClicksAppVersion = 0;
					((ManagerActivityLollipop)context).showSnackbar(Constants.SNACKBAR_TYPE, "Action to show info of chat messages is disabled", -1);
				}
			}
		}
		else{
			numberOfClicksAppVersion = 0;
		}

		if (preference.getKey().compareTo(KEY_STORAGE_DOWNLOAD_LOCATION) == 0){
			log("KEY_STORAGE_DOWNLOAD_LOCATION pressed");
            if(hasStoragePermission()) {
                toSelectFolder();
            } else {
                requestPermissions(new String[] {
                        Manifest.permission.WRITE_EXTERNAL_STORAGE,
                        Manifest.permission.READ_EXTERNAL_STORAGE},STORAGE_DOWNLOAD_LOCATION_INTERNAL_SD_CARD);
            }
		}
		else if (preference.getKey().compareTo(KEY_STORAGE_DOWNLOAD_LOCATION_SD_CARD_PREFERENCE) == 0){
			log("KEY_STORAGE_DOWNLOAD_LOCATION_SD_CARD_PREFERENCE pressed");
<<<<<<< HEAD
			if(hasStoragePermission()) {
                showSelectDownloadLocationDialog();
            } else {
                requestPermissions(new String[] {
                        Manifest.permission.WRITE_EXTERNAL_STORAGE,
                        Manifest.permission.READ_EXTERNAL_STORAGE},STORAGE_DOWNLOAD_LOCATION_EXTERNAL_SD_CARD);
            }
=======
			Dialog downloadLocationDialog;
			String[] sdCardOptions = getResources().getStringArray(R.array.settings_storage_download_location_array);
	        AlertDialog.Builder b=new AlertDialog.Builder(context);

			b.setTitle(getResources().getString(R.string.settings_storage_download_location));
			b.setItems(sdCardOptions, new OnClickListener() {

				@Override
				public void onClick(DialogInterface dialog, int which) {
					log("onClick");
					switch(which){
						case 0:{
							log("intent to FileStorageActivityLollipop");
							Intent intent = new Intent(context, FileStorageActivityLollipop.class);
							intent.setAction(FileStorageActivityLollipop.Mode.PICK_FOLDER.getAction());
							intent.putExtra(FileStorageActivityLollipop.EXTRA_FROM_SETTINGS, true);
							startActivityForResult(intent, REQUEST_DOWNLOAD_FOLDER);
							break;
						}
						case 1:{
							log("get External Files");
							File[] fs = context.getExternalFilesDirs(null);
							if (fs.length > 1){
								log("more than one");
								if (fs[1] != null){
									log("external not NULL");
									String path = fs[1].getAbsolutePath();
									dbH.setStorageDownloadLocation(path);
									if (downloadLocation != null){
										downloadLocation.setSummary(path);
									}
									if (downloadLocationPreference != null){
										downloadLocationPreference.setSummary(path);
									}
								}
								else{
									log("external NULL -- intent to FileStorageActivityLollipop");
									Intent intent = new Intent(context, FileStorageActivityLollipop.class);
									intent.setAction(FileStorageActivityLollipop.Mode.PICK_FOLDER.getAction());
									intent.putExtra(FileStorageActivityLollipop.EXTRA_FROM_SETTINGS, true);
									startActivityForResult(intent, REQUEST_DOWNLOAD_FOLDER);
								}
							}
							break;
						}
					}
				}
			});
			b.setNegativeButton(getResources().getString(R.string.general_cancel), new OnClickListener() {

				@Override
				public void onClick(DialogInterface dialog, int which) {
					log("Cancel dialog");
					dialog.cancel();
				}
			});
			downloadLocationDialog = b.create();
			downloadLocationDialog.show();
			log("downloadLocationDialog shown");
>>>>>>> 627a3ff6
		}
		else if (preference.getKey().compareTo(KEY_CACHE) == 0){
			log("Clear Cache!");

			ClearCacheTask clearCacheTask = new ClearCacheTask(context);
			clearCacheTask.execute();
		}
		else if (preference.getKey().compareTo(KEY_OFFLINE) == 0){
			log("Clear Offline!");

			ClearOfflineTask clearOfflineTask = new ClearOfflineTask(context);
			clearOfflineTask.execute();
		}
		else if(preference.getKey().compareTo(KEY_RUBBISH) == 0){
			((ManagerActivityLollipop)context).showClearRubbishBinDialog();
		}
		else if(preference.getKey().compareTo(KEY_CLEAR_VERSIONS) == 0){
			((ManagerActivityLollipop)context).showConfirmationClearAllVersions();
		}
        else if (preference.getKey().compareTo(KEY_CAMERA_UPLOAD_VIDEO_QUEUE_SIZE) == 0){
            showResetCompressionQueueSizeDialog();
        }
		else if (preference.getKey().compareTo(KEY_SECONDARY_MEDIA_FOLDER_ON) == 0){
			log("Changing the secondary uploads");

			if (!Util.isOnline(context)){
				((ManagerActivityLollipop)context).showSnackbar(Constants.SNACKBAR_TYPE, getString(R.string.error_server_connection_problem), -1);
				return false;
			}

			dbH.setSecSyncTimeStamp(0);
			dbH.setSecVideoSyncTimeStamp(0);
			dbH.deleteAllSecondarySyncRecords(TYPE_ANY);
			secondaryUpload = !secondaryUpload;
			if (secondaryUpload){
				dbH.setSecondaryUploadEnabled(true);
				secondaryMediaFolderOn.setTitle(getString(R.string.settings_secondary_upload_off));
				//Check MEGA folder
				if(handleSecondaryMediaFolder!=null){
					if(handleSecondaryMediaFolder==-1){
						megaPathSecMediaFolder = CameraUploadsService.SECONDARY_UPLOADS;
					}
				}
				else{
					megaPathSecMediaFolder = CameraUploadsService.SECONDARY_UPLOADS;
				}

				megaSecondaryFolder.setSummary(megaPathSecMediaFolder);

				prefs = dbH.getPreferences();
				localSecondaryFolderPath = prefs.getLocalPathSecondaryFolder();

				//Check local folder
				if(localSecondaryFolderPath!=null){
					log("Secondary folder in database: "+localSecondaryFolderPath);
					File checkSecondaryFile = new File(localSecondaryFolderPath);
					if(!checkSecondaryFile.exists()){
						dbH.setSecondaryFolderPath("-1");
						//If the secondary folder does not exist any more
						Toast.makeText(context, getString(R.string.secondary_media_service_error_local_folder), Toast.LENGTH_SHORT).show();

						if(localSecondaryFolderPath==null || localSecondaryFolderPath.equals("-1")){
							localSecondaryFolderPath = getString(R.string.settings_empty_folder);
						}
					}
				}
				else{
					dbH.setSecondaryFolderPath("-1");
					//If the secondary folder does not exist any more
					Toast.makeText(context, getString(R.string.secondary_media_service_error_local_folder), Toast.LENGTH_SHORT).show();
					localSecondaryFolderPath = getString(R.string.settings_empty_folder);
				}

				localSecondaryFolder.setSummary(localSecondaryFolderPath);
				cameraUploadCategory.addPreference(localSecondaryFolder);
				cameraUploadCategory.addPreference(megaSecondaryFolder);
			}
			else{
				dbH.setSecondaryUploadEnabled(false);
				secondaryMediaFolderOn.setTitle(getString(R.string.settings_secondary_upload_on));
				cameraUploadCategory.removePreference(localSecondaryFolder);
				cameraUploadCategory.removePreference(megaSecondaryFolder);
			}
			rescheduleCameraUpload(context);
		}
		else if (preference.getKey().compareTo(KEY_STORAGE_ADVANCED_DEVICES) == 0){
			log("Changing the advances devices preference");
			advancedDevices = !advancedDevices;
			if(advancedDevices){
				if(Util.getExternalCardPath()==null){
					Toast.makeText(context, getString(R.string.no_external_SD_card_detected), Toast.LENGTH_SHORT).show();
					storageAdvancedDevices.setChecked(false);
					advancedDevices = !advancedDevices;
				}
			}
			else{
				log("No advanced devices");
			}

			dbH.setStorageAdvancedDevices(advancedDevices);
		}
		else if (preference.getKey().compareTo(KEY_LOCAL_SECONDARY_MEDIA_FOLDER) == 0){
			log("Changing the local folder for secondary uploads");
			Intent intent = new Intent(context, FileStorageActivityLollipop.class);
			intent.setAction(FileStorageActivityLollipop.Mode.PICK_FOLDER.getAction());
			intent.putExtra(FileStorageActivityLollipop.EXTRA_FROM_SETTINGS, true);
			startActivityForResult(intent, REQUEST_LOCAL_SECONDARY_MEDIA_FOLDER);
		}
		else if (preference.getKey().compareTo(KEY_MEGA_SECONDARY_MEDIA_FOLDER) == 0){
			log("Changing the MEGA folder for secondary uploads");
			if (!Util.isOnline(context)){
				((ManagerActivityLollipop)context).showSnackbar(Constants.SNACKBAR_TYPE, getString(R.string.error_server_connection_problem), -1);
				return false;
			}
			Intent intent = new Intent(context, FileExplorerActivityLollipop.class);
			intent.setAction(FileExplorerActivityLollipop.ACTION_CHOOSE_MEGA_FOLDER_SYNC);
			startActivityForResult(intent, REQUEST_MEGA_SECONDARY_MEDIA_FOLDER);
		}
		else if (preference.getKey().compareTo(KEY_CAMERA_UPLOAD_ON) == 0){
			log("Changing camera upload");
			if(cameraUpload){
				if (!Util.isOnline(context)){
					((ManagerActivityLollipop)context).showSnackbar(Constants.SNACKBAR_TYPE, getString(R.string.error_server_connection_problem), -1);
					return false;
				}
			}

			dbH.setCamSyncTimeStamp(0);
			cameraUpload = !cameraUpload;
			refreshCameraUploadsSettings();
		}
		else if (preference.getKey().compareTo(KEY_PIN_LOCK_ENABLE) == 0){
			log("KEY_PIN_LOCK_ENABLE");
			pinLock = !pinLock;
			if (pinLock){
				//Intent to set the PIN
				log("call to showPAnelSetPinLock");
				((ManagerActivityLollipop)getActivity()).showPanelSetPinLock();
			}
			else{
				dbH.setPinLockEnabled(false);
				dbH.setPinLockCode("");
//				pinLockEnableSwitch.setTitle(getString(R.string.settings_pin_lock_on));
				pinLockCategory.removePreference(pinLockCode);
			}
		}
		else if (preference.getKey().compareTo(KEY_CHAT_ENABLE) == 0){
			log("KEY_CHAT_ENABLE");

			if (!Util.isOnline(context)){
				((ManagerActivityLollipop)context).showSnackbar(Constants.SNACKBAR_TYPE, getString(R.string.error_server_connection_problem), -1);
				chatEnableSwitch.setChecked(chatEnabled);
				return false;
			}

			chatEnabled = !chatEnabled;
			if (chatEnabled){
				log("CONNECT CHAT!!!");
				dbH.setEnabledChat(true+"");
				((ManagerActivityLollipop)context).enableChat();
				preferenceScreen.addPreference(chatNotificationsCategory);
				preferenceScreen.addPreference(chatAutoAwayPreference);
				chatEnabledCategory.addPreference(chatAttachmentsChatListPreference);
				chatEnabledCategory.addPreference(richLinksSwitch);
				chatEnabledCategory.addPreference(enableLastGreenChatSwitch);
				chatEnabledCategory.addPreference(statusChatListPreference);
			}
			else{
				log("DISCONNECT CHAT!!!");
				dbH.setEnabledChat(false+"");
				((ManagerActivityLollipop)context).disableChat();
				hidePreferencesChat();
			}
		}
		else if (preference.getKey().compareTo(KEY_AUTOAWAY_ENABLE) == 0){
			log("KEY_AUTOAWAY_ENABLE");
			if (!Util.isOnline(context)){
				((ManagerActivityLollipop)context).showSnackbar(Constants.SNACKBAR_TYPE, getString(R.string.error_server_connection_problem), -1);
				return false;
			}
			statusConfig = megaChatApi.getPresenceConfig();
			if(statusConfig!=null){
				if(statusConfig.isAutoawayEnabled()){
					log("Change AUTOAWAY chat to false");
					megaChatApi.setPresenceAutoaway(false, 0);
					autoawayChatCategory.removePreference(chatAutoAwayPreference);
				}
				else{
					log("Change AUTOAWAY chat to true");
					megaChatApi.setPresenceAutoaway(true, 300);
					autoawayChatCategory.addPreference(chatAutoAwayPreference);
					chatAutoAwayPreference.setSummary(getString(R.string.settings_autoaway_value, 5));
				}
			}
		}
		else if (preference.getKey().compareTo(KEY_RICH_LINKS_ENABLE) == 0){

			if (!Util.isOnline(context)){
				((ManagerActivityLollipop)context).showSnackbar(Constants.SNACKBAR_TYPE, getString(R.string.error_server_connection_problem), -1);
				return false;
			}

			if(richLinksSwitch.isChecked()){
				log("Enable rich links");
				megaApi.enableRichPreviews(true, (ManagerActivityLollipop)context);
			}
			else{
				log("Disable rich links");
				megaApi.enableRichPreviews(false, (ManagerActivityLollipop)context);
			}
		}
		else if (preference.getKey().compareTo(KEY_ENABLE_VERSIONS) == 0){
			log("Change KEY_ENABLE_VERSIONS");

			if (!Util.isOnline(context)){
				((ManagerActivityLollipop)context).showSnackbar(Constants.SNACKBAR_TYPE, getString(R.string.error_server_connection_problem), -1);
				return false;
			}

			if(!enableVersionsSwitch.isChecked()){
				megaApi.setFileVersionsOption(true, (ManagerActivityLollipop)context);
			}
			else{
				megaApi.setFileVersionsOption(false, (ManagerActivityLollipop)context);
			}
		}
		else if (preference.getKey().compareTo(KEY_ENABLE_RB_SCHEDULER) == 0){
			log("Change KEY_ENABLE_RB_SCHEDULER");

			if (!Util.isOnline(context)){
				((ManagerActivityLollipop)context).showSnackbar(Constants.SNACKBAR_TYPE, getString(R.string.error_server_connection_problem), -1);
				return false;
			}

			if(!enableRbSchedulerSwitch.isChecked()){
				log("Disable RB schedule");
				//Check the account type
				MyAccountInfo myAccountInfo = ((MegaApplication) ((Activity)context).getApplication()).getMyAccountInfo();
				if(myAccountInfo!=null ){
					if(myAccountInfo.getAccountType()== MegaAccountDetails.ACCOUNT_TYPE_FREE){
						((ManagerActivityLollipop)context).showRBNotDisabledDialog();
						enableRbSchedulerSwitch.setOnPreferenceClickListener(null);
						enableRbSchedulerSwitch.setChecked(true);
						enableRbSchedulerSwitch.setOnPreferenceClickListener(this);
					}
					else{
						((ManagerActivityLollipop)context).setRBSchedulerValue("0");
					}
				}
			}
			else{
				log("ENABLE RB schedule");
				((ManagerActivityLollipop)context).showRbSchedulerValueDialog(true);
			}
		}
		else if (preference.getKey().compareTo(KEY_DAYS_RB_SCHEDULER) == 0){
			if (!Util.isOnline(context)){
				((ManagerActivityLollipop)context).showSnackbar(Constants.SNACKBAR_TYPE, getString(R.string.error_server_connection_problem), -1);
				return false;
			}

			((ManagerActivityLollipop)context).showRbSchedulerValueDialog(false);
		}
		else if (preference.getKey().compareTo(KEY_ENABLE_LAST_GREEN_CHAT) == 0){
			log("Change KEY_ENABLE_LAST_GREEN_CHAT");

			if (!Util.isOnline(context)){
				((ManagerActivityLollipop)context).showSnackbar(Constants.SNACKBAR_TYPE, getString(R.string.error_server_connection_problem), -1);
				return false;
			}

			if(!enableLastGreenChatSwitch.isChecked()){
				log("Disable last green");
				((ManagerActivityLollipop)context).enableLastGreen(false);
			}
			else{
				log("Enable last green");
				((ManagerActivityLollipop)context).enableLastGreen(true);
			}
		}
		else if(preference.getKey().compareTo(KEY_CHAT_AUTOAWAY) == 0){
			if (!Util.isOnline(context)){
				((ManagerActivityLollipop)context).showSnackbar(Constants.SNACKBAR_TYPE, getString(R.string.error_server_connection_problem), -1);
				return false;
			}
			((ManagerActivityLollipop)context).showAutoAwayValueDialog();
		}
		else if(preference.getKey().compareTo(KEY_CHAT_PERSISTENCE) == 0){
			if (!Util.isOnline(context)){
				((ManagerActivityLollipop)context).showSnackbar(Constants.SNACKBAR_TYPE, getString(R.string.error_server_connection_problem), -1);
				return false;
			}

			if(statusConfig.isPersist()){
				log("Change persistence chat to false");
				megaChatApi.setPresencePersist(false);
			}
			else{
				log("Change persistence chat to true");
				megaChatApi.setPresencePersist(true);
			}
		}
		else if(preference.getKey().compareTo(KEY_CHAT_NESTED_NOTIFICATIONS) == 0){
			//Intent to new activity Chat Settings
			Intent i = new Intent(context, ChatPreferencesActivity.class);
			startActivity(i);
		}
		else if (preference.getKey().compareTo(KEY_PIN_LOCK_CODE) == 0){
			//Intent to reset the PIN
			log("KEY_PIN_LOCK_CODE");
			resetPinLock();
		}
		else if (preference.getKey().compareTo(KEY_STORAGE_ASK_ME_ALWAYS) == 0){
			log("KEY_STORAGE_ASK_ME_ALWAYS");
			askMe = storageAskMeAlways.isChecked();
			dbH.setStorageAskAlways(askMe);
			if (storageAskMeAlways.isChecked()){
				log("storageAskMeAlways is checked!");
				if (downloadLocation != null){
					downloadLocation.setEnabled(false);
					downloadLocation.setSummary("");
				}
				if (downloadLocationPreference != null){
					downloadLocationPreference.setEnabled(false);
					downloadLocationPreference.setSummary("");
				}
				storageAdvancedDevices.setEnabled(true);
			}
			else{
				log("storageAskMeAlways NOT checked!");
				if (downloadLocation != null){
					downloadLocation.setEnabled(true);
					downloadLocation.setSummary(downloadLocationPath);
				}
				if (downloadLocationPreference != null){
					downloadLocationPreference.setEnabled(true);
					downloadLocationPreference.setSummary(downloadLocationPath);
				}
				storageAdvancedDevices.setEnabled(false);
			}
		}
		else if (preference.getKey().compareTo("settings_use_https_only") == 0){
			log("settings_use_https_only");
			useHttpsOnlyValue = useHttpsOnly.isChecked();
			dbH.setUseHttpsOnly(useHttpsOnlyValue);
			megaApi.useHttpsOnly(useHttpsOnlyValue);
		}
		else if (preference.getKey().compareTo(KEY_CAMERA_UPLOAD_CHARGING) == 0){
			log("KEY_CAMERA_UPLOAD_CHARGING");
			charging = cameraUploadCharging.isChecked();
			if(charging){
                enableVideoCompressionSizeSettingsAndRestartUpload();
            }else{
                disableVideoCompressionSizeSettingsAndRestartUpload();
            }
			dbH.setConversionOnCharging(charging);
		}
		else if(preference.getKey().compareTo(KEY_KEEP_FILE_NAMES) == 0){
			log("KEY_KEEP_FILE_NAMES");
			fileNames = keepFileNames.isChecked();
			dbH.setKeepFileNames(fileNames);
            Toast.makeText(context, getString(R.string.message_keep_device_name), Toast.LENGTH_SHORT).show();
		}
		else if (preference.getKey().compareTo(KEY_CAMERA_UPLOAD_CAMERA_FOLDER) == 0){
			log("Changing the LOCAL folder for camera uploads");
			Intent intent = new Intent(context, FileStorageActivityLollipop.class);
			intent.setAction(FileStorageActivityLollipop.Mode.PICK_FOLDER.getAction());
			intent.putExtra(FileStorageActivityLollipop.EXTRA_FROM_SETTINGS, true);
			intent.putExtra(FileStorageActivityLollipop.EXTRA_CAMERA_FOLDER,true);
			startActivityForResult(intent, REQUEST_CAMERA_FOLDER);
		}
		else if (preference.getKey().compareTo(KEY_CAMERA_UPLOAD_CAMERA_FOLDER_SDCARD) == 0){
			log("KEY_CAMERA_UPLOAD_CAMERA_FOLDER_SDCARD");
			Dialog localCameraDialog;
			String[] sdCardOptions = getResources().getStringArray(R.array.settings_storage_download_location_array);
	        AlertDialog.Builder b=new AlertDialog.Builder(context);

			b.setTitle(getResources().getString(R.string.settings_local_camera_upload_folder));
			b.setItems(sdCardOptions, new OnClickListener() {

				@Override
				public void onClick(DialogInterface dialog, int which) {
					switch(which){
						case 0:{
							Intent intent = new Intent(context, FileStorageActivityLollipop.class);
							intent.setAction(FileStorageActivityLollipop.Mode.PICK_FOLDER.getAction());
							intent.putExtra(FileStorageActivityLollipop.EXTRA_FROM_SETTINGS, true);
							intent.putExtra(FileStorageActivityLollipop.EXTRA_CAMERA_FOLDER, true);
							startActivityForResult(intent, REQUEST_CAMERA_FOLDER);
							break;
						}
						case 1:{
							File[] fs = context.getExternalFilesDirs(null);
							if (fs.length > 1){
								if (fs[1] != null){
									Intent intent = new Intent(Intent.ACTION_OPEN_DOCUMENT_TREE);
									startActivityForResult(intent, REQUEST_CODE_TREE_LOCAL_CAMERA);
								}
								else{
									Intent intent = new Intent(context, FileStorageActivityLollipop.class);
									intent.setAction(FileStorageActivityLollipop.Mode.PICK_FOLDER.getAction());
									intent.putExtra(FileStorageActivityLollipop.EXTRA_FROM_SETTINGS, true);
									intent.putExtra(FileStorageActivityLollipop.EXTRA_CAMERA_FOLDER, true);
									startActivityForResult(intent, REQUEST_CAMERA_FOLDER);
								}
							}
							break;
						}
					}
				}
			});
			b.setNegativeButton(getResources().getString(R.string.general_cancel), new OnClickListener() {

				@Override
				public void onClick(DialogInterface dialog, int which) {
					dialog.cancel();
				}
			});
			localCameraDialog = b.create();
			localCameraDialog.show();
		}
		else if (preference.getKey().compareTo(KEY_CAMERA_UPLOAD_MEGA_FOLDER) == 0){
			log("Changing the MEGA folder for camera uploads");
			if (!Util.isOnline(context)){
				((ManagerActivityLollipop)context).showSnackbar(Constants.SNACKBAR_TYPE, getString(R.string.error_server_connection_problem), -1);
				return false;
			}
			Intent intent = new Intent(context, FileExplorerActivityLollipop.class);
			intent.setAction(FileExplorerActivityLollipop.ACTION_CHOOSE_MEGA_FOLDER_SYNC);
			startActivityForResult(intent, REQUEST_MEGA_CAMERA_FOLDER);

		}else if (preference.getKey().compareTo(KEY_HELP_SEND_FEEDBACK) == 0){
			((ManagerActivityLollipop) context).showEvaluatedAppDialog();
		}
		else if (preference.getKey().compareTo(KEY_ABOUT_PRIVACY_POLICY) == 0){
			Intent viewIntent = new Intent(Intent.ACTION_VIEW);
			viewIntent.setData(Uri.parse("https://mega.nz/privacy"));
			startActivity(viewIntent);
		}
		else if (preference.getKey().compareTo(KEY_ABOUT_TOS) == 0){
			Intent viewIntent = new Intent(Intent.ACTION_VIEW);
			viewIntent.setData(Uri.parse("https://mega.nz/terms"));
			startActivity(viewIntent);
		}
		else if (preference.getKey().compareTo(KEY_ABOUT_GDPR) == 0){
			Intent viewIntent = new Intent(Intent.ACTION_VIEW);
			viewIntent.setData(Uri.parse("https://mega.nz/gdpr"));
			startActivity(viewIntent);
		}
		else if(preference.getKey().compareTo(KEY_ABOUT_CODE_LINK) == 0){
			Intent viewIntent = new Intent(Intent.ACTION_VIEW);
			viewIntent.setData(Uri.parse("https://github.com/meganz/android"));
			startActivity(viewIntent);
		}
		else if (preference.getKey().compareTo("settings_advanced_features_cancel_account") == 0){
			log("Cancel account preference");
			((ManagerActivityLollipop)context).askConfirmationDeleteAccount();
		}
		else if (preference.getKey().compareTo(KEY_QR_CODE_AUTO_ACCEPT) == 0){
//			First query if QR auto-accept is enabled or not, then change the value
			setAutoaccept = true;
			megaApi.getContactLinksOption((ManagerActivityLollipop) context);
		}
		else if (preference.getKey().compareTo(KEY_RECOVERY_KEY) == 0){
			log("Export Recovery Key");
			((ManagerActivityLollipop)context).showMKLayout();
		}
		else if (preference.getKey().compareTo(KEY_CHANGE_PASSWORD) == 0){
			log("Change password");
			Intent intent = new Intent(context, ChangePasswordActivityLollipop.class);
			startActivity(intent);
		}
		else if (preference.getKey().compareTo(KEY_2FA) == 0){
			if (((ManagerActivityLollipop) context).is2FAEnabled()){
				log("2FA is Checked");
				twoFASwitch.setChecked(true);
				((ManagerActivityLollipop) context).showVerifyPin2FA(Constants.DISABLE_2FA);
			}
			else {
				log("2FA is NOT Checked");
				twoFASwitch.setChecked(false);
				Intent intent = new Intent(context, TwoFactorAuthenticationActivity.class);
				startActivity(intent);
			}
		}else if(preference.getKey().compareTo(KEY_AUTO_PLAY_SWITCH) == 0 ){
            boolean isChecked = autoPlaySwitch.isChecked();
            log("is auto play checked " + isChecked);
            dbH.setAutoPlayEnabled(String.valueOf(isChecked));

        }
		else{
			log("Camera OFF");
			secondaryUpload = false;
			if (Build.VERSION.SDK_INT < Build.VERSION_CODES.O) {
				Intent stopIntent = new Intent(context, CameraUploadsService.class);
				stopIntent.setAction(CameraUploadsService.ACTION_STOP);
				context.startService(stopIntent);
			}
			else {
				dbH.setCamSyncEnabled(false);
				dbH.setSecondaryUploadEnabled(false);
				if (megaApi != null) {
					megaApi.cancelTransfers(MegaTransfer.TYPE_UPLOAD);
				}
			}

			cameraUploadOn.setTitle(getString(R.string.settings_camera_upload_on));
            cameraUploadOn.setSummary("");
			secondaryMediaFolderOn.setTitle(getString(R.string.settings_secondary_upload_on));
			cameraUploadCategory.removePreference(cameraUploadHow);
			cameraUploadCategory.removePreference(cameraUploadWhat);
			cameraUploadCategory.removePreference(localCameraUploadFolder);
			cameraUploadCategory.removePreference(localCameraUploadFolderSDCard);
			cameraUploadCategory.removePreference(cameraUploadCharging);
			cameraUploadCategory.removePreference(keepFileNames);
			cameraUploadCategory.removePreference(megaCameraFolder);
			cameraUploadCategory.removePreference(secondaryMediaFolderOn);
			cameraUploadCategory.removePreference(localSecondaryFolder);
			cameraUploadCategory.removePreference(megaSecondaryFolder);
		}
		return true;
	}

	/**
	 * Refresh the Camera Uploads service settings depending on the service status.
	 */
    private void refreshCameraUploadsSettings() {
        log("refreshCameraUploadsSettings");
        boolean cuEnabled = false;
        if (prefs != null) {
            cuEnabled = Boolean.parseBoolean(prefs.getCamSyncEnabled());
        }
        if (!cuEnabled) {
            log("Camera ON");
            String[] PERMISSIONS = {
                    android.Manifest.permission.READ_EXTERNAL_STORAGE
            };

            if (!Util.hasPermissions(context,PERMISSIONS)) {
                ActivityCompat.requestPermissions((ManagerActivityLollipop)context,PERMISSIONS,Constants.REQUEST_CAMERA_UPLOAD);
            } else {
                enableCameraUpload();
            }
        } else {
            disableCameraUpload();
        }
    }

	@Override
	public void onActivityResult(int requestCode, int resultCode, Intent intent) {
		log("onActivityResult");

		prefs = dbH.getPreferences();
		log("REQUEST CODE: " + requestCode + "___RESULT CODE: " + resultCode);
		if (requestCode == REQUEST_CODE_TREE_LOCAL_CAMERA && resultCode == Activity.RESULT_OK){
			if (intent == null){
				log("intent NULL");
				return;
			}

			Uri treeUri = intent.getData();

			if (dbH == null){
				dbH = DatabaseHandler.getDbHandler(context);
			}

			dbH.setUriExternalSDCard(treeUri.toString());
			dbH.setCameraFolderExternalSDCard(true);
			isExternalSDCard = true;

			DocumentFile pickedDir = DocumentFile.fromTreeUri(context, treeUri);

			String pickedDirName = pickedDir.getName();
			if(pickedDirName!=null){
				prefs.setCamSyncLocalPath(pickedDir.getName());
				//prefs.setCamSyncHandle();
				camSyncLocalPath = pickedDir.getName();
				dbH.setCamSyncLocalPath(pickedDir.getName());
				localCameraUploadFolder.setSummary(pickedDir.getName());
				localCameraUploadFolderSDCard.setSummary(pickedDir.getName());
			}
			else{
				log("pickedDirNAme NULL");
			}

			resetCUTimeStampsAndCache();
			rescheduleCameraUpload(context);
		}
		else if(requestCode == Constants.SET_PIN){
			if(resultCode == Activity.RESULT_OK) {
				log("Set PIN Ok");

				afterSetPinLock();
			}
			else{
				log("Set PIN ERROR");
			}
		}
        else if (requestCode == Constants.REQUEST_CODE_TREE){
            if (intent == null){
                log("intent NULL");
                if(requestCode != Activity.RESULT_OK) {
                    Util.showSnackBar(context, Constants.SNACKBAR_TYPE, getString(R.string.download_requires_permission), -1);
                } else {
                    onCannotWriteOnSDCard();
                }
                return;
            }
            Uri treeUri = intent.getData();
            if(treeUri != null) {
                DocumentFile pickedDir = DocumentFile.fromTreeUri(context, treeUri);
                if(pickedDir.canWrite()) {
                    log("sd card root uri is " + treeUri);
                    if(sdCardOperator != null) {
                        dbH.setUriExternalSDCard(treeUri.toString());
                        toSelectFolder(sdCardOperator.getSDCardRoot());
                    } else {
                        onCannotWriteOnSDCard();
                    }
                }
            } else {
                log("tree uri is null!");
                onCannotWriteOnSDCard();
            }
        }
		else if (requestCode == REQUEST_DOWNLOAD_FOLDER && resultCode == Activity.RESULT_CANCELED && intent != null){
			log("REQUEST_DOWNLOAD_FOLDER - canceled");
		}
		else if (requestCode == REQUEST_DOWNLOAD_FOLDER && resultCode == Activity.RESULT_OK && intent != null) {
			String path = intent.getStringExtra(FileStorageActivityLollipop.EXTRA_PATH);
			dbH.setStorageDownloadLocation(path);
			if (downloadLocation != null){
				downloadLocation.setSummary(path);
			}
			if (downloadLocationPreference != null){
				downloadLocationPreference.setSummary(path);
			}
		}
		else if (requestCode == REQUEST_CAMERA_FOLDER && resultCode == Activity.RESULT_OK && intent != null){
			//Local folder to sync
			String cameraPath = intent.getStringExtra(FileStorageActivityLollipop.EXTRA_PATH);
            if(!isNewSettingValid(cameraPath, prefs.getLocalPathSecondaryFolder(), prefs.getCamSyncHandle(), prefs.getMegaHandleSecondaryFolder())){
                Toast.makeText(context, getString(R.string.error_invalid_folder_selected), Toast.LENGTH_LONG).show();
                return;
            }

			prefs.setCamSyncLocalPath(cameraPath);
			camSyncLocalPath = cameraPath;
			dbH.setCamSyncLocalPath(cameraPath);
			dbH.setCameraFolderExternalSDCard(false);
			isExternalSDCard = false;
			localCameraUploadFolder.setSummary(cameraPath);
			localCameraUploadFolderSDCard.setSummary(cameraPath);
            resetCUTimeStampsAndCache();
            rescheduleCameraUpload(context);
		}
		else if (requestCode == REQUEST_LOCAL_SECONDARY_MEDIA_FOLDER && resultCode == Activity.RESULT_OK && intent != null){
			//Local folder to sync
			String secondaryPath = intent.getStringExtra(FileStorageActivityLollipop.EXTRA_PATH);
            if(!isNewSettingValid(prefs.getCamSyncLocalPath(), secondaryPath, prefs.getCamSyncHandle(), prefs.getMegaHandleSecondaryFolder())){
                Toast.makeText(context, getString(R.string.error_invalid_folder_selected), Toast.LENGTH_LONG).show();
                return;
            }

			dbH.setSecondaryFolderPath(secondaryPath);
			localSecondaryFolder.setSummary(secondaryPath);
			dbH.setSecSyncTimeStamp(0);
			dbH.setSecVideoSyncTimeStamp(0);
			prefs.setLocalPathSecondaryFolder(secondaryPath);
			rescheduleCameraUpload(context);
		}
		else if (requestCode == REQUEST_MEGA_SECONDARY_MEDIA_FOLDER && resultCode == Activity.RESULT_OK && intent != null){
			//Mega folder to sync

			Long handle = intent.getLongExtra("SELECT_MEGA_FOLDER",-1);
            if(!isNewSettingValid(prefs.getCamSyncLocalPath(), prefs.getLocalPathSecondaryFolder(), prefs.getCamSyncHandle(), String.valueOf(handle))){
                Toast.makeText(context, getString(R.string.error_invalid_folder_selected), Toast.LENGTH_LONG).show();
                return;
            }

			if(handle!=-1){
				dbH.setSecondaryFolderHandle(handle);
				prefs.setMegaHandleSecondaryFolder(String.valueOf(handle));

				handleSecondaryMediaFolder = handle;
				megaNodeSecondaryMediaFolder = megaApi.getNodeByHandle(handleSecondaryMediaFolder);
				megaPathSecMediaFolder = megaNodeSecondaryMediaFolder.getName();

				megaSecondaryFolder.setSummary(megaPathSecMediaFolder);
				dbH.setSecSyncTimeStamp(0);
				dbH.setSecVideoSyncTimeStamp(0);
				rescheduleCameraUpload(context);
				log("Mega folder to secondary uploads change!!");
			}
			else{
				log("Error choosing the secondary uploads");
			}

		}
		else if (requestCode == REQUEST_MEGA_CAMERA_FOLDER && resultCode == Activity.RESULT_OK && intent != null){
			//Mega folder to sync

			Long handle = intent.getLongExtra("SELECT_MEGA_FOLDER",-1);
            if(!isNewSettingValid(prefs.getCamSyncLocalPath(), prefs.getLocalPathSecondaryFolder(), String.valueOf(handle), prefs.getMegaHandleSecondaryFolder())){
                Toast.makeText(context, getString(R.string.error_invalid_folder_selected), Toast.LENGTH_LONG).show();
                return;
            }

			if(handle!=-1){
				dbH.setCamSyncHandle(handle);
				prefs.setCamSyncHandle(String.valueOf(handle));
				camSyncHandle = handle;
				camSyncMegaNode = megaApi.getNodeByHandle(camSyncHandle);
				camSyncMegaPath = camSyncMegaNode.getName();
				megaCameraFolder.setSummary(camSyncMegaPath);
                resetCUTimeStampsAndCache();
				rescheduleCameraUpload(context);
				log("Mega folder to sync the Camera CHANGED!!");
			}
			else{
				log("Error choosing the Mega folder to sync the Camera");
			}
		}
	}

	private BroadcastReceiver receiver = new BroadcastReceiver() {
		@Override
		public void onReceive(Context context, Intent intent) {
			if (intent != null) {
				switch (intent.getAction()) {
					case ACTION_REFRESH_CAMERA_UPLOADS_SETTING:
						cameraUpload = intent.getBooleanExtra(CAMERA_UPLOADS_STATUS, false);
						refreshCameraUploadsSettings();
						break;
					case ACTION_REFRESH_CLEAR_OFFLINE_SETTING:
						taskGetSizeOffline();
						break;
				}
			}
		}
	};

	@Override
	public void onResume() {
	    log("onResume");

		IntentFilter filter = new IntentFilter(Constants.BROADCAST_ACTION_INTENT_SETTINGS_UPDATED);
		filter.addAction(ACTION_REFRESH_CAMERA_UPLOADS_SETTING);
		filter.addAction(ACTION_REFRESH_CLEAR_OFFLINE_SETTING);
		LocalBroadcastManager.getInstance(context).registerReceiver(receiver, filter);

	    prefs=dbH.getPreferences();

	    if (prefs.getPinLockEnabled() == null){
			dbH.setPinLockEnabled(false);
			dbH.setPinLockCode("");
			pinLock = false;
			pinLockEnableSwitch.setChecked(pinLock);
		}
		else{
			pinLock = Boolean.parseBoolean(prefs.getPinLockEnabled());
			pinLockEnableSwitch.setChecked(pinLock);
			pinLockCodeTxt = prefs.getPinLockCode();
			if (pinLockCodeTxt == null){
				pinLockCodeTxt = "";
				dbH.setPinLockCode(pinLockCodeTxt);
			}
		}

		taskGetSizeCache();
		taskGetSizeOffline();

		if(!Util.isOnline(context)){
			chatEnabledCategory.setEnabled(false);
			cameraUploadCategory.setEnabled(false);
		}
		super.onResume();
	}

	@Override
	public void onPause(){
		super.onPause();
		LocalBroadcastManager.getInstance(context).unregisterReceiver(receiver);
	}

	private void refreshAccountInfo(){
		log("refreshAccountInfo");

		//Check if the call is recently
		log("Check the last call to getAccountDetails");
		if(DBUtil.callToAccountDetails(context)){
			log("megaApi.getAccountDetails SEND");
			((MegaApplication) ((Activity)context).getApplication()).askForAccountDetails();
		}
	}

	public void update2FAPreference(boolean enabled) {
		log("update2FAPreference");
		twoFASwitch.setChecked(enabled);
	}

	public void update2FAVisibility(){
		log("update2FAVisbility");
		if (megaApi == null){
			if (context != null){
				if (((Activity)context).getApplication() != null){
					megaApi = ((MegaApplication) ((Activity)context).getApplication()).getMegaApi();
				}
			}
		}

		if (megaApi != null) {
			if (megaApi.multiFactorAuthAvailable()) {
				log("update2FAVisbility true");
				preferenceScreen.addPreference(twoFACategory);
				megaApi.multiFactorAuthCheck(megaApi.getMyEmail(), (ManagerActivityLollipop) context);
			} else {
				log("update2FAVisbility false");
				preferenceScreen.removePreference(twoFACategory);
			}
		}
	}

	public void afterSetPinLock(){
		log("afterSetPinLock");

		prefs=dbH.getPreferences();
		pinLockCodeTxt = prefs.getPinLockCode();
		if (pinLockCodeTxt == null){
			pinLockCodeTxt = "";
			dbH.setPinLockCode(pinLockCodeTxt);

		}
//		pinLockEnableSwitch.setTitle(getString(R.string.settings_pin_lock_off));
		ast = "";
		if (pinLockCodeTxt.compareTo("") == 0){
			ast = getString(R.string.settings_pin_lock_code_not_set);
		}
		else{
			for (int i=0;i<pinLockCodeTxt.length();i++){
				ast = ast + "*";
			}
		}
		pinLockCode.setSummary(ast);
		pinLockCategory.addPreference(pinLockCode);
		dbH.setPinLockEnabled(true);
	}

	public void taskGetSizeCache (){
		log("taskGetSizeCache");
		GetCacheSizeTask getCacheSizeTask = new GetCacheSizeTask(context);
		getCacheSizeTask.execute();
	}

	public void taskGetSizeOffline (){
		log("taskGetSizeOffline");
		GetOfflineSizeTask getOfflineSizeTask = new GetOfflineSizeTask(context);
		getOfflineSizeTask.execute();
	}

	public void intentToPinLock(){
		log("intentToPinLock");
		Intent intent = new Intent(context, PinLockActivityLollipop.class);
		intent.setAction(PinLockActivityLollipop.ACTION_SET_PIN_LOCK);
		startActivityForResult(intent, Constants.SET_PIN);
	}

	public void resetPinLock(){
		log("resetPinLock");
		Intent intent = new Intent(context, PinLockActivityLollipop.class);
		intent.setAction(PinLockActivityLollipop.ACTION_RESET_PIN_LOCK);
		startActivity(intent);
	}

	public void updatePresenceConfigChat(boolean cancelled, MegaChatPresenceConfig config){
		log("updatePresenceConfigChat: "+cancelled);

		if(!cancelled){
			statusConfig = config;
		}

		if(Util.isChatEnabled()){
			showPresenceChatConfig();
		}
	}

	public void updateEnabledRichLinks(){
		log("updateEnabledRichLinks");

		if(MegaApplication.isEnabledRichLinks()!=richLinksSwitch.isChecked()){
			richLinksSwitch.setOnPreferenceClickListener(null);
			richLinksSwitch.setChecked(MegaApplication.isEnabledRichLinks());
			richLinksSwitch.setOnPreferenceClickListener(this);
		}
	}

	public void updateEnabledFileVersions(){
		log("updateEnabledFileVersions: "+MegaApplication.isDisableFileVersions());

		enableVersionsSwitch.setOnPreferenceClickListener(null);
		if(MegaApplication.isDisableFileVersions() == 1){
			//disable = true - off versions
			if(enableVersionsSwitch.isChecked()){
				enableVersionsSwitch.setChecked(false);
			}
		}
		else if(MegaApplication.isDisableFileVersions() == 0){
			//disable = false - on versions
			if(!enableVersionsSwitch.isChecked()){
				enableVersionsSwitch.setChecked(true);
			}
		}
		else{
			enableVersionsSwitch.setChecked(false);
		}
		enableVersionsSwitch.setOnPreferenceClickListener(this);
	}

	public void updateRBScheduler(long daysCount){
		log("updateRBScheduler: "+daysCount);

		if(daysCount<1){
			enableRbSchedulerSwitch.setOnPreferenceClickListener(null);
			enableRbSchedulerSwitch.setChecked(false);
			enableRbSchedulerSwitch.setSummary(null);
			enableRbSchedulerSwitch.setOnPreferenceClickListener(this);


			//Hide preference to show days
			fileManagementCategory.removePreference(daysRbSchedulerPreference);
			daysRbSchedulerPreference.setOnPreferenceClickListener(null);
		}
		else{
			MyAccountInfo myAccountInfo = ((MegaApplication) ((Activity)context).getApplication()).getMyAccountInfo();

			enableRbSchedulerSwitch.setOnPreferenceClickListener(null);
			enableRbSchedulerSwitch.setChecked(true);
			if(myAccountInfo!=null ){

				String subtitle = getString(R.string.settings_rb_scheduler_enable_subtitle);

				if(myAccountInfo.getAccountType()== MegaAccountDetails.ACCOUNT_TYPE_FREE){
					enableRbSchedulerSwitch.setSummary(subtitle+ " "+getString(R.string.settings_rb_scheduler_enable_period_FREE));
				}
				else{
					enableRbSchedulerSwitch.setSummary(subtitle+ " "+getString(R.string.settings_rb_scheduler_enable_period_PRO));
				}
			}

			enableRbSchedulerSwitch.setOnPreferenceClickListener(this);

			//Show and set preference to show days
			fileManagementCategory.addPreference(daysRbSchedulerPreference);
			daysRbSchedulerPreference.setOnPreferenceClickListener(this);
			daysRbSchedulerPreference.setSummary(getString(R.string.settings_rb_scheduler_select_days_subtitle, daysCount));
		}
	}

	public void waitPresenceConfig(){
		log("waitPresenceConfig: ");

		preferenceScreen.removePreference(autoawayChatCategory);
		preferenceScreen.removePreference(persistenceChatCategory);

		statusChatListPreference.setValue(MegaChatApi.STATUS_OFFLINE+"");
		statusChatListPreference.setSummary(statusChatListPreference.getEntry());

		enableLastGreenChatSwitch.setEnabled(false);

	}

	public void showPresenceChatConfig(){
		log("showPresenceChatConfig: "+statusConfig.getOnlineStatus());

		statusChatListPreference.setValue(statusConfig.getOnlineStatus()+"");
		statusChatListPreference.setSummary(statusChatListPreference.getEntry());

		if(statusConfig.getOnlineStatus()!= MegaChatApi.STATUS_ONLINE){
			preferenceScreen.removePreference(autoawayChatCategory);
			if(statusConfig.getOnlineStatus()== MegaChatApi.STATUS_OFFLINE){
				preferenceScreen.removePreference(persistenceChatCategory);
			}
			else{
				preferenceScreen.addPreference(persistenceChatCategory);
				if(statusConfig.isPersist()){
					chatPersistenceCheck.setChecked(true);
				}
				else{
					chatPersistenceCheck.setChecked(false);
				}
			}
		}
		else if(statusConfig.getOnlineStatus()== MegaChatApi.STATUS_ONLINE){
			//I'm online
			preferenceScreen.addPreference(persistenceChatCategory);
			if(statusConfig.isPersist()){
				chatPersistenceCheck.setChecked(true);
			}
			else{
				chatPersistenceCheck.setChecked(false);
			}

			if(statusConfig.isPersist()){
				preferenceScreen.removePreference(autoawayChatCategory);
			}
			else{
				preferenceScreen.addPreference(autoawayChatCategory);
				if(statusConfig.isAutoawayEnabled()){
					int timeout = (int)statusConfig.getAutoawayTimeout()/60;
					autoAwaySwitch.setChecked(true);
					autoawayChatCategory.addPreference(chatAutoAwayPreference);
					chatAutoAwayPreference.setSummary(getString(R.string.settings_autoaway_value, timeout));
				}
				else{
					autoAwaySwitch.setChecked(false);
					autoawayChatCategory.removePreference(chatAutoAwayPreference);
				}
			}
		}
		else{
			hidePreferencesChat();
		}

		//Show configuration last green
		if(statusConfig.isLastGreenVisible()){
			log("Last visible ON");
			enableLastGreenChatSwitch.setEnabled(true);
			if(!enableLastGreenChatSwitch.isChecked()){
				enableLastGreenChatSwitch.setOnPreferenceClickListener(null);
				enableLastGreenChatSwitch.setChecked(true);
			}
			enableLastGreenChatSwitch.setOnPreferenceClickListener(this);
		}
		else{
			log("Last visible OFF");
			enableLastGreenChatSwitch.setEnabled(true);
			if(enableLastGreenChatSwitch.isChecked()){
				enableLastGreenChatSwitch.setOnPreferenceClickListener(null);
				enableLastGreenChatSwitch.setChecked(false);
			}
			enableLastGreenChatSwitch.setOnPreferenceClickListener(this);
		}
	}


	public void cancelSetPinLock(){
		log("cancelSetPinkLock");
		pinLock = false;
		pinLockEnableSwitch.setChecked(pinLock);

		dbH.setPinLockEnabled(false);
		dbH.setPinLockCode("");
	}

	public void hidePreferencesChat(){
		log("hidePreferencesChat");

		getPreferenceScreen().removePreference(chatNotificationsCategory);
		getPreferenceScreen().removePreference(autoawayChatCategory);
		getPreferenceScreen().removePreference(persistenceChatCategory);
		chatEnabledCategory.removePreference(chatAttachmentsChatListPreference);
		chatEnabledCategory.removePreference(richLinksSwitch);
		chatEnabledCategory.removePreference(enableLastGreenChatSwitch);
		chatEnabledCategory.removePreference(statusChatListPreference);
	}


	private static void log(String log) {
		Util.log("SettingsFragmentLollipop", log);
	}

	public void setValueOfAutoaccept (boolean autoAccept) {
		qrCodeAutoAcceptSwitch.setChecked(autoAccept);
	}

	public void setSetAutoaccept (boolean autoAccept) {
		this.setAutoaccept = autoAccept;
	}


	public boolean getSetAutoaccept () {
		return setAutoaccept;
	}

	public void setAutoacceptSetting (boolean autoAccept) {
		this.autoAccept  = autoAccept;
	}

	public boolean getAutoacceptSetting () {
		return autoAccept;
	}

	public void enableCameraUpload(){
        cameraUpload = true;
        if (camSyncLocalPath!=null){

            if (!isExternalSDCard){
                File checkFile = new File(camSyncLocalPath);
                if(!checkFile.exists()){
                    //Local path does not exist, then Camera folder by default
                    log("local path not exist, default camera folder");
                    File cameraDownloadLocation = null;
                    if (Environment.getExternalStorageDirectory() != null){
                        cameraDownloadLocation = Environment.getExternalStoragePublicDirectory(Environment.DIRECTORY_DCIM);
                    }

                    cameraDownloadLocation.mkdirs();

                    dbH.setCamSyncLocalPath(cameraDownloadLocation.getAbsolutePath());

                    camSyncLocalPath = cameraDownloadLocation.getAbsolutePath();
                    localCameraUploadFolder.setSummary(camSyncLocalPath);
                    localCameraUploadFolderSDCard.setSummary(camSyncLocalPath);
                }
            }
            else{
                Uri uri = Uri.parse(prefs.getUriExternalSDCard());

                DocumentFile pickedDir = DocumentFile.fromTreeUri(context, uri);
                String pickedDirName = pickedDir.getName();
                if(pickedDirName!=null){
                    camSyncLocalPath = pickedDir.getName();
                    localCameraUploadFolder.setSummary(pickedDir.getName());
                    localCameraUploadFolderSDCard.setSummary(pickedDir.getName());
                }
                else{
                    log("pickedDirNAme NULL");
                }
            }
        }
        else{
            log("local parh is NULL");
            //Local path not valid = null, then Camera folder by default
            File cameraDownloadLocation = null;
            if (Environment.getExternalStorageDirectory() != null){
                cameraDownloadLocation = Environment.getExternalStoragePublicDirectory(Environment.DIRECTORY_DCIM);
            }

            cameraDownloadLocation.mkdirs();

            dbH.setCamSyncLocalPath(cameraDownloadLocation.getAbsolutePath());
            dbH.setCameraFolderExternalSDCard(false);
            isExternalSDCard = false;

            camSyncLocalPath = cameraDownloadLocation.getAbsolutePath();
        }

        if(camSyncHandle!=null){
            if(camSyncHandle==-1){
                camSyncMegaPath = CameraUploadsService.CAMERA_UPLOADS;
            }
        }
        else{
            camSyncMegaPath = CameraUploadsService.CAMERA_UPLOADS;
        }

        megaCameraFolder.setSummary(camSyncMegaPath);

        //upload photos only as default
        dbH.setCamSyncFileUpload(MegaPreferences.ONLY_PHOTOS);
        fileUpload = getString(R.string.settings_camera_upload_only_photos);
        cameraUploadWhat.setValueIndex(0);

        disableVideoQualitySettings();
        dbH.setCameraUploadVideoQuality(ORIGINAL);
        dbH.setConversionOnCharging(false);
        dbH.setChargingOnSize(DEFAULT_CONVENTION_QUEUE_SIZE);

        dbH.setCamSyncWifi(true);
        wifi = getString(R.string.cam_sync_wifi);
        cameraUploadHow.setValueIndex(1);

        charging = true;
        cameraUploadCharging.setChecked(charging);

        dbH.setCamSyncEnabled(true);

        handler.postDelayed(new Runnable() {

            @Override
            public void run() {
                log("enableCameraUpload, Now I start the service");
                JobUtil.startCameraUploadService(context);
            }
        }, 1 * 1000);

        cameraUploadOn.setTitle(getString(R.string.settings_camera_upload_off));
        cameraUploadHow.setSummary(wifi);
        localCameraUploadFolder.setSummary(camSyncLocalPath);
        localCameraUploadFolderSDCard.setSummary(camSyncLocalPath);

        cameraUploadWhat.setSummary(fileUpload);
        cameraUploadCategory.addPreference(cameraUploadHow);
        cameraUploadCategory.addPreference(cameraUploadWhat);
        cameraUploadCategory.addPreference(keepFileNames);
        cameraUploadCategory.addPreference(megaCameraFolder);
        cameraUploadCategory.addPreference(secondaryMediaFolderOn);
        cameraUploadCategory.removePreference(localSecondaryFolder);
        cameraUploadCategory.removePreference(megaSecondaryFolder);

        File[] fs = context.getExternalFilesDirs(null);
        if (fs.length == 1){
            cameraUploadCategory.addPreference(localCameraUploadFolder);
            cameraUploadCategory.removePreference(localCameraUploadFolderSDCard);
        }
        else{
            if (fs.length > 1){
                if (fs[1] == null){
                    cameraUploadCategory.addPreference(localCameraUploadFolder);
                    cameraUploadCategory.removePreference(localCameraUploadFolderSDCard);
                }
                else{
                    cameraUploadCategory.removePreference(localCameraUploadFolder);
                    cameraUploadCategory.addPreference(localCameraUploadFolderSDCard);
                }
            }
        }
    }

    public void disableCameraUpload(){
        log("Camera OFF");
        cameraUpload = false;
        resetCUTimeStampsAndCache();
        handler.postDelayed(new Runnable() {

            @Override
            public void run() {
                if(dbH.shouldClearCamsyncRecords()){
                    dbH.deleteAllSyncRecords(TYPE_ANY);
                    dbH.saveShouldClearCamsyncRecords(false);
                }
            }
        },10 * 1000);

        dbH.setCamSyncEnabled(false);
        dbH.setSecondaryUploadEnabled(false);
        secondaryUpload = false;
        stopRunningCameraUploadService(context);

        cameraUploadOn.setTitle(getString(R.string.settings_camera_upload_on));
        cameraUploadOn.setSummary("");
        secondaryMediaFolderOn.setTitle(getString(R.string.settings_secondary_upload_on));
        cameraUploadCategory.removePreference(cameraUploadHow);
        cameraUploadCategory.removePreference(cameraUploadWhat);
        cameraUploadCategory.removePreference(localCameraUploadFolder);
        cameraUploadCategory.removePreference(localCameraUploadFolderSDCard);
        disableVideoQualitySettings();
        cameraUploadCategory.removePreference(keepFileNames);
        cameraUploadCategory.removePreference(megaCameraFolder);
        cameraUploadCategory.removePreference(secondaryMediaFolderOn);
        cameraUploadCategory.removePreference(localSecondaryFolder);
        cameraUploadCategory.removePreference(megaSecondaryFolder);
    }

    public void showResetCompressionQueueSizeDialog(){
        log("showResetCompressionQueueSizeDialog");
        Display display = getActivity().getWindowManager().getDefaultDisplay();
        DisplayMetrics outMetrics = new DisplayMetrics ();
        display.getMetrics(outMetrics);
        int margin = 20;

        LinearLayout layout = new LinearLayout(context);
        layout.setOrientation(LinearLayout.VERTICAL);
        LinearLayout.LayoutParams params = new LinearLayout.LayoutParams(LinearLayout.LayoutParams.MATCH_PARENT, LinearLayout.LayoutParams.WRAP_CONTENT);
        params.setMargins(Util.px2dp(margin, outMetrics), Util.px2dp(margin, outMetrics), Util.px2dp(margin, outMetrics), 0);

        queueSizeInput = new EditText(context);
        queueSizeInput.setInputType(InputType.TYPE_CLASS_NUMBER);
        layout.addView(queueSizeInput, params);

        queueSizeInput.setSingleLine();
        queueSizeInput.setTextColor(ContextCompat.getColor(context, R.color.text_secondary));
        queueSizeInput.setHint(getString(R.string.label_file_size_mega_byte));
        queueSizeInput.setImeOptions(EditorInfo.IME_ACTION_DONE);
        queueSizeInput.setOnEditorActionListener(new TextView.OnEditorActionListener() {
            @Override
            public boolean onEditorAction(TextView v, int actionId,KeyEvent event) {
                if (actionId == EditorInfo.IME_ACTION_DONE) {
                    String value = v.getText().toString().trim();
                    setCompressionQueueSize(value, queueSizeInput);

                    return true;
                }
                return false;
            }
        });

        queueSizeInput.setImeActionLabel(getString(R.string.general_create),EditorInfo.IME_ACTION_DONE);
        queueSizeInput.setOnFocusChangeListener(new View.OnFocusChangeListener() {
            @Override
            public void onFocusChange(View v, boolean hasFocus) {
                if (hasFocus) {
                    showKeyboardDelayed(v);
                }
            }
        });

        params = new LinearLayout.LayoutParams(LinearLayout.LayoutParams.MATCH_PARENT, LinearLayout.LayoutParams.WRAP_CONTENT);
        params.setMargins(Util.px2dp(margin+5, outMetrics), Util.px2dp(0, outMetrics), Util.px2dp(margin, outMetrics), 0);
        final TextView text = new TextView(context);
        text.setTextSize(TypedValue.COMPLEX_UNIT_SP,11);
        String MB = getString(R.string.label_file_size_mega_byte);
        text.setText(getString(R.string.settings_compression_queue_subtitle, COMPRESSION_QUEUE_SIZE_MIN + MB, COMPRESSION_QUEUE_SIZE_MAX + MB));
        layout.addView(text,params);

        AlertDialog.Builder builder = new AlertDialog.Builder(context);
        builder.setTitle(getString(R.string.settings_video_compression_queue_size_popup_title));
        builder.setPositiveButton(getString(R.string.cam_sync_ok),
                new DialogInterface.OnClickListener() {
                    public void onClick(DialogInterface dialog, int whichButton) { }
                });
        builder.setNegativeButton(getString(android.R.string.cancel), null);
        builder.setView(layout);
        compressionQueueSizeDialog = builder.create();
        compressionQueueSizeDialog.show();

        compressionQueueSizeDialog.getButton(AlertDialog.BUTTON_POSITIVE).setOnClickListener(new View.OnClickListener() {
            @Override
            public void onClick(View v) {
                String value = queueSizeInput.getText().toString().trim();
                setCompressionQueueSize(value, queueSizeInput);
            }
        });
    }

    private void setCompressionQueueSize(String value, EditText input){
        if (value.length() == 0) {
            compressionQueueSizeDialog.dismiss();
            return;
        }

        try{
            int size = Integer.parseInt(value);
            if(isQueueSizeValid(size)){
                compressionQueueSizeDialog.dismiss();
                cameraUploadVideoQueueSize.setSummary(size + getResources().getString(R.string.label_file_size_mega_byte));
                String chargingHelper = getResources().getString(R.string.settings_camera_upload_charging_helper_label, size + getResources().getString(R.string.label_file_size_mega_byte));
                cameraUploadCharging.setSummary(chargingHelper);
                dbH.setChargingOnSize(size);
                prefs.setChargingOnSize(size + "");
                rescheduleCameraUpload(context);
            }else{
                resetSizeInput(input);
            }
        } catch (Exception e){
            resetSizeInput(input);
        }
    }

    private boolean isQueueSizeValid(int size){
	    if(size >= COMPRESSION_QUEUE_SIZE_MIN && size <= COMPRESSION_QUEUE_SIZE_MAX){
	        return true;
        }
        return false;
    }

    private void resetSizeInput(EditText input){
        input.setText("");
        input.requestFocus();
    }

    private void disableVideoQualitySettings(){
        cameraUploadCategory.removePreference(videoQuality);
        disableChargingSettings();
    }

    private void disableChargingSettings(){
		charging = false;
		dbH.setConversionOnCharging(charging);
		cameraUploadCharging.setChecked(charging);
		cameraUploadCategory.removePreference(cameraUploadCharging);
		disableVideoCompressionSizeSettings();
    }

    private void disableVideoCompressionSizeSettings(){
        cameraUploadCategory.removePreference(cameraUploadVideoQueueSize);
    }

    private void disableVideoCompressionSizeSettingsAndRestartUpload(){
        disableVideoCompressionSizeSettings();
        rescheduleCameraUpload(context);
    }

    private void enableVideoQualitySettings(){
	    cameraUploadCategory.addPreference(videoQuality);
		prefs.setUploadVideoQuality(String.valueOf(VIDEO_QUALITY_MEDIUM));
		dbH.setCameraUploadVideoQuality(VIDEO_QUALITY_MEDIUM);
		videoQuality.setValueIndex(VIDEO_QUALITY_MEDIUM);
		videoQuality.setSummary(videoQuality.getEntry());
		enableChargingSettings();
    }

    private void enableChargingSettings(){
        charging = true;
		dbH.setConversionOnCharging(charging);
		cameraUploadCharging.setChecked(charging);
		cameraUploadCategory.addPreference(cameraUploadCharging);
		enableVideoCompressionSizeSettings();
    }

    private void enableVideoCompressionSizeSettings(){
        cameraUploadCategory.addPreference(cameraUploadVideoQueueSize);

		//convention queue size
		String sizeInDB = prefs.getChargingOnSize();
		int size;
		if(sizeInDB == null){
			dbH.setChargingOnSize(DEFAULT_CONVENTION_QUEUE_SIZE);
			size = DEFAULT_CONVENTION_QUEUE_SIZE;
		}else{
			size = Integer.parseInt(sizeInDB);
		}
		cameraUploadVideoQueueSize.setSummary(size + getResources().getString(R.string.label_file_size_mega_byte));
    }

    private void enableVideoCompressionSizeSettingsAndRestartUpload(){
        enableVideoCompressionSizeSettings();
        rescheduleCameraUpload(context);
    }

    private boolean isNewSettingValid(String primaryPath, String secondaryPath, String primaryHandle, String secondaryHandle){
	    if(!secondaryUpload || primaryPath == null || primaryHandle == null || secondaryPath == null || secondaryHandle == null){
	        return true;
        }else if(primaryHandle.equals(secondaryHandle) && (primaryPath.contains(secondaryPath) || secondaryPath.contains(primaryPath))){
	        return false;
        }else{
            return true;
        }
    }

    private void resetCUTimeStampsAndCache(){
        dbH.setCamSyncTimeStamp(0);
        dbH.setCamVideoSyncTimeStamp(0);
        dbH.setSecSyncTimeStamp(0);
        dbH.setSecVideoSyncTimeStamp(0);
        dbH.saveShouldClearCamsyncRecords(true);
        purgeDirectory(new File(context.getCacheDir().toString() + File.separator));
    }

    @Override
    public void onSaveInstanceState(Bundle outState) {
        super.onSaveInstanceState(outState);
        if(compressionQueueSizeDialog != null && compressionQueueSizeDialog.isShowing()){
            outState.putBoolean(KEY_SET_QUEUE_DIALOG, true);
            outState.putString(KEY_SET_QUEUE_SIZE, queueSizeInput.getText().toString());
        }
    }
}<|MERGE_RESOLUTION|>--- conflicted
+++ resolved
@@ -1,5 +1,6 @@
 package mega.privacy.android.app.lollipop.managerSections;
 
+import android.Manifest;
 import android.annotation.SuppressLint;
 import android.app.Activity;
 import android.app.Dialog;
@@ -9,6 +10,7 @@
 import android.content.DialogInterface.OnClickListener;
 import android.content.Intent;
 import android.content.IntentFilter;
+import android.content.pm.PackageManager;
 import android.net.Uri;
 import android.os.Build;
 import android.os.Bundle;
@@ -36,13 +38,9 @@
 import android.view.LayoutInflater;
 import android.view.View;
 import android.view.ViewGroup;
-<<<<<<< HEAD
-=======
 import android.view.inputmethod.EditorInfo;
 import android.widget.EditText;
 import android.widget.LinearLayout;
-
->>>>>>> 627a3ff6
 import android.widget.ListView;
 import android.widget.TextView;
 import android.widget.Toast;
@@ -72,11 +70,8 @@
 import mega.privacy.android.app.lollipop.tasks.GetOfflineSizeTask;
 import mega.privacy.android.app.utils.Constants;
 import mega.privacy.android.app.utils.DBUtil;
-<<<<<<< HEAD
+import mega.privacy.android.app.utils.JobUtil;
 import mega.privacy.android.app.utils.SDCardOperator;
-=======
-import mega.privacy.android.app.utils.JobUtil;
->>>>>>> 627a3ff6
 import mega.privacy.android.app.utils.Util;
 import nz.mega.sdk.MegaAccountDetails;
 import nz.mega.sdk.MegaApiAndroid;
@@ -86,11 +81,14 @@
 import nz.mega.sdk.MegaNode;
 import nz.mega.sdk.MegaTransfer;
 
-import static mega.privacy.android.app.utils.FileUtils.*;
-import static mega.privacy.android.app.MegaPreferences.*;
+import static mega.privacy.android.app.MegaPreferences.MEDIUM;
+import static mega.privacy.android.app.MegaPreferences.ORIGINAL;
 import static mega.privacy.android.app.jobservices.SyncRecord.TYPE_ANY;
-import static mega.privacy.android.app.utils.JobUtil.*;
-import static mega.privacy.android.app.utils.Util.*;
+import static mega.privacy.android.app.utils.FileUtils.buildDefaultDownloadDir;
+import static mega.privacy.android.app.utils.FileUtils.purgeDirectory;
+import static mega.privacy.android.app.utils.JobUtil.rescheduleCameraUpload;
+import static mega.privacy.android.app.utils.JobUtil.stopRunningCameraUploadService;
+import static mega.privacy.android.app.utils.Util.showKeyboardDelayed;
 
 @SuppressLint("NewApi")
 public class SettingsFragmentLollipop extends PreferenceFragmentCompat implements Preference.OnPreferenceClickListener, Preference.OnPreferenceChangeListener {
@@ -297,10 +295,7 @@
 	boolean autoAccept = true;
 
 	DatabaseHandler dbH;
-<<<<<<< HEAD
 	private SDCardOperator sdCardOperator;
-=======
->>>>>>> 627a3ff6
 
 	MegaPreferences prefs;
 	ChatSettings chatSettings;
@@ -348,12 +343,7 @@
 		dbH = DatabaseHandler.getDbHandler(context);
 		prefs = dbH.getPreferences();
 		chatSettings = dbH.getChatSettings();
-<<<<<<< HEAD
         super.onCreate(savedInstanceState);
-=======
-
-		super.onCreate(savedInstanceState);
->>>>>>> 627a3ff6
 	}
 
 	@Override
@@ -1714,7 +1704,6 @@
 		}
 		else if (preference.getKey().compareTo(KEY_STORAGE_DOWNLOAD_LOCATION_SD_CARD_PREFERENCE) == 0){
 			log("KEY_STORAGE_DOWNLOAD_LOCATION_SD_CARD_PREFERENCE pressed");
-<<<<<<< HEAD
 			if(hasStoragePermission()) {
                 showSelectDownloadLocationDialog();
             } else {
@@ -1722,67 +1711,6 @@
                         Manifest.permission.WRITE_EXTERNAL_STORAGE,
                         Manifest.permission.READ_EXTERNAL_STORAGE},STORAGE_DOWNLOAD_LOCATION_EXTERNAL_SD_CARD);
             }
-=======
-			Dialog downloadLocationDialog;
-			String[] sdCardOptions = getResources().getStringArray(R.array.settings_storage_download_location_array);
-	        AlertDialog.Builder b=new AlertDialog.Builder(context);
-
-			b.setTitle(getResources().getString(R.string.settings_storage_download_location));
-			b.setItems(sdCardOptions, new OnClickListener() {
-
-				@Override
-				public void onClick(DialogInterface dialog, int which) {
-					log("onClick");
-					switch(which){
-						case 0:{
-							log("intent to FileStorageActivityLollipop");
-							Intent intent = new Intent(context, FileStorageActivityLollipop.class);
-							intent.setAction(FileStorageActivityLollipop.Mode.PICK_FOLDER.getAction());
-							intent.putExtra(FileStorageActivityLollipop.EXTRA_FROM_SETTINGS, true);
-							startActivityForResult(intent, REQUEST_DOWNLOAD_FOLDER);
-							break;
-						}
-						case 1:{
-							log("get External Files");
-							File[] fs = context.getExternalFilesDirs(null);
-							if (fs.length > 1){
-								log("more than one");
-								if (fs[1] != null){
-									log("external not NULL");
-									String path = fs[1].getAbsolutePath();
-									dbH.setStorageDownloadLocation(path);
-									if (downloadLocation != null){
-										downloadLocation.setSummary(path);
-									}
-									if (downloadLocationPreference != null){
-										downloadLocationPreference.setSummary(path);
-									}
-								}
-								else{
-									log("external NULL -- intent to FileStorageActivityLollipop");
-									Intent intent = new Intent(context, FileStorageActivityLollipop.class);
-									intent.setAction(FileStorageActivityLollipop.Mode.PICK_FOLDER.getAction());
-									intent.putExtra(FileStorageActivityLollipop.EXTRA_FROM_SETTINGS, true);
-									startActivityForResult(intent, REQUEST_DOWNLOAD_FOLDER);
-								}
-							}
-							break;
-						}
-					}
-				}
-			});
-			b.setNegativeButton(getResources().getString(R.string.general_cancel), new OnClickListener() {
-
-				@Override
-				public void onClick(DialogInterface dialog, int which) {
-					log("Cancel dialog");
-					dialog.cancel();
-				}
-			});
-			downloadLocationDialog = b.create();
-			downloadLocationDialog.show();
-			log("downloadLocationDialog shown");
->>>>>>> 627a3ff6
 		}
 		else if (preference.getKey().compareTo(KEY_CACHE) == 0){
 			log("Clear Cache!");
