--- conflicted
+++ resolved
@@ -64,12 +64,9 @@
 import nz.mega.sdk.MegaNodeList;
 import nz.mega.sdk.MegaUser;
 
-<<<<<<< HEAD
 import static mega.privacy.android.app.utils.ChatUtil.getMegaChatMessage;
-=======
-import static mega.privacy.android.app.utils.CacheFolderManager.buildVoiceClipFile;
-import static mega.privacy.android.app.utils.CacheFolderManager.isFileAvailable;
->>>>>>> c9be34fd
+import static mega.privacy.android.app.utils.CacheFolderManager.*;
+
 import static mega.privacy.android.app.utils.Util.toCDATA;
 
 public class ChatController {
@@ -2066,12 +2063,8 @@
         for(int i=0; i<messagesSelected.size();i++){
             idMessages[i] = messagesSelected.get(i).getMsgId();
 
-<<<<<<< HEAD
             log("Type of message: "+ messagesSelected.get(i).getType());
-            if(messagesSelected.get(i).getType()==MegaChatMessage.TYPE_NODE_ATTACHMENT){
-=======
             if((messagesSelected.get(i).getType()==MegaChatMessage.TYPE_NODE_ATTACHMENT)||(messagesSelected.get(i).getType()==MegaChatMessage.TYPE_VOICE_CLIP)){
->>>>>>> c9be34fd
                 if(messagesSelected.get(i).getUserHandle()!=megaChatApi.getMyUserHandle()){
                     //Node has to be imported
                     messagesToImport.add(messagesSelected.get(i));
