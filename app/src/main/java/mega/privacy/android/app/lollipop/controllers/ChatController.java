package mega.privacy.android.app.lollipop.controllers;

import android.Manifest;
import android.app.Activity;
import android.content.Context;
import android.content.Intent;
import android.content.pm.PackageManager;
import android.net.Uri;
import android.os.Build;
import android.os.Environment;
import android.os.StatFs;
import android.support.annotation.Nullable;
import android.support.v4.app.ActivityCompat;
import android.support.v4.content.ContextCompat;
import android.support.v4.content.FileProvider;
import android.text.Html;
import android.text.Spanned;

import java.io.File;
import java.util.ArrayList;
import java.util.HashMap;
import java.util.Map;

import mega.privacy.android.app.DatabaseHandler;
import mega.privacy.android.app.DownloadService;
import mega.privacy.android.app.MegaApplication;
import mega.privacy.android.app.MegaContactDB;
import mega.privacy.android.app.MimeTypeList;
import mega.privacy.android.app.R;
import mega.privacy.android.app.listeners.GetAttrUserListener;
import mega.privacy.android.app.lollipop.AudioVideoPlayerLollipop;
import mega.privacy.android.app.lollipop.ContactInfoActivityLollipop;
import mega.privacy.android.app.lollipop.FileExplorerActivityLollipop;
import mega.privacy.android.app.lollipop.FileStorageActivityLollipop;
import mega.privacy.android.app.lollipop.ManagerActivityLollipop;
import mega.privacy.android.app.lollipop.PdfViewerActivityLollipop;
import mega.privacy.android.app.lollipop.ZipBrowserActivityLollipop;
import mega.privacy.android.app.lollipop.listeners.ChatImportToForwardListener;
import mega.privacy.android.app.lollipop.listeners.CopyAndSendToChatListener;
import mega.privacy.android.app.listeners.CreateChatListener;
import mega.privacy.android.app.lollipop.listeners.MultipleAttachChatListener;
import mega.privacy.android.app.lollipop.megachat.AndroidMegaChatMessage;
import mega.privacy.android.app.lollipop.megachat.ArchivedChatsActivity;
import mega.privacy.android.app.lollipop.megachat.ChatActivityLollipop;
import mega.privacy.android.app.lollipop.megachat.ChatExplorerActivity;
import mega.privacy.android.app.lollipop.megachat.ChatFullScreenImageViewer;
import mega.privacy.android.app.lollipop.megachat.ChatItemPreferences;
import mega.privacy.android.app.lollipop.megachat.GroupChatInfoActivityLollipop;
import mega.privacy.android.app.lollipop.megachat.NodeAttachmentHistoryActivity;
import mega.privacy.android.app.lollipop.megachat.NonContactInfo;
import mega.privacy.android.app.utils.DownloadChecker;
import mega.privacy.android.app.utils.SDCardOperator;
import mega.privacy.android.app.utils.SelectDownloadLocationDialog;
import nz.mega.sdk.MegaApiAndroid;
import nz.mega.sdk.MegaApiJava;
import nz.mega.sdk.MegaChatApi;
import nz.mega.sdk.MegaChatApiAndroid;
import nz.mega.sdk.MegaChatContainsMeta;
import nz.mega.sdk.MegaChatListItem;
import nz.mega.sdk.MegaChatMessage;
import nz.mega.sdk.MegaChatPeerList;
import nz.mega.sdk.MegaChatRoom;
import nz.mega.sdk.MegaHandleList;
import nz.mega.sdk.MegaNode;
import nz.mega.sdk.MegaNodeList;
import nz.mega.sdk.MegaUser;

import static mega.privacy.android.app.lollipop.AudioVideoPlayerLollipop.*;
import static mega.privacy.android.app.utils.ChatUtil.*;
import static mega.privacy.android.app.utils.CacheFolderManager.*;
import static mega.privacy.android.app.utils.Constants.*;
import static mega.privacy.android.app.utils.FileUtils.*;
import static mega.privacy.android.app.utils.LogUtil.*;
import static mega.privacy.android.app.utils.MegaApiUtils.*;
import static mega.privacy.android.app.utils.OfflineUtils.*;
import static mega.privacy.android.app.utils.ThumbnailUtilsLollipop.*;
import static mega.privacy.android.app.utils.Util.*;
import static nz.mega.sdk.MegaApiJava.*;

public class ChatController {

    private Context context;
    private MegaApiAndroid megaApi;
    private MegaChatApiAndroid megaChatApi;
    private DatabaseHandler dbH;

    public ChatController(Context context){
        logDebug("ChatController created");
        this.context = context;
        if(context instanceof  MegaApplication){
            if (megaApi == null){
                megaApi = ((MegaApplication)context).getMegaApi();
            }
            if (megaChatApi == null){
                megaChatApi = ((MegaApplication)context).getMegaChatApi();
            }
        }
        else{
            if (megaApi == null){
                megaApi = ((MegaApplication) ((Activity)context).getApplication()).getMegaApi();
            }
            if (megaChatApi == null){
                megaChatApi = ((MegaApplication) ((Activity)context).getApplication()).getMegaChatApi();
            }
        }

        if (dbH == null){
            dbH = DatabaseHandler.getDbHandler(context);
        }
    }

    public void leaveChat(MegaChatRoom chat){
        if(context instanceof ManagerActivityLollipop){
            megaChatApi.leaveChat(chat.getChatId(), (ManagerActivityLollipop) context);
        }
        else if(context instanceof GroupChatInfoActivityLollipop){
            megaChatApi.leaveChat(chat.getChatId(), (GroupChatInfoActivityLollipop) context);
        }
        else if(context instanceof ChatActivityLollipop){
            megaChatApi.leaveChat(chat.getChatId(), (ChatActivityLollipop) context);
        }
    }

    public void selectChatsToAttachContact(MegaUser contact){
        logDebug("selectChatsToAttachContact");

        long[] longArray = new long[1];
        longArray[0] = contact.getHandle();

        Intent i = new Intent(context, ChatExplorerActivity.class);
        i.putExtra(USER_HANDLES, longArray);

        if(context instanceof ManagerActivityLollipop){
            ((ManagerActivityLollipop) context).startActivityForResult(i, REQUEST_CODE_SELECT_CHAT);
        }
        else if(context instanceof ContactInfoActivityLollipop){
            ((ContactInfoActivityLollipop) context).startActivityForResult(i, REQUEST_CODE_SELECT_CHAT);
        }
    }

    public void selectChatsToAttachContacts (ArrayList<MegaUser> contacts) {
        long[] longArray = new long[contacts.size()];

        for (int i=0; i<contacts.size(); i++) {
            longArray[i] = contacts.get(i).getHandle();
        }

        Intent i = new Intent(context, ChatExplorerActivity.class);
        i.putExtra(USER_HANDLES, longArray);

        if(context instanceof ManagerActivityLollipop){
            ((ManagerActivityLollipop) context).startActivityForResult(i, REQUEST_CODE_SELECT_CHAT);
        }
    }

    public void leaveChat(long chatId){
        if(context instanceof ManagerActivityLollipop){
            megaChatApi.leaveChat(chatId, (ManagerActivityLollipop) context);
        }
        else if(context instanceof GroupChatInfoActivityLollipop){
            megaChatApi.leaveChat(chatId, (GroupChatInfoActivityLollipop) context);
        }
        else if(context instanceof ChatActivityLollipop){
            megaChatApi.leaveChat(chatId, (ChatActivityLollipop) context);
        }
    }

    public void clearHistory(MegaChatRoom chat){
        logDebug("Chat ID: " + chat.getChatId());
        clearHistory(chat.getChatId());
    }

    public void clearHistory(long chatId){
        logDebug("Chat ID: " + chatId);
        if(context instanceof ManagerActivityLollipop){
            megaChatApi.clearChatHistory(chatId, (ManagerActivityLollipop) context);
        }
        else if(context instanceof ChatActivityLollipop){
            megaChatApi.clearChatHistory(chatId, (ChatActivityLollipop) context);
        }
        else if(context instanceof ContactInfoActivityLollipop){
            megaChatApi.clearChatHistory(chatId, (ContactInfoActivityLollipop) context);
        }
        else if(context instanceof GroupChatInfoActivityLollipop){
            megaChatApi.clearChatHistory(chatId, (GroupChatInfoActivityLollipop) context);
        }

        dbH.removePendingMessageByChatId(chatId);
    }

    public void archiveChat(long chatId){
        logDebug("Chat ID: " + chatId);
        if(context instanceof ManagerActivityLollipop){
            megaChatApi.archiveChat(chatId, true, (ManagerActivityLollipop) context);
        }
    }

    public void archiveChat(MegaChatListItem chatItem){
        logDebug("Chat ID: " + chatItem.getChatId());
        if(context instanceof ManagerActivityLollipop){
            if(chatItem.isArchived()){
                megaChatApi.archiveChat(chatItem.getChatId(), false, (ManagerActivityLollipop) context);
            }
            else{
                megaChatApi.archiveChat(chatItem.getChatId(), true, (ManagerActivityLollipop) context);
            }
        }
        else if(context instanceof ArchivedChatsActivity){
            if(chatItem.isArchived()){
                megaChatApi.archiveChat(chatItem.getChatId(), false, (ArchivedChatsActivity) context);
            }
            else{
                megaChatApi.archiveChat(chatItem.getChatId(), true, (ArchivedChatsActivity) context);
            }
        }
    }

    public void archiveChat(MegaChatRoom chat){
        logDebug("Chat ID: " + chat.getChatId());
        if(context instanceof GroupChatInfoActivityLollipop){

            if(chat.isArchived()){
                megaChatApi.archiveChat(chat.getChatId(), false,(GroupChatInfoActivityLollipop) context);
            }
            else{
                megaChatApi.archiveChat(chat.getChatId(), true, (GroupChatInfoActivityLollipop) context);
            }
        }
        else if(context instanceof ChatActivityLollipop){
            if(chat.isArchived()){
                megaChatApi.archiveChat(chat.getChatId(), false,(ChatActivityLollipop) context);
            }
            else{
                megaChatApi.archiveChat(chat.getChatId(), true, (ChatActivityLollipop) context);
            }
        }
    }

    public void archiveChats(ArrayList<MegaChatListItem> chats){
        logDebug("Chat ID: " + chats.size());
        if(context instanceof ManagerActivityLollipop){
            for(int i=0; i<chats.size(); i++){
                if(chats.get(i).isArchived()){
                    megaChatApi.archiveChat(chats.get(i).getChatId(), false,null);
                }
                else{
                    megaChatApi.archiveChat(chats.get(i).getChatId(), true, null);
                }
            }
        }
        else if(context instanceof ArchivedChatsActivity){
            for(int i=0; i<chats.size(); i++){
                if(chats.get(i).isArchived()){
                    megaChatApi.archiveChat(chats.get(i).getChatId(), false, null);
                }
                else{
                    megaChatApi.archiveChat(chats.get(i).getChatId(), true, null);
                }
            }
        }
    }

    public void deleteMessages(ArrayList<MegaChatMessage> messages, MegaChatRoom chat){
        logDebug("Messages to delete: " + messages.size());
        if(messages!=null){
            for(int i=0; i<messages.size();i++){
                deleteMessage(messages.get(i), chat.getChatId());
            }
        }
    }

    public void deleteAndroidMessages(ArrayList<AndroidMegaChatMessage> messages, MegaChatRoom chat){
        logDebug("Messages to delete: " + messages.size());
        if(messages!=null){
            for(int i=0; i<messages.size();i++){
                deleteMessage(messages.get(i).getMessage(), chat.getChatId());
            }
        }
    }

    public void deleteMessageById(long messageId, long chatId) {
        logDebug("Message ID: " + messageId + ", Chat ID: " + chatId);
        MegaChatMessage message = getMegaChatMessage(context, megaChatApi, chatId, messageId);

        if(message!=null){
            deleteMessage(message, chatId);
        }
    }

    public void deleteMessage(MegaChatMessage message, long chatId) {
        logDebug("Message : " + message.getMsgId() + ", Chat ID: " + chatId);
        MegaChatMessage messageToDelete;
        if (message == null) return;
        if (message.getType() == MegaChatMessage.TYPE_NODE_ATTACHMENT || message.getType() == MegaChatMessage.TYPE_VOICE_CLIP) {
            logDebug("Delete node attachment message or voice clip message");
            if (message.getType() == MegaChatMessage.TYPE_VOICE_CLIP && message.getMegaNodeList() != null && message.getMegaNodeList().size() > 0 && message.getMegaNodeList().get(0) != null) {
                deleteOwnVoiceClip(context, message.getMegaNodeList().get(0).getName());
            }
            megaChatApi.revokeAttachmentMessage(chatId, message.getMsgId());
            return;
        }

        logDebug("Delete normal message with status = "+message.getStatus());
<<<<<<< HEAD
        if(message.getStatus() == MegaChatMessage.STATUS_SENDING && message.getMsgId() == megaApi.INVALID_HANDLE){
=======
        if(message.getStatus() == MegaChatMessage.STATUS_SENDING && message.getMsgId() == INVALID_HANDLE){
>>>>>>> c55097b0

            messageToDelete = megaChatApi.deleteMessage(chatId, message.getTempId());
        }else{
            messageToDelete = megaChatApi.deleteMessage(chatId, message.getMsgId());
        }

        if (messageToDelete == null) {
            logDebug("The message cannot be deleted");
        }else{
            logDebug("The message has been deleted");
            ((ChatActivityLollipop) context).updatingRemovedMessage(message);
        }
    }

    /*
     * Delete a voice note from local storage
     */
    public static void deleteOwnVoiceClip(Context mContext, String nameFile) {
        logDebug("deleteOwnVoiceClip");
        File localFile = buildVoiceClipFile(mContext, nameFile);
        if (!isFileAvailable(localFile)) return;
        localFile.delete();
    }

    public void alterParticipantsPermissions(long chatid, long uh, int privilege){
        logDebug("Chat ID: " + chatid + ", User (uh): " + uh + ", Priv: " + privilege);
        megaChatApi.updateChatPermissions(chatid, uh, privilege, (GroupChatInfoActivityLollipop) context);
    }

    public void removeParticipant(long chatid, long uh){
        logDebug("Chat ID: " + chatid + ", User (uh): " + uh);
        if(context==null){
            logWarning("Context is NULL");
        }
        megaChatApi.removeFromChat(chatid, uh, (GroupChatInfoActivityLollipop) context);
    }

    public void changeTitle(long chatid, String title){
        if(context instanceof GroupChatInfoActivityLollipop){
            megaChatApi.setChatTitle(chatid, title, (GroupChatInfoActivityLollipop) context);
        }
    }

    public void muteChats(ArrayList<MegaChatListItem> chats){
        for(int i=0; i<chats.size();i++){
            muteChat(chats.get(i));
            ((ManagerActivityLollipop)context).showMuteIcon(chats.get(i));
        }
    }

    public void muteChat(long chatHandle){
        logDebug("Chat handle: " + chatHandle);
        ChatItemPreferences chatPrefs = dbH.findChatPreferencesByHandle(Long.toString(chatHandle));
        if(chatPrefs==null){

            chatPrefs = new ChatItemPreferences(Long.toString(chatHandle), Boolean.toString(false), "");
            dbH.setChatItemPreferences(chatPrefs);

        }
        else{
            chatPrefs.setNotificationsEnabled(Boolean.toString(false));
            dbH.setNotificationEnabledChatItem(Boolean.toString(false), Long.toString(chatHandle));
        }
    }

    public void muteChat(MegaChatListItem chat){
        logDebug("Chat ID:" + chat.getChatId());
        muteChat(chat.getChatId());
    }

    public void unmuteChats(ArrayList<MegaChatListItem> chats){
        for(int i=0; i<chats.size();i++){
            unmuteChat(chats.get(i));
            ((ManagerActivityLollipop)context).showMuteIcon(chats.get(i));
        }
    }

    public void unmuteChat(MegaChatListItem chat){
        logDebug("Chat ID: " + chat.getChatId());
        unmuteChat(chat.getChatId());
    }

    public void unmuteChat(long chatHandle){
        logDebug("Chant handle: " + chatHandle);
        ChatItemPreferences chatPrefs = dbH.findChatPreferencesByHandle(Long.toString(chatHandle));
        if(chatPrefs==null){
            chatPrefs = new ChatItemPreferences(Long.toString(chatHandle), Boolean.toString(true), "");
            dbH.setChatItemPreferences(chatPrefs);
        }
        else{
            chatPrefs.setNotificationsEnabled(Boolean.toString(true));
            dbH.setNotificationEnabledChatItem(Boolean.toString(true), Long.toString(chatHandle));
        }
    }

    public String createSingleManagementString(AndroidMegaChatMessage androidMessage, MegaChatRoom chatRoom) {
        logDebug("Message ID: " + androidMessage.getMessage().getMsgId() + ", Chat ID: " + chatRoom.getChatId());

        String text = createManagementString(androidMessage.getMessage(), chatRoom);
        if((text!=null) && (!text.isEmpty())){
            text = text.substring(text.indexOf(":")+2);
        }else{
            text = "";

        }
        return text;
    }


    public String createManagementString(MegaChatMessage message, MegaChatRoom chatRoom) {
        logDebug("MessageID: " + message.getMsgId() + ", Chat ID: " + chatRoom.getChatId());
        long userHandle = message.getUserHandle();

        if (message.getType() == MegaChatMessage.TYPE_ALTER_PARTICIPANTS) {
            logDebug("ALTER PARTICIPANT MESSAGE!!");

            if (message.getHandleOfAction() == megaApi.getMyUser().getHandle()) {
                logDebug("Me alter participant");

                StringBuilder builder = new StringBuilder();
                builder.append(megaChatApi.getMyFullname() + ": ");

                int privilege = message.getPrivilege();
                logDebug("Privilege of me: " + privilege);
                String textToShow = "";
                String fullNameAction = getFullName(message.getUserHandle(), chatRoom);

                if(!fullNameAction.isEmpty()){
                    if (fullNameAction.trim().length() <= 0) {
                        logWarning("No name!");
                        NonContactInfo nonContact = dbH.findNonContactByHandle(message.getUserHandle() + "");
                        if (nonContact != null) {
                            fullNameAction = nonContact.getFullName();
                        } else {
                            logDebug("Ask for name non-contact");
                            fullNameAction = "Participant left";
//                            log("1-Call for nonContactName: "+ message.getUserHandle());
//                            ChatNonContactNameListener listener = new ChatNonContactNameListener(context, holder, this, message.getUserHandle());
//                            megaChatApi.getUserFirstname(message.getUserHandle(), listener);
//                            megaChatApi.getUserLastname(message.getUserHandle(), listener);
                        }
                    }

                }

                if (privilege != MegaChatRoom.PRIV_RM) {
                    logDebug("I was added");
                    textToShow = String.format(context.getString(R.string.non_format_message_add_participant), megaChatApi.getMyFullname(), fullNameAction);
                } else {
                    logDebug("I was removed or left");
                    if (message.getUserHandle() == message.getHandleOfAction()) {
                        logDebug("I left the chat");
                        textToShow = String.format(context.getString(R.string.non_format_message_participant_left_group_chat), megaChatApi.getMyFullname());

                    } else {
                        textToShow = String.format(context.getString(R.string.non_format_message_remove_participant), megaChatApi.getMyFullname(), fullNameAction);
                    }
                }

                builder.append(textToShow);
                return builder.toString();

            } else {
                logDebug("CONTACT Message type ALTER PARTICIPANTS");

                int privilege = message.getPrivilege();
                logDebug("Privilege of the user: " + privilege);

                String fullNameTitle = getFullName(message.getHandleOfAction(), chatRoom);

                if(!fullNameTitle.isEmpty()){
                    if (fullNameTitle.trim().length() <= 0) {
                        NonContactInfo nonContact = dbH.findNonContactByHandle(message.getHandleOfAction() + "");
                        if (nonContact != null) {
                            fullNameTitle = nonContact.getFullName();
                        } else {
                            fullNameTitle = context.getString(R.string.unknown_name_label);
//                            log("3-Call for nonContactName: "+ message.getUserHandle());
//                        ChatNonContactNameListener listener = new ChatNonContactNameListener(context, holder, this, message.getHandleOfAction());
//                        megaChatApi.getUserFirstname(message.getHandleOfAction(), listener);
//                        megaChatApi.getUserLastname(message.getHandleOfAction(), listener);
                        }
                    }
                }

                StringBuilder builder = new StringBuilder();
                builder.append(fullNameTitle + ": ");

                String textToShow = "";
                if (privilege != MegaChatRoom.PRIV_RM) {
                    logDebug("Participant was added");
                    if (message.getUserHandle() == megaApi.getMyUser().getHandle()) {
                        logDebug("By me");
                        textToShow = String.format(context.getString(R.string.non_format_message_add_participant), fullNameTitle, megaChatApi.getMyFullname());
                    } else {
//                        textToShow = String.format(context.getString(R.string.message_add_participant), message.getHandleOfAction()+"");
                        logDebug("By other");
                        String fullNameAction = getFullName(message.getUserHandle(), chatRoom);

                        if(!fullNameAction.isEmpty()){
                            if (fullNameAction.trim().length() <= 0) {
                                NonContactInfo nonContact = dbH.findNonContactByHandle(message.getUserHandle() + "");
                                if (nonContact != null) {
                                    fullNameAction = nonContact.getFullName();
                                } else {
                                    fullNameAction = context.getString(R.string.unknown_name_label);
                                    logDebug("2-Call for nonContactName: " + message.getUserHandle());
//                                    ChatNonContactNameListener listener = new ChatNonContactNameListener(context, holder, this, message.getUserHandle());
//                                    megaChatApi.getUserFirstname(message.getUserHandle(), listener);
//                                    megaChatApi.getUserLastname(message.getUserHandle(), listener);
                                }

                            }
                        }

                        textToShow = String.format(context.getString(R.string.non_format_message_add_participant), fullNameTitle, fullNameAction);

                    }
                }//END participant was added
                else {
                    logDebug("Participant was removed or left");
                    if (message.getUserHandle() == megaApi.getMyUser().getHandle()) {
                        textToShow = String.format(context.getString(R.string.non_format_message_remove_participant), fullNameTitle, megaChatApi.getMyFullname());
                    } else {

                        if (message.getUserHandle() == message.getHandleOfAction()) {
                            logDebug("The participant left the chat");

                            textToShow = String.format(context.getString(R.string.non_format_message_participant_left_group_chat), fullNameTitle);

                        } else {
                            logDebug("The participant was removed");
                            String fullNameAction = getFullName(message.getUserHandle(), chatRoom);

                            if(!fullNameAction.isEmpty()){
                                if (fullNameAction.trim().length() <= 0) {
                                    NonContactInfo nonContact = dbH.findNonContactByHandle(message.getUserHandle() + "");
                                    if (nonContact != null) {
                                        fullNameAction = nonContact.getFullName();
                                    } else {
                                        fullNameAction = context.getString(R.string.unknown_name_label);
                                        logDebug("4-Call for nonContactName: " + message.getUserHandle());
//                                        ChatNonContactNameListener listener = new ChatNonContactNameListener(context, holder, this, message.getUserHandle());
//                                        megaChatApi.getUserFirstname(message.getUserHandle(), listener);
//                                        megaChatApi.getUserLastname(message.getUserHandle(), listener);
                                    }

                                }
                            }

                            textToShow = String.format(context.getString(R.string.non_format_message_remove_participant), fullNameTitle, fullNameAction);
                        }
//                        textToShow = String.format(context.getString(R.string.message_remove_participant), message.getHandleOfAction()+"");
                    }
                } //END participant removed

                builder.append(textToShow);
                return builder.toString();

            } //END CONTACT MANAGEMENT MESSAGE
        }else if (message.getType() == MegaChatMessage.TYPE_PRIV_CHANGE) {
            logDebug("PRIVILEGE CHANGE message");
            if (message.getHandleOfAction() == megaApi.getMyUser().getHandle()) {
                logDebug("A moderator change my privilege");
                int privilege = message.getPrivilege();
                logDebug("Privilege of the user: " + privilege);

                StringBuilder builder = new StringBuilder();
                builder.append(megaChatApi.getMyFullname() + ": ");

                String privilegeString = "";
                if (privilege == MegaChatRoom.PRIV_MODERATOR) {
                    privilegeString = context.getString(R.string.administrator_permission_label_participants_panel);
                } else if (privilege == MegaChatRoom.PRIV_STANDARD) {
                    privilegeString = context.getString(R.string.standard_permission_label_participants_panel);
                } else if (privilege == MegaChatRoom.PRIV_RO) {
                    privilegeString = context.getString(R.string.observer_permission_label_participants_panel);
                } else {
                    logDebug("Change to other");
                    privilegeString = "Unknow";
                }

                String textToShow = "";

                if (message.getUserHandle() == megaApi.getMyUser().getHandle()) {
                    logDebug("I changed my own permission");
                    textToShow = String.format(context.getString(R.string.non_format_message_permissions_changed), megaChatApi.getMyFullname(), privilegeString, megaChatApi.getMyFullname());
                } else {
                    logDebug("My permission was changed by someone");
                    String fullNameAction = getFullName(message.getUserHandle(), chatRoom);

                    if(!fullNameAction.isEmpty()){
                        if (fullNameAction.trim().length() <= 0) {
                            NonContactInfo nonContact = dbH.findNonContactByHandle(message.getUserHandle() + "");
                            if (nonContact != null) {
                                fullNameAction = nonContact.getFullName();
                            } else {
                                fullNameAction = context.getString(R.string.unknown_name_label);
                                logDebug("5-Call for nonContactName: " + message.getUserHandle());
//                                ChatNonContactNameListener listener = new ChatNonContactNameListener(context, holder, this, message.getUserHandle());
//                                megaChatApi.getUserFirstname(message.getUserHandle(), listener);
//                                megaChatApi.getUserLastname(message.getUserHandle(), listener);
                            }

                        }
                    }

                    textToShow = String.format(context.getString(R.string.non_format_message_permissions_changed), megaChatApi.getMyFullname(), privilegeString, fullNameAction);
                }

                builder.append(textToShow);
                return builder.toString();
            } else {
                logDebug("Participant privilege change!");
                logDebug("Message type PRIVILEGE CHANGE - Message ID: " + message.getMsgId());

                String fullNameTitle = getFullName(message.getHandleOfAction(), chatRoom);

                if(!fullNameTitle.isEmpty()){
                    if (fullNameTitle.trim().length() <= 0) {
                        NonContactInfo nonContact = dbH.findNonContactByHandle(message.getHandleOfAction() + "");
                        if (nonContact != null) {
                            fullNameTitle = nonContact.getFullName();
                        } else {
                            fullNameTitle = context.getString(R.string.unknown_name_label);
                            logDebug("6-Call for nonContactName: " + message.getUserHandle());
//                            ChatNonContactNameListener listener = new ChatNonContactNameListener(context, holder, this, message.getHandleOfAction());
//                            megaChatApi.getUserFirstname(message.getHandleOfAction(), listener);
//                            megaChatApi.getUserLastname(message.getHandleOfAction(), listener);
                        }
                    }
                }

                StringBuilder builder = new StringBuilder();
                builder.append(fullNameTitle + ": ");

                int privilege = message.getPrivilege();
                String privilegeString = "";
                if (privilege == MegaChatRoom.PRIV_MODERATOR) {
                    privilegeString = context.getString(R.string.administrator_permission_label_participants_panel);
                } else if (privilege == MegaChatRoom.PRIV_STANDARD) {
                    privilegeString = context.getString(R.string.standard_permission_label_participants_panel);
                } else if (privilege == MegaChatRoom.PRIV_RO) {
                    privilegeString = context.getString(R.string.observer_permission_label_participants_panel);
                } else {
                    logDebug("Change to other");
                    privilegeString = "Unknow";
                }

                String textToShow = "";
                if (message.getUserHandle() == megaApi.getMyUser().getHandle()) {
                    logDebug("The privilege was change by me");
                    textToShow = String.format(context.getString(R.string.non_format_message_permissions_changed), fullNameTitle, privilegeString, megaChatApi.getMyFullname());

                } else {
                    logDebug("By other");
                    String fullNameAction = getFullName(message.getUserHandle(), chatRoom);

                    if(!fullNameTitle.isEmpty()){
                        if (fullNameAction.trim().length() <= 0) {
                            NonContactInfo nonContact = dbH.findNonContactByHandle(message.getUserHandle() + "");
                            if (nonContact != null) {
                                fullNameAction = nonContact.getFullName();
                            } else {
                                fullNameAction = context.getString(R.string.unknown_name_label);
                                logDebug("8-Call for nonContactName: " + message.getUserHandle());
//                                ChatNonContactNameListener listener = new ChatNonContactNameListener(context, holder, this, message.getUserHandle());
//                                megaChatApi.getUserFirstname(message.getUserHandle(), listener);
//                                megaChatApi.getUserLastname(message.getUserHandle(), listener);
                            }
                        }
                    }

                    textToShow = String.format(context.getString(R.string.non_format_message_permissions_changed), fullNameTitle, privilegeString, fullNameAction);
                }

                builder.append(textToShow);
                return builder.toString();
            }
        }else {
            logDebug("Other type of messages");
            //OTHER TYPE OF MESSAGES
            if (message.getUserHandle() == megaApi.getMyUser().getHandle()) {
                logDebug("MY message ID: " + message.getMsgId());

                StringBuilder builder = new StringBuilder();
                builder.append(megaChatApi.getMyFullname() + ": ");

                if (message.getType() == MegaChatMessage.TYPE_NORMAL) {
                    logDebug("Message type NORMAL");

                    String messageContent = "";
                    if (message.getContent() != null) {
                        messageContent = message.getContent();
                    }

                    if (message.isEdited()) {
                        logDebug("Message is edited");
                        String textToShow = messageContent + " " + context.getString(R.string.edited_message_text);
                        builder.append(textToShow);
                        return builder.toString();
                    } else if (message.isDeleted()) {
                        logDebug("Message is deleted");

                        String textToShow = context.getString(R.string.text_deleted_message);
                        builder.append(textToShow);
                        return builder.toString();

                    } else {
                        builder.append(messageContent);
                        return builder.toString();
                    }
                }else if (message.getType() == MegaChatMessage.TYPE_TRUNCATE) {
                    logDebug("Message type TRUNCATE");

                    String textToShow = String.format(context.getString(R.string.history_cleared_by), toCDATA(megaChatApi.getMyFullname()));
                    try{
                        textToShow = textToShow.replace("[A]", "<font color=\'#060000\'>");
                        textToShow = textToShow.replace("[/A]", "</font>");
                        textToShow = textToShow.replace("[B]", "<font color=\'#00BFA5\'>");
                        textToShow = textToShow.replace("[/B]", "</font>");
                    }
                    catch (Exception e){}
                    Spanned result = null;
                    if (android.os.Build.VERSION.SDK_INT >= android.os.Build.VERSION_CODES.N) {
                        result = Html.fromHtml(textToShow,Html.FROM_HTML_MODE_LEGACY);
                    } else {
                        result = Html.fromHtml(textToShow);
                    }
                    builder.append(result);
                    return builder.toString();
                }else if (message.getType() == MegaChatMessage.TYPE_CHAT_TITLE) {
                    logDebug("Message type TITLE CHANGE - Message ID: " + message.getMsgId());

                    String messageContent = message.getContent();
                    String textToShow = String.format(context.getString(R.string.non_format_change_title_messages), megaChatApi.getMyFullname(), messageContent);
                    builder.append(textToShow);
                    return builder.toString();

                }else if(message.getType() == MegaChatMessage.TYPE_CONTAINS_META){
                    MegaChatContainsMeta meta = message.getContainsMeta();
                    if(meta!=null && meta.getType()==MegaChatContainsMeta.CONTAINS_META_RICH_PREVIEW){
                       String text = meta.getRichPreview().getText();
                       builder.append(text);
                       return builder.toString();
                    }else{
                       return "";
                    }
                }else if(message.getType() == MegaChatMessage.TYPE_CALL_STARTED){
                    String textToShow = context.getResources().getString(R.string.call_started_messages);
                    builder.append(textToShow);
                    return builder.toString();
                }
                else if(message.getType() == MegaChatMessage.TYPE_CALL_ENDED){
                    String textToShow = "";
                    switch(message.getTermCode()){
                        case MegaChatMessage.END_CALL_REASON_ENDED:{

                            int hours = message.getDuration() / 3600;
                            int minutes = (message.getDuration() % 3600) / 60;
                            int seconds = message.getDuration() % 60;

                            textToShow = chatRoom.isGroup() ? context.getString(R.string.group_call_ended_message) :
                                    context.getString(R.string.call_ended_message);

                            if(hours != 0){
                                String textHours = context.getResources().getQuantityString(R.plurals.plural_call_ended_messages_hours, hours, hours);
                                textToShow = textToShow + textHours;
                                if((minutes != 0)||(seconds != 0)){
                                    textToShow = textToShow+", ";
                                }
                            }

                            if(minutes != 0){
                                String textMinutes = context.getResources().getQuantityString(R.plurals.plural_call_ended_messages_minutes, minutes, minutes);
                                textToShow = textToShow + textMinutes;
                                if(seconds != 0){
                                    textToShow = textToShow+", ";
                                }
                            }

                            if(seconds != 0){
                                String textSeconds = context.getResources().getQuantityString(R.plurals.plural_call_ended_messages_seconds, seconds, seconds);
                                textToShow = textToShow + textSeconds;
                            }

                            try{
                                textToShow = textToShow.replace("[A]", "");
                                textToShow = textToShow.replace("[/A]", "");
                                textToShow = textToShow.replace("[B]", "");
                                textToShow = textToShow.replace("[/B]", "");
                                textToShow = textToShow.replace("[C]", "");
                                textToShow = textToShow.replace("[/C]", "");
                            }catch (Exception e){
                            }

                            break;
                        }
                        case MegaChatMessage.END_CALL_REASON_REJECTED:{

                            textToShow = String.format(context.getString(R.string.call_rejected_messages));
                            try {
                                textToShow = textToShow.replace("[A]", "");
                                textToShow = textToShow.replace("[/A]", "");
                                textToShow = textToShow.replace("[B]", "");
                                textToShow = textToShow.replace("[/B]", "");
                            } catch (Exception e) {
                            }

                            break;
                        }
                        case MegaChatMessage.END_CALL_REASON_NO_ANSWER:{

                            textToShow = String.format(context.getString(R.string.call_not_answered_messages));

                            try {
                                textToShow = textToShow.replace("[A]", "");
                                textToShow = textToShow.replace("[/A]", "");
                                textToShow = textToShow.replace("[B]", "");
                                textToShow = textToShow.replace("[/B]", "");
                            } catch (Exception e) {
                            }

                            break;
                        }
                        case MegaChatMessage.END_CALL_REASON_FAILED:{

                            textToShow = String.format(context.getString(R.string.call_failed_messages));
                            try {
                                textToShow = textToShow.replace("[A]", "");
                                textToShow = textToShow.replace("[/A]", "");
                                textToShow = textToShow.replace("[B]", "");
                                textToShow = textToShow.replace("[/B]", "");
                            } catch (Exception e) {
                            }

                            break;
                        }
                        case MegaChatMessage.END_CALL_REASON_CANCELLED:{

                            textToShow = String.format(context.getString(R.string.call_cancelled_messages));
                            try {
                                textToShow = textToShow.replace("[A]", "");
                                textToShow = textToShow.replace("[/A]", "");
                                textToShow = textToShow.replace("[B]", "");
                                textToShow = textToShow.replace("[/B]", "");
                            } catch (Exception e) {
                            }

                            break;
                        }
                    }

                    builder.append(textToShow);
                    return builder.toString();
                }
                else{
                    return "";
                }
            } else {
                logDebug("Contact message!!");

                String fullNameTitle = getFullName(userHandle, chatRoom);

                if(!fullNameTitle.isEmpty()){
                    if (fullNameTitle.trim().length() <= 0) {
//                        String userHandleString = megaApi.userHandleToBase64(message.getUserHandle());
                        NonContactInfo nonContact = dbH.findNonContactByHandle(message.getUserHandle() + "");
                        if (nonContact != null) {
                            fullNameTitle = nonContact.getFullName();
                        } else {
                            fullNameTitle = context.getString(R.string.unknown_name_label);
//
//                                ChatNonContactNameListener listener = new ChatNonContactNameListener(context, holder, this, message.getUserHandle());
//                                megaChatApi.getUserFirstname(message.getUserHandle(), listener);
//                                megaChatApi.getUserLastname(message.getUserHandle(), listener);
                        }
                    }
                }

                StringBuilder builder = new StringBuilder();
                builder.append(fullNameTitle + ": ");

                if (message.getType() == MegaChatMessage.TYPE_NORMAL) {

                    String messageContent = "";
                    if (message.getContent() != null) {
                        messageContent = message.getContent();
                    }

                    if (message.isEdited()) {
                        logDebug("Message is edited");

                        String textToShow = messageContent + " " + context.getString(R.string.edited_message_text);
                        builder.append(textToShow);
                        return builder.toString();
                    } else if (message.isDeleted()) {
                        logDebug("Message is deleted");
                        String textToShow = "";
                        if(chatRoom.isGroup()){
                            textToShow = String.format(context.getString(R.string.non_format_text_deleted_message_by), fullNameTitle);
                        }
                        else{
                            textToShow = context.getString(R.string.text_deleted_message);
                        }

                        builder.append(textToShow);
                        return builder.toString();

                    } else {
                        builder.append(messageContent);
                        return builder.toString();

                    }
                } else if (message.getType() == MegaChatMessage.TYPE_TRUNCATE) {
                    logDebug("Message type TRUNCATE");

                    String textToShow = String.format(context.getString(R.string.non_format_history_cleared_by), fullNameTitle);
                    builder.append(textToShow);
                    return builder.toString();

                } else if (message.getType() == MegaChatMessage.TYPE_CHAT_TITLE) {
                    logDebug("Message type CHANGE TITLE - Message ID: " + message.getMsgId());

                    String messageContent = message.getContent();

                    String textToShow = String.format(context.getString(R.string.non_format_change_title_messages), fullNameTitle, messageContent);
                    builder.append(textToShow);
                    return builder.toString();
                }else if (message.getType() == MegaChatMessage.TYPE_CONTAINS_META) {
                    MegaChatContainsMeta meta = message.getContainsMeta();
                    if(meta!=null && meta.getType()==MegaChatContainsMeta.CONTAINS_META_RICH_PREVIEW){
                        String text = meta.getRichPreview().getText();
                        builder.append(text);
                        return builder.toString();
                    }else{
                        return "";
                    }
                }else if(message.getType() == MegaChatMessage.TYPE_CALL_STARTED){
                    String textToShow = context.getResources().getString(R.string.call_started_messages);
                    builder.append(textToShow);
                    return builder.toString();
                }
                else if(message.getType() == MegaChatMessage.TYPE_CALL_ENDED){
                    String textToShow = "";
                    switch(message.getTermCode()){
                        case MegaChatMessage.END_CALL_REASON_ENDED:{

                            int hours = message.getDuration() / 3600;
                            int minutes = (message.getDuration() % 3600) / 60;
                            int seconds = message.getDuration() % 60;

                            textToShow = chatRoom.isGroup() ? context.getString(R.string.group_call_ended_message) :
                                    context.getString(R.string.call_ended_message);

                            if(hours != 0){
                                String textHours = context.getResources().getQuantityString(R.plurals.plural_call_ended_messages_hours, hours, hours);
                                textToShow = textToShow + textHours;
                                if((minutes != 0)||(seconds != 0)){
                                    textToShow = textToShow+", ";
                                }
                            }

                            if(minutes != 0){
                                String textMinutes = context.getResources().getQuantityString(R.plurals.plural_call_ended_messages_minutes, minutes, minutes);
                                textToShow = textToShow + textMinutes;
                                if(seconds != 0){
                                    textToShow = textToShow+", ";
                                }
                            }

                            if(seconds != 0){
                                String textSeconds = context.getResources().getQuantityString(R.plurals.plural_call_ended_messages_seconds, seconds, seconds);
                                textToShow = textToShow + textSeconds;
                            }

                            try{
                                textToShow = textToShow.replace("[A]", "");
                                textToShow = textToShow.replace("[/A]", "");
                                textToShow = textToShow.replace("[B]", "");
                                textToShow = textToShow.replace("[/B]", "");
                                textToShow = textToShow.replace("[C]", "");
                                textToShow = textToShow.replace("[/C]", "");
                            }catch (Exception e){
                            }

                            break;
                        }
                        case MegaChatMessage.END_CALL_REASON_REJECTED:{

                            textToShow = String.format(context.getString(R.string.call_rejected_messages));
                            try {
                                textToShow = textToShow.replace("[A]", "");
                                textToShow = textToShow.replace("[/A]", "");
                                textToShow = textToShow.replace("[B]", "");
                                textToShow = textToShow.replace("[/B]", "");
                            } catch (Exception e) {
                            }

                            break;
                        }
                        case MegaChatMessage.END_CALL_REASON_NO_ANSWER:{

                            textToShow = String.format(context.getString(R.string.call_missed_messages));

                            try {
                                textToShow = textToShow.replace("[A]", "");
                                textToShow = textToShow.replace("[/A]", "");
                                textToShow = textToShow.replace("[B]", "");
                                textToShow = textToShow.replace("[/B]", "");
                            } catch (Exception e) {
                            }

                            break;
                        }
                        case MegaChatMessage.END_CALL_REASON_FAILED:{

                            textToShow = String.format(context.getString(R.string.call_failed_messages));
                            try {
                                textToShow = textToShow.replace("[A]", "");
                                textToShow = textToShow.replace("[/A]", "");
                                textToShow = textToShow.replace("[B]", "");
                                textToShow = textToShow.replace("[/B]", "");
                            } catch (Exception e) {
                            }

                            break;
                        }
                        case MegaChatMessage.END_CALL_REASON_CANCELLED:{

                            textToShow = String.format(context.getString(R.string.call_missed_messages));
                            try {
                                textToShow = textToShow.replace("[A]", "");
                                textToShow = textToShow.replace("[/A]", "");
                                textToShow = textToShow.replace("[B]", "");
                                textToShow = textToShow.replace("[/B]", "");
                            } catch (Exception e) {
                            }

                            break;
                        }
                    }

                    builder.append(textToShow);
                    return builder.toString();
                }
                else{
                    logDebug("Message type: " + message.getType());
                    logDebug("Message ID: " + message.getMsgId());
                    return "";
                }
            }
        }
    }

    public String createManagementString(AndroidMegaChatMessage androidMessage, MegaChatRoom chatRoom) {
        logDebug("Message ID: " + androidMessage.getMessage().getMsgId() + ", Chat ID: " + chatRoom.getChatId());

        MegaChatMessage message = androidMessage.getMessage();
        return createManagementString(message, chatRoom);
    }

    public String getFirstName(long userHandle, MegaChatRoom chatRoom){
        logDebug("User handle: " + userHandle);
        int privilege = chatRoom.getPeerPrivilegeByHandle(userHandle);
        logDebug("Privilege is: " + privilege);
        if(privilege==MegaChatRoom.PRIV_UNKNOWN||privilege==MegaChatRoom.PRIV_RM){
            logDebug("Not participant any more!");
            String handleString = megaApi.handleToBase64(userHandle);
            MegaUser contact = megaApi.getContact(handleString);
            if(contact!=null){
                if(contact.getVisibility()==MegaUser.VISIBILITY_VISIBLE){
                    logDebug("Is contact!");
                    return getContactFirstName(userHandle);
                }
                else{
                    logDebug("Old contact");
                    return getNonContactFirstName(userHandle);
                }
            }
            else{
                logDebug("Non contact");
                return getNonContactFirstName(userHandle);
            }
        }
        else{
            logDebug("Is participant");
            return getParticipantFirstName(userHandle, chatRoom);
        }
    }

    public String getFullName(long userHandle, long chatId){
        logDebug("User handle: "+ userHandle + ", Chat ID: " + chatId);
        MegaChatRoom chat = megaChatApi.getChatRoom(chatId);
        if(chat!=null){
            return getFullName(userHandle, chat);
        }
        else{
            logWarning("Chat is NULL - error!");
        }
        return "";
    }

    public String getFullName(long userHandle, MegaChatRoom chatRoom){
        logDebug("User Handle: " + userHandle + ",Chat ID: " + chatRoom.getChatId());
        int privilege = chatRoom.getPeerPrivilegeByHandle(userHandle);
        logDebug("Privilege is: " + privilege);
        if(privilege==MegaChatRoom.PRIV_UNKNOWN||privilege==MegaChatRoom.PRIV_RM){
            logDebug("Not participant any more!");
            String handleString = MegaApiJava.userHandleToBase64(userHandle);
            logDebug("The user handle to find is: " + handleString);
            MegaUser contact = megaApi.getContact(handleString);
            if(contact!=null && contact.getVisibility()==MegaUser.VISIBILITY_VISIBLE){
                logDebug("Is contact!");
                return getContactFullName(userHandle);
            }
            else{
                logDebug("Non contact");
                return getNonContactFullName(userHandle);
            }
        }
        else{
            logDebug("Is participant");
            return getParticipantFullName(userHandle, chatRoom);
        }
    }

    public String getContactFirstName(long userHandle){
        MegaContactDB contactDB = dbH.findContactByHandle(String.valueOf(userHandle));
        if(contactDB!=null){

            String name = contactDB.getName();

            if(name==null){
                name="";
            }

            if (name.trim().length() <= 0){
                String lastName = contactDB.getLastName();
                if(lastName==null){
                    lastName="";
                }
                if (lastName.trim().length() <= 0){
                    logWarning("Full name empty");
                    logDebug("Put email as fullname");
                    String mail = contactDB.getMail();
                    if(mail==null){
                        mail="";
                    }
                    if (mail.trim().length() <= 0){
                        return "";
                    }
                    else{
                        return mail;
                    }
                }
                else{
                    return lastName;
                }

            }
            else{
                return name;
            }
        }
        return "";
    }

    public String getContactFullName(long userHandle){
        logDebug("User Handle: " + userHandle);
        MegaContactDB contactDB = dbH.findContactByHandle(String.valueOf(userHandle));
        if(contactDB!=null){
            logWarning("Contact DB found!");
            String name = contactDB.getName();
            String lastName = contactDB.getLastName();

            if(name==null){
                name="";
            }
            if(lastName==null){
                lastName="";
            }
            String fullName = "";

            if (name.trim().length() <= 0){
                fullName = lastName;
            }
            else{
                fullName = name + " " + lastName;
            }

            if (fullName.trim().length() <= 0){
                logWarning("Full name empty");
                logDebug("Put email as fullname");
                String mail = contactDB.getMail();
                if(mail==null){
                    mail="";
                }
                if (mail.trim().length() <= 0){
                    return "";
                }
                else{
                    return mail;
                }
            }

            return fullName;
        }
        return "";
    }

    public String getNonContactFirstName(long userHandle){
        NonContactInfo nonContact = dbH.findNonContactByHandle(userHandle+"");

        if(nonContact!=null){

            String name = nonContact.getFirstName();

            if(name==null){
                name="";
            }

            if (name.trim().length() <= 0){
                String lastName = nonContact.getLastName();
                if(lastName==null){
                    lastName="";
                }
                if (lastName.trim().length() <= 0){
                    logWarning("Full name empty");
                    logDebug("Put email as fullname");
                    String mail = nonContact.getEmail();
                    if(mail==null){
                        mail="";
                    }
                    if (mail.trim().length() <= 0){
                        return "";
                    }
                    else{
                        return mail;
                    }
                }
                else{
                    return lastName;
                }

            }
            else{
                return name;
            }
        }
        return "";
    }

    public String getNonContactFullName(long userHandle){
        NonContactInfo nonContact = dbH.findNonContactByHandle(userHandle+"");
        if(nonContact!=null) {
            String fullName = nonContact.getFullName();

            if (fullName != null && !fullName.trim().isEmpty()) {
                return fullName;
            }
            else {
                String email = nonContact.getEmail();
                if (email != null && !email.trim().isEmpty()) {
                    return email;
                }
            }
        }

        return "";
    }

    public String getParticipantFirstName(long userHandle, MegaChatRoom chatRoom){
        logDebug("User handle: " + userHandle + ", Chat ID: " + chatRoom.getChatId());
        String firstName = chatRoom.getPeerFirstnameByHandle(userHandle);

        if(firstName==null){
            firstName="";
        }

        if (firstName.trim().length() <= 0){
            String lastName = chatRoom.getPeerLastnameByHandle(userHandle);
            if(lastName==null){
                lastName="";
            }
            if (lastName.trim().length() <= 0){
                logWarning("Full name empty");
                logDebug("Put email as fullname");
                String mail = chatRoom.getPeerEmailByHandle(userHandle);
                if(mail==null){
                    mail="";
                }
                if (mail.trim().length() <= 0){
                    return "";
                }
                else{
                    return mail;
                }
            }
            else{
                return lastName;
            }

        }
        else{
            return firstName;
        }
    }

    public String getParticipantFullName(long userHandle, MegaChatRoom chatRoom){
        logDebug("User handle: " + userHandle + ", Chat ID: " + chatRoom.getChatId());
        String fullName = chatRoom.getPeerFullnameByHandle(userHandle);

        if(fullName!=null && !fullName.trim().isEmpty()) {
            return fullName;
        }
        else {
            logDebug("Put email as fullname");
            String participantEmail = chatRoom.getPeerEmailByHandle(userHandle);
            return participantEmail;
        }
    }

    public String getMyFullName(){

        String fullName = megaChatApi.getMyFullname();

        if(fullName!=null){
            if(fullName.isEmpty()){
                logDebug("Put MY email as fullname");
                String myEmail = megaChatApi.getMyEmail();
                String[] splitEmail = myEmail.split("[@._]");
                fullName = splitEmail[0];
                return fullName;
            }
            else{
                if (fullName.trim().length() <= 0){
                    logDebug("Put MY email as fullname");
                    String myEmail = megaChatApi.getMyEmail();
                    String[] splitEmail = myEmail.split("[@._]");
                    fullName = splitEmail[0];
                    return fullName;
                }
                else{
                    return fullName;
                }
            }
        }
        else{
            logDebug("Put MY email as fullname");
            String myEmail = megaChatApi.getMyEmail();
            String[] splitEmail = myEmail.split("[@._]");
            fullName = splitEmail[0];
            return fullName;
        }
    }

    public void pickFileToSend(){
        logDebug("pickFileToSend");
        Intent intent = new Intent(context, FileExplorerActivityLollipop.class);
        intent.setAction(FileExplorerActivityLollipop.ACTION_MULTISELECT_FILE);
        ((ChatActivityLollipop) context).startActivityForResult(intent, REQUEST_CODE_SELECT_FILE);
    }

    public void saveForOfflineWithMessages(ArrayList<MegaChatMessage> messages, MegaChatRoom chatRoom){
        logDebug("Save for offline multiple messages");
        for(int i=0; i<messages.size();i++){
            saveForOffline(messages.get(i).getMegaNodeList(), chatRoom);
        }
    }

    public void saveForOfflineWithAndroidMessages(ArrayList<AndroidMegaChatMessage> messages, MegaChatRoom chatRoom){
        logDebug("Save for offline multiple messages");
        for(int i=0; i<messages.size();i++){
            saveForOffline(messages.get(i).getMessage().getMegaNodeList(), chatRoom);
        }
    }

    public void saveForOffline(MegaNodeList nodeList, MegaChatRoom chatRoom){

        File destination = null;

        if (Build.VERSION.SDK_INT >= Build.VERSION_CODES.M) {
            boolean hasStoragePermission = (ContextCompat.checkSelfPermission(context, Manifest.permission.WRITE_EXTERNAL_STORAGE) == PackageManager.PERMISSION_GRANTED);
            if (!hasStoragePermission) {
                if (context instanceof ChatActivityLollipop) {
                    ActivityCompat.requestPermissions(((ChatActivityLollipop) context),
                            new String[]{Manifest.permission.WRITE_EXTERNAL_STORAGE},
                            REQUEST_WRITE_STORAGE);
                }
                else if (context instanceof ChatFullScreenImageViewer){
                    ActivityCompat.requestPermissions(((ChatFullScreenImageViewer) context),
                            new String[]{Manifest.permission.WRITE_EXTERNAL_STORAGE},
                            REQUEST_WRITE_STORAGE);
                }
                else if (context instanceof PdfViewerActivityLollipop){
                    ActivityCompat.requestPermissions(((PdfViewerActivityLollipop) context),
                            new String[]{Manifest.permission.WRITE_EXTERNAL_STORAGE},
                            REQUEST_WRITE_STORAGE);
                }
                else if (context instanceof AudioVideoPlayerLollipop){
                    ActivityCompat.requestPermissions(((AudioVideoPlayerLollipop) context),
                            new String[]{Manifest.permission.WRITE_EXTERNAL_STORAGE},
                            REQUEST_WRITE_STORAGE);
                }
            }
        }

        Map<MegaNode, String> dlFiles = new HashMap<MegaNode, String>();
        for (int i = 0; i < nodeList.size(); i++) {

            MegaNode document = nodeList.get(i);
            if (document != null) {
                document = authorizeNodeIfPreview(document, chatRoom);
                destination = getOfflineParentFile(context, FROM_OTHERS, document, null);
                destination.mkdirs();

                logDebug("DESTINATION: " + destination.getAbsolutePath());
                if (isFileAvailable(destination) && destination.isDirectory()){

                    File offlineFile = new File(destination, document.getName());
                    if (offlineFile.exists() && document.getSize() == offlineFile.length() && offlineFile.getName().equals(document.getName())){ //This means that is already available offline
                        logWarning("File already exists!");
                        showSnackbar(context, context.getString(R.string.file_already_exists));
                    }
                    else{
                        dlFiles.put(document, destination.getAbsolutePath());
                    }
                }
                else{
                    logError("Destination ERROR");
                }
            }
        }

        double availableFreeSpace = Double.MAX_VALUE;
        try{
            StatFs stat = new StatFs(destination.getAbsolutePath());
            availableFreeSpace = (double)stat.getAvailableBlocks() * (double)stat.getBlockSize();
        }
        catch(Exception ex){}

        for (MegaNode document : dlFiles.keySet()) {

            String path = dlFiles.get(document);

            if(availableFreeSpace <document.getSize()){
                showErrorAlertDialog(context.getString(R.string.error_not_enough_free_space) + " (" + new String(document.getName()) + ")", false, ((ChatActivityLollipop) context));
                continue;
            }

            Intent service = new Intent(context, DownloadService.class);
            document = authorizeNodeIfPreview(document, chatRoom);
            String serializeString = document.serialize();
            logDebug("serializeString: " + serializeString);
            service.putExtra(DownloadService.EXTRA_SERIALIZE_STRING, serializeString);
            service.putExtra(DownloadService.EXTRA_PATH, path);
            if (context instanceof AudioVideoPlayerLollipop || context instanceof PdfViewerActivityLollipop || context instanceof ChatFullScreenImageViewer){
                service.putExtra("fromMV", true);
            }
            context.startService(service);
        }

    }

<<<<<<< HEAD
    void showSnackbar(int type, String s) {
        if (context instanceof ChatFullScreenImageViewer){
            ((ChatFullScreenImageViewer) context).showSnackbar(type, s);
        }
        else if (context instanceof AudioVideoPlayerLollipop){
            ((AudioVideoPlayerLollipop) context).showSnackbar(type, s, -1);
        }
        else if (context instanceof PdfViewerActivityLollipop){
            ((PdfViewerActivityLollipop) context).showSnackbar(type, s, -1);
        }
        else if (context instanceof ChatActivityLollipop){
            ((ChatActivityLollipop) context).showSnackbar(type, s, -1);
        }
        else if (context instanceof NodeAttachmentHistoryActivity){
            ((NodeAttachmentHistoryActivity) context).showSnackbar(type, s);
        }
    }

=======
>>>>>>> c55097b0
    public void requestLocalFolder (long size, ArrayList<String> serializedNodes,@Nullable String sdRoot) {
        Intent intent = new Intent(FileStorageActivityLollipop.Mode.PICK_FOLDER.getAction());
        intent.putExtra(FileStorageActivityLollipop.EXTRA_BUTTON_PREFIX, context.getString(R.string.general_select));
        intent.putExtra(FileStorageActivityLollipop.EXTRA_FROM_SETTINGS, false);
        intent.putExtra(FileStorageActivityLollipop.EXTRA_SIZE, size);
        intent.setClass(context, FileStorageActivityLollipop.class);
        intent.putStringArrayListExtra(FileStorageActivityLollipop.EXTRA_SERIALIZED_NODES, serializedNodes);
        if (sdRoot != null) {
            intent.putExtra(FileStorageActivityLollipop.EXTRA_SD_ROOT, sdRoot);
        }

        if(context instanceof ChatActivityLollipop){
            ((ChatActivityLollipop) context).startActivityForResult(intent, REQUEST_CODE_SELECT_LOCAL_FOLDER);
        }
        else if(context instanceof ChatFullScreenImageViewer){
            ((ChatFullScreenImageViewer) context).startActivityForResult(intent, REQUEST_CODE_SELECT_LOCAL_FOLDER);
        }
        else if(context instanceof PdfViewerActivityLollipop){
            ((PdfViewerActivityLollipop) context).startActivityForResult(intent, REQUEST_CODE_SELECT_LOCAL_FOLDER);
        }
        else if(context instanceof AudioVideoPlayerLollipop){
            ((AudioVideoPlayerLollipop) context).startActivityForResult(intent, REQUEST_CODE_SELECT_LOCAL_FOLDER);
        }
        else if(context instanceof NodeAttachmentHistoryActivity){
            ((NodeAttachmentHistoryActivity) context).startActivityForResult(intent, REQUEST_CODE_SELECT_LOCAL_FOLDER);
        }
    }

    private void filePathDefault(String path, final ArrayList<MegaNode> nodeList){
        logDebug("filePathDefault");
        File defaultPathF = new File(path);
        defaultPathF.mkdirs();
        checkSizeBeforeDownload(path, nodeList);
    }

    public void prepareForChatDownload(ArrayList<MegaNodeList> list){
        logDebug("prepareForChatDownload");
        ArrayList<MegaNode> nodeList =  new ArrayList<>();
        MegaNodeList megaNodeList;
        for (int i= 0; i<list.size(); i++){
            megaNodeList = list.get(i);
            for (int j=0; j<megaNodeList.size(); j++){
                nodeList.add(megaNodeList.get(j));
            }
        }
        prepareForDownloadVersions(nodeList);
    }

    public void prepareForChatDownload(MegaNodeList list){
        ArrayList<MegaNode> nodeList = MegaApiJava.nodeListToArray(list);
        prepareForDownloadVersions(nodeList);
    }

    public void prepareForChatDownload(MegaNode node){
        logDebug("Node: " + node.getHandle());
        ArrayList<MegaNode> nodeList = new ArrayList<>();
        nodeList.add(node);
        prepareForDownloadVersions(nodeList);
    }

    private ArrayList<String> serializeNodes(ArrayList<MegaNode> nodeList) {
        ArrayList<String> serializedNodes = new ArrayList<>();
        for (MegaNode node : nodeList) {
            serializedNodes.add(node.serialize());
        }
        return serializedNodes;
    }

    private ArrayList<MegaNode> unSerializeNodes(ArrayList<String> serializedNodes) {
        ArrayList<MegaNode> nodeList = new ArrayList<>();
        if (serializedNodes != null) {
            for (String nodeString : serializedNodes) {
                nodeList.add(MegaNode.unserialize(nodeString));
            }
        }
        return nodeList;
    }

    public void prepareForDownload(Intent intent, String parentPath) {
        ArrayList<String> serializedNodes = intent.getStringArrayListExtra(FileStorageActivityLollipop.EXTRA_SERIALIZED_NODES);
        ArrayList<MegaNode> megaNodes = unSerializeNodes(serializedNodes);
        if (megaNodes.size() > 0) {
            checkSizeBeforeDownload(parentPath, megaNodes);
        }
    }

    private void prepareForDownloadVersions(final ArrayList<MegaNode> nodeList){
        logDebug("Node list size: " + nodeList.size() + " files to download");
        long size = 0;
        for (int i = 0; i < nodeList.size(); i++) {
            size += nodeList.get(i).getSize();
        }
        logDebug("Number of files: " + nodeList.size());

        if (dbH == null){
            dbH = DatabaseHandler.getDbHandler(context.getApplicationContext());
        }

        String downloadLocationDefaultPath = getDownloadLocation(context);

        if(!nodeList.isEmpty() && isVoiceClip(nodeList.get(0).getName())){
            File vcFile = buildVoiceClipFile(context, nodeList.get(0).getName());
            checkSizeBeforeDownload(vcFile.getParentFile().getPath(), nodeList);
            return;
        }

        boolean askMe = askMe(context);
        if (askMe){
            showSelectDownloadLocationDialog(nodeList, size);
        }
        else{
            logDebug("NOT askMe");
            filePathDefault(downloadLocationDefaultPath,nodeList);
        }
    }

    public void showSelectDownloadLocationDialog(ArrayList<MegaNode> nodeList, long size) {
        logDebug("askMe");
        File[] fs = context.getExternalFilesDirs(null);
        final ArrayList<String> serializedNodes = serializeNodes(nodeList);
        if (fs.length <= 1 || fs[1] == null) {
            requestLocalFolder(size, serializedNodes, null);
        } else {
            SelectDownloadLocationDialog selector = new SelectDownloadLocationDialog(context,SelectDownloadLocationDialog.From.CHAT);
            selector.setChatController(this);
            selector.setSize(size);
            selector.setNodeList(nodeList);
            selector.setSerializedNodes(serializedNodes);
            selector.show();
        }
    }

    public void checkSizeBeforeDownload(String parentPath, ArrayList<MegaNode> nodeList){
        //Variable size is incorrect for folders, it is always -1 -> sizeTemp calculates the correct size
        logDebug("Node list size: " + nodeList.size());

        final String parentPathC = parentPath;
        long sizeTemp=0;
        long[] hashes = new long[nodeList.size()];

        for (int i=0;i<nodeList.size();i++) {
            MegaNode node = nodeList.get(i);
            hashes[i] = node.getHandle();
            if(node!=null){
                sizeTemp = sizeTemp+node.getSize();
            }
        }

        final long sizeC = sizeTemp;
        logDebug("The final size is: " + getSizeString(sizeTemp));

        //Check if there is available space
        double availableFreeSpace = Double.MAX_VALUE;
        try {
            StatFs stat = new StatFs(parentPath);
            availableFreeSpace = stat.getAvailableBytes();
        } catch (Exception ex) { }

        logDebug("availableFreeSpace: " + availableFreeSpace + "__ sizeToDownload: " + sizeC);
        if(availableFreeSpace < sizeC) {
            showNotEnoughSpaceSnackbar(context);
            logWarning("Not enough space");
            return;
        }

        if (dbH == null){
            dbH = DatabaseHandler.getDbHandler(context.getApplicationContext());
        }

        if(isVoiceClip(nodeList.get(0).getName())){
            download(parentPath, nodeList);
            return;
        }


        String ask=dbH.getAttributes().getAskSizeDownload();

        if (ask==null) {
            ask="true";
        }

        if (ask.equals("false")) {
            logDebug("SIZE: Do not ask before downloading");
            download(parentPathC, nodeList);
        }
        else{
            logDebug("SIZE: Ask before downloading");
            if (sizeC>104857600) {
                logDebug("Show size confirmation: " + sizeC);
                //Show alert
                if (context instanceof ChatActivityLollipop) {
                    ((ChatActivityLollipop) context).askSizeConfirmationBeforeChatDownload(parentPathC, nodeList, sizeC);
                }
                else if (context instanceof ChatFullScreenImageViewer) {
                    ((ChatFullScreenImageViewer) context).askSizeConfirmationBeforeChatDownload(parentPathC, nodeList, sizeC);
                }
                else if (context instanceof PdfViewerActivityLollipop) {
                    ((PdfViewerActivityLollipop) context).askSizeConfirmationBeforeChatDownload(parentPathC, nodeList, sizeC);
                }
                else if (context instanceof AudioVideoPlayerLollipop) {
                    ((AudioVideoPlayerLollipop) context).askSizeConfirmationBeforeChatDownload(parentPathC, nodeList, sizeC);
                }
                else if (context instanceof NodeAttachmentHistoryActivity) {
                    ((NodeAttachmentHistoryActivity) context).askSizeConfirmationBeforeChatDownload(parentPathC, nodeList, sizeC);
                }
            }
            else {
                download(parentPathC, nodeList);
            }
        }
    }

    public void download(String parentPath, ArrayList<MegaNode> nodeList){
        logDebug("download()");

        if (Build.VERSION.SDK_INT >= Build.VERSION_CODES.M) {
            boolean hasStoragePermission = (ContextCompat.checkSelfPermission(context, Manifest.permission.WRITE_EXTERNAL_STORAGE) == PackageManager.PERMISSION_GRANTED);
            if (!hasStoragePermission) {
                if (context instanceof ManagerActivityLollipop) {
                    ActivityCompat.requestPermissions(((ManagerActivityLollipop) context),
                            new String[]{Manifest.permission.WRITE_EXTERNAL_STORAGE},
                            REQUEST_WRITE_STORAGE);
                }else if (context instanceof ChatFullScreenImageViewer){
                    ActivityCompat.requestPermissions(((ChatFullScreenImageViewer) context),
                            new String[]{Manifest.permission.WRITE_EXTERNAL_STORAGE},
                            REQUEST_WRITE_STORAGE);
                }else if (context instanceof ChatActivityLollipop){
                    ActivityCompat.requestPermissions(((ChatActivityLollipop) context),
                            new String[]{Manifest.permission.WRITE_EXTERNAL_STORAGE},
                            REQUEST_WRITE_STORAGE);
                }
                else if (context instanceof PdfViewerActivityLollipop){
                    ActivityCompat.requestPermissions(((PdfViewerActivityLollipop) context),
                            new String[]{Manifest.permission.WRITE_EXTERNAL_STORAGE},
                            REQUEST_WRITE_STORAGE);
                }
                else if (context instanceof AudioVideoPlayerLollipop){
                    ActivityCompat.requestPermissions(((AudioVideoPlayerLollipop) context),
                            new String[]{Manifest.permission.WRITE_EXTERNAL_STORAGE},
                            REQUEST_WRITE_STORAGE);
                }
                return;
            }
        }

        if (nodeList == null) {
            return;
        }

        long size = 0;
        for (int i = 0; i < nodeList.size(); i++) {
            size += nodeList.get(i).getSize();
        }

        ArrayList<String> serializedNodes = serializeNodes(nodeList);
        boolean downloadToSDCard = false;
        String downloadRoot = null;
        SDCardOperator sdCardOperator = null;
        if(SDCardOperator.isSDCardPath(parentPath)) {
            DownloadChecker checker = new DownloadChecker(context, parentPath, SelectDownloadLocationDialog.From.CHAT);
            checker.setChatController(this);
            checker.setSize(size);
            checker.setNodeList(nodeList);
            checker.setSerializedNodes(serializedNodes);
            if (checker.check()) {
                downloadRoot = checker.getDownloadRoot();
                downloadToSDCard = downloadRoot != null;
                sdCardOperator = checker.getSdCardOperator();
            } else {
                return;
            }
        }

        if(nodeList.size() == 1) {
            logDebug("hashes.length == 1");
            MegaNode tempNode = nodeList.get(0);
            if (context instanceof ChatActivityLollipop) {
                tempNode = authorizeNodeIfPreview(tempNode, ((ChatActivityLollipop) context).getChatRoom());
            } else if (context instanceof NodeAttachmentHistoryActivity) {
                tempNode = authorizeNodeIfPreview(tempNode, ((NodeAttachmentHistoryActivity) context).getChatRoom());
            }
            if ((tempNode != null) && tempNode.getType() == MegaNode.TYPE_FILE) {
                logDebug("ISFILE");
                String localPath = getLocalFile(context, tempNode.getName(), tempNode.getSize(), parentPath);

                //Check if the file is already downloaded
                MegaApplication app = MegaApplication.getInstance();
                if (localPath != null) {
                    checkDownload(context, tempNode, localPath, parentPath, true, downloadToSDCard, sdCardOperator);

                    if (!Boolean.parseBoolean(dbH.getAutoPlayEnabled()) || isVoiceClip(nodeList.get(0).getName())) {
                        return;
                    }

                    if (MimeTypeList.typeForName(tempNode.getName()).isZip()) {
                        logDebug("MimeTypeList ZIP");
                        File zipFile = new File(localPath);

                        Intent intentZip = new Intent();
                        intentZip.setClass(context, ZipBrowserActivityLollipop.class);
                        intentZip.putExtra(ZipBrowserActivityLollipop.EXTRA_PATH_ZIP, zipFile.getAbsolutePath());
                        intentZip.putExtra(ZipBrowserActivityLollipop.EXTRA_HANDLE_ZIP, tempNode.getHandle());

                        context.startActivity(intentZip);

                    } else if (MimeTypeList.typeForName(tempNode.getName()).isVideoReproducible() || MimeTypeList.typeForName(tempNode.getName()).isAudio()) {
                        logDebug("Video/Audio file");

                        File mediaFile = new File(localPath);

                        Intent mediaIntent;
                        boolean internalIntent;
                        boolean opusFile = false;
                        if (MimeTypeList.typeForName(tempNode.getName()).isVideoNotSupported() || MimeTypeList.typeForName(tempNode.getName()).isAudioNotSupported()) {
                            mediaIntent = new Intent(Intent.ACTION_VIEW);
                            internalIntent = false;
                            String[] s = tempNode.getName().split("\\.");
                            if (s != null && s.length > 1 && s[s.length - 1].equals("opus")) {
                                opusFile = true;
                            }
                        } else {
                            internalIntent = true;
                            mediaIntent = new Intent(context, AudioVideoPlayerLollipop.class);
                        }
                        mediaIntent.putExtra(IS_PLAYLIST, false);
                        mediaIntent.putExtra("HANDLE", tempNode.getHandle());
                        mediaIntent.putExtra("adapterType", FROM_CHAT);
                        mediaIntent.putExtra(AudioVideoPlayerLollipop.PLAY_WHEN_READY, app.isActivityVisible());
                        if (Build.VERSION.SDK_INT >= Build.VERSION_CODES.N && localPath.contains(Environment.getExternalStorageDirectory().getPath())) {
                            mediaIntent.setDataAndType(FileProvider.getUriForFile(context, "mega.privacy.android.app.providers.fileprovider", mediaFile), MimeTypeList.typeForName(tempNode.getName()).getType());
                        } else {
                            mediaIntent.setDataAndType(Uri.fromFile(mediaFile), MimeTypeList.typeForName(tempNode.getName()).getType());
                        }
                        mediaIntent.addFlags(Intent.FLAG_GRANT_READ_URI_PERMISSION);
                        if (opusFile) {
                            mediaIntent.setDataAndType(mediaIntent.getData(), "audio/*");
                        }
                        if (internalIntent) {
                            context.startActivity(mediaIntent);
                        } else {
                            if (isIntentAvailable(context, mediaIntent)) {
                                context.startActivity(mediaIntent);
                            } else {
                                showSnackbar(context, context.getString(R.string.intent_not_available));
                                Intent intentShare = new Intent(Intent.ACTION_SEND);
                                if (Build.VERSION.SDK_INT >= Build.VERSION_CODES.N && localPath.contains(Environment.getExternalStorageDirectory().getPath())) {
                                    intentShare.setDataAndType(FileProvider.getUriForFile(context, "mega.privacy.android.app.providers.fileprovider", mediaFile), MimeTypeList.typeForName(tempNode.getName()).getType());
                                } else {
                                    intentShare.setDataAndType(Uri.fromFile(mediaFile), MimeTypeList.typeForName(tempNode.getName()).getType());
                                }
                                intentShare.setFlags(Intent.FLAG_GRANT_READ_URI_PERMISSION);
                                if (isIntentAvailable(context, intentShare)) {
                                    logDebug("Call to startActivity(intentShare)");
                                    context.startActivity(intentShare);
                                }
                            }
                        }
                    } else if (MimeTypeList.typeForName(tempNode.getName()).isPdf()) {
                        logDebug("Pdf file");

                        File pdfFile = new File(localPath);
                        Intent pdfIntent = new Intent(context, PdfViewerActivityLollipop.class);
                        pdfIntent.putExtra("inside", true);
                        pdfIntent.putExtra("HANDLE", tempNode.getHandle());
                        pdfIntent.putExtra("adapterType", FROM_CHAT);
                        if (Build.VERSION.SDK_INT >= Build.VERSION_CODES.N && localPath.contains(Environment.getExternalStorageDirectory().getPath())) {
                            pdfIntent.setDataAndType(FileProvider.getUriForFile(context, "mega.privacy.android.app.providers.fileprovider", pdfFile), MimeTypeList.typeForName(tempNode.getName()).getType());
                        } else {
                            pdfIntent.setDataAndType(Uri.fromFile(pdfFile), MimeTypeList.typeForName(tempNode.getName()).getType());
                        }
                        pdfIntent.addFlags(Intent.FLAG_GRANT_READ_URI_PERMISSION);
                        context.startActivity(pdfIntent);
                    } else {
                        logDebug("MimeTypeList other file");
                        try {
                            Intent viewIntent = new Intent(Intent.ACTION_VIEW);
                            if (Build.VERSION.SDK_INT >= Build.VERSION_CODES.N) {
                                viewIntent.setDataAndType(FileProvider.getUriForFile(context, "mega.privacy.android.app.providers.fileprovider", new File(localPath)), MimeTypeList.typeForName(tempNode.getName()).getType());
                            } else {
                                viewIntent.setDataAndType(Uri.fromFile(new File(localPath)), MimeTypeList.typeForName(tempNode.getName()).getType());
                            }
                            viewIntent.setFlags(Intent.FLAG_GRANT_READ_URI_PERMISSION);
                            if (isIntentAvailable(context, viewIntent)) {
                                logDebug("IF isIntentAvailable");
                                context.startActivity(viewIntent);
                            } else {
                                logDebug("ELSE isIntentAvailable");
                                Intent intentShare = new Intent(Intent.ACTION_SEND);
                                if (Build.VERSION.SDK_INT >= Build.VERSION_CODES.N) {
                                    intentShare.setDataAndType(FileProvider.getUriForFile(context, "mega.privacy.android.app.providers.fileprovider", new File(localPath)), MimeTypeList.typeForName(tempNode.getName()).getType());
                                } else {
                                    intentShare.setDataAndType(Uri.fromFile(new File(localPath)), MimeTypeList.typeForName(tempNode.getName()).getType());
                                }
                                intentShare.setFlags(Intent.FLAG_GRANT_READ_URI_PERMISSION);
                                if (isIntentAvailable(context, intentShare)) {
                                    logDebug("Call to startActivity(intentShare)");
                                    context.startActivity(intentShare);
                                }
                                showSnackbar(context, context.getString(R.string.general_already_downloaded));
                            }
                        } catch (Exception e) {
                            logWarning("Exception downloading file", e);
                            showSnackbar(context, context.getString(R.string.general_already_downloaded));
                        }
                    }
                    return;
                }
            }
        }

        int numberOfNodesToDownload = 0;
        int numberOfNodesAlreadyDownloaded = 0;
        int numberOfNodesPending = 0;

<<<<<<< HEAD
            long size = 0;
            for (int i = 0; i < nodeList.size(); i++) {
                size += nodeList.get(i).getSize();
            }
            ArrayList<String> serializedNodes = serializeNodes(nodeList);
            boolean downloadToSDCard = false;
            String downloadRoot = null;
            if(SDCardOperator.isSDCardPath(parentPath)) {
                DownloadChecker checker = new DownloadChecker(context, parentPath, SelectDownloadLocationDialog.From.CHAT);
                checker.setChatController(this);
                checker.setSize(size);
                checker.setNodeList(nodeList);
                checker.setSerializedNodes(serializedNodes);
                if (checker.check()) {
                    downloadRoot = checker.getDownloadRoot();
                    downloadToSDCard = (downloadRoot != null);
                } else {
                    return;
                }
            }

            for (int i=0; i<nodeList.size();i++) {
                MegaNode nodeToDownload = nodeList.get(i);
                if(nodeToDownload != null){
                    logDebug("Node NOT null is going to donwload");
                    Map<MegaNode, String> dlFiles = new HashMap<>();
                    Map<Long, String> targets = new HashMap<>();

                    if (downloadToSDCard) {
                        targets.put(nodeToDownload.getHandle(), parentPath);
                        dlFiles.put(nodeToDownload, downloadRoot);
                    } else {
                        dlFiles.put(nodeToDownload, parentPath);
                    }

                    for (MegaNode document : dlFiles.keySet()) {
                        String path = dlFiles.get(document);
                        String targetPath = targets.get(document.getHandle());

=======
        for (int i=0; i<nodeList.size();i++) {
            MegaNode nodeToDownload = nodeList.get(i);
            if(nodeToDownload != null){
                logDebug("Node NOT null is going to donwload");
                Map<MegaNode, String> dlFiles = new HashMap<>();
                Map<Long, String> targets = new HashMap<>();

                if (downloadToSDCard) {
                    targets.put(nodeToDownload.getHandle(), parentPath);
                    dlFiles.put(nodeToDownload, downloadRoot);
                } else {
                    dlFiles.put(nodeToDownload, parentPath);
                }

                for (MegaNode document : dlFiles.keySet()) {
                    numberOfNodesToDownload++;
                    String path = dlFiles.get(document);
                    String targetPath = targets.get(document.getHandle());

                    File destDir = new File(path);
                    File destFile;
                    destDir.mkdirs();
                    if (destDir.isDirectory()) {
                        destFile = new File(destDir, megaApi.escapeFsIncompatible(document.getName()));
                    } else {
                        destFile = destDir;
                    }

                    if (isFileAvailable(destFile) && document.getSize() == destFile.length()) {
                        numberOfNodesAlreadyDownloaded++;
                    } else {
                        numberOfNodesPending++;
>>>>>>> c55097b0
                        Intent service = new Intent(context, DownloadService.class);
                        if (context instanceof ChatActivityLollipop) {
                            nodeToDownload = authorizeNodeIfPreview(nodeToDownload, ((ChatActivityLollipop) context).getChatRoom());
                        } else if (context instanceof NodeAttachmentHistoryActivity) {
                            nodeToDownload = authorizeNodeIfPreview(nodeToDownload, ((NodeAttachmentHistoryActivity) context).getChatRoom());
                        }
                        String serializeString = nodeToDownload.serialize();

                        if (isVoiceClip(nodeList.get(0).getName())) {
                            service.putExtra(DownloadService.EXTRA_OPEN_FILE, false);
                            service.putExtra(EXTRA_TRANSFER_TYPE, EXTRA_VOICE_CLIP);
                        } else if (context instanceof AudioVideoPlayerLollipop || context instanceof PdfViewerActivityLollipop || context instanceof ChatFullScreenImageViewer) {
                            service.putExtra("fromMV", true);
                        }
                        if (downloadToSDCard) {
                            service = NodeController.getDownloadToSDCardIntent(service, path, targetPath, dbH.getSDCardUri());
                        } else {
                            service.putExtra(DownloadService.EXTRA_PATH, path);
                        }
                        logDebug("serializeString: " + serializeString);
                        service.putExtra(DownloadService.EXTRA_SERIALIZE_STRING, serializeString);
                        service.putExtra(HIGH_PRIORITY_TRANSFER, true);
                        context.startService(service);
                    }
                }
            }
        }

        if (numberOfNodesToDownload == 1 && isVoiceClip(nodeList.get(0).getName())) {
            return;
        }

        showSnackBarWhenDownloading(context, numberOfNodesPending, numberOfNodesAlreadyDownloaded);
    }

    public void importNode(long idMessage, long idChat) {
        logDebug("Message ID: " + idMessage + ", Chat ID: " + idChat);
        ArrayList<AndroidMegaChatMessage> messages = new ArrayList<>();
        MegaChatMessage m = getMegaChatMessage(context, megaChatApi, idChat, idMessage);

        if(m!=null){
            AndroidMegaChatMessage aMessage = new AndroidMegaChatMessage(m);
            messages.add(aMessage);
            importNodesFromAndroidMessages(messages);
        }
        else{
            logWarning("Message cannot be recovered - null");
        }
    }

    public void importNodesFromMessages(ArrayList<MegaChatMessage> messages){
        logDebug("importNodesFromMessages");

        Intent intent = new Intent(context, FileExplorerActivityLollipop.class);
        intent.setAction(FileExplorerActivityLollipop.ACTION_PICK_IMPORT_FOLDER);

        long[] longArray = new long[messages.size()];
        for (int i = 0; i < messages.size(); i++) {
            longArray[i] = messages.get(i).getMsgId();
        }
        intent.putExtra("HANDLES_IMPORT_CHAT", longArray);

        if(context instanceof  NodeAttachmentHistoryActivity){
            ((NodeAttachmentHistoryActivity) context).startActivityForResult(intent, REQUEST_CODE_SELECT_IMPORT_FOLDER);
        }
    }

    public void importNodesFromAndroidMessages(ArrayList<AndroidMegaChatMessage> messages){
        logDebug("importNodesFromAndroidMessages");

        Intent intent = new Intent(context, FileExplorerActivityLollipop.class);
        intent.setAction(FileExplorerActivityLollipop.ACTION_PICK_IMPORT_FOLDER);

        long[] longArray = new long[messages.size()];
        for (int i = 0; i < messages.size(); i++) {
            longArray[i] = messages.get(i).getMessage().getMsgId();
        }
        intent.putExtra("HANDLES_IMPORT_CHAT", longArray);

        if(context instanceof  ChatActivityLollipop){
            ((ChatActivityLollipop) context).startActivityForResult(intent, REQUEST_CODE_SELECT_IMPORT_FOLDER);
        }
        else if(context instanceof  NodeAttachmentHistoryActivity){
            ((NodeAttachmentHistoryActivity) context).startActivityForResult(intent, REQUEST_CODE_SELECT_IMPORT_FOLDER);
        }
    }

    public void prepareMessageToForward(long idMessage, long idChat) {
        logDebug("Message ID: " + idMessage + ", Chat ID: " + idChat);
        ArrayList<MegaChatMessage> messagesSelected = new ArrayList<>();
        MegaChatMessage m = getMegaChatMessage(context, megaChatApi, idChat, idMessage);

        if(m!=null){
            messagesSelected.add(m);
            prepareMessagesToForward(messagesSelected, idChat);
        }
        else{
            logError("Message null");
        }
    }

    public void prepareAndroidMessagesToForward(ArrayList<AndroidMegaChatMessage> androidMessagesSelected, long idChat){
        ArrayList<MegaChatMessage> messagesSelected = new ArrayList<>();

        for(int i = 0; i<androidMessagesSelected.size(); i++){
            messagesSelected.add(androidMessagesSelected.get(i).getMessage());
        }
        prepareMessagesToForward(messagesSelected, idChat);
    }

    public void prepareMessagesToForward(ArrayList<MegaChatMessage> messagesSelected, long idChat){
        logDebug("Number of messages: " + messagesSelected.size() + ",Chat ID: " + idChat);

        ArrayList<MegaChatMessage> messagesToImport = new ArrayList<>();
        long[] idMessages = new long[messagesSelected.size()];
        for(int i=0; i<messagesSelected.size();i++){
            idMessages[i] = messagesSelected.get(i).getMsgId();

            logDebug("Type of message: "+ messagesSelected.get(i).getType());
            if((messagesSelected.get(i).getType()==MegaChatMessage.TYPE_NODE_ATTACHMENT)||(messagesSelected.get(i).getType()==MegaChatMessage.TYPE_VOICE_CLIP)){
                if(messagesSelected.get(i).getUserHandle()!=megaChatApi.getMyUserHandle()){
                    //Node has to be imported
                    messagesToImport.add(messagesSelected.get(i));
                }
            }
        }

        if(messagesToImport.isEmpty()){
            forwardMessages(messagesSelected, idChat);
        }
        else{
            if (context instanceof ChatActivityLollipop) {
                ((ChatActivityLollipop) context).storedUnhandledData(messagesSelected, messagesToImport);
<<<<<<< HEAD
                ((ChatActivityLollipop) context).handleStoredData();
            } else if (context instanceof NodeAttachmentHistoryActivity) {
                ((NodeAttachmentHistoryActivity) context).storedUnhandledData(messagesSelected, messagesToImport);
                megaApi.getMyChatFilesFolder(new GetAttrUserListener(context));
            }
=======
            } else if (context instanceof NodeAttachmentHistoryActivity) {
                ((NodeAttachmentHistoryActivity) context).storedUnhandledData(messagesSelected, messagesToImport);
            }
            megaApi.getMyChatFilesFolder(new GetAttrUserListener(context));
>>>>>>> c55097b0
        }
    }

    public void proceedWithForward(MegaNode myChatFilesFolder, ArrayList<MegaChatMessage> messagesSelected, ArrayList<MegaChatMessage> messagesToImport, long idChat) {
        ChatImportToForwardListener listener = new ChatImportToForwardListener(MULTIPLE_FORWARD_MESSAGES, messagesSelected, messagesToImport.size(), context, this, idChat);
        int errors = 0;

        for(int j=0; j<messagesToImport.size();j++){
            MegaChatMessage message = messagesToImport.get(j);

            if(message!=null){

                MegaNodeList nodeList = message.getMegaNodeList();

                for(int i=0;i<nodeList.size();i++){
                    MegaNode document = nodeList.get(i);
                    if (document != null) {
                        logDebug("DOCUMENT: " + document.getHandle());
                        document = authorizeNodeIfPreview(document, megaChatApi.getChatRoom(idChat));
                        megaApi.copyNode(document, myChatFilesFolder, listener);
                    }
                    else{
                        logWarning("DOCUMENT: null");
                    }
                }
            }
            else{
                logWarning("MESSAGE is null");
                errors++;
            }
        }

        if (errors > 0) {
<<<<<<< HEAD
            showSnackbar(SNACKBAR_TYPE, context.getResources().getQuantityString(R.plurals.messages_forwarded_partial_error, errors, errors));
=======
            showSnackbar(context, context.getResources().getQuantityString(R.plurals.messages_forwarded_partial_error, errors, errors));
>>>>>>> c55097b0
        }
    }

    public void forwardMessages(ArrayList<MegaChatMessage> messagesSelected, long idChat){
        logDebug("Number of messages: " + messagesSelected.size() + ", Chat ID: " + idChat);

        long[] idMessages = new long[messagesSelected.size()];
        for(int i=0; i<messagesSelected.size();i++){
            idMessages[i] = messagesSelected.get(i).getMsgId();
        }

        Intent i = new Intent(context, ChatExplorerActivity.class);
        i.putExtra(ID_MESSAGES, idMessages);
        i.putExtra("ID_CHAT_FROM", idChat);
        i.setAction(ACTION_FORWARD_MESSAGES);
        if(context instanceof  ChatActivityLollipop){
            ((ChatActivityLollipop) context).startActivityForResult(i, REQUEST_CODE_SELECT_CHAT);
        }
        else if(context instanceof  NodeAttachmentHistoryActivity){
            ((NodeAttachmentHistoryActivity) context).startActivityForResult(i, REQUEST_CODE_SELECT_CHAT);
        }
    }

    public MegaNode authorizeNodeIfPreview (MegaNode node, MegaChatRoom chatRoom) {
        if (chatRoom != null && chatRoom.isPreview()) {
            MegaNode nodeAuthorized = megaApi.authorizeChatNode(node, chatRoom.getAuthorizationToken());
            if (nodeAuthorized != null) {
                logDebug("Authorized");
                return nodeAuthorized;
            }
        }
        logDebug("NOT authorized");
        return node;
    }

    public boolean isInAnonymousMode () {
        if (megaChatApi.getInitState() == MegaChatApi.INIT_ANONYMOUS) {
            return true;
        }

        return false;
    }

    public boolean isPreview (MegaChatRoom chatRoom) {
        if (chatRoom != null) {
            return chatRoom.isPreview();
        }

        return false;
    }

    public void checkIfNodesAreMineAndAttachNodes(long[] handles, long idChat) {
        long[] idChats = new long[1];
        idChats[0] = idChat;
        checkIfNodesAreMineAndAttachNodes(handles, idChats);
    }

    public void checkIfNodesAreMineAndAttachNodes(long[] handles, long[] idChats) {
        if (handles == null) {
            return;
        }

        MegaNode currentNode;
        ArrayList<MegaNode> nodes = new ArrayList<>();
        ArrayList<MegaNode> ownerNodes = new ArrayList<>();
        ArrayList<MegaNode> notOwnerNodes = new ArrayList<>();
        NodeController nC = new NodeController(context);


        for (int i=0; i<handles.length; i++) {
            currentNode = megaApi.getNodeByHandle(handles[i]);
            if (currentNode != null) {
                nodes.add(currentNode);
            }
        }

        nC.checkIfNodesAreMine(nodes, ownerNodes, notOwnerNodes);

        if (notOwnerNodes.size() == 0) {
            if (context instanceof ContactInfoActivityLollipop) {
                ((ContactInfoActivityLollipop) context).sendFilesToChat(handles, idChats[0]);
                return;
            } else if (context instanceof ManagerActivityLollipop) {
                ((ManagerActivityLollipop) context).sendFilesToChats(null, idChats, handles);
                return;
            } else if (context instanceof ChatActivityLollipop) {
                MultipleAttachChatListener listener = new MultipleAttachChatListener(context, idChats[0], handles.length);
                for (long fileHandle : handles) {
                    megaChatApi.attachNode(idChats[0], fileHandle, listener);
                }
                return;
            }
        }

        if (context instanceof ContactInfoActivityLollipop || context instanceof ChatActivityLollipop) {
            CopyAndSendToChatListener copyAndSendToChatListener = new CopyAndSendToChatListener(context, idChats[0]);
            copyAndSendToChatListener.copyNodes(notOwnerNodes, ownerNodes);
        } else if (context instanceof ManagerActivityLollipop) {
            CopyAndSendToChatListener copyAndSendToChatListener = new CopyAndSendToChatListener(context, idChats);
            copyAndSendToChatListener.copyNodes(notOwnerNodes, ownerNodes);
        }
    }

    public void checkIntentToShareSomething(Intent intent) {
        long[] chatHandles = intent.getLongArrayExtra(SELECTED_CHATS);
        long[] contactHandles = intent.getLongArrayExtra(SELECTED_USERS);
        long[] nodeHandles = intent.getLongArrayExtra(NODE_HANDLES);
        long[] userHandles = intent.getLongArrayExtra(USER_HANDLES);

        if ((chatHandles != null && chatHandles.length > 0) || (contactHandles != null && contactHandles.length > 0)) {
            if (contactHandles != null && contactHandles.length > 0) {
                ArrayList<MegaChatRoom> chats = new ArrayList<>();
                ArrayList<MegaUser> users = new ArrayList<>();

                for (long contactHandle : contactHandles) {
                    MegaUser user = megaApi.getContact(MegaApiAndroid.userHandleToBase64(contactHandle));
                    if (user != null) {
                        users.add(user);
                    }
                }

                if (chatHandles != null) {
                    for (long chatHandle : chatHandles) {
                        MegaChatRoom chatRoom = megaChatApi.getChatRoom(chatHandle);
                        if (chatRoom != null) {
                            chats.add(chatRoom);
                        }
                    }
                }

                CreateChatListener listener = null;
                boolean createChats = false;

                if (nodeHandles != null) {
                    listener = new CreateChatListener(chats, users, nodeHandles, context, CreateChatListener.SEND_FILES, -1);
                    createChats = true;
                } else if (userHandles != null) {
                    listener = new CreateChatListener(chats, users, userHandles, context, CreateChatListener.SEND_CONTACTS, -1);
                    createChats = true;
                } else {
                    logWarning("Error on sending to chat");
                }

                if (createChats) {
                    for (MegaUser user : users) {
                        MegaChatPeerList peers = MegaChatPeerList.createInstance();
                        peers.addPeer(user.getHandle(), MegaChatPeerList.PRIV_STANDARD);
                        megaChatApi.createChat(false, peers, listener);
                    }
                }
            } else {
                int countChat = chatHandles.length;
                logDebug("Selected: " + countChat + " chats to send");

                if (nodeHandles != null) {
                    logDebug("Send " + nodeHandles.length + " nodes");
                    checkIfNodesAreMineAndAttachNodes(nodeHandles, chatHandles);
                } else if (userHandles != null) {
                    logDebug("Send " + userHandles.length + " contacts");
                    sendContactsToChats(chatHandles, userHandles);
                } else {
                    logWarning("Error on sending to chat");
                }
            }
        }
    }

    public void sendContactsToChats(long[] chatHandles, long[] userHandles) {
        MegaHandleList handleList = MegaHandleList.createInstance();

        for (long userHandle : userHandles) {
            handleList.addMegaHandle(userHandle);
        }

        for (long chatHandle : chatHandles) {
            megaChatApi.attachContacts(chatHandle, handleList);
        }

        if (chatHandles.length == 1) {
            showSnackbar(context, MESSAGE_SNACKBAR_TYPE, null, chatHandles[0]);
        } else {
            showSnackbar(context, MESSAGE_SNACKBAR_TYPE, null, INVALID_HANDLE);
        }
    }

    /**
     * Method for send a file into one or more chats
     *
     * @param context Context of the Activity where the file has to be sent
     * @param chats Chats where the file has to be sent
     * @param fileHandle Handle of the file that has to be sent
     */
    public static void sendFileToChatsFromContacts(Context context, ArrayList<MegaChatRoom> chats, long fileHandle){
        logDebug("sendFileToChatsFromContacts");

        MegaChatApiAndroid megaChatApi = MegaApplication.getInstance().getMegaChatApi();
        MultipleAttachChatListener listener;

        if(chats.size()==1){
            listener = new MultipleAttachChatListener(context, chats.get(0).getChatId(), chats.size());
            megaChatApi.attachNode(chats.get(0).getChatId(), fileHandle, listener);
        }
        else{
            listener = new MultipleAttachChatListener(context, -1, chats.size());
            for(int i=0;i<chats.size();i++){
                megaChatApi.attachNode(chats.get(i).getChatId(), fileHandle, listener);
            }
        }
    }
}<|MERGE_RESOLUTION|>--- conflicted
+++ resolved
@@ -301,11 +301,7 @@
         }
 
         logDebug("Delete normal message with status = "+message.getStatus());
-<<<<<<< HEAD
-        if(message.getStatus() == MegaChatMessage.STATUS_SENDING && message.getMsgId() == megaApi.INVALID_HANDLE){
-=======
         if(message.getStatus() == MegaChatMessage.STATUS_SENDING && message.getMsgId() == INVALID_HANDLE){
->>>>>>> c55097b0
 
             messageToDelete = megaChatApi.deleteMessage(chatId, message.getTempId());
         }else{
@@ -1471,27 +1467,6 @@
 
     }
 
-<<<<<<< HEAD
-    void showSnackbar(int type, String s) {
-        if (context instanceof ChatFullScreenImageViewer){
-            ((ChatFullScreenImageViewer) context).showSnackbar(type, s);
-        }
-        else if (context instanceof AudioVideoPlayerLollipop){
-            ((AudioVideoPlayerLollipop) context).showSnackbar(type, s, -1);
-        }
-        else if (context instanceof PdfViewerActivityLollipop){
-            ((PdfViewerActivityLollipop) context).showSnackbar(type, s, -1);
-        }
-        else if (context instanceof ChatActivityLollipop){
-            ((ChatActivityLollipop) context).showSnackbar(type, s, -1);
-        }
-        else if (context instanceof NodeAttachmentHistoryActivity){
-            ((NodeAttachmentHistoryActivity) context).showSnackbar(type, s);
-        }
-    }
-
-=======
->>>>>>> c55097b0
     public void requestLocalFolder (long size, ArrayList<String> serializedNodes,@Nullable String sdRoot) {
         Intent intent = new Intent(FileStorageActivityLollipop.Mode.PICK_FOLDER.getAction());
         intent.putExtra(FileStorageActivityLollipop.EXTRA_BUTTON_PREFIX, context.getString(R.string.general_select));
@@ -1906,47 +1881,6 @@
         int numberOfNodesAlreadyDownloaded = 0;
         int numberOfNodesPending = 0;
 
-<<<<<<< HEAD
-            long size = 0;
-            for (int i = 0; i < nodeList.size(); i++) {
-                size += nodeList.get(i).getSize();
-            }
-            ArrayList<String> serializedNodes = serializeNodes(nodeList);
-            boolean downloadToSDCard = false;
-            String downloadRoot = null;
-            if(SDCardOperator.isSDCardPath(parentPath)) {
-                DownloadChecker checker = new DownloadChecker(context, parentPath, SelectDownloadLocationDialog.From.CHAT);
-                checker.setChatController(this);
-                checker.setSize(size);
-                checker.setNodeList(nodeList);
-                checker.setSerializedNodes(serializedNodes);
-                if (checker.check()) {
-                    downloadRoot = checker.getDownloadRoot();
-                    downloadToSDCard = (downloadRoot != null);
-                } else {
-                    return;
-                }
-            }
-
-            for (int i=0; i<nodeList.size();i++) {
-                MegaNode nodeToDownload = nodeList.get(i);
-                if(nodeToDownload != null){
-                    logDebug("Node NOT null is going to donwload");
-                    Map<MegaNode, String> dlFiles = new HashMap<>();
-                    Map<Long, String> targets = new HashMap<>();
-
-                    if (downloadToSDCard) {
-                        targets.put(nodeToDownload.getHandle(), parentPath);
-                        dlFiles.put(nodeToDownload, downloadRoot);
-                    } else {
-                        dlFiles.put(nodeToDownload, parentPath);
-                    }
-
-                    for (MegaNode document : dlFiles.keySet()) {
-                        String path = dlFiles.get(document);
-                        String targetPath = targets.get(document.getHandle());
-
-=======
         for (int i=0; i<nodeList.size();i++) {
             MegaNode nodeToDownload = nodeList.get(i);
             if(nodeToDownload != null){
@@ -1979,7 +1913,6 @@
                         numberOfNodesAlreadyDownloaded++;
                     } else {
                         numberOfNodesPending++;
->>>>>>> c55097b0
                         Intent service = new Intent(context, DownloadService.class);
                         if (context instanceof ChatActivityLollipop) {
                             nodeToDownload = authorizeNodeIfPreview(nodeToDownload, ((ChatActivityLollipop) context).getChatRoom());
@@ -2113,18 +2046,11 @@
         else{
             if (context instanceof ChatActivityLollipop) {
                 ((ChatActivityLollipop) context).storedUnhandledData(messagesSelected, messagesToImport);
-<<<<<<< HEAD
                 ((ChatActivityLollipop) context).handleStoredData();
             } else if (context instanceof NodeAttachmentHistoryActivity) {
                 ((NodeAttachmentHistoryActivity) context).storedUnhandledData(messagesSelected, messagesToImport);
                 megaApi.getMyChatFilesFolder(new GetAttrUserListener(context));
             }
-=======
-            } else if (context instanceof NodeAttachmentHistoryActivity) {
-                ((NodeAttachmentHistoryActivity) context).storedUnhandledData(messagesSelected, messagesToImport);
-            }
-            megaApi.getMyChatFilesFolder(new GetAttrUserListener(context));
->>>>>>> c55097b0
         }
     }
 
@@ -2158,11 +2084,7 @@
         }
 
         if (errors > 0) {
-<<<<<<< HEAD
-            showSnackbar(SNACKBAR_TYPE, context.getResources().getQuantityString(R.plurals.messages_forwarded_partial_error, errors, errors));
-=======
             showSnackbar(context, context.getResources().getQuantityString(R.plurals.messages_forwarded_partial_error, errors, errors));
->>>>>>> c55097b0
         }
     }
 
