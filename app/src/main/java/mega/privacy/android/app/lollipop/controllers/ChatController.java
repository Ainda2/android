--- conflicted
+++ resolved
@@ -1712,56 +1712,9 @@
             }
         }
 
-<<<<<<< HEAD
-        if (nodeList != null){
-            if(nodeList.size() == 1){
-                logDebug("hashes.length == 1");
-                MegaNode tempNode = nodeList.get(0);
-                if (context instanceof ChatActivityLollipop) {
-                    tempNode = authorizeNodeIfPreview(tempNode, ((ChatActivityLollipop) context).getChatRoom());
-                }
-                else if (context instanceof NodeAttachmentHistoryActivity) {
-                    tempNode = authorizeNodeIfPreview(tempNode, ((NodeAttachmentHistoryActivity) context).getChatRoom());
-                }
-                if((tempNode != null) && tempNode.getType() == MegaNode.TYPE_FILE){
-                    logDebug("ISFILE");
-                    String localPath = getLocalFile(context, tempNode.getName(), tempNode.getSize());
-
-                    //Check if the file is already downloaded
-                    MegaApplication app = ((MegaApplication) ((Activity)context).getApplication());
-                    if(localPath != null){
-                        logDebug("localPath != null");
-                        try {
-                            logDebug("Call to copyFile: localPath: ");
-                            copyFile(new File(localPath), new File(parentPath, tempNode.getName()));
-
-                            if(isVideoFile(parentPath+"/"+tempNode.getName())){
-                                logDebug("Is video!!!");
-                                if (tempNode != null){
-                                    if(!tempNode.hasThumbnail()){
-                                        logWarning("The video has not thumb");
-                                        createThumbnailVideo(context, localPath, megaApi, tempNode.getHandle());
-                                    }
-                                }
-                            }
-                            else{
-                                logDebug("NOT video!");
-                            }
-                        }
-                        catch(Exception e) {
-                            logError("Exception!!", e);
-                        }
-                        boolean autoPlayEnabled = Boolean.parseBoolean(dbH.getAutoPlayEnabled());
-                        if(!autoPlayEnabled){
-                            logDebug("Auto play disabled");
-                            showSnackbar(context, context.getString(R.string.general_already_downloaded));
-                            return;
-                        }
-=======
         if (nodeList == null) {
             return;
         }
->>>>>>> 7547b44d
 
         long size = 0;
         for (int i = 0; i < nodeList.size(); i++) {
@@ -1797,7 +1750,7 @@
             }
             if ((tempNode != null) && tempNode.getType() == MegaNode.TYPE_FILE) {
                 logDebug("ISFILE");
-                String localPath = getLocalFile(context, tempNode.getName(), tempNode.getSize(), parentPath);
+                String localPath = getLocalFile(context, tempNode.getName(), tempNode.getSize());
 
                 //Check if the file is already downloaded
                 MegaApplication app = MegaApplication.getInstance();
