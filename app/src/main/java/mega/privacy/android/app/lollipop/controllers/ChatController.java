package mega.privacy.android.app.lollipop.controllers;

import android.Manifest;
import android.app.Activity;
import android.app.Dialog;
import android.content.Context;
import android.content.DialogInterface;
import android.content.Intent;
import android.content.pm.PackageManager;
import android.net.Uri;
import android.os.Build;
import android.os.Environment;
import android.os.StatFs;
import android.support.v4.app.ActivityCompat;
import android.support.v4.content.ContextCompat;
import android.support.v4.content.FileProvider;
import android.support.v7.app.AlertDialog;
import android.text.Html;
import android.text.Spanned;

import java.io.File;
import java.util.ArrayList;
import java.util.HashMap;
import java.util.Map;

import mega.privacy.android.app.DatabaseHandler;
import mega.privacy.android.app.DownloadService;
import mega.privacy.android.app.MegaApplication;
import mega.privacy.android.app.MegaContactDB;
import mega.privacy.android.app.MegaPreferences;
import mega.privacy.android.app.MimeTypeList;
import mega.privacy.android.app.R;
import mega.privacy.android.app.lollipop.AudioVideoPlayerLollipop;
import mega.privacy.android.app.lollipop.ContactInfoActivityLollipop;
import mega.privacy.android.app.lollipop.FileExplorerActivityLollipop;
import mega.privacy.android.app.lollipop.FileStorageActivityLollipop;
import mega.privacy.android.app.lollipop.ManagerActivityLollipop;
import mega.privacy.android.app.lollipop.PdfViewerActivityLollipop;
import mega.privacy.android.app.lollipop.ZipBrowserActivityLollipop;
import mega.privacy.android.app.lollipop.listeners.ChatImportToForwardListener;
import mega.privacy.android.app.lollipop.megachat.AndroidMegaChatMessage;
import mega.privacy.android.app.lollipop.megachat.ArchivedChatsActivity;
import mega.privacy.android.app.lollipop.megachat.ChatActivityLollipop;
import mega.privacy.android.app.lollipop.megachat.ChatExplorerActivity;
import mega.privacy.android.app.lollipop.megachat.ChatFullScreenImageViewer;
import mega.privacy.android.app.lollipop.megachat.ChatItemPreferences;
import mega.privacy.android.app.lollipop.megachat.GroupChatInfoActivityLollipop;
import mega.privacy.android.app.lollipop.megachat.NodeAttachmentHistoryActivity;
import mega.privacy.android.app.lollipop.megachat.NonContactInfo;
import mega.privacy.android.app.utils.ChatUtil;
import mega.privacy.android.app.utils.Constants;
import mega.privacy.android.app.utils.MegaApiUtils;
import mega.privacy.android.app.utils.ThumbnailUtilsLollipop;
import mega.privacy.android.app.utils.Util;
import nz.mega.sdk.MegaApiAndroid;
import nz.mega.sdk.MegaApiJava;
import nz.mega.sdk.MegaChatApi;
import nz.mega.sdk.MegaChatApiAndroid;
import nz.mega.sdk.MegaChatContainsMeta;
import nz.mega.sdk.MegaChatListItem;
import nz.mega.sdk.MegaChatMessage;
import nz.mega.sdk.MegaChatRoom;
import nz.mega.sdk.MegaNode;
import nz.mega.sdk.MegaNodeList;
import nz.mega.sdk.MegaUser;

import static mega.privacy.android.app.utils.CacheFolderManager.buildVoiceClipFile;
import static mega.privacy.android.app.utils.CacheFolderManager.isFileAvailable;
import static mega.privacy.android.app.utils.Util.toCDATA;

public class ChatController {

    Context context;
    MegaApiAndroid megaApi;
    MegaChatApiAndroid megaChatApi;
    DatabaseHandler dbH;
    MegaPreferences prefs = null;

    public ChatController(Context context){
        log("ChatController created");
        this.context = context;
        if(context instanceof  MegaApplication){
            if (megaApi == null){
                megaApi = ((MegaApplication)context).getMegaApi();
            }
            if (megaChatApi == null){
                megaChatApi = ((MegaApplication)context).getMegaChatApi();
            }
        }
        else{
            if (megaApi == null){
                megaApi = ((MegaApplication) ((Activity)context).getApplication()).getMegaApi();
            }
            if (megaChatApi == null){
                megaChatApi = ((MegaApplication) ((Activity)context).getApplication()).getMegaChatApi();
            }
        }

        if (dbH == null){
            dbH = DatabaseHandler.getDbHandler(context);
        }
    }

    public void leaveChat(MegaChatRoom chat){
        if(context instanceof ManagerActivityLollipop){
            megaChatApi.leaveChat(chat.getChatId(), (ManagerActivityLollipop) context);
        }
        else if(context instanceof GroupChatInfoActivityLollipop){
            megaChatApi.leaveChat(chat.getChatId(), (GroupChatInfoActivityLollipop) context);
        }
        else if(context instanceof ChatActivityLollipop){
            megaChatApi.leaveChat(chat.getChatId(), (ChatActivityLollipop) context);
        }
    }

    public void selectChatsToAttachContact(MegaUser contact){
        log("selectChatsToAttachContact");

        long[] longArray = new long[1];
        longArray[0] = contact.getHandle();

        Intent i = new Intent(context, ChatExplorerActivity.class);
        i.putExtra("USER_HANDLES", longArray);

        if(context instanceof ManagerActivityLollipop){
            ((ManagerActivityLollipop) context).startActivityForResult(i, Constants.REQUEST_CODE_SELECT_CHAT);
        }
        else if(context instanceof ContactInfoActivityLollipop){
            ((ContactInfoActivityLollipop) context).startActivityForResult(i, Constants.REQUEST_CODE_SELECT_CHAT);
        }
    }

    public void selectChatsToAttachContacts (ArrayList<MegaUser> contacts) {
        long[] longArray = new long[contacts.size()];

        for (int i=0; i<contacts.size(); i++) {
            longArray[i] = contacts.get(i).getHandle();
        }

        Intent i = new Intent(context, ChatExplorerActivity.class);
        i.putExtra("USER_HANDLES", longArray);

        if(context instanceof ManagerActivityLollipop){
            ((ManagerActivityLollipop) context).startActivityForResult(i, Constants.REQUEST_CODE_SELECT_CHAT);
        }
    }

    public void leaveChat(long chatId){
        if(context instanceof ManagerActivityLollipop){
            megaChatApi.leaveChat(chatId, (ManagerActivityLollipop) context);
        }
        else if(context instanceof GroupChatInfoActivityLollipop){
            megaChatApi.leaveChat(chatId, (GroupChatInfoActivityLollipop) context);
        }
        else if(context instanceof ChatActivityLollipop){
            megaChatApi.leaveChat(chatId, (ChatActivityLollipop) context);
        }
    }

    public void clearHistory(MegaChatRoom chat){
        log("clearHistory: "+chat.getTitle());
        clearHistory(chat.getChatId());
    }

    public void clearHistory(long chatId){
        log("clearHistory: "+chatId);
        if(context instanceof ManagerActivityLollipop){
            megaChatApi.clearChatHistory(chatId, (ManagerActivityLollipop) context);
        }
        else if(context instanceof ChatActivityLollipop){
            megaChatApi.clearChatHistory(chatId, (ChatActivityLollipop) context);
        }
        else if(context instanceof ContactInfoActivityLollipop){
            megaChatApi.clearChatHistory(chatId, (ContactInfoActivityLollipop) context);
        }
        else if(context instanceof GroupChatInfoActivityLollipop){
            megaChatApi.clearChatHistory(chatId, (GroupChatInfoActivityLollipop) context);
        }

        dbH.removePendingMessageByChatId(chatId);
    }

    public void archiveChat(long chatId){
        log("archiveChat: "+chatId);
        if(context instanceof ManagerActivityLollipop){
            megaChatApi.archiveChat(chatId, true, (ManagerActivityLollipop) context);
        }
    }

    public void archiveChat(MegaChatListItem chatItem){
        log("archiveChat: "+chatItem.getChatId());
        if(context instanceof ManagerActivityLollipop){
            if(chatItem.isArchived()){
                megaChatApi.archiveChat(chatItem.getChatId(), false, (ManagerActivityLollipop) context);
            }
            else{
                megaChatApi.archiveChat(chatItem.getChatId(), true, (ManagerActivityLollipop) context);
            }
        }
        else if(context instanceof ArchivedChatsActivity){
            if(chatItem.isArchived()){
                megaChatApi.archiveChat(chatItem.getChatId(), false, (ArchivedChatsActivity) context);
            }
            else{
                megaChatApi.archiveChat(chatItem.getChatId(), true, (ArchivedChatsActivity) context);
            }
        }
    }

    public void archiveChat(MegaChatRoom chat){
        log("archiveChat: "+chat.getChatId());
        if(context instanceof GroupChatInfoActivityLollipop){

            if(chat.isArchived()){
                megaChatApi.archiveChat(chat.getChatId(), false,(GroupChatInfoActivityLollipop) context);
            }
            else{
                megaChatApi.archiveChat(chat.getChatId(), true, (GroupChatInfoActivityLollipop) context);
            }
        }
        else if(context instanceof ChatActivityLollipop){
            if(chat.isArchived()){
                megaChatApi.archiveChat(chat.getChatId(), false,(ChatActivityLollipop) context);
            }
            else{
                megaChatApi.archiveChat(chat.getChatId(), true, (ChatActivityLollipop) context);
            }
        }
    }

    public void archiveChats(ArrayList<MegaChatListItem> chats){
        log("archiveChats: "+chats.size());
        if(context instanceof ManagerActivityLollipop){
            for(int i=0; i<chats.size(); i++){
                if(chats.get(i).isArchived()){
                    megaChatApi.archiveChat(chats.get(i).getChatId(), false,null);
                }
                else{
                    megaChatApi.archiveChat(chats.get(i).getChatId(), true, null);
                }
            }
        }
        else if(context instanceof ArchivedChatsActivity){
            for(int i=0; i<chats.size(); i++){
                if(chats.get(i).isArchived()){
                    megaChatApi.archiveChat(chats.get(i).getChatId(), false, null);
                }
                else{
                    megaChatApi.archiveChat(chats.get(i).getChatId(), true, null);
                }
            }
        }
    }

    public void deleteMessages(ArrayList<MegaChatMessage> messages, MegaChatRoom chat){
        log("deleteMessages: "+messages.size());
        if(messages!=null){
            for(int i=0; i<messages.size();i++){
                deleteMessage(messages.get(i), chat.getChatId());
            }
        }
    }

    public void deleteAndroidMessages(ArrayList<AndroidMegaChatMessage> messages, MegaChatRoom chat){
        log("deleteMessages: "+messages.size());
        if(messages!=null){
            for(int i=0; i<messages.size();i++){
                deleteMessage(messages.get(i).getMessage(), chat.getChatId());
            }
        }
    }

    public void deleteMessageById(long messageId, long chatId) {
        MegaChatMessage message = megaChatApi.getMessage(chatId, messageId);
        if(message!=null){
            deleteMessage(message, chatId);
        }
    }

    public void deleteMessage(MegaChatMessage message, long chatId) {
        log("deleteMessage");
        MegaChatMessage messageToDelete;
        if (message == null) return;

<<<<<<< HEAD
            if(message.getType()==MegaChatMessage.TYPE_NODE_ATTACHMENT){
                log("Delete node attachment message");
                megaChatApi.revokeAttachmentMessage(chatId, message.getMsgId());
            }else{
                log("Delete normal message- STATUS = "+message.getStatus());
                if(message.getStatus() == MegaChatMessage.STATUS_SENDING){
                    messageToDelete = megaChatApi.deleteMessage(chatId, message.getTempId());
                }else{
                    messageToDelete = megaChatApi.deleteMessage(chatId, message.getMsgId());
                }
                if(messageToDelete==null){
                    log("The message cannot be deleted");
                }else{
                    log("The message has been deleted");
                    ((ChatActivityLollipop) context).updatingRemovedMessage(message);
                }
=======
        if (message.getType() == MegaChatMessage.TYPE_NODE_ATTACHMENT || message.getType() == MegaChatMessage.TYPE_VOICE_CLIP) {
            log("deleteMessage:Delete node attachment message or voice clip message");
            if (message.getType() == MegaChatMessage.TYPE_VOICE_CLIP && message.getMegaNodeList() != null && message.getMegaNodeList().size() > 0 && message.getMegaNodeList().get(0) != null) {
                deleteOwnVoiceClip(context, message.getMegaNodeList().get(0).getName());
>>>>>>> b516b980
            }
            megaChatApi.revokeAttachmentMessage(chatId, message.getMsgId());
            return;
        }

        log("Delete normal message");
        messageToDelete = megaChatApi.deleteMessage(chatId, message.getMsgId());
        if (messageToDelete == null) {
            log("The message cannot be deleted");
        }
    }

    /*
     * Delete a voice note from local storage
     */
    public static void deleteOwnVoiceClip(Context mContext, String nameFile) {
        log("deleteOwnVoiceClip");
        File localFile = buildVoiceClipFile(mContext, nameFile);
        if (!isFileAvailable(localFile)) return;
        localFile.delete();
    }

    public void alterParticipantsPermissions(long chatid, long uh, int privilege){
        log("alterParticipantsPermissions: "+uh);
        megaChatApi.updateChatPermissions(chatid, uh, privilege, (GroupChatInfoActivityLollipop) context);
    }

    public void removeParticipant(long chatid, long uh){
        log("removeParticipant: "+uh);
        if(context==null){
            log("Context is NULL");
        }
        megaChatApi.removeFromChat(chatid, uh, (GroupChatInfoActivityLollipop) context);
    }

    public void changeTitle(long chatid, String title){
        if(context instanceof GroupChatInfoActivityLollipop){
            megaChatApi.setChatTitle(chatid, title, (GroupChatInfoActivityLollipop) context);
        }
    }

    public void muteChats(ArrayList<MegaChatListItem> chats){
        for(int i=0; i<chats.size();i++){
            muteChat(chats.get(i));
            ((ManagerActivityLollipop)context).showMuteIcon(chats.get(i));
        }
    }

    public void muteChat(long chatHandle){
        log("muteChat");
        ChatItemPreferences chatPrefs = dbH.findChatPreferencesByHandle(Long.toString(chatHandle));
        if(chatPrefs==null){

            chatPrefs = new ChatItemPreferences(Long.toString(chatHandle), Boolean.toString(false), "");
            dbH.setChatItemPreferences(chatPrefs);

        }
        else{
            chatPrefs.setNotificationsEnabled(Boolean.toString(false));
            dbH.setNotificationEnabledChatItem(Boolean.toString(false), Long.toString(chatHandle));
        }
    }

    public void muteChat(MegaChatListItem chat){
        log("muteChatITEM");
        muteChat(chat.getChatId());
    }

    public void unmuteChats(ArrayList<MegaChatListItem> chats){
        for(int i=0; i<chats.size();i++){
            unmuteChat(chats.get(i));
            ((ManagerActivityLollipop)context).showMuteIcon(chats.get(i));
        }
    }

    public void unmuteChat(MegaChatListItem chat){
        log("UNmuteChatITEM");
        unmuteChat(chat.getChatId());
    }

    public void unmuteChat(long chatHandle){
        log("UNmuteChat");
        ChatItemPreferences chatPrefs = dbH.findChatPreferencesByHandle(Long.toString(chatHandle));
        if(chatPrefs==null){
            chatPrefs = new ChatItemPreferences(Long.toString(chatHandle), Boolean.toString(true), "");
            dbH.setChatItemPreferences(chatPrefs);
        }
        else{
            chatPrefs.setNotificationsEnabled(Boolean.toString(true));
            dbH.setNotificationEnabledChatItem(Boolean.toString(true), Long.toString(chatHandle));
        }
    }

    public void enableChat(){
        dbH.setEnabledChat(true+"");
    }

    public String createSingleManagementString(AndroidMegaChatMessage androidMessage, MegaChatRoom chatRoom) {
        log("createSingleManagementString");

        String text = createManagementString(androidMessage.getMessage(), chatRoom);
        if((text!=null) && (!text.isEmpty())){
            text = text.substring(text.indexOf(":")+2);
        }else{
            text = "";

        }
        return text;
    }


    public String createManagementString(MegaChatMessage message, MegaChatRoom chatRoom) {
        log("createManagementString");
        long userHandle = message.getUserHandle();

        if (message.getType() == MegaChatMessage.TYPE_ALTER_PARTICIPANTS) {
            log("ALTER PARTICIPANT MESSAGE!!");

            if (message.getHandleOfAction() == megaApi.getMyUser().getHandle()) {
                log("me alter participant");

                StringBuilder builder = new StringBuilder();
                builder.append(megaChatApi.getMyFullname() + ": ");

                int privilege = message.getPrivilege();
                log("Privilege of me: " + privilege);
                String textToShow = "";
                String fullNameAction = getFullName(message.getUserHandle(), chatRoom);

                if(!fullNameAction.isEmpty()){
                    if (fullNameAction.trim().length() <= 0) {
                        log("No name!");
                        NonContactInfo nonContact = dbH.findNonContactByHandle(message.getUserHandle() + "");
                        if (nonContact != null) {
                            fullNameAction = nonContact.getFullName();
                        } else {
                            log("Ask for name non-contact");
                            fullNameAction = "Participant left";
//                            log("1-Call for nonContactName: "+ message.getUserHandle());
//                            ChatNonContactNameListener listener = new ChatNonContactNameListener(context, holder, this, message.getUserHandle());
//                            megaChatApi.getUserFirstname(message.getUserHandle(), listener);
//                            megaChatApi.getUserLastname(message.getUserHandle(), listener);
                        }
                    }

                }

                if (privilege != MegaChatRoom.PRIV_RM) {
                    log("I was added");
                    textToShow = String.format(context.getString(R.string.non_format_message_add_participant), megaChatApi.getMyFullname(), fullNameAction);
                } else {
                    log("I was removed or left");
                    if (message.getUserHandle() == message.getHandleOfAction()) {
                        log("I left the chat");
                        textToShow = String.format(context.getString(R.string.non_format_message_participant_left_group_chat), megaChatApi.getMyFullname());

                    } else {
                        textToShow = String.format(context.getString(R.string.non_format_message_remove_participant), megaChatApi.getMyFullname(), fullNameAction);
                    }
                }

                builder.append(textToShow);
                return builder.toString();

            } else {
                log("CONTACT Message type ALTER PARTICIPANTS");

                int privilege = message.getPrivilege();
                log("Privilege of the user: " + privilege);

                String fullNameTitle = getFullName(message.getHandleOfAction(), chatRoom);

                if(!fullNameTitle.isEmpty()){
                    if (fullNameTitle.trim().length() <= 0) {
                        NonContactInfo nonContact = dbH.findNonContactByHandle(message.getHandleOfAction() + "");
                        if (nonContact != null) {
                            fullNameTitle = nonContact.getFullName();
                        } else {
                            fullNameTitle = "Unknown name";
//                            log("3-Call for nonContactName: "+ message.getUserHandle());
//                        ChatNonContactNameListener listener = new ChatNonContactNameListener(context, holder, this, message.getHandleOfAction());
//                        megaChatApi.getUserFirstname(message.getHandleOfAction(), listener);
//                        megaChatApi.getUserLastname(message.getHandleOfAction(), listener);
                        }
                    }
                }

                StringBuilder builder = new StringBuilder();
                builder.append(fullNameTitle + ": ");

                String textToShow = "";
                if (privilege != MegaChatRoom.PRIV_RM) {
                    log("Participant was added");
                    if (message.getUserHandle() == megaApi.getMyUser().getHandle()) {
                        log("By me");
                        textToShow = String.format(context.getString(R.string.non_format_message_add_participant), fullNameTitle, megaChatApi.getMyFullname());
                    } else {
//                        textToShow = String.format(context.getString(R.string.message_add_participant), message.getHandleOfAction()+"");
                        log("By other");
                        String fullNameAction = getFullName(message.getUserHandle(), chatRoom);

                        if(!fullNameAction.isEmpty()){
                            if (fullNameAction.trim().length() <= 0) {
                                NonContactInfo nonContact = dbH.findNonContactByHandle(message.getUserHandle() + "");
                                if (nonContact != null) {
                                    fullNameAction = nonContact.getFullName();
                                } else {
                                    fullNameAction = "Unknown name";
                                    log("2-Call for nonContactName: " + message.getUserHandle());
//                                    ChatNonContactNameListener listener = new ChatNonContactNameListener(context, holder, this, message.getUserHandle());
//                                    megaChatApi.getUserFirstname(message.getUserHandle(), listener);
//                                    megaChatApi.getUserLastname(message.getUserHandle(), listener);
                                }

                            }
                        }

                        textToShow = String.format(context.getString(R.string.non_format_message_add_participant), fullNameTitle, fullNameAction);

                    }
                }//END participant was added
                else {
                    log("Participant was removed or left");
                    if (message.getUserHandle() == megaApi.getMyUser().getHandle()) {
                        textToShow = String.format(context.getString(R.string.non_format_message_remove_participant), fullNameTitle, megaChatApi.getMyFullname());
                    } else {

                        if (message.getUserHandle() == message.getHandleOfAction()) {
                            log("The participant left the chat");

                            textToShow = String.format(context.getString(R.string.non_format_message_participant_left_group_chat), fullNameTitle);

                        } else {
                            log("The participant was removed");
                            String fullNameAction = getFullName(message.getUserHandle(), chatRoom);

                            if(!fullNameAction.isEmpty()){
                                if (fullNameAction.trim().length() <= 0) {
                                    NonContactInfo nonContact = dbH.findNonContactByHandle(message.getUserHandle() + "");
                                    if (nonContact != null) {
                                        fullNameAction = nonContact.getFullName();
                                    } else {
                                        fullNameAction = "Unknown name";
                                        log("4-Call for nonContactName: " + message.getUserHandle());
//                                        ChatNonContactNameListener listener = new ChatNonContactNameListener(context, holder, this, message.getUserHandle());
//                                        megaChatApi.getUserFirstname(message.getUserHandle(), listener);
//                                        megaChatApi.getUserLastname(message.getUserHandle(), listener);
                                    }

                                }
                            }

                            textToShow = String.format(context.getString(R.string.non_format_message_remove_participant), fullNameTitle, fullNameAction);
                        }
//                        textToShow = String.format(context.getString(R.string.message_remove_participant), message.getHandleOfAction()+"");
                    }
                } //END participant removed

                builder.append(textToShow);
                return builder.toString();

            } //END CONTACT MANAGEMENT MESSAGE
        }else if (message.getType() == MegaChatMessage.TYPE_PRIV_CHANGE) {
            log("PRIVILEGE CHANGE message");
            if (message.getHandleOfAction() == megaApi.getMyUser().getHandle()) {
                log("a moderator change my privilege");
                int privilege = message.getPrivilege();
                log("Privilege of the user: " + privilege);

                StringBuilder builder = new StringBuilder();
                builder.append(megaChatApi.getMyFullname() + ": ");

                String privilegeString = "";
                if (privilege == MegaChatRoom.PRIV_MODERATOR) {
                    privilegeString = context.getString(R.string.administrator_permission_label_participants_panel);
                } else if (privilege == MegaChatRoom.PRIV_STANDARD) {
                    privilegeString = context.getString(R.string.standard_permission_label_participants_panel);
                } else if (privilege == MegaChatRoom.PRIV_RO) {
                    privilegeString = context.getString(R.string.observer_permission_label_participants_panel);
                } else {
                    log("Change to other");
                    privilegeString = "Unknow";
                }

                String textToShow = "";

                if (message.getUserHandle() == megaApi.getMyUser().getHandle()) {
                    log("I changed my Own permission");
                    textToShow = String.format(context.getString(R.string.non_format_message_permissions_changed), megaChatApi.getMyFullname(), privilegeString, megaChatApi.getMyFullname());
                } else {
                    log("I was change by someone");
                    String fullNameAction = getFullName(message.getUserHandle(), chatRoom);

                    if(!fullNameAction.isEmpty()){
                        if (fullNameAction.trim().length() <= 0) {
                            NonContactInfo nonContact = dbH.findNonContactByHandle(message.getUserHandle() + "");
                            if (nonContact != null) {
                                fullNameAction = nonContact.getFullName();
                            } else {
                                fullNameAction = "Unknown name";
                                log("5-Call for nonContactName: " + message.getUserHandle());
//                                ChatNonContactNameListener listener = new ChatNonContactNameListener(context, holder, this, message.getUserHandle());
//                                megaChatApi.getUserFirstname(message.getUserHandle(), listener);
//                                megaChatApi.getUserLastname(message.getUserHandle(), listener);
                            }

                        }
                    }

                    textToShow = String.format(context.getString(R.string.non_format_message_permissions_changed), megaChatApi.getMyFullname(), privilegeString, fullNameAction);
                }

                builder.append(textToShow);
                return builder.toString();
            } else {
                log("Participant privilege change!");
                log("Message type PRIVILEGE CHANGE - Message ID: " + message.getMsgId());

                String fullNameTitle = getFullName(message.getHandleOfAction(), chatRoom);

                if(!fullNameTitle.isEmpty()){
                    if (fullNameTitle.trim().length() <= 0) {
                        NonContactInfo nonContact = dbH.findNonContactByHandle(message.getHandleOfAction() + "");
                        if (nonContact != null) {
                            fullNameTitle = nonContact.getFullName();
                        } else {
                            fullNameTitle = "Unknown name";
                            log("6-Call for nonContactName: " + message.getUserHandle());
//                            ChatNonContactNameListener listener = new ChatNonContactNameListener(context, holder, this, message.getHandleOfAction());
//                            megaChatApi.getUserFirstname(message.getHandleOfAction(), listener);
//                            megaChatApi.getUserLastname(message.getHandleOfAction(), listener);
                        }
                    }
                }

                StringBuilder builder = new StringBuilder();
                builder.append(fullNameTitle + ": ");

                int privilege = message.getPrivilege();
                String privilegeString = "";
                if (privilege == MegaChatRoom.PRIV_MODERATOR) {
                    privilegeString = context.getString(R.string.administrator_permission_label_participants_panel);
                } else if (privilege == MegaChatRoom.PRIV_STANDARD) {
                    privilegeString = context.getString(R.string.standard_permission_label_participants_panel);
                } else if (privilege == MegaChatRoom.PRIV_RO) {
                    privilegeString = context.getString(R.string.observer_permission_label_participants_panel);
                } else {
                    log("Change to other");
                    privilegeString = "Unknow";
                }

                String textToShow = "";
                if (message.getUserHandle() == megaApi.getMyUser().getHandle()) {
                    log("The privilege was change by me");
                    textToShow = String.format(context.getString(R.string.non_format_message_permissions_changed), fullNameTitle, privilegeString, megaChatApi.getMyFullname());

                } else {
                    log("By other");
                    String fullNameAction = getFullName(message.getUserHandle(), chatRoom);

                    if(!fullNameTitle.isEmpty()){
                        if (fullNameAction.trim().length() <= 0) {
                            NonContactInfo nonContact = dbH.findNonContactByHandle(message.getUserHandle() + "");
                            if (nonContact != null) {
                                fullNameAction = nonContact.getFullName();
                            } else {
                                fullNameAction = "Unknown name";
                                log("8-Call for nonContactName: " + message.getUserHandle());
//                                ChatNonContactNameListener listener = new ChatNonContactNameListener(context, holder, this, message.getUserHandle());
//                                megaChatApi.getUserFirstname(message.getUserHandle(), listener);
//                                megaChatApi.getUserLastname(message.getUserHandle(), listener);
                            }
                        }
                    }

                    textToShow = String.format(context.getString(R.string.non_format_message_permissions_changed), fullNameTitle, privilegeString, fullNameAction);
                }

                builder.append(textToShow);
                return builder.toString();
            }
        }else {
            log("other type of messages");
            //OTHER TYPE OF MESSAGES
            if (message.getUserHandle() == megaApi.getMyUser().getHandle()) {
                log("MY message!!:");
                log("MY message handle!!: " + message.getMsgId());

                StringBuilder builder = new StringBuilder();
                builder.append(megaChatApi.getMyFullname() + ": ");

                if (message.getType() == MegaChatMessage.TYPE_NORMAL) {
                    log("Message type NORMAL: " + message.getMsgId());

                    String messageContent = "";
                    if (message.getContent() != null) {
                        messageContent = message.getContent();
                    }

                    if (message.isEdited()) {
                        log("Message is edited");
                        String textToShow = messageContent + " " + context.getString(R.string.edited_message_text);
                        builder.append(textToShow);
                        return builder.toString();
                    } else if (message.isDeleted()) {
                        log("Message is deleted");

                        String textToShow = context.getString(R.string.text_deleted_message);
                        builder.append(textToShow);
                        return builder.toString();

                    } else {
                        builder.append(messageContent);
                        return builder.toString();
                    }
                }else if (message.getType() == MegaChatMessage.TYPE_TRUNCATE) {
                    log("Message type TRUNCATE");

                    String textToShow = String.format(context.getString(R.string.history_cleared_by), toCDATA(megaChatApi.getMyFullname()));
                    try{
                        textToShow = textToShow.replace("[A]", "<font color=\'#060000\'>");
                        textToShow = textToShow.replace("[/A]", "</font>");
                        textToShow = textToShow.replace("[B]", "<font color=\'#00BFA5\'>");
                        textToShow = textToShow.replace("[/B]", "</font>");
                    }
                    catch (Exception e){}
                    Spanned result = null;
                    if (android.os.Build.VERSION.SDK_INT >= android.os.Build.VERSION_CODES.N) {
                        result = Html.fromHtml(textToShow,Html.FROM_HTML_MODE_LEGACY);
                    } else {
                        result = Html.fromHtml(textToShow);
                    }
                    builder.append(result);
                    return builder.toString();
                }else if (message.getType() == MegaChatMessage.TYPE_CHAT_TITLE) {
                    log("Message type TITLE CHANGE - Message ID: " + message.getMsgId());

                    String messageContent = message.getContent();
                    String textToShow = String.format(context.getString(R.string.non_format_change_title_messages), megaChatApi.getMyFullname(), messageContent);
                    builder.append(textToShow);
                    return builder.toString();

                }else if(message.getType() == MegaChatMessage.TYPE_CONTAINS_META){
                    MegaChatContainsMeta meta = message.getContainsMeta();
                    if(meta!=null && meta.getType()==MegaChatContainsMeta.CONTAINS_META_RICH_PREVIEW){
                       String text = meta.getRichPreview().getText();
                       builder.append(text);
                       return builder.toString();
                    }else{
                       return "";
                    }
                }else if(message.getType() == MegaChatMessage.TYPE_CALL_STARTED){
                    String textToShow = context.getResources().getString(R.string.call_started_messages);
                    builder.append(textToShow);
                    return builder.toString();
                }
                else if(message.getType() == MegaChatMessage.TYPE_CALL_ENDED){
                    String textToShow = "";
                    switch(message.getTermCode()){
                        case MegaChatMessage.END_CALL_REASON_ENDED:{

                            int hours = message.getDuration() / 3600;
                            int minutes = (message.getDuration() % 3600) / 60;
                            int seconds = message.getDuration() % 60;

                            textToShow = context.getString(R.string.call_ended_message);

                            if(hours != 0){
                                String textHours = context.getResources().getQuantityString(R.plurals.plural_call_ended_messages_hours, hours, hours);
                                textToShow = textToShow + textHours;
                                if((minutes != 0)||(seconds != 0)){
                                    textToShow = textToShow+", ";
                                }
                            }

                            if(minutes != 0){
                                String textMinutes = context.getResources().getQuantityString(R.plurals.plural_call_ended_messages_minutes, minutes, minutes);
                                textToShow = textToShow + textMinutes;
                                if(seconds != 0){
                                    textToShow = textToShow+", ";
                                }
                            }

                            if(seconds != 0){
                                String textSeconds = context.getResources().getQuantityString(R.plurals.plural_call_ended_messages_seconds, seconds, seconds);
                                textToShow = textToShow + textSeconds;
                            }

                            try{
                                textToShow = textToShow.replace("[A]", "");
                                textToShow = textToShow.replace("[/A]", "");
                                textToShow = textToShow.replace("[B]", "");
                                textToShow = textToShow.replace("[/B]", "");
                                textToShow = textToShow.replace("[C]", "");
                                textToShow = textToShow.replace("[/C]", "");
                            }catch (Exception e){
                            }

                            break;
                        }
                        case MegaChatMessage.END_CALL_REASON_REJECTED:{

                            textToShow = String.format(context.getString(R.string.call_rejected_messages));
                            try {
                                textToShow = textToShow.replace("[A]", "");
                                textToShow = textToShow.replace("[/A]", "");
                                textToShow = textToShow.replace("[B]", "");
                                textToShow = textToShow.replace("[/B]", "");
                            } catch (Exception e) {
                            }

                            break;
                        }
                        case MegaChatMessage.END_CALL_REASON_NO_ANSWER:{

                            textToShow = String.format(context.getString(R.string.call_not_answered_messages));

                            try {
                                textToShow = textToShow.replace("[A]", "");
                                textToShow = textToShow.replace("[/A]", "");
                                textToShow = textToShow.replace("[B]", "");
                                textToShow = textToShow.replace("[/B]", "");
                            } catch (Exception e) {
                            }

                            break;
                        }
                        case MegaChatMessage.END_CALL_REASON_FAILED:{

                            textToShow = String.format(context.getString(R.string.call_failed_messages));
                            try {
                                textToShow = textToShow.replace("[A]", "");
                                textToShow = textToShow.replace("[/A]", "");
                                textToShow = textToShow.replace("[B]", "");
                                textToShow = textToShow.replace("[/B]", "");
                            } catch (Exception e) {
                            }

                            break;
                        }
                        case MegaChatMessage.END_CALL_REASON_CANCELLED:{

                            textToShow = String.format(context.getString(R.string.call_cancelled_messages));
                            try {
                                textToShow = textToShow.replace("[A]", "");
                                textToShow = textToShow.replace("[/A]", "");
                                textToShow = textToShow.replace("[B]", "");
                                textToShow = textToShow.replace("[/B]", "");
                            } catch (Exception e) {
                            }

                            break;
                        }
                    }

                    builder.append(textToShow);
                    return builder.toString();
                }
                else{
                    return "";
                }
            } else {
                log("Contact message!!");

                String fullNameTitle = getFullName(userHandle, chatRoom);

                if(!fullNameTitle.isEmpty()){
                    if (fullNameTitle.trim().length() <= 0) {
//                        String userHandleString = megaApi.userHandleToBase64(message.getUserHandle());
                        NonContactInfo nonContact = dbH.findNonContactByHandle(message.getUserHandle() + "");
                        if (nonContact != null) {
                            fullNameTitle = nonContact.getFullName();
                        } else {
                            fullNameTitle = "Unknown name";
//
//                                ChatNonContactNameListener listener = new ChatNonContactNameListener(context, holder, this, message.getUserHandle());
//                                megaChatApi.getUserFirstname(message.getUserHandle(), listener);
//                                megaChatApi.getUserLastname(message.getUserHandle(), listener);
                        }
                    }
                }

                StringBuilder builder = new StringBuilder();
                builder.append(fullNameTitle + ": ");

                if (message.getType() == MegaChatMessage.TYPE_NORMAL) {

                    String messageContent = "";
                    if (message.getContent() != null) {
                        messageContent = message.getContent();
                    }

                    if (message.isEdited()) {
                        log("Message is edited");

                        String textToShow = messageContent + " " + context.getString(R.string.edited_message_text);
                        builder.append(textToShow);
                        return builder.toString();
                    } else if (message.isDeleted()) {
                        log("Message is deleted");
                        String textToShow = "";
                        if(chatRoom.isGroup()){
                            textToShow = String.format(context.getString(R.string.non_format_text_deleted_message_by), fullNameTitle);
                        }
                        else{
                            textToShow = context.getString(R.string.text_deleted_message);
                        }

                        builder.append(textToShow);
                        return builder.toString();

                    } else {
                        builder.append(messageContent);
                        return builder.toString();

                    }
                } else if (message.getType() == MegaChatMessage.TYPE_TRUNCATE) {
                    log("Message type TRUNCATE");

                    String textToShow = String.format(context.getString(R.string.non_format_history_cleared_by), fullNameTitle);
                    builder.append(textToShow);
                    return builder.toString();

                } else if (message.getType() == MegaChatMessage.TYPE_CHAT_TITLE) {
                    log("Message type CHANGE TITLE - Message ID: " + message.getMsgId());

                    String messageContent = message.getContent();

                    String textToShow = String.format(context.getString(R.string.non_format_change_title_messages), fullNameTitle, messageContent);
                    builder.append(textToShow);
                    return builder.toString();
                }else if (message.getType() == MegaChatMessage.TYPE_CONTAINS_META) {
                    MegaChatContainsMeta meta = message.getContainsMeta();
                    if(meta!=null && meta.getType()==MegaChatContainsMeta.CONTAINS_META_RICH_PREVIEW){
                        String text = meta.getRichPreview().getText();
                        builder.append(text);
                        return builder.toString();
                    }else{
                        return "";
                    }
                }else if(message.getType() == MegaChatMessage.TYPE_CALL_STARTED){
                    String textToShow = context.getResources().getString(R.string.call_started_messages);
                    builder.append(textToShow);
                    return builder.toString();
                }
                else if(message.getType() == MegaChatMessage.TYPE_CALL_ENDED){
                    String textToShow = "";
                    switch(message.getTermCode()){
                        case MegaChatMessage.END_CALL_REASON_ENDED:{

                            int hours = message.getDuration() / 3600;
                            int minutes = (message.getDuration() % 3600) / 60;
                            int seconds = message.getDuration() % 60;

                            textToShow = context.getString(R.string.call_ended_message);

                            if(hours != 0){
                                String textHours = context.getResources().getQuantityString(R.plurals.plural_call_ended_messages_hours, hours, hours);
                                textToShow = textToShow + textHours;
                                if((minutes != 0)||(seconds != 0)){
                                    textToShow = textToShow+", ";
                                }
                            }

                            if(minutes != 0){
                                String textMinutes = context.getResources().getQuantityString(R.plurals.plural_call_ended_messages_minutes, minutes, minutes);
                                textToShow = textToShow + textMinutes;
                                if(seconds != 0){
                                    textToShow = textToShow+", ";
                                }
                            }

                            if(seconds != 0){
                                String textSeconds = context.getResources().getQuantityString(R.plurals.plural_call_ended_messages_seconds, seconds, seconds);
                                textToShow = textToShow + textSeconds;
                            }

                            try{
                                textToShow = textToShow.replace("[A]", "");
                                textToShow = textToShow.replace("[/A]", "");
                                textToShow = textToShow.replace("[B]", "");
                                textToShow = textToShow.replace("[/B]", "");
                                textToShow = textToShow.replace("[C]", "");
                                textToShow = textToShow.replace("[/C]", "");
                            }catch (Exception e){
                            }

                            break;
                        }
                        case MegaChatMessage.END_CALL_REASON_REJECTED:{

                            textToShow = String.format(context.getString(R.string.call_rejected_messages));
                            try {
                                textToShow = textToShow.replace("[A]", "");
                                textToShow = textToShow.replace("[/A]", "");
                                textToShow = textToShow.replace("[B]", "");
                                textToShow = textToShow.replace("[/B]", "");
                            } catch (Exception e) {
                            }

                            break;
                        }
                        case MegaChatMessage.END_CALL_REASON_NO_ANSWER:{

                            textToShow = String.format(context.getString(R.string.call_missed_messages));

                            try {
                                textToShow = textToShow.replace("[A]", "");
                                textToShow = textToShow.replace("[/A]", "");
                                textToShow = textToShow.replace("[B]", "");
                                textToShow = textToShow.replace("[/B]", "");
                            } catch (Exception e) {
                            }

                            break;
                        }
                        case MegaChatMessage.END_CALL_REASON_FAILED:{

                            textToShow = String.format(context.getString(R.string.call_failed_messages));
                            try {
                                textToShow = textToShow.replace("[A]", "");
                                textToShow = textToShow.replace("[/A]", "");
                                textToShow = textToShow.replace("[B]", "");
                                textToShow = textToShow.replace("[/B]", "");
                            } catch (Exception e) {
                            }

                            break;
                        }
                        case MegaChatMessage.END_CALL_REASON_CANCELLED:{

                            textToShow = String.format(context.getString(R.string.call_missed_messages));
                            try {
                                textToShow = textToShow.replace("[A]", "");
                                textToShow = textToShow.replace("[/A]", "");
                                textToShow = textToShow.replace("[B]", "");
                                textToShow = textToShow.replace("[/B]", "");
                            } catch (Exception e) {
                            }

                            break;
                        }
                    }

                    builder.append(textToShow);
                    return builder.toString();
                }
                else{
                    log("Type message: " + message.getType());
                    log("Message ID: " + message.getMsgId());
                    return "";
                }
            }
        }
    }

    public String createManagementString(AndroidMegaChatMessage androidMessage, MegaChatRoom chatRoom) {
        log("createManagementString");

        MegaChatMessage message = androidMessage.getMessage();
        return createManagementString(message, chatRoom);
    }

    public String getFirstName(long userHandle, MegaChatRoom chatRoom){
        log("getFullName: "+userHandle);
        int privilege = chatRoom.getPeerPrivilegeByHandle(userHandle);
        log("privilege is: "+privilege);
        if(privilege==MegaChatRoom.PRIV_UNKNOWN||privilege==MegaChatRoom.PRIV_RM){
            log("Not participant any more!");
            String handleString = megaApi.handleToBase64(userHandle);
            MegaUser contact = megaApi.getContact(handleString);
            if(contact!=null){
                if(contact.getVisibility()==MegaUser.VISIBILITY_VISIBLE){
                    log("Is contact!");
                    return getContactFirstName(userHandle);
                }
                else{
                    log("Old contact");
                    return getNonContactFirstName(userHandle);
                }
            }
            else{
                log("Non contact");
                return getNonContactFirstName(userHandle);
            }
        }
        else{
            log("Is participant");
            return getParticipantFirstName(userHandle, chatRoom);
        }
    }

    public String getFullName(long userHandle, long chatId){
        log("getFullName with chatID: "+userHandle);
        MegaChatRoom chat = megaChatApi.getChatRoom(chatId);
        if(chat!=null){
            return getFullName(userHandle, chat);
        }
        else{
            log("Chat is NULL - error!");
        }
        return "";
    }

    public String getFullName(long userHandle, MegaChatRoom chatRoom){
        log("getFullName: "+userHandle);
        int privilege = chatRoom.getPeerPrivilegeByHandle(userHandle);
        log("privilege is: "+privilege);
        if(privilege==MegaChatRoom.PRIV_UNKNOWN||privilege==MegaChatRoom.PRIV_RM){
            log("Not participant any more!");
            String handleString = MegaApiJava.userHandleToBase64(userHandle);
            log("The user handle to find is: "+handleString);
            MegaUser contact = megaApi.getContact(handleString);
            if(contact!=null && contact.getVisibility()==MegaUser.VISIBILITY_VISIBLE){
                log("Is contact!");
                return getContactFullName(userHandle);
            }
            else{
                log("Non contact");
                return getNonContactFullName(userHandle);
            }
        }
        else{
            log("Is participant");
            return getParticipantFullName(userHandle, chatRoom);
        }
    }

    public String getContactFirstName(long userHandle){
        MegaContactDB contactDB = dbH.findContactByHandle(String.valueOf(userHandle));
        if(contactDB!=null){

            String name = contactDB.getName();

            if(name==null){
                name="";
            }

            if (name.trim().length() <= 0){
                String lastName = contactDB.getLastName();
                if(lastName==null){
                    lastName="";
                }
                if (lastName.trim().length() <= 0){
                    log("1- Full name empty");
                    log("2-Put email as fullname");
                    String mail = contactDB.getMail();
                    if(mail==null){
                        mail="";
                    }
                    if (mail.trim().length() <= 0){
                        return "";
                    }
                    else{
                        return mail;
                    }
                }
                else{
                    return lastName;
                }

            }
            else{
                return name;
            }
        }
        return "";
    }

    public String getContactFullName(long userHandle){
        log("getContactFullName");
        MegaContactDB contactDB = dbH.findContactByHandle(String.valueOf(userHandle));
        if(contactDB!=null){
            log("Contact DB found!");
            String name = contactDB.getName();
            String lastName = contactDB.getLastName();

            if(name==null){
                name="";
            }
            if(lastName==null){
                lastName="";
            }
            String fullName = "";

            if (name.trim().length() <= 0){
                fullName = lastName;
            }
            else{
                fullName = name + " " + lastName;
            }

            if (fullName.trim().length() <= 0){
                log("1- Full name empty");
                log("2-Put email as fullname");
                String mail = contactDB.getMail();
                if(mail==null){
                    mail="";
                }
                if (mail.trim().length() <= 0){
                    return "";
                }
                else{
                    return mail;
                }
            }

            return fullName;
        }
        return "";
    }

    public String getNonContactFirstName(long userHandle){
        NonContactInfo nonContact = dbH.findNonContactByHandle(userHandle+"");

        if(nonContact!=null){

            String name = nonContact.getFirstName();

            if(name==null){
                name="";
            }

            if (name.trim().length() <= 0){
                String lastName = nonContact.getLastName();
                if(lastName==null){
                    lastName="";
                }
                if (lastName.trim().length() <= 0){
                    log("1- Full name empty");
                    log("2-Put email as fullname");
                    String mail = nonContact.getEmail();
                    if(mail==null){
                        mail="";
                    }
                    if (mail.trim().length() <= 0){
                        return "";
                    }
                    else{
                        return mail;
                    }
                }
                else{
                    return lastName;
                }

            }
            else{
                return name;
            }
        }
        return "";
    }

    public String getNonContactFullName(long userHandle){
        NonContactInfo nonContact = dbH.findNonContactByHandle(userHandle+"");
        if(nonContact!=null) {
            String fullName = nonContact.getFullName();

            if (fullName != null && !fullName.trim().isEmpty()) {
                return fullName;
            }
            else {
                String email = nonContact.getEmail();
                if (email != null && !email.trim().isEmpty()) {
                    return email;
                }
            }
        }

        return "";
    }

    public String getParticipantFirstName(long userHandle, MegaChatRoom chatRoom){
        log("getParticipantFirstName: "+userHandle);
        String firstName = chatRoom.getPeerFirstnameByHandle(userHandle);

        if(firstName==null){
            firstName="";
        }

        if (firstName.trim().length() <= 0){
            String lastName = chatRoom.getPeerLastnameByHandle(userHandle);
            if(lastName==null){
                lastName="";
            }
            if (lastName.trim().length() <= 0){
                log("1- Full name empty");
                log("2-Put email as fullname");
                String mail = chatRoom.getPeerEmailByHandle(userHandle);
                if(mail==null){
                    mail="";
                }
                if (mail.trim().length() <= 0){
                    return "";
                }
                else{
                    return mail;
                }
            }
            else{
                return lastName;
            }

        }
        else{
            return firstName;
        }
    }

    public String getParticipantFullName(long userHandle, MegaChatRoom chatRoom){
        log("getParticipantFullName: "+userHandle);
        String fullName = chatRoom.getPeerFullnameByHandle(userHandle);

        if(fullName!=null && !fullName.trim().isEmpty()) {
            return fullName;
        }
        else {
            log("1-Put email as fullname");
            String participantEmail = chatRoom.getPeerEmailByHandle(userHandle);
            return participantEmail;
        }
    }

    public String getMyFullName(){

        String fullName = megaChatApi.getMyFullname();

        if(fullName!=null){
            if(fullName.isEmpty()){
                log("1-Put MY email as fullname");
                String myEmail = megaChatApi.getMyEmail();
                String[] splitEmail = myEmail.split("[@._]");
                fullName = splitEmail[0];
                return fullName;
            }
            else{
                if (fullName.trim().length() <= 0){
                    log("2-Put MY email as fullname");
                    String myEmail = megaChatApi.getMyEmail();
                    String[] splitEmail = myEmail.split("[@._]");
                    fullName = splitEmail[0];
                    return fullName;
                }
                else{
                    return fullName;
                }
            }
        }
        else{
            log("3-Put MY  email as fullname");
            String myEmail = megaChatApi.getMyEmail();
            String[] splitEmail = myEmail.split("[@._]");
            fullName = splitEmail[0];
            return fullName;
        }
    }

    public void pickFileToSend(){
        log("pickFileToSend");
        Intent intent = new Intent(context, FileExplorerActivityLollipop.class);
        intent.setAction(FileExplorerActivityLollipop.ACTION_MULTISELECT_FILE);
//        ArrayList<String> longArray = new ArrayList<String>();
//        for (int i=0; i<users.size(); i++){
//            longArray.add(users.get(i).getEmail());
//        }
//        intent.putStringArrayListExtra("SELECTED_CONTACTS", longArray);
        ((ChatActivityLollipop) context).startActivityForResult(intent, Constants.REQUEST_CODE_SELECT_FILE);
    }

    public void saveForOfflineWithMessages(ArrayList<MegaChatMessage> messages, MegaChatRoom chatRoom){
        log("saveForOffline - multiple messages");
        for(int i=0; i<messages.size();i++){
            saveForOffline(messages.get(i).getMegaNodeList(), chatRoom);
        }
    }

    public void saveForOfflineWithAndroidMessages(ArrayList<AndroidMegaChatMessage> messages, MegaChatRoom chatRoom){
        log("saveForOffline - multiple messages");
        for(int i=0; i<messages.size();i++){
            saveForOffline(messages.get(i).getMessage().getMegaNodeList(), chatRoom);
        }
    }

    public void saveForOffline(MegaNodeList nodeList, MegaChatRoom chatRoom){

        File destination = null;

        if (Build.VERSION.SDK_INT >= Build.VERSION_CODES.M) {
            boolean hasStoragePermission = (ContextCompat.checkSelfPermission(context, Manifest.permission.WRITE_EXTERNAL_STORAGE) == PackageManager.PERMISSION_GRANTED);
            if (!hasStoragePermission) {
                if (context instanceof ChatActivityLollipop) {
                    ActivityCompat.requestPermissions(((ChatActivityLollipop) context),
                            new String[]{Manifest.permission.WRITE_EXTERNAL_STORAGE},
                            Constants.REQUEST_WRITE_STORAGE);
                }
                else if (context instanceof ChatFullScreenImageViewer){
                    ActivityCompat.requestPermissions(((ChatFullScreenImageViewer) context),
                            new String[]{Manifest.permission.WRITE_EXTERNAL_STORAGE},
                            Constants.REQUEST_WRITE_STORAGE);
                }
                else if (context instanceof PdfViewerActivityLollipop){
                    ActivityCompat.requestPermissions(((PdfViewerActivityLollipop) context),
                            new String[]{Manifest.permission.WRITE_EXTERNAL_STORAGE},
                            Constants.REQUEST_WRITE_STORAGE);
                }
                else if (context instanceof AudioVideoPlayerLollipop){
                    ActivityCompat.requestPermissions(((AudioVideoPlayerLollipop) context),
                            new String[]{Manifest.permission.WRITE_EXTERNAL_STORAGE},
                            Constants.REQUEST_WRITE_STORAGE);
                }
            }
        }

        Map<MegaNode, String> dlFiles = new HashMap<MegaNode, String>();
        for (int i = 0; i < nodeList.size(); i++) {

            MegaNode document = nodeList.get(i);
            if (document != null) {
                document = authorizeNodeIfPreview(document, chatRoom);
                if (Environment.getExternalStorageDirectory() != null){
                    destination = new File(Environment.getExternalStorageDirectory().getAbsolutePath() + "/" + Util.offlineDIR + "/"+MegaApiUtils.createStringTree(document, context));
                }
                else{
                    destination = context.getFilesDir();
                }

                destination.mkdirs();

                log ("DESTINATION!!!!!: " + destination.getAbsolutePath());
                if (destination.exists() && destination.isDirectory()){

                    File offlineFile = new File(destination, document.getName());
                    if (offlineFile.exists() && document.getSize() == offlineFile.length() && offlineFile.getName().equals(document.getName())){ //This means that is already available offline
                        log("File already exists!");
                        showSnackbar(Constants.SNACKBAR_TYPE, context.getString(R.string.file_already_exists));
                    }
                    else{
                        dlFiles.put(document, destination.getAbsolutePath());
                    }
                }
                else{
                    log("Destination ERROR");
                }
            }
        }

        double availableFreeSpace = Double.MAX_VALUE;
        try{
            StatFs stat = new StatFs(destination.getAbsolutePath());
            availableFreeSpace = (double)stat.getAvailableBlocks() * (double)stat.getBlockSize();
        }
        catch(Exception ex){}

        for (MegaNode document : dlFiles.keySet()) {

            String path = dlFiles.get(document);

            if(availableFreeSpace <document.getSize()){
                Util.showErrorAlertDialog(context.getString(R.string.error_not_enough_free_space) + " (" + new String(document.getName()) + ")", false, ((ChatActivityLollipop) context));
                continue;
            }

            Intent service = new Intent(context, DownloadService.class);
            document = authorizeNodeIfPreview(document, chatRoom);
            String serializeString = document.serialize();
            log("serializeString: "+serializeString);
            service.putExtra(DownloadService.EXTRA_SERIALIZE_STRING, serializeString);
            service.putExtra(DownloadService.EXTRA_PATH, path);
            if (context instanceof AudioVideoPlayerLollipop || context instanceof PdfViewerActivityLollipop || context instanceof ChatFullScreenImageViewer){
                service.putExtra("fromMV", true);
            }
            context.startService(service);
        }

    }

    void showSnackbar(int type, String s) {
        if (context instanceof ChatFullScreenImageViewer){
            ((ChatFullScreenImageViewer) context).showSnackbar(type, s);
        }
        else if (context instanceof AudioVideoPlayerLollipop){
            ((AudioVideoPlayerLollipop) context).showSnackbar(type, s, -1);
        }
        else if (context instanceof PdfViewerActivityLollipop){
            ((PdfViewerActivityLollipop) context).showSnackbar(type, s, -1);
        }
        else if (context instanceof ChatActivityLollipop){
            ((ChatActivityLollipop) context).showSnackbar(type, s, -1);
        }
        else if (context instanceof NodeAttachmentHistoryActivity){
            ((NodeAttachmentHistoryActivity) context).showSnackbar(type, s);
        }
    }

    void requestLocalFolder (long size, long[] hashes) {
        Intent intent = new Intent(FileStorageActivityLollipop.Mode.PICK_FOLDER.getAction());
        intent.putExtra(FileStorageActivityLollipop.EXTRA_BUTTON_PREFIX, context.getString(R.string.general_select));
        intent.putExtra(FileStorageActivityLollipop.EXTRA_FROM_SETTINGS, false);
        intent.putExtra(FileStorageActivityLollipop.EXTRA_SIZE, size);
        intent.setClass(context, FileStorageActivityLollipop.class);
        intent.putExtra(FileStorageActivityLollipop.EXTRA_DOCUMENT_HASHES, hashes);

        if(context instanceof ChatActivityLollipop){
            ((ChatActivityLollipop) context).startActivityForResult(intent, Constants.REQUEST_CODE_SELECT_LOCAL_FOLDER);
        }
        else if(context instanceof ChatFullScreenImageViewer){
            ((ChatFullScreenImageViewer) context).startActivityForResult(intent, Constants.REQUEST_CODE_SELECT_LOCAL_FOLDER);
        }
        else if(context instanceof PdfViewerActivityLollipop){
            ((PdfViewerActivityLollipop) context).startActivityForResult(intent, Constants.REQUEST_CODE_SELECT_LOCAL_FOLDER);
        }
        else if(context instanceof AudioVideoPlayerLollipop){
            ((AudioVideoPlayerLollipop) context).startActivityForResult(intent, Constants.REQUEST_CODE_SELECT_LOCAL_FOLDER);
        }
        else if(context instanceof NodeAttachmentHistoryActivity){
            ((NodeAttachmentHistoryActivity) context).startActivityForResult(intent, Constants.REQUEST_CODE_SELECT_LOCAL_FOLDER);
        }
    }

    private void filePathDefault(String path, final ArrayList<MegaNode> nodeList){
        log("filePathDefault");
        File defaultPathF = new File(path);
        defaultPathF.mkdirs();
        checkSizeBeforeDownload(path, nodeList);
    }

    public void prepareForChatDownload(ArrayList<MegaNodeList> list){
        log("prepareForChatDownload 1");
        ArrayList<MegaNode> nodeList =  new ArrayList<>();
        MegaNodeList megaNodeList;
        for (int i= 0; i<list.size(); i++){
            megaNodeList = list.get(i);
            for (int j=0; j<megaNodeList.size(); j++){
                nodeList.add(megaNodeList.get(j));
            }
        }
        prepareForDownloadVersions(nodeList);
    }

    public void prepareForChatDownload(MegaNodeList list){
        ArrayList<MegaNode> nodeList = MegaApiJava.nodeListToArray(list);
        prepareForDownloadVersions(nodeList);
    }

    public void prepareForChatDownload(MegaNode node){
        log("prepareForChatDownload - node ");
        ArrayList<MegaNode> nodeList = new ArrayList<>();
        nodeList.add(node);
        prepareForDownloadVersions(nodeList);
    }

    private void prepareForDownloadVersions(final ArrayList<MegaNode> nodeList){
        log("prepareForDownloadLollipop: "+nodeList.size()+" files to download, ");
        long size = 0;
        long[] hashes = new long[nodeList.size()];
        for (int i=0;i<nodeList.size();i++){
            hashes[i] = nodeList.get(i).getHandle();
            MegaNode nodeTemp = megaApi.getNodeByHandle(hashes[i]);
            if (nodeTemp != null){
                if (nodeTemp.isFile()){
                    size += nodeTemp.getSize();
                }
            }
            else{
                log("Error - nodeTemp is NULL");
            }

        }
        log("Number of files: "+hashes.length);

        if (dbH == null){
            dbH = DatabaseHandler.getDbHandler(context.getApplicationContext());
        }

        if(!nodeList.isEmpty() && ChatUtil.isVoiceClip(nodeList.get(0).getName())){
            File vcFile = buildVoiceClipFile(context, nodeList.get(0).getName());
            checkSizeBeforeDownload(vcFile.getParentFile().getPath(), nodeList);
            return;
        }

        String downloadLocationDefaultPath = Util.getDownloadLocation(context);


        boolean askMe = Util.askMe(context);
        if (askMe){
            log("askMe");
            File[] fs = context.getExternalFilesDirs(null);
            if (fs.length > 1){
                if (fs[1] == null){
                    requestLocalFolder(size, hashes);
                }
                else{
                    Dialog downloadLocationDialog;
                    String[] sdCardOptions = context.getResources().getStringArray(R.array.settings_storage_download_location_array);
                    AlertDialog.Builder b=new AlertDialog.Builder(context);

                    b.setTitle(context.getResources().getString(R.string.settings_storage_download_location));
                    final long sizeFinal = size;
                    final long[] hashesFinal = new long[hashes.length];
                    for (int i=0; i< hashes.length; i++){
                        hashesFinal[i] = hashes[i];
                    }

                    b.setItems(sdCardOptions, new DialogInterface.OnClickListener() {

                        @Override
                        public void onClick(DialogInterface dialog, int which) {
                            switch(which){
                                case 0:{
                                    requestLocalFolder(sizeFinal, hashesFinal);
                                    break;
                                }
                                case 1:{
                                    File[] fs = context.getExternalFilesDirs(null);
                                    if (fs.length > 1){
                                        String path = fs[1].getAbsolutePath();
                                        File defaultPathF = new File(path);
                                        defaultPathF.mkdirs();
                                        showSnackbar(Constants.SNACKBAR_TYPE, context.getString(R.string.general_save_to_device) + ": "  + defaultPathF.getAbsolutePath());
                                        checkSizeBeforeDownload(path, nodeList);
                                    }
                                    break;
                                }
                            }
                        }
                    });
                    b.setNegativeButton(context.getResources().getString(R.string.general_cancel), new DialogInterface.OnClickListener() {

                        @Override
                        public void onClick(DialogInterface dialog, int which) {
                            dialog.cancel();
                        }
                    });
                    downloadLocationDialog = b.create();
                    downloadLocationDialog.show();
                }
            }
            else{
                requestLocalFolder(size, hashes);
            }
        }
        else{
            log("NOT askMe");
            filePathDefault(downloadLocationDefaultPath,nodeList);
        }
    }

    public void checkSizeBeforeDownload(String parentPath, ArrayList<MegaNode> nodeList){
        //Variable size is incorrect for folders, it is always -1 -> sizeTemp calculates the correct size
        log("checkSizeBeforeDownload -  size: "+nodeList.size());

        final String parentPathC = parentPath;
        long sizeTemp=0;
        long[] hashes = new long[nodeList.size()];

        for (int i=0;i<nodeList.size();i++) {
            MegaNode node = nodeList.get(i);
            hashes[i] = node.getHandle();
            if(node!=null){
                sizeTemp = sizeTemp+node.getSize();
            }
        }

        final long sizeC = sizeTemp;
        log("the final size is: "+Util.getSizeString(sizeTemp));

        //Check if there is available space
        double availableFreeSpace = Double.MAX_VALUE;
        try {
            StatFs stat = new StatFs(parentPath);
            availableFreeSpace = stat.getAvailableBytes();
        } catch (Exception ex) { }

        log("availableFreeSpace: " + availableFreeSpace + "__ sizeToDownload: " + sizeC);
        if(availableFreeSpace < sizeC) {
            showSnackbar(Constants.NOT_SPACE_SNACKBAR_TYPE, null);
            log("Not enough space");
            return;
        }

        if (dbH == null){
            dbH = DatabaseHandler.getDbHandler(context.getApplicationContext());
        }

        if(ChatUtil.isVoiceClip(nodeList.get(0).getName())){
            download(parentPath, nodeList);
            return;
        }


        String ask=dbH.getAttributes().getAskSizeDownload();

        if (ask==null) {
            ask="true";
        }

        if (ask.equals("false")) {
            log("SIZE: Do not ask before downloading");
            download(parentPathC, nodeList);
        }
        else{
            log("SIZE: Ask before downloading");
            if (sizeC>104857600) {
                log("Show size confirmation: "+sizeC);
                //Show alert
                if (context instanceof ChatActivityLollipop) {
                    ((ChatActivityLollipop) context).askSizeConfirmationBeforeChatDownload(parentPathC, nodeList, sizeC);
                }
                else if (context instanceof ChatFullScreenImageViewer) {
                    ((ChatFullScreenImageViewer) context).askSizeConfirmationBeforeChatDownload(parentPathC, nodeList, sizeC);
                }
                else if (context instanceof PdfViewerActivityLollipop) {
                    ((PdfViewerActivityLollipop) context).askSizeConfirmationBeforeChatDownload(parentPathC, nodeList, sizeC);
                }
                else if (context instanceof AudioVideoPlayerLollipop) {
                    ((AudioVideoPlayerLollipop) context).askSizeConfirmationBeforeChatDownload(parentPathC, nodeList, sizeC);
                }
                else if (context instanceof NodeAttachmentHistoryActivity) {
                    ((NodeAttachmentHistoryActivity) context).askSizeConfirmationBeforeChatDownload(parentPathC, nodeList, sizeC);
                }
            }
            else {
                download(parentPathC, nodeList);
            }
        }
    }

    public void download(String parentPath, ArrayList<MegaNode> nodeList){
        log("download() ");

        if (Build.VERSION.SDK_INT >= Build.VERSION_CODES.M) {
            boolean hasStoragePermission = (ContextCompat.checkSelfPermission(context, Manifest.permission.WRITE_EXTERNAL_STORAGE) == PackageManager.PERMISSION_GRANTED);
            if (!hasStoragePermission) {
                if (context instanceof ManagerActivityLollipop) {
                    ActivityCompat.requestPermissions(((ManagerActivityLollipop) context),
                            new String[]{Manifest.permission.WRITE_EXTERNAL_STORAGE},
                            Constants.REQUEST_WRITE_STORAGE);
                }else if (context instanceof ChatFullScreenImageViewer){
                    ActivityCompat.requestPermissions(((ChatFullScreenImageViewer) context),
                            new String[]{Manifest.permission.WRITE_EXTERNAL_STORAGE},
                            Constants.REQUEST_WRITE_STORAGE);
                }else if (context instanceof ChatActivityLollipop){
                    ActivityCompat.requestPermissions(((ChatActivityLollipop) context),
                            new String[]{Manifest.permission.WRITE_EXTERNAL_STORAGE},
                            Constants.REQUEST_WRITE_STORAGE);
                }
                else if (context instanceof PdfViewerActivityLollipop){
                    ActivityCompat.requestPermissions(((PdfViewerActivityLollipop) context),
                            new String[]{Manifest.permission.WRITE_EXTERNAL_STORAGE},
                            Constants.REQUEST_WRITE_STORAGE);
                }
                else if (context instanceof AudioVideoPlayerLollipop){
                    ActivityCompat.requestPermissions(((AudioVideoPlayerLollipop) context),
                            new String[]{Manifest.permission.WRITE_EXTERNAL_STORAGE},
                            Constants.REQUEST_WRITE_STORAGE);
                }
            }
        }

        if (nodeList != null){
            if(nodeList.size() == 1){
                log("hashes.length == 1");
                MegaNode tempNode = nodeList.get(0);
                if (context instanceof ChatActivityLollipop) {
                    tempNode = authorizeNodeIfPreview(tempNode, ((ChatActivityLollipop) context).getChatRoom());
                }
                else if (context instanceof NodeAttachmentHistoryActivity) {
                    tempNode = authorizeNodeIfPreview(tempNode, ((NodeAttachmentHistoryActivity) context).getChatRoom());
                }
                if((tempNode != null) && tempNode.getType() == MegaNode.TYPE_FILE){
                    log("IsFile");
                    String localPath = Util.getLocalFile(context, tempNode.getName(), tempNode.getSize(), parentPath);
                    //Check if the file is already downloaded
                    MegaApplication app = ((MegaApplication) ((Activity)context).getApplication());
                    if(localPath != null){
                        log("localPath != null");
                        try {
                            log("download:Call to copyFile: localPath: ");
                            Util.copyFile(new File(localPath), new File(parentPath, tempNode.getName()));
                            
                            if(Util.isVideoFile(parentPath+"/"+tempNode.getName())){
                                log("Is video!!!");
                                if (tempNode != null){
                                    if(!tempNode.hasThumbnail()){
                                        log("The video has not thumb");
                                        ThumbnailUtilsLollipop.createThumbnailVideo(context, localPath, megaApi, tempNode.getHandle());
                                    }
                                }
                            }
                            else{
                                log("NOT video!");
                            }
                        }
                        catch(Exception e) {
                            log("Exception!!");
                        }
                        boolean autoPlayEnabled = Boolean.parseBoolean(dbH.getAutoPlayEnabled());
                        if(!autoPlayEnabled){
                            log("auto play disabled");
                            Util.showSnackBar(context,Constants.SNACKBAR_TYPE, context.getString(R.string.general_already_downloaded),-1);
                            return;
                        }

                        if(ChatUtil.isVoiceClip(nodeList.get(0).getName())) return;

                        if(MimeTypeList.typeForName(tempNode.getName()).isZip()){
                            log("MimeTypeList ZIP");
                            File zipFile = new File(localPath);

                            Intent intentZip = new Intent();
                            intentZip.setClass(context, ZipBrowserActivityLollipop.class);
                            intentZip.putExtra(ZipBrowserActivityLollipop.EXTRA_PATH_ZIP, zipFile.getAbsolutePath());
                            intentZip.putExtra(ZipBrowserActivityLollipop.EXTRA_HANDLE_ZIP, tempNode.getHandle());

                            context.startActivity(intentZip);

                        }
                        else if (MimeTypeList.typeForName(tempNode.getName()).isVideoReproducible() || MimeTypeList.typeForName(tempNode.getName()).isAudio()) {
                            log("download:Video/Audio file");
                            if (context instanceof AudioVideoPlayerLollipop){
                                ((AudioVideoPlayerLollipop) context).showSnackbar(Constants.SNACKBAR_TYPE, context.getString(R.string.general_already_downloaded), -1);
                            }
                            else {
                                File mediaFile = new File(localPath);

                                Intent mediaIntent;
                                boolean internalIntent;
                                boolean opusFile = false;
                                if (MimeTypeList.typeForName(tempNode.getName()).isVideoNotSupported() || MimeTypeList.typeForName(tempNode.getName()).isAudioNotSupported()){
                                    mediaIntent = new Intent(Intent.ACTION_VIEW);
                                    internalIntent = false;
                                    String[] s = tempNode.getName().split("\\.");
                                    if (s != null && s.length > 1 && s[s.length-1].equals("opus")) {
                                        opusFile = true;
                                    }
                                }
                                else {
                                    internalIntent = true;
                                    mediaIntent = new Intent(context, AudioVideoPlayerLollipop.class);
                                }
                                mediaIntent.putExtra("isPlayList", false);
                                mediaIntent.putExtra("HANDLE", tempNode.getHandle());
                                mediaIntent.putExtra("adapterType", Constants.FROM_CHAT);
                                mediaIntent.putExtra(AudioVideoPlayerLollipop.PLAY_WHEN_READY,app.isActivityVisible());
                                if (Build.VERSION.SDK_INT >= Build.VERSION_CODES.N && localPath.contains(Environment.getExternalStorageDirectory().getPath())) {
                                    mediaIntent.setDataAndType(FileProvider.getUriForFile(context, "mega.privacy.android.app.providers.fileprovider", mediaFile), MimeTypeList.typeForName(tempNode.getName()).getType());
                                }
                                else{
                                    mediaIntent.setDataAndType(Uri.fromFile(mediaFile), MimeTypeList.typeForName(tempNode.getName()).getType());
                                }
                                mediaIntent.addFlags(Intent.FLAG_GRANT_READ_URI_PERMISSION);
                                if (opusFile){
                                    mediaIntent.setDataAndType(mediaIntent.getData(), "audio/*");
                                }
                                if (internalIntent) {
                                    context.startActivity(mediaIntent);
                                }
                                else {
                                    if (MegaApiUtils.isIntentAvailable(context, mediaIntent)){
                                        context.startActivity(mediaIntent);
                                    }
                                    else {
                                        showSnackbar(Constants.SNACKBAR_TYPE, context.getString(R.string.intent_not_available));
                                        Intent intentShare = new Intent(Intent.ACTION_SEND);
                                        if (Build.VERSION.SDK_INT >= Build.VERSION_CODES.N && localPath.contains(Environment.getExternalStorageDirectory().getPath())) {
                                            intentShare.setDataAndType(FileProvider.getUriForFile(context, "mega.privacy.android.app.providers.fileprovider", mediaFile), MimeTypeList.typeForName(tempNode.getName()).getType());
                                        }
                                        else {
                                            intentShare.setDataAndType(Uri.fromFile(mediaFile), MimeTypeList.typeForName(tempNode.getName()).getType());
                                        }
                                        intentShare.setFlags(Intent.FLAG_GRANT_READ_URI_PERMISSION);
                                        if (MegaApiUtils.isIntentAvailable(context, intentShare)) {
                                            log("call to startActivity(intentShare)");
                                            context.startActivity(intentShare);
                                        }
                                    }
                                }
                            }
                        }
                        else if (MimeTypeList.typeForName(tempNode.getName()).isPdf()){
                            log("Pdf file");
                            if (context instanceof PdfViewerActivityLollipop){
                                ((PdfViewerActivityLollipop) context).showSnackbar(Constants.SNACKBAR_TYPE, context.getString(R.string.general_already_downloaded), -1);
                            }
                            else {
                                File pdfFile = new File(localPath);

                                Intent pdfIntent = new Intent(context, PdfViewerActivityLollipop.class);
                                pdfIntent.putExtra("inside", true);
                                pdfIntent.putExtra("HANDLE", tempNode.getHandle());
                                pdfIntent.putExtra("adapterType", Constants.FROM_CHAT);
                                if (Build.VERSION.SDK_INT >= Build.VERSION_CODES.N && localPath.contains(Environment.getExternalStorageDirectory().getPath())) {
                                    pdfIntent.setDataAndType(FileProvider.getUriForFile(context, "mega.privacy.android.app.providers.fileprovider", pdfFile), MimeTypeList.typeForName(tempNode.getName()).getType());
                                }
                                else{
                                    pdfIntent.setDataAndType(Uri.fromFile(pdfFile), MimeTypeList.typeForName(tempNode.getName()).getType());
                                }
                                pdfIntent.addFlags(Intent.FLAG_GRANT_READ_URI_PERMISSION);
                                context.startActivity(pdfIntent);
                            }
                        }
                        else {
                            log("MimeTypeList other file");

                            if(context instanceof ChatFullScreenImageViewer){
                                ((ChatFullScreenImageViewer) context).showSnackbar(Constants.SNACKBAR_TYPE, context.getString(R.string.general_already_downloaded));
                            }
                            else {
                                try {
                                    Intent viewIntent = new Intent(Intent.ACTION_VIEW);
                                    if (Build.VERSION.SDK_INT >= Build.VERSION_CODES.N) {
                                        viewIntent.setDataAndType(FileProvider.getUriForFile(context, "mega.privacy.android.app.providers.fileprovider", new File(localPath)), MimeTypeList.typeForName(tempNode.getName()).getType());
                                    } else {
                                        viewIntent.setDataAndType(Uri.fromFile(new File(localPath)), MimeTypeList.typeForName(tempNode.getName()).getType());
                                    }
                                    viewIntent.setFlags(Intent.FLAG_GRANT_READ_URI_PERMISSION);
                                    if (MegaApiUtils.isIntentAvailable(context, viewIntent)) {
                                        log("if isIntentAvailable");
                                        context.startActivity(viewIntent);
                                    } else {
                                        log("ELSE isIntentAvailable");
                                        Intent intentShare = new Intent(Intent.ACTION_SEND);
                                        if (Build.VERSION.SDK_INT >= Build.VERSION_CODES.N) {
                                            intentShare.setDataAndType(FileProvider.getUriForFile(context, "mega.privacy.android.app.providers.fileprovider", new File(localPath)), MimeTypeList.typeForName(tempNode.getName()).getType());
                                        } else {
                                            intentShare.setDataAndType(Uri.fromFile(new File(localPath)), MimeTypeList.typeForName(tempNode.getName()).getType());
                                        }
                                        intentShare.setFlags(Intent.FLAG_GRANT_READ_URI_PERMISSION);
                                        if (MegaApiUtils.isIntentAvailable(context, intentShare)) {
                                            log("call to startActivity(intentShare)");
                                            context.startActivity(intentShare);
                                        }
                                        showSnackbar(Constants.SNACKBAR_TYPE, context.getString(R.string.general_already_downloaded));
                                    }
                                }
                                catch (Exception e){
                                    showSnackbar(Constants.SNACKBAR_TYPE, context.getString(R.string.general_already_downloaded));
                                }
                            }

                        }
                        return;
                    }//localPath found
                    else{
                        log("download:localPath is NULL");
                    }
                }
            }

            for (int i=0; i<nodeList.size();i++) {
                MegaNode nodeToDownload = nodeList.get(i);
                if(nodeToDownload != null){
                    log("download:node NOT null is going to donwload");
                    Map<MegaNode, String> dlFiles = new HashMap<MegaNode, String>();
                    dlFiles.put(nodeToDownload, parentPath);

                    for (MegaNode document : dlFiles.keySet()) {
                        String path = dlFiles.get(document);
                        Intent service = new Intent(context, DownloadService.class);
                        if (context instanceof ChatActivityLollipop) {
                            nodeToDownload = authorizeNodeIfPreview(nodeToDownload, ((ChatActivityLollipop) context).getChatRoom());
                        }
                        else if (context instanceof NodeAttachmentHistoryActivity) {
                            nodeToDownload = authorizeNodeIfPreview(nodeToDownload, ((NodeAttachmentHistoryActivity) context).getChatRoom());
                        }
                        String serializeString = nodeToDownload.serialize();

                        if(ChatUtil.isVoiceClip(nodeList.get(0).getName())){
                            service.putExtra(DownloadService.EXTRA_OPEN_FILE, false);
                            service.putExtra(Constants.EXTRA_TRANSFER_TYPE, Constants.EXTRA_VOICE_CLIP );
                        }else if (context instanceof AudioVideoPlayerLollipop || context instanceof PdfViewerActivityLollipop || context instanceof ChatFullScreenImageViewer){
                            service.putExtra("fromMV", true);
                        }

                        log("serializeString: "+serializeString);
                        service.putExtra(DownloadService.EXTRA_SERIALIZE_STRING, serializeString);
                        service.putExtra(DownloadService.EXTRA_PATH, path);
                        service.putExtra(Constants.HIGH_PRIORITY_TRANSFER, true);
                        context.startService(service);


                    }
                }
                else {
                    log("node NOT fOUND!!!!!");
                }
            }
        }
    }

    public void importNode(long idMessage, long idChat) {
        log("importNode");
        ArrayList<AndroidMegaChatMessage> messages = new ArrayList<>();
        MegaChatMessage m = megaChatApi.getMessage(idChat, idMessage);

        if(m!=null){
            AndroidMegaChatMessage aMessage = new AndroidMegaChatMessage(m);
            messages.add(aMessage);
            importNodesFromAndroidMessages(messages);
        }
        else{
            log("Message cannot be recovered - null");
        }
    }

    public void importNodesFromMessages(ArrayList<MegaChatMessage> messages){
        log("importNodesFromMessages");

        Intent intent = new Intent(context, FileExplorerActivityLollipop.class);
        intent.setAction(FileExplorerActivityLollipop.ACTION_PICK_IMPORT_FOLDER);

        long[] longArray = new long[messages.size()];
        for (int i = 0; i < messages.size(); i++) {
            longArray[i] = messages.get(i).getMsgId();
        }
        intent.putExtra("HANDLES_IMPORT_CHAT", longArray);

        if(context instanceof  NodeAttachmentHistoryActivity){
            ((NodeAttachmentHistoryActivity) context).startActivityForResult(intent, Constants.REQUEST_CODE_SELECT_IMPORT_FOLDER);
        }
    }

    public void importNodesFromAndroidMessages(ArrayList<AndroidMegaChatMessage> messages){
        log("importNodesFromAndroidMessages");

        Intent intent = new Intent(context, FileExplorerActivityLollipop.class);
        intent.setAction(FileExplorerActivityLollipop.ACTION_PICK_IMPORT_FOLDER);

        long[] longArray = new long[messages.size()];
        for (int i = 0; i < messages.size(); i++) {
            longArray[i] = messages.get(i).getMessage().getMsgId();
        }
        intent.putExtra("HANDLES_IMPORT_CHAT", longArray);

        if(context instanceof  ChatActivityLollipop){
            ((ChatActivityLollipop) context).startActivityForResult(intent, Constants.REQUEST_CODE_SELECT_IMPORT_FOLDER);
        }
        else if(context instanceof  NodeAttachmentHistoryActivity){
            ((NodeAttachmentHistoryActivity) context).startActivityForResult(intent, Constants.REQUEST_CODE_SELECT_IMPORT_FOLDER);
        }
    }

    public void prepareMessageToForward(long idMessage, long idChat) {
        log("prepareMessageToForward");
        ArrayList<MegaChatMessage> messagesSelected = new ArrayList<>();
        MegaChatMessage m = megaChatApi.getMessage(idChat, idMessage);
        messagesSelected.add(m);

        prepareMessagesToForward(messagesSelected, idChat);
    }

    public void prepareAndroidMessagesToForward(ArrayList<AndroidMegaChatMessage> androidMessagesSelected, long idChat){
        ArrayList<MegaChatMessage> messagesSelected = new ArrayList<>();
        for(int i = 0; i<androidMessagesSelected.size(); i++){
            messagesSelected.add(androidMessagesSelected.get(i).getMessage());
        }
        prepareMessagesToForward(messagesSelected, idChat);
    }

    public void prepareMessagesToForward(ArrayList<MegaChatMessage> messagesSelected, long idChat){
        log ("prepareMessagesToForward");

        ArrayList<MegaChatMessage> messagesToImport = new ArrayList<>();
        long[] idMessages = new long[messagesSelected.size()];
        for(int i=0; i<messagesSelected.size();i++){
            idMessages[i] = messagesSelected.get(i).getMsgId();

            if((messagesSelected.get(i).getType()==MegaChatMessage.TYPE_NODE_ATTACHMENT)||(messagesSelected.get(i).getType()==MegaChatMessage.TYPE_VOICE_CLIP)){
                if(messagesSelected.get(i).getUserHandle()!=megaChatApi.getMyUserHandle()){
                    //Node has to be imported
                    messagesToImport.add(messagesSelected.get(i));
                }
            }
        }

        if(messagesToImport.isEmpty()){
            log("Proceed to forward");
            forwardMessages(messagesSelected, idChat);
        }
        else{
            log("Proceed to import nodes to own Cloud");
            ChatImportToForwardListener listener = new ChatImportToForwardListener(Constants.MULTIPLE_FORWARD_MESSAGES, messagesSelected, messagesToImport.size(), context, this, idChat);
    
            MegaNode target = megaApi.getNodeByPath(Constants.CHAT_FOLDER, megaApi.getRootNode());
            if(target==null){
                log("Error no chat folder - return");
                return;
            }

            for(int j=0; j<messagesToImport.size();j++){
                MegaChatMessage message = messagesToImport.get(j);

                if(message!=null){

                    MegaNodeList nodeList = message.getMegaNodeList();

                    for(int i=0;i<nodeList.size();i++){
                        MegaNode document = nodeList.get(i);
                        if (document != null) {
                            log("DOCUMENT: " + document.getName() + "_" + document.getHandle());
                            document = authorizeNodeIfPreview(document, megaChatApi.getChatRoom(idChat));
                            megaApi.copyNode(document, target, listener);
                        }
                        else{
                            log("DOCUMENT: null");
                        }
                    }
                }
                else{
                    log("MESSAGE is null");
                    showSnackbar(Constants.SNACKBAR_TYPE, context.getString(R.string.messages_forwarded_error));
                }
            }
        }
    }

    public void forwardMessages(ArrayList<MegaChatMessage> messagesSelected, long idChat){
        log ("forwardMessages");

        long[] idMessages = new long[messagesSelected.size()];
        for(int i=0; i<messagesSelected.size();i++){
            idMessages[i] = messagesSelected.get(i).getMsgId();
        }

        Intent i = new Intent(context, ChatExplorerActivity.class);
        i.putExtra("ID_MESSAGES", idMessages);
        i.putExtra("ID_CHAT_FROM", idChat);
        i.setAction(Constants.ACTION_FORWARD_MESSAGES);
        if(context instanceof  ChatActivityLollipop){
            ((ChatActivityLollipop) context).startActivityForResult(i, Constants.REQUEST_CODE_SELECT_CHAT);
        }
        else if(context instanceof  NodeAttachmentHistoryActivity){
            ((NodeAttachmentHistoryActivity) context).startActivityForResult(i, Constants.REQUEST_CODE_SELECT_CHAT);
        }
    }

    public MegaNode authorizeNodeIfPreview (MegaNode node, MegaChatRoom chatRoom) {
        if (chatRoom != null && chatRoom.isPreview()) {
            MegaNode nodeAuthorized = megaApi.authorizeChatNode(node, chatRoom.getAuthorizationToken());
            if (nodeAuthorized != null) {
                log("authorizeNodeIfPreview authorized");
                return nodeAuthorized;
            }
        }
        log("authorizeNodeIfPreview NOT authorized");
        return node;
    }

    public boolean isInAnonymousMode () {
        if (megaChatApi.getInitState() == MegaChatApi.INIT_ANONYMOUS) {
            return true;
        }

        return false;
    }

    public boolean isPreview (MegaChatRoom chatRoom) {
        if (chatRoom != null) {
            return chatRoom.isPreview();
        }

        return false;
    }

    public static void log(String message) {
        Util.log("ChatController", message);
    }
}<|MERGE_RESOLUTION|>--- conflicted
+++ resolved
@@ -281,39 +281,27 @@
         log("deleteMessage");
         MegaChatMessage messageToDelete;
         if (message == null) return;
-
-<<<<<<< HEAD
-            if(message.getType()==MegaChatMessage.TYPE_NODE_ATTACHMENT){
-                log("Delete node attachment message");
-                megaChatApi.revokeAttachmentMessage(chatId, message.getMsgId());
-            }else{
-                log("Delete normal message- STATUS = "+message.getStatus());
-                if(message.getStatus() == MegaChatMessage.STATUS_SENDING){
-                    messageToDelete = megaChatApi.deleteMessage(chatId, message.getTempId());
-                }else{
-                    messageToDelete = megaChatApi.deleteMessage(chatId, message.getMsgId());
-                }
-                if(messageToDelete==null){
-                    log("The message cannot be deleted");
-                }else{
-                    log("The message has been deleted");
-                    ((ChatActivityLollipop) context).updatingRemovedMessage(message);
-                }
-=======
         if (message.getType() == MegaChatMessage.TYPE_NODE_ATTACHMENT || message.getType() == MegaChatMessage.TYPE_VOICE_CLIP) {
             log("deleteMessage:Delete node attachment message or voice clip message");
             if (message.getType() == MegaChatMessage.TYPE_VOICE_CLIP && message.getMegaNodeList() != null && message.getMegaNodeList().size() > 0 && message.getMegaNodeList().get(0) != null) {
                 deleteOwnVoiceClip(context, message.getMegaNodeList().get(0).getName());
->>>>>>> b516b980
             }
             megaChatApi.revokeAttachmentMessage(chatId, message.getMsgId());
             return;
         }
 
         log("Delete normal message");
-        messageToDelete = megaChatApi.deleteMessage(chatId, message.getMsgId());
+        if(message.getStatus() == MegaChatMessage.STATUS_SENDING){
+            messageToDelete = megaChatApi.deleteMessage(chatId, message.getTempId());
+        }else{
+            messageToDelete = megaChatApi.deleteMessage(chatId, message.getMsgId());
+        }
+
         if (messageToDelete == null) {
             log("The message cannot be deleted");
+        }else{
+            log("The message has been deleted");
+            ((ChatActivityLollipop) context).updatingRemovedMessage(message);
         }
     }
 
