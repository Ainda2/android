package mega.privacy.android.app.main.megachat;

import android.Manifest;
import android.app.Activity;
import android.app.ActivityManager;
import android.content.BroadcastReceiver;
import android.content.Context;
import android.content.DialogInterface;
import android.content.Intent;
import android.content.IntentFilter;
import android.content.pm.PackageInfo;
import android.content.pm.PackageManager;
import android.content.res.Configuration;
import android.graphics.Bitmap;
import android.graphics.BitmapFactory;
import android.graphics.PorterDuff;
import android.graphics.drawable.Drawable;
import android.location.Address;
import android.media.AudioFocusRequest;
import android.media.AudioManager;
import android.media.MediaRecorder;
import android.net.Uri;
import android.os.Build;
import android.os.Bundle;
import android.os.Environment;
import android.os.Handler;
import android.os.Looper;
import android.provider.MediaStore;
import com.google.android.material.bottomsheet.BottomSheetDialogFragment;

import androidx.coordinatorlayout.widget.CoordinatorLayout;
import androidx.core.content.ContextCompat;
import androidx.core.content.FileProvider;
import androidx.appcompat.app.ActionBar;
import androidx.appcompat.app.AlertDialog;
import androidx.appcompat.view.ActionMode;
import androidx.core.text.HtmlCompat;
import androidx.lifecycle.Observer;
import androidx.recyclerview.widget.RecyclerView;
import androidx.recyclerview.widget.SimpleItemAnimator;
import androidx.appcompat.widget.Toolbar;
import android.text.Editable;
import android.text.Html;
import android.text.SpannableStringBuilder;
import android.text.Spanned;
import android.text.TextUtils;
import android.text.TextWatcher;
import android.util.Base64;
import android.util.DisplayMetrics;
import android.util.Pair;
import android.view.HapticFeedbackConstants;
import android.view.LayoutInflater;
import android.view.Menu;
import android.view.MenuInflater;
import android.view.MenuItem;
import android.view.View;
import android.view.Window;
import android.view.inputmethod.EditorInfo;
import android.widget.Button;
import android.widget.Chronometer;
import android.widget.FrameLayout;
import android.widget.ImageButton;
import android.widget.ImageView;
import android.widget.LinearLayout;
import android.widget.RelativeLayout;
import android.widget.TextView;
import android.widget.Toast;

import com.google.android.material.dialog.MaterialAlertDialogBuilder;
import com.google.common.primitives.Longs;
import com.jeremyliao.liveeventbus.LiveEventBus;

import org.jetbrains.annotations.NotNull;
import java.io.File;
import java.io.IOException;
import java.text.SimpleDateFormat;
import java.util.ArrayList;
import java.util.Calendar;
import java.util.Collections;
import java.util.Date;
import java.util.List;
import java.util.ListIterator;
import java.util.TimeZone;

import dagger.hilt.android.AndroidEntryPoint;
import io.reactivex.rxjava3.android.schedulers.AndroidSchedulers;
import io.reactivex.rxjava3.disposables.Disposable;
import io.reactivex.rxjava3.schedulers.Schedulers;
import kotlin.Unit;
import mega.privacy.android.app.BuildConfig;
import mega.privacy.android.app.MegaApplication;
import mega.privacy.android.app.MimeTypeList;
import mega.privacy.android.app.R;
import mega.privacy.android.app.ShareInfo;
import mega.privacy.android.app.activities.GiphyPickerActivity;
import mega.privacy.android.app.imageviewer.ImageViewerActivity;
import mega.privacy.android.app.components.ChatManagement;
import mega.privacy.android.app.contacts.usecase.InviteContactUseCase;
import mega.privacy.android.app.main.FileExplorerActivity;
import mega.privacy.android.app.main.FileLinkActivity;
import mega.privacy.android.app.main.FolderLinkActivity;
import mega.privacy.android.app.usecase.GetAvatarUseCase;
import mega.privacy.android.app.usecase.GetNodeUseCase;
import mega.privacy.android.app.usecase.GetPublicLinkInformationUseCase;
import mega.privacy.android.app.usecase.GetPublicNodeUseCase;
import mega.privacy.android.app.usecase.call.AnswerCallUseCase;
import mega.privacy.android.app.usecase.call.StartCallUseCase;
import mega.privacy.android.app.usecase.chat.GetChatChangesUseCase;
import mega.privacy.android.app.utils.MegaProgressDialogUtil;
import mega.privacy.android.app.generalusecase.FilePrepareUseCase;
import mega.privacy.android.app.listeners.CreateChatListener;
import mega.privacy.android.app.listeners.LoadPreviewListener;
import mega.privacy.android.app.meeting.fragments.MeetingHasEndedDialogFragment;
import mega.privacy.android.app.meeting.listeners.HangChatCallListener;
import mega.privacy.android.app.meeting.listeners.SetCallOnHoldListener;
import mega.privacy.android.app.mediaplayer.service.MediaPlayerService;
import mega.privacy.android.app.components.BubbleDrawable;
import mega.privacy.android.app.components.MarqueeTextView;
import mega.privacy.android.app.components.NpaLinearLayoutManager;
import mega.privacy.android.app.components.attacher.MegaAttacher;
import mega.privacy.android.app.components.saver.NodeSaver;
import mega.privacy.android.app.components.twemoji.EmojiEditText;
import mega.privacy.android.app.components.twemoji.EmojiKeyboard;
import mega.privacy.android.app.components.twemoji.EmojiManager;
import mega.privacy.android.app.components.twemoji.EmojiTextView;
import mega.privacy.android.app.components.voiceClip.OnBasketAnimationEnd;
import mega.privacy.android.app.components.voiceClip.OnRecordListener;
import mega.privacy.android.app.components.voiceClip.RecordButton;
import mega.privacy.android.app.components.voiceClip.RecordView;
import mega.privacy.android.app.fcm.ChatAdvancedNotificationBuilder;
import mega.privacy.android.app.fcm.KeepAliveService;
import mega.privacy.android.app.interfaces.AttachNodeToChatListener;
import mega.privacy.android.app.interfaces.ChatManagementCallback;
import mega.privacy.android.app.interfaces.OnProximitySensorListener;
import mega.privacy.android.app.interfaces.SnackbarShower;
import mega.privacy.android.app.interfaces.StoreDataBeforeForward;
import mega.privacy.android.app.listeners.ExportListener;
import mega.privacy.android.app.listeners.GetAttrUserListener;
import mega.privacy.android.app.listeners.GetPeerAttributesListener;
import mega.privacy.android.app.listeners.InviteToChatRoomListener;
import mega.privacy.android.app.listeners.RemoveFromChatRoomListener;
import mega.privacy.android.app.main.AddContactActivity;
import mega.privacy.android.app.main.ContactInfoActivity;
import mega.privacy.android.app.main.LoginActivity;
import mega.privacy.android.app.main.ManagerActivity;
import mega.privacy.android.app.main.PdfViewerActivity;
import mega.privacy.android.app.activities.PasscodeActivity;
import mega.privacy.android.app.main.adapters.RotatableAdapter;
import mega.privacy.android.app.main.controllers.ChatController;
import mega.privacy.android.app.main.controllers.ContactController;
import mega.privacy.android.app.main.listeners.AudioFocusListener;
import mega.privacy.android.app.main.listeners.ChatLinkInfoListener;
import mega.privacy.android.app.main.listeners.MultipleForwardChatProcessor;
import mega.privacy.android.app.main.listeners.MultipleRequestListener;
import mega.privacy.android.app.main.megachat.chatAdapters.MegaChatAdapter;
import mega.privacy.android.app.middlelayer.push.PushMessageHandler;
import mega.privacy.android.app.modalbottomsheet.chatmodalbottomsheet.ReactionsBottomSheet;
import mega.privacy.android.app.modalbottomsheet.chatmodalbottomsheet.InfoReactionsBottomSheet;
import mega.privacy.android.app.modalbottomsheet.chatmodalbottomsheet.GeneralChatMessageBottomSheet;
import mega.privacy.android.app.modalbottomsheet.chatmodalbottomsheet.MessageNotSentBottomSheetDialogFragment;
import mega.privacy.android.app.modalbottomsheet.chatmodalbottomsheet.PendingMessageBottomSheetDialogFragment;
import mega.privacy.android.app.modalbottomsheet.chatmodalbottomsheet.SendAttachmentChatBottomSheetDialogFragment;
import mega.privacy.android.app.objects.GifData;
import mega.privacy.android.app.objects.PasscodeManagement;
import mega.privacy.android.app.utils.AlertsAndWarnings;
import mega.privacy.android.app.utils.CallUtil;
import mega.privacy.android.app.utils.ChatUtil;
import mega.privacy.android.app.utils.ContactUtil;
import mega.privacy.android.app.utils.FileUtil;
import mega.privacy.android.app.utils.ColorUtils;
import mega.privacy.android.app.utils.StringResourcesUtils;
import mega.privacy.android.app.utils.TextUtil;
import mega.privacy.android.app.utils.TimeUtils;
import mega.privacy.android.app.utils.Util;
import nz.mega.sdk.MegaApiAndroid;
import nz.mega.sdk.MegaApiJava;
import nz.mega.sdk.MegaChatApi;
import nz.mega.sdk.MegaChatApiJava;
import nz.mega.sdk.MegaChatCall;
import nz.mega.sdk.MegaChatContainsMeta;
import nz.mega.sdk.MegaChatError;
import nz.mega.sdk.MegaChatGeolocation;
import nz.mega.sdk.MegaChatGiphy;
import nz.mega.sdk.MegaChatListItem;
import nz.mega.sdk.MegaChatMessage;
import nz.mega.sdk.MegaChatPeerList;
import nz.mega.sdk.MegaChatRequest;
import nz.mega.sdk.MegaChatRequestListenerInterface;
import nz.mega.sdk.MegaChatRoom;
import nz.mega.sdk.MegaChatRoomListenerInterface;
import nz.mega.sdk.MegaContactRequest;
import nz.mega.sdk.MegaError;
import nz.mega.sdk.MegaHandleList;
import nz.mega.sdk.MegaNode;
import nz.mega.sdk.MegaNodeList;
import nz.mega.sdk.MegaRequest;
import nz.mega.sdk.MegaRequestListenerInterface;
import nz.mega.sdk.MegaTransfer;
import nz.mega.sdk.MegaTransferData;
import nz.mega.sdk.MegaUser;
import timber.log.Timber;

import static mega.privacy.android.app.activities.GiphyPickerActivity.GIF_DATA;
import static mega.privacy.android.app.components.transferWidget.TransfersManagement.isServiceRunning;
import static mega.privacy.android.app.constants.BroadcastConstants.*;
import static mega.privacy.android.app.constants.EventConstants.EVENT_CALL_COMPOSITION_CHANGE;
import static mega.privacy.android.app.constants.EventConstants.EVENT_CALL_ON_HOLD_CHANGE;
import static mega.privacy.android.app.constants.EventConstants.EVENT_CALL_STATUS_CHANGE;
import static mega.privacy.android.app.constants.EventConstants.EVENT_SESSION_ON_HOLD_CHANGE;
import static mega.privacy.android.app.main.megachat.AndroidMegaRichLinkMessage.*;
import static mega.privacy.android.app.main.megachat.MapsActivity.*;
import static mega.privacy.android.app.modalbottomsheet.ModalBottomSheetUtil.*;
import static mega.privacy.android.app.providers.FileProviderActivity.FROM_MEGA_APP;
import static mega.privacy.android.app.utils.AlertsAndWarnings.showForeignStorageOverQuotaWarningDialog;
import static mega.privacy.android.app.utils.AlertsAndWarnings.showOverDiskQuotaPaywallWarning;
import static mega.privacy.android.app.utils.CacheFolderManager.*;
import static mega.privacy.android.app.utils.CallUtil.*;
import static mega.privacy.android.app.utils.ChatUtil.*;
import static mega.privacy.android.app.utils.Constants.*;
import static mega.privacy.android.app.utils.FileUtil.*;
import static mega.privacy.android.app.utils.GiphyUtil.getGiphySrc;
import static mega.privacy.android.app.utils.LinksUtil.isMEGALinkAndRequiresTransferSession;
import static mega.privacy.android.app.utils.LogUtil.*;
import static mega.privacy.android.app.utils.LogUtil.logDebug;
import static mega.privacy.android.app.utils.MegaApiUtils.*;
import static mega.privacy.android.app.utils.MegaNodeUtil.*;
import static mega.privacy.android.app.utils.permission.PermissionUtils.*;
import static mega.privacy.android.app.utils.StringResourcesUtils.getQuantityString;
import static mega.privacy.android.app.utils.TextUtil.*;
import static mega.privacy.android.app.utils.StringResourcesUtils.getTranslatedErrorString;
import static mega.privacy.android.app.utils.TimeUtils.*;
import static mega.privacy.android.app.utils.Util.*;
import static nz.mega.sdk.MegaApiJava.INVALID_HANDLE;
import static nz.mega.sdk.MegaApiJava.STORAGE_STATE_PAYWALL;
import static nz.mega.sdk.MegaChatApiJava.MEGACHAT_INVALID_HANDLE;

import javax.inject.Inject;

@AndroidEntryPoint
public class ChatActivity extends PasscodeActivity
        implements MegaChatRequestListenerInterface, MegaRequestListenerInterface,
        MegaChatRoomListenerInterface, View.OnClickListener,
        StoreDataBeforeForward<ArrayList<AndroidMegaChatMessage>>, ChatManagementCallback,
        SnackbarShower, AttachNodeToChatListener, HangChatCallListener.OnCallHungUpCallback,
        SetCallOnHoldListener.OnCallOnHoldCallback, LoadPreviewListener.OnPreviewLoadedCallback,
        LoadPreviewListener.OnChatPreviewLoadedCallback {

<<<<<<< HEAD
    @Inject
    GetChatChangesUseCase getChatChangesUseCase;
    @Inject
    GetNodeUseCase getNodeUseCase;

=======
>>>>>>> da356543
    private static final int MAX_NAMES_PARTICIPANTS = 3;
    private static final int INVALID_LAST_SEEN_ID = 0;

    public MegaChatAdapter.ViewHolderMessageChat holder_imageDrag;
    public int position_imageDrag = -1;
    private static final String PLAYING = "isAnyPlaying";
    private static final String ID_VOICE_CLIP_PLAYING = "idMessageVoicePlaying";
    private static final String PROGRESS_PLAYING = "progressVoicePlaying";
    private static final String MESSAGE_HANDLE_PLAYING = "messageHandleVoicePlaying";
    private static final String USER_HANDLE_PLAYING = "userHandleVoicePlaying";
    private final static String JOIN_CALL_DIALOG = "isJoinCallDialogShown";
    private static final String LAST_MESSAGE_SEEN = "LAST_MESSAGE_SEEN";
    private static final String GENERAL_UNREAD_COUNT = "GENERAL_UNREAD_COUNT";
    private static final String SELECTED_ITEMS = "selectedItems";
    private static final String JOINING_OR_LEAVING = "JOINING_OR_LEAVING";
    private static final String JOINING_OR_LEAVING_ACTION = "JOINING_OR_LEAVING_ACTION";
    private static final String OPENING_AND_JOINING_ACTION = "OPENING_AND_JOINING_ACTION";
    private static final String ERROR_REACTION_DIALOG = "ERROR_REACTION_DIALOG";
    private static final String TYPE_ERROR_REACTION = "TYPE_ERROR_REACTION";

    private final static int NUMBER_MESSAGES_TO_LOAD = 32;
    private final static int MAX_NUMBER_MESSAGES_TO_LOAD_NOT_SEEN = 256;
    private final static int NUMBER_MESSAGES_BEFORE_LOAD = 8;
    public static final int REPEAT_INTERVAL = 40;

    private final static int ROTATION_PORTRAIT = 0;
    private final static int ROTATION_LANDSCAPE = 1;
    private final static int ROTATION_REVERSE_PORTRAIT = 2;
    private final static int ROTATION_REVERSE_LANDSCAPE = 3;
    private final static int MAX_LINES_INPUT_TEXT = 5;
    private final static int TITLE_TOOLBAR_PORT = 140;
    private final static int TITLE_TOOLBAR_LAND = 250;
    private final static int TITLE_TOOLBAR_IND_PORT = 100;
    private final static int HINT_LAND = 550;
    private final static int HINT_PORT = 250;
    private final static boolean IS_LOW = true;
    private final static boolean IS_HIGH = false;

    public static int MEGA_FILE_LINK = 1;
    public static int MEGA_FOLDER_LINK = 2;
    public static int MEGA_CHAT_LINK = 3;

    private final static int SHOW_WRITING_LAYOUT = 1;
    private final static int SHOW_JOIN_LAYOUT = 2;
    private final static int SHOW_NOTHING_LAYOUT = 3;
    private final static  int SHOW_JOINING_OR_LEFTING_LAYOUT = 4;
    private final static int INITIAL_PRESENCE_STATUS = -55;
    private final static int RECORD_BUTTON_SEND = 1;
    private final static int RECORD_BUTTON_ACTIVATED = 2;
    private final static int RECORD_BUTTON_DEACTIVATED = 3;

    private final static int PADDING_BUBBLE = 25;
    private final static int CORNER_RADIUS_BUBBLE = 30;
    private final static int MAX_WIDTH_BUBBLE = 350;
    private final static int MARGIN_BUTTON_DEACTIVATED = 48;
    private final static int MARGIN_BUTTON_ACTIVATED = 24;
    private final static int MARGIN_BOTTOM = 80;
    private final static int DURATION_BUBBLE = 4000;
    private int MIN_FIRST_AMPLITUDE = 2;
    private int MIN_SECOND_AMPLITUDE;
    private int MIN_THIRD_AMPLITUDE;
    private int MIN_FOURTH_AMPLITUDE;
    private int MIN_FIFTH_AMPLITUDE;
    private int MIN_SIXTH_AMPLITUDE;
    private final static int NOT_SOUND = 0;
    private final static int FIRST_RANGE = 1;
    private final static int SECOND_RANGE = 2;
    private final static int THIRD_RANGE = 3;
    private final static int FOURTH_RANGE = 4;
    private final static int FIFTH_RANGE = 5;
    private final static int SIXTH_RANGE = 6;
    private final static int WIDTH_BAR = 8;

    private final static int TYPE_MESSAGE_JUMP_TO_LEAST = 0;
    private final static int TYPE_MESSAGE_NEW_MESSAGE = 1;

    @Inject
    FilePrepareUseCase filePrepareUseCase;
    @Inject
    PasscodeManagement passcodeManagement;
    @Inject
    InviteContactUseCase inviteContactUseCase;
    @Inject
    GetAvatarUseCase getAvatarUseCase;
    @Inject
    GetPublicLinkInformationUseCase getPublicLinkInformationUseCase;
    @Inject
    GetPublicNodeUseCase getPublicNodeUseCase;
    @Inject
    GetChatChangesUseCase getChatChangesUseCase;
    @Inject
    AnswerCallUseCase answerCallUseCase;
    @Inject
    StartCallUseCase startCallUseCase;

    private int currentRecordButtonState;
    private String mOutputFilePath;
    private int keyboardHeight;
    private int marginBottomDeactivated;
    private int marginBottomActivated;
    private boolean newVisibility;
    private boolean getMoreHistory;
    private boolean isLoadingHistory;
    private AlertDialog errorOpenChatDialog;
    private long numberToLoad;
    private ArrayList<Integer> recoveredSelectedPositions = null;

    private AlertDialog chatAlertDialog;
    private AlertDialog errorReactionsDialog;
    private boolean errorReactionsDialogIsShown;
    private long typeErrorReaction = REACTION_ERROR_DEFAULT_VALUE;
    private AlertDialog dialogCall;

    AlertDialog dialog;
    AlertDialog statusDialog;

    boolean retryHistory = false;

    private long lastIdMsgSeen = MEGACHAT_INVALID_HANDLE;
    private long generalUnreadCount;
    private boolean lastSeenReceived;
    private int positionToScroll = INVALID_VALUE;
    private int positionNewMessagesLayout = INVALID_VALUE;

    Handler handlerReceive;
    Handler handlerSend;
    Handler handlerKeyboard;
    Handler handlerEmojiKeyboard;

    private TextView emptyTextView;
    private ImageView emptyImageView;
    private RelativeLayout emptyLayout;

    boolean pendingMessagesLoaded = false;

    public boolean activityVisible = false;
    boolean setAsRead = false;

    boolean isOpeningChat = true;
    public int selectedPosition = INVALID_POSITION;
    public long selectedMessageId = -1;
    MegaChatRoom chatRoom;

    public long idChat;

    boolean noMoreNoSentMessages = false;

    public int showRichLinkWarning = RICH_WARNING_TRUE;

    private BadgeDrawerArrowDrawable badgeDrawable;
    private Drawable upArrow;

    private final MegaAttacher nodeAttacher = new MegaAttacher(this);
    private final NodeSaver nodeSaver = new NodeSaver(this, this, this,
            AlertsAndWarnings.showSaveToDeviceConfirmDialog(this));

    ChatController chatC;
    boolean scrollingUp = false;

    long myUserHandle;

    ActionBar aB;
    Toolbar tB;
    LinearLayout toolbarElementsInside;

    private EmojiTextView titleToolbar;
    private MarqueeTextView individualSubtitleToobar;
    private EmojiTextView groupalSubtitleToolbar;
    private ImageView iconStateToolbar;
    private ImageView muteIconToolbar;
    private LinearLayout subtitleCall;
    private TextView subtitleChronoCall;
    private LinearLayout participantsLayout;
    private TextView participantsText;
    private ImageView privateIconToolbar;

    private boolean editingMessage = false;
    private MegaChatMessage messageToEdit = null;

    private CoordinatorLayout fragmentContainer;
    private LinearLayout writingContainerLayout;
    private RelativeLayout writingLayout;

    private RelativeLayout joinChatLinkLayout;
    private Button joinButton;

    private RelativeLayout chatRelativeLayout;
    private RelativeLayout userTypingLayout;
    private TextView userTypingText;
    private RelativeLayout joiningLeavingLayout;
    private TextView joiningLeavingText;

    boolean sendIsTyping=true;
    long userTypingTimeStamp = -1;
    private ImageButton keyboardTwemojiButton;

    private ImageButton mediaButton;
    private ImageButton pickFileStorageButton;
    private ImageButton pickAttachButton;
    private ImageButton gifButton;

    private EmojiKeyboard emojiKeyboard;
    private FrameLayout rLKeyboardTwemojiButton;

    private FrameLayout rLMediaButton;
    private FrameLayout rLPickFileStorageButton;
    private FrameLayout rLPickAttachButton;
    private FrameLayout rlGifButton;

    private LinearLayout returnCallOnHoldButton;
    private ImageView returnCallOnHoldButtonIcon;
    private TextView returnCallOnHoldButtonText;

    private RelativeLayout callInProgressLayout;
    private long chatIdBanner;
    private TextView callInProgressText;
    private Chronometer callInProgressChrono;
    private boolean startVideo = false;

    private EmojiEditText textChat;
    ImageButton sendIcon;
    RelativeLayout messagesContainerLayout;

    RelativeLayout observersLayout;
    TextView observersNumberText;

    RecyclerView listView;
    NpaLinearLayoutManager mLayoutManager;

    ChatActivity chatActivity;

    private MenuItem importIcon;
    private MenuItem callMenuItem;
    private MenuItem videoMenuItem;
    private MenuItem selectMenuItem;
    private MenuItem inviteMenuItem;
    private MenuItem clearHistoryMenuItem;
    private MenuItem contactInfoMenuItem;
    private MenuItem leaveMenuItem;
    private MenuItem archiveMenuItem;
    private MenuItem muteMenuItem;
    private MenuItem unMuteMenuItem;
    private MenuItem editIcon;
    private MenuItem copyIcon;
    private MenuItem deleteIcon;
    private MenuItem forwardIcon;
    private MenuItem downloadIcon;
    private MenuItem shareIcon;
    private MenuItem inviteIcon;
    private MenuItem startConversationIcon;

    private boolean isUploading = false;
    private boolean showDelete = true;
    private boolean showCopy = true;
    private boolean showForward = true;
    private boolean allNodeAttachments = true;
    private boolean allNodeImages = true;
    private boolean isRemoved = false;
    private boolean allNodeNonContacts = true;

    String intentAction;
    MegaChatAdapter adapter;
    int stateHistory;

    FrameLayout fileStorageLayout;
    private ChatFileStorageFragment fileStorageF;

    private ArrayList<AndroidMegaChatMessage> messages = new ArrayList<>();
    private ArrayList<AndroidMegaChatMessage> bufferMessages = new ArrayList<>();
    private ArrayList<AndroidMegaChatMessage> bufferSending = new ArrayList<>();
    private ArrayList<MessageVoiceClip> messagesPlaying = new ArrayList<>();
    private ArrayList<RemovedMessage> removedMessages = new ArrayList<>();

    RelativeLayout messageJumpLayout;
    TextView messageJumpText;
    boolean isHideJump = false;
    int typeMessageJump = 0;
    boolean visibilityMessageJump=false;
    boolean isTurn = false;
    Handler handler;

    private AlertDialog locationDialog;
    private boolean isLocationDialogShown = false;
    private boolean isJoinCallDialogShown = false;
    private RelativeLayout inputTextLayout;
    private View separatorOptions;

    /*Voice clips*/
    private String outputFileVoiceNotes = null;
    private String outputFileName = "";
    private RelativeLayout recordLayout;
    private RelativeLayout recordButtonLayout;
    private RecordButton recordButton;
    private MediaRecorder myAudioRecorder = null;
    private LinearLayout bubbleLayout;
    private TextView bubbleText;
    private RecordView recordView;
    private FrameLayout fragmentVoiceClip;
    private RelativeLayout voiceClipLayout;
    private boolean isShareLinkDialogDismissed = false;
    private RelativeLayout recordingLayout;
    private TextView recordingChrono;
    private RelativeLayout firstBar, secondBar, thirdBar, fourthBar, fifthBar, sixthBar;
    private int currentAmplitude = -1;
    private Handler handlerVisualizer = new Handler();

    private ActionMode actionMode;

    private AppRTCAudioManager rtcAudioManager = null;
    private boolean speakerWasActivated = true;

    // Data being stored when My Chat Files folder does not exist
    private ArrayList<AndroidMegaChatMessage> preservedMessagesSelected;
    private ArrayList<MegaChatMessage> preservedMsgSelected;
    private ArrayList<MegaChatMessage> preservedMsgToImport;
    private boolean isForwardingFromNC;

    private ArrayList<Intent> preservedIntents = new ArrayList<>();
    private boolean isWaitingForMoreFiles;
    private boolean isAskingForMyChatFiles;
    // The flag to indicate whether forwarding message is on going
    private boolean isForwardingMessage = false;
    private int typeImport = IMPORT_ONLY_OPTION;
    private ExportListener exportListener;
    private BottomSheetDialogFragment bottomSheetDialogFragment;

    private MegaNode myChatFilesFolder;
    private TextUtils.TruncateAt typeEllipsize = TextUtils.TruncateAt.END;

    private boolean joiningOrLeaving;
    private String joiningOrLeavingAction;
    private boolean openingAndJoining;

    private AudioFocusRequest request;
    private AudioManager mAudioManager;
    private AudioFocusListener audioFocusListener;

    /**
     * Current contact online status.
     */
    private int contactOnlineStatus;

    @Override
    public void storedUnhandledData(ArrayList<AndroidMegaChatMessage> preservedData) {
        this.preservedMessagesSelected = preservedData;
    }

    @Override
    public void handleStoredData() {
        if (preservedMessagesSelected != null && !preservedMessagesSelected.isEmpty()) {
            forwardMessages(preservedMessagesSelected);
            preservedMessagesSelected = null;
        } else if (preservedMsgSelected != null && !preservedMsgSelected.isEmpty()) {
            chatC.proceedWithForwardOrShare(this, myChatFilesFolder, preservedMsgSelected,
                    preservedMsgToImport, idChat, typeImport);
            isForwardingFromNC = false;
            preservedMsgSelected = null;
            preservedMsgToImport = null;
        }
    }

    @Override
    public void storedUnhandledData(ArrayList<MegaChatMessage> messagesSelected, ArrayList<MegaChatMessage> messagesToImport) {
        isForwardingFromNC = true;
        preservedMsgSelected = messagesSelected;
        preservedMsgToImport = messagesToImport;
        preservedMessagesSelected = null;
    }

    public void setExportListener(ExportListener exportListener) {
        this.exportListener = exportListener;
    }

    private final Observer<MegaChatCall> callStatusObserver = call -> {
        if (call.getChatid() != getCurrentChatid()) {
            logDebug("Different chat");
            updateCallBanner();
            return;
        }

        switch (call.getStatus()) {
            case MegaChatCall.CALL_STATUS_TERMINATING_USER_PARTICIPATION:
            case MegaChatCall.CALL_STATUS_USER_NO_PRESENT:
            case MegaChatCall.CALL_STATUS_IN_PROGRESS:
            case MegaChatCall.CALL_STATUS_DESTROYED:
                updateCallBanner();
                if (call.getStatus() == MegaChatCall.CALL_STATUS_IN_PROGRESS) {
                    cancelRecording();
                } else if (call.getStatus() == MegaChatCall.CALL_STATUS_DESTROYED && dialogCall != null) {
                    dialogCall.dismiss();
                }

                if(call.getStatus() == MegaChatCall.CALL_STATUS_TERMINATING_USER_PARTICIPATION&&
                        call.getTermCode() == MegaChatCall.TERM_CODE_TOO_MANY_PARTICIPANTS){
                    showSnackbar(SNACKBAR_TYPE, StringResourcesUtils.getString(R.string.call_error_too_many_participants), MEGACHAT_INVALID_HANDLE);
                }
                break;
        }
    };

    private final Observer<MegaChatCall> callCompositionChangeObserver = call -> {
        if (call.getChatid() != getCurrentChatid() && call.getCallCompositionChange() == 0) {
            logDebug("Different chat or no changes");
            return;
        }

        if (call.getStatus() == MegaChatCall.CALL_STATUS_USER_NO_PRESENT) {
            updateCallBanner();
        }
    };

    private final Observer<MegaChatCall> callOnHoldObserver = call -> updateCallBanner();

    private final Observer<Pair> sessionOnHoldObserver = sessionAndCall -> updateCallBanner();

    /**
     * Method for finding out if the selected message is deleted.
     *
     * @param messageSelected The message selected.
     * @return True if it's removed. False, otherwise.
     */
    public boolean hasMessagesRemovedOrPending(MegaChatMessage messageSelected) {
        return  ChatUtil.isMsgRemovedOrHasRejectedOrManualSendingStatus(removedMessages, messageSelected);
    }

    @Override
    public void confirmLeaveChat(long chatId) {
        stopReproductions();
        setJoiningOrLeaving(StringResourcesUtils.getString(R.string.leaving_label));
        megaChatApi.leaveChat(chatId, new RemoveFromChatRoomListener(this, this));
    }

    @Override
    public void confirmLeaveChats(@NotNull List<? extends MegaChatListItem> chats) {
        // No option available to leave more than one chat here.
    }

    @Override
    public void leaveChatSuccess() {
        joiningOrLeaving = false;
    }

    @Override
    public void onCallHungUp(long callId) {
        logDebug("The call has been successfully hung up");
        MegaChatCall call = megaChatApi.getChatCall(idChat);
        if (call == null || (call.getStatus() != MegaChatCall.CALL_STATUS_USER_NO_PRESENT ||
                call.getStatus() == MegaChatCall.CALL_STATUS_TERMINATING_USER_PARTICIPATION))
            return;

        answerCall(chatRoom.getChatId(), false, true, false);
    }

    @Override
    public void onCallOnHold(long chatId, boolean isOnHold) {
        if(!isOnHold)
            return;

        MegaChatCall callInThisChat = megaChatApi.getChatCall(idChat);
        if (callInThisChat == null || (callInThisChat.getStatus() != MegaChatCall.CALL_STATUS_USER_NO_PRESENT ||
                    callInThisChat.getStatus() == MegaChatCall.CALL_STATUS_TERMINATING_USER_PARTICIPATION))
                return;

        logDebug("Active call on hold. Answer call.");
        answerCall(idChat, false, true, false);
    }

    @Override
    public void onPreviewLoaded(MegaChatRequest request, boolean alreadyExist) {
        long chatId = request.getChatHandle();
        boolean isFromOpenChatPreview = request.getFlag();
        int type = request.getParamType();
        String link = request.getLink();

        if (type == LINK_IS_FOR_MEETING) {
            logDebug("It's a meeting link");
            boolean linkInvalid = TextUtil.isTextEmpty(link) && chatId == MEGACHAT_INVALID_HANDLE;
            if (linkInvalid) {
                logError("Invalid link");
                return;
            }

            if (isMeetingEnded(request.getMegaHandleList())) {
                logDebug("It's a meeting, open dialog: Meeting has ended");
                new MeetingHasEndedDialogFragment(new MeetingHasEndedDialogFragment.ClickCallback() {
                    @Override
                    public void onViewMeetingChat() {
                        logDebug("Chat link");
                        loadChatLink(link);
                    }

                    @Override
                    public void onLeave() {
                    }
                }, false).show(getSupportFragmentManager(),
                        MeetingHasEndedDialogFragment.TAG);
            } else  {
                CallUtil.checkMeetingInProgress(ChatActivity.this, ChatActivity.this, chatId, isFromOpenChatPreview, link, request.getMegaHandleList(), request.getText(), alreadyExist, request.getUserHandle(), passcodeManagement);
            }
        } else {
            logDebug("It's a chat link");
            loadChatLink(link);
        }
    }

    @Override
    public void onErrorLoadingPreview(int errorCode) { }

    @Override
    public void onPreviewLoaded(MegaChatRequest request, int errorCode) {
        if (errorCode == MegaChatError.ERROR_OK || errorCode == MegaChatError.ERROR_EXIST) {
            if (idChat != MEGACHAT_INVALID_HANDLE && megaChatApi.getChatRoom(idChat) != null) {
                logDebug("Close previous chat");
                megaChatApi.closeChatRoom(idChat, ChatActivity.this);
            }

            idChat = request.getChatHandle();

            composite.clear();
            checkChatChanges();

            if (idChat != MEGACHAT_INVALID_HANDLE) {
                dbH.setLastPublicHandle(idChat);
                dbH.setLastPublicHandleTimeStamp();
                dbH.setLastPublicHandleType(MegaApiJava.AFFILIATE_TYPE_CHAT);
            }

            MegaApplication.setOpenChatId(idChat);

            if (errorCode == MegaChatError.ERROR_OK && openingAndJoining) {
                if (!isAlreadyJoining(idChat)) {
                    megaChatApi.autojoinPublicChat(idChat, ChatActivity.this);
                }

                openingAndJoining = false;
            } else if (errorCode == MegaChatError.ERROR_EXIST) {
                if (megaChatApi.getChatRoom(idChat).isActive()) {
                    //I'm already participant
                    joiningOrLeaving = false;
                    openingAndJoining = false;
                } else {
                    if (initChat()) {
                        //Chat successfully initialized, now can rejoin
                        setJoiningOrLeaving(StringResourcesUtils.getString(R.string.joining_label));
                        titleToolbar.setText(getTitleChat(chatRoom));
                        groupalSubtitleToolbar.setText(null);
                        setGroupalSubtitleToolbarVisibility(false);
                        if (adapter == null) {
                            createAdapter();
                        } else {
                            adapter.updateChatRoom(chatRoom);
                            adapter.notifyDataSetChanged();
                        }
                        if (!isAlreadyJoining(idChat)
                                && !isAlreadyJoining(request.getUserHandle())) {
                            megaChatApi.autorejoinPublicChat(idChat, request.getUserHandle(), this);
                        }
                    } else {
                        logWarning("Error opening chat before rejoin");
                    }
                    return;
                }
            }

            logDebug("Show new chat room UI");
            initAndShowChat(null);
            supportInvalidateOptionsMenu();
        } else {
            String text;
            if (errorCode == MegaChatError.ERROR_NOENT) {
                text = getString(R.string.invalid_chat_link);
            } else {
                showSnackbar(SNACKBAR_TYPE, getString(R.string.error_general_nodes), MEGACHAT_INVALID_HANDLE);
                text = getString(R.string.error_chat_link);
            }

            emptyScreen(text);
        }
    }

    /**
     * Method for answering a call
     *
     * @param chatId  Chat ID
     * @param video   True, video ON. False, video OFF.
     * @param audio   True, audio ON. False, audio OFF.
     * @param speaker True, speaker ON. False, speaker OFF.
     */
    private void answerCall(long chatId, Boolean video, Boolean audio, Boolean speaker) {
        callInProgressLayout.setEnabled(false);
        answerCallUseCase.answerCall(chatId, video, audio, speaker)
                .subscribeOn(Schedulers.io())
                .observeOn(AndroidSchedulers.mainThread())
                .subscribe((result, throwable) -> {
                    if (throwable == null) {
                        callInProgressLayout.setEnabled(true);
                        openMeetingInProgress(this, chatId, true, passcodeManagement);
                    } else {
                        showSnackbar(SNACKBAR_TYPE, StringResourcesUtils.getString(R.string.call_error), MEGACHAT_INVALID_HANDLE);
                    }
                });
    }

    private class UserTyping {
        MegaChatParticipant participantTyping;
        long timeStampTyping;

        public UserTyping(MegaChatParticipant participantTyping) {
            this.participantTyping = participantTyping;
        }

        public MegaChatParticipant getParticipantTyping() {
            return participantTyping;
        }

        public void setParticipantTyping(MegaChatParticipant participantTyping) {
            this.participantTyping = participantTyping;
        }

        public long getTimeStampTyping() {
            return timeStampTyping;
        }

        public void setTimeStampTyping(long timeStampTyping) {
            this.timeStampTyping = timeStampTyping;
        }
    }

    private final BroadcastReceiver historyTruncatedByRetentionTimeReceiver = new BroadcastReceiver() {
        @Override
        public void onReceive(Context context, Intent intent) {
            if (intent != null) {
                long msgId = intent.getLongExtra(MESSAGE_ID, MEGACHAT_INVALID_HANDLE);
                if (msgId != MEGACHAT_INVALID_HANDLE) {
                    updateHistoryByRetentionTime(msgId);
                }
            }
        }
    };

    private BroadcastReceiver voiceclipDownloadedReceiver = new BroadcastReceiver() {
        @Override
        public void onReceive(Context context, Intent intent) {
            if (intent != null) {
                long nodeHandle = intent.getLongExtra(EXTRA_NODE_HANDLE, 0);
                int resultTransfer = intent.getIntExtra(EXTRA_RESULT_TRANSFER,0);
                if(adapter!=null){
                    adapter.finishedVoiceClipDownload(nodeHandle, resultTransfer);
                }
            }
        }
    };

    private BroadcastReceiver dialogConnectReceiver = new BroadcastReceiver() {
        @Override
        public void onReceive(Context context, Intent intent) {
            logDebug("Network broadcast received on chatActivity!");
            if (intent != null){
                showConfirmationConnect();
            }
        }
    };

    private BroadcastReceiver chatArchivedReceiver = new BroadcastReceiver() {
        @Override
        public void onReceive(Context context, Intent intent) {
            if (intent == null) return;

            String title = intent.getStringExtra(CHAT_TITLE);
            sendBroadcastChatArchived(title);
        }
    };

    private BroadcastReceiver userNameReceiver = new BroadcastReceiver() {
        @Override
        public void onReceive(Context context, Intent intent) {
            if (intent == null || intent.getAction() == null
                || intent.getLongExtra(EXTRA_USER_HANDLE, INVALID_HANDLE) == INVALID_HANDLE) {
                return;
            }

            if (intent.getAction().equals(ACTION_UPDATE_NICKNAME)
                || intent.getAction().equals(ACTION_UPDATE_FIRST_NAME)
                || intent.getAction().equals(ACTION_UPDATE_LAST_NAME)) {
                updateUserNameInChat();
            }
        }
    };

    private BroadcastReceiver chatRoomMuteUpdateReceiver = new BroadcastReceiver() {
        @Override
        public void onReceive(Context context, Intent intent) {
            if (intent == null || intent.getAction() == null)
                return;

            if(intent.getAction().equals(ACTION_UPDATE_PUSH_NOTIFICATION_SETTING)){
                if (chatRoom == null) {
                    chatRoom = megaChatApi.getChatRoom(idChat);
                }
                if (chatRoom != null) {
                    muteIconToolbar.setVisibility(isEnableChatNotifications(chatRoom.getChatId()) ? View.GONE : View.VISIBLE);
                }
            }
        }
    };

    private final BroadcastReceiver leftChatReceiver = new BroadcastReceiver() {
        @Override
        public void onReceive(Context context, Intent intent) {
            if (intent == null || intent.getAction() == null)
                return;

            if (intent.getAction().equals(ACTION_LEFT_CHAT)) {
                long extraIdChat = intent.getLongExtra(CHAT_ID, MEGACHAT_INVALID_HANDLE);
                if (extraIdChat != MEGACHAT_INVALID_HANDLE) {
                    megaChatApi.leaveChat(extraIdChat, new RemoveFromChatRoomListener(chatActivity, chatActivity));

                    if (idChat == extraIdChat) {
                        setJoiningOrLeaving(StringResourcesUtils.getString(R.string.leaving_label));
                    }
                }
            }
        }
    };

    private BroadcastReceiver closeChatReceiver = new BroadcastReceiver() {
        @Override
        public void onReceive(Context context, Intent intent) {
            if (intent == null || intent.getAction() == null) return;

            if (intent.getAction().equals(ACTION_CLOSE_CHAT_AFTER_IMPORT)
                    || intent.getAction().equals(ACTION_CLOSE_CHAT_AFTER_OPEN_TRANSFERS)) {
                finish();
            }
        }
    };

    private final BroadcastReceiver joinedSuccessfullyReceiver = new BroadcastReceiver() {
        @Override
        public void onReceive(Context context, Intent intent) {
            if (intent == null || !BROADCAST_ACTION_JOINED_SUCCESSFULLY.equals(intent.getAction())) {
                return;
            }

            joiningOrLeaving = false;
        }
    };

    private final BroadcastReceiver chatUploadStartedReceiver = new BroadcastReceiver() {
        @Override
        public void onReceive(Context context, Intent intent) {
            if (intent == null || !BROADCAST_ACTION_CHAT_TRANSFER_START.equals(intent.getAction())) {
                return;
            }

            long pendingMessageId = intent.getLongExtra(PENDING_MESSAGE_ID, MEGACHAT_INVALID_HANDLE);
            if (pendingMessageId != MEGACHAT_INVALID_HANDLE) {
                PendingMessageSingle pendingMessage = dbH.findPendingMessageById(pendingMessageId);

                if (pendingMessage == null || pendingMessage.chatId != idChat) {
                    logError("pendingMessage is null or is not the same chat, cannot update it.");
                    return;
                }

                updatePendingMessage(pendingMessage);
            }
        }
    };

    private final BroadcastReceiver errorCopyingNodesReceiver = new BroadcastReceiver() {
        @Override
        public void onReceive(Context context, Intent intent) {
            if (intent == null || !BROADCAST_ACTION_ERROR_COPYING_NODES.equals(intent.getAction())) {
                return;
            }

            removeProgressDialog();
            showSnackbar(SNACKBAR_TYPE, intent.getStringExtra(ERROR_MESSAGE_TEXT), MEGACHAT_INVALID_HANDLE);
        }
    };

    private final BroadcastReceiver retryPendingMessageReceiver = new BroadcastReceiver() {
        @Override
        public void onReceive(Context context, Intent intent) {
            if (intent == null || !BROADCAST_ACTION_RETRY_PENDING_MESSAGE.equals(intent.getAction())) {
                return;
            }

            long pendingMsgId = intent.getLongExtra(INTENT_EXTRA_PENDING_MESSAGE_ID, MEGACHAT_INVALID_HANDLE);
            long chatId = intent.getLongExtra(CHAT_ID, MEGACHAT_INVALID_HANDLE);

            if (pendingMsgId == MEGACHAT_INVALID_HANDLE || chatId != idChat) {
                logWarning("pendingMsgId is not valid or is not the same chat. Cannot retry");
                return;
            }

            retryPendingMessage(pendingMsgId);
        }
    };

    ArrayList<UserTyping> usersTyping;
    List<UserTyping> usersTypingSync;

    public void openMegaLink(String url, boolean isFile) {
        logDebug("url: " + url + ", isFile: " + isFile);
        Intent openLink;

        if (isFile) {
            openLink = new Intent(this, FileLinkActivity.class);
            openLink.setAction(ACTION_OPEN_MEGA_LINK);
        } else {
            openLink = new Intent(this, FolderLinkActivity.class);
            openLink.setAction(ACTION_OPEN_MEGA_FOLDER_LINK);
        }

        openLink.putExtra(OPENED_FROM_CHAT, true);
        openLink.setFlags(Intent.FLAG_ACTIVITY_CLEAR_TOP);
        openLink.setData(Uri.parse(url));
        startActivity(openLink);
    }

    public void showMessageInfo(int positionInAdapter){
        logDebug("showMessageInfo");
        int position = positionInAdapter-1;

        if(position<messages.size()) {
            AndroidMegaChatMessage androidM = messages.get(position);
            StringBuilder messageToShow = new StringBuilder("");
            String token = PushMessageHandler.getToken();
            if(token!=null){
                messageToShow.append("FCM TOKEN: " +token);
            }
            messageToShow.append("\nCHAT ID: " + MegaApiJava.userHandleToBase64(idChat));
            messageToShow.append("\nMY USER HANDLE: " +MegaApiJava.userHandleToBase64(megaChatApi.getMyUserHandle()));
            if(androidM!=null){
                MegaChatMessage m = androidM.getMessage();
                if(m!=null){
                    messageToShow.append("\nMESSAGE TYPE: " +m.getType());
                    messageToShow.append("\nMESSAGE TIMESTAMP: " +m.getTimestamp());
                    messageToShow.append("\nMESSAGE USERHANDLE: " +MegaApiJava.userHandleToBase64(m.getUserHandle()));
                    messageToShow.append("\nMESSAGE ID: " +MegaApiJava.userHandleToBase64(m.getMsgId()));
                    messageToShow.append("\nMESSAGE TEMP ID: " +MegaApiJava.userHandleToBase64(m.getTempId()));
                }
            }
            Toast.makeText(this, messageToShow, Toast.LENGTH_SHORT).show();
        }
    }

    /**
     * Opens Group info if a group chat conversation or a contact info if a 1to1 conversation.
     */
    public void showGroupOrContactInfoActivity(){
        logDebug("showGroupInfoActivity");
        if (chatRoom == null)
            return;

        Intent i = new Intent(this,
                chatRoom.isGroup() ? GroupChatInfoActivity.class : ContactInfoActivity.class);
        i.putExtra(HANDLE, chatRoom.getChatId());
        i.putExtra(ACTION_CHAT_OPEN, true);
        this.startActivity(i);
    }

    @Override
    public void onCreate(Bundle savedInstanceState) {
        requestWindowFeature(Window.FEATURE_NO_TITLE);
        super.onCreate(savedInstanceState);

        if (shouldRefreshSessionDueToKarere()) {
            return;
        }

        shouldRefreshSessionDueToSDK();

        handler = new Handler();

        chatActivity = this;
        chatC = new ChatController(chatActivity);
        registerReceiver(historyTruncatedByRetentionTimeReceiver, new IntentFilter(BROADCAST_ACTION_UPDATE_HISTORY_BY_RT));
        registerReceiver(dialogConnectReceiver, new IntentFilter(BROADCAST_ACTION_INTENT_CONNECTIVITY_CHANGE_DIALOG));
        registerReceiver(voiceclipDownloadedReceiver, new IntentFilter(BROADCAST_ACTION_INTENT_VOICE_CLIP_DOWNLOADED));

        IntentFilter contactUpdateFilter = new IntentFilter(BROADCAST_ACTION_INTENT_FILTER_CONTACT_UPDATE);
        contactUpdateFilter.addAction(ACTION_UPDATE_NICKNAME);
        contactUpdateFilter.addAction(ACTION_UPDATE_FIRST_NAME);
        contactUpdateFilter.addAction(ACTION_UPDATE_LAST_NAME);
        registerReceiver(userNameReceiver, contactUpdateFilter);

        registerReceiver(chatArchivedReceiver, new IntentFilter(BROADCAST_ACTION_INTENT_CHAT_ARCHIVED_GROUP));

        LiveEventBus.get(EVENT_CALL_STATUS_CHANGE, MegaChatCall.class).observe(this, callStatusObserver);
        LiveEventBus.get(EVENT_CALL_COMPOSITION_CHANGE, MegaChatCall.class).observe(this, callCompositionChangeObserver);
        LiveEventBus.get(EVENT_CALL_ON_HOLD_CHANGE, MegaChatCall.class).observe(this, callOnHoldObserver);
        LiveEventBus.get(EVENT_SESSION_ON_HOLD_CHANGE, Pair.class).observe(this, sessionOnHoldObserver);

        registerReceiver(chatRoomMuteUpdateReceiver, new IntentFilter(ACTION_UPDATE_PUSH_NOTIFICATION_SETTING));

        IntentFilter leftChatFilter = new IntentFilter(BROADCAST_ACTION_INTENT_LEFT_CHAT);
        leftChatFilter.addAction(ACTION_LEFT_CHAT);
        registerReceiver(leftChatReceiver, leftChatFilter);

        IntentFilter closeChatFilter = new IntentFilter(ACTION_CLOSE_CHAT_AFTER_IMPORT);
        closeChatFilter.addAction(ACTION_CLOSE_CHAT_AFTER_OPEN_TRANSFERS);
        registerReceiver(closeChatReceiver, closeChatFilter);

        registerReceiver(joinedSuccessfullyReceiver,
                new IntentFilter(BROADCAST_ACTION_JOINED_SUCCESSFULLY));

        registerReceiver(chatUploadStartedReceiver,
                new IntentFilter(BROADCAST_ACTION_CHAT_TRANSFER_START));

        registerReceiver(errorCopyingNodesReceiver,
                new IntentFilter(BROADCAST_ACTION_ERROR_COPYING_NODES));

        registerReceiver(retryPendingMessageReceiver,
                new IntentFilter(BROADCAST_ACTION_RETRY_PENDING_MESSAGE));

        mAudioManager = (AudioManager) getSystemService(Context.AUDIO_SERVICE);

        setContentView(R.layout.activity_chat);

        //Set toolbar
        tB = findViewById(R.id.toolbar_chat);

        setSupportActionBar(tB);
        aB = getSupportActionBar();
        aB.setDisplayHomeAsUpEnabled(true);
        aB.setDisplayShowHomeEnabled(true);
        aB.setTitle(null);
        aB.setSubtitle(null);
        tB.setOnClickListener(this);

        int range = 32000/6;
        MIN_SECOND_AMPLITUDE = range;
        MIN_THIRD_AMPLITUDE = range * SECOND_RANGE;
        MIN_FOURTH_AMPLITUDE = range * THIRD_RANGE;
        MIN_FIFTH_AMPLITUDE = range * FOURTH_RANGE;
        MIN_SIXTH_AMPLITUDE = range * FIFTH_RANGE;

        toolbarElementsInside = tB.findViewById(R.id.toolbar_elements_inside);
        titleToolbar = tB.findViewById(R.id.title_toolbar);
        iconStateToolbar = tB.findViewById(R.id.state_icon_toolbar);
        privateIconToolbar = tB.findViewById(R.id.private_icon_toolbar);
        muteIconToolbar = tB.findViewById(R.id.mute_icon_toolbar);

        individualSubtitleToobar = tB.findViewById(R.id.individual_subtitle_toolbar);
        groupalSubtitleToolbar = tB.findViewById(R.id.groupal_subtitle_toolbar);

        subtitleCall = tB.findViewById(R.id.subtitle_call);
        subtitleChronoCall = tB.findViewById(R.id.chrono_call);
        participantsLayout = tB.findViewById(R.id.ll_participants);
        participantsText = tB.findViewById(R.id.participants_text);

        textChat = findViewById(R.id.edit_text_chat);
        textChat.setVisibility(View.VISIBLE);
        textChat.setEnabled(true);

        emptyLayout = findViewById(R.id.empty_messages_layout);
        emptyTextView = findViewById(R.id.empty_text_chat_recent);
        emptyImageView = findViewById(R.id.empty_image_view_chat);

        fragmentContainer = findViewById(R.id.fragment_container_chat);
        writingContainerLayout = findViewById(R.id.writing_container_layout_chat_layout);
        inputTextLayout = findViewById(R.id.write_layout);
        separatorOptions = findViewById(R.id.separator_layout_options);

        titleToolbar.setText("");
        individualSubtitleToobar.setText("");
        individualSubtitleToobar.setVisibility(View.GONE);
        groupalSubtitleToolbar.setText("");
        setGroupalSubtitleToolbarVisibility(false);
        subtitleCall.setVisibility(View.GONE);
        subtitleChronoCall.setVisibility(View.GONE);
        participantsLayout.setVisibility(View.GONE);
        iconStateToolbar.setVisibility(View.GONE);
        privateIconToolbar.setVisibility(View.GONE);

        muteIconToolbar.setVisibility(View.GONE);
        badgeDrawable = new BadgeDrawerArrowDrawable(getSupportActionBar().getThemedContext(),
                R.color.red_600_red_300, R.color.white_dark_grey, R.color.white_dark_grey);

        upArrow = ContextCompat.getDrawable(getApplicationContext(), R.drawable.ic_arrow_back_white)
                .mutate();
        upArrow.setColorFilter(getResources().getColor(R.color.grey_087_white_087),
                PorterDuff.Mode.SRC_IN);

        updateNavigationToolbarIcon();

        joinChatLinkLayout = findViewById(R.id.join_chat_layout_chat_layout);
        joinButton = findViewById(R.id.join_button);
        joinButton.setOnClickListener(this);

        joiningLeavingLayout = findViewById(R.id.joining_leaving_layout_chat_layout);
        joiningLeavingText = findViewById(R.id.joining_leaving_text_chat_layout);

        messageJumpLayout = findViewById(R.id.message_jump_layout);
        messageJumpText = findViewById(R.id.message_jump_text);
        messageJumpLayout.setVisibility(View.GONE);
        writingLayout = findViewById(R.id.writing_linear_layout_chat);

        rLKeyboardTwemojiButton = findViewById(R.id.rl_keyboard_twemoji_chat);
        rLMediaButton = findViewById(R.id.rl_media_icon_chat);
        rLPickFileStorageButton = findViewById(R.id.rl_pick_file_storage_icon_chat);
        rLPickAttachButton = findViewById(R.id.rl_attach_icon_chat);
        rlGifButton = findViewById(R.id.rl_gif_chat);

        keyboardTwemojiButton = findViewById(R.id.keyboard_twemoji_chat);
        mediaButton = findViewById(R.id.media_icon_chat);
        pickFileStorageButton = findViewById(R.id.pick_file_storage_icon_chat);
        pickAttachButton = findViewById(R.id.pick_attach_chat);
        gifButton = findViewById(R.id.gif_chat);

        keyboardHeight = getOutMetrics().heightPixels / 2 - getActionBarHeight(this, getResources());
        marginBottomDeactivated = dp2px(MARGIN_BUTTON_DEACTIVATED, getOutMetrics());
        marginBottomActivated = dp2px(MARGIN_BUTTON_ACTIVATED, getOutMetrics());

        callInProgressLayout = findViewById(R.id.call_in_progress_layout);
        callInProgressLayout.setVisibility(View.GONE);
        callInProgressText = findViewById(R.id.call_in_progress_text);
        callInProgressChrono = findViewById(R.id.call_in_progress_chrono);
        callInProgressChrono.setVisibility(View.GONE);

        returnCallOnHoldButton = findViewById(R.id.call_on_hold_layout);
        returnCallOnHoldButtonIcon = findViewById(R.id.call_on_hold_icon);
        returnCallOnHoldButtonText = findViewById(R.id.call_on_hold_text);

        returnCallOnHoldButton.setOnClickListener(this);
        returnCallOnHoldButton.setVisibility(View.GONE);

        /*Recording views*/
        recordingLayout = findViewById(R.id.recording_layout);
        recordingChrono = findViewById(R.id.recording_time);
        recordingChrono.setText(new SimpleDateFormat("mm:ss").format(0));
        firstBar = findViewById(R.id.first_bar);
        secondBar = findViewById(R.id.second_bar);
        thirdBar = findViewById(R.id.third_bar);
        fourthBar = findViewById(R.id.fourth_bar);
        fifthBar = findViewById(R.id.fifth_bar);
        sixthBar = findViewById(R.id.sixth_bar);

        initRecordingItems(IS_LOW);
        recordingLayout.setVisibility(View.GONE);

        enableButton(rLKeyboardTwemojiButton, keyboardTwemojiButton);
        enableButton(rLMediaButton, mediaButton);
        enableButton(rLPickAttachButton, pickAttachButton);
        enableButton(rLPickFileStorageButton, pickFileStorageButton);
        enableButton(rlGifButton, gifButton);

        messageJumpLayout.setOnClickListener(this);

        fileStorageLayout = findViewById(R.id.fragment_container_file_storage);
        fileStorageLayout.setVisibility(View.GONE);

        chatRelativeLayout  = findViewById(R.id.relative_chat_layout);

        sendIcon = findViewById(R.id.send_message_icon_chat);
        sendIcon.setOnClickListener(this);
        sendIcon.setEnabled(true);

        //Voice clip elements
        voiceClipLayout =  findViewById(R.id.voice_clip_layout);
        fragmentVoiceClip = findViewById(R.id.fragment_voice_clip);
        recordLayout = findViewById(R.id.layout_button_layout);
        recordButtonLayout = findViewById(R.id.record_button_layout);
        recordButton = findViewById(R.id.record_button);
        recordButton.setColorFilter(ContextCompat.getColor(this, R.color.grey_054_white_054),
                PorterDuff.Mode.SRC_IN);
        recordButton.setEnabled(true);
        recordButton.setHapticFeedbackEnabled(true);
        recordView = findViewById(R.id.record_view);
        recordView.setVisibility(View.GONE);
        bubbleLayout = findViewById(R.id.bubble_layout);
        BubbleDrawable myBubble = new BubbleDrawable(BubbleDrawable.CENTER, ContextCompat.getColor(this,R.color.grey_900_grey_100));
        myBubble.setCornerRadius(CORNER_RADIUS_BUBBLE);
        myBubble.setPointerAlignment(BubbleDrawable.RIGHT);
        myBubble.setPadding(PADDING_BUBBLE, PADDING_BUBBLE, PADDING_BUBBLE, PADDING_BUBBLE);
        bubbleLayout.setBackground(myBubble);
        bubbleLayout.setVisibility(View.GONE);
        bubbleText = findViewById(R.id.bubble_text);
        bubbleText.setMaxWidth(dp2px(MAX_WIDTH_BUBBLE, getOutMetrics()));
        recordButton.setRecordView(recordView);
        myAudioRecorder = new MediaRecorder();
        showInputText();

        //Input text:
        handlerKeyboard = new Handler();
        handlerEmojiKeyboard = new Handler();

        emojiKeyboard = findViewById(R.id.emojiView);
        emojiKeyboard.initEmoji(this, textChat, keyboardTwemojiButton);
        emojiKeyboard.setListenerActivated(true);

        observersLayout = findViewById(R.id.observers_layout);
        observersNumberText = findViewById(R.id.observers_text);

        textChat.addTextChangedListener(new TextWatcher() {
            public void afterTextChanged(Editable s) { }

            public void beforeTextChanged(CharSequence s, int start, int count, int after) { }

            public void onTextChanged(CharSequence s, int start, int before, int count) {

                if (s != null && !s.toString().trim().isEmpty()) {
                    showSendIcon();
                } else {
                    refreshTextInput();
                }

                if (getCurrentFocus() == textChat) {
                    // is only executed if the EditText was directly changed by the user
                    if (sendIsTyping) {
                        sendIsTyping = false;
                        megaChatApi.sendTypingNotification(chatRoom.getChatId());

                        int interval = 4000;
                        Runnable runnable = new Runnable() {
                            public void run() {
                                sendIsTyping = true;
                            }
                        };
                        handlerSend = new Handler();
                        handlerSend.postDelayed(runnable, interval);
                    }

                    if (megaChatApi.isSignalActivityRequired()) {
                        megaChatApi.signalPresenceActivity();
                    }
                } else {
                    if (chatRoom != null) {
                        megaChatApi.sendStopTypingNotification(chatRoom.getChatId());
                    }
                }
            }
        });

        textChat.setOnTouchListener((v, event) -> {
            showLetterKB();
            return false;
        });

        textChat.setOnLongClickListener(v -> {
            showLetterKB();
            return false;
        });

        textChat.setOnEditorActionListener((v, actionId, event) -> {
            if (actionId == EditorInfo.IME_ACTION_DONE) {
                showLetterKB();
            }
            return false;
        });

        textChat.setMediaListener(path -> uploadPictureOrVoiceClip(path));

        /*
        *If the recording button (an arrow) is clicked, the recording will be sent to the chat
        */
        recordButton.setOnRecordClickListener(v -> {
            recordButton.performHapticFeedback(HapticFeedbackConstants.CONTEXT_CLICK);
            sendRecording();
        });

        /*
         *Events of the recording
         */
        recordView.setOnRecordListener(new OnRecordListener() {
            @Override
            public void onStart() {
                if (participatingInACall()) {
                    showSnackbar(SNACKBAR_TYPE, getApplicationContext().getString(R.string.not_allowed_recording_voice_clip), -1);
                    return;
                }

                if (!isAllowedToRecord())
                    return;

                audioFocusListener = new AudioFocusListener(chatActivity);
                request = getRequest(audioFocusListener, AUDIOFOCUS_DEFAULT);
                if (getAudioFocus(mAudioManager, audioFocusListener, request, AUDIOFOCUS_DEFAULT, STREAM_MUSIC_DEFAULT)) {
                    prepareRecording();
                }
            }

            @Override
            public void onLessThanSecond() {
                if (!isAllowedToRecord()) return;
                showBubble();
            }

            @Override
            public void onCancel() {
                recordButton.performHapticFeedback(HapticFeedbackConstants.CONTEXT_CLICK);
                cancelRecording();
            }

            @Override
            public void onLock() {
                recordButtonStates(RECORD_BUTTON_SEND);
            }

            @Override
            public void onFinish(long recordTime) {
                recordButton.performHapticFeedback(HapticFeedbackConstants.CONTEXT_CLICK);
                sendRecording();
            }

            @Override
            public void finishedSound() {
                if (!isAllowedToRecord()) return;
                startRecording();
            }

            @Override
            public void changeTimer(CharSequence time) {
               if(recordingLayout != null && recordingChrono != null && recordingLayout.getVisibility() == View.VISIBLE){
                   recordingChrono.setText(time);
               }
            }
        });

        recordView.setOnBasketAnimationEndListener(new OnBasketAnimationEnd() {
            @Override
            public void onAnimationEnd() {
                recordButton.performHapticFeedback(HapticFeedbackConstants.CONTEXT_CLICK);
                cancelRecording();
            }

            @Override
            public void deactivateRecordButton() {
                hideChatOptions();
                recordView.setVisibility(View.VISIBLE);
                recordLayout.setVisibility(View.VISIBLE);
                recordButtonLayout.setVisibility(View.VISIBLE);
                recordButton.activateOnTouchListener(false);
                recordButtonDeactivated(true);
                placeRecordButton(RECORD_BUTTON_DEACTIVATED);
            }
        });


        emojiKeyboard.setOnPlaceButtonListener(() -> {
            if(sendIcon.getVisibility() != View.VISIBLE){
                recordLayout.setVisibility(View.VISIBLE);
                recordButtonLayout.setVisibility(View.VISIBLE);
            }
            recordView.setVisibility(View.INVISIBLE);
            recordButton.activateOnTouchListener(true);
            placeRecordButton(RECORD_BUTTON_DEACTIVATED);
        });

        messageJumpLayout.setOnClickListener(this);

        listView = findViewById(R.id.messages_chat_list_view);
        listView.setClipToPadding(false);

        listView.setNestedScrollingEnabled(false);
        ((SimpleItemAnimator) listView.getItemAnimator()).setSupportsChangeAnimations(false);

        mLayoutManager = new NpaLinearLayoutManager(this);
        mLayoutManager.setStackFromEnd(true);
        listView.setLayoutManager(mLayoutManager);

        listView.addOnScrollListener(new RecyclerView.OnScrollListener() {

            @Override
            public void onScrolled(RecyclerView recyclerView, int dx, int dy) {
                checkScroll();

                // Get the first visible item

                if(!messages.isEmpty()){
                    int lastPosition = messages.size()-1;
                    AndroidMegaChatMessage msg = messages.get(lastPosition);

                    while (!msg.isUploading() && msg.getMessage().getStatus() == MegaChatMessage.STATUS_SENDING_MANUAL) {
                        lastPosition--;
                        msg = messages.get(lastPosition);
                    }
                    if (lastPosition == (messages.size() - 1)) {
                        //Scroll to end
                        if ((messages.size() - 1) == (mLayoutManager.findLastVisibleItemPosition() - 1)) {
                            hideMessageJump();
                        } else if ((messages.size() - 1) > (mLayoutManager.findLastVisibleItemPosition() - 1)) {
                            if (newVisibility) {
                                showJumpMessage();
                            }
                        }
                    } else {
                        lastPosition++;
                        if (lastPosition == (mLayoutManager.findLastVisibleItemPosition() - 1)) {
                            hideMessageJump();
                        } else if (lastPosition != (mLayoutManager.findLastVisibleItemPosition() - 1)) {
                            if (newVisibility) {
                                showJumpMessage();
                            }
                        }
                    }


                }

                if (stateHistory != MegaChatApi.SOURCE_NONE) {
                    scrollingUp = dy > 0 ? true : false;

                    if (!scrollingUp && mLayoutManager.findFirstVisibleItemPosition() <= NUMBER_MESSAGES_BEFORE_LOAD && getMoreHistory) {
                        askForMoreMessages();
                        positionToScroll = INVALID_VALUE;
                    }
                }
            }
        });

        messagesContainerLayout = findViewById(R.id.message_container_chat_layout);

        userTypingLayout = findViewById(R.id.user_typing_layout);
        userTypingLayout.setVisibility(View.GONE);
        userTypingText = findViewById(R.id.user_typing_text);

        initAfterIntent(getIntent(), savedInstanceState);

        logDebug("FINISH on Create");
    }

    private boolean isAllowedToRecord() {
        logDebug("isAllowedToRecord ");
        if (participatingInACall()) return false;
        if (!checkPermissionsVoiceClip()) return false;
        return true;
    }

    private void showLetterKB() {
        hideFileStorage();
        if (emojiKeyboard == null || emojiKeyboard.getLetterKeyboardShown()) return;
        emojiKeyboard.showLetterKeyboard();
    }

    private void hideFileStorage() {
        if ((!fileStorageLayout.isShown())) return;
        showInputText();
        fileStorageLayout.setVisibility(View.GONE);
        pickFileStorageButton.setColorFilter(ContextCompat.getColor(this, R.color.grey_054_white_054),
                PorterDuff.Mode.SRC_IN);
        placeRecordButton(RECORD_BUTTON_DEACTIVATED);
        if (fileStorageF == null) return;
        fileStorageF.clearSelections();
        fileStorageF.hideMultipleSelect();
    }

    /*
     * Hide input text when file storage is shown
     */

    private void hideInputText(){
        inputTextLayout.setVisibility(View.GONE);
        separatorOptions.setVisibility(View.VISIBLE);
        voiceClipLayout.setVisibility(View.GONE);
       if(emojiKeyboard!=null)
        emojiKeyboard.hideKeyboardFromFileStorage();
    }

    /*
     * Show input text when file storage is hidden
     */

    private void showInputText(){
        inputTextLayout.setVisibility(View.VISIBLE);
        separatorOptions.setVisibility(View.GONE);
        voiceClipLayout.setVisibility(View.VISIBLE);

    }

    public void checkScroll() {
        if (listView == null) return;

        Util.changeToolBarElevation(this, tB, listView.canScrollVertically(-1) || adapter.isMultipleSelect());
        setStatusIcon();
    }

    public void initAfterIntent(Intent newIntent, Bundle savedInstanceState){
        if (newIntent != null){
            logDebug("Intent is not null");
            intentAction = newIntent.getAction();
            if (intentAction != null){
                if (intentAction.equals(ACTION_OPEN_CHAT_LINK) || intentAction.equals(ACTION_JOIN_OPEN_CHAT_LINK)){
                    String link = newIntent.getDataString();
                    megaChatApi.openChatPreview(link, new LoadPreviewListener(ChatActivity.this, ChatActivity.this, ChatActivity.this, CHECK_LINK_TYPE_CHAT_LINK));

                    if (intentAction.equals(ACTION_JOIN_OPEN_CHAT_LINK)) {
                        openingAndJoining = true;
                        setJoiningOrLeaving(StringResourcesUtils.getString(R.string.joining_label));
                    }
                } else {
                    long newIdChat = newIntent.getLongExtra(CHAT_ID, MEGACHAT_INVALID_HANDLE);

                    if(idChat != newIdChat && newIdChat != MEGACHAT_INVALID_HANDLE){
                        megaChatApi.closeChatRoom(idChat, this);
                        idChat = newIdChat;
                    }

                    composite.clear();
                    checkChatChanges();

                    myUserHandle = megaChatApi.getMyUserHandle();

                    if(savedInstanceState!=null) {

                        logDebug("Bundle is NOT NULL");
                        selectedMessageId = savedInstanceState.getLong("selectedMessageId", -1);
                        logDebug("Handle of the message: " + selectedMessageId);
                        selectedPosition = savedInstanceState.getInt("selectedPosition", -1);
                        isHideJump = savedInstanceState.getBoolean("isHideJump",false);
                        typeMessageJump = savedInstanceState.getInt("typeMessageJump",-1);
                        visibilityMessageJump = savedInstanceState.getBoolean("visibilityMessageJump",false);
                        mOutputFilePath = savedInstanceState.getString("mOutputFilePath");
                        isShareLinkDialogDismissed = savedInstanceState.getBoolean("isShareLinkDialogDismissed", false);
                        isLocationDialogShown = savedInstanceState.getBoolean("isLocationDialogShown", false);
                        isJoinCallDialogShown = savedInstanceState.getBoolean(JOIN_CALL_DIALOG, false);
                        recoveredSelectedPositions = savedInstanceState.getIntegerArrayList(SELECTED_ITEMS);

                        if(visibilityMessageJump){
                            if(typeMessageJump == TYPE_MESSAGE_NEW_MESSAGE){
                                messageJumpText.setText(getResources().getString(R.string.message_new_messages));
                                messageJumpLayout.setVisibility(View.VISIBLE);
                            }else if(typeMessageJump == TYPE_MESSAGE_JUMP_TO_LEAST){
                                messageJumpText.setText(getResources().getString(R.string.message_jump_latest));
                                messageJumpLayout.setVisibility(View.VISIBLE);
                            }
                        }

                        lastIdMsgSeen = savedInstanceState.getLong(LAST_MESSAGE_SEEN, MEGACHAT_INVALID_HANDLE);
                        isTurn = lastIdMsgSeen != MEGACHAT_INVALID_HANDLE;

                        generalUnreadCount = savedInstanceState.getLong(GENERAL_UNREAD_COUNT, 0);

                        boolean isPlaying = savedInstanceState.getBoolean(PLAYING, false);
                        if (isPlaying) {
                            long idMessageVoicePlaying = savedInstanceState.getLong(ID_VOICE_CLIP_PLAYING, -1);
                            long messageHandleVoicePlaying = savedInstanceState.getLong(MESSAGE_HANDLE_PLAYING, -1);
                            long userHandleVoicePlaying = savedInstanceState.getLong(USER_HANDLE_PLAYING, -1);
                            int progressVoicePlaying = savedInstanceState.getInt(PROGRESS_PLAYING, 0);

                            if (!messagesPlaying.isEmpty()) {
                                for (MessageVoiceClip m : messagesPlaying) {
                                    m.getMediaPlayer().release();
                                    m.setMediaPlayer(null);
                                }
                                messagesPlaying.clear();
                            }

                            MessageVoiceClip messagePlaying = new MessageVoiceClip(idMessageVoicePlaying, userHandleVoicePlaying, messageHandleVoicePlaying);
                            messagePlaying.setProgress(progressVoicePlaying);
                            messagePlaying.setPlayingWhenTheScreenRotated(true);
                            messagesPlaying.add(messagePlaying);

                        }

                        joiningOrLeaving = savedInstanceState.getBoolean(JOINING_OR_LEAVING, false);
                        joiningOrLeavingAction = savedInstanceState.getString(JOINING_OR_LEAVING_ACTION);
                        openingAndJoining = savedInstanceState.getBoolean(OPENING_AND_JOINING_ACTION, false);
                        errorReactionsDialogIsShown = savedInstanceState.getBoolean(ERROR_REACTION_DIALOG, false);
                        typeErrorReaction = savedInstanceState.getLong(TYPE_ERROR_REACTION, REACTION_ERROR_DEFAULT_VALUE);
                        if(errorReactionsDialogIsShown && typeErrorReaction != REACTION_ERROR_DEFAULT_VALUE){
                            createLimitReactionsAlertDialog(typeErrorReaction);
                        }

                        nodeSaver.restoreState(savedInstanceState);
                    }

                    String text = null;
                    if (intentAction.equals(ACTION_CHAT_SHOW_MESSAGES)) {
                        logDebug("ACTION_CHAT_SHOW_MESSAGES");
                        isOpeningChat = true;

                        int errorCode = newIntent.getIntExtra("PUBLIC_LINK", 1);
                        if (savedInstanceState == null) {
                            text = newIntent.getStringExtra(SHOW_SNACKBAR);
                            if (text == null) {
                                if (errorCode != 1) {
                                    if (errorCode == MegaChatError.ERROR_OK) {
                                        text = getString(R.string.chat_link_copied_clipboard);
                                    }
                                    else {
                                        logDebug("initAfterIntent:publicLinkError:errorCode");
                                        text = getString(R.string.general_error) + ": " + errorCode;
                                    }
                                }
                            }
                        }
                        else if (errorCode != 1 && errorCode == MegaChatError.ERROR_OK && !isShareLinkDialogDismissed) {
                                text = getString(R.string.chat_link_copied_clipboard);
                        }
                    }
                    initAndShowChat(text);
                }
            }
        }
        else{
            logWarning("INTENT is NULL");
        }
    }

    private void initializeInputText() {
        hideKeyboard();
        setChatSubtitle();
        ChatItemPreferences chatPrefs = dbH.findChatPreferencesByHandle(Long.toString(idChat));

        if (chatPrefs != null) {
            String written = chatPrefs.getWrittenText();
            if (!TextUtils.isEmpty(written)) {
                String editedMsgId = chatPrefs.getEditedMsgId();
                editingMessage = !isTextEmpty(editedMsgId);
                messageToEdit = editingMessage ? megaChatApi.getMessage(idChat, Long.parseLong(editedMsgId)) : null;
                textChat.setText(written);
                showSendIcon();
                return;
            }
        } else {
            chatPrefs = new ChatItemPreferences(Long.toString(idChat), "");
            dbH.setChatItemPreferences(chatPrefs);
        }
        refreshTextInput();
    }

    private CharSequence transformEmojis(String textToTransform, float sizeText){
        CharSequence text = textToTransform == null ? "" : textToTransform;
        String resultText = converterShortCodes(text.toString());
        SpannableStringBuilder spannableStringBuilder = new SpannableStringBuilder(resultText);
        EmojiManager.getInstance().replaceWithImages(this, spannableStringBuilder, sizeText, sizeText);
        int maxWidth;
        if(isScreenInPortrait(this)){
            maxWidth = HINT_PORT;
        }else{
            maxWidth = HINT_LAND;
        }
        CharSequence textF = TextUtils.ellipsize(spannableStringBuilder, textChat.getPaint(), dp2px(maxWidth, getOutMetrics()), typeEllipsize);
        return textF;
    }

    private void refreshTextInput() {
        recordButtonStates(RECORD_BUTTON_DEACTIVATED);
        sendIcon.setVisibility(View.GONE);
        sendIcon.setEnabled(false);
        if (chatRoom != null) {
            megaChatApi.sendStopTypingNotification(chatRoom.getChatId());
            String title;
            setSizeInputText(true);
            if (chatRoom.hasCustomTitle()) {
                title = getString(R.string.type_message_hint_with_customized_title, getTitleChat(chatRoom));
            } else {
                title = getString(R.string.type_message_hint_with_default_title, getTitleChat(chatRoom));
            }
            textChat.setHint(transformEmojis(title, textChat.getTextSize()));
        }
    }

    public void updateUserNameInChat() {
        if (chatRoom != null && chatRoom.isGroup()) {
            setChatSubtitle();
        }
        if (adapter != null) {
            adapter.notifyDataSetChanged();
        }
    }

    private void updateTitle() {
        initializeInputText();
        titleToolbar.setText(getTitleChat(chatRoom));
    }

    /**
     * Opens a new chat conversation, checking if the id is valid and if the ChatRoom exists.
     * If an error ocurred opening the chat, an error dialog is shown.
     *
     * @return True if the chat was successfully opened, false otherwise
     */
    private boolean initChat() {
        if (idChat == MEGACHAT_INVALID_HANDLE) {
            logError("Chat ID -1 error");
            return false;
        }

        //Recover chat
        logDebug("Recover chat with id: " + idChat);
        chatRoom = megaChatApi.getChatRoom(idChat);
        if (chatRoom == null) {
            logError("Chatroom is NULL - finish activity!!");
            finish();
        }

        if (adapter != null) {
            adapter.updateChatRoom(chatRoom);
        }

        megaChatApi.closeChatRoom(idChat, this);
        if (megaChatApi.openChatRoom(idChat, this)) {
            MegaApplication.setClosedChat(false);
            return true;
        }

        logError("Error openChatRoom");
        if (errorOpenChatDialog == null) {
            MaterialAlertDialogBuilder builder = new MaterialAlertDialogBuilder(this);
            builder.setTitle(getString(R.string.chat_error_open_title))
                    .setMessage(getString(R.string.chat_error_open_message))
                    .setPositiveButton(getString(R.string.general_ok), (dialog, whichButton) -> finish());
            errorOpenChatDialog = builder.create();
            errorOpenChatDialog.show();
        }

        return false;
    }

    /**
     * Opens a new chat conversation.
     * If it went well, shows the chat with the empty state and requests messages.
     *
     * @param textSnackbar  if there is a chat link involved in the action, it it indicates the "Copy chat link" dialog has to be shown.
     *                      If not, a simple Snackbar has to be shown with this text.
     */
    private void initAndShowChat(String textSnackbar) {
        if (!initChat()) {
            return;
        }

        initializeInputText();
        checkIfIsAlreadyJoiningOrLeaving();

        int chatConnection = megaChatApi.getChatConnectionState(idChat);
        logDebug("Chat connection (" + idChat + ") is: " + chatConnection);

        //Create always a new adapter to avoid showing messages of a previous conversation.
        createAdapter();

        setPreviewersView();
        titleToolbar.setText(getTitleChat(chatRoom));
        setChatSubtitle();
        privateIconToolbar.setVisibility(chatRoom.isPublic() ? View.GONE : View.VISIBLE);
        muteIconToolbar.setVisibility(isEnableChatNotifications(chatRoom.getChatId()) ? View.GONE : View.VISIBLE);
        isOpeningChat = true;

        String textToShowB = getString(R.string.chat_loading_messages);

        try {
            textToShowB = textToShowB.replace("[A]", "<font color=\'"
                    + ColorUtils.getColorHexString(this, R.color.grey_300_grey_600)
                    + "\'>");
            textToShowB = textToShowB.replace("[/A]", "</font>");
            textToShowB = textToShowB.replace("[B]", "<font color=\'"
                    + ColorUtils.getColorHexString(this, R.color.grey_900_grey_100)
                    + "\'>");
            textToShowB = textToShowB.replace("[/B]", "</font>");
        } catch (Exception e) {
            logWarning("Exception formatting string", e);
        }

        emptyScreen(HtmlCompat.fromHtml(textToShowB, HtmlCompat.FROM_HTML_MODE_LEGACY));

        if (!isTextEmpty(textSnackbar)) {
            String chatLink = getIntent().getStringExtra(CHAT_LINK_EXTRA);

            if (!isTextEmpty(chatLink) && !isShareLinkDialogDismissed) {
                showShareChatLinkDialog(this, chatRoom, chatLink);
            } else {
                showSnackbar(SNACKBAR_TYPE, textSnackbar, MEGACHAT_INVALID_HANDLE);
            }
        }

        loadHistory();
        logDebug("On create: stateHistory: " + stateHistory);
        if (isLocationDialogShown) {
            showSendLocationDialog();
        }

        if (isJoinCallDialogShown) {
            MegaChatCall callInThisChat = megaChatApi.getChatCall(chatRoom.getChatId());
            if (callInThisChat != null && !callInThisChat.isOnHold() && chatRoom.isGroup()) {
                ArrayList<Long> numCallsParticipating = getCallsParticipating();
                if (numCallsParticipating == null || numCallsParticipating.isEmpty())
                    return;

                if(numCallsParticipating.size() == 1){
                    MegaChatCall anotherCallActive = getAnotherActiveCall(chatRoom.getChatId());
                    if (anotherCallActive != null) {
                        showJoinCallDialog(callInThisChat.getChatid(), anotherCallActive, false);
                        return;
                    }

                    MegaChatCall anotherCallOnHold = getAnotherCallOnHold(chatRoom.getChatId());
                    if (anotherCallOnHold != null) {
                        showJoinCallDialog(callInThisChat.getChatid(), anotherCallOnHold, false);
                    }
                } else {
                    for (int i = 0; i < numCallsParticipating.size(); i++) {
                        MegaChatCall call = megaChatApi.getChatCall(numCallsParticipating.get(i));
                        if (call != null && !call.isOnHold()) {
                            showJoinCallDialog(callInThisChat.getChatid(), call, true);
                        }
                    }
                }
            }
        }
    }

    private void emptyScreen(CharSequence text){
        if (getResources().getConfiguration().orientation == Configuration.ORIENTATION_LANDSCAPE) {
            emptyImageView.setImageResource(R.drawable.empty_chat_message_landscape);
        } else {
            emptyImageView.setImageResource(R.drawable.empty_chat_message_portrait);
        }

        emptyTextView.setText(text);
        emptyTextView.setVisibility(View.VISIBLE);
        emptyLayout.setVisibility(View.VISIBLE);

        chatRelativeLayout.setVisibility(View.GONE);
    }

    public void removeChatLink(){
        logDebug("removeChatLink");
        megaChatApi.removeChatLink(idChat, this);
    }

    /**
     * Requests to load for first time chat messages.
     * It controls if it is the real first time, or the device was rotated with the "isTurn" flag.
     */
    public void loadHistory() {
        if (chatRoom == null) {
            return;
        }

        long unreadCount = chatRoom.getUnreadCount();
        lastSeenReceived = unreadCount == 0;

        if (lastSeenReceived) {
            logDebug("loadMessages:unread is 0");

            if (!isTurn) {
                lastIdMsgSeen = MEGACHAT_INVALID_HANDLE;
                generalUnreadCount = 0;
            }
        } else {
            if (!isTurn) {
                lastIdMsgSeen = megaChatApi.getLastMessageSeenId(idChat);
                generalUnreadCount = unreadCount;
            } else {
                logDebug("Do not change lastSeenId --> rotating screen");
            }

            if (lastIdMsgSeen != -1) {
                logDebug("lastSeenId: " + lastIdMsgSeen);
            } else {
                logError("Error:InvalidLastMessage");
            }
        }

        askForMoreMessages();
    }

    /**
     * Sets the visibility of the groupalSubtitleToolbar view.
     * If it is visible some attributes of the layout should be updated due to the marquee behaviour.
     *
     * This method should be used always the visibility of groupalSubtitleToolbar
     * changes instead of change the visibility directly.
     *
     * @param visible   true if visible, false otherwise
     */
    private void setGroupalSubtitleToolbarVisibility(boolean visible) {
        if (subtitleCall.getVisibility() == View.VISIBLE) {
            visible = false;
        }

        groupalSubtitleToolbar.setVisibility(visible ? View.VISIBLE : View.GONE);

        if (visible) {
            groupalSubtitleToolbar.setSelected(true);
            groupalSubtitleToolbar.setHorizontallyScrolling(true);
            groupalSubtitleToolbar.setFocusable(true);
            groupalSubtitleToolbar.setEllipsize(TextUtils.TruncateAt.MARQUEE);
            groupalSubtitleToolbar.setMarqueeRepeatLimit(-1);
            groupalSubtitleToolbar.setSingleLine(true);
            groupalSubtitleToolbar.setHorizontallyScrolling(true);
        }
    }

    private void setSubtitleVisibility() {
        if(chatRoom == null){
            chatRoom = megaChatApi.getChatRoom(idChat);
        }

        if(chatRoom == null)
            return;

        boolean isGroup = chatRoom.isGroup();
        individualSubtitleToobar.setVisibility(isGroup ? View.GONE : View.VISIBLE);
        setGroupalSubtitleToolbarVisibility(isGroup);

        if (chatRoom.isGroup()) {
            iconStateToolbar.setVisibility(View.GONE);
        }
    }

    private void setPreviewGroupalSubtitle() {
        long participants = chatRoom.getPeerCount();

        if (!chatRoom.isPreview() && chatRoom.isActive()) {
            participants++;
        }

        setGroupalSubtitleToolbarVisibility(participants > 0);
        if (participants > 0) {
            groupalSubtitleToolbar.setText(adjustForLargeFont(getResources()
                    .getQuantityString(R.plurals.subtitle_of_group_chat, (int) participants, (int) participants)));
        }
    }

    public void setChatSubtitle(){
        logDebug("setChatSubtitle");
        if(chatRoom==null){
            return;
        }

        setSubtitleVisibility();

        if (chatC.isInAnonymousMode() && megaChatApi.getChatConnectionState(idChat)==MegaChatApi.CHAT_CONNECTION_ONLINE) {
            logDebug("Is preview");
            setPreviewGroupalSubtitle();
            tB.setOnClickListener(this);
            setBottomLayout(SHOW_JOIN_LAYOUT);

        }else if(megaChatApi.getConnectionState()!=MegaChatApi.CONNECTED||megaChatApi.getChatConnectionState(idChat)!=MegaChatApi.CHAT_CONNECTION_ONLINE) {
            logDebug("Chat not connected ConnectionState: " + megaChatApi.getConnectionState() + " ChatConnectionState: " + megaChatApi.getChatConnectionState(idChat));
            tB.setOnClickListener(this);
            if (chatRoom.isPreview()) {
                logDebug("Chat not connected: is preview");
                setPreviewGroupalSubtitle();
                setBottomLayout(SHOW_NOTHING_LAYOUT);
            } else {
                logDebug("Chat not connected: is not preview");
                if (chatRoom.isGroup()) {
                    groupalSubtitleToolbar.setText(adjustForLargeFont(getString(R.string.invalid_connection_state)));
                } else {
                    individualSubtitleToobar.setText(adjustForLargeFont(getString(R.string.invalid_connection_state)));
                }

                int permission = chatRoom.getOwnPrivilege();
                logDebug("Check permissions");
                if ((permission == MegaChatRoom.PRIV_RO) || (permission == MegaChatRoom.PRIV_RM)) {
                    setBottomLayout(SHOW_NOTHING_LAYOUT);
                } else {
                    setBottomLayout(SHOW_WRITING_LAYOUT);
                }
            }
        }else{
            logDebug("Karere connection state: " + megaChatApi.getConnectionState());
            logDebug("Chat connection state: " + megaChatApi.getChatConnectionState(idChat));

            int permission = chatRoom.getOwnPrivilege();
            if (chatRoom.isGroup()) {
                tB.setOnClickListener(this);
                if(chatRoom.isPreview()){
                    logDebug("Is preview");
                    setPreviewGroupalSubtitle();
                   setBottomLayout(openingAndJoining ? SHOW_JOINING_OR_LEFTING_LAYOUT : SHOW_JOIN_LAYOUT);
                }
                else {
                    logDebug("Check permissions group chat");
                    if (permission == MegaChatRoom.PRIV_RO) {
                        logDebug("Permission RO");
                        setBottomLayout(SHOW_NOTHING_LAYOUT);

                        if (chatRoom.isArchived()) {
                            logDebug("Chat is archived");
                            groupalSubtitleToolbar.setText(adjustForLargeFont(getString(R.string.archived_chat)));
                        } else {
                            groupalSubtitleToolbar.setText(adjustForLargeFont(getString(R.string.observer_permission_label_participants_panel)));
                        }
                    }else if (permission == MegaChatRoom.PRIV_RM) {
                        logDebug("Permission RM");
                        setBottomLayout(SHOW_NOTHING_LAYOUT);

                        if (chatRoom.isArchived()) {
                            logDebug("Chat is archived");
                            groupalSubtitleToolbar.setText(adjustForLargeFont(getString(R.string.archived_chat)));
                        }
                        else if (!chatRoom.isActive()) {
                            groupalSubtitleToolbar.setText(adjustForLargeFont(getString(R.string.inactive_chat)));
                        }
                        else {
                            groupalSubtitleToolbar.setText(null);
                            setGroupalSubtitleToolbarVisibility(false);
                        }
                    }
                    else{
                        logDebug("Permission: " + permission);

                        setBottomLayout(SHOW_WRITING_LAYOUT);

                        if(chatRoom.isArchived()){
                            logDebug("Chat is archived");
                            groupalSubtitleToolbar.setText(adjustForLargeFont(getString(R.string.archived_chat)));
                        }
                        else if(chatRoom.hasCustomTitle()){
                            setCustomSubtitle();
                        }
                        else{
                            long participantsLabel = chatRoom.getPeerCount()+1; //Add one to include me
                            groupalSubtitleToolbar.setText(adjustForLargeFont(getResources().getQuantityString(R.plurals.subtitle_of_group_chat, (int) participantsLabel, participantsLabel)));
                        }
                    }
                }
            }
            else{
                logDebug("Check permissions one to one chat");
                if(permission==MegaChatRoom.PRIV_RO) {
                    logDebug("Permission RO");

                    if(megaApi!=null){
                        if(megaApi.getRootNode()!=null){
                            long chatHandle = chatRoom.getChatId();
                            MegaChatRoom chat = megaChatApi.getChatRoom(chatHandle);
                            long userHandle = chat.getPeerHandle(0);
                            String userHandleEncoded = MegaApiAndroid.userHandleToBase64(userHandle);
                            MegaUser user = megaApi.getContact(userHandleEncoded);

                            if(user!=null && user.getVisibility() == MegaUser.VISIBILITY_VISIBLE){
                                tB.setOnClickListener(this);
                            }
                            else{
                                tB.setOnClickListener(null);
                            }
                        }
                    }
                    else{
                        tB.setOnClickListener(null);
                    }
                    setBottomLayout(SHOW_NOTHING_LAYOUT);

                    if(chatRoom.isArchived()){
                        logDebug("Chat is archived");
                        individualSubtitleToobar.setText(adjustForLargeFont(getString(R.string.archived_chat)));
                    }
                    else{
                        individualSubtitleToobar.setText(adjustForLargeFont(getString(R.string.observer_permission_label_participants_panel)));
                    }
                }
                else if(permission==MegaChatRoom.PRIV_RM) {
                    tB.setOnClickListener(this);

                    logDebug("Permission RM");
                    setBottomLayout(SHOW_NOTHING_LAYOUT);

                    if(chatRoom.isArchived()){
                        logDebug("Chat is archived");
                        individualSubtitleToobar.setText(adjustForLargeFont(getString(R.string.archived_chat)));
                    }
                    else if(!chatRoom.isActive()){
                        individualSubtitleToobar.setText(adjustForLargeFont(getString(R.string.inactive_chat)));
                    }
                    else{
                        individualSubtitleToobar.setText(null);
                        individualSubtitleToobar.setVisibility(View.GONE);
                    }
                }
                else{
                    tB.setOnClickListener(this);

                    long userHandle = chatRoom.getPeerHandle(0);
                    setStatus(userHandle);
                    setBottomLayout(SHOW_WRITING_LAYOUT);
                }
            }
        }
    }

    /**
     * Updates the views that have to be shown at the bottom of the UI.
     *
     * @param show  indicates which layout has to be shown at the bottom of the UI
     */
    public void setBottomLayout(int show) {
        if (app.getStorageState() == STORAGE_STATE_PAYWALL) {
            show = SHOW_NOTHING_LAYOUT;
        } else if (joiningOrLeaving) {
            show = SHOW_JOINING_OR_LEFTING_LAYOUT;
        }

        RelativeLayout.LayoutParams params = (RelativeLayout.LayoutParams) messagesContainerLayout.getLayoutParams();

        switch (show) {
            case SHOW_JOINING_OR_LEFTING_LAYOUT:
                writingContainerLayout.setVisibility(View.GONE);
                joinChatLinkLayout.setVisibility(View.GONE);
                params.addRule(RelativeLayout.ABOVE, R.id.joining_leaving_layout_chat_layout);
                messagesContainerLayout.setLayoutParams(params);
                fragmentVoiceClip.setVisibility(View.GONE);
                joiningLeavingLayout.setVisibility(View.VISIBLE);
                joiningLeavingText.setText(joiningOrLeavingAction);
                break;

            case SHOW_JOIN_LAYOUT:
                writingContainerLayout.setVisibility(View.GONE);
                joinChatLinkLayout.setVisibility(View.VISIBLE);
                params.addRule(RelativeLayout.ABOVE, R.id.join_chat_layout_chat_layout);
                messagesContainerLayout.setLayoutParams(params);
                fragmentVoiceClip.setVisibility(View.GONE);
                joiningLeavingLayout.setVisibility(View.GONE);
                break;

            case SHOW_NOTHING_LAYOUT:
                writingContainerLayout.setVisibility(View.GONE);
                joinChatLinkLayout.setVisibility(View.GONE);
                fragmentVoiceClip.setVisibility(View.GONE);
                joiningLeavingLayout.setVisibility(View.GONE);
                break;

            default:
                writingContainerLayout.setVisibility(View.VISIBLE);
                joinChatLinkLayout.setVisibility(View.GONE);
                params.addRule(RelativeLayout.ABOVE, R.id.writing_container_layout_chat_layout);
                messagesContainerLayout.setLayoutParams(params);
                fragmentVoiceClip.setVisibility(View.VISIBLE);
                joiningLeavingLayout.setVisibility(View.GONE);
        }
    }

    /**
     * When the group chat has a custom title, the subtitle has to contain the participants' names.
     * It sets the custom subtitle. The subtitle would contain the participant's names following these rules:
     * - If the group has four or less participants: all their names.
     * - If the group has more than four participants: the names of the three first participants and X more,
     *      which "X" is the number of the rest of participants
     */
    private void setCustomSubtitle() {
        logDebug("setCustomSubtitle");
        long participantsCount = chatRoom.getPeerCount();

        if (participantsCount == 0 && !chatRoom.isPreview()) {
            groupalSubtitleToolbar.setText(R.string.bucket_word_me);
            return;
        }

        StringBuilder customSubtitle = new StringBuilder();

        for (int i = 0; i < participantsCount; i++) {
            if ((i == 1 || i == 2) && areMoreParticipants(i)) {
                customSubtitle.append(", ");
            }
            String participantName = chatC.getParticipantFirstName(chatRoom.getPeerHandle(i));
            if (isTextEmpty(participantName)) {
                sendGetPeerAttributesRequest(participantsCount);
                return;
            } else if (i == 0 && !areMoreParticipants(i)) {
                if (!chatRoom.isPreview()) {
                    customSubtitle.append(participantName)
                            .append(", ").append(getString(R.string.bucket_word_me));
                    groupalSubtitleToolbar.setText(adjustForLargeFont(customSubtitle.toString()));
                } else {
                    groupalSubtitleToolbar.setText(adjustForLargeFont(participantName));
                }
            } else if (areMoreParticipantsThanMaxAllowed(i)) {
                String firstNames = customSubtitle.append(participantName).toString();
                groupalSubtitleToolbar.setText(adjustForLargeFont(getString(R.string.custom_subtitle_of_group_chat, firstNames, participantsCount - 2)));
                break;
            } else {
                customSubtitle.append(participantName);

                if (i == participantsCount - 1) {
                    if (!chatRoom.isPreview()) {
                        customSubtitle.append(", ").append(getString(R.string.bucket_word_me));
                    }
                    groupalSubtitleToolbar.setText(adjustForLargeFont(customSubtitle.toString()));
                }
            }
        }

        if (isTextEmpty(groupalSubtitleToolbar.getText().toString())) {
            groupalSubtitleToolbar.setText(null);
            setGroupalSubtitleToolbarVisibility(false);
        }
    }

    /**
     * Checks if there are more participants in the group chat after the current position.
     *
     * @param position  position to check
     * @return  True if there are more participants after the current position, false otherwise.
     */
    private boolean areMoreParticipants(long position) {
        return chatRoom.getPeerCount() > position;
    }

    /**
     * Checks if there only three participants in the group chat.
     *
     * @param position  position to check
     * @return  True if there are three participants, false otherwise.
     */
    private boolean areSameParticipantsAsMaxAllowed(long position) {
        return chatRoom.getPeerCount() == MAX_NAMES_PARTICIPANTS && position == 2;
    }

    /**
     * Checks if there are more than three participants in the group chat.
     *
     * @param position  position to check
     * @return True if there are more than three participants, false otherwise.
     */
    private boolean areMoreParticipantsThanMaxAllowed(long position) {
        return chatRoom.getPeerCount() > MAX_NAMES_PARTICIPANTS && position == 2;
    }

    /**
     * Requests the attributes of the participants when they unavailable.
     *
     * @param participantsCount number of participants in the group chat.
     */
    private void sendGetPeerAttributesRequest(long participantsCount) {
        MegaHandleList handleList = MegaHandleList.createInstance();

        for (int i = 0; i < participantsCount; i++) {
            handleList.addMegaHandle(chatRoom.getPeerHandle(i));

            if (areMoreParticipantsThanMaxAllowed(i) || areSameParticipantsAsMaxAllowed(i))
                break;
        }

        if (handleList.size() > 0) {
            megaChatApi.loadUserAttributes(chatRoom.getChatId(), handleList, new GetPeerAttributesListener(this));
        }
    }

    /**
     * Updates the custom subtitle when the request for load the participants' attributes finishes.
     *
     * @param chatId        identifier of the chat received in the request
     * @param handleList    list of the participants' handles
     */
    public void updateCustomSubtitle(long chatId, MegaHandleList handleList) {
        if (handleList == null || handleList.size() == 0 || (chatRoom != null && chatId != chatRoom.getChatId()))
            return;

        chatRoom = megaChatApi.getChatRoom(chatId);

        if (chatRoom == null)
            return;

        for (int i = 0; i < handleList.size(); i++) {
            chatC.setNonContactAttributesInDB(handleList.get(i));
        }

        setCustomSubtitle();
    }

    public void setLastGreen(String date){
        individualSubtitleToobar.setText(date);
        individualSubtitleToobar.isMarqueeIsNecessary(this);
        if(subtitleCall.getVisibility()!=View.VISIBLE && groupalSubtitleToolbar.getVisibility()!=View.VISIBLE){
            individualSubtitleToobar.setVisibility(View.VISIBLE);
        }
    }

    public void requestLastGreen(int state){
        logDebug("State: " + state);

        if(chatRoom!=null && !chatRoom.isGroup() && !chatRoom.isArchived()){
            if(state == INITIAL_PRESENCE_STATUS){
                state = megaChatApi.getUserOnlineStatus(chatRoom.getPeerHandle(0));
            }

            if(state != MegaChatApi.STATUS_ONLINE && state != MegaChatApi.STATUS_BUSY && state != MegaChatApi.STATUS_INVALID){
                logDebug("Request last green for user");
                megaChatApi.requestLastGreen(chatRoom.getPeerHandle(0), this);
            }
        }
    }

    public void setStatus(long userHandle){
        iconStateToolbar.setVisibility(View.GONE);

        if(megaChatApi.getConnectionState()!=MegaChatApi.CONNECTED){
            logWarning("Chat not connected");
            individualSubtitleToobar.setText(adjustForLargeFont(getString(R.string.invalid_connection_state)));
        }
        else if(chatRoom.isArchived()){
            logDebug("Chat is archived");
            individualSubtitleToobar.setText(adjustForLargeFont(getString(R.string.archived_chat)));
        }
        else if(!chatRoom.isGroup()){
            contactOnlineStatus = megaChatApi.getUserOnlineStatus(userHandle);
            setStatusIcon();
        }
    }

    /**
     * Set status icon image resource depends on online state and toolbar's elevation.
     */
    private void setStatusIcon() {
        if(chatRoom == null || chatRoom.isGroup() || listView == null || adapter == null
                || iconStateToolbar == null || individualSubtitleToobar == null) {
            return;
        }

        boolean withElevation = listView.canScrollVertically(-1) || adapter.isMultipleSelect();
        StatusIconLocation where = withElevation ? StatusIconLocation.APPBAR : StatusIconLocation.STANDARD;
        setContactStatus(contactOnlineStatus, iconStateToolbar, individualSubtitleToobar, where);
    }

    public int compareTime(AndroidMegaChatMessage message, AndroidMegaChatMessage previous){
        return compareTime(message.getMessage().getTimestamp(), previous.getMessage().getTimestamp());
    }

    public int compareTime(long timeStamp, AndroidMegaChatMessage previous){
        return compareTime(timeStamp, previous.getMessage().getTimestamp());
    }

    public int compareTime(long timeStamp, long previous){
        if(previous!=-1){

            Calendar cal = calculateDateFromTimestamp(timeStamp);
            Calendar previousCal =  calculateDateFromTimestamp(previous);

            TimeUtils tc = new TimeUtils(TIME);

            int result = tc.compare(cal, previousCal);
            logDebug("RESULTS compareTime: " + result);
            return result;
        }
        else{
            logWarning("return -1");
            return -1;
        }
    }

    public int compareDate(AndroidMegaChatMessage message, AndroidMegaChatMessage previous){
        return compareDate(message.getMessage().getTimestamp(), previous.getMessage().getTimestamp());
    }

    public int compareDate(long timeStamp, AndroidMegaChatMessage previous){
        return compareDate(timeStamp, previous.getMessage().getTimestamp());
    }

    public int compareDate(long timeStamp, long previous){
        logDebug("compareDate");

        if(previous!=-1){
            Calendar cal = calculateDateFromTimestamp(timeStamp);
            Calendar previousCal =  calculateDateFromTimestamp(previous);

            TimeUtils tc = new TimeUtils(DATE);

            int result = tc.compare(cal, previousCal);
            logDebug("RESULTS compareDate: "+result);
            return result;
        }
        else{
            logWarning("return -1");
            return -1;
        }
    }

    @Override
    public boolean onCreateOptionsMenu(Menu menu) {
        logDebug("onCreateOptionsMenu");
        // Inflate the menu items for use in the action bar
        MenuInflater inflater = getMenuInflater();
        inflater.inflate(R.menu.chat_action, menu);

        callMenuItem = menu.findItem(R.id.cab_menu_call_chat);
        videoMenuItem = menu.findItem(R.id.cab_menu_video_chat);
        selectMenuItem = menu.findItem(R.id.cab_menu_select_messages);
        inviteMenuItem = menu.findItem(R.id.cab_menu_invite_chat);
        clearHistoryMenuItem = menu.findItem(R.id.cab_menu_clear_history_chat);
        contactInfoMenuItem = menu.findItem(R.id.cab_menu_contact_info_chat);
        leaveMenuItem = menu.findItem(R.id.cab_menu_leave_chat);
        archiveMenuItem = menu.findItem(R.id.cab_menu_archive_chat);
        muteMenuItem = menu.findItem(R.id.cab_menu_mute_chat);
        unMuteMenuItem = menu.findItem(R.id.cab_menu_unmute_chat);

        return super.onCreateOptionsMenu(menu);
    }

    @Override
    public boolean onPrepareOptionsMenu(Menu menu){
        logDebug("onPrepareOptionsMenu");

        if (chatRoom != null && !joiningOrLeaving) {
            if (isEnableChatNotifications(chatRoom.getChatId())) {
                unMuteMenuItem.setVisible(false);
                muteMenuItem.setVisible(true);
            } else {
                muteMenuItem.setVisible(false);
                unMuteMenuItem.setVisible(true);
            }

            if(!shouldMuteOrUnmuteOptionsBeShown(this, chatRoom)){
                unMuteMenuItem.setVisible(false);
                muteMenuItem.setVisible(false);
            }

            checkSelectOption();
            callMenuItem.setEnabled(false);
            callMenuItem.setIcon(mutateIcon(this, R.drawable.ic_phone_white, R.color.grey_054_white_054));
            if (chatRoom.isGroup()) {
                videoMenuItem.setVisible(false);
            }else{
                videoMenuItem.setEnabled(false);
                videoMenuItem.setIcon(mutateIcon(this, R.drawable.ic_videocam_white, R.color.grey_054_white_054));
            }

            if(chatRoom.isPreview() || !isStatusConnected(this, idChat)) {
                leaveMenuItem.setVisible(false);
                clearHistoryMenuItem.setVisible(false);
                inviteMenuItem.setVisible(false);
                contactInfoMenuItem.setVisible(false);
                archiveMenuItem.setVisible(false);
            }else {
                if (megaChatApi != null && (megaChatApi.getNumCalls() <= 0 || (!megaChatApi.hasCallInChatRoom(chatRoom.getChatId())))) {
                    callMenuItem.setEnabled(true);
                    callMenuItem.setIcon(mutateIcon(this, R.drawable.ic_phone_white, R.color.grey_087_white_087));

                    if (chatRoom.isGroup() || chatRoom.isMeeting()) {
                        videoMenuItem.setVisible(false);
                    } else {
                        videoMenuItem.setEnabled(true);
                        videoMenuItem.setIcon(mutateIcon(this, R.drawable.ic_videocam_white, R.color.grey_087_white_087));
                    }
                }

                archiveMenuItem.setVisible(true);
                if(chatRoom.isArchived()){
                    archiveMenuItem.setTitle(getString(R.string.general_unarchive));
                }
                else{
                    archiveMenuItem.setTitle(getString(R.string.general_archive));
                }

                int permission = chatRoom.getOwnPrivilege();
                logDebug("Permission in the chat: " + permission);
                if (chatRoom.isGroup()) {
                    if (permission == MegaChatRoom.PRIV_MODERATOR) {

                        inviteMenuItem.setVisible(true);

                        int lastMessageIndex = messages.size() - 1;
                        if (lastMessageIndex >= 0) {
                            AndroidMegaChatMessage lastMessage = messages.get(lastMessageIndex);
                            if (!lastMessage.isUploading()) {
                                if (lastMessage.getMessage().getType() == MegaChatMessage.TYPE_TRUNCATE) {
                                    logDebug("Last message is TRUNCATE");
                                    clearHistoryMenuItem.setVisible(false);
                                } else {
                                    logDebug("Last message is NOT TRUNCATE");
                                    clearHistoryMenuItem.setVisible(true);
                                }
                            } else {
                                logDebug("Last message is UPLOADING");
                                clearHistoryMenuItem.setVisible(true);
                            }
                        }
                        else {
                            clearHistoryMenuItem.setVisible(false);
                        }

                        leaveMenuItem.setVisible(true);
                    } else if (permission == MegaChatRoom.PRIV_RM) {
                        logDebug("Group chat PRIV_RM");
                        leaveMenuItem.setVisible(false);
                        clearHistoryMenuItem.setVisible(false);
                        inviteMenuItem.setVisible(false);
                        callMenuItem.setVisible(false);
                        videoMenuItem.setVisible(false);
                    } else if (permission == MegaChatRoom.PRIV_RO) {
                        logDebug("Group chat PRIV_RO");
                        leaveMenuItem.setVisible(true);
                        clearHistoryMenuItem.setVisible(false);
                        inviteMenuItem.setVisible(false);
                        callMenuItem.setVisible(false);
                        videoMenuItem.setVisible(false);
                    } else if(permission == MegaChatRoom.PRIV_STANDARD){
                        logDebug("Group chat PRIV_STANDARD");
                        leaveMenuItem.setVisible(true);
                        clearHistoryMenuItem.setVisible(false);
                        inviteMenuItem.setVisible(false);
                    }else{
                        logDebug("Permission: " + permission);
                        leaveMenuItem.setVisible(true);
                        clearHistoryMenuItem.setVisible(false);
                        inviteMenuItem.setVisible(false);
                    }

                    contactInfoMenuItem.setTitle(getString(R.string.general_info));
                    contactInfoMenuItem.setVisible(true);
                }
                else {
                    inviteMenuItem.setVisible(false);
                    if (permission == MegaChatRoom.PRIV_RO) {
                        clearHistoryMenuItem.setVisible(false);
                        contactInfoMenuItem.setVisible(false);
                        callMenuItem.setVisible(false);
                        videoMenuItem.setVisible(false);
                    } else {
                        clearHistoryMenuItem.setVisible(true);
                        contactInfoMenuItem.setTitle(getString(R.string.general_info));
                        contactInfoMenuItem.setVisible(true);
                    }
                    leaveMenuItem.setVisible(false);
                }
            }

        }else{
            logWarning("Chatroom NULL on create menu");
            muteMenuItem.setVisible(false);
            unMuteMenuItem.setVisible(false);
            leaveMenuItem.setVisible(false);
            callMenuItem.setVisible(false);
            videoMenuItem.setVisible(false);
            selectMenuItem.setVisible(false);
            clearHistoryMenuItem.setVisible(false);
            inviteMenuItem.setVisible(false);
            contactInfoMenuItem.setVisible(false);
            archiveMenuItem.setVisible(false);
        }

        return super.onPrepareOptionsMenu(menu);
    }

    void ifAnonymousModeLogin(boolean pendingJoin) {
        if (chatC.isInAnonymousMode()) {
            Intent loginIntent = new Intent(this, LoginActivity.class);
            if (pendingJoin && getIntent() != null && getIntent().getDataString() != null) {
                String link = getIntent().getDataString();

                MegaApplication.getChatManagement().setPendingJoinLink(link);
                loginIntent.putExtra(VISIBLE_FRAGMENT, LOGIN_FRAGMENT);
                loginIntent.setAction(ACTION_JOIN_OPEN_CHAT_LINK);
                loginIntent.setData(Uri.parse(link));
            } else {
                loginIntent.putExtra(VISIBLE_FRAGMENT, TOUR_FRAGMENT);
            }

            loginIntent.setFlags(Intent.FLAG_ACTIVITY_REORDER_TO_FRONT);
            startActivity(loginIntent);
            app.setIsLoggingRunning(true);
        }

        closeChat(true);
        finish();
    }

    @Override
    public boolean onOptionsItemSelected(MenuItem item) {
        logDebug("onOptionsItemSelected");

        if (app.getStorageState() == STORAGE_STATE_PAYWALL &&
                (item.getItemId() == R.id.cab_menu_call_chat || item.getItemId() == R.id.cab_menu_video_chat)) {
            showOverDiskQuotaPaywallWarning();
            return false;
        }

        if (joiningOrLeaving && item.getItemId() != android.R.id.home) {
            return false;
        }

        switch (item.getItemId()) {
            // Respond to the action bar's Up/Home button
            case android.R.id.home: {
                if (emojiKeyboard != null) {
                    emojiKeyboard.hideBothKeyboard(this);
                }
                if (fileStorageLayout.isShown()) {
                    hideFileStorage();
                }
                if (handlerEmojiKeyboard != null) {
                    handlerEmojiKeyboard.removeCallbacksAndMessages(null);
                }
                if (handlerKeyboard != null) {
                    handlerKeyboard.removeCallbacksAndMessages(null);
                }
                ifAnonymousModeLogin(false);
                break;
            }
            case R.id.cab_menu_call_chat:{
                if(recordView.isRecordingNow()) break;

                if(participatingInACall()){
                    showConfirmationInACall(this, StringResourcesUtils.getString(R.string.ongoing_call_content), passcodeManagement);
                    break;
                }

                startVideo = false;
                checkCallInThisChat();
                break;
            }
            case R.id.cab_menu_video_chat:{
                if(recordView.isRecordingNow()) break;

                if(CallUtil.participatingInACall()){
                    showConfirmationInACall(this, StringResourcesUtils.getString(R.string.ongoing_call_content), passcodeManagement);
                    break;
                }

                startVideo = true;
                checkCallInThisChat();
                break;
            }
            case R.id.cab_menu_select_messages:
                activateActionMode();
                break;

            case R.id.cab_menu_invite_chat:
                if(recordView.isRecordingNow())
                    break;

                chooseAddParticipantDialog();
                break;

            case R.id.cab_menu_contact_info_chat:{
                if(recordView.isRecordingNow()) break;
                showGroupOrContactInfoActivity();
                break;
            }
            case R.id.cab_menu_clear_history_chat:{
                if(recordView.isRecordingNow()) break;

                logDebug("Clear history selected!");
                stopReproductions();
                showConfirmationClearChat(this, chatRoom);
                break;
            }
            case R.id.cab_menu_leave_chat:{
                if(recordView.isRecordingNow()) break;

                logDebug("Leave selected!");
                showConfirmationLeaveChat(chatActivity, chatRoom.getChatId(), chatActivity);
                break;
            }
            case R.id.cab_menu_archive_chat:{
                if(recordView.isRecordingNow()) break;

                logDebug("Archive/unarchive selected!");
                ChatController chatC = new ChatController(chatActivity);
                chatC.archiveChat(chatRoom);
                break;
            }

            case R.id.cab_menu_mute_chat:
                createMuteNotificationsAlertDialogOfAChat(this, chatRoom.getChatId());
                break;

            case R.id.cab_menu_unmute_chat:
                MegaApplication.getPushNotificationSettingManagement().controlMuteNotificationsOfAChat(this, NOTIFICATIONS_ENABLED, chatRoom.getChatId());
                break;
        }
        return super.onOptionsItemSelected(item);
    }

    /*
     *Prepare recording
     */
    private void prepareRecording() {
        recordView.playSound(TYPE_START_RECORD);
        stopReproductions();
    }


    /*
     * Start recording
     */
    public void startRecording(){
        MediaPlayerService.pauseAudioPlayer(this);

        long timeStamp = System.currentTimeMillis() / 1000;
        outputFileName = "/note_voice" + getVoiceClipName(timeStamp);
        File vcFile = buildVoiceClipFile(this, outputFileName);
        outputFileVoiceNotes = vcFile.getAbsolutePath();
        if (outputFileVoiceNotes == null) return;
        if (myAudioRecorder == null) myAudioRecorder = new MediaRecorder();
        try {
            myAudioRecorder.reset();
            myAudioRecorder.setAudioSource(MediaRecorder.AudioSource.MIC);
            myAudioRecorder.setOutputFormat(MediaRecorder.OutputFormat.MPEG_4);
            myAudioRecorder.setAudioEncoder(MediaRecorder.AudioEncoder.AAC);
            myAudioRecorder.setAudioEncodingBitRate(50000);
            myAudioRecorder.setAudioSamplingRate(44100);
            myAudioRecorder.setAudioChannels(1);
            myAudioRecorder.setOutputFile(outputFileVoiceNotes);
            myAudioRecorder.prepare();

        } catch (IOException e) {
            controlErrorRecording();
            e.printStackTrace();
            return;
        }
        myAudioRecorder.start();
        setRecordingNow(true);
        recordView.startRecordingTime();
        handlerVisualizer.post(updateVisualizer);
        initRecordingItems(IS_LOW);
        recordingLayout.setVisibility(View.VISIBLE);
    }

    private void initRecordingItems(boolean isLow){
        changeColor(firstBar, isLow);
        changeColor(secondBar, isLow);
        changeColor(thirdBar, isLow);
        changeColor(fourthBar, isLow);
        changeColor(fifthBar, isLow);
        changeColor(sixthBar, isLow);

    }

    public static String getVoiceClipName(long timestamp) {
        logDebug("timestamp: " + timestamp);
        //Get date time:
        try {
            Calendar calendar = Calendar.getInstance();
            TimeZone tz = TimeZone.getDefault();
            calendar.setTimeInMillis(timestamp * 1000L);
            calendar.add(Calendar.MILLISECOND, tz.getOffset(calendar.getTimeInMillis()));
            SimpleDateFormat sdf = new SimpleDateFormat("yyyyMMdd_HHmmss");
            return sdf.format(calendar.getTime()) + ".m4a";

        } catch (Exception e) {
            logError("Error getting the voice clip name", e);
        }

        return null;
    }

    private void controlErrorRecording() {
        destroyAudioRecorderElements();
        textChat.requestFocus();
    }

    private void hideRecordingLayout(){
        if(recordingLayout == null || recordingLayout.getVisibility() == View.GONE) return;
        recordingChrono.setText("00:00");
        recordingLayout.setVisibility(View.GONE);
    }

    private void destroyAudioRecorderElements(){
        abandonAudioFocus(audioFocusListener, mAudioManager, request);
        handlerVisualizer.removeCallbacks(updateVisualizer);

        hideRecordingLayout();
        outputFileVoiceNotes = null;
        outputFileName = null;
        setRecordingNow(false);

        if (myAudioRecorder == null) return;
        myAudioRecorder.reset();
        myAudioRecorder.release();
        myAudioRecorder = null;
    }

    /*
     * Cancel recording and reset the audio recorder
     */
    public void cancelRecording() {
        if (!isRecordingNow() || myAudioRecorder == null)
            return;

        hideRecordingLayout();
        handlerVisualizer.removeCallbacks(updateVisualizer);

        try {
            myAudioRecorder.stop();
            myAudioRecorder.reset();
            myAudioRecorder = null;
            abandonAudioFocus(audioFocusListener, mAudioManager, request);
            ChatController.deleteOwnVoiceClip(this, outputFileName);
            outputFileVoiceNotes = null;
            setRecordingNow(false);
            textChat.requestFocus();

        } catch (RuntimeException stopException) {
            logError("Error canceling a recording", stopException);
            ChatController.deleteOwnVoiceClip(this, outputFileName);
            controlErrorRecording();

        }
    }

    /*
     * Stop the Record and send it to the chat
     */
    private void sendRecording() {
        logDebug("sendRecording");

        if ((!recordView.isRecordingNow()) || (myAudioRecorder == null)) return;
        hideRecordingLayout();
        handlerVisualizer.removeCallbacks(updateVisualizer);

        try {
            myAudioRecorder.stop();
            recordView.playSound(TYPE_END_RECORD);
            abandonAudioFocus(audioFocusListener, mAudioManager, request);
            setRecordingNow(false);
            uploadPictureOrVoiceClip(outputFileVoiceNotes);
            outputFileVoiceNotes = null;
            textChat.requestFocus();
        } catch (RuntimeException ex) {
            controlErrorRecording();
        }
    }

    /*
     *Hide chat options while recording
     */
    private void hideChatOptions(){
        logDebug("hideChatOptions");
        textChat.setVisibility(View.INVISIBLE);
        sendIcon.setVisibility(View.GONE);
        disableButton(rLKeyboardTwemojiButton, keyboardTwemojiButton);
        disableButton(rLMediaButton, mediaButton);
        disableButton(rLPickAttachButton, pickAttachButton);
        disableButton(rLPickFileStorageButton, pickFileStorageButton);
        disableButton(rlGifButton, gifButton);
    }

    private void disableButton(final  FrameLayout layout, final  ImageButton button){
        logDebug("disableButton");
        layout.setOnClickListener(null);
        button.setOnClickListener(null);
        button.setVisibility(View.INVISIBLE);
    }

    /*
     *Show chat options when not being recorded
     */
    private void showChatOptions(){
        logDebug("showChatOptions");
        textChat.setVisibility(View.VISIBLE);
        enableButton(rLKeyboardTwemojiButton, keyboardTwemojiButton);
        enableButton(rLMediaButton, mediaButton);
        enableButton(rLPickAttachButton, pickAttachButton);
        enableButton(rLPickFileStorageButton, pickFileStorageButton);
        enableButton(rlGifButton, gifButton);
    }

    private void enableButton(FrameLayout layout, ImageButton button){
        logDebug("enableButton");
        layout.setOnClickListener(this);
        button.setOnClickListener(this);
        button.setVisibility(View.VISIBLE);
    }

    /**
     * Method that displays the send icon.
     */
    private void showSendIcon() {
        if(recordView.isRecordingNow())
            return;

        sendIcon.setEnabled(true);
        textChat.setHint(" ");
        setSizeInputText(false);
        sendIcon.setVisibility(View.VISIBLE);
        currentRecordButtonState = 0;
        recordLayout.setVisibility(View.GONE);
        recordButtonLayout.setVisibility(View.GONE);
    }

    /*
     *Record button deactivated or ready to send
     */
    private void recordButtonDeactivated(boolean isDeactivated) {
        if (textChat != null && textChat.getText() != null && !isTextEmpty(textChat.getText().toString()) && isDeactivated) {
            showSendIcon();
        } else {
            recordButtonLayout.setBackground(null);
            sendIcon.setVisibility(View.GONE);
            recordButton.setVisibility(View.VISIBLE);

            if(isDeactivated){
                recordButton.activateOnClickListener(false);
                recordButton.setImageDrawable(ContextCompat.getDrawable(this, R.drawable.ic_mic_vc));
                recordButton.setColorFilter(ContextCompat.getColor(this, R.color.grey_054_white_054),
                        PorterDuff.Mode.SRC_IN);
                return;
            }

            recordButton.activateOnTouchListener(false);
            recordButton.activateOnClickListener(true);
            recordButton.setImageDrawable(ContextCompat.getDrawable(this, R.drawable.ic_send_white));
            recordButton.setColorFilter(ContextCompat.getColor(this, R.color.grey_054_white_054),
                    PorterDuff.Mode.SRC_IN);
        }
    }

    /*
     *Update the record button view depending on the state the recording is in
     */
    private void recordButtonStates(int recordButtonState){
        if (currentRecordButtonState == recordButtonState)
            return;

        currentRecordButtonState = recordButtonState;
        recordLayout.setVisibility(View.VISIBLE);
        recordButtonLayout.setVisibility(View.VISIBLE);
        if((currentRecordButtonState == RECORD_BUTTON_SEND) || (currentRecordButtonState == RECORD_BUTTON_ACTIVATED)){
            logDebug("SEND||ACTIVATED");
            recordView.setVisibility(View.VISIBLE);
            hideChatOptions();
            if(recordButtonState == RECORD_BUTTON_SEND){
                recordButtonDeactivated(false);
            }else{
                recordButtonLayout.setBackground(ContextCompat.getDrawable(this, R.drawable.recv_bg_mic));
                recordButton.activateOnTouchListener(true);
                recordButton.activateOnClickListener(false);
                recordButton.setImageDrawable(ContextCompat.getDrawable(this, R.drawable.ic_mic_vc));
                recordButton.setColorFilter(ContextCompat.getColor(this, R.color.white_black),
                        PorterDuff.Mode.SRC_IN);
            }

        }else if(currentRecordButtonState == RECORD_BUTTON_DEACTIVATED){
            logDebug("DESACTIVATED");
            showChatOptions();
            recordView.setVisibility(View.GONE);
            recordButton.activateOnTouchListener(true);
            recordButtonDeactivated(true);
        }
        placeRecordButton(currentRecordButtonState);
    }

    public void showBubble() {
        logDebug("showBubble");
        recordView.playSound(TYPE_ERROR_RECORD);
        bubbleLayout.setAlpha(1);
        bubbleLayout.setVisibility(View.VISIBLE);
        bubbleLayout.animate().alpha(0).setDuration(DURATION_BUBBLE);
        cancelRecording();
    }
    /*
    *Place the record button with the corresponding margins
    */
    public void placeRecordButton(int recordButtonState) {
        logDebug("recordButtonState: " + recordButtonState);
        int marginBottomVoicleLayout;
        recordView.recordButtonTranslation(recordButtonLayout,0,0);
        if(fileStorageLayout != null && fileStorageLayout.isShown() ||
                emojiKeyboard != null && emojiKeyboard.getEmojiKeyboardShown()) {
            marginBottomVoicleLayout = keyboardHeight + marginBottomDeactivated;
        }
        else {
            marginBottomVoicleLayout = marginBottomDeactivated;
        }

        int value = 0;
        int marginBottom = marginBottomVoicleLayout;
        int marginRight = 0;
        if(recordButtonState == RECORD_BUTTON_SEND || recordButtonState == RECORD_BUTTON_DEACTIVATED) {
            logDebug("SEND||DESACTIVATED");
            value = MARGIN_BUTTON_DEACTIVATED;
            if(recordButtonState == RECORD_BUTTON_DEACTIVATED) {
                logDebug("DESACTIVATED");
                marginRight = dp2px(14, getOutMetrics());
            }
        }
        else if(recordButtonState == RECORD_BUTTON_ACTIVATED) {
            logDebug("ACTIVATED");
            value = MARGIN_BOTTOM;
            if(fileStorageLayout != null && fileStorageLayout.isShown() ||
                    emojiKeyboard != null && emojiKeyboard.getEmojiKeyboardShown()) {
                marginBottom = keyboardHeight+marginBottomActivated;
            }
            else {
                marginBottom = marginBottomActivated;
            }
        }
        RelativeLayout.LayoutParams params = (RelativeLayout.LayoutParams) recordButtonLayout.getLayoutParams();
        params.height = dp2px(value, getOutMetrics());
        params.width = dp2px(value, getOutMetrics());
        params.addRule(RelativeLayout.ALIGN_PARENT_RIGHT);
        params.addRule(RelativeLayout.ALIGN_PARENT_BOTTOM);
        params.setMargins(0, 0, marginRight, marginBottom);
        recordButtonLayout.setLayoutParams(params);

        FrameLayout.LayoutParams paramsRecordView = (FrameLayout.LayoutParams) recordView.getLayoutParams();
        paramsRecordView.setMargins(0,0,0, marginBottomVoicleLayout);
        recordView.setLayoutParams(paramsRecordView);
    }

    public boolean isRecordingNow(){
        return recordView.isRecordingNow();
    }

    /*
     * Know if you're recording right now
     */
    public void setRecordingNow(boolean recordingNow) {
        if (recordView == null) return;

        recordView.setRecordingNow(recordingNow);
        if (recordView.isRecordingNow()) {
            recordButtonStates(RECORD_BUTTON_ACTIVATED);
            int screenRotation = getWindowManager().getDefaultDisplay().getRotation();
            switch (screenRotation) {
                case ROTATION_PORTRAIT: {
                    lockOrientationPortrait(this);
                    break;
                }
                case ROTATION_LANDSCAPE: {
                    lockOrientationLandscape(this);
                    break;
                }
                case ROTATION_REVERSE_PORTRAIT: {
                    lockOrientationReversePortrait(this);
                }
                case ROTATION_REVERSE_LANDSCAPE: {
                    lockOrientationReverseLandscape(this);
                    break;
                }
                default: {
                    unlockOrientation(this);
                    break;
                }
            }
            if (emojiKeyboard != null) emojiKeyboard.setListenerActivated(false);
            return;
        }

        unlockOrientation(this);
        recordButtonStates(RECORD_BUTTON_DEACTIVATED);
        if (emojiKeyboard != null) emojiKeyboard.setListenerActivated(true);
    }

    /**
     * Method to make the correct action in the call of this chat.
     * If a call already exists, I will return to it or join it.
     * If it does not exist, I will initiate a call.
     */
    private void checkCallInThisChat(){
        stopReproductions();
        hideKeyboard();

        if (megaChatApi == null)
            return;

        MegaChatCall callInThisChat = megaChatApi.getChatCall(chatRoom.getChatId());
        if(callInThisChat != null){
            Timber.d("There is a call in this chat");
            if (participatingInACall()) {
                MegaChatCall currentCallInProgress = getCallInProgress();
                if (callInThisChat.isOnHold() ||
                        (currentCallInProgress != null && currentCallInProgress.getChatid() == chatRoom.getChatId())) {
                    Timber.d("I'm participating in the call of this chat");
                    returnCall(this, chatRoom.getChatId(), passcodeManagement);
                    return;
                }

                Timber.d("I'm participating in another call from another chat");
                ArrayList<Long> numCallsParticipating = getCallsParticipating();
                if (numCallsParticipating == null || numCallsParticipating.isEmpty())
                    return;

                if (numCallsParticipating.size() == 1) {
                    MegaChatCall anotherOnHoldCall = getAnotherOnHoldCall(chatRoom.getChatId());
                    if (anotherOnHoldCall != null) {
                        showJoinCallDialog(chatRoom.getChatId(), anotherOnHoldCall, false);
                    }
                } else {
                    for (int i = 0; i < numCallsParticipating.size(); i++) {
                        MegaChatCall call = megaChatApi.getChatCall(numCallsParticipating.get(i));
                        if (call != null && !call.isOnHold()) {
                            showJoinCallDialog(callInThisChat.getChatid(), call, true);
                        }
                    }
                }

                return;
            }

            if (callInThisChat.getStatus() == MegaChatCall.CALL_STATUS_USER_NO_PRESENT ||
                    callInThisChat.getStatus() == MegaChatCall.CALL_STATUS_TERMINATING_USER_PARTICIPATION) {
                Timber.d("The call in this chat is In progress, but I do not participate");
                answerCall(chatRoom.getChatId(), startVideo, !chatRoom.isMeeting(), startVideo);
            }
            return;
        }

        if (!participatingInACall() && canCallBeStartedFromContactOption(this, passcodeManagement)) {
            Timber.d("There is not a call in this chat and I am NOT in another call");
            startCall();
        }
    }

    /**
     * Start a call
     */
    private void startCall() {
        enableCallMenuItems(false);
        startCallUseCase.startCallFromChatId(chatRoom.getChatId(), startVideo, true)
                .subscribeOn(Schedulers.io())
                .observeOn(AndroidSchedulers.mainThread())
                .subscribe((result, throwable) -> {
                    enableCallMenuItems(true);
                    if (throwable == null) {
                        long chatId = result.component1();
                        if (chatId == chatRoom.getChatId()) {
                            boolean videoEnable = result.component2();
                            boolean audioEnable = result.component3();
                            openMeetingWithAudioOrVideo(this, chatId, audioEnable, videoEnable, passcodeManagement);
                        }
                    }
                });
    }

    private void enableCallMenuItems(Boolean enable) {
        callMenuItem.setEnabled(enable);
        videoMenuItem.setEnabled(enable);
    }

    private boolean checkPermissions(String permission, int requestCode) {
        boolean hasPermission = hasPermissions(this, permission);
        if (!hasPermission) {
            requestPermission(this, requestCode, permission);
            return false;
        }

        return true;
    }

    private boolean checkPermissionsVoiceClip() {
        logDebug("checkPermissionsVoiceClip()");
        return checkPermissions(Manifest.permission.RECORD_AUDIO, RECORD_VOICE_CLIP);
    }

    private boolean checkPermissionsCall() {
        logDebug("checkPermissionsCall");
        if (Build.VERSION.SDK_INT >= Build.VERSION_CODES.S){
            return checkPermissions(Manifest.permission.CAMERA, REQUEST_CAMERA)
                    && checkPermissions(Manifest.permission.RECORD_AUDIO, REQUEST_RECORD_AUDIO)
                    && checkPermissions(Manifest.permission.BLUETOOTH_CONNECT, REQUEST_BT_CONNECT);
        } else {
            return checkPermissions(Manifest.permission.CAMERA, REQUEST_CAMERA)
                    && checkPermissions(Manifest.permission.RECORD_AUDIO, REQUEST_RECORD_AUDIO);
        }
    }

    private boolean checkPermissionsTakePicture() {
        logDebug("checkPermissionsTakePicture");
        return checkPermissions(Manifest.permission.CAMERA, REQUEST_CAMERA_TAKE_PICTURE)
                && checkPermissions(Manifest.permission.WRITE_EXTERNAL_STORAGE, REQUEST_WRITE_STORAGE_TAKE_PICTURE);
    }

    private boolean checkPermissionsReadStorage() {
        logDebug("checkPermissionsReadStorage");
        return checkPermissions(Manifest.permission.READ_EXTERNAL_STORAGE, REQUEST_READ_STORAGE);
    }

    private boolean checkPermissionWriteStorage(int code) {
        logDebug("checkPermissionsWriteStorage :" + code);
        return checkPermissions(Manifest.permission.WRITE_EXTERNAL_STORAGE, code);
    }

    @Override
    public void onRequestPermissionsResult(int requestCode, String[] permissions, int[] grantResults) {
        logDebug("onRequestPermissionsResult");
        super.onRequestPermissionsResult(requestCode, permissions, grantResults);
        if (grantResults.length == 0) return;

        if (nodeSaver.handleRequestPermissionsResult(requestCode)) {
            return;
        }

        switch (requestCode) {
            case REQUEST_RECORD_AUDIO:
                if (checkCameraPermission(this)) {
                    startCall();
                }
                break;

            case REQUEST_CAMERA:
                startCall();
                break;

            case REQUEST_CAMERA_TAKE_PICTURE:
            case REQUEST_WRITE_STORAGE_TAKE_PICTURE:{
                if (grantResults[0] == PackageManager.PERMISSION_GRANTED && checkPermissionsTakePicture()) {
                    takePicture();
                }
                break;
            }
            case RECORD_VOICE_CLIP:
            case REQUEST_STORAGE_VOICE_CLIP:{
                if (grantResults[0] == PackageManager.PERMISSION_GRANTED && checkPermissionsVoiceClip()) {
                   cancelRecording();
                }
                break;
            }
            case REQUEST_READ_STORAGE:{
                if (grantResults[0] == PackageManager.PERMISSION_GRANTED && checkPermissionsReadStorage()) {
                    this.attachFromFileStorage();
                }
                break;
            }
            case LOCATION_PERMISSION_REQUEST_CODE: {
                if (grantResults[0] == PackageManager.PERMISSION_GRANTED && hasPermissions(this, Manifest.permission.ACCESS_FINE_LOCATION)) {
                    Intent intent = new Intent(getApplicationContext(), MapsActivity.class);
                    intent.putExtra(EDITING_MESSAGE, editingMessage);
                    if (messageToEdit != null) {
                        intent.putExtra(MSG_ID, messageToEdit.getMsgId());
                    }
                    startActivityForResult(intent, REQUEST_CODE_SEND_LOCATION);
                }
                break;
            }
        }
    }

    public void chooseAddParticipantDialog(){
        logDebug("chooseAddContactDialog");

        if(megaApi!=null && megaApi.getRootNode()!=null){
            ArrayList<MegaUser> contacts = megaApi.getContacts();
            if(contacts==null){
                showSnackbar(SNACKBAR_TYPE, getString(R.string.no_contacts_invite), -1);
            }
            else {
                if(contacts.isEmpty()){
                    showSnackbar(SNACKBAR_TYPE, getString(R.string.no_contacts_invite), -1);
                }
                else{
                    Intent in = new Intent(this, AddContactActivity.class);
                    in.putExtra("contactType", CONTACT_TYPE_MEGA);
                    in.putExtra("chat", true);
                    in.putExtra("chatId", idChat);
                    in.putExtra("aBtitle", getString(R.string.add_participants_menu_item));
                    startActivityForResult(in, REQUEST_ADD_PARTICIPANTS);
                }
            }
        }
        else{
            logWarning("Online but not megaApi");
            showErrorAlertDialog(getString(R.string.error_server_connection_problem), false, this);
        }
    }

    public void chooseContactsDialog(){
        logDebug("chooseContactsDialog");

        if(megaApi!=null && megaApi.getRootNode()!=null){
            ArrayList<MegaUser> contacts = megaApi.getContacts();
            if(contacts==null){
                showSnackbar(SNACKBAR_TYPE, getString(R.string.no_contacts_invite), -1);
            }
            else {
                if(contacts.isEmpty()){
                    showSnackbar(SNACKBAR_TYPE, getString(R.string.no_contacts_invite), -1);
                }
                else{
                    Intent in = new Intent(this, AddContactActivity.class);
                    in.putExtra("contactType", CONTACT_TYPE_MEGA);
                    in.putExtra("chat", true);
                    in.putExtra("aBtitle", getString(R.string.send_contacts));
                    startActivityForResult(in, REQUEST_SEND_CONTACTS);
                }
            }
        }
        else{
            logWarning("Online but not megaApi");
            showErrorAlertDialog(getString(R.string.error_server_connection_problem), false, this);
        }
    }

    public void disablePinScreen(){
        logDebug("disablePinScreen");
        passcodeManagement.setShowPasscodeScreen(false);
    }

    public void showProgressForwarding(){
        logDebug("showProgressForwarding");

        statusDialog = MegaProgressDialogUtil.createProgressDialog(this, getString(R.string.general_forwarding));
        statusDialog.show();
    }

    private void stopReproductions(){
        if(adapter!=null){
            adapter.stopAllReproductionsInProgress();
        }
    }

    /**
     * Method to import a node that will later be shared.
     *
     * @param messagesSelected List of messages to be imported and shared.
     * @param listener         The listener to retrieve all the links of the nodes to be exported.
     */
    public void importNodeToShare(ArrayList<AndroidMegaChatMessage> messagesSelected, ExportListener listener) {
        if (app.getStorageState() == STORAGE_STATE_PAYWALL) {
            showOverDiskQuotaPaywallWarning();
            return;
        }

        this.typeImport = IMPORT_TO_SHARE_OPTION;
        this.exportListener = listener;
        controlStoredUnhandledData(messagesSelected);
    }

    private void controlStoredUnhandledData(ArrayList<AndroidMegaChatMessage> messagesSelected){
        storedUnhandledData(messagesSelected);
        checkIfIsNeededToAskForMyChatFilesFolder();
    }

    public void forwardMessages(ArrayList<AndroidMegaChatMessage> messagesSelected){
        if (app.getStorageState() == STORAGE_STATE_PAYWALL) {
            showOverDiskQuotaPaywallWarning();
            return;
        }

        //Prevent trigger multiple forwarding messages screens in multiple clicks
        if (isForwardingMessage) {
            logDebug("Forwarding message is on going");
            return;
        }

        this.typeImport = FORWARD_ONLY_OPTION;
        isForwardingMessage = true;
        controlStoredUnhandledData(messagesSelected);
    }

    public void proceedWithAction() {
        if(typeImport == IMPORT_TO_SHARE_OPTION){
            stopReproductions();
            chatC.setExportListener(exportListener);
            chatC.prepareMessagesToShare(preservedMessagesSelected, idChat);
        }else if(isForwardingMessage){
            stopReproductions();
            chatC.prepareAndroidMessagesToForward(preservedMessagesSelected, idChat);
        }else{
            startUploadService();
        }
    }

    @Override
    protected void onActivityResult(int requestCode, int resultCode, Intent intent) {
        logDebug("resultCode: " + resultCode);

        if (nodeSaver.handleActivityResult(this, requestCode, resultCode, intent)) {
            return;
        }

        if (requestCode == REQUEST_ADD_PARTICIPANTS && resultCode == RESULT_OK) {
            if (intent == null) {
                logWarning("Return.....");
                return;
            }

            final List<String> contactsData = intent.getStringArrayListExtra(AddContactActivity.EXTRA_CONTACTS);
            if (contactsData != null) {
                new InviteToChatRoomListener(this).inviteToChat(chatRoom.getChatId(), contactsData);
            }
        }
        else if (requestCode == REQUEST_CODE_SELECT_IMPORT_FOLDER && resultCode == RESULT_OK) {
            if(!isOnline(this) || megaApi==null) {
                removeProgressDialog();
                showSnackbar(SNACKBAR_TYPE, getString(R.string.error_server_connection_problem), -1);
                return;
            }

            final long toHandle = intent.getLongExtra("IMPORT_TO", 0);

            final long[] importMessagesHandles = intent.getLongArrayExtra("HANDLES_IMPORT_CHAT");

            importNodes(toHandle, importMessagesHandles);
        }
        else if (requestCode == REQUEST_SEND_CONTACTS && resultCode == RESULT_OK) {
            final ArrayList<String> contactsData = intent.getStringArrayListExtra(AddContactActivity.EXTRA_CONTACTS);
            if (contactsData != null) {
                for (int i = 0; i < contactsData.size(); i++) {
                    MegaUser user = megaApi.getContact(contactsData.get(i));
                    if (user != null) {
                        MegaHandleList handleList = MegaHandleList.createInstance();
                        handleList.addMegaHandle(user.getHandle());
                        retryContactAttachment(handleList);
                    }
                }
            }
        }
        else if (requestCode == REQUEST_CODE_SELECT_FILE && resultCode == RESULT_OK) {
            nodeAttacher.handleSelectFileResult(intent, idChat, this, this);
        }
        else if (requestCode == REQUEST_CODE_GET_FILES && resultCode == RESULT_OK) {
            if (intent == null) {
                logWarning("Return.....");
                return;
            }

            if (intent.getBooleanExtra(FROM_MEGA_APP, false)) {
                nodeAttacher.handleSelectFileResult(intent, idChat, this, this);
                return;
            }

            intent.setAction(Intent.ACTION_GET_CONTENT);

            try {
                statusDialog = MegaProgressDialogUtil.createProgressDialog(this, getQuantityString(R.plurals.upload_prepare, 1));
                statusDialog.show();
            } catch (Exception e) {
                return;
            }

            filePrepareUseCase.prepareFiles(intent)
                    .subscribeOn(Schedulers.io())
                    .observeOn(AndroidSchedulers.mainThread())
                    .subscribe((shareInfo, throwable) -> {
                        if (throwable == null) {
                            onIntentProcessed(shareInfo);
                        }
                    });
        }
        else if (requestCode == REQUEST_CODE_SELECT_CHAT) {
            isForwardingMessage = false;
            if (resultCode != RESULT_OK) return;
            if (!isOnline(this)) {
                removeProgressDialog();

                showSnackbar(SNACKBAR_TYPE, getString(R.string.error_server_connection_problem), -1);
                return;
            }

            showProgressForwarding();

            long[] idMessages = intent.getLongArrayExtra(ID_MESSAGES);
            if (idMessages != null) logDebug("Send " + idMessages.length + " messages");

            long[] chatHandles = intent.getLongArrayExtra(SELECTED_CHATS);
            if (chatHandles != null) logDebug("Send to " + chatHandles.length + " chats");

            long[] contactHandles = intent.getLongArrayExtra(SELECTED_USERS);
            if (contactHandles != null) logDebug("Send to " + contactHandles.length + " contacts");

            if(idMessages != null) {
                ArrayList<MegaChatRoom> chats = new ArrayList<>();
                ArrayList<MegaUser> users = new ArrayList<>();

                if (contactHandles != null && contactHandles.length > 0) {
                    for (int i = 0; i < contactHandles.length; i++) {
                        MegaUser user = megaApi.getContact(MegaApiAndroid.userHandleToBase64(contactHandles[i]));
                        if (user != null) {
                            users.add(user);
                        }
                    }
                    if (chatHandles != null && chatHandles.length > 0 ){
                        for (int i = 0; i < chatHandles.length; i++) {
                            MegaChatRoom chatRoom = megaChatApi.getChatRoom(chatHandles[i]);
                            if (chatRoom != null) {
                                chats.add(chatRoom);
                            }
                        }
                    }
                    CreateChatListener listener = new CreateChatListener(
                            CreateChatListener.SEND_MESSAGES, chats, users, this, this, idMessages,
                            idChat);

                    if(users != null && !users.isEmpty()) {
                        for (MegaUser user : users) {
                            MegaChatPeerList peers = MegaChatPeerList.createInstance();
                            peers.addPeer(user.getHandle(), MegaChatPeerList.PRIV_STANDARD);
                            megaChatApi.createChat(false, peers, listener);
                        }
                    }

                }else if (chatHandles != null && chatHandles.length > 0 ){
                    int countChat = chatHandles.length;
                    logDebug("Selected: " + countChat + " chats to send");

                    MultipleForwardChatProcessor forwardChatProcessor = new MultipleForwardChatProcessor(this, chatHandles, idMessages, idChat);
                    forwardChatProcessor.forward(chatRoom);
                }else{
                    logError("Error on sending to chat");
                }
            }
        }
        else if (requestCode == TAKE_PHOTO_CODE && resultCode == RESULT_OK) {
            if (resultCode == Activity.RESULT_OK) {
                logDebug("TAKE_PHOTO_CODE ");
                onCaptureImageResult();

            } else {
                logError("TAKE_PHOTO_CODE--->ERROR!");
            }

        } else if (requestCode == REQUEST_CODE_SEND_LOCATION && resultCode == RESULT_OK) {
            if (intent == null) {
                return;
            }
            byte[] byteArray = intent.getByteArrayExtra(SNAPSHOT);

            if (byteArray == null) return;
            Bitmap snapshot = BitmapFactory.decodeByteArray(byteArray, 0, byteArray.length);
            String encodedSnapshot = Base64.encodeToString(byteArray, Base64.DEFAULT);
            logDebug("Info bitmap: " + snapshot.getByteCount() + " " + snapshot.getWidth() + " " + snapshot.getHeight());

            float latitude = (float) intent.getDoubleExtra(LATITUDE, 0);
            float longitude = (float) intent.getDoubleExtra(LONGITUDE, 0);
            editingMessage = intent.getBooleanExtra(EDITING_MESSAGE, false);
            if (editingMessage) {
                long msgId = intent.getLongExtra(MSG_ID, -1);
                if (msgId != -1) {
                    messageToEdit = megaChatApi.getMessage(idChat, msgId);
                }
            }

            if (editingMessage && messageToEdit != null) {
                logDebug("Edit Geolocation - tempId: " + messageToEdit.getTempId() +" id: " + messageToEdit.getMsgId());
                if (messageToEdit.getTempId() != -1) {
                    MegaChatMessage editedMsg = megaChatApi.editGeolocation(idChat, messageToEdit.getTempId(), longitude, latitude, encodedSnapshot);
                    modifyLocationReceived(new AndroidMegaChatMessage(editedMsg), true);
                }
                else if (messageToEdit.getMsgId() != -1) {
                    MegaChatMessage editedMsg = megaChatApi.editGeolocation(idChat, messageToEdit.getMsgId(), longitude, latitude, encodedSnapshot);
                    modifyLocationReceived(new AndroidMegaChatMessage(editedMsg), false);
                }
                editingMessage = false;
                messageToEdit = null;
            }
            else {
                logDebug("Send location [longLatitude]: " + latitude + " [longLongitude]: " + longitude);
                sendLocationMessage(longitude, latitude, encodedSnapshot);
            }
        } else if (requestCode == REQUEST_CODE_PICK_GIF && resultCode == RESULT_OK && intent != null) {
            sendGiphyMessageFromGifData(intent.getParcelableExtra(GIF_DATA));
        } else{
            logError("Error onActivityResult");
        }

        super.onActivityResult(requestCode, resultCode, intent);
    }

    public void importNodes(final long toHandle, final long[] importMessagesHandles){
        logDebug("importNode: " + toHandle +  " -> " + importMessagesHandles.length);
        statusDialog = MegaProgressDialogUtil.createProgressDialog(this, getString(R.string.general_importing));
        statusDialog.show();

        MegaNode target = null;
        target = megaApi.getNodeByHandle(toHandle);
        if(target == null){
            target = megaApi.getRootNode();
        }
        logDebug("TARGET handle: " + target.getHandle());

        if(importMessagesHandles.length==1){
            for (int k = 0; k < importMessagesHandles.length; k++){
                MegaChatMessage message = megaChatApi.getMessage(idChat, importMessagesHandles[k]);
                if(message!=null){

                    MegaNodeList nodeList = message.getMegaNodeList();

                    for(int i=0;i<nodeList.size();i++){
                        MegaNode document = nodeList.get(i);
                        if (document != null) {
                            logDebug("DOCUMENT: " + document.getHandle());
                            document = chatC.authorizeNodeIfPreview(document, chatRoom);
                            if (target != null) {
                                megaApi.copyNode(document, target, this);
                            } else {
                                logError("TARGET: null");
                               showSnackbar(SNACKBAR_TYPE, getString(R.string.import_success_error), -1);
                            }
                        }
                        else{
                            logError("DOCUMENT: null");
                            showSnackbar(SNACKBAR_TYPE, getString(R.string.import_success_error), -1);
                        }
                    }

                }
                else{
                    logError("MESSAGE is null");
                    showSnackbar(SNACKBAR_TYPE, getString(R.string.import_success_error), -1);
                }
            }
        }
        else {
            MultipleRequestListener listener = new MultipleRequestListener(MULTIPLE_CHAT_IMPORT, this);

            for (int k = 0; k < importMessagesHandles.length; k++){
                MegaChatMessage message = megaChatApi.getMessage(idChat, importMessagesHandles[k]);
                if(message!=null){

                    MegaNodeList nodeList = message.getMegaNodeList();

                    for(int i=0;i<nodeList.size();i++){
                        MegaNode document = nodeList.get(i);
                        if (document != null) {
                            logDebug("DOCUMENT: " + document.getHandle());
                            document = chatC.authorizeNodeIfPreview(document, chatRoom);
                            if (target != null) {
                                megaApi.copyNode(document, target, listener);
                            } else {
                                logError("TARGET: null");
                            }
                        }
                        else{
                            logError("DOCUMENT: null");
                        }
                    }
                }
                else{
                    logError("MESSAGE is null");
                    showSnackbar(SNACKBAR_TYPE, getString(R.string.import_success_error), -1);
                }
            }
        }
    }

    public void retryNodeAttachment(long nodeHandle){
        megaChatApi.attachNode(idChat, nodeHandle, this);
    }

    public void retryContactAttachment(MegaHandleList handleList){
        logDebug("retryContactAttachment");
        MegaChatMessage contactMessage = megaChatApi.attachContacts(idChat, handleList);
        if(contactMessage!=null){
            AndroidMegaChatMessage androidMsgSent = new AndroidMegaChatMessage(contactMessage);
            sendMessageToUI(androidMsgSent);
        }
    }

    /**
     * Retries the sending of a pending message.
     *
     * @param idMessage The identifier of the pending message.
     */
    public void retryPendingMessage(long idMessage) {
        retryPendingMessage(dbH.findPendingMessageById(idMessage));
    }

    /**
     * Retries the sending of a pending message.
     *
     * @param pendMsg The pending message.
     */
    private void retryPendingMessage(PendingMessageSingle pendMsg) {
        if (pendMsg == null) {
            logError("Pending message does not exist");
            showSnackbar(SNACKBAR_TYPE, StringResourcesUtils.getQuantityString(R.plurals.messages_forwarded_error_not_available,
                    1, 1), MEGACHAT_INVALID_HANDLE);
            return;
        }

        if (pendMsg.getNodeHandle() != INVALID_HANDLE) {
            removePendingMsg(pendMsg);
            retryNodeAttachment(pendMsg.getNodeHandle());
        } else {
            // Retry to send
            File f = new File(pendMsg.getFilePath());
            if (!f.exists()) {
                showSnackbar(SNACKBAR_TYPE, StringResourcesUtils.getQuantityString(R.plurals.messages_forwarded_error_not_available,
                        1, 1), MEGACHAT_INVALID_HANDLE);
                return;
            }

            // Remove the old message from the UI and DB
            removePendingMsg(pendMsg);
            PendingMessageSingle pMsgSingle = createAttachmentPendingMessage(idChat,
                    f.getAbsolutePath(), f.getName(), false);

            long idMessageDb = pMsgSingle.getId();
            if (idMessageDb == INVALID_ID) {
                logError("Error when adding pending msg to the database");
                return;
            }

            if (!isLoadingHistory) {
                sendMessageToUI(new AndroidMegaChatMessage(pMsgSingle, true));
            }

            checkIfServiceCanStart(new Intent(this, ChatUploadService.class)
                    .putExtra(ChatUploadService.EXTRA_ID_PEND_MSG, idMessageDb)
                    .putExtra(ChatUploadService.EXTRA_CHAT_ID, idChat));
        }
    }

    private void setSizeInputText(boolean isEmpty){
        textChat.setMinLines(1);
        if(isEmpty){
            textChat.setMaxLines(1);
        }else {
            int maxLines;
            if (textChat.getMaxLines() < MAX_LINES_INPUT_TEXT && textChat.getLineCount() == textChat.getMaxLines()) {
                maxLines = textChat.getLineCount() + 1;
            } else {
                maxLines = MAX_LINES_INPUT_TEXT;
            }
            textChat.setEllipsize(null);
            textChat.setMaxLines(maxLines);
        }
    }
    private void endCall(long callId){
        if(megaChatApi!=null){
            megaChatApi.hangChatCall(callId, new HangChatCallListener(this, this));
        }
    }

    /**
     * Dialog to allow joining a group call when another one is active.
     *
     * @param callInThisChat  The chat ID of the group call.
     * @param anotherCall The in progress call.
     * @param  existsMoreThanOneCall If
     */
    public void showJoinCallDialog(long callInThisChat, MegaChatCall anotherCall, boolean existsMoreThanOneCall) {
        LayoutInflater inflater = getLayoutInflater();
        View dialogLayout = inflater.inflate(R.layout.join_call_dialog, null);
        TextView joinCallDialogTitle = dialogLayout.findViewById(R.id.join_call_dialog_title);
        joinCallDialogTitle.setText(chatRoom.isGroup() ? R.string.title_join_call : R.string.title_join_one_to_one_call);

        final Button holdJoinButton = dialogLayout.findViewById(R.id.hold_join_button);
        final Button endJoinButton = dialogLayout.findViewById(R.id.end_join_button);
        final Button cancelButton = dialogLayout.findViewById(R.id.cancel_button);

        holdJoinButton.setText(chatRoom.isGroup() ? R.string.hold_and_join_call_incoming : R.string.hold_and_answer_call_incoming);
        endJoinButton.setText(chatRoom.isGroup() ? R.string.end_and_join_call_incoming : R.string.end_and_answer_call_incoming);
        holdJoinButton.setVisibility(existsMoreThanOneCall ? View.GONE : View.VISIBLE);

        MaterialAlertDialogBuilder builder = new MaterialAlertDialogBuilder(this, R.style.ThemeOverlay_Mega_MaterialAlertDialog);
        builder.setView(dialogLayout);
        dialogCall = builder.create();
        isJoinCallDialogShown = true;
        dialogCall.show();

        View.OnClickListener clickListener = v -> {
            switch (v.getId()) {
                case R.id.hold_join_button:
                    if(anotherCall.isOnHold()){
                        MegaChatCall callInChat = megaChatApi.getChatCall(callInThisChat);
                        if (callInChat != null && (callInChat.getStatus() == MegaChatCall.CALL_STATUS_USER_NO_PRESENT ||
                                callInChat.getStatus() == MegaChatCall.CALL_STATUS_TERMINATING_USER_PARTICIPATION )) {
                            answerCall(callInThisChat, false, true, false);
                        }
                    }else{
                        megaChatApi.setCallOnHold(anotherCall.getChatid(), true, new SetCallOnHoldListener(this, this, this));
                    }
                    break;

                case R.id.end_join_button:
                    endCall(anotherCall.getCallId());
                    break;

                case R.id.cancel_button:
                    break;

            }
            if (dialogCall != null) {
                dialogCall.dismiss();
            }
        };

        dialogCall.setOnDismissListener(dialog -> isJoinCallDialogShown = false);
        holdJoinButton.setOnClickListener(clickListener);
        endJoinButton.setOnClickListener(clickListener);
        cancelButton.setOnClickListener(clickListener);
    }

    public void controlCamera(){
        stopReproductions();
        openCameraApp();
    }

    @Override
    public void onBackPressed() {
        logDebug("onBackPressed");
        if (psaWebBrowser != null && psaWebBrowser.consumeBack()) return;

        retryConnectionsAndSignalPresence();
        if (emojiKeyboard != null && emojiKeyboard.getEmojiKeyboardShown()) {
            emojiKeyboard.hideBothKeyboard(this);
        } else if (fileStorageLayout.isShown()) {
            hideFileStorage();
        } else {
            if (handlerEmojiKeyboard != null) {
                handlerEmojiKeyboard.removeCallbacksAndMessages(null);
            }
            if (handlerKeyboard != null) {
                handlerKeyboard.removeCallbacksAndMessages(null);
            }
            ifAnonymousModeLogin(false);
        }
    }

    @Override
    public void onClick(View v) {
        logDebug("onClick");

        if (joiningOrLeaving && v.getId() != R.id.home)
            return;
        MegaChatCall callInThisChat;
        switch (v.getId()) {
            case R.id.home:
                onBackPressed();
                break;

            case R.id.call_on_hold_layout:
                callInThisChat = megaChatApi.getChatCall(chatRoom.getChatId());
                if (callInThisChat == null)
                    break;

                if (callInThisChat.getStatus() == MegaChatCall.CALL_STATUS_IN_PROGRESS) {
                    if (callInThisChat.isOnHold()) {
                        returnCall(this, chatRoom.getChatId(), passcodeManagement);
                    }

                } else {
                    ArrayList<Long> numCallsParticipating = getCallsParticipating();
                    if (numCallsParticipating == null || numCallsParticipating.isEmpty())
                        break;

                    if (numCallsParticipating.size() == 1) {
                        MegaChatCall anotherCall = getAnotherActiveCall(chatRoom.getChatId());
                        if (anotherCall == null) {
                            anotherCall = getAnotherOnHoldCall(chatRoom.getChatId());
                        }
                        if (anotherCall != null) {
                            showJoinCallDialog(callInThisChat.getChatid(), anotherCall, false);
                        }
                    } else {
                        for (int i = 0; i < numCallsParticipating.size(); i++) {
                            MegaChatCall call = megaChatApi.getChatCall(numCallsParticipating.get(i));
                            if (call != null && !call.isOnHold()) {
                                showJoinCallDialog(callInThisChat.getChatid(), call, true);
                            }
                        }
                    }
                }
                break;

            case R.id.call_in_progress_layout:
                if (chatIdBanner == MEGACHAT_INVALID_HANDLE)
                    break;

                MegaChatCall callBanner = megaChatApi.getChatCall(chatIdBanner);
                if (!checkIfCanJoinOneToOneCall(chatIdBanner)) {
                    showSnackbar(SNACKBAR_TYPE, getString(R.string.call_error_too_many_participants), MEGACHAT_INVALID_HANDLE);
                    break;
                }

                if (callBanner == null || callBanner.getStatus() == MegaChatCall.CALL_STATUS_USER_NO_PRESENT ||
                        callBanner.getStatus() == MegaChatCall.CALL_STATUS_TERMINATING_USER_PARTICIPATION) {
                    startVideo = false;
                    checkCallInThisChat();
                } else {
                    returnCall(this, chatIdBanner, passcodeManagement);
                }
                break;

            case R.id.send_message_icon_chat:
                writingLayout.setClickable(false);
                String text = textChat.getText().toString();
                if(text.trim().isEmpty()) break;
                if (editingMessage) {
                    editMessage(text);
                    finishMultiselectionMode();
                    checkActionMode();
                } else {
                    sendMessage(text);
                }
                textChat.setText("", TextView.BufferType.EDITABLE);
                break;

            case R.id.keyboard_twemoji_chat:
            case R.id.rl_keyboard_twemoji_chat:
                logDebug("keyboard_icon_chat");
                hideFileStorage();
                if(emojiKeyboard==null) break;
                changeKeyboard(keyboardTwemojiButton);
                break;


            case R.id.media_icon_chat:
            case R.id.rl_media_icon_chat:
                logDebug("media_icon_chat");
                if (recordView.isRecordingNow()) break;
                hideKeyboard();
                if(isNecessaryDisableLocalCamera() != MEGACHAT_INVALID_HANDLE){
                    showConfirmationOpenCamera(this, ACTION_TAKE_PICTURE, false);
                    break;
                }
                controlCamera();
                break;

            case R.id.pick_file_storage_icon_chat:
            case R.id.rl_pick_file_storage_icon_chat:
                logDebug("file storage icon ");
                if (fileStorageLayout.isShown()) {
                    hideFileStorage();
                    if(emojiKeyboard != null) emojiKeyboard.changeKeyboardIcon(false);
                } else {
                    if ((emojiKeyboard != null) && (emojiKeyboard.getLetterKeyboardShown())) {
                        emojiKeyboard.hideBothKeyboard(this);
                        handlerEmojiKeyboard.postDelayed(new Runnable() {
                            @Override
                            public void run() {
                                boolean hasStoragePermission = hasPermissions(chatActivity, Manifest.permission.READ_EXTERNAL_STORAGE);
                                if (!hasStoragePermission) {
                                    requestPermission(chatActivity, REQUEST_READ_STORAGE, Manifest.permission.READ_EXTERNAL_STORAGE);
                                } else {
                                    chatActivity.attachFromFileStorage();
                                }
                            }
                        }, 250);
                    } else {

                        if (emojiKeyboard != null) {
                            emojiKeyboard.hideBothKeyboard(this);
                        }

                        boolean hasStoragePermission = hasPermissions(this, Manifest.permission.READ_EXTERNAL_STORAGE);
                        if (!hasStoragePermission) {
                            requestPermission(this, REQUEST_READ_STORAGE, Manifest.permission.READ_EXTERNAL_STORAGE);
                        } else {
                            this.attachFromFileStorage();
                        }
                    }
                }
                break;

            case R.id.rl_gif_chat:
            case R.id.gif_chat:
                startActivityForResult(
                        new Intent(this, GiphyPickerActivity.class), REQUEST_CODE_PICK_GIF);
                break;

            case R.id.toolbar_chat:
                logDebug("toolbar_chat");
                if(recordView.isRecordingNow()) break;

                showGroupOrContactInfoActivity();
                break;

            case R.id.message_jump_layout:
                goToEnd();
                break;

            case R.id.pick_attach_chat:
            case R.id.rl_attach_icon_chat:
                logDebug("Show attach bottom sheet");
                hideKeyboard();
                showSendAttachmentBottomSheet();
                break;

            case R.id.join_button:
                if (chatC.isInAnonymousMode()) {
                    ifAnonymousModeLogin(true);
                } else if (!isAlreadyJoining(idChat)) {
                    setJoiningOrLeaving(StringResourcesUtils.getString(R.string.joining_label));
                    megaChatApi.autojoinPublicChat(idChat, this);
                }

                break;

		}
    }

    public void sendLocation(){
        logDebug("sendLocation");
        if(MegaApplication.isEnabledGeoLocation()){
            getLocationPermission();
        }
        else{
            showSendLocationDialog();
        }
    }

    private void changeKeyboard(ImageButton btn){
        Drawable currentDrawable = btn.getDrawable();
        Drawable emojiDrawable = getResources().getDrawable(R.drawable.ic_emojicon);
        Drawable keyboardDrawable = getResources().getDrawable(R.drawable.ic_keyboard_white);
        if(areDrawablesIdentical(currentDrawable, emojiDrawable) && !emojiKeyboard.getEmojiKeyboardShown()){
            if(emojiKeyboard.getLetterKeyboardShown()){
                emojiKeyboard.hideLetterKeyboard();
                handlerKeyboard.postDelayed(new Runnable() {
                    @Override
                    public void run() {
                        emojiKeyboard.showEmojiKeyboard();
                    }
                },250);
            }else{
                emojiKeyboard.showEmojiKeyboard();
            }
        }else if(areDrawablesIdentical(currentDrawable, keyboardDrawable) && !emojiKeyboard.getLetterKeyboardShown()){
            emojiKeyboard.showLetterKeyboard();
        }
    }

    public void sendFromCloud(){
        attachFromCloud();
    }

    public void sendFromFileSystem(){
        attachPhotoVideo();
    }

    void getLocationPermission() {
        if (!hasPermissions(this, Manifest.permission.ACCESS_FINE_LOCATION)) {
            requestPermission(this, LOCATION_PERMISSION_REQUEST_CODE, Manifest.permission.ACCESS_FINE_LOCATION);
        } else {
            Intent intent =  new Intent(getApplicationContext(), MapsActivity.class);
            intent.putExtra(EDITING_MESSAGE, editingMessage);
            if (messageToEdit != null) {
                intent.putExtra(MSG_ID, messageToEdit.getMsgId());
            }
            startActivityForResult(intent, REQUEST_CODE_SEND_LOCATION);
        }
    }

    void showSendLocationDialog () {
        MaterialAlertDialogBuilder builder = new MaterialAlertDialogBuilder(this);
        builder.setTitle(R.string.title_activity_maps)
                .setMessage(R.string.explanation_send_location)
                .setPositiveButton(getString(R.string.button_continue),
                new DialogInterface.OnClickListener() {
                    public void onClick(DialogInterface dialog, int whichButton) {
                        megaApi.enableGeolocation(chatActivity);
                    }
                })
                .setNegativeButton(R.string.general_cancel,
                new DialogInterface.OnClickListener() {
                    @Override
                    public void onClick(DialogInterface dialog, int which) {
                        try {
                            locationDialog.dismiss();
                            isLocationDialogShown = false;
                        } catch (Exception e){}
                    }
                });

        locationDialog = builder.create();
        locationDialog.setCancelable(false);
        locationDialog.setCanceledOnTouchOutside(false);
        locationDialog.show();
        isLocationDialogShown = true;
    }

    public void attachFromFileStorage(){
        logDebug("attachFromFileStorage");
        fileStorageF = ChatFileStorageFragment.newInstance();
        getSupportFragmentManager().beginTransaction().replace(R.id.fragment_container_file_storage, fileStorageF,"fileStorageF").commitNowAllowingStateLoss();
        hideInputText();
        fileStorageLayout.setVisibility(View.VISIBLE);
        pickFileStorageButton.setColorFilter(ContextCompat.getColor(this, R.color.teal_300_teal_200),
                PorterDuff.Mode.SRC_IN);
        placeRecordButton(RECORD_BUTTON_DEACTIVATED);
    }

    public void attachFromCloud(){
        logDebug("attachFromCloud");
        if(megaApi!=null && megaApi.getRootNode()!=null){
            Intent intent = new Intent(this, FileExplorerActivity.class);
            intent.setAction(FileExplorerActivity.ACTION_MULTISELECT_FILE);
            startActivityForResult(intent, REQUEST_CODE_SELECT_FILE);
        }
        else{
            logWarning("Online but not megaApi");
            showErrorAlertDialog(getString(R.string.error_server_connection_problem), false, this);
        }
    }

    public void attachPhotoVideo(){
        logDebug("attachPhotoVideo");

        disablePinScreen();

        Intent intent = new Intent();
        intent.setAction(Intent.ACTION_GET_CONTENT);
        intent.putExtra(Intent.EXTRA_ALLOW_MULTIPLE, true);
        intent.putExtra(FROM_MEGA_APP, true);
        intent.setType("*/*");

        startActivityForResult(Intent.createChooser(intent, null), REQUEST_CODE_GET_FILES);
    }

    public void sendMessage(String text){
        logDebug("sendMessage: ");
        MegaChatMessage msgSent = megaChatApi.sendMessage(idChat, text);
        AndroidMegaChatMessage androidMsgSent = new AndroidMegaChatMessage(msgSent);
        sendMessageToUI(androidMsgSent);
    }

    public void sendLocationMessage(float longLongitude, float longLatitude, String encodedSnapshot){
        logDebug("sendLocationMessage");
        MegaChatMessage locationMessage = megaChatApi.sendGeolocation(idChat, longLongitude, longLatitude, encodedSnapshot);
        if(locationMessage == null) return;
        AndroidMegaChatMessage androidMsgSent = new AndroidMegaChatMessage(locationMessage);
        sendMessageToUI(androidMsgSent);
    }

    /**
     * Sends a Giphy message from MegaChatGiphy object.
     *
     * @param giphy Giphy to send.
     */
    public void sendGiphyMessageFromMegaChatGiphy(MegaChatGiphy giphy) {
        if (giphy == null) {
            logWarning("MegaChatGiphy is null");
            return;
        }
        sendGiphyMessage(giphy.getMp4Src(), giphy.getWebpSrc(), giphy.getMp4Size(), giphy.getWebpSize(),
                giphy.getWidth(), giphy.getHeight(), giphy.getTitle());

    }

    /**
     * Sends a Giphy message from GifData object.
     *
     * @param gifData   Giphy to send.
     */
    public void sendGiphyMessageFromGifData(GifData gifData) {
        if (gifData == null) {
            logWarning("GifData is null");
            return;
        }

        sendGiphyMessage(gifData.getMp4Url(), gifData.getWebpUrl(), gifData.getMp4Size(), gifData.getWebpSize(),
                gifData.getWidth(), gifData.getHeight(), gifData.getTitle());
    }

    /**
     * Sends a Giphy message.
     *
     * @param srcMp4    Source location of the mp4
     * @param srcWebp   Source location of the webp
     * @param sizeMp4   Size in bytes of the mp4
     * @param sizeWebp  Size in bytes of the webp
     * @param width     Width of the giphy
     * @param height    Height of the giphy
     * @param title     Title of the giphy
     */
    public void sendGiphyMessage(String srcMp4, String srcWebp, long sizeMp4, long sizeWebp, int width, int height, String title) {
        MegaChatMessage giphyMessage = megaChatApi.sendGiphy(idChat, getGiphySrc(srcMp4), getGiphySrc(srcWebp),
                sizeMp4, sizeWebp, width, height, title);
        if (giphyMessage == null) return;

        AndroidMegaChatMessage androidMsgSent = new AndroidMegaChatMessage(giphyMessage);
        sendMessageToUI(androidMsgSent);
    }

    public void hideNewMessagesLayout(){
        logDebug("hideNewMessagesLayout");

        int position = positionNewMessagesLayout;

        positionNewMessagesLayout = INVALID_VALUE;
        lastIdMsgSeen = MEGACHAT_INVALID_HANDLE;
        generalUnreadCount = 0;
        lastSeenReceived = true;
        newVisibility = false;

        if(adapter!=null){
            adapter.notifyItemChanged(position);
        }
    }

    public void openCameraApp(){
        logDebug("openCameraApp()");
        if(checkPermissionsTakePicture()){
            takePicture();
        }
    }

    public void sendMessageToUI(AndroidMegaChatMessage androidMsgSent){
        logDebug("sendMessageToUI");

        if(positionNewMessagesLayout!=-1){
            hideNewMessagesLayout();
        }

        int infoToShow = -1;

        int index = messages.size()-1;
        if(androidMsgSent!=null){
            if(androidMsgSent.isUploading()){
                logDebug("Is uploading: ");

            }else if(androidMsgSent.getMessage() != null) {
                logDebug("Sent message with id temp: " + androidMsgSent.getMessage().getTempId());
                logDebug("State of the message: " + androidMsgSent.getMessage().getStatus());
            }

            if(index==-1){
                //First element
                logDebug("First element!");
                messages.add(androidMsgSent);
                messages.get(0).setInfoToShow(AndroidMegaChatMessage.CHAT_ADAPTER_SHOW_ALL);
            }
            else{
                //Not first element - Find where to add in the queue
                logDebug("NOT First element!");

                AndroidMegaChatMessage msg = messages.get(index);
                if(!androidMsgSent.isUploading()){
                    while(msg.isUploading()){
                        index--;
                        if (index == -1) {
                            break;
                        }
                        msg = messages.get(index);
                    }
                }

                while (!msg.isUploading() && msg.getMessage().getStatus() == MegaChatMessage.STATUS_SENDING_MANUAL) {
                    index--;
                    if (index == -1) {
                        break;
                    }
                    msg = messages.get(index);
                }

                index++;
                logDebug("Add in position: " + index);
                messages.add(index, androidMsgSent);
                infoToShow = adjustInfoToShow(index);
            }

            if (adapter == null) {
                createAdapter();
            } else {
                //Increment header position
                index++;
                adapter.addMessage(messages, index);
                mLayoutManager.scrollToPositionWithOffset(index, scaleHeightPx(infoToShow == AndroidMegaChatMessage.CHAT_ADAPTER_SHOW_ALL ? 50 : 20, getOutMetrics()));
            }
        }
        else{
            logError("Error sending message!");
        }
    }

    /**
     * Method for copying a message.
     *
     * @param message The message.
     * @return The copied text.
     */
    public String copyMessage(AndroidMegaChatMessage message) {
        return chatC.createSingleManagementString(message, chatRoom);
    }

    /**
     * Method for copying a text to the clipboard.
     *
     * @param text The text.
     */
    public void copyToClipboard(String text) {
        android.content.ClipboardManager clipboard = (android.content.ClipboardManager) getSystemService(Context.CLIPBOARD_SERVICE);
        android.content.ClipData clip = android.content.ClipData.newPlainText("Copied Text", text);
        clipboard.setPrimaryClip(clip);
        showSnackbar(SNACKBAR_TYPE, getString(R.string.messages_copied_clipboard), -1);
    }


    public void editMessage(ArrayList<AndroidMegaChatMessage> messagesSelected) {
        if (messagesSelected.isEmpty() || messagesSelected.get(0) == null)
            return;

        editingMessage = true;
        MegaChatMessage msg = messagesSelected.get(0).getMessage();
        MegaChatContainsMeta meta = msg.getContainsMeta();
        messageToEdit = msg;

        if (msg.getType() == MegaChatMessage.TYPE_CONTAINS_META && meta != null && meta.getType() == MegaChatContainsMeta.CONTAINS_META_GEOLOCATION) {
            sendLocation();
            finishMultiselectionMode();
            checkActionMode();
        } else {
            textChat.setText(messageToEdit.getContent());
            textChat.setSelection(textChat.getText().length());
        }
    }

    public void editMessage(String text) {
        if (messageToEdit.getContent().equals(text)) return;
        MegaChatMessage msgEdited = megaChatApi.editMessage(idChat,
                messageToEdit.getMsgId() != MEGACHAT_INVALID_HANDLE ? messageToEdit.getMsgId() : messageToEdit.getTempId(),
                text);

        if (msgEdited != null) {
            logDebug("Edited message: status: " + msgEdited.getStatus());
            AndroidMegaChatMessage androidMsgEdited = new AndroidMegaChatMessage(msgEdited);
            modifyMessageReceived(androidMsgEdited, false);
        } else {
            logWarning("Message cannot be edited!");
            showSnackbar(SNACKBAR_TYPE, getString(R.string.error_editing_message), MEGACHAT_INVALID_HANDLE);
        }
    }

    public void editMessageMS(String text, MegaChatMessage messageToEdit){
        logDebug("editMessageMS: ");
        MegaChatMessage msgEdited = null;

        if(messageToEdit.getMsgId()!=-1){
            msgEdited = megaChatApi.editMessage(idChat, messageToEdit.getMsgId(), text);
        }
        else{
            msgEdited = megaChatApi.editMessage(idChat, messageToEdit.getTempId(), text);
        }

        if(msgEdited!=null){
            logDebug("Edited message: status: " + msgEdited.getStatus());
            AndroidMegaChatMessage androidMsgEdited = new AndroidMegaChatMessage(msgEdited);
            modifyMessageReceived(androidMsgEdited, false);
        }
        else{
            logWarning("Message cannot be edited!");
            showSnackbar(SNACKBAR_TYPE, getString(R.string.error_editing_message), -1);
        }
    }

    public void activateActionMode(){
        if (!adapter.isMultipleSelect()) {
            adapter.setMultipleSelect(true);
            actionMode = startSupportActionMode(new ActionBarCallBack());
            updateActionModeTitle();
        }
    }

    private void reDoTheSelectionAfterRotation() {
        if (recoveredSelectedPositions == null || adapter == null)
            return;

        if (recoveredSelectedPositions.size() > 0) {
            activateActionMode();

            for (int position : recoveredSelectedPositions) {
                AndroidMegaChatMessage msg = adapter.getMessageAtMessagesPosition(position);
                if(msg != null) {
                    adapter.toggleSelection(msg.getMessage().getMsgId());
                }
            }
        }

        updateActionModeTitle();
    }

    public void activateActionModeWithItem(int positionInAdapter) {
        logDebug("activateActionModeWithItem");

        activateActionMode();
        if (adapter.isMultipleSelect()) {
            itemClick((positionInAdapter + 1), null);
        }
    }

    //Multiselect
    private class  ActionBarCallBack implements ActionMode.Callback {

        @Override
        public boolean onActionItemClicked(ActionMode mode, MenuItem item) {
            ArrayList<AndroidMegaChatMessage> messagesSelected = adapter.getSelectedMessages();

            if (app.getStorageState() == STORAGE_STATE_PAYWALL) {
                showOverDiskQuotaPaywallWarning();
                return false;
            }
            finishMultiselectionMode();

            switch(item.getItemId()){
                case R.id.chat_cab_menu_edit:
                    logDebug("Edit text");
                    editMessage(messagesSelected);
                    break;

                case R.id.chat_cab_menu_share:
                    logDebug("Share option");
                    if (!messagesSelected.isEmpty()) {
                        if (messagesSelected.size() == 1) {
                            shareMsgFromChat(chatActivity, messagesSelected.get(0), idChat);
                        } else {
                            shareNodesFromChat(chatActivity, messagesSelected, idChat);
                        }
                    }
                    break;

                case R.id.chat_cab_menu_invite:
                    ContactController cC = new ContactController(chatActivity);
                    if (messagesSelected.size() == 1) {
                        cC.inviteContact(messagesSelected.get(0).getMessage().getUserEmail(0));
                    } else {
                        ArrayList<String> contactEmails = new ArrayList<>();
                        for (AndroidMegaChatMessage message : messagesSelected) {
                            contactEmails.add(message.getMessage().getUserEmail(0));
                        }
                        cC.inviteMultipleContacts(contactEmails);
                    }
                    break;

                case R.id.chat_cab_menu_start_conversation:
                    if (messagesSelected.size() == 1) {
                        startConversation(messagesSelected.get(0).getMessage().getUserHandle(0));
                    } else {
                        ArrayList<Long> contactHandles = new ArrayList<>();
                        for (AndroidMegaChatMessage message : messagesSelected) {
                            contactHandles.add(message.getMessage().getUserHandle(0));
                        }
                        startGroupConversation(contactHandles);
                    }
                    break;

                case R.id.chat_cab_menu_forward:
                    logDebug("Forward message");
                    forwardMessages(messagesSelected);
                    break;

                case R.id.chat_cab_menu_copy:
                    String text;
                    if (messagesSelected.size() == 1) {
                        MegaChatMessage msg = messagesSelected.get(0).getMessage();
                        text = isGeolocation(msg) ? msg.getContainsMeta().getTextMessage() : copyMessage(messagesSelected.get(0));
                    } else {
                        text = copyMessages(messagesSelected);
                    }
                    copyToClipboard(text);
                    break;

                case R.id.chat_cab_menu_delete:
                    //Delete
                    showConfirmationDeleteMessages(messagesSelected, chatRoom);
                    break;

                case R.id.chat_cab_menu_download:
                    logDebug("chat_cab_menu_download ");
                    ArrayList<MegaNodeList> list = new ArrayList<>();
                    for (int i = 0; i < messagesSelected.size(); i++) {
                        MegaNodeList megaNodeList = messagesSelected.get(i).getMessage().getMegaNodeList();
                        list.add(megaNodeList);
                    }
                    nodeSaver.saveNodeLists(list, false, false, false, true);
                    break;

                case R.id.chat_cab_menu_import:
                    finishMultiselectionMode();
                    chatC.importNodesFromAndroidMessages(messagesSelected, IMPORT_ONLY_OPTION);
                    break;

                case R.id.chat_cab_menu_offline:
                    finishMultiselectionMode();
                    chatC.saveForOfflineWithAndroidMessages(messagesSelected, chatRoom,
                            ChatActivity.this);
                    break;
            }
            return false;
        }

        public String copyMessages(ArrayList<AndroidMegaChatMessage> messagesSelected){
            logDebug("copyMessages");
            ChatController chatC = new ChatController(chatActivity);
            StringBuilder builder = new StringBuilder();

            for(int i=0;i<messagesSelected.size();i++){
                AndroidMegaChatMessage messageSelected = messagesSelected.get(i);
                builder.append("[");
                String timestamp = formatShortDateTime(messageSelected.getMessage().getTimestamp());
                builder.append(timestamp);
                builder.append("] ");
                String messageString = chatC.createManagementString(messageSelected, chatRoom);
                builder.append(messageString);
                builder.append("\n");
            }
            return builder.toString();
        }


        @Override
        public boolean onCreateActionMode(ActionMode mode, Menu menu) {
            logDebug("onCreateActionMode");
            MenuInflater inflater = mode.getMenuInflater();
            inflater.inflate(R.menu.messages_chat_action, menu);

            importIcon = menu.findItem(R.id.chat_cab_menu_import);
            editIcon = menu.findItem(R.id.chat_cab_menu_edit);
            copyIcon = menu.findItem(R.id.chat_cab_menu_copy);
            deleteIcon = menu.findItem(R.id.chat_cab_menu_delete);
            forwardIcon = menu.findItem(R.id.chat_cab_menu_forward);
            downloadIcon = menu.findItem(R.id.chat_cab_menu_download);
            shareIcon = menu.findItem(R.id.chat_cab_menu_share);
            inviteIcon = menu.findItem(R.id.chat_cab_menu_invite);
            startConversationIcon = menu.findItem(R.id.chat_cab_menu_start_conversation);

            ColorUtils.changeStatusBarColorForElevation(ChatActivity.this, true);
            // No App bar in this activity, control tool bar instead.
            tB.setElevation(getResources().getDimension(R.dimen.toolbar_elevation));

            return true;
        }

        @Override
        public void onDestroyActionMode(ActionMode arg0) {
            logDebug("onDestroyActionMode");
            adapter.setMultipleSelect(false);
            editingMessage = false;
            recoveredSelectedPositions = null;
            clearSelections();

            // No App bar in this activity, control tool bar instead.
            boolean withElevation = listView.canScrollVertically(-1);
            ColorUtils.changeStatusBarColorForElevation(ChatActivity.this, withElevation);
            if(!withElevation) {
                tB.setElevation(0);
            }
        }

        @Override
        public boolean onPrepareActionMode(ActionMode mode, Menu menu) {
            List<AndroidMegaChatMessage> selected = adapter.getSelectedMessages();
            editIcon.setVisible(false);
            copyIcon.setVisible(false);
            deleteIcon.setVisible(false);
            forwardIcon.setVisible(false);
            downloadIcon.setVisible(false);
            shareIcon.setVisible(false);
            inviteIcon.setVisible(false);
            startConversationIcon.setVisible(false);
            importIcon.setVisible(false);

            if (selected.size() > 0) {
                if((chatRoom.getOwnPrivilege()==MegaChatRoom.PRIV_RM||chatRoom.getOwnPrivilege()==MegaChatRoom.PRIV_RO) && !chatRoom.isPreview()){
                    logDebug("Chat without permissions || without preview");
                    boolean showCopy = true;
                    for (int i = 0; i < selected.size(); i++) {
                        MegaChatMessage msg = selected.get(i).getMessage();
                        if (msg.getType() == MegaChatMessage.TYPE_NODE_ATTACHMENT
                                || msg.getType() == MegaChatMessage.TYPE_CONTACT_ATTACHMENT
                                || msg.getType() == MegaChatMessage.TYPE_VOICE_CLIP
                                || (msg.getType() == MegaChatMessage.TYPE_CONTAINS_META && msg.getContainsMeta() != null
                                && msg.getContainsMeta().getType() == MegaChatContainsMeta.CONTAINS_META_GIPHY)) {
                            showCopy = false;
                            break;
                        }
                    }

                    copyIcon.setVisible(showCopy);
                }
                else{
                    logDebug("Chat with permissions or preview");
                    if (selected.size() == 1) {
                        boolean isRemovedMsg = ChatUtil.isMsgRemovedOrHasRejectedOrManualSendingStatus(removedMessages, selected.get(0).getMessage());
                        if (selected.get(0).isUploading()) {
                            return false;
                        }

                        boolean shouldForwardOptionVisible = !selected.get(0).isUploading() && !isRemovedMsg && isOnline(chatActivity) && !chatC.isInAnonymousMode();
                        forwardIcon.setVisible(shouldForwardOptionVisible);

                        boolean shouldDeleteOptionVisible = !isRemovedMsg && selected.get(0).getMessage().getUserHandle() == myUserHandle &&
                                selected.get(0).getMessage().isDeletable();
                        deleteIcon.setVisible(shouldDeleteOptionVisible);

                        if(selected.get(0).getMessage().getType()==MegaChatMessage.TYPE_NODE_ATTACHMENT) {
                            MegaNodeList nodeList = selected.get(0).getMessage().getMegaNodeList();
                            if (nodeList != null && nodeList.size() > 0) {
                                getNodeUseCase.get(nodeList.get(0).getHandle())
                                        .subscribeOn(Schedulers.io())
                                        .observeOn(AndroidSchedulers.mainThread())
                                        .subscribe((result, throwable) -> {
                                            if (throwable == null) {
                                                shareIcon.setShowAsAction(MenuItem.SHOW_AS_ACTION_ALWAYS);
                                                shareIcon.setVisible(isOnline(chatActivity) && !chatC.isInAnonymousMode() && !isRemovedMsg);
                                                downloadIcon.setVisible(isOnline(chatActivity) && !chatC.isInAnonymousMode() && !isRemovedMsg);
                                                importIcon.setVisible(isOnline(chatActivity) && !chatC.isInAnonymousMode() && selected.get(0).getMessage().getUserHandle() != myUserHandle && !isRemovedMsg);
                                            } else {
                                                editIcon.setVisible(false);
                                                copyIcon.setVisible(false);
                                                forwardIcon.setVisible(false);
                                                downloadIcon.setVisible(false);
                                                shareIcon.setVisible(false);
                                                inviteIcon.setVisible(false);
                                                startConversationIcon.setVisible(false);
                                                importIcon.setVisible(false);
                                            }
                                        });
                            }
                        }
                        else if(selected.get(0).getMessage().getType()==MegaChatMessage.TYPE_CONTACT_ATTACHMENT){
                            logDebug("TYPE_CONTACT_ATTACHMENT selected");
                            if (isOnline(chatActivity)) {
                                String userEmail = selected.get(0).getMessage().getUserEmail(0);
                                long userHandle = selected.get(0).getMessage().getUserHandle(0);
                                MegaUser contact = megaApi.getContact(userEmail);
                                if (contact != null && contact.getVisibility() == MegaUser.VISIBILITY_VISIBLE) {
                                    startConversationIcon.setVisible(!isRemovedMsg && (chatRoom.isGroup() || userHandle != chatRoom.getPeerHandle(0)));
                                } else {
                                    inviteIcon.setVisible(!isRemovedMsg && userHandle != myUserHandle);
                                }
                            }
                        }
                        else{
                            logDebug("Other type: " + selected.get(0).getMessage().getType());
                            MegaChatMessage messageSelected= megaChatApi.getMessage(idChat, selected.get(0).getMessage().getMsgId());
                            if(messageSelected == null){
                                messageSelected = megaChatApi.getMessage(idChat, selected.get(0).getMessage().getTempId());
                                if(messageSelected == null){
                                    return false;
                                }
                            }

                            int type = selected.get(0).getMessage().getType();
                            copyIcon.setVisible(type != MegaChatMessage.TYPE_CONTAINS_META || messageSelected.getContainsMeta() != null);

                            forwardIcon.setVisible(!isRemovedMsg && isOnline(chatActivity) && !chatC.isInAnonymousMode() && type != MegaChatMessage.TYPE_TRUNCATE &&
                                    type != MegaChatMessage.TYPE_ALTER_PARTICIPANTS && type != MegaChatMessage.TYPE_CHAT_TITLE && type != MegaChatMessage.TYPE_PRIV_CHANGE &&
                                    type != MegaChatMessage.TYPE_CALL_ENDED & type != MegaChatMessage.TYPE_CALL_STARTED);

                            editIcon.setVisible(messageSelected.getUserHandle() == myUserHandle && !isRemovedMsg && messageSelected.isEditable());
                        }
                    }
                    else{
                        logDebug("Many items selected");
                        for(int i=0; i<selected.size();i++) {
                            isRemoved = ChatUtil.isMsgRemovedOrHasRejectedOrManualSendingStatus(removedMessages, selected.get(i).getMessage());

                            if (!isUploading) {
                                if (selected.get(i).isUploading()) {
                                    isUploading = true;
                                }
                            }

                            MegaChatMessage msg = selected.get(i).getMessage();

                            if (showCopy
                                    && (msg.getType() == MegaChatMessage.TYPE_NODE_ATTACHMENT
                                    || msg.getType() == MegaChatMessage.TYPE_CONTACT_ATTACHMENT
                                    || msg.getType() == MegaChatMessage.TYPE_VOICE_CLIP
                                    || (msg.getType() == MegaChatMessage.TYPE_CONTAINS_META && msg.getContainsMeta() != null
                                        && msg.getContainsMeta().getType() == MegaChatContainsMeta.CONTAINS_META_GIPHY))) {
                                showCopy = false;
                            }

                            if(isRemoved || (showDelete && ((msg.getUserHandle() != myUserHandle) || ((msg.getType() == MegaChatMessage.TYPE_NORMAL || msg.getType() == MegaChatMessage.TYPE_NODE_ATTACHMENT || msg.getType() == MegaChatMessage.TYPE_CONTACT_ATTACHMENT || msg.getType() == MegaChatMessage.TYPE_CONTAINS_META || msg.getType() == MegaChatMessage.TYPE_VOICE_CLIP) && (!(msg.isDeletable())))))){
                                showDelete = false;
                            }

                            if((showForward) &&(msg.getType() == MegaChatMessage.TYPE_TRUNCATE||msg.getType() == MegaChatMessage.TYPE_ALTER_PARTICIPANTS||msg.getType() == MegaChatMessage.TYPE_CHAT_TITLE||msg.getType() == MegaChatMessage.TYPE_PRIV_CHANGE||msg.getType() == MegaChatMessage.TYPE_CALL_ENDED||msg.getType() == MegaChatMessage.TYPE_CALL_STARTED)) {
                                showForward = false;
                            }

                            if ((allNodeAttachments) && (selected.get(i).getMessage().getType() != MegaChatMessage.TYPE_NODE_ATTACHMENT)){
                                allNodeAttachments = false;
                                allNodeImages = false;
                            }

                            if(allNodeImages && !isMsgImage(selected.get(i))){
                                allNodeImages = false;
                            }

                            if (allNodeNonContacts) {
                                if (selected.get(i).getMessage().getType() != MegaChatMessage.TYPE_CONTACT_ATTACHMENT) {
                                    allNodeNonContacts = false;
                                } else {
                                    MegaUser contact = megaApi.getContact(selected.get(i).getMessage().getUserEmail(0));
                                    if ((contact != null && contact.getVisibility() == MegaUser.VISIBILITY_VISIBLE) ||
                                            selected.get(i).getMessage().getUserHandle(0) == myUserHandle) {
                                        allNodeNonContacts = false;
                                    }
                                }
                            }

                            if(selected.get(i).getMessage().getType()==MegaChatMessage.TYPE_NODE_ATTACHMENT) {
                                MegaNodeList nodeList = selected.get(i).getMessage().getMegaNodeList();
                                if (nodeList != null && nodeList.size() > 0) {
                                    getNodeUseCase.get(nodeList.get(i).getHandle())
                                            .subscribeOn(Schedulers.io())
                                            .observeOn(AndroidSchedulers.mainThread())
                                            .subscribe((result, throwable) -> {
                                                if (throwable != null) {
                                                    showCopy = false;
                                                    showForward = false;
                                                }
                                            });
                                }
                            }
                        }

                        if (isUploading) {
                            copyIcon.setVisible(false);
                            deleteIcon.setVisible(false);
                            editIcon.setVisible(false);
                            forwardIcon.setVisible(false);
                            downloadIcon.setVisible(false);
                            inviteIcon.setVisible(false);
                            importIcon.setVisible(false);
                        } else if (allNodeAttachments && isOnline(chatActivity) && !isRemoved) {
                            if (chatC.isInAnonymousMode()) {
                                downloadIcon.setVisible(false);
                                shareIcon.setVisible(false);
                                importIcon.setVisible(false);
                            } else {
                                downloadIcon.setVisible(true);
                                shareIcon.setShowAsAction(MenuItem.SHOW_AS_ACTION_IF_ROOM);
                                shareIcon.setVisible(true);
                                importIcon.setVisible(true);
                            }
                        } else {
                            downloadIcon.setVisible(false);
                            importIcon.setVisible(false);
                        }

                        editIcon.setVisible(false);
                        copyIcon.setVisible(!chatC.isInAnonymousMode() && showCopy);
                        deleteIcon.setVisible(!isRemoved && !chatC.isInAnonymousMode() && showDelete);
                        forwardIcon.setVisible(!isRemoved && isOnline(chatActivity) && !chatC.isInAnonymousMode() && showForward);
                        inviteIcon.setVisible(!isRemoved && allNodeNonContacts &&
                                isOnline(chatActivity) && !chatC.isInAnonymousMode());
                    }
                }
            }
            return false;
        }
    }

    public boolean showSelectMenuItem(){
        if (adapter != null){
            return adapter.isMultipleSelect();
        }
        return false;
    }

    public void downloadNodeList(MegaNodeList nodeList) {
        nodeSaver.saveNodeLists(Collections.singletonList(nodeList), false, false, false, true);
    }

    public void showConfirmationDeleteMessages(final ArrayList<AndroidMegaChatMessage> messagesToDelete, final MegaChatRoom chat){
        logDebug("showConfirmationDeleteMessages");

        DialogInterface.OnClickListener dialogClickListener = new DialogInterface.OnClickListener() {
            @Override
            public void onClick(DialogInterface dialog, int which) {
                switch (which){
                    case DialogInterface.BUTTON_POSITIVE:
                        stopReproductions();
                        chatC.deleteAndroidMessages(messagesToDelete, chat);
                        break;
                    case DialogInterface.BUTTON_NEGATIVE:
                        //No button clicked
                        break;
                }
            }
        };

        MaterialAlertDialogBuilder builder = new MaterialAlertDialogBuilder(this, R.style.ThemeOverlay_Mega_MaterialAlertDialog);

        if(messages.size()==1){
            builder.setMessage(R.string.confirmation_delete_one_message);
        }
        else{
            builder.setMessage(R.string.confirmation_delete_several_messages);
        }
        builder.setPositiveButton(R.string.context_remove, dialogClickListener).setNegativeButton(R.string.general_cancel, dialogClickListener).show();
    }

    public void showConfirmationDeleteMessage(final long messageId, final long chatId){
        logDebug("showConfirmationDeleteMessage");

        DialogInterface.OnClickListener dialogClickListener = new DialogInterface.OnClickListener() {
            @Override
            public void onClick(DialogInterface dialog, int which) {
                switch (which){
                    case DialogInterface.BUTTON_POSITIVE:
                        ChatController cC = new ChatController(chatActivity);
                        cC.deleteMessageById(messageId, chatId);
                        break;
                    case DialogInterface.BUTTON_NEGATIVE:
                        //No button clicked
                        break;
                }
            }
        };

        MaterialAlertDialogBuilder builder = new MaterialAlertDialogBuilder(this, R.style.ThemeOverlay_Mega_MaterialAlertDialog);

        builder.setMessage(R.string.confirmation_delete_one_message);
        builder.setPositiveButton(R.string.context_remove, dialogClickListener)
                .setNegativeButton(R.string.general_cancel, dialogClickListener).show();
    }

    /*
     * Clear all selected items
     */
    private void clearSelections() {
        if(adapter.isMultipleSelect()){
            adapter.clearSelections();
        }
        updateActionModeTitle();
    }

    public void updateActionModeTitle() {
        try {
            if (actionMode != null) {
                if (adapter.getSelectedItemCount() == 0) {
                    actionMode.setTitle(getString(R.string.select_message_title).toUpperCase());
                } else {
                    actionMode.setTitle(adapter.getSelectedItemCount() + "");
                }
                actionMode.invalidate();
            }
        } catch (Exception e) {
            e.printStackTrace();
            logError("Invalidate error", e);
        }
    }

    /*
     * Disable selection
     */
    public void hideMultipleSelect() {
        if (adapter != null) {
            adapter.setMultipleSelect(false);
        }

        if (actionMode != null) {
            actionMode.finish();
        }
    }

    public void finishMultiselectionMode() {
        clearSelections();
        hideMultipleSelect();
    }

    private void checkActionMode(){
        if (adapter.isMultipleSelect() && actionMode != null) {
            actionMode.invalidate();
        }else{
            editingMessage = false;
        }
    }

    public void selectAll() {
        if (adapter != null) {
            if (adapter.isMultipleSelect()) {
                adapter.selectAll();
            } else {
                adapter.setMultipleSelect(true);
                adapter.selectAll();

                actionMode = startSupportActionMode(new ActionBarCallBack());
            }

            new Handler(Looper.getMainLooper()).post(() -> updateActionModeTitle());
        }
    }

    /**
     * Method for displaying feedback dialogue in a message.
     *
     * @param chatId      The chat ID.
     * @param megaMessage The message.
     * @param reaction    The reaction.
     */
    public void openInfoReactionBottomSheet(long chatId, AndroidMegaChatMessage megaMessage, String reaction) {
        if (chatRoom.getChatId() != chatId)
            return;

        showReactionBottomSheet(megaMessage, messages.indexOf(megaMessage), reaction);
    }

    public boolean isMultiselectOn() {
        return adapter != null && adapter.isMultipleSelect();
    }

    public void openReactionBottomSheet(long chatId, AndroidMegaChatMessage megaMessage) {
        if (chatRoom.getChatId() != chatId)
            return;

        int positionInMessages = messages.indexOf(megaMessage);
        showReactionBottomSheet(megaMessage, positionInMessages, null);
    }

    public void itemLongClick(int positionInAdapter) {
        int positionInMessages = positionInAdapter - 1;
        if (positionInMessages >= messages.size())
            return;

        AndroidMegaChatMessage m = messages.get(positionInMessages);

        if (adapter.isMultipleSelect() || m == null || m.isUploading() || m.getMessage().getStatus() == MegaChatMessage.STATUS_SERVER_REJECTED || m.getMessage().getStatus() == MegaChatMessage.STATUS_SENDING_MANUAL)
            return;

        int type = m.getMessage().getType();
        switch (type) {
            case MegaChatMessage.TYPE_NODE_ATTACHMENT:
            case MegaChatMessage.TYPE_CONTACT_ATTACHMENT:
            case MegaChatMessage.TYPE_VOICE_CLIP:
            case MegaChatMessage.TYPE_NORMAL:
                showGeneralChatMessageBottomSheet(m, positionInMessages);
                break;

            case MegaChatMessage.TYPE_CONTAINS_META:
                MegaChatContainsMeta meta = m.getMessage().getContainsMeta();
                if (meta == null || meta.getType() == MegaChatContainsMeta.CONTAINS_META_INVALID)
                    return;

                if (meta.getType() == MegaChatContainsMeta.CONTAINS_META_RICH_PREVIEW
                        || meta.getType() == MegaChatContainsMeta.CONTAINS_META_GEOLOCATION
                        || meta.getType() == MegaChatContainsMeta.CONTAINS_META_GIPHY) {
                    showGeneralChatMessageBottomSheet(m, positionInMessages);
                }
                break;
        }
    }

    private boolean isSelectableMessage(AndroidMegaChatMessage message) {
        if (message.getMessage().getStatus() == MegaChatMessage.STATUS_SERVER_REJECTED || message.getMessage().getStatus() == MegaChatMessage.STATUS_SENDING_MANUAL)
            return false;

        int type = message.getMessage().getType();
        switch (type) {
            case MegaChatMessage.TYPE_NODE_ATTACHMENT:
            case MegaChatMessage.TYPE_CONTACT_ATTACHMENT:
            case MegaChatMessage.TYPE_VOICE_CLIP:
            case MegaChatMessage.TYPE_NORMAL:
            case MegaChatMessage.TYPE_CONTAINS_META:
            case MegaChatMessage.TYPE_PUBLIC_HANDLE_CREATE:
            case MegaChatMessage.TYPE_PUBLIC_HANDLE_DELETE:
            case MegaChatMessage.TYPE_SET_PRIVATE_MODE:
                return true;
            default:
                return false;
        }
    }

    /**
     * Method to control when to click on an attached node
     *
     * @param node               The MegaNode
     * @param msgId              msg ID
     * @param screenPosition     position in screen
     * @param positionInMessages position in array messages
     */
    private void nodeAttachmentClicked(MegaNode node, long msgId, int [] screenPosition, int positionInMessages){
        if (MimeTypeList.typeForName(node.getName()).isImage()) {
            if (node.hasPreview()) {
                Timber.d("Show full screen viewer");
                showFullScreenViewer(msgId);
            } else {
                Timber.d("Image without preview - open with");
                openWith(this, node);
            }
        } else if (MimeTypeList.typeForName(node.getName()).isVideoReproducible() || MimeTypeList.typeForName(node.getName()).isAudio()) {
            String mimeType = MimeTypeList.typeForName(node.getName()).getType();
            Intent mediaIntent;
            boolean internalIntent;
            boolean opusFile = false;
            if (MimeTypeList.typeForName(node.getName()).isVideoNotSupported() || MimeTypeList.typeForName(node.getName()).isAudioNotSupported()) {
                mediaIntent = new Intent(Intent.ACTION_VIEW);
                internalIntent = false;
                String[] s = node.getName().split("\\.");
                if (s.length > 1 && s[s.length - 1].equals("opus")) {
                    opusFile = true;
                }
            } else {
                mediaIntent = getMediaIntent(this, node.getName());
                internalIntent = true;
            }

            mediaIntent.putExtra(INTENT_EXTRA_KEY_SCREEN_POSITION, screenPosition);
            mediaIntent.putExtra(INTENT_EXTRA_KEY_ADAPTER_TYPE, FROM_CHAT);
            mediaIntent.putExtra(INTENT_EXTRA_KEY_IS_PLAYLIST, false);
            mediaIntent.putExtra(INTENT_EXTRA_KEY_MSG_ID, msgId);
            mediaIntent.putExtra(INTENT_EXTRA_KEY_CHAT_ID, idChat);
            mediaIntent.putExtra(INTENT_EXTRA_KEY_FILE_NAME, node.getName());

            String localPath = getLocalFile(node);

            if (localPath != null) {
                File mediaFile = new File(localPath);
                if (Build.VERSION.SDK_INT >= Build.VERSION_CODES.N && localPath.contains(Environment.getExternalStorageDirectory().getPath())) {
                    Uri mediaFileUri = FileProvider.getUriForFile(this, "mega.privacy.android.app.providers.fileprovider", mediaFile);
                    if (mediaFileUri == null) {
                        showSnackbar(SNACKBAR_TYPE, getString(R.string.general_text_error), MEGACHAT_INVALID_HANDLE);
                    } else {
                        mediaIntent.setDataAndType(mediaFileUri, MimeTypeList.typeForName(node.getName()).getType());
                    }
                } else {
                    Uri mediaFileUri = Uri.fromFile(mediaFile);
                    if (mediaFileUri == null) {
                        showSnackbar(SNACKBAR_TYPE, getString(R.string.general_text_error), MEGACHAT_INVALID_HANDLE);
                    } else {
                        mediaIntent.setDataAndType(mediaFileUri, MimeTypeList.typeForName(node.getName()).getType());
                    }
                }
                mediaIntent.addFlags(Intent.FLAG_GRANT_READ_URI_PERMISSION);
            } else {
                if (isOnline(this)) {
                    if (megaApi.httpServerIsRunning() == 0) {
                        Timber.d("megaApi.httpServerIsRunning() == 0");
                        megaApi.httpServerStart();
                        mediaIntent.putExtra(INTENT_EXTRA_KEY_NEED_STOP_HTTP_SERVER, true);
                    } else {
                        Timber.w("ERROR:httpServerAlreadyRunning");
                    }

                    ActivityManager.MemoryInfo mi = new ActivityManager.MemoryInfo();
                    ActivityManager activityManager = (ActivityManager) this.getSystemService(Context.ACTIVITY_SERVICE);
                    activityManager.getMemoryInfo(mi);
                    megaApi.httpServerSetMaxBufferSize(mi.totalMem > BUFFER_COMP ? MAX_BUFFER_32MB : MAX_BUFFER_16MB);

                    String url = megaApi.httpServerGetLocalLink(node);
                    if (url != null && Uri.parse(url) != null) {
                        mediaIntent.setDataAndType(Uri.parse(url), mimeType);
                    } else {
                        showSnackbar(SNACKBAR_TYPE, getString(R.string.general_text_error), MEGACHAT_INVALID_HANDLE);
                    }
                } else {
                    showSnackbar(SNACKBAR_TYPE, getString(R.string.error_server_connection_problem) + ". " + getString(R.string.no_network_connection_on_play_file), MEGACHAT_INVALID_HANDLE);
                }
            }
            mediaIntent.putExtra("HANDLE", node.getHandle());

            if (opusFile) {
                mediaIntent.setDataAndType(mediaIntent.getData(), "audio/*");
            }

            if (internalIntent || isIntentAvailable(this, mediaIntent)) {
                startActivity(mediaIntent);
            } else {
                openWith(this, node);
            }
            overridePendingTransition(0, 0);

            if (adapter != null) {
                adapter.setNodeAttachmentVisibility(false, holder_imageDrag, positionInMessages);
            }
        } else if (MimeTypeList.typeForName(node.getName()).isPdf()) {
            String mimeType = MimeTypeList.typeForName(node.getName()).getType();
            Intent pdfIntent = new Intent(this, PdfViewerActivity.class);
            pdfIntent.putExtra(INTENT_EXTRA_KEY_INSIDE, true);
            pdfIntent.putExtra(INTENT_EXTRA_KEY_ADAPTER_TYPE, FROM_CHAT);
            pdfIntent.putExtra(INTENT_EXTRA_KEY_MSG_ID, msgId);
            pdfIntent.putExtra(INTENT_EXTRA_KEY_CHAT_ID, idChat);

            String localPath = getLocalFile(node);

            if (localPath != null) {
                File mediaFile = new File(localPath);
                if (Build.VERSION.SDK_INT >= Build.VERSION_CODES.N && localPath.contains(Environment.getExternalStorageDirectory().getPath())) {
                    Uri mediaFileUri = FileProvider.getUriForFile(this, "mega.privacy.android.app.providers.fileprovider", mediaFile);
                    if (mediaFileUri == null) {
                        showSnackbar(SNACKBAR_TYPE, getString(R.string.general_text_error), MEGACHAT_INVALID_HANDLE);
                    } else {
                        pdfIntent.setDataAndType(mediaFileUri, MimeTypeList.typeForName(node.getName()).getType());
                    }
                } else {
                    Uri mediaFileUri = Uri.fromFile(mediaFile);
                    if (mediaFileUri == null) {
                        showSnackbar(SNACKBAR_TYPE, getString(R.string.general_text_error), MEGACHAT_INVALID_HANDLE);
                    } else {
                        pdfIntent.setDataAndType(mediaFileUri, MimeTypeList.typeForName(node.getName()).getType());
                    }
                }
                pdfIntent.addFlags(Intent.FLAG_GRANT_READ_URI_PERMISSION);
            } else if (isOnline(this)) {
                if (megaApi.httpServerIsRunning() == 0) {
                    megaApi.httpServerStart();
                    pdfIntent.putExtra(INTENT_EXTRA_KEY_NEED_STOP_HTTP_SERVER, true);
                } else {
                    Timber.e("ERROR:httpServerAlreadyRunning");
                }
                ActivityManager.MemoryInfo mi = new ActivityManager.MemoryInfo();
                ActivityManager activityManager = (ActivityManager) this.getSystemService(Context.ACTIVITY_SERVICE);
                activityManager.getMemoryInfo(mi);
                megaApi.httpServerSetMaxBufferSize(mi.totalMem > BUFFER_COMP ? MAX_BUFFER_32MB: MAX_BUFFER_16MB);

                String url = megaApi.httpServerGetLocalLink(node);
                if (url != null && Uri.parse(url) != null) {
                    pdfIntent.setDataAndType(Uri.parse(url), mimeType);
                } else {
                    showSnackbar(SNACKBAR_TYPE, getString(R.string.general_text_error), MEGACHAT_INVALID_HANDLE);
                }
            } else {
                showSnackbar(SNACKBAR_TYPE, getString(R.string.error_server_connection_problem) + ". " + getString(R.string.no_network_connection_on_play_file), MEGACHAT_INVALID_HANDLE);
            }
            pdfIntent.putExtra("HANDLE", node.getHandle());

            if (isIntentAvailable(this, pdfIntent)) {
                startActivity(pdfIntent);
            } else {
                openWith(this, node);
            }
            overridePendingTransition(0, 0);
        } else if (MimeTypeList.typeForName(node.getName()).isOpenableTextFile(node.getSize())) {
            manageTextFileIntent(this, msgId, idChat);
        } else {
            onNodeTapped(this, node, this::saveNodeByTap, this, this);
        }
    }

    public void itemClick(int positionInAdapter, int [] screenPosition) {
        if(messages == null || messages.isEmpty()){
            logError("Messages null or empty");
            return;
        }
        int positionInMessages = positionInAdapter-1;
        if(positionInMessages < messages.size()){
            AndroidMegaChatMessage m = messages.get(positionInMessages);
            if (adapter.isMultipleSelect()) {
                logDebug("isMultipleSelect");
                if (!m.isUploading()) {
                    logDebug("isMultipleSelect - iNOTsUploading");
                    if (m.getMessage() != null) {
                        MegaChatContainsMeta meta = m.getMessage().getContainsMeta();
                        if (meta != null && meta.getType() == MegaChatContainsMeta.CONTAINS_META_INVALID) {
                        }else{
                            logDebug("Message id: " + m.getMessage().getMsgId());
                            logDebug("Timestamp: " + m.getMessage().getTimestamp());
                            if (isSelectableMessage(m)) {
                                adapter.toggleSelection(m.getMessage().getMsgId());
                                List<AndroidMegaChatMessage> messages = adapter.getSelectedMessages();
                                if (!messages.isEmpty()) {
                                    updateActionModeTitle();
                                }
                            }
                        }
                    }
                }
            }else{
                if(m!=null){
                    if(m.isUploading()){
                        showUploadingAttachmentBottomSheet(m, positionInMessages);
                    }else{
                        if((m.getMessage().getStatus()==MegaChatMessage.STATUS_SERVER_REJECTED)||(m.getMessage().getStatus()==MegaChatMessage.STATUS_SENDING_MANUAL)){
                            if(m.getMessage().getUserHandle()==megaChatApi.getMyUserHandle()) {
                                if (!(m.getMessage().isManagementMessage())) {
                                    logDebug("selected message handle: " + m.getMessage().getTempId());
                                    logDebug("selected message rowId: " + m.getMessage().getRowId());
                                    if ((m.getMessage().getStatus() == MegaChatMessage.STATUS_SERVER_REJECTED) || (m.getMessage().getStatus() == MegaChatMessage.STATUS_SENDING_MANUAL)) {
                                        logDebug("show not sent message panel");
                                        showMsgNotSentPanel(m, positionInMessages);
                                    }
                                }
                            }
                        }
                        else{
                            if (m.getMessage().getType() == MegaChatMessage.TYPE_NODE_ATTACHMENT) {
                                MegaNodeList nodeList = m.getMessage().getMegaNodeList();
                                if (nodeList.size() == 1) {
                                    getNodeUseCase.get(nodeList.get(0).getHandle())
                                            .subscribeOn(Schedulers.io())
                                            .observeOn(AndroidSchedulers.mainThread())
                                            .subscribe((result, throwable) -> {
                                                if (throwable == null) {
                                                    MegaNode node = chatC.authorizeNodeIfPreview(nodeList.get(0), chatRoom);
                                                    nodeAttachmentClicked(node, m.getMessage().getMsgId(), screenPosition, positionInMessages);
                                                } else {
                                                    showSnackbar(SNACKBAR_TYPE, getString(R.string.error_file_not_available), MEGACHAT_INVALID_HANDLE);
                                                }
                                            });
                                }
                            }
                            else if(m.getMessage().getType()==MegaChatMessage.TYPE_CONTACT_ATTACHMENT){
                                logDebug("show contact attachment panel");
                                if (!isOnline(this)) {
                                    //No shown - is not possible to know is it already contact or not - megaApi not working
                                    showSnackbar(SNACKBAR_TYPE, getString(R.string.error_server_connection_problem), MEGACHAT_INVALID_HANDLE);
                                } else if (!chatC.isInAnonymousMode()) {
                                    if (m.getMessage().getUsersCount() < 1)
                                        return;

                                    if(m.getMessage().getUsersCount() > 1){
                                        ContactUtil.openContactAttachmentActivity(this, idChat, m.getMessage().getMsgId());
                                        return;
                                    }

                                    if (m.getMessage().getUserHandle(0) != megaChatApi.getMyUserHandle()) {
                                        String email = m.getMessage().getUserEmail(0);
                                        showContactClickResult(email, getNameContactAttachment(m.getMessage()));
                                    }
                                }
                            }
                            else if (m.getMessage().getType() == MegaChatMessage.TYPE_CONTAINS_META) {
                                MegaChatContainsMeta meta = m.getMessage().getContainsMeta();
                                if (meta == null || meta.getType() == MegaChatContainsMeta.CONTAINS_META_INVALID)
                                    return;
                                String url = null;
                                if (meta.getType() == MegaChatContainsMeta.CONTAINS_META_RICH_PREVIEW) {
                                    url = meta.getRichPreview().getUrl();

                                    if (isMEGALinkAndRequiresTransferSession(this, url)) {
                                        return;
                                    }
                                } else if (meta.getType() == MegaChatContainsMeta.CONTAINS_META_GEOLOCATION) {
                                    url = m.getMessage().getContent();
                                    MegaChatGeolocation location = meta.getGeolocation();
                                    if (location != null) {
                                        float latitude = location.getLatitude();
                                        float longitude = location.getLongitude();
                                        List<Address> addresses = getAddresses(this, latitude, longitude);
                                        if (addresses != null && !addresses.isEmpty()) {
                                            String address = addresses.get(0).getAddressLine(0);
                                            if (address != null) {
                                                url = "geo:" + latitude + "," + longitude + "?q=" + Uri.encode(address);
                                            }
                                        }
                                    }
                                }

                                if (url == null) return;

                                Intent browserIntent = new Intent(Intent.ACTION_VIEW, Uri.parse(url));

                                if (isIntentAvailable(this, browserIntent)) {
                                    startActivity(browserIntent);
                                } else {
                                    showSnackbar(SNACKBAR_TYPE, getString(R.string.intent_not_available_location), MEGACHAT_INVALID_HANDLE);
                                }
                            } else if(m.getMessage().getType() == MegaChatMessage.TYPE_NORMAL ){
                                AndroidMegaRichLinkMessage richLinkMessage = m.getRichLinkMessage();
                                if(richLinkMessage != null){
                                    String url = richLinkMessage.getUrl();
                                    if (richLinkMessage.isChat()) {
                                        logDebug("Link clicked");
                                        megaChatApi.checkChatLink(url, new LoadPreviewListener(ChatActivity.this, ChatActivity.this, CHECK_LINK_TYPE_UNKNOWN_LINK));
                                    } else {
                                        openMegaLink(url, richLinkMessage.getNode() != null ? richLinkMessage.getNode().isFile() : richLinkMessage.isFile());
                                    }
                                }

                            }
                        }
                    }
                }
            }
        }else{
            logDebug("DO NOTHING: Position (" + positionInMessages + ") is more than size in messages (size: " + messages.size() + ")");
        }
    }

    /**
     * Checks if a contact invitation has been already sent.
     *
     * @param email       Contact email to check.
     * @param contactName Name of the contact.
     */
    private void checkIfInvitationIsAlreadySent(String email, String contactName) {
        inviteContactUseCase.isContactRequestAlreadySent(email)
                .subscribeOn(Schedulers.io())
                .observeOn(AndroidSchedulers.mainThread())
                .subscribe((alreadyInvited, throwable) -> {
                    if (throwable == null) {
                        if (alreadyInvited) {
                            String text = StringResourcesUtils.getString(R.string.contact_already_invited, converterShortCodes(contactName));
                            showSnackbar(SENT_REQUESTS_TYPE, text, MEGACHAT_INVALID_HANDLE);
                        } else {
                            String text = StringResourcesUtils.getString(R.string.user_is_not_contact, converterShortCodes(contactName));
                            showSnackbar(INVITE_CONTACT_TYPE, text, MEGACHAT_INVALID_HANDLE, email);
                        }
                    }
                });
    }

    /**
     * Opens a contact link message.
     *
     * @param contactLinkResult All the data of the contact link.
     */
    public void openContactLinkMessage(InviteContactUseCase.ContactLinkResult contactLinkResult) {
        String email = contactLinkResult.getEmail();
        if (email == null) {
            logDebug("Email is null");
            return;
        }

        if (email.equals(megaApi.getMyEmail())) {
            logDebug("Contact is my own contact");
            return;
        }

        showContactClickResult(email, contactLinkResult.getFullName());
    }

    /**
     * Shows the final result of a contact link or attachment message click.
     *
     * @param email Email of the contact.
     * @param name  Name of the contact.
     */
    private void showContactClickResult(String email, String name) {
        MegaUser contact = megaApi.getContact(email);

        if (contact == null || contact.getVisibility() != MegaUser.VISIBILITY_VISIBLE) {
            checkIfInvitationIsAlreadySent(email, name);
        } else if (!chatRoom.isGroup() && chatRoom.getPeerEmail(0).equals(email)){
            showGroupOrContactInfoActivity();
        } else {
            ContactUtil.openContactInfoActivity(this, email);
        }
    }

    public void loadChatLink(String link){
        logDebug("Open new chat room");
        Intent intentOpenChat = new Intent(this, ChatActivity.class);
        intentOpenChat.setAction(ACTION_OPEN_CHAT_LINK);
        intentOpenChat.setData(Uri.parse(link));
        this.startActivity(intentOpenChat);
    }

    public void showFullScreenViewer(long msgId) {
        int position = 0;
        long currentNodeHandle = INVALID_HANDLE;
        List<Long> messageIds = new ArrayList<>();

        for (int i = 0; i < messages.size(); i++) {
            AndroidMegaChatMessage androidMessage = messages.get(i);
            if (!androidMessage.isUploading()) {
                MegaChatMessage message = androidMessage.getMessage();
                if (message.getType() == MegaChatMessage.TYPE_NODE_ATTACHMENT) {
                    messageIds.add(message.getMsgId());
                    if (message.getMsgId() == msgId) {
                        currentNodeHandle = message.getMegaNodeList().get(0).getHandle();
                        position = i;
                    }
                }
            }
        }

        Intent intent = ImageViewerActivity.getIntentForChatMessages(
                this,
                idChat,
                Longs.toArray(messageIds),
                currentNodeHandle
        );

        startActivity(intent);
        overridePendingTransition(0,0);

        if (adapter !=  null) {
            adapter.setNodeAttachmentVisibility(false, holder_imageDrag, position);
        }
    }

    @Override
    public void onChatRoomUpdate(MegaChatApiJava api, MegaChatRoom chat) {
        logDebug("onChatRoomUpdate!");
        this.chatRoom = chat;
        if (adapter != null) {
            adapter.updateChatRoom(chatRoom);
        }

        if(chat.hasChanged(MegaChatRoom.CHANGE_TYPE_CLOSED)){
            logDebug("CHANGE_TYPE_CLOSED for the chat: " + chat.getChatId());
            int permission = chat.getOwnPrivilege();
            logDebug("Permissions for the chat: " + permission);

            if(chat.isPreview()){
                if(permission==MegaChatRoom.PRIV_RM){
                    //Show alert to user
                    showSnackbar(SNACKBAR_TYPE, getString(R.string.alert_invalid_preview), -1);
                }
            }
            else{
                //Hide field to write
                joiningOrLeaving = false;
                setChatSubtitle();
                supportInvalidateOptionsMenu();
            }
        }
        else if(chat.hasChanged(MegaChatRoom.CHANGE_TYPE_STATUS)){
            logDebug("CHANGE_TYPE_STATUS for the chat: " + chat.getChatId());
            if(!(chatRoom.isGroup())){
                long userHandle = chatRoom.getPeerHandle(0);
                setStatus(userHandle);
            }
        }
        else if(chat.hasChanged(MegaChatRoom.CHANGE_TYPE_PARTICIPANTS)){
            logDebug("CHANGE_TYPE_PARTICIPANTS for the chat: " + chat.getChatId());
            setChatSubtitle();
        }
        else if(chat.hasChanged(MegaChatRoom.CHANGE_TYPE_OWN_PRIV)){
            logDebug("CHANGE_TYPE_OWN_PRIV for the chat: " + chat.getChatId());
            setChatSubtitle();
            supportInvalidateOptionsMenu();
        }
        else if(chat.hasChanged(MegaChatRoom.CHANGE_TYPE_TITLE)){
            updateTitle();
        }
        else if(chat.hasChanged(MegaChatRoom.CHANGE_TYPE_USER_STOP_TYPING)){
            logDebug("CHANGE_TYPE_USER_STOP_TYPING for the chat: " + chat.getChatId());

            long userHandleTyping = chat.getUserTyping();

            if(userHandleTyping==megaChatApi.getMyUserHandle()){
                return;
            }

            if(usersTypingSync==null){
                return;
            }

            //Find the item
            boolean found = false;
            for(UserTyping user : usersTypingSync) {
                if(user.getParticipantTyping().getHandle() == userHandleTyping) {
                    logDebug("Found user typing!");
                    usersTypingSync.remove(user);
                    found=true;
                    break;
                }
            }

            if(!found){
                logDebug("CHANGE_TYPE_USER_STOP_TYPING: Not found user typing");
            }
            else{
                updateUserTypingFromNotification();
            }

        }
        else if(chat.hasChanged(MegaChatRoom.CHANGE_TYPE_USER_TYPING)){
            logDebug("CHANGE_TYPE_USER_TYPING for the chat: " + chat.getChatId());
            if(chat!=null){

                long userHandleTyping = chat.getUserTyping();

                if(userHandleTyping==megaChatApi.getMyUserHandle()){
                    return;
                }

                if(usersTyping==null){
                    usersTyping = new ArrayList<>();
                    usersTypingSync = Collections.synchronizedList(usersTyping);
                }

                //Find if any notification arrives previously
                if(usersTypingSync.size()<=0){
                    logDebug("No more users writing");
                    MegaChatParticipant participantTyping = new MegaChatParticipant(userHandleTyping);
                    UserTyping currentUserTyping = new UserTyping(participantTyping);

                    String nameTyping = chatC.getParticipantFirstName(userHandleTyping);

                    logDebug("userHandleTyping: " + userHandleTyping);

                    if (isTextEmpty(nameTyping)) {
                        nameTyping = getString(R.string.transfer_unknown);
                    }

                    participantTyping.setFirstName(nameTyping);

                    userTypingTimeStamp = System.currentTimeMillis()/1000;
                    currentUserTyping.setTimeStampTyping(userTypingTimeStamp);

                    usersTypingSync.add(currentUserTyping);

                    String userTyping =  getResources().getQuantityString(R.plurals.user_typing, 1, toCDATA(usersTypingSync.get(0).getParticipantTyping().getFirstName()));
                    userTyping = userTyping.replace("[A]", "<font color=\'#8d8d94\'>");
                    userTyping = userTyping.replace("[/A]", "</font>");
                    userTypingText.setText(HtmlCompat.fromHtml(userTyping, HtmlCompat.FROM_HTML_MODE_LEGACY));

                    userTypingLayout.setVisibility(View.VISIBLE);
                }
                else{
                    logDebug("More users writing or the same in different timestamp");

                    //Find the item
                    boolean found = false;
                    for(UserTyping user : usersTypingSync) {
                        if(user.getParticipantTyping().getHandle() == userHandleTyping) {
                            logDebug("Found user typing!");
                            userTypingTimeStamp = System.currentTimeMillis()/1000;
                            user.setTimeStampTyping(userTypingTimeStamp);
                            found=true;
                            break;
                        }
                    }

                    if(!found){
                        logDebug("It's a new user typing");
                        MegaChatParticipant participantTyping = new MegaChatParticipant(userHandleTyping);
                        UserTyping currentUserTyping = new UserTyping(participantTyping);

                        String nameTyping = chatC.getParticipantFirstName(userHandleTyping);
                        if (isTextEmpty(nameTyping)) {
                            nameTyping = getString(R.string.transfer_unknown);
                        }

                        participantTyping.setFirstName(nameTyping);

                        userTypingTimeStamp = System.currentTimeMillis()/1000;
                        currentUserTyping.setTimeStampTyping(userTypingTimeStamp);

                        usersTypingSync.add(currentUserTyping);

                        //Show the notification
                        String userTyping;
                        int size = usersTypingSync.size();
                        switch (size) {
                            case 1:
                                userTyping = getResources().getQuantityString(R.plurals.user_typing, 1, usersTypingSync.get(0).getParticipantTyping().getFirstName());
                                userTyping = toCDATA(userTyping);
                                break;

                            case 2:
                                userTyping = getResources().getQuantityString(R.plurals.user_typing, 2, usersTypingSync.get(0).getParticipantTyping().getFirstName() + ", " + usersTypingSync.get(1).getParticipantTyping().getFirstName());
                                userTyping = toCDATA(userTyping);
                                break;

                            default:
                                String names = usersTypingSync.get(0).getParticipantTyping().getFirstName() + ", " + usersTypingSync.get(1).getParticipantTyping().getFirstName();
                                userTyping = String.format(getString(R.string.more_users_typing), toCDATA(names));
                                break;
                        }

                        userTyping = userTyping.replace("[A]", "<font color=\'#8d8d94\'>");
                        userTyping = userTyping.replace("[/A]", "</font>");

                        userTypingText.setText(HtmlCompat.fromHtml(userTyping, HtmlCompat.FROM_HTML_MODE_LEGACY));
                        userTypingLayout.setVisibility(View.VISIBLE);
                    }
                }

                int interval = 5000;
                IsTypingRunnable runnable = new IsTypingRunnable(userTypingTimeStamp, userHandleTyping);
                handlerReceive = new Handler();
                handlerReceive.postDelayed(runnable, interval);
            }
        }
        else if(chat.hasChanged(MegaChatRoom.CHANGE_TYPE_ARCHIVE)){
            logDebug("CHANGE_TYPE_ARCHIVE for the chat: " + chat.getChatId());
            setChatSubtitle();
        }
        else if(chat.hasChanged(MegaChatRoom.CHANGE_TYPE_CHAT_MODE)){
            logDebug("CHANGE_TYPE_CHAT_MODE for the chat: " + chat.getChatId());
        }
        else if(chat.hasChanged(MegaChatRoom.CHANGE_TYPE_UPDATE_PREVIEWERS)){
            logDebug("CHANGE_TYPE_UPDATE_PREVIEWERS for the chat: " + chat.getChatId());
            setPreviewersView();
        }
        else if (chat.hasChanged(MegaChatRoom.CHANGE_TYPE_RETENTION_TIME)) {
            logDebug("CHANGE_TYPE_RETENTION_TIME for the chat: " + chat.getChatId());
            Intent intentRetentionTime = new Intent(ACTION_UPDATE_RETENTION_TIME);
            intentRetentionTime.putExtra(RETENTION_TIME, chat.getRetentionTime());
            MegaApplication.getInstance().sendBroadcast(intentRetentionTime);
        }
    }

    void setPreviewersView () {
        if(chatRoom.getNumPreviewers()>0){
            observersNumberText.setText(chatRoom.getNumPreviewers()+"");
            observersLayout.setVisibility(View.VISIBLE);
        }
        else{
            observersLayout.setVisibility(View.GONE);
        }
    }

    private class IsTypingRunnable implements Runnable{

        long timeStamp;
        long userHandleTyping;

        public IsTypingRunnable(long timeStamp, long userHandleTyping) {
            this.timeStamp = timeStamp;
            this.userHandleTyping = userHandleTyping;
        }

        @Override
        public void run() {
            logDebug("Run off notification typing");
            long timeNow = System.currentTimeMillis()/1000;
            if ((timeNow - timeStamp) > 4){
                logDebug("Remove user from the list");

                boolean found = false;
                for(UserTyping user : usersTypingSync) {
                    if(user.getTimeStampTyping() == timeStamp) {
                        if(user.getParticipantTyping().getHandle() == userHandleTyping) {
                            logDebug("Found user typing in runnable!");
                            usersTypingSync.remove(user);
                            found=true;
                            break;
                        }
                    }
                }

                if(!found){
                    logDebug("Not found user typing in runnable!");
                }

                updateUserTypingFromNotification();
            }
        }
    }

    public void updateUserTypingFromNotification(){
        logDebug("updateUserTypingFromNotification");

        int size = usersTypingSync.size();
        logDebug("Size of typing: " + size);
        switch (size){
            case 0:{
                userTypingLayout.setVisibility(View.GONE);
                break;
            }
            case 1:{
                String userTyping = getResources().getQuantityString(R.plurals.user_typing, 1, usersTypingSync.get(0).getParticipantTyping().getFirstName());
                userTyping = toCDATA(userTyping);
                userTyping = userTyping.replace("[A]", "<font color=\'#8d8d94\'>");
                userTyping = userTyping.replace("[/A]", "</font>");

                Spanned result = null;
                if (android.os.Build.VERSION.SDK_INT >= android.os.Build.VERSION_CODES.N) {
                    result = Html.fromHtml(userTyping,Html.FROM_HTML_MODE_LEGACY);
                } else {
                    result = Html.fromHtml(userTyping);
                }

                userTypingText.setText(result);
                break;
            }
            case 2:{
                String userTyping = getResources().getQuantityString(R.plurals.user_typing, 2, usersTypingSync.get(0).getParticipantTyping().getFirstName()+", "+usersTypingSync.get(1).getParticipantTyping().getFirstName());
                userTyping = toCDATA(userTyping);
                userTyping = userTyping.replace("[A]", "<font color=\'#8d8d94\'>");
                userTyping = userTyping.replace("[/A]", "</font>");

                Spanned result = null;
                if (android.os.Build.VERSION.SDK_INT >= android.os.Build.VERSION_CODES.N) {
                    result = Html.fromHtml(userTyping,Html.FROM_HTML_MODE_LEGACY);
                } else {
                    result = Html.fromHtml(userTyping);
                }

                userTypingText.setText(result);
                break;
            }
            default:{
                String names = usersTypingSync.get(0).getParticipantTyping().getFirstName()+", "+usersTypingSync.get(1).getParticipantTyping().getFirstName();
                String userTyping = String.format(getString(R.string.more_users_typing), toCDATA(names));

                userTyping = userTyping.replace("[A]", "<font color=\'#8d8d94\'>");
                userTyping = userTyping.replace("[/A]", "</font>");

                Spanned result = null;
                if (android.os.Build.VERSION.SDK_INT >= android.os.Build.VERSION_CODES.N) {
                    result = Html.fromHtml(userTyping,Html.FROM_HTML_MODE_LEGACY);
                } else {
                    result = Html.fromHtml(userTyping);
                }

                userTypingText.setText(result);
                break;
            }
        }
    }

    public void setRichLinkInfo(long msgId, AndroidMegaRichLinkMessage richLinkMessage){
        logDebug("setRichLinkInfo");

        int indexToChange = -1;
        ListIterator<AndroidMegaChatMessage> itr = messages.listIterator(messages.size());

        // Iterate in reverse.
        while(itr.hasPrevious()) {
            AndroidMegaChatMessage messageToCheck = itr.previous();

            if(!messageToCheck.isUploading()){
                if(messageToCheck.getMessage().getMsgId()==msgId){
                    indexToChange = itr.nextIndex();
                    logDebug("Found index to change: " + indexToChange);
                    break;
                }
            }
        }

        if(indexToChange!=-1){

            AndroidMegaChatMessage androidMsg = messages.get(indexToChange);

            androidMsg.setRichLinkMessage(richLinkMessage);

            try{
                if(adapter!=null){
                    adapter.notifyItemChanged(indexToChange+1);
                }
            }
            catch(IllegalStateException e){
                logError("IllegalStateException: do not update adapter", e);
            }

        }
        else{
            logError("Error, rich link message not found!!");
        }
    }

    public void setRichLinkImage(long msgId){
        logDebug("setRichLinkImage");

        int indexToChange = -1;
        ListIterator<AndroidMegaChatMessage> itr = messages.listIterator(messages.size());

        // Iterate in reverse.
        while(itr.hasPrevious()) {
            AndroidMegaChatMessage messageToCheck = itr.previous();

            if(!messageToCheck.isUploading()){
                if(messageToCheck.getMessage().getMsgId()==msgId){
                    indexToChange = itr.nextIndex();
                    logDebug("Found index to change: " + indexToChange);
                    break;
                }
            }
        }

        if(indexToChange!=-1){

            if(adapter!=null){
                adapter.notifyItemChanged(indexToChange+1);
            }
        }
        else{
            logError("Error, rich link message not found!!");
        }
    }

    public int checkMegaLink(MegaChatMessage msg){

        //Check if it is a MEGA link
        if (msg.getType() != MegaChatMessage.TYPE_NORMAL || msg.getContent() == null) return -1;

        String link = extractMegaLink(msg.getContent());

        if (isChatLink(link)) {
            ChatLinkInfoListener listener = new ChatLinkInfoListener(this, msg.getMsgId(), megaApi);
            megaChatApi.checkChatLink(link, listener);

            return MEGA_CHAT_LINK;
        }

        if (link == null || megaApi == null || megaApi.getRootNode() == null) return -1;

        logDebug("The link was found");

        ChatLinkInfoListener listener = null;
        if (isFileLink(link)) {
            logDebug("isFileLink");
            getPublicNodeUseCase.get(link)
                    .subscribeOn(Schedulers.io())
                    .observeOn(AndroidSchedulers.mainThread())
                    .subscribe((richLink, throwable) -> {
                        if (throwable == null) {
                            setRichLinkInfo(msg.getMsgId(), richLink);
                        }
                    });

            return MEGA_FILE_LINK;
        } else {
            logDebug("isFolderLink");
            getPublicLinkInformationUseCase.get(link)
                    .subscribeOn(Schedulers.io())
                    .observeOn(AndroidSchedulers.mainThread())
                    .subscribe((richLink, throwable) -> {
                        if (throwable == null) {
                            setRichLinkInfo(msg.getMsgId(), richLink);
                        }
                    });

            return MEGA_FOLDER_LINK;
        }
    }

    @Override
    public void onMessageLoaded(MegaChatApiJava api, MegaChatMessage msg) {

        if (msg != null) {
            logDebug("STATUS: " + msg.getStatus());
            logDebug("TEMP ID: " + msg.getTempId());
            logDebug("FINAL ID: " + msg.getMsgId());
            logDebug("TIMESTAMP: " + msg.getTimestamp());
            logDebug("TYPE: " + msg.getType());

            if(messages!=null){
                logDebug("Messages size: "+messages.size());
            }

            if(msg.isDeleted()){
                logDebug("DELETED MESSAGE!!!!");
                numberToLoad--;
                return;
            }

            if(msg.isEdited()){
                logDebug("EDITED MESSAGE!!!!");
            }

            if(msg.getType()==MegaChatMessage.TYPE_REVOKE_NODE_ATTACHMENT) {
                logDebug("TYPE_REVOKE_NODE_ATTACHMENT MESSAGE!!!!");
                numberToLoad--;
                return;
            }

            checkMegaLink(msg);

            if(msg.getType()==MegaChatMessage.TYPE_NODE_ATTACHMENT){
                logDebug("TYPE_NODE_ATTACHMENT MESSAGE!!!!");
            }

            if(msg.getStatus()==MegaChatMessage.STATUS_SERVER_REJECTED){
                logDebug("STATUS_SERVER_REJECTED " + msg.getStatus());
            }

            if(msg.getStatus()==MegaChatMessage.STATUS_SENDING_MANUAL){

                logDebug("STATUS_SENDING_MANUAL: Getting messages not sent!!!: " + msg.getStatus());
                AndroidMegaChatMessage androidMsg = new AndroidMegaChatMessage(msg);

                if(msg.isEdited()){
                    logDebug("MESSAGE EDITED");

                    if(!noMoreNoSentMessages){
                        logDebug("NOT noMoreNoSentMessages");
                        addInBufferSending(androidMsg);
                    }else{
                        logDebug("Try to recover the initial msg");
                        if(msg.getMsgId()!=-1){
                            MegaChatMessage notEdited = megaChatApi.getMessage(idChat, msg.getMsgId());
                            logDebug("Content not edited");
                            AndroidMegaChatMessage androidMsgNotEdited = new AndroidMegaChatMessage(notEdited);
                            int returnValue = modifyMessageReceived(androidMsgNotEdited, false);
                            if(returnValue!=-1){
                                logDebug("Message " + returnValue + " modified!");
                            }
                        }

                        appendMessageAnotherMS(androidMsg);
                    }
                }
                else{
                    logDebug("NOT MESSAGE EDITED");
                    int resultModify = -1;
                    if(msg.getUserHandle()==megaChatApi.getMyUserHandle()){
                        if(msg.getType()==MegaChatMessage.TYPE_NODE_ATTACHMENT){
                            logDebug("Modify my message and node attachment");

                            long idMsg =  dbH.findPendingMessageByIdTempKarere(msg.getTempId());
                            logDebug("The id of my pending message is: " + idMsg);
                            if(idMsg!=-1){
                                resultModify = modifyAttachmentReceived(androidMsg, idMsg);
                                dbH.removePendingMessageById(idMsg);
                                if(resultModify==-1){
                                    logDebug("Node attachment message not in list -> resultModify -1");
                                }
                                else{
                                    logDebug("Modify attachment");
                                    numberToLoad--;
                                    return;
                                }
                            }
                        }
                    }

                    int returnValue = modifyMessageReceived(androidMsg, true);
                    if(returnValue!=-1){
                        logDebug("Message " + returnValue + " modified!");
                        numberToLoad--;
                        return;
                    }
                    addInBufferSending(androidMsg);
                    if(!noMoreNoSentMessages){
                        logDebug("NOT noMoreNoSentMessages");
                    }
                }
            }
            else if(msg.getStatus()==MegaChatMessage.STATUS_SENDING){
                logDebug("SENDING: Getting messages not sent !!!-------------------------------------------------: "+msg.getStatus());
                AndroidMegaChatMessage androidMsg = new AndroidMegaChatMessage(msg);
                int returnValue = modifyMessageReceived(androidMsg, true);
                if(returnValue!=-1){
                    logDebug("Message " + returnValue + " modified!");
                    numberToLoad--;
                    return;
                }
                addInBufferSending(androidMsg);
                if(!noMoreNoSentMessages){
                    logDebug("NOT noMoreNoSentMessages");
                }
            }
            else{
                if(!noMoreNoSentMessages){
                    logDebug("First message with NORMAL status");
                    noMoreNoSentMessages=true;
                    if(!bufferSending.isEmpty()){
                        bufferMessages.addAll(bufferSending);
                        bufferSending.clear();
                    }
                }

                AndroidMegaChatMessage androidMsg = new AndroidMegaChatMessage(msg);

                if (lastIdMsgSeen != -1) {
                    if(lastIdMsgSeen ==msg.getMsgId()){
                        logDebug("Last message seen received!");
                        lastSeenReceived=true;
                        positionToScroll = 0;
                        logDebug("positionToScroll: " + positionToScroll);
                    }
                }
                else{
                    logDebug("lastMessageSeen is -1");
                    lastSeenReceived=true;
                }

                if(positionToScroll>=0){
                    positionToScroll++;
                    logDebug("positionToScroll:increase: " + positionToScroll);
                }
                bufferMessages.add(androidMsg);
                logDebug("Size of buffer: " + bufferMessages.size());
                logDebug("Size of messages: " + messages.size());
            }
        }
        else{
            logDebug("NULLmsg:REACH FINAL HISTORY:stateHistory " + stateHistory);
            if (!bufferSending.isEmpty()) {
                bufferMessages.addAll(bufferSending);
                bufferSending.clear();
            }

            if (stateHistory == MegaChatApi.SOURCE_ERROR) {
                logDebug("SOURCE_ERROR: wait to CHAT ONLINE connection");
                retryHistory = true;
            } else if (thereAreNotMoreMessages()) {
                logDebug("SOURCE_NONE: there are no more messages");
                fullHistoryReceivedOnLoad();
            } else if (bufferMessages.size() == NUMBER_MESSAGES_TO_LOAD) {
                allMessagesRequestedAreLoaded();
            } else {
                long pendingMessagesCount = numberToLoad - bufferMessages.size();
                if (pendingMessagesCount > 0) {
                    logDebug("Fewer messages received (" + bufferMessages.size() + ") than asked (" + NUMBER_MESSAGES_TO_LOAD + "): ask for the rest of messages (" + pendingMessagesCount + ")");
                    askForMoreMessages(pendingMessagesCount);

                    if (thereAreNotMoreMessages()) {
                        logDebug("SOURCE_NONE: there are no more messages");
                        fullHistoryReceivedOnLoad();
                    }
                } else {
                    allMessagesRequestedAreLoaded();
                }
            }
        }
        logDebug("END onMessageLoaded - messages.size=" + messages.size());
    }

    private void allMessagesRequestedAreLoaded() {
        logDebug("All the messages asked are loaded");
        long messagesLoadedCount = bufferMessages.size() + messages.size();
        fullHistoryReceivedOnLoad();

        if (messagesLoadedCount < Math.abs(generalUnreadCount) && messagesLoadedCount < MAX_NUMBER_MESSAGES_TO_LOAD_NOT_SEEN) {
            askForMoreMessages();
        }
    }

    public boolean thereAreNotMoreMessages() {
        return stateHistory == MegaChatApi.SOURCE_NONE;
    }

    /**
     * Initiates fetching 32 messages more of the current ChatRoom.
     */
    private void askForMoreMessages() {
        askForMoreMessages(NUMBER_MESSAGES_TO_LOAD);
    }

    /**
     * Initiates fetching some messages more of the current ChatRoom.
     *
     * @param messagesCount number of messages to be fetched
     */
    private void askForMoreMessages(long messagesCount) {
        isLoadingHistory = true;
        numberToLoad = messagesCount;
        stateHistory = megaChatApi.loadMessages(idChat, (int) numberToLoad);
        getMoreHistory = false;
    }

    /**
     * Updates the loaded messages in the adapter when all the messages have been received.
     */
    public void fullHistoryReceivedOnLoad() {
        logDebug("fullHistoryReceivedOnLoad");

        isLoadingHistory = false;
        isOpeningChat = false;

        if (!bufferMessages.isEmpty()) {
            logDebug("Buffer size: " + bufferMessages.size());
            loadBufferMessages();
            checkLastSeenId();

            if (lastSeenReceived && positionToScroll > 0 && positionToScroll < messages.size()) {
                logDebug("Last message seen received");
                //Find last message
                updateLocalLastSeenId();
                scrollToMessage(isTurn ? -1 : lastIdMsgSeen);
            }

            setLastMessageSeen();
        }

        logDebug("getMoreHistoryTRUE");
        getMoreHistory = true;

        //Load pending messages
        if(!pendingMessagesLoaded){
            pendingMessagesLoaded = true;
            loadPendingMessages();

            if (positionToScroll <= 0) {
                mLayoutManager.scrollToPosition(messages.size());
            }
        }

        chatRelativeLayout.setVisibility(View.VISIBLE);
        emptyLayout.setVisibility(View.GONE);
    }

    @Override
    public void onMessageReceived(MegaChatApiJava api, MegaChatMessage msg) {
        logDebug("CHAT CONNECTION STATE: " + api.getChatConnectionState(idChat));
        logDebug("STATUS: " + msg.getStatus());
        logDebug("TEMP ID: " + msg.getTempId());
        logDebug("FINAL ID: " + msg.getMsgId());
        logDebug("TIMESTAMP: " + msg.getTimestamp());
        logDebug("TYPE: " + msg.getType());

        if(msg.getType()==MegaChatMessage.TYPE_REVOKE_NODE_ATTACHMENT) {
            logDebug("TYPE_REVOKE_NODE_ATTACHMENT MESSAGE!!!!");
            return;
        }

        if(msg.getStatus()==MegaChatMessage.STATUS_SERVER_REJECTED){
            logDebug("STATUS_SERVER_REJECTED: " + msg.getStatus());
        }

        if (!msg.isManagementMessage() || msg.getType() == MegaChatMessage.TYPE_CALL_ENDED) {
            if(positionNewMessagesLayout!=-1){
                logDebug("Layout unread messages shown: " + generalUnreadCount);
                if(generalUnreadCount<0){
                    generalUnreadCount--;
                }
                else{
                    generalUnreadCount++;
                }

                if(adapter!=null){
                    adapter.notifyItemChanged(positionNewMessagesLayout);
                }
            }
        }
        else {
            int messageType = msg.getType();
            logDebug("Message type: " + messageType);

            switch (messageType) {
                case MegaChatMessage.TYPE_ALTER_PARTICIPANTS:{
                    if(msg.getUserHandle()==myUserHandle) {
                        logDebug("me alter participant");
                        hideNewMessagesLayout();
                    }
                    break;
                }
                case MegaChatMessage.TYPE_PRIV_CHANGE:{
                    if(msg.getUserHandle()==myUserHandle){
                        logDebug("I change a privilege");
                        hideNewMessagesLayout();
                    }
                    break;
                }
                case MegaChatMessage.TYPE_CHAT_TITLE:{
                    if(msg.getUserHandle()==myUserHandle) {
                        logDebug("I change the title");
                        hideNewMessagesLayout();
                    }
                    break;
                }
            }
        }

        if(setAsRead){
            markAsSeen(msg);
        }

        if(msg.getType()==MegaChatMessage.TYPE_CHAT_TITLE){
            String newTitle = msg.getContent();
            if(newTitle!=null){
                titleToolbar.setText(newTitle);
            }
        }
        else if(msg.getType()==MegaChatMessage.TYPE_TRUNCATE){
            invalidateOptionsMenu();
        }

        AndroidMegaChatMessage androidMsg = new AndroidMegaChatMessage(msg);
        appendMessagePosition(androidMsg);

        if(mLayoutManager.findLastCompletelyVisibleItemPosition()==messages.size()-1){
            logDebug("Do scroll to end");
            mLayoutManager.scrollToPosition(messages.size());
        }
        else{
            if(emojiKeyboard !=null){
                if((emojiKeyboard.getLetterKeyboardShown() || emojiKeyboard.getEmojiKeyboardShown())&&(messages.size()==1)){
                    mLayoutManager.scrollToPosition(messages.size());
                }
            }
            logDebug("DONT scroll to end");
            if(typeMessageJump !=  TYPE_MESSAGE_NEW_MESSAGE){
                messageJumpText.setText(getResources().getString(R.string.message_new_messages));
                typeMessageJump = TYPE_MESSAGE_NEW_MESSAGE;
            }

            if(messageJumpLayout.getVisibility() != View.VISIBLE){
                messageJumpText.setText(getResources().getString(R.string.message_new_messages));
                messageJumpLayout.setVisibility(View.VISIBLE);
            }
        }

        checkMegaLink(msg);
    }
    public void sendToDownload(MegaNodeList nodelist){
        logDebug("sendToDownload");
        nodeSaver.downloadVoiceClip(nodelist);
    }

    /**
     * Upon a node is tapped, if it cannot be previewed in-app,
     * then download it first, this download will be marked as "download by tap".
     * Since it's down
     *
     * @param node Node to be downloaded.
     */
    public Unit saveNodeByTap(MegaNode node) {
        nodeSaver.saveNodes(Collections.singletonList(node), true, false, false, true, true);
        return null;
    }

    @Override
    public void onReactionUpdate(MegaChatApiJava api, long msgid, String reaction, int count) {
        MegaChatMessage message = api.getMessage(idChat, msgid);
        if (adapter == null || message == null) {
            logWarning("Message not found");
            return;
        }

        adapter.checkReactionUpdated(idChat, message, reaction, count);

        if (bottomSheetDialogFragment != null && bottomSheetDialogFragment.isAdded() && bottomSheetDialogFragment instanceof InfoReactionsBottomSheet) {
            ((InfoReactionsBottomSheet) bottomSheetDialogFragment).changeInReactionReceived(msgid, idChat, reaction, count);
        }
    }

    @Override
    public void onMessageUpdate(MegaChatApiJava api, MegaChatMessage msg) {
        logDebug("msgID " + msg.getMsgId());
        if (msg.isDeleted()) {
            if (adapter != null) {
                adapter.stopPlaying(msg.getMsgId());
            }

            deleteMessage(msg, false);
            return;
        }

        AndroidMegaChatMessage androidMsg = new AndroidMegaChatMessage(msg);

        if (msg.hasChanged(MegaChatMessage.CHANGE_TYPE_ACCESS)) {
            logDebug("Change access of the message. One attachment revoked, modify message");

            if (modifyMessageReceived(androidMsg, false) == INVALID_VALUE) {
                int firstIndexShown = messages.get(0).getMessage().getMsgIndex();
                logDebug("Modify result is -1. The first index is: " + firstIndexShown
                        + " the index of the updated message: " + msg.getMsgIndex());

                if (msg.getType() == MegaChatMessage.TYPE_NODE_ATTACHMENT
                        && (firstIndexShown <= msg.getMsgIndex()
                        || messages.size() < NUMBER_MESSAGES_BEFORE_LOAD)) {
                    logDebug("Node attachment message not in list -> append");
                    AndroidMegaChatMessage msgToAppend = new AndroidMegaChatMessage(msg);
                    reinsertNodeAttachmentNoRevoked(msgToAppend);
                }
            }

            return;
        }

        if (msg.hasChanged(MegaChatMessage.CHANGE_TYPE_CONTENT)) {
            logDebug("Change content of the message");

            if (msg.getType() == MegaChatMessage.TYPE_TRUNCATE) {
                clearHistory(androidMsg);
            } else {
                disableMultiselection();

                checkMegaLink(msg);

                if (msg.getContainsMeta() != null && msg.getContainsMeta().getType() == MegaChatContainsMeta.CONTAINS_META_GEOLOCATION) {
                    logDebug("CONTAINS_META_GEOLOCATION");
                }

                logDebug("resultModify: " + modifyMessageReceived(androidMsg, false));
            }

            return;
        }

        if (msg.hasChanged(MegaChatMessage.CHANGE_TYPE_STATUS)) {
            int statusMsg = msg.getStatus();
            logDebug("Status change: " + statusMsg + ", Temporal ID: " + msg.getTempId() + ", Final ID: " + msg.getMsgId());

            if (msg.getUserHandle() == megaChatApi.getMyUserHandle()
                    && ((msg.getType() == MegaChatMessage.TYPE_NODE_ATTACHMENT)
                    || (msg.getType() == MegaChatMessage.TYPE_VOICE_CLIP))) {
                long idMsg = dbH.findPendingMessageByIdTempKarere(msg.getTempId());
                logDebug("Modify my message and node attachment. The id of my pending message is: " + idMsg);

                if (idMsg != INVALID_VALUE) {
                    if (modifyAttachmentReceived(androidMsg, idMsg) == INVALID_VALUE) {
                        logWarning("Node attachment message not in list -> resultModify -1");
                    } else {
                        dbH.removePendingMessageById(idMsg);
                    }

                    if (MegaApplication.getChatManagement().isMsgToBeDelete(idMsg)) {
                        logDebug("Message to be deleted");
                        MegaApplication.getChatManagement().removeMsgToDelete(idMsg);
                        chatC.deleteMessage(msg, idChat);
                    }
                    return;
                }
            }

            if (msg.getStatus() == MegaChatMessage.STATUS_SEEN) {
                logDebug("STATUS_SEEN");
            } else if (msg.getStatus() == MegaChatMessage.STATUS_SERVER_RECEIVED) {
                logDebug("STATUS_SERVER_RECEIVED");

                if (msg.getType() == MegaChatMessage.TYPE_NORMAL
                        && msg.getUserHandle() == megaChatApi.getMyUserHandle()) {
                    checkMegaLink(msg);
                }

                logDebug("resultModify: " + modifyMessageReceived(androidMsg, true));
                return;
            } else if (msg.getStatus() == MegaChatMessage.STATUS_SERVER_REJECTED) {
                logDebug("STATUS_SERVER_REJECTED: " + msg.getStatus());
                deleteMessage(msg, true);
            } else {
                logDebug("Status: " + msg.getStatus() + ", Timestamp: " + msg.getTimestamp()
                        + ", resultModify: " + modifyMessageReceived(androidMsg, false));
                return;
            }
        }

        if (msg.hasChanged(MegaChatMessage.CHANGE_TYPE_TIMESTAMP)) {
            logDebug("Timestamp change. ResultModify: " + modifyMessageReceived(androidMsg, true));
        }
    }

    /**
     * Method that controls the update of the chat history depending on the retention time.
     *
     * @param msgId Message ID from which the messages are to be deleted.
     */
    private void updateHistoryByRetentionTime(long msgId) {
        if (messages != null && !messages.isEmpty()) {
            for (AndroidMegaChatMessage message : messages) {
                if (message != null && message.getMessage() != null &&
                        message.getMessage().getMsgId() == msgId) {

                    int position = messages.indexOf(message);

                    if (position < messages.size() - 1) {
                        List<AndroidMegaChatMessage> messagesCopy = new ArrayList<>(messages);
                        messages.clear();

                        for (int i = position + 1; i < messagesCopy.size(); i++) {
                            messages.add(messagesCopy.get(i));
                        }
                    } else {
                        messages.clear();
                    }

                    updateMessages();
                    break;
                }
            }
        }
    }

    @Override
    public void onHistoryTruncatedByRetentionTime(MegaChatApiJava api, MegaChatMessage msg) {
        if (msg == null) {
            return;
        }

        updateHistoryByRetentionTime(msg.getMsgId());
    }

    private void disableMultiselection(){
        if (adapter == null || !adapter.isMultipleSelect())
            return;

        finishMultiselectionMode();
    }

    @Override
    public void onHistoryReloaded(MegaChatApiJava api, MegaChatRoom chat) {
        logDebug("onHistoryReloaded");
        cleanBuffers();
        invalidateOptionsMenu();
        logDebug("Load new history");

        long unread = chatRoom.getUnreadCount();
        generalUnreadCount = unread;
        lastSeenReceived = unread == 0;

        if (unread == 0) {
            lastIdMsgSeen = MEGACHAT_INVALID_HANDLE;
            logDebug("loadMessages unread is 0");
        } else {
            lastIdMsgSeen = megaChatApi.getLastMessageSeenId(idChat);
            if (lastIdMsgSeen != -1) {
                logDebug("Id of last message seen: " + lastIdMsgSeen);
            } else {
                logError("Error the last message seen shouldn't be NULL");
            }
        }
    }

    public void deleteMessage(MegaChatMessage msg, boolean rejected){
        int indexToChange = -1;

        ListIterator<AndroidMegaChatMessage> itr = messages.listIterator(messages.size());

        // Iterate in reverse.
        while(itr.hasPrevious()) {
            AndroidMegaChatMessage messageToCheck = itr.previous();
            logDebug("Index: " + itr.nextIndex());

            if(!messageToCheck.isUploading()){
                if (rejected) {
                    if (messageToCheck.getMessage().getTempId() == msg.getTempId()) {
                        indexToChange = itr.nextIndex();
                        break;
                    }
                } else {
                    if (messageToCheck.getMessage().getMsgId() == msg.getMsgId()
                        || (msg.getTempId() != -1
                        && messageToCheck.getMessage().getTempId() == msg.getTempId())) {
                        indexToChange = itr.nextIndex();
                        break;
                    }
                }
            }
        }

        if(indexToChange!=-1) {
            messages.remove(indexToChange);
            logDebug("Removed index: " + indexToChange + " positionNewMessagesLayout: " + positionNewMessagesLayout + " messages size: " + messages.size());
            if (positionNewMessagesLayout <= indexToChange) {
                if (generalUnreadCount == 1 || generalUnreadCount == -1) {
                    logDebug("Reset generalUnread:Position where new messages layout is show: " + positionNewMessagesLayout);
                    generalUnreadCount = 0;
                    lastIdMsgSeen = -1;
                } else {
                    logDebug("Decrease generalUnread:Position where new messages layout is show: " + positionNewMessagesLayout);
                    generalUnreadCount--;
                }
                adapter.notifyItemChanged(positionNewMessagesLayout);
            }

            if(!messages.isEmpty()){
                //Update infoToShow of the next message also
                if (indexToChange == 0) {
                    messages.get(indexToChange).setInfoToShow(AndroidMegaChatMessage.CHAT_ADAPTER_SHOW_ALL);
                    //Check if there is more messages and update the following one
                    if(messages.size()>1){
                        adjustInfoToShow(indexToChange+1);
                        setShowAvatar(indexToChange+1);
                    }
                }
                else{
                    //Not first element
                    if (indexToChange == messages.size()) {
                        logDebug("The last message removed, do not check more messages");
                        setShowAvatar(indexToChange - 1);
                    } else {
                        adjustInfoToShow(indexToChange);
                        setShowAvatar(indexToChange);
                        setShowAvatar(indexToChange - 1);
                    }
                }
            }
            adapter.removeMessage(indexToChange + 1, messages);
            disableMultiselection();
        } else {
            logWarning("index to change not found");
        }
    }

    public int modifyAttachmentReceived(AndroidMegaChatMessage msg, long idPendMsg){
        logDebug("ID: " + msg.getMessage().getMsgId() + ", tempID: " + msg.getMessage().getTempId() + ", Status: " + msg.getMessage().getStatus());
        int indexToChange = -1;
        ListIterator<AndroidMegaChatMessage> itr = messages.listIterator(messages.size());

        // Iterate in reverse.
        while(itr.hasPrevious()) {
            AndroidMegaChatMessage messageToCheck = itr.previous();

            if(messageToCheck.getPendingMessage()!=null){
                logDebug("Pending ID: " + messageToCheck.getPendingMessage().getId() + ", other: "+ idPendMsg);

                if(messageToCheck.getPendingMessage().getId()==idPendMsg){
                    indexToChange = itr.nextIndex();
                    logDebug("Found index to change: " + indexToChange);
                    break;
                }
            }
        }

        if(indexToChange!=-1){

            logDebug("INDEX change, need to reorder");
            messages.remove(indexToChange);
            logDebug("Removed index: " + indexToChange);
            logDebug("Messages size: " + messages.size());
            adapter.removeMessage(indexToChange+1, messages);

            int scrollToP = appendMessagePosition(msg);
            if(scrollToP!=-1){
                if(msg.getMessage().getStatus()==MegaChatMessage.STATUS_SERVER_RECEIVED){
                    logDebug("Need to scroll to position: " + indexToChange);
                    final int indexToScroll = scrollToP+1;
                    mLayoutManager.scrollToPositionWithOffset(indexToScroll,scaleHeightPx(20, getOutMetrics()));

                }
            }
        }
        else{
            logError("Error, id pending message message not found!!");
        }
        logDebug("Index modified: " + indexToChange);
        return indexToChange;
    }

    /**
     * Checks on the provided list if the message to update exists.
     * If so, returns its index on list.
     *
     * @param msg           The updated AndroidMegaChatMessage.
     * @param checkTempId   True if has to check the temp id instead of final id.
     * @param itr           ListIterator containing the list of messages to check.
     * @return The index to change if successful, INVALID_POSITION otherwise.
     */
    private int getIndexToUpdate(AndroidMegaChatMessage msg, boolean checkTempId, ListIterator<AndroidMegaChatMessage> itr) {
        // Iterate in reverse.
        while (itr.hasPrevious()) {
            AndroidMegaChatMessage messageToCheck = itr.previous();

            if (!messageToCheck.isUploading()) {
                logDebug("Checking with Msg ID: " + messageToCheck.getMessage().getMsgId()
                        + " and Msg TEMP ID: " + messageToCheck.getMessage().getTempId());

                if (checkTempId && msg.getMessage().getTempId() != MEGACHAT_INVALID_HANDLE
                        && msg.getMessage().getTempId() == messageToCheck.getMessage().getTempId()) {
                    logDebug("Modify received message with idTemp");
                    return itr.nextIndex();
                } else if (msg.getMessage().getMsgId() != MEGACHAT_INVALID_HANDLE
                        && msg.getMessage().getMsgId() == messageToCheck.getMessage().getMsgId()) {
                    logDebug("modifyMessageReceived");
                    return itr.nextIndex();
                }
            } else {
                logDebug("This message is uploading");
            }
        }

        return INVALID_POSITION;
    }

    /**
     * Modifies a message on UI (messages list and adapter), on bufferMessages list
     * or on bufferSending list, if it has been already loaded.
     *
     * @param msg           The updated AndroidMegaChatMessage.
     * @param checkTempId   True if has to check the temp id instead of final id.
     * @return The index to change if successful, INVALID_POSITION otherwise.
     */
    public int modifyMessageReceived(AndroidMegaChatMessage msg, boolean checkTempId){
        logDebug("Msg ID: " + msg.getMessage().getMsgId()
                + "Msg TEMP ID: " + msg.getMessage().getTempId()
                + "Msg status: " + msg.getMessage().getStatus());

        ListIterator<AndroidMegaChatMessage> itr = messages.listIterator(messages.size());
        int indexToChange = getIndexToUpdate(msg, checkTempId, itr);


        if (indexToChange == INVALID_POSITION) {
            itr = bufferMessages.listIterator(bufferMessages.size());
            indexToChange = getIndexToUpdate(msg, checkTempId, itr);

            if (indexToChange != INVALID_POSITION) {
                bufferMessages.set(indexToChange, msg);
                return indexToChange;
            }
        }

        if (indexToChange == INVALID_POSITION) {
            itr = bufferSending.listIterator(bufferSending.size());
            indexToChange = getIndexToUpdate(msg, checkTempId, itr);

            if (indexToChange != INVALID_POSITION) {
                bufferSending.set(indexToChange, msg);
                return indexToChange;
            }
        }

        logDebug("Index to change = " + indexToChange);
        if (indexToChange == INVALID_POSITION) {
            return indexToChange;
        }

        AndroidMegaChatMessage messageToUpdate = messages.get(indexToChange);
        if (isItSameMsg(messageToUpdate.getMessage(), msg.getMessage())) {
            logDebug("The internal index not change");

            if(msg.getMessage().getStatus()==MegaChatMessage.STATUS_SENDING_MANUAL){
                logDebug("Modified a MANUAl SENDING msg");
                //Check the message to change is not the last one
                int lastI = messages.size()-1;
                if(indexToChange<lastI){
                    //Check if there is already any MANUAL_SENDING in the queue
                    AndroidMegaChatMessage previousMessage = messages.get(lastI);
                    if(previousMessage.isUploading()){
                        logDebug("Previous message is uploading");
                    }
                    else{
                        if(previousMessage.getMessage().getStatus()==MegaChatMessage.STATUS_SENDING_MANUAL){
                            logDebug("More MANUAL SENDING in queue");
                            logDebug("Removed index: " + indexToChange);
                            messages.remove(indexToChange);
                            appendMessageAnotherMS(msg);
                            adapter.notifyDataSetChanged();
                            return indexToChange;
                        }
                    }
                }
            }

            logDebug("Modified message keep going");
            messages.set(indexToChange, msg);

            //Update infoToShow also
            if (indexToChange == 0) {
                messages.get(indexToChange).setInfoToShow(AndroidMegaChatMessage.CHAT_ADAPTER_SHOW_ALL);
                messages.get(indexToChange).setShowAvatar(true);
            }
            else{
                //Not first element
                adjustInfoToShow(indexToChange);
                setShowAvatar(indexToChange);

                //Create adapter
                if (adapter == null) {
                    adapter = new MegaChatAdapter(this, chatRoom, messages,
                            messagesPlaying, removedMessages, listView, inviteContactUseCase,
                            getAvatarUseCase, getNodeUseCase);

                    adapter.setHasStableIds(true);
                    listView.setAdapter(adapter);
                } else {
                    adapter.modifyMessage(messages, indexToChange+1);
                }
            }
        }
        else{
            logDebug("INDEX change, need to reorder");
            messages.remove(indexToChange);
            logDebug("Removed index: " + indexToChange);
            logDebug("Messages size: " + messages.size());
            adapter.removeMessage(indexToChange+1, messages);
            int scrollToP = appendMessagePosition(msg);
            if(scrollToP!=-1){
                if(msg.getMessage().getStatus()==MegaChatMessage.STATUS_SERVER_RECEIVED){
                    mLayoutManager.scrollToPosition(scrollToP+1);
                }
            }
            logDebug("Messages size: " + messages.size());
        }

        return indexToChange;
    }

    public void modifyLocationReceived(AndroidMegaChatMessage editedMsg, boolean hasTempId){
        logDebug("Edited Msg ID: " + editedMsg.getMessage().getMsgId() + ", Old Msg ID: " + messageToEdit.getMsgId());
        logDebug("Edited Msg TEMP ID: " + editedMsg.getMessage().getTempId() + ", Old Msg TEMP ID: " + messageToEdit.getTempId());
        logDebug("Edited Msg status: " + editedMsg.getMessage().getStatus() + ", Old Msg status: " + messageToEdit.getStatus());
        int indexToChange = -1;
        ListIterator<AndroidMegaChatMessage> itr = messages.listIterator(messages.size());

        boolean editedMsgHasTempId = false;
        if (editedMsg.getMessage().getTempId() != -1) {
            editedMsgHasTempId = true;
        }

        // Iterate in reverse.
        while(itr.hasPrevious()) {
            AndroidMegaChatMessage messageToCheck = itr.previous();
            logDebug("Index: " + itr.nextIndex());

            if(!messageToCheck.isUploading()){
                logDebug("Checking with Msg ID: " + messageToCheck.getMessage().getMsgId() + " and Msg TEMP ID: " + messageToCheck.getMessage().getTempId());
                if (hasTempId) {
                    if (editedMsgHasTempId && messageToCheck.getMessage().getTempId() == editedMsg.getMessage().getTempId()) {
                        indexToChange = itr.nextIndex();
                        break;
                    }
                    else if (!editedMsgHasTempId && messageToCheck.getMessage().getTempId() == editedMsg.getMessage().getMsgId()){
                        indexToChange = itr.nextIndex();
                        break;
                    }
                }
                else {
                    if (editedMsgHasTempId && messageToCheck.getMessage().getMsgId() == editedMsg.getMessage().getTempId()) {
                        indexToChange = itr.nextIndex();
                        break;
                    }
                    else if (!editedMsgHasTempId && messageToCheck.getMessage().getMsgId() == editedMsg.getMessage().getMsgId()){
                        indexToChange = itr.nextIndex();
                        break;
                    }
                }
            }
            else{
                logDebug("This message is uploading");
            }
        }

        logDebug("Index to change = " + indexToChange);
        if(indexToChange!=-1){

            AndroidMegaChatMessage messageToUpdate = messages.get(indexToChange);
            if(messageToUpdate.getMessage().getMsgIndex()==editedMsg.getMessage().getMsgIndex()){
                logDebug("The internal index not change");

                if(editedMsg.getMessage().getStatus()==MegaChatMessage.STATUS_SENDING_MANUAL){
                    logDebug("Modified a MANUAl SENDING msg");
                    //Check the message to change is not the last one
                    int lastI = messages.size()-1;
                    if(indexToChange<lastI){
                        //Check if there is already any MANUAL_SENDING in the queue
                        AndroidMegaChatMessage previousMessage = messages.get(lastI);
                        if(previousMessage.isUploading()){
                            logDebug("Previous message is uploading");
                        }
                        else if(previousMessage.getMessage().getStatus()==MegaChatMessage.STATUS_SENDING_MANUAL){
                            logDebug("More MANUAL SENDING in queue");
                            logDebug("Removed index: " + indexToChange);
                            messages.remove(indexToChange);
                            appendMessageAnotherMS(editedMsg);
                            adapter.notifyDataSetChanged();
                        }
                    }
                }

                logDebug("Modified message keep going");
                messages.set(indexToChange, editedMsg);

                //Update infoToShow also
                if (indexToChange == 0) {
                    messages.get(indexToChange).setInfoToShow(AndroidMegaChatMessage.CHAT_ADAPTER_SHOW_ALL);
                    messages.get(indexToChange).setShowAvatar(true);
                }
                else{
                    //Not first element
                    adjustInfoToShow(indexToChange);
                    setShowAvatar(indexToChange);

                    //Create adapter
                    if (adapter == null) {
                        createAdapter();
                    } else {
                        adapter.modifyMessage(messages, indexToChange+1);
                    }
                }
            }
            else{
                logDebug("INDEX change, need to reorder");
                messages.remove(indexToChange);
                logDebug("Removed index: " + indexToChange);
                logDebug("Messages size: " + messages.size());
                adapter.removeMessage(indexToChange+1, messages);
                int scrollToP = appendMessagePosition(editedMsg);
                if(scrollToP!=-1 && editedMsg.getMessage().getStatus()==MegaChatMessage.STATUS_SERVER_RECEIVED){
                    mLayoutManager.scrollToPosition(scrollToP+1);
                }
                logDebug("Messages size: " + messages.size());
            }
        }
        else{
            logError("Error, id temp message not found!! indexToChange == -1");
        }
    }

    public void loadBufferMessages(){
        logDebug("loadBufferMessages");
        ListIterator<AndroidMegaChatMessage> itr = bufferMessages.listIterator();
        while (itr.hasNext()) {
            int currentIndex = itr.nextIndex();
            AndroidMegaChatMessage messageToShow = itr.next();
            loadMessage(messageToShow, currentIndex);
        }

        //Create adapter
        if(adapter==null){
           createAdapter();
        }
        else{
            adapter.loadPreviousMessages(messages, bufferMessages.size());

            logDebug("addMessage: " + messages.size());
            updateActionModeTitle();
            reDoTheSelectionAfterRotation();
            recoveredSelectedPositions = null;
        }

        logDebug("AFTER updateMessagesLoaded: " + messages.size() + " messages in list");

        bufferMessages.clear();
    }

    public void clearHistory(AndroidMegaChatMessage androidMsg){
        ListIterator<AndroidMegaChatMessage> itr = messages.listIterator(messages.size());

        // Iterate in reverse.
        while(itr.hasPrevious()) {
            AndroidMegaChatMessage messageToCheck = itr.previous();

            if(messageToCheck.isUploading()){
                // Remove pending uploading messages.
                megaApi.cancelTransferByTag(messageToCheck.pendingMessage.transferTag);
            } else {
                break;
            }
        }

        logDebug("Clear all messages");
        messages.clear();
        messages.add(androidMsg);
        androidMsg.setInfoToShow(AndroidMegaChatMessage.CHAT_ADAPTER_SHOW_ALL);
        updateMessages();
    }

    /**
     * Method to control the visibility of the select option.
     */
    private void checkSelectOption() {
        if (selectMenuItem == null)
            return;

        boolean selectableMessages = false;
        if ((messages != null && chatRoom != null && !joiningOrLeaving && messages.size() > 0)) {
            for (AndroidMegaChatMessage msg : messages) {
                if (msg == null || msg.getMessage() == null) {
                    continue;
                }

                switch (msg.getMessage().getType()) {
                    case MegaChatMessage.TYPE_CONTAINS_META:
                    case MegaChatMessage.TYPE_NORMAL:
                    case MegaChatMessage.TYPE_NODE_ATTACHMENT:
                    case MegaChatMessage.TYPE_VOICE_CLIP:
                    case MegaChatMessage.TYPE_CONTACT_ATTACHMENT:
                        selectableMessages = true;
                        break;
                }
            }
        }
        selectMenuItem.setVisible(selectableMessages);
    }


    private void updateMessages(){
        checkSelectOption();
        adapter.setMessages(messages);
    }

    /**
     * Gets the pending messages from DB and add them if needed to the UI.
     */
    public void loadPendingMessages() {
        ArrayList<AndroidMegaChatMessage> pendMsgs = dbH.findPendingMessagesNotSent(idChat);
        logDebug("Number of pending: " + pendMsgs.size());

        for (AndroidMegaChatMessage msg : pendMsgs) {
            if (msg == null || msg.getPendingMessage() == null) {
                logWarning("Null pending messages");
                continue;
            }

            PendingMessageSingle pendingMsg = msg.getPendingMessage();

            if (pendingMsg.getTransferTag() != INVALID_ID) {
                MegaTransfer transfer = megaApi.getTransferByTag(pendingMsg.getTransferTag());
                if (transfer == null) {
                    transfer = findTransferFromPendingMessage(pendingMsg);
                }

                if (transfer == null || transfer.getState() == MegaTransfer.STATE_FAILED) {
                    int tag = transfer != null ? transfer.getTag() : INVALID_ID;
                    dbH.updatePendingMessage(pendingMsg.getId(), tag, INVALID_OPTION, PendingMessageSingle.STATE_ERROR_UPLOADING);
                    pendingMsg.setState(PendingMessageSingle.STATE_ERROR_UPLOADING);
                    msg.setPendingMessage(pendingMsg);
                } else if (transfer.getState() == MegaTransfer.STATE_COMPLETED || transfer.getState() == MegaTransfer.STATE_CANCELLED) {
                    dbH.updatePendingMessage(pendingMsg.getId(), transfer.getTag(), INVALID_OPTION, PendingMessageSingle.STATE_SENT);
                    continue;
                }
            } else if (pendingMsg.getState() == PendingMessageSingle.STATE_PREPARING_FROM_EXPLORER) {
                dbH.updatePendingMessage(pendingMsg.getId(), INVALID_ID, INVALID_OPTION, PendingMessageSingle.STATE_PREPARING);
                pendingMsg.setState(PendingMessageSingle.STATE_PREPARING);
                msg.setPendingMessage(pendingMsg);
            } else if (pendingMsg.getState() == PendingMessageSingle.STATE_COMPRESSING) {
                if (isServiceRunning(ChatUploadService.class)) {
                    startService(new Intent(this, ChatUploadService.class)
                            .setAction(ACTION_CHECK_COMPRESSING_MESSAGE)
                            .putExtra(CHAT_ID, pendingMsg.getChatId())
                            .putExtra(INTENT_EXTRA_PENDING_MESSAGE_ID, pendingMsg.getId())
                            .putExtra(INTENT_EXTRA_KEY_FILE_NAME, pendingMsg.getName()));
                } else {
                    retryPendingMessage(pendingMsg);
                    continue;
                }
            }

            appendMessagePosition(msg);
        }
    }

    /**
     * If a transfer has been resumed, its tag is not the same as the initial one.
     * This method gets the transfer with the new tag if exists with the pending message identifier.
     *
     * @param pendingMsg Pending message from which the transfer has to be found.
     * @return The transfer if exist, null otherwise.
     */
    private MegaTransfer findTransferFromPendingMessage(PendingMessageSingle pendingMsg) {
        if (megaApi.getNumPendingUploads() == 0) {
            logDebug("There is not any upload in progress.");
            return null;
        }

        MegaTransferData transferData = megaApi.getTransferData(null);
        if (transferData == null) {
            logDebug("transferData is null.");
            return null;
        }

        for (int i = 0; i < transferData.getNumUploads(); i++) {
            MegaTransfer transfer = megaApi.getTransferByTag(transferData.getUploadTag(i));
            if (transfer == null) {
                continue;
            }

            String data = transfer.getAppData();
            if (isTextEmpty(data) || !data.contains(APP_DATA_CHAT) || data.contains(APP_DATA_VOICE_CLIP)) {
                continue;
            }

            if (pendingMsg.getId() == getPendingMessageIdFromAppData(data)) {
                return transfer;
            }
        }

        return null;
    }

    public void loadMessage(AndroidMegaChatMessage messageToShow, int currentIndex){
        messageToShow.setInfoToShow(AndroidMegaChatMessage.CHAT_ADAPTER_SHOW_ALL);
        messages.add(0,messageToShow);

        if(messages.size()>1) {
            adjustInfoToShow(1);
        }

        setShowAvatar(0);

    }

    public void appendMessageAnotherMS(AndroidMegaChatMessage msg){
        logDebug("appendMessageAnotherMS");
        messages.add(msg);
        int lastIndex = messages.size()-1;

        if(lastIndex==0){
            messages.get(lastIndex).setInfoToShow(AndroidMegaChatMessage.CHAT_ADAPTER_SHOW_ALL);
        }
        else{
            adjustInfoToShow(lastIndex);
        }

        //Create adapter
        if(adapter==null){
            logDebug("Create adapter");
            createAdapter();
        }else{

            if(lastIndex==0){
                logDebug("Arrives the first message of the chat");
                updateMessages();
            }
            else{
                adapter.addMessage(messages, lastIndex+1);
            }
        }
    }

    public int reinsertNodeAttachmentNoRevoked(AndroidMegaChatMessage msg){
        logDebug("reinsertNodeAttachmentNoRevoked");
        int lastIndex = messages.size()-1;
        logDebug("Last index: " + lastIndex);
        if(messages.size()==-1){
            msg.setInfoToShow(AndroidMegaChatMessage.CHAT_ADAPTER_SHOW_ALL);
            messages.add(msg);
        }
        else {
            logDebug("Finding where to append the message");
            while(messages.get(lastIndex).getMessage().getMsgIndex()>msg.getMessage().getMsgIndex()){
                logDebug("Last index: " + lastIndex);
                lastIndex--;
                if (lastIndex == -1) {
                    break;
                }
            }
            logDebug("Last index: " + lastIndex);
            lastIndex++;
            logDebug("Append in position: " + lastIndex);
            messages.add(lastIndex, msg);
            adjustInfoToShow(lastIndex);
            int nextIndex = lastIndex+1;
            if(nextIndex<=messages.size()-1){
                adjustInfoToShow(nextIndex);
            }
            int previousIndex = lastIndex-1;
            if(previousIndex>=0){
                adjustInfoToShow(previousIndex);
            }
        }

        //Create adapter
        if(adapter==null){
            logDebug("Create adapter");
            createAdapter();
        }else{
            if(lastIndex<0){
                logDebug("Arrives the first message of the chat");
                updateMessages();
            }
            else{
                adapter.addMessage(messages, lastIndex+1);
            }
        }
        return lastIndex;
    }

    public int appendMessagePosition(AndroidMegaChatMessage msg){
        logDebug("appendMessagePosition: " + messages.size() + " messages");
        int lastIndex = messages.size()-1;
        if(messages.size()==0){
            msg.setInfoToShow(AndroidMegaChatMessage.CHAT_ADAPTER_SHOW_ALL);
            msg.setShowAvatar(true);
            messages.add(msg);
        }else{
            logDebug("Finding where to append the message");

            if(msg.isUploading()){
                lastIndex++;
                logDebug("The message is uploading add to index: " + lastIndex + "with state: " + msg.getPendingMessage().getState());
            }else{
                logDebug("Status of message: " + msg.getMessage().getStatus());
                if(lastIndex>=0) {
                    while (messages.get(lastIndex).isUploading()) {
                        logDebug("One less index is uploading");
                        lastIndex--;
                        if(lastIndex==-1){
                            break;
                        }
                    }
                }
                if(lastIndex>=0) {
                    while (messages.get(lastIndex).getMessage().getStatus() == MegaChatMessage.STATUS_SENDING_MANUAL) {
                        logDebug("One less index is MANUAL SENDING");
                        lastIndex--;
                        if(lastIndex==-1){
                            break;
                        }
                    }
                }
                if(lastIndex>=0) {
                    if (msg.getMessage().getStatus() == MegaChatMessage.STATUS_SERVER_RECEIVED || msg.getMessage().getStatus() == MegaChatMessage.STATUS_NOT_SEEN) {
                        while (messages.get(lastIndex).getMessage().getStatus() == MegaChatMessage.STATUS_SENDING) {
                            logDebug("One less index");
                            lastIndex--;
                            if(lastIndex==-1){
                                break;
                            }
                        }
                    }
                }

                lastIndex++;
                logDebug("Append in position: " + lastIndex);
            }
            if(lastIndex>=0){
                messages.add(lastIndex, msg);
                adjustInfoToShow(lastIndex);
                msg.setShowAvatar(true);
                if(!messages.get(lastIndex).isUploading()){
                    int nextIndex = lastIndex+1;
                    if(nextIndex<messages.size()){
                        if(messages.get(nextIndex)!=null) {
                            if(messages.get(nextIndex).isUploading()){
                                adjustInfoToShow(nextIndex);
                            }
                        }
                    }
                }
                if(lastIndex>0){
                    setShowAvatar(lastIndex-1);
                }
            }
        }

        //Create adapter
        if(adapter==null){
            logDebug("Create adapter");
            createAdapter();
        }else{
            logDebug("Update adapter with last index: " + lastIndex);
            if(lastIndex<0){
                logDebug("Arrives the first message of the chat");
                updateMessages();
            }else{
                adapter.addMessage(messages, lastIndex+1);
                adapter.notifyItemChanged(lastIndex);
            }
        }
        return lastIndex;
    }

    public int adjustInfoToShow(int index) {
        logDebug("Index: " + index);

        AndroidMegaChatMessage msg = messages.get(index);

        long userHandleToCompare = -1;
        long previousUserHandleToCompare = -1;

        if(msg.isUploading()){
            userHandleToCompare = myUserHandle;
        }
        else{

            if ((msg.getMessage().getType() == MegaChatMessage.TYPE_PRIV_CHANGE) || (msg.getMessage().getType() == MegaChatMessage.TYPE_ALTER_PARTICIPANTS)) {
                userHandleToCompare = msg.getMessage().getHandleOfAction();
            } else {
                userHandleToCompare = msg.getMessage().getUserHandle();
            }
        }

        if(index==0){
            msg.setInfoToShow(AndroidMegaChatMessage.CHAT_ADAPTER_SHOW_ALL);
        }
        else{
            AndroidMegaChatMessage previousMessage = messages.get(index-1);

            if(previousMessage.isUploading()){

                logDebug("The previous message is uploading");
                if(msg.isUploading()){
                    logDebug("The message is also uploading");
                    if (compareDate(msg.getPendingMessage().getUploadTimestamp(), previousMessage.getPendingMessage().getUploadTimestamp()) == 0) {
                        //Same date
                        if (compareTime(msg.getPendingMessage().getUploadTimestamp(), previousMessage.getPendingMessage().getUploadTimestamp()) == 0) {
                            msg.setInfoToShow(AndroidMegaChatMessage.CHAT_ADAPTER_SHOW_NOTHING);
                        } else {
                            //Different minute
                            msg.setInfoToShow(AndroidMegaChatMessage.CHAT_ADAPTER_SHOW_TIME);
                        }
                    } else {
                        //Different date
                        msg.setInfoToShow(AndroidMegaChatMessage.CHAT_ADAPTER_SHOW_ALL);
                    }
                }
                else{
                    if (compareDate(msg.getMessage().getTimestamp(), previousMessage.getPendingMessage().getUploadTimestamp()) == 0) {
                        //Same date
                        if (compareTime(msg.getMessage().getTimestamp(), previousMessage.getPendingMessage().getUploadTimestamp()) == 0) {
                            msg.setInfoToShow(AndroidMegaChatMessage.CHAT_ADAPTER_SHOW_NOTHING);
                        } else {
                            //Different minute
                            msg.setInfoToShow(AndroidMegaChatMessage.CHAT_ADAPTER_SHOW_TIME);
                        }
                    } else {
                        //Different date
                        msg.setInfoToShow(AndroidMegaChatMessage.CHAT_ADAPTER_SHOW_ALL);
                    }
                }
            }
            else{
                logDebug("The previous message is NOT uploading");

                if (userHandleToCompare == myUserHandle) {
                    logDebug("MY message!!");

                    if ((previousMessage.getMessage().getType() == MegaChatMessage.TYPE_PRIV_CHANGE) || (previousMessage.getMessage().getType() == MegaChatMessage.TYPE_ALTER_PARTICIPANTS)) {
                        previousUserHandleToCompare = previousMessage.getMessage().getHandleOfAction();
                    } else {
                        previousUserHandleToCompare = previousMessage.getMessage().getUserHandle();
                    }

                    if (previousUserHandleToCompare == myUserHandle) {
                        logDebug("Last message and previous is mine");
                        //The last two messages are mine
                        if(msg.isUploading()){
                            logDebug("The msg to append is uploading");
                            if (compareDate(msg.getPendingMessage().getUploadTimestamp(), previousMessage) == 0) {
                                //Same date
                                if (compareTime(msg.getPendingMessage().getUploadTimestamp(), previousMessage) == 0) {
                                    msg.setInfoToShow(AndroidMegaChatMessage.CHAT_ADAPTER_SHOW_NOTHING);
                                } else {
                                    //Different minute
                                    msg.setInfoToShow(AndroidMegaChatMessage.CHAT_ADAPTER_SHOW_TIME);
                                }
                            } else {
                                //Different date
                                msg.setInfoToShow(AndroidMegaChatMessage.CHAT_ADAPTER_SHOW_ALL);
                            }
                        }
                        else{
                            if (compareDate(msg, previousMessage) == 0) {
                                //Same date
                                if (compareTime(msg, previousMessage) == 0) {
                                    if ((msg.getMessage().isManagementMessage())) {
                                        msg.setInfoToShow(AndroidMegaChatMessage.CHAT_ADAPTER_SHOW_TIME);
                                    }
                                    else{
                                        msg.setInfoToShow(AndroidMegaChatMessage.CHAT_ADAPTER_SHOW_NOTHING);
                                    }
                                } else {
                                    //Different minute
                                    msg.setInfoToShow(AndroidMegaChatMessage.CHAT_ADAPTER_SHOW_TIME);
                                }
                            } else {
                                //Different date
                                msg.setInfoToShow(AndroidMegaChatMessage.CHAT_ADAPTER_SHOW_ALL);
                            }
                        }

                    } else {
                        //The last message is mine, the previous not
                        logDebug("Last message is mine, NOT previous");
                        if(msg.isUploading()) {
                            logDebug("The msg to append is uploading");
                            if (compareDate(msg.getPendingMessage().getUploadTimestamp(), previousMessage) == 0) {
                                msg.setInfoToShow(AndroidMegaChatMessage.CHAT_ADAPTER_SHOW_TIME);
                            } else {
                                //Different date
                                msg.setInfoToShow(AndroidMegaChatMessage.CHAT_ADAPTER_SHOW_ALL);
                            }
                        }
                        else{
                            if (compareDate(msg, previousMessage) == 0) {
                                msg.setInfoToShow(AndroidMegaChatMessage.CHAT_ADAPTER_SHOW_TIME);
                            } else {
                                //Different date
                                msg.setInfoToShow(AndroidMegaChatMessage.CHAT_ADAPTER_SHOW_ALL);
                            }
                        }
                    }

                } else {
                    logDebug("NOT MY message!! - CONTACT");

                    if ((previousMessage.getMessage().getType() == MegaChatMessage.TYPE_PRIV_CHANGE) || (previousMessage.getMessage().getType() == MegaChatMessage.TYPE_ALTER_PARTICIPANTS)) {
                        previousUserHandleToCompare = previousMessage.getMessage().getHandleOfAction();
                    } else {
                        previousUserHandleToCompare = previousMessage.getMessage().getUserHandle();
                    }

                    if (previousUserHandleToCompare == userHandleToCompare) {
                        //The last message is also a contact's message
                        if(msg.isUploading()) {
                            if (compareDate(msg.getPendingMessage().getUploadTimestamp(), previousMessage) == 0) {
                                //Same date
                                if (compareTime(msg.getPendingMessage().getUploadTimestamp(), previousMessage) == 0) {
                                    logDebug("Add with show nothing - same userHandle");
                                    msg.setInfoToShow(AndroidMegaChatMessage.CHAT_ADAPTER_SHOW_NOTHING);

                                } else {
                                    //Different minute
                                    msg.setInfoToShow(AndroidMegaChatMessage.CHAT_ADAPTER_SHOW_TIME);
                                }
                            } else {
                                //Different date
                                msg.setInfoToShow(AndroidMegaChatMessage.CHAT_ADAPTER_SHOW_ALL);
                            }
                        }
                        else{

                            if (compareDate(msg, previousMessage) == 0) {
                                //Same date
                                if (compareTime(msg, previousMessage) == 0) {
                                    if ((msg.getMessage().isManagementMessage())) {
                                        msg.setInfoToShow(AndroidMegaChatMessage.CHAT_ADAPTER_SHOW_TIME);
                                    }
                                    else{
                                        msg.setInfoToShow(AndroidMegaChatMessage.CHAT_ADAPTER_SHOW_NOTHING);
                                    }
                                } else {
                                    //Different minute
                                    msg.setInfoToShow(AndroidMegaChatMessage.CHAT_ADAPTER_SHOW_TIME);
                                }
                            } else {
                                //Different date
                                msg.setInfoToShow(AndroidMegaChatMessage.CHAT_ADAPTER_SHOW_ALL);
                            }
                        }

                    } else {
                        //The last message is from contact, the previous not
                        logDebug("Different user handle");
                        if(msg.isUploading()) {
                            if (compareDate(msg.getPendingMessage().getUploadTimestamp(), previousMessage) == 0) {
                                //Same date
                                if (compareTime(msg.getPendingMessage().getUploadTimestamp(), previousMessage) == 0) {
                                    if(previousUserHandleToCompare==myUserHandle){
                                        msg.setInfoToShow(AndroidMegaChatMessage.CHAT_ADAPTER_SHOW_TIME);
                                    }
                                    else{
                                        msg.setInfoToShow(AndroidMegaChatMessage.CHAT_ADAPTER_SHOW_NOTHING);
                                    }

                                } else {
                                    //Different minute
                                    msg.setInfoToShow(AndroidMegaChatMessage.CHAT_ADAPTER_SHOW_TIME);
                                }

                            } else {
                                //Different date
                                msg.setInfoToShow(AndroidMegaChatMessage.CHAT_ADAPTER_SHOW_ALL);
                            }
                        }
                        else{
                            if (compareDate(msg, previousMessage) == 0) {
                                if (compareTime(msg, previousMessage) == 0) {
                                    if(previousUserHandleToCompare==myUserHandle){
                                        msg.setInfoToShow(AndroidMegaChatMessage.CHAT_ADAPTER_SHOW_TIME);
                                    }
                                    else{
                                        if ((msg.getMessage().isManagementMessage())) {
                                            msg.setInfoToShow(AndroidMegaChatMessage.CHAT_ADAPTER_SHOW_TIME);
                                        }
                                        else{
                                            msg.setInfoToShow(AndroidMegaChatMessage.CHAT_ADAPTER_SHOW_TIME);
                                        }
                                    }

                                } else {
                                    //Different minute
                                    msg.setInfoToShow(AndroidMegaChatMessage.CHAT_ADAPTER_SHOW_TIME);
                                }

                            } else {
                                //Different date
                                msg.setInfoToShow(AndroidMegaChatMessage.CHAT_ADAPTER_SHOW_ALL);
                            }
                        }
                    }
                }

            }
        }
        return msg.getInfoToShow();
    }

    public void setShowAvatar(int index){
        logDebug("Index: " + index);

        AndroidMegaChatMessage msg = messages.get(index);

        long userHandleToCompare = -1;
        long previousUserHandleToCompare = -1;

        if(msg.isUploading()){
            msg.setShowAvatar(false);
            return;
        }

        if (userHandleToCompare == myUserHandle) {
            logDebug("MY message!!");
        }else{
            logDebug("Contact message");
            if ((msg.getMessage().getType() == MegaChatMessage.TYPE_PRIV_CHANGE) || (msg.getMessage().getType() == MegaChatMessage.TYPE_ALTER_PARTICIPANTS)) {
                userHandleToCompare = msg.getMessage().getHandleOfAction();
            } else {
                userHandleToCompare = msg.getMessage().getUserHandle();
            }
            logDebug("userHandleTocompare: " + userHandleToCompare);
            AndroidMegaChatMessage previousMessage = null;
            if(messages.size()-1 > index){
                previousMessage = messages.get(index + 1);
                if(previousMessage==null){
                    msg.setShowAvatar(true);
                    logWarning("Previous message is null");
                    return;
                }
                if(previousMessage.isUploading()){
                    msg.setShowAvatar(true);
                    logDebug("Previous is uploading");
                    return;
                }

                if((previousMessage.getMessage().getType() == MegaChatMessage.TYPE_PRIV_CHANGE) || (previousMessage.getMessage().getType() == MegaChatMessage.TYPE_ALTER_PARTICIPANTS)) {
                    previousUserHandleToCompare = previousMessage.getMessage().getHandleOfAction();
                }else{
                    previousUserHandleToCompare = previousMessage.getMessage().getUserHandle();
                }

                logDebug("previousUserHandleToCompare: " + previousUserHandleToCompare);

                if ((previousMessage.getMessage().getType() == MegaChatMessage.TYPE_CALL_ENDED) || (previousMessage.getMessage().getType() == MegaChatMessage.TYPE_CALL_STARTED) || (previousMessage.getMessage().getType() == MegaChatMessage.TYPE_PRIV_CHANGE) || (previousMessage.getMessage().getType() == MegaChatMessage.TYPE_ALTER_PARTICIPANTS) || (previousMessage.getMessage().getType() == MegaChatMessage.TYPE_CHAT_TITLE)) {
                    msg.setShowAvatar(true);
                    logDebug("Set: " + true);
                } else {
                    if (previousUserHandleToCompare == userHandleToCompare) {
                        msg.setShowAvatar(false);
                        logDebug("Set: " + false);
                    }else{
                        msg.setShowAvatar(true);
                        logDebug("Set: " + true);
                    }
                }
            }
            else{
                logWarning("No previous message");
                msg.setShowAvatar(true);
            }
        }
    }

    public void showMsgNotSentPanel(AndroidMegaChatMessage message, int position){
        logDebug("Position: " + position);

        selectedPosition = position;

        if (message == null || isBottomSheetDialogShown(bottomSheetDialogFragment)) return;

        selectedMessageId = message.getMessage().getRowId();
        logDebug("Temporal id of MS message: "+message.getMessage().getTempId());
        bottomSheetDialogFragment = new MessageNotSentBottomSheetDialogFragment();
        bottomSheetDialogFragment.show(getSupportFragmentManager(), bottomSheetDialogFragment.getTag());
    }

    public void showSendAttachmentBottomSheet(){
        logDebug("showSendAttachmentBottomSheet");

        if (isBottomSheetDialogShown(bottomSheetDialogFragment)) return;

        bottomSheetDialogFragment = new SendAttachmentChatBottomSheetDialogFragment();
        bottomSheetDialogFragment.show(getSupportFragmentManager(), bottomSheetDialogFragment.getTag());
    }

    public void showUploadingAttachmentBottomSheet(AndroidMegaChatMessage message, int position){
        logDebug("showUploadingAttachmentBottomSheet: "+position);

        if (message == null || message.getPendingMessage() == null
                || message.getPendingMessage().getState() == PendingMessageSingle.STATE_COMPRESSING
                || isBottomSheetDialogShown(bottomSheetDialogFragment)) {
            return;
        }

        selectedPosition = position;
        selectedMessageId = message.getPendingMessage().getId();

        bottomSheetDialogFragment = new PendingMessageBottomSheetDialogFragment();
        bottomSheetDialogFragment.show(getSupportFragmentManager(), bottomSheetDialogFragment.getTag());
    }

    public void showReactionBottomSheet(AndroidMegaChatMessage message, int position, String reaction) {
        if (message == null || message.getMessage() == null)
            return;

        selectedPosition = position;
        hideBottomSheet();
        selectedMessageId = message.getMessage().getMsgId();

        if (reaction == null) {
            bottomSheetDialogFragment = new ReactionsBottomSheet();
            bottomSheetDialogFragment.show(getSupportFragmentManager(), bottomSheetDialogFragment.getTag());
        } else if (chatRoom != null && !chatRoom.isPreview() && chatRoom.getOwnPrivilege() != MegaChatRoom.PRIV_RM) {
            bottomSheetDialogFragment = new InfoReactionsBottomSheet(this, reaction);
            bottomSheetDialogFragment.show(getSupportFragmentManager(), bottomSheetDialogFragment.getTag());
        }
    }

    public void hideBottomSheet() {
        if (isBottomSheetDialogShown(bottomSheetDialogFragment)) {
            bottomSheetDialogFragment.dismissAllowingStateLoss();
        }
    }

    private void showGeneralChatMessageBottomSheet(AndroidMegaChatMessage message, int position) {
        selectedPosition = position;

        if (message == null || isBottomSheetDialogShown(bottomSheetDialogFragment))
            return;

        selectedMessageId = message.getMessage().getMsgId();

        if (MegaApplication.getInstance().getMegaChatApi().getMessage(idChat, selectedMessageId) == null) {
            if (!isOnline(this)) {
                showSnackbar(SNACKBAR_TYPE, getString(R.string.error_server_connection_problem), MEGACHAT_INVALID_HANDLE);
            }
            return;
        }
        bottomSheetDialogFragment = new GeneralChatMessageBottomSheet();
        bottomSheetDialogFragment.show(getSupportFragmentManager(), bottomSheetDialogFragment.getTag());
    }

    public void removeMsgNotSent(){
        logDebug("Selected position: " + selectedPosition);
        messages.remove(selectedPosition);
        adapter.removeMessage(selectedPosition, messages);
    }

    public void updatingRemovedMessage(MegaChatMessage message) {
        for (int i = 0; i < messages.size(); i++) {
            MegaChatMessage messageToCompare = messages.get(i).getMessage();
            if (messageToCompare != null) {
                if ((message.getMsgId() != MEGACHAT_INVALID_HANDLE && message.getMsgId() == messageToCompare.getMsgId()) ||
                        (message.getTempId() != MEGACHAT_INVALID_HANDLE && message.getTempId() == messageToCompare.getTempId())) {
                    RemovedMessage msg = new RemovedMessage(messageToCompare.getTempId(), messageToCompare.getMsgId());
                    removedMessages.add(msg);
                    adapter.notifyItemChanged(i + 1);
                    break;
                }
            }
        }
    }

    /**
     * Removes a pending message from UI and DB if exists.
     *
     * @param id The identifier of the pending message.
     */
    public void removePendingMsg(long id){
        removePendingMsg(dbH.findPendingMessageById(id));
    }

    /**
     * Removes a pending message from UI and DB if exists.
     *
     * @param pMsg The pending message.
     */
    public void removePendingMsg(PendingMessageSingle pMsg) {
        if (pMsg == null || pMsg.getState() == PendingMessageSingle.STATE_SENT) {
            showSnackbar(SNACKBAR_TYPE, getString(R.string.error_message_already_sent), MEGACHAT_INVALID_HANDLE);
            return;
        }

        if ((pMsg.getState() == PendingMessageSingle.STATE_UPLOADING || pMsg.getState() == PendingMessageSingle.STATE_ATTACHING)
                && pMsg.getTransferTag() != INVALID_ID) {
            MegaApplication.getChatManagement().setPendingMessageToBeCancelled(pMsg.getTransferTag(), pMsg.getId());
            megaApi.cancelTransferByTag(pMsg.getTransferTag(), this);
            return;
        }

        removePendingMessageFromDbHAndUI(pMsg.getId());
    }

    /**
     * Gets a pending message position from its id.
     *
     * @param pendingMsgId Identifier of the pending message.
     * @return The position of the pending message if exist, INVALID_POSITION otherwise.
     */
    public int findPendingMessagePosition(long pendingMsgId) {
        ListIterator<AndroidMegaChatMessage> itr = messages.listIterator(messages.size());

        while (itr.hasPrevious()) {
            if (pendingMsgId == itr.previous().getMessage().getTempId()) {
                return itr.nextIndex();
            }
        }

        return INVALID_POSITION;
    }

    /**
     * Updates the UI of a pending message.
     *
     * @param pendingMsg The pending message to update.
     */
    private void updatePendingMessage(PendingMessageSingle pendingMsg) {
        ListIterator<AndroidMegaChatMessage> itr = messages.listIterator(messages.size());

        while (itr.hasPrevious()) {
            AndroidMegaChatMessage messageToCheck = itr.previous();

            if (messageToCheck.getPendingMessage() != null
                    && messageToCheck.getPendingMessage().getId() == pendingMsg.id) {
                int indexToChange = itr.nextIndex();
                logDebug("Found index to update: " + indexToChange);

                messages.set(indexToChange, new AndroidMegaChatMessage(pendingMsg,
                        pendingMsg.getState() >= PendingMessageSingle.STATE_PREPARING
                                && pendingMsg.getState() <= PendingMessageSingle.STATE_COMPRESSING));

                adapter.modifyMessage(messages, indexToChange + 1);
                break;
            }
        }
    }

    public void showSnackbar(int type, String s, long idChat, String emailUser) {
        showSnackbar(type, fragmentContainer, null, s, idChat, emailUser);
    }

    public void removeProgressDialog(){
        if (statusDialog != null) {
            try {
                statusDialog.dismiss();
            } catch (Exception ex) {}
        }
    }

    public void startConversation(long handle){
        logDebug("Handle: " + handle);
        MegaChatRoom chat = megaChatApi.getChatRoomByUser(handle);
        MegaChatPeerList peers = MegaChatPeerList.createInstance();
        if(chat==null){
            logDebug("No chat, create it!");
            peers.addPeer(handle, MegaChatPeerList.PRIV_STANDARD);
            megaChatApi.createChat(false, peers, this);
        }
        else{
            logDebug("There is already a chat, open it!");
            Intent intentOpenChat = new Intent(this, ChatActivity.class);
            intentOpenChat.setAction(ACTION_CHAT_SHOW_MESSAGES);
            intentOpenChat.putExtra(CHAT_ID, chat.getChatId());
            this.startActivity(intentOpenChat);
        }
    }

    public void startGroupConversation(ArrayList<Long> userHandles){
        logDebug("startGroupConversation");

        MegaChatPeerList peers = MegaChatPeerList.createInstance();

        for(int i=0;i<userHandles.size();i++){
            long handle = userHandles.get(i);
            peers.addPeer(handle, MegaChatPeerList.PRIV_STANDARD);
        }
        megaChatApi.createChat(true, peers, this);
    }

    public void setMessages(ArrayList<AndroidMegaChatMessage> messages){
        if(dialog!=null){
            dialog.dismiss();
        }
        this.messages = messages;
        //Create adapter
        if (adapter == null) {
            createAdapter();
        } else {
            updateMessages();
        }
    }

    private void createAdapter() {
        //Create adapter
        adapter = new MegaChatAdapter(this, chatRoom, messages, messagesPlaying,
                removedMessages, listView, inviteContactUseCase, getAvatarUseCase, getNodeUseCase);

        adapter.setHasStableIds(true);
        listView.setLayoutManager(mLayoutManager);
        listView.setAdapter(adapter);
        updateMessages();
    }

    public void updateReactionAdapter(MegaChatMessage msg, String reaction, int count) {
        adapter.checkReactionUpdated(idChat, msg, reaction, count);
    }

    @Override
    public void onRequestStart(MegaChatApiJava api, MegaChatRequest request) {

    }

    @Override
    public void onRequestUpdate(MegaChatApiJava api, MegaChatRequest request) {

    }

    @Override
    public void onRequestFinish(MegaChatApiJava api, MegaChatRequest request, MegaChatError e) {
        logDebug("onRequestFinish: " + request.getRequestString() + " " + request.getType());

      if (request.getType() == MegaChatRequest.TYPE_REMOVE_FROM_CHATROOM) {
           logDebug("Remove participant: " + request.getUserHandle() + " my user: " + megaChatApi.getMyUserHandle());

           if (e.getErrorCode() == MegaChatError.ERROR_OK) {
               logDebug("Participant removed OK");
               invalidateOptionsMenu();
           } else {
               logError("ERROR WHEN TYPE_REMOVE_FROM_CHATROOM " + e.getErrorString());
               showSnackbar(SNACKBAR_TYPE, getTranslatedErrorString(e), MEGACHAT_INVALID_HANDLE);
           }
       } else if (request.getType() == MegaChatRequest.TYPE_ATTACH_NODE_MESSAGE) {
            removeProgressDialog();

            disableMultiselection();

            if(e.getErrorCode()==MegaChatError.ERROR_OK){
                logDebug("File sent correctly");
                MegaNodeList nodeList = request.getMegaNodeList();

                for(int i = 0; i<nodeList.size();i++){
                    logDebug("Node handle: " + nodeList.get(i).getHandle());
                }
                AndroidMegaChatMessage androidMsgSent = new AndroidMegaChatMessage(request.getMegaChatMessage());
                sendMessageToUI(androidMsgSent);

            }else{
                logError("File NOT sent: " + e.getErrorCode() + "___" + e.getErrorString());
                showSnackbar(SNACKBAR_TYPE, getString(R.string.error_attaching_node_from_cloud), -1);
            }

        }else if(request.getType() == MegaChatRequest.TYPE_REVOKE_NODE_MESSAGE){
            if(e.getErrorCode()==MegaChatError.ERROR_OK){
                logDebug("Node revoked correctly, msg id: " + request.getMegaChatMessage().getMsgId());
            }
            else{
                logError("NOT revoked correctly");
                showSnackbar(SNACKBAR_TYPE, getString(R.string.error_revoking_node), -1);
            }

        }else if(request.getType() == MegaChatRequest.TYPE_CREATE_CHATROOM){
            logDebug("Create chat request finish!!!");
            if(e.getErrorCode()==MegaChatError.ERROR_OK){

                logDebug("Open new chat");
                Intent intent = new Intent(this, ChatActivity.class);
                intent.setAction(ACTION_CHAT_SHOW_MESSAGES);
                intent.putExtra(CHAT_ID, request.getChatHandle());
                this.startActivity(intent);
                finish();
            }
            else{
                logError("ERROR WHEN CREATING CHAT " + e.getErrorString());
                showSnackbar(SNACKBAR_TYPE, getString(R.string.create_chat_error), -1);
            }

        } else if (request.getType() == MegaChatRequest.TYPE_AUTOJOIN_PUBLIC_CHAT) {
            joiningOrLeaving = false;

            if (e.getErrorCode() == MegaChatError.ERROR_OK) {
                if (request.getUserHandle() != MEGACHAT_INVALID_HANDLE) {
                    //Rejoin option
                    initializeInputText();
                    isOpeningChat = true;
                    loadHistory();
                } else {
                    //Join
                    setChatSubtitle();
                    setPreviewersView();
                }

                supportInvalidateOptionsMenu();
            } else {
                MegaChatRoom chatRoom = megaChatApi.getChatRoom(idChat);
                if (chatRoom != null && chatRoom.getOwnPrivilege() >= MegaChatRoom.PRIV_RO) {
                    logWarning("I'm already a participant");
                    return;
                }

                logError("ERROR WHEN JOINING CHAT " + e.getErrorCode() + " " + e.getErrorString());
                showSnackbar(SNACKBAR_TYPE, getString(R.string.error_general_nodes), MEGACHAT_INVALID_HANDLE);
            }
        } else if(request.getType() == MegaChatRequest.TYPE_LAST_GREEN){
            logDebug("TYPE_LAST_GREEN requested");

        }else if(request.getType() == MegaChatRequest.TYPE_ARCHIVE_CHATROOM){

            long chatHandle = request.getChatHandle();
            chatRoom = megaChatApi.getChatRoom(chatHandle);
            String chatTitle = getTitleChat(chatRoom);

            if(chatTitle==null){
                chatTitle = "";
            }
            else if(!chatTitle.isEmpty() && chatTitle.length()>60){
                chatTitle = chatTitle.substring(0,59)+"...";
            }

            if(!chatTitle.isEmpty() && chatRoom.isGroup() && !chatRoom.hasCustomTitle()){
                chatTitle = "\""+chatTitle+"\"";
            }

            supportInvalidateOptionsMenu();
            setChatSubtitle();

            if (!chatRoom.isArchived()) {
                requestLastGreen(INITIAL_PRESENCE_STATUS);
            }

            if(e.getErrorCode()==MegaChatError.ERROR_OK){

                if(request.getFlag()){
                    logDebug("Chat archived");
                    sendBroadcastChatArchived(chatTitle);
                }
                else{
                    logDebug("Chat unarchived");
                    showSnackbar(SNACKBAR_TYPE, getString(R.string.success_unarchive_chat, chatTitle), -1);
                }

            }else{
                if(request.getFlag()){
                    logError("ERROR WHEN ARCHIVING CHAT " + e.getErrorString());
                    showSnackbar(SNACKBAR_TYPE, getString(R.string.error_archive_chat, chatTitle), -1);
                }else{
                    logError("ERROR WHEN UNARCHIVING CHAT " + e.getErrorString());
                    showSnackbar(SNACKBAR_TYPE, getString(R.string.error_unarchive_chat, chatTitle), -1);
                }
            }
        }
        else if (request.getType() == MegaChatRequest.TYPE_CHAT_LINK_HANDLE) {
            if(request.getFlag() && request.getNumRetry()==0){
                logDebug("Removing chat link");
                if(e.getErrorCode()==MegaChatError.ERROR_OK){
                    showSnackbar(SNACKBAR_TYPE, getString(R.string.chat_link_deleted), -1);
                }
                else{
                    if (e.getErrorCode() == MegaChatError.ERROR_ARGS) {
                        logError("The chatroom isn't grupal or public");
                    }
                    else if (e.getErrorCode()==MegaChatError.ERROR_NOENT){
                        logError("The chatroom doesn't exist or the chatid is invalid");
                    }
                    else if(e.getErrorCode()==MegaChatError.ERROR_ACCESS){
                        logError("The chatroom doesn't have a topic or the caller isn't an operator");
                    }
                    else{
                        logError("Error TYPE_CHAT_LINK_HANDLE " + e.getErrorCode());
                    }
                    showSnackbar(SNACKBAR_TYPE, getString(R.string.general_error) + ": " + e.getErrorString(), -1);
                }
            }
        }
    }

    @Override
    public void onRequestTemporaryError(MegaChatApiJava api, MegaChatRequest request, MegaChatError e) {
        logWarning("onRequestTemporaryError");
    }

    @Override
    protected void onStop() {
        super.onStop();
    }

    private void cleanBuffers(){
        if(!bufferMessages.isEmpty()){
            bufferMessages.clear();
        }
        if(!messages.isEmpty()){
            messages.clear();
        }
        if(!removedMessages.isEmpty()){
            removedMessages.clear();
        }
    }

    @Override
    protected void onDestroy() {
        logDebug("onDestroy()");
        destroySpeakerAudioManger();
        cleanBuffers();
        if (handlerEmojiKeyboard != null){
            handlerEmojiKeyboard.removeCallbacksAndMessages(null);
        }
        if (handlerKeyboard != null) {
            handlerKeyboard.removeCallbacksAndMessages(null);
        }

        if (megaChatApi != null && idChat != -1) {
            megaChatApi.closeChatRoom(idChat, this);
            MegaApplication.setClosedChat(true);

            if (chatRoom != null && chatRoom.isPreview()) {
                megaChatApi.closeChatPreview(idChat);
            }
        }

        if (handler != null) {
            handler.removeCallbacksAndMessages(null);
        }

        if (handlerReceive != null) {
            handlerReceive.removeCallbacksAndMessages(null);
        }
        if (handlerSend != null) {
            handlerSend.removeCallbacksAndMessages(null);
        }

        hideCallBar(null);

        destroyAudioRecorderElements();
        if(adapter!=null) {
            adapter.stopAllReproductionsInProgress();
            adapter.destroyVoiceElemnts();
        }

        unregisterReceiver(historyTruncatedByRetentionTimeReceiver);
        unregisterReceiver(chatRoomMuteUpdateReceiver);
        unregisterReceiver(dialogConnectReceiver);
        unregisterReceiver(voiceclipDownloadedReceiver);
        unregisterReceiver(userNameReceiver);
        unregisterReceiver(chatArchivedReceiver);
        unregisterReceiver(leftChatReceiver);
        unregisterReceiver(closeChatReceiver);
        unregisterReceiver(joinedSuccessfullyReceiver);
        unregisterReceiver(chatUploadStartedReceiver);
        unregisterReceiver(errorCopyingNodesReceiver);
        unregisterReceiver(retryPendingMessageReceiver);

        if(megaApi != null) {
            megaApi.removeRequestListener(this);
        }

        MediaPlayerService.resumeAudioPlayerIfNotInCall(this);

        nodeSaver.destroy();

        super.onDestroy();
    }

    /**
     * Method for saving in the database if there was something written in the input text or if a message was being edited
     */
    private void saveInputText() {
        try {
            if (textChat != null) {
                String written = textChat.getText().toString();
                if (written != null) {
                    if (dbH == null) {
                        dbH = MegaApplication.getInstance().getDbH();
                    }
                    if(dbH != null){
                        ChatItemPreferences prefs = dbH.findChatPreferencesByHandle(Long.toString(idChat));
                        String editedMessageId = editingMessage && messageToEdit != null ? Long.toString(messageToEdit.getMsgId()) : "";
                        if (prefs != null) {
                            prefs.setEditedMsgId(editedMessageId);
                            prefs.setWrittenText(written);
                            dbH.setWrittenTextItem(Long.toString(idChat), written, editedMessageId);
                        } else {
                            prefs = new ChatItemPreferences(Long.toString(idChat), written, editedMessageId);
                            dbH.setChatItemPreferences(prefs);
                        }
                    }
                }
            }
        } catch (Exception e) {
            logError("Written message not stored on DB", e);
        }
    }

    public void closeChat(boolean shouldLogout) {
        if (megaChatApi == null || chatRoom == null || idChat == MEGACHAT_INVALID_HANDLE) {
            return;
        }

        saveInputText();
        shouldLogout = chatC.isInAnonymousMode() && shouldLogout;
        megaChatApi.closeChatRoom(idChat, this);
        if (chatRoom.isPreview()) {
            megaChatApi.closeChatPreview(idChat);
        }

        MegaApplication.setClosedChat(true);
        composite.clear();

        if (shouldLogout) {
            megaChatApi.logout();
        }

        chatRoom = null;
        idChat = MEGACHAT_INVALID_HANDLE;
    }

    @Override
    protected void onNewIntent(Intent intent){
        logDebug("onNewIntent");
        hideKeyboard();
        if (intent != null){
            if (intent.getAction() != null){
                if(intent.getAction().equals(ACTION_UPDATE_ATTACHMENT)){
                    logDebug("Intent to update an attachment with error");

                    long idPendMsg = intent.getLongExtra("ID_MSG", -1);
                    if(idPendMsg!=-1){
                        int indexToChange = -1;
                        ListIterator<AndroidMegaChatMessage> itr = messages.listIterator(messages.size());

                        // Iterate in reverse.
                        while(itr.hasPrevious()) {
                            AndroidMegaChatMessage messageToCheck = itr.previous();

                            if(messageToCheck.isUploading()){
                                if(messageToCheck.getPendingMessage().getId()==idPendMsg){
                                    indexToChange = itr.nextIndex();
                                    logDebug("Found index to change: " + indexToChange);
                                    break;
                                }
                            }
                        }

                        if(indexToChange!=-1){
                            logDebug("Index modified: " + indexToChange);

                            PendingMessageSingle pendingMsg = null;
                            if(idPendMsg!=-1){
                                pendingMsg = dbH.findPendingMessageById(idPendMsg);

                                if(pendingMsg!=null){
                                    messages.get(indexToChange).setPendingMessage(pendingMsg);
                                    adapter.modifyMessage(messages, indexToChange+1);
                                }
                            }
                        }
                        else{
                            logError("Error, id pending message message not found!!");
                        }
                    }
                    else{
                        logError("Error. The idPendMsg is -1");
                    }

                    int isOverquota = intent.getIntExtra("IS_OVERQUOTA", 0);
                    if(isOverquota==1){
                        showOverquotaAlert(false);
                    }
                    else if (isOverquota==2){
                        showOverquotaAlert(true);
                    }

                    return;
                }else{
                    long newidChat = intent.getLongExtra(CHAT_ID, MEGACHAT_INVALID_HANDLE);
                    if(intent.getAction().equals(ACTION_CHAT_SHOW_MESSAGES) || intent.getAction().equals(ACTION_OPEN_CHAT_LINK) || idChat != newidChat) {
                        cleanBuffers();
                        pendingMessagesLoaded = false;
                    }
                    if (messagesPlaying != null && !messagesPlaying.isEmpty()) {
                        for (MessageVoiceClip m : messagesPlaying) {
                            m.getMediaPlayer().release();
                            m.setMediaPlayer(null);
                        }
                        messagesPlaying.clear();
                    }

                    closeChat(false);
                    MegaApplication.setOpenChatId(-1);

                    initAfterIntent(intent, null);
                }

            }
        }
        super.onNewIntent(intent);
        setIntent(intent);
    }

    public MegaChatRoom getChatRoom() {
        return chatRoom;
    }

    public void setChatRoom(MegaChatRoom chatRoom) {
        this.chatRoom = chatRoom;
    }

    public void revoke(){
        logDebug("revoke");
        megaChatApi.revokeAttachmentMessage(idChat, selectedMessageId);
    }

    @Override
    public void onRequestStart(MegaApiJava api, MegaRequest request) {

    }

    @Override
    public void onRequestUpdate(MegaApiJava api, MegaRequest request) {

    }

    @Override
    public void onRequestFinish(MegaApiJava api, MegaRequest request, MegaError e) {
        removeProgressDialog();
        if (request.getType() == MegaRequest.TYPE_INVITE_CONTACT){
            logDebug("MegaRequest.TYPE_INVITE_CONTACT finished: " + request.getNumber());

            if(request.getNumber()== MegaContactRequest.INVITE_ACTION_REMIND){
                showSnackbar(SNACKBAR_TYPE, getString(R.string.context_contact_invitation_resent), -1);
            }
            else{
                if (e.getErrorCode() == MegaError.API_OK){
                    logDebug("OK INVITE CONTACT: " + request.getEmail());
                    if (request.getNumber() == MegaContactRequest.INVITE_ACTION_ADD) {
                        showSnackbar(DISMISS_ACTION_SNACKBAR, StringResourcesUtils.getString(R.string.contact_invited), MEGACHAT_INVALID_HANDLE);
                    }
                }
                else{
                    logError("Code: " + e.getErrorString());
                    if(e.getErrorCode()==MegaError.API_EEXIST)
                    {
                        showSnackbar(SNACKBAR_TYPE, getString(R.string.context_contact_already_invited, request.getEmail()), -1);
                    }
                    else if(request.getNumber()==MegaContactRequest.INVITE_ACTION_ADD && e.getErrorCode()==MegaError.API_EARGS)
                    {
                        showSnackbar(SNACKBAR_TYPE, getString(R.string.error_own_email_as_contact), -1);
                    }
                    else{
                        showSnackbar(SNACKBAR_TYPE, getString(R.string.general_error), -1);
                    }
                    logError("ERROR: " + e.getErrorCode() + "___" + e.getErrorString());
                }
            }
        }
        else if(request.getType() == MegaRequest.TYPE_COPY){
            if (e.getErrorCode() != MegaError.API_OK) {

                logDebug("e.getErrorCode() != MegaError.API_OK");

                if(e.getErrorCode()==MegaError.API_EOVERQUOTA){
                    if (api.isForeignNode(request.getParentHandle())) {
                        showForeignStorageOverQuotaWarningDialog(this);
                        return;
                    }

                    logWarning("OVERQUOTA ERROR: " + e.getErrorCode());
                    Intent intent = new Intent(this, ManagerActivity.class);
                    intent.setAction(ACTION_OVERQUOTA_STORAGE);
                    startActivity(intent);
                    finish();
                }
                else if(e.getErrorCode()==MegaError.API_EGOINGOVERQUOTA){
                    logWarning("OVERQUOTA ERROR: " + e.getErrorCode());
                    Intent intent = new Intent(this, ManagerActivity.class);
                    intent.setAction(ACTION_PRE_OVERQUOTA_STORAGE);
                    startActivity(intent);
                    finish();
                }
                else
                {
                    showSnackbar(SNACKBAR_TYPE, getString(R.string.import_success_error), -1);
                }

            }else{
                showSnackbar(SNACKBAR_TYPE, getString(R.string.import_success_message), -1);
            }
        }
        else if (request.getType() == MegaRequest.TYPE_CANCEL_TRANSFER){
            int tag = request.getTransferTag();
            ChatManagement chatManagement = MegaApplication.getChatManagement();
            long pMsgId = chatManagement.getPendingMsgIdToBeCancelled(tag);
            chatManagement.removePendingMsgToBeCancelled(tag);

            if (e.getErrorCode() != MegaError.API_OK) {
                chatManagement.addMsgToBeDelete(pMsgId);
            } else {
                removePendingMessageFromDbHAndUI(pMsgId);
            }
        }
        else if (request.getType() == MegaRequest.TYPE_SET_ATTR_USER){
            if(request.getParamType()==MegaApiJava.USER_ATTR_GEOLOCATION){
                if(e.getErrorCode() == MegaError.API_OK){
                    logDebug("Attribute USER_ATTR_GEOLOCATION enabled");
                    MegaApplication.setEnabledGeoLocation(true);
                    getLocationPermission();
                }
                else{
                    logDebug("Attribute USER_ATTR_GEOLOCATION disabled");
                    MegaApplication.setEnabledGeoLocation(false);
                }
            }
        }
    }

    /**
     * Method for removing a penging message from the database and UI
     *
     * @param pendingId Pending message ID
     */
    private void removePendingMessageFromDbHAndUI(long pendingId) {
        try {
            dbH.removePendingMessageById(pendingId);
            int positionToRemove = selectedPosition == INVALID_POSITION
                    ? findPendingMessagePosition(pendingId)
                    : selectedPosition;

            messages.remove(positionToRemove);
            adapter.removeMessage(positionToRemove, messages);
        } catch (IndexOutOfBoundsException exception) {
            logError("EXCEPTION", exception);
        }
    }

    @Override
    public void onRequestTemporaryError(MegaApiJava api, MegaRequest request, MegaError e) {

    }

    protected MegaChatAdapter getAdapter() {
        return adapter;
    }

    @Override
    public void onSaveInstanceState(Bundle outState){
        logDebug("onSaveInstance");
        super.onSaveInstanceState(outState);
        outState.putLong("idChat", idChat);
        outState.putLong("selectedMessageId", selectedMessageId);
        outState.putInt("selectedPosition", selectedPosition);
        outState.putInt("typeMessageJump",typeMessageJump);

        if(messageJumpLayout.getVisibility() == View.VISIBLE){
            visibilityMessageJump = true;
        }else{
            visibilityMessageJump = false;
        }
        outState.putBoolean("visibilityMessageJump",visibilityMessageJump);
        outState.putLong(LAST_MESSAGE_SEEN, lastIdMsgSeen);
        outState.putLong(GENERAL_UNREAD_COUNT, generalUnreadCount);
        outState.putBoolean("isHideJump",isHideJump);
        outState.putString("mOutputFilePath",mOutputFilePath);
        outState.putBoolean("isShareLinkDialogDismissed", isShareLinkDialogDismissed);

        nodeSaver.saveState(outState);

        if(adapter == null)
            return;


        RotatableAdapter currentAdapter = getAdapter();
        if(currentAdapter != null & adapter.isMultipleSelect()){
            ArrayList<Integer> selectedPositions= (ArrayList<Integer>) (currentAdapter.getSelectedItems());
            outState.putIntegerArrayList(SELECTED_ITEMS, selectedPositions);
        }

        MessageVoiceClip messageVoiceClip = adapter.getVoiceClipPlaying();
        if (messageVoiceClip != null) {
            outState.putBoolean(PLAYING, true);
            outState.putLong(ID_VOICE_CLIP_PLAYING, messageVoiceClip.getIdMessage());
            outState.putLong(MESSAGE_HANDLE_PLAYING, messageVoiceClip.getMessageHandle());
            outState.putLong(USER_HANDLE_PLAYING, messageVoiceClip.getUserHandle());
            outState.putInt(PROGRESS_PLAYING, messageVoiceClip.getProgress());
        } else {
            outState.putBoolean(PLAYING, false);

        }
        outState.putBoolean("isLocationDialogShown", isLocationDialogShown);
        outState.putBoolean(JOINING_OR_LEAVING, joiningOrLeaving);
        outState.putString(JOINING_OR_LEAVING_ACTION, joiningOrLeavingAction);
        outState.putBoolean(OPENING_AND_JOINING_ACTION, openingAndJoining);
        outState.putBoolean(ERROR_REACTION_DIALOG, errorReactionsDialogIsShown);
        outState.putLong(TYPE_ERROR_REACTION, typeErrorReaction);
    }

    /**
     * Handle processed upload intent.
     *
     * @param infos List<ShareInfo> containing all the upload info.
     */
    private void onIntentProcessed(List<ShareInfo> infos) {
        logDebug("onIntentProcessed");

        if (infos == null) {
            statusDialog.dismiss();
            showSnackbar(SNACKBAR_TYPE, getString(R.string.upload_can_not_open), -1);
        }
        else {
            logDebug("Launch chat upload with files " + infos.size());
            for (ShareInfo info : infos) {
                Intent intent = new Intent(this, ChatUploadService.class);

                PendingMessageSingle pMsgSingle = createAttachmentPendingMessage(idChat,
                        info.getFileAbsolutePath(), info.getTitle(), false);

                long idMessage = pMsgSingle.getId();

                if(idMessage!=-1){
                    intent.putExtra(ChatUploadService.EXTRA_ID_PEND_MSG, idMessage);

                    logDebug("Size of the file: " + info.getSize());

                    AndroidMegaChatMessage newNodeAttachmentMsg = new AndroidMegaChatMessage(pMsgSingle, true);
                    sendMessageToUI(newNodeAttachmentMsg);

                    intent.putExtra(ChatUploadService.EXTRA_CHAT_ID, idChat);

                    checkIfServiceCanStart(intent);
                }
                else{
                    logError("Error when adding pending msg to the database");
                }

                removeProgressDialog();
            }
        }
    }

    /**
     * If the chat id received is valid, opens a chat after forward messages.
     * If no, only disables select mode and shows a Snackbar if the text received is not null neither empty.
     *
     * @param chatHandle Chat id.
     * @param text       Text to show as Snackbar if needed, null or empty otherwise.
     */
    public void openChatAfterForward(long chatHandle, String text) {
        removeProgressDialog();

        if (chatHandle == idChat || chatHandle == MEGACHAT_INVALID_HANDLE) {
            disableMultiselection();

            if (text != null) {
                showSnackbar(SNACKBAR_TYPE, text, MEGACHAT_INVALID_HANDLE);
            }

            return;
        }

        Intent intentOpenChat = new Intent(this, ManagerActivity.class);
        intentOpenChat.addFlags(Intent.FLAG_ACTIVITY_CLEAR_TOP);
        intentOpenChat.setAction(ACTION_CHAT_NOTIFICATION_MESSAGE);
        intentOpenChat.putExtra(CHAT_ID, chatHandle);
        intentOpenChat.putExtra(SHOW_SNACKBAR, text);
        closeChat(true);
        startActivity(intentOpenChat);
        finish();
    }

    public void markAsSeen(MegaChatMessage msg) {
        logDebug("markAsSeen");
        if (activityVisible) {
            if (msg.getStatus() != MegaChatMessage.STATUS_SEEN) {
                logDebug("Mark message: " + msg.getMsgId() + " as seen");
                megaChatApi.setMessageSeen(chatRoom.getChatId(), msg.getMsgId());
            }
        }
    }


   @Override
    public void onResume(){
        super.onResume();
       stopService(new Intent(this, KeepAliveService.class));

        if(idChat!=-1 && chatRoom!=null) {

            setNodeAttachmentVisible();

            passcodeManagement.setShowPasscodeScreen(true);
            MegaApplication.setOpenChatId(idChat);
            supportInvalidateOptionsMenu();

            int chatConnection = megaChatApi.getChatConnectionState(idChat);
            logDebug("Chat connection (" + idChat+ ") is: " + chatConnection);
            if(chatConnection==MegaChatApi.CHAT_CONNECTION_ONLINE) {
                setAsRead = true;
                if(!chatRoom.isGroup()) {
                    requestLastGreen(INITIAL_PRESENCE_STATUS);
                }
            }
            else{
                setAsRead=false;
            }
            setChatSubtitle();
            if(emojiKeyboard!=null){
                emojiKeyboard.hideBothKeyboard(this);
            }

            try {
                ChatAdvancedNotificationBuilder notificationBuilder;
                notificationBuilder = ChatAdvancedNotificationBuilder.newInstance(this, megaApi, megaChatApi);
                notificationBuilder.removeAllChatNotifications();
            } catch (Exception e) {
                logError("Exception NotificationManager - remove all notifications", e);
            }
            //Update last seen position if different and there is unread messages
            //If the chat is being opened do not update, onLoad will do that

            if(!isOpeningChat) {
                logDebug("Chat is NOT loading history");
                if(lastSeenReceived == true && messages != null){

                    long unreadCount = chatRoom.getUnreadCount();
                    if (unreadCount != 0) {
                        lastIdMsgSeen = megaChatApi.getLastMessageSeenId(idChat);

                        //Find last message
                        int positionLastMessage = -1;
                        for(int i=messages.size()-1; i>=0;i--) {
                            AndroidMegaChatMessage androidMessage = messages.get(i);

                            if (!androidMessage.isUploading()) {
                                MegaChatMessage msg = androidMessage.getMessage();
                                if (msg.getMsgId() == lastIdMsgSeen) {
                                    positionLastMessage = i;
                                    break;
                                }
                            }
                        }

                        if(positionLastMessage==-1){
                            scrollToMessage(-1);

                        }
                        else{
                            //Check if it has no my messages after

                            if(positionLastMessage >= messages.size()-1){
                                logDebug("Nothing after, do not increment position");
                            }
                            else{
                                positionLastMessage = positionLastMessage + 1;
                            }

                            AndroidMegaChatMessage message = messages.get(positionLastMessage);
                            logDebug("Position lastMessage found: " + positionLastMessage + " messages.size: " + messages.size());

                            while(message.getMessage().getUserHandle()==megaChatApi.getMyUserHandle()){
                                lastIdMsgSeen = message.getMessage().getMsgId();
                                positionLastMessage = positionLastMessage + 1;
                                message = messages.get(positionLastMessage);
                            }

                            generalUnreadCount = unreadCount;

                            scrollToMessage(lastIdMsgSeen);
                        }
                    }
                    else{
                        if(generalUnreadCount!=0){
                            scrollToMessage(-1);
                        }
                    }
                }
                setLastMessageSeen();
            }
            else{
                logDebug("openingChat:doNotUpdateLastMessageSeen");
            }

            activityVisible = true;
            updateCallBanner();
            if(aB != null && aB.getTitle() != null){
                titleToolbar.setText(titleToolbar.getText());
            }
            updateActionModeTitle();
        }
    }

    public void scrollToMessage(long lastId){
        if(messages == null || messages.isEmpty())
            return;

        for(int i=messages.size()-1; i>=0;i--) {
            AndroidMegaChatMessage androidMessage = messages.get(i);

            if (!androidMessage.isUploading()) {
                MegaChatMessage msg = androidMessage.getMessage();
                if (msg.getMsgId() == lastId) {
                    logDebug("Scroll to position: " + i);
                    mLayoutManager.scrollToPositionWithOffset(i+1,scaleHeightPx(30, getOutMetrics()));
                    break;
                }
            }
        }

    }

    public void setLastMessageSeen(){
        logDebug("setLastMessageSeen");

        if(messages!=null){
            if(!messages.isEmpty()){
                AndroidMegaChatMessage lastMessage = messages.get(messages.size()-1);
                int index = messages.size()-1;
                if((lastMessage!=null)&&(lastMessage.getMessage()!=null)){
                    if (!lastMessage.isUploading()) {
                        while (lastMessage.getMessage().getUserHandle() == megaChatApi.getMyUserHandle()) {
                            index--;
                            if (index == -1) {
                                break;
                            }
                            lastMessage = messages.get(index);
                        }

                        if (lastMessage.getMessage() != null && app.isActivityVisible()) {
                            boolean resultMarkAsSeen = megaChatApi.setMessageSeen(idChat, lastMessage.getMessage().getMsgId());
                            logDebug("Result setMessageSeen: " + resultMarkAsSeen);
                        }

                    } else {
                        while (lastMessage.isUploading() == true) {
                            index--;
                            if (index == -1) {
                                break;
                            }
                            lastMessage = messages.get(index);
                        }
                        if((lastMessage!=null)&&(lastMessage.getMessage()!=null)){

                            while (lastMessage.getMessage().getUserHandle() == megaChatApi.getMyUserHandle()) {
                                index--;
                                if (index == -1) {
                                    break;
                                }
                                lastMessage = messages.get(index);
                            }

                            if (lastMessage.getMessage() != null && app.isActivityVisible()) {
                                boolean resultMarkAsSeen = megaChatApi.setMessageSeen(idChat, lastMessage.getMessage().getMsgId());
                                logDebug("Result setMessageSeen: " + resultMarkAsSeen);
                            }
                        }
                    }
                }
                else{
                    logError("lastMessageNUll");
                }
            }
        }
    }

    @Override
    protected void onPause(){
        super.onPause();
        if (rtcAudioManager != null)
            rtcAudioManager.unregisterProximitySensor();

        destroyAudioRecorderElements();
        if(adapter!=null) {
            adapter.pausePlaybackInProgress();
        }
        hideKeyboard();
        activityVisible = false;
        MegaApplication.setOpenChatId(-1);
    }

    public void updateNavigationToolbarIcon(){
        if(!chatC.isInAnonymousMode()){
            int numberUnread = megaChatApi.getUnreadChats();

            if(numberUnread==0){
                aB.setHomeAsUpIndicator(upArrow);
            }
            else{

                badgeDrawable.setProgress(1.0f);

                if(numberUnread>9){
                    badgeDrawable.setText("9+");
                }
                else{
                    badgeDrawable.setText(numberUnread+"");
                }

                aB.setHomeAsUpIndicator(badgeDrawable);
            }
        }
        else{
            aB.setHomeAsUpIndicator(upArrow);
        }
    }

   private void onChatConnectionStateUpdate(long chatid, int newState) {
        logDebug("Chat ID: "+ chatid + ". New State: " + newState);

        if (idChat == chatid) {
            if (newState == MegaChatApi.CHAT_CONNECTION_ONLINE) {
                logDebug("Chat is now ONLINE");
                setAsRead = true;
                setLastMessageSeen();

                if (stateHistory == MegaChatApi.SOURCE_ERROR && retryHistory) {
                    logWarning("SOURCE_ERROR:call to load history again");
                    retryHistory = false;
                    loadHistory();
                }

            } else {
                setAsRead = false;
            }

            updateCallBanner();
            setChatSubtitle();
            supportInvalidateOptionsMenu();
        }
    }

    private void onChatPresenceLastGreen(long userhandle, int lastGreen) {
        logDebug("userhandle: " + userhandle + ", lastGreen: " + lastGreen);

        if (chatRoom == null) {
            return;
        }

        if(!chatRoom.isGroup() && userhandle == chatRoom.getPeerHandle(0)){
            logDebug("Update last green");

            int state = megaChatApi.getUserOnlineStatus(chatRoom.getPeerHandle(0));

            if(state != MegaChatApi.STATUS_ONLINE && state != MegaChatApi.STATUS_BUSY && state != MegaChatApi.STATUS_INVALID){
                String formattedDate = lastGreenDate(this, lastGreen);

                setLastGreen(formattedDate);

                logDebug("Date last green: " + formattedDate);
            }
        }
    }

    public void takePicture(){
        logDebug("takePicture");
        Intent intent = new Intent(MediaStore.ACTION_IMAGE_CAPTURE);
        if (intent.resolveActivity(getPackageManager()) != null) {
            File photoFile = createImageFile();
            Uri photoURI;
            if(photoFile != null){
                if (Build.VERSION.SDK_INT >= Build.VERSION_CODES.N) {
                    photoURI = FileProvider.getUriForFile(this, "mega.privacy.android.app.providers.fileprovider", photoFile);
                }
                else{
                    photoURI = Uri.fromFile(photoFile);
                }
                mOutputFilePath = photoFile.getAbsolutePath();
                if(mOutputFilePath!=null){
                    intent.setFlags(Intent.FLAG_GRANT_READ_URI_PERMISSION);
                    intent.setFlags(Intent.FLAG_GRANT_WRITE_URI_PERMISSION);
                    intent.putExtra(MediaStore.EXTRA_OUTPUT, photoURI);
                    startActivityForResult(intent, TAKE_PHOTO_CODE);
                }
            }
        }
    }

    public void uploadPictureOrVoiceClip(String path){
        if(path == null) return;
        File file;
        if (path.startsWith("content:")) {
            file = getFileFromContentUri(this, Uri.parse(path));
        } else if (isVoiceClip(path)) {
            file = buildVoiceClipFile(this, outputFileName);
            if (!isFileAvailable(file)) return;
        } else {
            file = new File(path);
            if (!MimeTypeList.typeForName(file.getAbsolutePath()).isImage()) return;
        }

        Intent intent = new Intent(this, ChatUploadService.class);
        PendingMessageSingle pMsgSingle = new PendingMessageSingle();
        pMsgSingle.setChatId(idChat);
        if(isVoiceClip(file.getAbsolutePath())){
            pMsgSingle.setType(TYPE_VOICE_CLIP);
            intent.putExtra(EXTRA_TRANSFER_TYPE, APP_DATA_VOICE_CLIP);
        }

        long timestamp = System.currentTimeMillis()/1000;
        pMsgSingle.setUploadTimestamp(timestamp);
        String fingerprint = megaApi.getFingerprint(file.getAbsolutePath());
        pMsgSingle.setFilePath(file.getAbsolutePath());
        pMsgSingle.setName(file.getName());
        pMsgSingle.setFingerprint(fingerprint);
        long idMessage = dbH.addPendingMessage(pMsgSingle);
        pMsgSingle.setId(idMessage);

        if(idMessage == -1) return;

        logDebug("idMessage = " + idMessage);
        intent.putExtra(ChatUploadService.EXTRA_ID_PEND_MSG, idMessage);
        if(!isLoadingHistory){
            logDebug("sendMessageToUI");
            AndroidMegaChatMessage newNodeAttachmentMsg = new AndroidMegaChatMessage(pMsgSingle, true);
            sendMessageToUI(newNodeAttachmentMsg);
        }
        intent.putExtra(ChatUploadService.EXTRA_CHAT_ID, idChat);

        checkIfServiceCanStart(intent);
    }


    private void showOverquotaAlert(boolean prewarning){
        logDebug("prewarning: " + prewarning);

        MaterialAlertDialogBuilder builder = new MaterialAlertDialogBuilder(this);
        builder.setTitle(getString(R.string.overquota_alert_title));

        if(prewarning){
            builder.setMessage(getString(R.string.pre_overquota_alert_text));
        }
        else{
            builder.setMessage(getString(R.string.overquota_alert_text));
        }

        if(chatAlertDialog ==null){

            builder.setPositiveButton(getString(R.string.my_account_upgrade_pro), new android.content.DialogInterface.OnClickListener() {

                @Override
                public void onClick(DialogInterface dialog, int which) {
                    navigateToUpgradeAccount();
                }
            });
            builder.setNegativeButton(getString(R.string.general_cancel), new android.content.DialogInterface.OnClickListener() {

                @Override
                public void onClick(DialogInterface dialog, int which) {
                    dialog.dismiss();
                    chatAlertDialog =null;
                }
            });

            chatAlertDialog = builder.create();
            chatAlertDialog.setCanceledOnTouchOutside(false);
        }

        chatAlertDialog.show();
    }

    public void showJumpMessage(){
        if((!isHideJump)&&(typeMessageJump!=TYPE_MESSAGE_NEW_MESSAGE)){
            typeMessageJump = TYPE_MESSAGE_JUMP_TO_LEAST;
            messageJumpText.setText(getResources().getString(R.string.message_jump_latest));
            messageJumpLayout.setVisibility(View.VISIBLE);
        }
    }

    private void showCallInProgressLayout(String text, boolean shouldChronoShown, MegaChatCall call) {
        if (callInProgressText != null) {
            callInProgressText.setText(text);
        }

        if (shouldChronoShown) {
            startChronometers(call);
        } else {
            stopChronometers(call);
        }

        chatIdBanner = call.getChatid();

        if (callInProgressLayout != null && callInProgressLayout.getVisibility() != View.VISIBLE) {
            callInProgressLayout.setAlpha(1);
            callInProgressLayout.setVisibility(View.VISIBLE);
            callInProgressLayout.setOnClickListener(this);
        }
    }

    /**
     * Method to start the chronometer related to the current call
     *
     * @param call The current call in progress.
     */
    private void startChronometers(MegaChatCall call) {
        if (callInProgressChrono == null) {
            return;
        }

        activateChrono(true, callInProgressChrono, call, true);
        callInProgressChrono.setOnChronometerTickListener(chronometer -> {
            if (subtitleChronoCall == null) {
                return;
            }

            subtitleChronoCall.setVisibility(View.VISIBLE);
            subtitleChronoCall.setText(chronometer.getText());
        });
    }

    /**
     * Method to stop the chronometer related to the current call
     *
     * @param call The current call in progress.
     */
    private void stopChronometers(MegaChatCall call) {
        if (callInProgressChrono != null) {
            activateChrono(false, callInProgressChrono, call);
            callInProgressChrono.setOnChronometerTickListener(null);
        }

        if (subtitleChronoCall != null) {
            subtitleChronoCall.setVisibility(View.GONE);
        }
    }

    /**
     * Method for hiding the current call bar.
     *
     * @param call The call.
     */
    private void hideCallBar(MegaChatCall call) {
        invalidateOptionsMenu();
        stopChronometers(call);

        if (callInProgressLayout != null) {
            callInProgressLayout.setVisibility(View.GONE);
            callInProgressLayout.setOnClickListener(null);
            subtitleCall.setVisibility(View.GONE);
            setSubtitleVisibility();
        }
        if(returnCallOnHoldButton != null) {
            returnCallOnHoldButton.setVisibility(View.GONE);
        }
    }

    /**
     * Method to get another call on hold.
     *
     * @param currentChatId Call id.
     * @return The another call.
     */
    private MegaChatCall getAnotherOnHoldCall(long currentChatId) {
        return getAnotherOnHoldOrActiveCall(currentChatId, false);
    }

    /**
     * Method to get another call in progress.
     *
     * @param currentChatId Call id.
     * @return The another call.
     */
    private MegaChatCall getAnotherActiveCall(long currentChatId) {
        return getAnotherOnHoldOrActiveCall(currentChatId, true);
    }

    /**
     * Method to get another call in progress or on hold.
     *
     * @param currentChatId Call id.
     * @param isActiveCall  True if wants to get a call in progress,
     *                      false if wants to get a call on hold.
     * @return The another call.
     */
    private MegaChatCall getAnotherOnHoldOrActiveCall(long currentChatId, boolean isActiveCall) {
        ArrayList<Long> chatsIDsWithCallActive = getCallsParticipating();
        if (chatsIDsWithCallActive != null && !chatsIDsWithCallActive.isEmpty()) {
            for (Long anotherChatId : chatsIDsWithCallActive) {
                if (anotherChatId != currentChatId && megaChatApi.getChatCall(anotherChatId) != null &&
                        ((isActiveCall && !megaChatApi.getChatCall(anotherChatId).isOnHold()) ||
                                (!isActiveCall && megaChatApi.getChatCall(anotherChatId).isOnHold()))) {
                    return megaChatApi.getChatCall(anotherChatId);
                }
            }
        }
        return null;
    }

    /**
     * Method for updating the banner that indicates the current call in this chat.
     */
    private void updateCallBanner() {
        if (chatRoom == null || chatRoom.isPreview() || !chatRoom.isActive() ||
                megaChatApi.getNumCalls() <= 0 || !isStatusConnected(this, idChat)) {
            /*No calls*/
            subtitleCall.setVisibility(View.GONE);
            setSubtitleVisibility();
            MegaChatCall call = megaChatApi.getChatCall(idChat);
            hideCallBar(call);
            return;
        }

        MegaChatCall anotherActiveCall = getAnotherActiveCall(idChat);
        MegaChatCall anotherOnHoldCall = getAnotherOnHoldCall(idChat);
        MegaChatCall callInThisChat = megaChatApi.getChatCall(chatRoom.getChatId());

        if (callInThisChat == null || !isStatusConnected(this, idChat)) {
            //No call in this chatRoom
            if (anotherActiveCall != null || anotherOnHoldCall != null) {
                updateCallInProgressLayout(anotherActiveCall != null ? anotherActiveCall : anotherOnHoldCall,
                        getString(R.string.call_in_progress_layout));
                returnCallOnHoldButton.setVisibility(View.GONE);
            } else {
                hideCallBar(null);
            }
            return;
        }

        //Call in this chatRoom
        int callStatus = callInThisChat.getStatus();
        logDebug("The call status in this chatRoom is "+callStatusToString(callStatus));

        // Check call on hold button
        switch (callStatus) {
            case MegaChatCall.CALL_STATUS_DESTROYED:
                subtitleCall.setVisibility(View.GONE);
                setSubtitleVisibility();
                if (anotherActiveCall != null || anotherOnHoldCall != null) {
                    updateCallInProgressLayout(anotherActiveCall != null ? anotherActiveCall : anotherOnHoldCall,
                            getString(anotherActiveCall != null ? R.string.call_in_progress_layout : R.string.call_on_hold));
                    returnCallOnHoldButton.setVisibility(View.GONE);
                } else {
                    hideCallBar(megaChatApi.getChatCall(idChat));
                }
                break;

            case MegaChatCall.CALL_STATUS_IN_PROGRESS:
                if(MegaApplication.getChatManagement().isRequestSent(callInThisChat.getCallId())){
                    break;
                }
                if (callInThisChat.isOnHold() || isSessionOnHold(callInThisChat.getChatid())) {
                    if (anotherActiveCall != null || anotherOnHoldCall != null) {
                        updateCallInProgressLayout(anotherActiveCall != null ? anotherActiveCall : anotherOnHoldCall,
                                getString(R.string.call_in_progress_layout));
                        returnCallOnHoldButtonText.setText(getResources().getString(R.string.call_on_hold));
                        returnCallOnHoldButtonIcon.setImageResource(R.drawable.ic_transfers_pause);
                        returnCallOnHoldButton.setVisibility(View.VISIBLE);
                    } else {
                        updateCallInProgressLayout(callInThisChat, getString(R.string.call_in_progress_layout));
                        returnCallOnHoldButton.setVisibility(View.GONE);
                    }
                    break;
                }
        }

        returnCallOnHoldButton.setVisibility(View.GONE);

        logDebug("Call Status in this chatRoom: "+callStatusToString(callStatus));
        switch (callStatus){
            case MegaChatCall.CALL_STATUS_TERMINATING_USER_PARTICIPATION:
            case MegaChatCall.CALL_STATUS_USER_NO_PRESENT:
                if(chatRoom == null)
                    break;

                if (anotherActiveCall == null && anotherOnHoldCall == null) {
                    String textLayout = getString((callInThisChat.isRinging() || !megaApi.isChatNotifiable(idChat)) ?
                            R.string.call_in_progress_layout :
                            R.string.join_call_layout);

                    if (chatRoom.isGroup()) {
                        long callerHandle = callInThisChat.getCaller();
                        String callerFullName = chatC.getParticipantFullName(callerHandle);
                        if (callerHandle != MEGACHAT_INVALID_HANDLE && !isTextEmpty(callerFullName)) {
                            textLayout = getString(chatRoom.isMeeting() ?
                                    R.string.join_meeting_layout_in_group_call :
                                    R.string.join_call_layout_in_group_call, callerFullName);
                        } else {
                            textLayout = getString(R.string.join_call_layout);
                        }
                    } else if (callInThisChat.getNumParticipants() > 1) {
                        hideCallBar(callInThisChat);
                        break;
                    }

                    tapToReturnLayout(callInThisChat, textLayout);
                } else {
                    updateCallInProgressLayout(anotherActiveCall != null ? anotherActiveCall : anotherOnHoldCall,
                            getString(R.string.call_in_progress_layout));

                    returnCallOnHoldButton.setVisibility(View.VISIBLE);
                    returnCallOnHoldButtonIcon.setImageResource(R.drawable.ic_call_chat);
                    returnCallOnHoldButtonText.setText(getResources().getString(chatRoom.isGroup() ?
                            R.string.title_join_call :
                            R.string.title_join_one_to_one_call));
                }
                break;

            case MegaChatCall.CALL_STATUS_IN_PROGRESS:
                if (MegaApplication.getChatManagement().isRequestSent(callInThisChat.getCallId())) {
                    tapToReturnLayout(callInThisChat, getString(R.string.call_in_progress_layout));
                } else {
                    callInProgressLayout.setBackgroundColor(ColorUtils.getThemeColor(this, R.attr.colorSecondary));
                    updateCallInProgressLayout(callInThisChat, getString(R.string.call_in_progress_layout));
                }
                break;
        }
    }

    private void tapToReturnLayout(MegaChatCall call, String text){
        callInProgressLayout.setBackgroundColor(ColorUtils.getThemeColor(this, R.attr.colorSecondary));
        showCallInProgressLayout(text, false, call);
        callInProgressLayout.setOnClickListener(this);
    }

    private void updateCallInProgressLayout(MegaChatCall call, String text){
        if (call == null)
            return;

        showCallInProgressLayout(text, true, call);

        callInProgressLayout.setOnClickListener(this);
        if (chatRoom != null && chatRoom.isGroup() && megaChatApi.getChatCall(chatRoom.getChatId()) != null) {
            subtitleCall.setVisibility(View.VISIBLE);
            individualSubtitleToobar.setVisibility(View.GONE);
            setGroupalSubtitleToolbarVisibility(false);
        }

        invalidateOptionsMenu();
    }

    public void goToEnd(){
        logDebug("goToEnd()");
        int infoToShow = -1;
        if(!messages.isEmpty()){
            int index = messages.size()-1;

            AndroidMegaChatMessage msg = messages.get(index);

            while (!msg.isUploading() && msg.getMessage().getStatus() == MegaChatMessage.STATUS_SENDING_MANUAL) {
                index--;
                if (index == -1) {
                    break;
                }
                msg = messages.get(index);
            }

            if(index == (messages.size()-1)){
                //Scroll to end
                mLayoutManager.scrollToPositionWithOffset(index+1,scaleHeightPx(20, getOutMetrics()));
            }else{
                index++;
                infoToShow = adjustInfoToShow(index);
                if(infoToShow== AndroidMegaChatMessage.CHAT_ADAPTER_SHOW_ALL){
                    mLayoutManager.scrollToPositionWithOffset(index, scaleHeightPx(50, getOutMetrics()));
                }else{
                    mLayoutManager.scrollToPositionWithOffset(index, scaleHeightPx(20, getOutMetrics()));
                }
            }
        }
        hideMessageJump();
    }

    public void setNewVisibility(boolean vis){
        newVisibility = vis;
    }

    public void hideMessageJump(){
        isHideJump = true;
        visibilityMessageJump=false;
        if(messageJumpLayout.getVisibility() == View.VISIBLE){
            messageJumpLayout.animate()
                        .alpha(0.0f)
                        .setDuration(1000)
                        .withEndAction(new Runnable() {
                            @Override public void run() {
                                messageJumpLayout.setVisibility(View.GONE);
                                messageJumpLayout.setAlpha(1.0f);
                            }
                        })
                        .start();
        }
    }

    public MegaApiAndroid getLocalMegaApiFolder() {

        PackageManager m = getPackageManager();
        String s = getPackageName();
        PackageInfo p;
        String path = null;
        try {
            p = m.getPackageInfo(s, 0);
            path = p.applicationInfo.dataDir + "/";
        } catch (PackageManager.NameNotFoundException e) {
            e.printStackTrace();
        }

        MegaApiAndroid megaApiFolder = new MegaApiAndroid(MegaApplication.APP_KEY, BuildConfig.USER_AGENT, path);

        megaApiFolder.setDownloadMethod(MegaApiJava.TRANSFER_METHOD_AUTO_ALTERNATIVE);
        megaApiFolder.setUploadMethod(MegaApiJava.TRANSFER_METHOD_AUTO_ALTERNATIVE);

        return megaApiFolder;
    }

    public File createImageFile() {
        logDebug("createImageFile");
        String timeStamp = new SimpleDateFormat("yyyyMMdd_HHmmss").format(new Date());
        String imageFileName = "picture" + timeStamp + "_";
        File storageDir = getExternalFilesDir(null);
        if (!storageDir.exists()) {
            storageDir.mkdir();
        }
        return new File(storageDir, imageFileName + ".jpg");
    }

    /**
     * Manages the result after pick an image with camera.
     */
    private void onCaptureImageResult() {
        if (mOutputFilePath == null) {
            logDebug("mOutputFilePath is null");
            return;
        }

        File f = new File(mOutputFilePath);

        File publicFile = FileUtil.copyFileToDCIM(f);
        //Remove mOutputFilePath
        if (f.exists()) {
            if (f.isDirectory()) {
                if (f.list() != null && f.list().length <= 0) {
                    f.delete();
                }
            } else {
                f.delete();
            }
        }

        Uri finalUri = Uri.fromFile(publicFile);
        galleryAddPic(finalUri);
        uploadPictureOrVoiceClip(publicFile.getPath());
    }

    private void galleryAddPic(Uri contentUri) {
        if(contentUri!=null){
            Intent mediaScanIntent = new Intent(Intent.ACTION_MEDIA_SCANNER_SCAN_FILE, contentUri);
            sendBroadcast(mediaScanIntent);
        }
    }

    public void hideKeyboard() {
        logDebug("hideKeyboard");
        hideFileStorage();
        if (emojiKeyboard == null) return;
        emojiKeyboard.hideBothKeyboard(this);
    }

    public void showConfirmationConnect(){
        logDebug("showConfirmationConnect");

        DialogInterface.OnClickListener dialogClickListener = new DialogInterface.OnClickListener() {
            @Override
            public void onClick(DialogInterface dialog, int which) {
                switch (which){
                    case DialogInterface.BUTTON_POSITIVE:
                        startConnection();
                        finish();
                        break;

                    case DialogInterface.BUTTON_NEGATIVE:
                        logDebug("BUTTON_NEGATIVE");
                        break;
                }
            }
        };

        MaterialAlertDialogBuilder builder = new MaterialAlertDialogBuilder(this);
        try {
            builder.setMessage(R.string.confirmation_to_reconnect).setPositiveButton(R.string.general_ok, dialogClickListener)
                    .setNegativeButton(R.string.general_cancel, dialogClickListener).show().setCanceledOnTouchOutside(false);
        }
        catch (Exception e){}
    }

    public void startConnection() {
        logDebug("Broadcast to ManagerActivity");
        Intent intent = new Intent(BROADCAST_ACTION_INTENT_CONNECTIVITY_CHANGE);
        intent.putExtra(ACTION_TYPE, START_RECONNECTION);
        sendBroadcast(intent);
    }

    public int getDeviceDensity(){
        int screen = 0;
        switch (getResources().getDisplayMetrics().densityDpi) {
            case DisplayMetrics.DENSITY_LOW:
                screen = 1;
                break;
            case DisplayMetrics.DENSITY_MEDIUM:
                screen = 1;
                break;
            case DisplayMetrics.DENSITY_HIGH:
                screen = 1;
                break;
            case DisplayMetrics.DENSITY_XHIGH:
                screen = 0;
                break;
            case DisplayMetrics.DENSITY_XXHIGH:
                screen = 0;
                break;
            case DisplayMetrics.DENSITY_XXXHIGH:
                screen = 0;
                break;
            default:
                screen = 0;
        }
        return screen;
    }

    public void setNodeAttachmentVisible() {
        logDebug("setNodeAttachmentVisible");
        if (adapter != null && holder_imageDrag != null && position_imageDrag != -1) {
            adapter.setNodeAttachmentVisibility(true, holder_imageDrag, position_imageDrag);
            holder_imageDrag = null;
            position_imageDrag = -1;
        }
    }

    private void addInBufferSending(AndroidMegaChatMessage androidMsg){
        if(bufferSending.isEmpty()){
            bufferSending.add(0,androidMsg);
        }else{
            boolean isContained = false;
            for(int i=0; i<bufferSending.size(); i++){
                if((bufferSending.get(i).getMessage().getMsgId() == androidMsg.getMessage().getMsgId())&&(bufferSending.get(i).getMessage().getTempId() == androidMsg.getMessage().getTempId())){
                    isContained = true;
                    break;
                }
            }
            if(!isContained){
                bufferSending.add(0,androidMsg);
            }
        }
    }

    private void createSpeakerAudioManger(){
        rtcAudioManager = app.getAudioManager();

        if(rtcAudioManager == null){
            speakerWasActivated = true;
            rtcAudioManager = AppRTCAudioManager.create(this, speakerWasActivated, AUDIO_MANAGER_PLAY_VOICE_CLIP);
        }else{
            activateSpeaker();
        }

        rtcAudioManager.setOnProximitySensorListener(new OnProximitySensorListener() {
            @Override
            public void needToUpdate(boolean isNear) {
                if(!speakerWasActivated && !isNear){
                    adapter.pausePlaybackInProgress();
                }else if(speakerWasActivated && isNear){
                    adapter.refreshVoiceClipPlayback();
                    speakerWasActivated = false;
                }
            }
        });
    }

    public void startProximitySensor(){
        logDebug("Starting proximity sensor");
        createSpeakerAudioManger();
        rtcAudioManager.startProximitySensor();
    }
    private void activateSpeaker(){
        if(!speakerWasActivated){
            speakerWasActivated = true;
        }

        if (rtcAudioManager != null) {
            MegaChatCall call = getCallInProgress();
            if (call != null) {
                if (!MegaApplication.getChatManagement().getSpeakerStatus(call.getChatid())) {
                    MegaApplication.getChatManagement().setSpeakerStatus(call.getChatid(), true);
                    app.updateSpeakerStatus(true, AUDIO_MANAGER_CALL_IN_PROGRESS);
                }
            } else {
                rtcAudioManager.updateSpeakerStatus(true, AUDIO_MANAGER_PLAY_VOICE_CLIP);
            }
        }
    }

    public void stopProximitySensor(){
        if(rtcAudioManager == null || participatingInACall()) return;

        activateSpeaker();
        rtcAudioManager.unregisterProximitySensor();
        destroySpeakerAudioManger();
    }

    private void destroySpeakerAudioManger(){
        if (rtcAudioManager == null) return;
        try {
            rtcAudioManager.stop();
            rtcAudioManager = null;
        } catch (Exception e) {
            logError("Exception stopping speaker audio manager", e);
        }
    }

    public void setShareLinkDialogDismissed (boolean dismissed) {
        isShareLinkDialogDismissed = dismissed;
    }

    private void checkIfServiceCanStart(Intent intent) {
        preservedIntents.add(intent);
        if (!isAskingForMyChatFiles) {
            checkIfIsNeededToAskForMyChatFilesFolder();
        }
    }

    private void checkIfIsNeededToAskForMyChatFilesFolder() {
        if (existsMyChatFilesFolder()) {
            setMyChatFilesFolder(getMyChatFilesFolder());
            if (isForwardingFromNC()) {
                handleStoredData();
            } else {
                proceedWithAction();
            }
        } else {
            isAskingForMyChatFiles = true;
            megaApi.getMyChatFilesFolder(new GetAttrUserListener(this));
        }
    }

    public void startUploadService() {
        if (!isWaitingForMoreFiles && !preservedIntents.isEmpty()) {
            for (Intent intent : preservedIntents) {
                intent.putExtra(ChatUploadService.EXTRA_PARENT_NODE, myChatFilesFolder.serialize());
                startService(intent);
            }
            preservedIntents.clear();
        }
    }

    public void setMyChatFilesFolder(MegaNode myChatFilesFolder) {
        isAskingForMyChatFiles = false;
        this.myChatFilesFolder = myChatFilesFolder;
    }

    public boolean isForwardingFromNC() {
        return isForwardingFromNC;
    }

    private void sendBroadcastChatArchived(String chatTitle) {
        Intent intent = new Intent(BROADCAST_ACTION_INTENT_CHAT_ARCHIVED);
        intent.putExtra(CHAT_TITLE, chatTitle);
        sendBroadcast(intent);
        closeChat(true);
        finish();
    }

    public void setIsWaitingForMoreFiles (boolean isWaitingForMoreFiles) {
        this.isWaitingForMoreFiles = isWaitingForMoreFiles;
    }

    public long getCurrentChatid() {
        return idChat;
    }

    Runnable updateVisualizer = new Runnable() {
        @Override
        public void run() {
            if (recordView.isRecordingNow() && recordingLayout.getVisibility() == View.VISIBLE) {
                updateAmplitudeVisualizer(myAudioRecorder.getMaxAmplitude());
                handlerVisualizer.postDelayed(this, REPEAT_INTERVAL);
            }
        }
    };

    private void updateAmplitudeVisualizer(int newAmplitude) {
        if (currentAmplitude != -1 && getRangeAmplitude(currentAmplitude) == getRangeAmplitude(newAmplitude))
            return;
        currentAmplitude = newAmplitude;
        needToUpdateVisualizer(currentAmplitude);
    }

    private int getRangeAmplitude(int value) {
        if(value < MIN_FIRST_AMPLITUDE) return NOT_SOUND;
        if(value >= MIN_FIRST_AMPLITUDE && value < MIN_SECOND_AMPLITUDE) return FIRST_RANGE;
        if(value >= MIN_SECOND_AMPLITUDE && value < MIN_THIRD_AMPLITUDE) return SECOND_RANGE;
        if(value >= MIN_THIRD_AMPLITUDE && value < MIN_FOURTH_AMPLITUDE) return THIRD_RANGE;
        if(value >= MIN_FOURTH_AMPLITUDE && value < MIN_FIFTH_AMPLITUDE) return FOURTH_RANGE;
        if(value >= MIN_FIFTH_AMPLITUDE && value < MIN_SIXTH_AMPLITUDE) return FIFTH_RANGE;
        return SIXTH_RANGE;
    }

    private void changeColor(RelativeLayout bar, boolean isLow) {
        Drawable background;
        if(isLow){
            background = ContextCompat.getDrawable(this, R.drawable.recording_low);
        }else{
            background = ContextCompat.getDrawable(this, R.drawable.recording_high);
        }
        if (bar.getBackground() == background) return;
        bar.setBackground(background);
    }
    private void needToUpdateVisualizer(int currentAmplitude) {
        int resultRange = getRangeAmplitude(currentAmplitude);

        if (resultRange == NOT_SOUND) {
            initRecordingItems(IS_LOW);
            return;
        }
        if (resultRange == SIXTH_RANGE) {
            initRecordingItems(IS_HIGH);
            return;
        }
        changeColor(firstBar, IS_HIGH);
        changeColor(sixthBar, IS_LOW);

        if (resultRange > FIRST_RANGE) {
            changeColor(secondBar, IS_HIGH);
            if (resultRange > SECOND_RANGE) {
                changeColor(thirdBar, IS_HIGH);
                if (resultRange > THIRD_RANGE) {
                    changeColor(fourthBar, IS_HIGH);
                    if (resultRange > FOURTH_RANGE) {
                        changeColor(fifthBar, IS_HIGH);
                    } else {
                        changeColor(fifthBar, IS_LOW);
                    }
                } else {
                    changeColor(fourthBar, IS_LOW);
                    changeColor(fifthBar, IS_LOW);
                }
            } else {
                changeColor(thirdBar, IS_LOW);
                changeColor(fourthBar, IS_LOW);
                changeColor(fifthBar, IS_LOW);
            }
        } else {
            changeColor(secondBar, IS_LOW);
            changeColor(thirdBar, IS_LOW);
            changeColor(fourthBar, IS_LOW);
            changeColor(fifthBar, IS_LOW);
        }
    }

    public long getLastIdMsgSeen() {
        return lastIdMsgSeen;
    }

    public long getGeneralUnreadCount() {
        return generalUnreadCount;
    }

    public void setPositionNewMessagesLayout(int positionNewMessagesLayout) {
        this.positionNewMessagesLayout = positionNewMessagesLayout;
    }

    /**
     * Checks if it is already joining or leaving the chat to set the right UI.
     */
    private void checkIfIsAlreadyJoiningOrLeaving() {
        if (MegaApplication.getChatManagement().isAlreadyJoining(idChat)) {
            joiningOrLeaving = true;
            joiningOrLeavingAction = StringResourcesUtils.getString(R.string.joining_label);
        } else if (MegaApplication.getChatManagement().isAlreadyLeaving(idChat)) {
            joiningOrLeaving = true;
            joiningOrLeavingAction = StringResourcesUtils.getString(R.string.leaving_label);
        }
    }

    /**
     * Initializes the joining or leaving UI depending on the action received.
     *
     * @param action    String which indicates if the UI to set is the joining or leaving state.
     */
    private void setJoiningOrLeaving(String action) {
        joiningOrLeaving = true;
        joiningOrLeavingAction = action;
        joiningLeavingText.setText(action);
        setBottomLayout(SHOW_JOINING_OR_LEFTING_LAYOUT);
        invalidateOptionsMenu();
    }

    /**
     * Checks if the chat is already joining before add it to the list.
     *
     * @return True if the chat is already joining, false otherwise.
     */
    private boolean isAlreadyJoining(long id) {
        if (MegaApplication.getChatManagement().isAlreadyJoining(id)) {
            return true;
        }

        MegaApplication.getChatManagement().addJoiningChatId(id);
        return false;
    }

    public void setLastIdMsgSeen(long lastIdMsgSeen) {
        this.lastIdMsgSeen = lastIdMsgSeen;
    }

    /**
     * Gets the visible positions on adapter and updates the uploading messages between them, if any.
     */
    public void updatePausedUploadingMessages() {
        if (mLayoutManager == null || adapter == null) {
            return;
        }

        adapter.updatePausedUploadingMessages(mLayoutManager.findFirstVisibleItemPosition(),
                mLayoutManager.findLastVisibleItemPosition());
    }

    /*
     * Gets the position of an attachment message if it is visible and exists.
     *
     * @param handle The handle of the attachment.
     * @return The position of the message if it is visible and exists, INVALID_POSITION otherwise.
     */
    public int getPositionOfAttachmentMessageIfVisible(long handle) {
        if (mLayoutManager == null || adapter == null) {
            return INVALID_POSITION;
        }

        int firstVisiblePosition = mLayoutManager.findFirstVisibleItemPosition();
        if (firstVisiblePosition == INVALID_POSITION || firstVisiblePosition == 0) {
            firstVisiblePosition = 1;
        }

        int lastVisiblePosition = mLayoutManager.findLastVisibleItemPosition();
        if (lastVisiblePosition == INVALID_POSITION) {
            lastVisiblePosition = adapter.getItemCount() - 1;
        }

        for (int i = lastVisiblePosition; i >= firstVisiblePosition; i--) {
            AndroidMegaChatMessage msg = adapter.getMessageAtAdapterPosition(i);
            MegaChatMessage chatMessage = msg.getMessage();
            if (chatMessage != null
                    && chatMessage.getMegaNodeList() != null
                    && chatMessage.getMegaNodeList().get(0) != null
                    && chatMessage.getMegaNodeList().get(0).getHandle() == handle) {
                return i;
            }
        }

        return INVALID_POSITION;
    }

    /**
     * Method to display a dialog to show the error related with the chat reactions.
     *
     * @param typeError Type of Error.
     */
    public void createLimitReactionsAlertDialog(long typeError) {
        MaterialAlertDialogBuilder dialogBuilder = new MaterialAlertDialogBuilder(this, R.style.ThemeOverlay_Mega_MaterialAlertDialog);
        dialogBuilder.setMessage(typeError == REACTION_ERROR_TYPE_USER
                ? getString(R.string.limit_reaction_per_user, MAX_REACTIONS_PER_USER)
                : getString(R.string.limit_reaction_per_message, MAX_REACTIONS_PER_MESSAGE))
                .setOnDismissListener(dialog -> {
                    errorReactionsDialogIsShown = false;
                    typeErrorReaction = REACTION_ERROR_DEFAULT_VALUE;
                })
                .setPositiveButton(getString(R.string.general_ok),
                        (dialog, which) -> {
                            dialog.dismiss();
                        });

        errorReactionsDialog = dialogBuilder.create();
        errorReactionsDialog.show();
        errorReactionsDialogIsShown = true;
        typeErrorReaction = typeError;
    }

    @Override
    public void showSnackbar(int type, String content, long chatId) {
        showSnackbar(type, fragmentContainer, content, chatId);
    }

    @Override
    public void onSendSuccess(@NotNull AndroidMegaChatMessage message) {
        sendMessageToUI(message);
    }

    /**
     * Method for correctly updating the id of the last read message.
     */
    private void checkLastSeenId() {
        if (lastIdMsgSeen == INVALID_LAST_SEEN_ID && messages != null && !messages.isEmpty() && messages.get(0) != null && messages.get(0).getMessage() != null) {
            lastIdMsgSeen = messages.get(0).getMessage().getMsgId();
            updateLocalLastSeenId();
        }
    }

    /**
     * Method to find the appropriate position of unread messages. Taking into account the last received message that is read and the messages sent by me.
     */
    private void updateLocalLastSeenId() {
        int positionLastMessage = -1;
        for (int i = messages.size() - 1; i >= 0; i--) {
            AndroidMegaChatMessage androidMessage = messages.get(i);
            if (androidMessage != null && !androidMessage.isUploading()) {
                MegaChatMessage msg = androidMessage.getMessage();
                if (msg != null && msg.getMsgId() == lastIdMsgSeen) {
                    positionLastMessage = i;
                    break;
                }
            }
        }

        positionLastMessage = positionLastMessage + 1;
        if(positionLastMessage >= messages.size())
            return;

        AndroidMegaChatMessage message = messages.get(positionLastMessage);

        while (message.getMessage().getUserHandle() == megaChatApi.getMyUserHandle()) {
            lastIdMsgSeen = message.getMessage().getMsgId();
            positionLastMessage = positionLastMessage + 1;
            if (positionLastMessage < messages.size()) {
                message = messages.get(positionLastMessage);
            } else {
                break;
            }
        }
    }

    /**
     * Receive changes to OnChatListItemUpdate, OnChatOnlineStatusUpdate, OnChatConnectionStateUpdate and OnChatPresenceLastGreen and make the necessary changes
     */
    private void checkChatChanges() {
        Disposable chatSubscription = getChatChangesUseCase.get()
                .subscribeOn(Schedulers.io())
                .observeOn(AndroidSchedulers.mainThread())
                .subscribe((next) -> {
                    if (next instanceof GetChatChangesUseCase.Result.OnChatListItemUpdate) {
                        MegaChatListItem item = ((GetChatChangesUseCase.Result.OnChatListItemUpdate) next).component1();
                        if (item.hasChanged(MegaChatListItem.CHANGE_TYPE_UNREAD_COUNT)) {
                            updateNavigationToolbarIcon();
                        }
                    }

                    if (next instanceof GetChatChangesUseCase.Result.OnChatOnlineStatusUpdate) {
                        int status = ((GetChatChangesUseCase.Result.OnChatOnlineStatusUpdate) next).component2();
                        setChatSubtitle();
                        requestLastGreen(status);
                    }

                    if (next instanceof GetChatChangesUseCase.Result.OnChatConnectionStateUpdate) {
                        long chatId = ((GetChatChangesUseCase.Result.OnChatConnectionStateUpdate) next).component1();
                        int newState = ((GetChatChangesUseCase.Result.OnChatConnectionStateUpdate) next).component2();
                        onChatConnectionStateUpdate(chatId, newState);
                    }

                    if (next instanceof GetChatChangesUseCase.Result.OnChatPresenceLastGreen) {
                        long userHandle = ((GetChatChangesUseCase.Result.OnChatPresenceLastGreen) next).component1();
                        int lastGreen = ((GetChatChangesUseCase.Result.OnChatPresenceLastGreen) next).component2();
                        onChatPresenceLastGreen(userHandle, lastGreen);
                    }

                }, (error) -> logError("Error " + error));

        composite.add(chatSubscription);
    }
}<|MERGE_RESOLUTION|>--- conflicted
+++ resolved
@@ -245,14 +245,6 @@
         SetCallOnHoldListener.OnCallOnHoldCallback, LoadPreviewListener.OnPreviewLoadedCallback,
         LoadPreviewListener.OnChatPreviewLoadedCallback {
 
-<<<<<<< HEAD
-    @Inject
-    GetChatChangesUseCase getChatChangesUseCase;
-    @Inject
-    GetNodeUseCase getNodeUseCase;
-
-=======
->>>>>>> da356543
     private static final int MAX_NAMES_PARTICIPANTS = 3;
     private static final int INVALID_LAST_SEEN_ID = 0;
 
@@ -347,6 +339,8 @@
     AnswerCallUseCase answerCallUseCase;
     @Inject
     StartCallUseCase startCallUseCase;
+    @Inject
+    GetNodeUseCase getNodeUseCase;
 
     private int currentRecordButtonState;
     private String mOutputFilePath;
