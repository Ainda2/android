--- conflicted
+++ resolved
@@ -302,9 +302,6 @@
     private final static int MAX_LINES_INPUT_TEXT_COLLAPSED = 5;
     private final static int MAX_LINES_INPUT_TEXT_EXPANDED = Integer.MAX_VALUE;
 
-    private final static int TITLE_TOOLBAR_PORT = 140;
-    private final static int TITLE_TOOLBAR_LAND = 250;
-    private final static int TITLE_TOOLBAR_IND_PORT = 110;
     private final static int HINT_LAND = 550;
     private final static int HINT_PORT = 250;
     private final static boolean IS_LOW = true;
@@ -327,7 +324,6 @@
     private final static int CORNER_RADIUS_BUBBLE = 30;
     private final static int MARGIN_BUTTON_DEACTIVATED = 20;
     private final static int MARGIN_BUTTON_ACTIVATED = 24;
-    private final static int MARGIN_BOTTOM = 80;
     private final static int DURATION_BUBBLE = 4000;
     private int MIN_FIRST_AMPLITUDE = 2;
     private int MIN_SECOND_AMPLITUDE;
@@ -374,8 +370,6 @@
 
     private int currentRecordButtonState;
     private String mOutputFilePath;
-    private int marginBottomDeactivated;
-    private int marginBottomActivated;
     private boolean getMoreHistory;
     private boolean isLoadingHistory;
     private AlertDialog errorOpenChatDialog;
@@ -454,7 +448,6 @@
     private LinearLayout subtitleCall;
     private TextView subtitleChronoCall;
     private LinearLayout participantsLayout;
-    private TextView participantsText;
     private ImageView privateIconToolbar;
 
     private boolean editingMessage = false;
@@ -561,13 +554,7 @@
     private AlertDialog locationDialog;
     private boolean isLocationDialogShown = false;
     private boolean isJoinCallDialogShown = false;
-<<<<<<< HEAD
-=======
     private boolean isOnlyMeInCallDialogShown = false;
-
-    private RelativeLayout inputTextLayout;
-    private View separatorOptions;
->>>>>>> b3d0449e
 
     /*Voice clips*/
     private String outputFileVoiceNotes = null;
@@ -1460,7 +1447,6 @@
         subtitleCall = tB.findViewById(R.id.subtitle_call);
         subtitleChronoCall = tB.findViewById(R.id.chrono_call);
         participantsLayout = tB.findViewById(R.id.ll_participants);
-        participantsText = tB.findViewById(R.id.participants_text);
 
         chatRoomOptions = findViewById(R.id.more_options_rl);
         chatRoomOptions.setOnClickListener(this);
@@ -1534,8 +1520,6 @@
 
         keyboardTwemojiButton = findViewById(R.id.emoji_icon);
 
-        marginBottomDeactivated = dp2px(MARGIN_BUTTON_DEACTIVATED, getOutMetrics());
-        marginBottomActivated = dp2px(MARGIN_BUTTON_ACTIVATED, getOutMetrics());
         checkExpandOrCollapseInputText();
 
         callInProgressLayout = findViewById(R.id.call_in_progress_layout);
