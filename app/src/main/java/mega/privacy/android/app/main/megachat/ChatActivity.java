--- conflicted
+++ resolved
@@ -8571,10 +8571,7 @@
         outState.putBoolean(ERROR_REACTION_DIALOG, errorReactionsDialogIsShown);
         outState.putLong(TYPE_ERROR_REACTION, typeErrorReaction);
         outState.putBoolean(ONLY_ME_IN_CALL_DIALOG, AlertDialogUtil.isAlertDialogShown(dialogOnlyMeInCall));
-<<<<<<< HEAD
         outState.putBoolean(END_CALL_FOR_ALL_DIALOG, AlertDialogUtil.isAlertDialogShown(endCallForAllDialog));
-=======
->>>>>>> 24c825d9
     }
 
     /**
