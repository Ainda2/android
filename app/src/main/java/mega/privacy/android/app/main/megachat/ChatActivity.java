--- conflicted
+++ resolved
@@ -342,13 +342,11 @@
     @Inject
     StartCallUseCase startCallUseCase;
     @Inject
-<<<<<<< HEAD
+    GetNodeUseCase getNodeUseCase;
+    @Inject
     CheckNameCollisionUseCase checkNameCollisionUseCase;
     @Inject
     CopyNodeUseCase copyNodeUseCase;
-=======
-    GetNodeUseCase getNodeUseCase;
->>>>>>> 3999c33f
 
     private int currentRecordButtonState;
     private String mOutputFilePath;
