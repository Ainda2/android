--- conflicted
+++ resolved
@@ -343,15 +343,13 @@
     @Inject
     StartCallUseCase startCallUseCase;
     @Inject
-<<<<<<< HEAD
     GetCallStatusChangesUseCase getCallStatusChangesUseCase;
-=======
+    @Inject
     GetNodeUseCase getNodeUseCase;
     @Inject
     CheckNameCollisionUseCase checkNameCollisionUseCase;
     @Inject
     CopyNodeUseCase copyNodeUseCase;
->>>>>>> 12f82b8b
 
     private int currentRecordButtonState;
     private String mOutputFilePath;
