package mega.privacy.android.app.lollipop.managerSections;

import android.app.Activity;
import android.content.Context;
import android.content.DialogInterface;
import android.content.Intent;
import android.content.res.Configuration;
import android.graphics.Bitmap;
import android.graphics.BitmapFactory;
import android.graphics.Canvas;
import android.graphics.Paint;
import android.graphics.RectF;
import android.graphics.drawable.BitmapDrawable;
import android.os.AsyncTask;
import android.os.Build;
import android.os.Bundle;
import android.support.v4.app.Fragment;
import android.support.v4.content.ContextCompat;
import android.support.v7.app.AlertDialog;
import android.util.DisplayMetrics;
import android.view.Display;
import android.view.LayoutInflater;
import android.view.View;
import android.view.View.OnClickListener;
import android.view.ViewGroup;
import android.widget.Button;
import android.widget.ImageView;
import android.widget.LinearLayout;
import android.widget.RelativeLayout;
import android.widget.ScrollView;
import android.widget.TextView;

import com.google.zxing.BarcodeFormat;
import com.google.zxing.EncodeHintType;
import com.google.zxing.MultiFormatWriter;
import com.google.zxing.WriterException;
import com.google.zxing.common.BitMatrix;
import com.google.zxing.qrcode.decoder.ErrorCorrectionLevel;

import java.io.ByteArrayOutputStream;
import java.io.File;
import java.util.ArrayList;
import java.util.HashMap;
import java.util.Map;

import mega.privacy.android.app.DatabaseHandler;
import mega.privacy.android.app.MegaApplication;
import mega.privacy.android.app.MegaAttributes;
import mega.privacy.android.app.R;
import mega.privacy.android.app.components.CustomizedGridRecyclerView;
import mega.privacy.android.app.components.ListenScrollChangesHelper;
import mega.privacy.android.app.components.RoundedImageView;
import mega.privacy.android.app.interfaces.AbortPendingTransferCallback;
import mega.privacy.android.app.lollipop.ChangePasswordActivityLollipop;
import mega.privacy.android.app.lollipop.LoginActivityLollipop;
import mega.privacy.android.app.lollipop.ManagerActivityLollipop;
import mega.privacy.android.app.lollipop.MyAccountInfo;
import mega.privacy.android.app.lollipop.adapters.LastContactsAdapter;
import mega.privacy.android.app.lollipop.controllers.AccountController;
import mega.privacy.android.app.lollipop.megaachievements.AchievementsActivity;
import mega.privacy.android.app.utils.Constants;
import mega.privacy.android.app.utils.DBUtil;
import mega.privacy.android.app.utils.MegaApiUtils;
import mega.privacy.android.app.utils.Util;
import nz.mega.sdk.MegaApiAndroid;
import nz.mega.sdk.MegaChatApiAndroid;
import nz.mega.sdk.MegaError;
import nz.mega.sdk.MegaNode;
import nz.mega.sdk.MegaRequest;
import nz.mega.sdk.MegaTransfer;
import nz.mega.sdk.MegaUser;

import static android.graphics.Color.WHITE;
import static mega.privacy.android.app.utils.CacheFolderManager.*;
import static mega.privacy.android.app.utils.FileUtils.*;

public class MyAccountFragmentLollipop extends Fragment implements OnClickListener, AbortPendingTransferCallback {
	
	public static int DEFAULT_AVATAR_WIDTH_HEIGHT = 150; //in pixels
	final int WIDTH = 500;

	ScrollView scrollView;
	Context context;
	MyAccountInfo myAccountInfo;

	RelativeLayout avatarLayout;
	RoundedImageView myAccountImage;

	TextView nameView;

	TextView typeAccount;
	TextView infoEmail;
	TextView usedSpace;
	TextView lastSession;
	TextView connections;

	ImageView editImageView;

	Button upgradeButton;
	Button logoutButton;
	Button mkButton;
	Button changePassButton;

	LinearLayout typeLayout;
	LinearLayout lastSessionLayout;
    RelativeLayout connectionsLayout;
    private CustomizedGridRecyclerView lastContactsGridView;

	LinearLayout achievementsLayout;
	LinearLayout achievementsSeparator;

	LinearLayout parentLinearLayout;

	ArrayList<MegaUser> lastContacted;
	
	DisplayMetrics outMetrics;
	float density;

	MegaApiAndroid megaApi;
	MegaChatApiAndroid megaChatApi;

	private Bitmap qrAvatarSave;

	int numOfClicksLastSession = 0;
	boolean staging = false;

	DatabaseHandler dbH;

	@Override
	public void onCreate (Bundle savedInstanceState){
		log("onCreate");
		if (megaApi == null){
			megaApi = ((MegaApplication) ((Activity)context).getApplication()).getMegaApi();
		}

		dbH = DatabaseHandler.getDbHandler(context);

		super.onCreate(savedInstanceState);
	}

	public void checkScroll () {
		if (scrollView != null) {
			if (scrollView.canScrollVertically(-1)) {
				((ManagerActivityLollipop) context).changeActionBarElevation(true);
			}
			else {
				((ManagerActivityLollipop) context).changeActionBarElevation(false);
			}
		}
	}

	@Override
	public View onCreateView(LayoutInflater inflater, ViewGroup container, Bundle savedInstanceState) {
		log("onCreateView");
		if (megaApi == null){
			megaApi = ((MegaApplication) ((Activity)context).getApplication()).getMegaApi();
		}

		if(megaChatApi==null){
			megaChatApi = ((MegaApplication) ((Activity)context).getApplication()).getMegaChatApi();
		}

		Display display = ((Activity) context).getWindowManager().getDefaultDisplay();
		outMetrics = new DisplayMetrics();
		display.getMetrics(outMetrics);
		density = ((Activity) context).getResources().getDisplayMetrics().density;

		View v = null;
		v = inflater.inflate(R.layout.fragment_my_account, container, false);

		scrollView = (ScrollView) v.findViewById(R.id.my_account_complete_relative_layout);
		new ListenScrollChangesHelper().addViewToListen(scrollView, new ListenScrollChangesHelper.OnScrollChangeListenerCompat() {
			@Override
			public void onScrollChange(View v, int scrollX, int scrollY, int oldScrollX, int oldScrollY) {
				if (scrollView.canScrollVertically(-1)){
					((ManagerActivityLollipop) context).changeActionBarElevation(true);
				}
				else {
					((ManagerActivityLollipop) context).changeActionBarElevation(false);
				}
			}
		});
		
		if(megaApi.getMyUser() == null){
			return null;
		}

		log("My user handle string: "+megaApi.getMyUserHandle());

		avatarLayout = (RelativeLayout) v.findViewById(R.id.my_account_relative_layout_avatar);
		avatarLayout.setBackground(ContextCompat.getDrawable(context, R.drawable.avatar_qr_background));
		avatarLayout.setOnClickListener(this);

		if (savedInstanceState != null) {
			byte[] avatarByteArray = savedInstanceState.getByteArray("qrAvatar");
			if (avatarByteArray != null) {
				log("savedInstanceState avatarByteArray != null");
				qrAvatarSave = BitmapFactory.decodeByteArray(avatarByteArray, 0, avatarByteArray.length);
				if (qrAvatarSave != null) {
					log("savedInstanceState qrAvatarSave != null");
					avatarLayout.setBackground(new BitmapDrawable(qrAvatarSave));
				}
				else {
					megaApi.contactLinkCreate(false, (ManagerActivityLollipop) context);
				}
			}
			else {
				megaApi.contactLinkCreate(false, (ManagerActivityLollipop) context);
			}
		}
		else {
			megaApi.contactLinkCreate(false, (ManagerActivityLollipop) context);
		}

		nameView = (TextView) v.findViewById(R.id.my_account_name);
		nameView.setOnClickListener(this);

		editImageView = (ImageView) v.findViewById(R.id.my_account_edit_icon);
		editImageView.setOnClickListener(this);

		infoEmail = (TextView) v.findViewById(R.id.my_account_email);
		infoEmail.setText(megaApi.getMyEmail());
		infoEmail.setOnClickListener(this);
		
		myAccountImage = (RoundedImageView) v.findViewById(R.id.my_account_thumbnail);

		mkButton = (Button) v.findViewById(R.id.MK_button);
		if (Build.VERSION.SDK_INT >= Build.VERSION_CODES.LOLLIPOP) {
			mkButton.setBackground(ContextCompat.getDrawable(context, R.drawable.ripple_upgrade));
		}

		mkButton.setOnClickListener(this);
		mkButton.setVisibility(View.VISIBLE);

		setMkButtonText();

		changePassButton = (Button) v.findViewById(R.id.change_pass_button);
		if (Build.VERSION.SDK_INT >= Build.VERSION_CODES.LOLLIPOP) {
			changePassButton.setBackground(ContextCompat.getDrawable(context, R.drawable.white_rounded_corners_button));
		}
		else{
			changePassButton.setBackgroundResource(R.drawable.black_button_border);
//			mkButton.setBackgroundColor(ContextCompat.getColor(context, R.color.white));
		}
		changePassButton.setOnClickListener(this);

		if(getResources().getConfiguration().orientation == Configuration.ORIENTATION_LANDSCAPE){
			log("onCreate: Landscape configuration");
			nameView.setMaxWidth(Util.scaleWidthPx(250, outMetrics));
			infoEmail.setMaxWidth(Util.scaleWidthPx(250, outMetrics));
		}
		else{
			nameView.setMaxWidth(Util.scaleWidthPx(180, outMetrics));
			infoEmail.setMaxWidth(Util.scaleWidthPx(200, outMetrics));
		}

		achievementsLayout = (LinearLayout) v.findViewById(R.id.my_account_achievements_layout);
		achievementsSeparator = (LinearLayout)v.findViewById(R.id.my_account_achievements_separator);

		if(megaApi.isAchievementsEnabled()){
			log("Achievements enabled!!");
			achievementsLayout.setVisibility(View.VISIBLE);
			achievementsSeparator.setVisibility(View.VISIBLE);
			achievementsLayout.setOnClickListener(this);
		}
		else{
			log("NO Achievements enabled!!");
			achievementsLayout.setVisibility(View.GONE);
			achievementsSeparator.setVisibility(View.GONE);
		}

		typeLayout = (LinearLayout) v.findViewById(R.id.my_account_account_type_layout);

		typeAccount = (TextView) v.findViewById(R.id.my_account_account_type_text);

		usedSpace = (TextView) v.findViewById(R.id.my_account_used_space);

		upgradeButton = (Button) v.findViewById(R.id.my_account_account_type_button);

		upgradeButton.setText(getString(R.string.my_account_upgrade_pro));
		upgradeButton.setOnClickListener(this);
		upgradeButton.setVisibility(View.VISIBLE);

		lastSessionLayout = (LinearLayout) v.findViewById(R.id.my_account_last_session_layout);
		lastSessionLayout.setOnClickListener(this);
		lastSession = (TextView) v.findViewById(R.id.my_account_last_session);

		connectionsLayout = (RelativeLayout) v.findViewById(R.id.my_account_connections_layout);
		connections = (TextView) v.findViewById(R.id.my_account_connections);

		logoutButton = (Button) v.findViewById(R.id.logout_button);

		logoutButton.setOnClickListener(this);
		logoutButton.setVisibility(View.VISIBLE);

		parentLinearLayout = (LinearLayout) v.findViewById(R.id.parent_linear_layout);

		if(myAccountInfo==null){
			myAccountInfo = ((MegaApplication) ((Activity)context).getApplication()).getMyAccountInfo();
		}

		if((myAccountInfo.getFullName()!=null) && (!myAccountInfo.getFullName().isEmpty())){
			log("MyName is:"+ myAccountInfo.getFullName());
			nameView.setText(myAccountInfo.getFullName());
		}

		this.updateAvatar(true);

		updateContactsCount();

		lastContacted = MegaApiUtils.getLastContactedUsers(context);
		//Draw contact's connection component if lastContacted.size > 0
        lastContactsGridView = (CustomizedGridRecyclerView)v.findViewById(R.id.last_contacts_gridview);
        
        lastContactsGridView.setColumnCount(LastContactsAdapter.MAX_COLUMN);
        lastContactsGridView.setClipToPadding(false);
        lastContactsGridView.setHasFixedSize(false);
        
        lastContactsGridView.setAdapter(new LastContactsAdapter(getActivity(),lastContacted));

		setAccountDetails();

		return v;
	}
    
    @Override
    public void onResume() {
        super.onResume();
        //Refresh
		megaApi.contactLinkCreate(false, (ManagerActivityLollipop) context);
		refreshAccountInfo();
        updateView();
    }
    
    /**
     * Update last contacts list and refresh last contacts' avatar.
     */
    public void updateView() {

        if(lastContactsGridView!=null){
			lastContacted = MegaApiUtils.getLastContactedUsers(context);
			lastContactsGridView.setAdapter(new LastContactsAdapter(getActivity(),lastContacted));
		}
    }

    public void updateContactsCount(){
    	log("updateContactsCounts");
		ArrayList<MegaUser> contacts = megaApi.getContacts();
		ArrayList<MegaUser> visibleContacts=new ArrayList<MegaUser>();

		for (int i=0;i<contacts.size();i++){
			log("contact: " + contacts.get(i).getEmail() + "_" + contacts.get(i).getVisibility());
			if ((contacts.get(i).getVisibility() == MegaUser.VISIBILITY_VISIBLE) || (megaApi.getInShares(contacts.get(i)).size() != 0)){
				visibleContacts.add(contacts.get(i));
			}
		}
		connections.setText(visibleContacts.size()+" " + context.getResources().getQuantityString(R.plurals.general_num_contacts, visibleContacts.size()));
	}

	public void setMkButtonText(){
		log("setMkButtonText");
<<<<<<< HEAD
		String mkButtonText= getString(R.string.action_export_master_key);
=======
		File file= buildExternalStorageFile(RK_FILE);
		String mkButtonText;
		if(isFileAvailable(file)){
			mkButtonText = getString(R.string.action_remove_master_key);
		}
		else{
			mkButtonText= getString(R.string.action_export_master_key);
		}
>>>>>>> 627a3ff6

		if(mkButtonText.length()>27){
			boolean found = false;
			int mid = mkButtonText.length()/2;

			for(int i=mid;i<mkButtonText.length()-1;i++){
				char letter = mkButtonText.charAt(i);
				if(letter == ' '){
					StringBuilder sb = new StringBuilder(mkButtonText);
					sb.setCharAt(i, '\n');
					mkButtonText = sb.toString();
					found = true;
					break;
				}
			}

			if(!found){
				for(int i=0;i<mid;i++){
					char letter = mkButtonText.charAt(i);
					if(letter == ' '){
						StringBuilder sb = new StringBuilder(mkButtonText);
						sb.setCharAt(i, '\n');
						mkButtonText = sb.toString();
						break;
					}
				}
			}
		}

		mkButton.setText(mkButtonText);
	}

	public static MyAccountFragmentLollipop newInstance() {
		log("newInstance");
		MyAccountFragmentLollipop fragment = new MyAccountFragmentLollipop();
		return fragment;
	}

	public void refreshAccountInfo(){
		log("refreshAccountInfo");

		//Check if the call is recently
		log("Check the last call to getAccountDetails");
		if(DBUtil.callToAccountDetails(context)){
			log("megaApi.getAccountDetails SEND");
			((MegaApplication) ((Activity)context).getApplication()).askForAccountDetails();
		}
		log("Check the last call to getExtendedAccountDetails");
		if(DBUtil.callToExtendedAccountDetails(context)){
			log("megaApi.getExtendedAccountDetails SEND");
			((MegaApplication) ((Activity)context).getApplication()).askForExtendedAccountDetails();
		}
		log("Check the last call to getPaymentMethods");
		if(DBUtil.callToPaymentMethods(context)){
			log("megaApi.getPaymentMethods SEND");
			((MegaApplication) ((Activity)context).getApplication()).askForPaymentMethods();
		}
	}

	public void setAccountDetails(){
		log("setAccountDetails");

		if((getActivity() == null) || (!isAdded())){
			log("Fragment MyAccount NOT Attached!");
			return;
		}
		//Set account details
		if(myAccountInfo.getAccountType()<0||myAccountInfo.getAccountType()>4){
			typeAccount.setText(getString(R.string.recovering_info));
		}
		else{
			switch(myAccountInfo.getAccountType()){

				case 0:{
					typeAccount.setText(R.string.my_account_free);
					break;
				}

				case 1:{
					typeAccount.setText(getString(R.string.my_account_pro1));
					break;
				}

				case 2:{
					typeAccount.setText(getString(R.string.my_account_pro2));
					break;
				}

				case 3:{
					typeAccount.setText(getString(R.string.my_account_pro3));
					break;
				}

				case 4:{
					typeAccount.setText(getString(R.string.my_account_prolite));
					break;
				}

			}
		}

//		if (getPaymentMethodsBoolean == true){
//			if (upgradeButton != null){
//				if ((myAccountInfo.getAccountInfo().getSubscriptionStatus() == MegaAccountDetails.SUBSCRIPTION_STATUS_NONE) || (myAccountInfo.getAccountInfo().getSubscriptionStatus() == MegaAccountDetails.SUBSCRIPTION_STATUS_INVALID)){
//					Time now = new Time();
//					now.setToNow();
//					if (myAccountInfo.getAccountType() != 0){
//						if (now.toMillis(false) >= (myAccountInfo.getAccountInfo().getProExpiration()*1000)){
//							if (Util.checkBitSet(myAccountInfo.getPaymentBitSet(), MegaApiAndroid.PAYMENT_METHOD_CREDIT_CARD) || Util.checkBitSet(myAccountInfo.getPaymentBitSet(), MegaApiAndroid.PAYMENT_METHOD_FORTUMO)){
//								upgradeButton.setVisibility(View.VISIBLE);
//							}
//						}
//					}
//					else{
//						if (Util.checkBitSet(myAccountInfo.getPaymentBitSet(), MegaApiAndroid.PAYMENT_METHOD_CREDIT_CARD) || Util.checkBitSet(myAccountInfo.getPaymentBitSet(), MegaApiAndroid.PAYMENT_METHOD_FORTUMO)){
//							upgradeButton.setVisibility(View.VISIBLE);
//						}
//					}
//				}
//			}
//		}
		if(myAccountInfo.getUsedFormatted().trim().length()<=0){
			usedSpace.setText(getString(R.string.recovering_info));
		}
		else{
			String usedSpaceString = myAccountInfo.getUsedFormatted() + " " + getString(R.string.general_x_of_x) + " " + myAccountInfo.getTotalFormatted();
			usedSpace.setText(usedSpaceString);
		}

		if(myAccountInfo.getLastSessionFormattedDate()!=null) {
			if (myAccountInfo.getLastSessionFormattedDate().trim().length() <= 0) {
				lastSession.setText(getString(R.string.recovering_info));
			} else {
				lastSession.setText(myAccountInfo.getLastSessionFormattedDate());
			}
		}
		else{
			lastSession.setText(getString(R.string.recovering_info));
		}
		///////////
	}

	private int getAvatarTextSize (float density){
		float textSize = 0.0f;
		
		if (density > 3.0){
			textSize = density * (DisplayMetrics.DENSITY_XXXHIGH / 72.0f);
		}
		else if (density > 2.0){
			textSize = density * (DisplayMetrics.DENSITY_XXHIGH / 72.0f);
		}
		else if (density > 1.5){
			textSize = density * (DisplayMetrics.DENSITY_XHIGH / 72.0f);
		}
		else if (density > 1.0){
			textSize = density * (72.0f / DisplayMetrics.DENSITY_HIGH / 72.0f);
		}
		else if (density > 0.75){
			textSize = density * (72.0f / DisplayMetrics.DENSITY_MEDIUM / 72.0f);
		}
		else{
			textSize = density * (72.0f / DisplayMetrics.DENSITY_LOW / 72.0f); 
		}
		
		return (int)textSize;
	}

	@Override
	public void onAttach(Activity activity) {
		log("onAttach");
		super.onAttach(activity);
		context = activity;
	}

	@Override
	public void onAttach(Context context) {
		log("onAttach context");
		super.onAttach(context);
		this.context = context;
	}

	@Override
	public void onClick(View v) {
		log("onClick");
		switch (v.getId()) {

			case R.id.logout_button:{
				log("Logout button");
				Util.checkPendingTransfer(megaApi, getContext(), this);
				break;
			}
			case R.id.my_account_relative_layout_avatar:{
				log("Click layout avatar");
				((ManagerActivityLollipop)context).showMyAccountOptionsPanel();
				break;
			}
			case R.id.my_account_name:
			case R.id.my_account_email:
			case R.id.my_account_edit_icon:{
				log("Click user attributes text");
				((ManagerActivityLollipop)context).showDialogChangeUserAttribute();
				break;
			}
			case R.id.MK_button:{
				log("Master Key button");
<<<<<<< HEAD
				((ManagerActivityLollipop)context).showMKLayout();
=======
				log("Exists MK in: "+getExternalStoragePath(RK_FILE));
				File file= buildExternalStorageFile(RK_FILE);
				if(isFileAvailable(file)){
					((ManagerActivityLollipop)context).showConfirmationRemoveMK();
				}
				else{
					((ManagerActivityLollipop)context).showMKLayout();
				}

>>>>>>> 627a3ff6
				break;
			}

			case R.id.change_pass_button:{
				log("Change pass button");

				Intent intent = new Intent(context, ChangePasswordActivityLollipop.class);
				startActivity(intent);
				break;
			}
			case R.id.my_account_account_type_button:{
				log("Upgrade Account button");
				((ManagerActivityLollipop) context).setAccountFragmentPreUpgradeAccount(Constants.MY_ACCOUNT_FRAGMENT);
				((ManagerActivityLollipop)context).showUpAF();
				break;
			}
			case R.id.my_account_achievements_layout:{
				log("Show achievements");

				if(!Util.isOnline(context)){
					((ManagerActivityLollipop)context).showSnackbar(Constants.SNACKBAR_TYPE, getString(R.string.error_server_connection_problem), -1);
				}
				else{
					Intent intent = new Intent(context, AchievementsActivity.class);
//				intent.putExtra("orderGetChildren", orderGetChildren);
					startActivity(intent);
				}
				break;
			}
			case R.id.my_account_last_session_layout:{
				numOfClicksLastSession++;
				if (numOfClicksLastSession == 5){
					numOfClicksLastSession = 0;
					staging = false;
					if (dbH != null){
						MegaAttributes attrs = dbH.getAttributes();
						if (attrs != null) {
							if (attrs.getStaging() != null){
								try{
									staging = Boolean.parseBoolean(attrs.getStaging());
								} catch (Exception e){ staging = false;}
							}
						}
					}

					if (!staging) {
						DialogInterface.OnClickListener dialogClickListener = new DialogInterface.OnClickListener() {
							@Override
							public void onClick(DialogInterface dialog, int which) {
								switch (which){
									case DialogInterface.BUTTON_POSITIVE:
										staging = true;
										megaApi.changeApiUrl("https://staging.api.mega.co.nz/");
										if (dbH != null){
											dbH.setStaging(true);
										}

										Intent intent = new Intent(context, LoginActivityLollipop.class);
										intent.putExtra("visibleFragment", Constants. LOGIN_FRAGMENT);
										intent.setAction(Constants.ACTION_REFRESH_STAGING);

										startActivityForResult(intent, Constants.REQUEST_CODE_REFRESH_STAGING);
										break;

									case DialogInterface.BUTTON_NEGATIVE:
										//No button clicked
										break;
								}
							}
						};

						AlertDialog.Builder builder = new AlertDialog.Builder(context);
						builder.setTitle(getResources().getString(R.string.staging_api_url_title));
						builder.setMessage(getResources().getString(R.string.staging_api_url_text));

						builder.setPositiveButton(R.string.general_yes, dialogClickListener);
						builder.setNegativeButton(R.string.general_cancel, dialogClickListener);
						builder.show();
					}
					else{
						staging = false;
						megaApi.changeApiUrl("https://g.api.mega.co.nz/");
						if (dbH != null){
							dbH.setStaging(false);
						}
						Intent intent = new Intent(context, LoginActivityLollipop.class);
						intent.putExtra("visibleFragment", Constants. LOGIN_FRAGMENT);
						intent.setAction(Constants.ACTION_REFRESH_STAGING);

						startActivityForResult(intent, Constants.REQUEST_CODE_REFRESH_STAGING);
					}
				}
				break;
			}
		}
	}

	public int onBackPressed(){
		log("onBackPressed");
		return 0;
	}

	public String getDescription(ArrayList<MegaNode> nodes){
		int numFolders = 0;
		int numFiles = 0;

		for (int i=0;i<nodes.size();i++){
			MegaNode c = nodes.get(i);
			if (c.isFolder()){
				numFolders++;
			}
			else{
				numFiles++;
			}
		}

		String info = "";
		if (numFolders > 0){
			info = numFolders +  " " + context.getResources().getQuantityString(R.plurals.general_num_shared_folders, numFolders);
			if (numFiles > 0){
				info = info + ", " + numFiles + " " + context.getResources().getQuantityString(R.plurals.general_num_shared_folders, numFiles);
			}
		}
		else {
			if (numFiles == 0){
				info = numFiles +  " " + context.getResources().getQuantityString(R.plurals.general_num_shared_folders, numFolders);
			}
			else{
				info = numFiles +  " " + context.getResources().getQuantityString(R.plurals.general_num_shared_folders, numFiles);
			}
		}

		return info;
	}

	public void updateNameView(String fullName){
		log("updateNameView");

		if (nameView != null) {
			nameView.setText(fullName);
		}

		updateAvatar(false);
	}

	public void updateMailView(String newMail){
		log("updateMailView: "+newMail);

		if (newMail != null){
			infoEmail.setText(newMail);
		}

		File avatar = buildAvatarFile(context,newMail + ".jpg");

		if (!isFileAvailable(avatar)){
			setDefaultAvatar();
		}
	}

	public static void log(String log) {
		Util.log("MyAccountFragmentLollipop", log);
	}

	public void resetPass(){
		AccountController aC = new AccountController(context);
		aC.resetPass(megaApi.getMyEmail());
	}

	public void updateAvatar(boolean retry){
		log("updateAvatar");
		File avatar = null;
		String contactEmail = megaApi.getMyEmail();
		if(context!=null){
			log("context is not null");
			avatar = buildAvatarFile(context,contactEmail + ".jpg");
		}
		else{
			log("context is null!!!");
			if(getActivity()!=null){
				log("getActivity is not null");
                avatar = buildAvatarFile(getActivity(),contactEmail + ".jpg");
			}
			else{
				log("getActivity is ALSOOO null");
				return;
			}
		}

		if(avatar!=null){
			setProfileAvatar(avatar, retry);
		}
		else{
			setDefaultAvatar();
		}
	}

	public void setDefaultAvatar(){
		log("setDefaultAvatar");

		String color = megaApi.getUserAvatarColor(megaApi.getMyUser());

		myAccountImage.setImageBitmap(Util.createDefaultAvatar(color, myAccountInfo.getFirstLetter()));

	}

	public void setProfileAvatar(File avatar, boolean retry){
		log("setProfileAvatar");

		Bitmap imBitmap = null;
		if (avatar.exists()){
			log("avatar path: "+avatar.getAbsolutePath());
			if (avatar.length() > 0){
				log("my avatar exists!");
				BitmapFactory.Options bOpts = new BitmapFactory.Options();
				bOpts.inPurgeable = true;
				bOpts.inInputShareable = true;
				imBitmap = BitmapFactory.decodeFile(avatar.getAbsolutePath(), bOpts);
				if (imBitmap == null) {
					avatar.delete();
					log("Call to getUserAvatar");
					if(retry){
						log("Retry!");
                        megaApi.getUserAvatar(megaApi.getMyUser(),buildAvatarFile(context,megaApi.getMyEmail()).getAbsolutePath(),(ManagerActivityLollipop)context);
                    }
					else{
						log("DO NOT Retry!");
						setDefaultAvatar();
					}
				}
				else{
					log("Show my avatar");
					myAccountImage.setImageBitmap(imBitmap);
				}
			}
		}else{
			log("my avatar NOT exists!");
			log("Call to getUserAvatar");
			if(retry){
				log("Retry!");
                megaApi.getUserAvatar(megaApi.getMyUser(),buildAvatarFile(context,megaApi.getMyEmail()).getAbsolutePath(),(ManagerActivityLollipop)context);
			}
			else{
				log("DO NOT Retry!");
				setDefaultAvatar();
			}
		}
	}

	public Bitmap queryQR (String contactLink) {
		log("queryQR");

		Map<EncodeHintType, ErrorCorrectionLevel> hints = new HashMap<>();
		hints.put(EncodeHintType.ERROR_CORRECTION, ErrorCorrectionLevel.H);

		BitMatrix bitMatrix = null;

		try {
			bitMatrix = new MultiFormatWriter().encode(contactLink, BarcodeFormat.QR_CODE, 40, 40, hints);
		} catch (WriterException e) {
			e.printStackTrace();
			return null;
		}
		int w = bitMatrix.getWidth();
		int h = bitMatrix.getHeight();
		int[] pixels = new int[w * h];
		int color = ContextCompat.getColor(context, R.color.grey_achievements_invite_friends_sub);
		float resize = 12.2f;

		Bitmap bitmap = Bitmap.createBitmap(WIDTH, WIDTH, Bitmap.Config.ARGB_8888);
		Canvas c = new Canvas(bitmap);
		Paint paint = new Paint();
		paint.setAntiAlias(true);
		paint.setColor(WHITE);
		c.drawRect(0, 0, WIDTH, WIDTH, paint);
		paint.setColor(color);

		for (int y = 0; y < h; y++) {
			int offset = y * w;
			for (int x = 0; x < w; x++) {
				pixels[offset + x] = bitMatrix.get(x, y) ? color : WHITE;
				if (pixels[offset + x] == color){
					c.drawCircle(x*resize, y*resize, 5, paint);
				}
//				log("pixels[offset + x]: "+Integer.toString(pixels[offset + x])+ " offset+x: "+(offset+x));
			}
		}
		paint.setColor(WHITE);
		c.drawRect(3*resize, 3*resize, 11.5f*resize, 11.5f*resize, paint);
		c.drawRect(28.5f*resize, 3*resize, 37*resize, 11.5f*resize, paint);
		c.drawRect(3*resize, 28.5f*resize, 11.5f*resize, 37*resize, paint);

		paint.setColor(color);

		if (Build.VERSION.SDK_INT >= 21) {
			c.drawRoundRect(3.75f * resize, 3.75f * resize, 10.75f * resize, 10.75f * resize, 30, 30, paint);
			c.drawRoundRect(29.25f * resize, 3.75f * resize, 36.25f * resize, 10.75f * resize, 30, 30, paint);
			c.drawRoundRect(3.75f * resize, 29.25f * resize, 10.75f * resize, 36.25f * resize, 30, 30, paint);

			paint.setColor(WHITE);
			c.drawRoundRect(4.75f * resize, 4.75f * resize, 9.75f * resize, 9.75f * resize, 25, 25, paint);
			c.drawRoundRect(30.25f * resize, 4.75f * resize, 35.25f * resize, 9.75f * resize, 25, 25, paint);
			c.drawRoundRect(4.75f * resize, 30.25f * resize, 9.75f * resize, 35.25f * resize, 25, 25, paint);
		}
		else {
			c.drawRoundRect(new RectF(3.75f * resize, 3.75f * resize, 10.75f * resize, 10.75f * resize), 30, 30, paint);
			c.drawRoundRect(new RectF(29.25f * resize, 3.75f * resize, 36.25f * resize, 10.75f * resize), 30, 30, paint);
			c.drawRoundRect(new RectF(3.75f * resize, 29.25f * resize, 10.75f * resize, 36.25f * resize), 30, 30, paint);

			paint.setColor(WHITE);
			c.drawRoundRect(new RectF(4.75f * resize, 4.75f * resize, 9.75f * resize, 9.75f * resize), 25, 25, paint);
			c.drawRoundRect(new RectF(30.25f * resize, 4.75f * resize, 35.25f * resize, 9.75f * resize), 25, 25, paint);
			c.drawRoundRect(new RectF(4.75f * resize, 30.25f * resize, 9.75f * resize, 35.25f * resize), 25, 25, paint);
		}

		paint.setColor(color);
		c.drawCircle(7.25f*resize, 7.25f*resize, 17.5f, paint);
		c.drawCircle(32.75f*resize, 7.25f*resize, 17.5f, paint);
		c.drawCircle(7.25f*resize, 32.75f*resize, 17.5f, paint);

//        bitmap.setPixels(pixels, 0, w, 0, 0, w,  h);

		return bitmap;
	}

	public void initCreateQR(MegaRequest request, MegaError e){
		log("initCreateQR");
		if (e.getErrorCode() == MegaError.API_OK) {
			log("Contact link create LONG: " + request.getNodeHandle());
			log("Contact link create BASE64: " + "https://mega.nz/C!" + MegaApiAndroid.handleToBase64(request.getNodeHandle()));

			String contactLink = "https://mega.nz/C!" + MegaApiAndroid.handleToBase64(request.getNodeHandle());
			new QRBackgroundTask().execute(contactLink);
		}
		else {
			log("Error request.getType() == MegaRequest.TYPE_CONTACT_LINK_CREATE: " + e.getErrorString());
		}
	}

	class QRBackgroundTask extends AsyncTask<String, Void, Void> {


		@Override
		protected Void doInBackground(String... strings) {
			qrAvatarSave = queryQR(strings[0]);

			return null;
		}

		@Override
		protected void onPostExecute(Void aVoid) {
			avatarLayout.setBackground(new BitmapDrawable(qrAvatarSave));
		}
	}

	@Override
	public void onSaveInstanceState(Bundle outState) {
		super.onSaveInstanceState(outState);

		if (qrAvatarSave != null){
			log("onSaveInstanceState qrAvatarSave != null");
			ByteArrayOutputStream qrAvatarOutputStream = new ByteArrayOutputStream();
			qrAvatarSave.compress(Bitmap.CompressFormat.PNG, 100, qrAvatarOutputStream);
			byte[] qrAvatarByteArray = qrAvatarOutputStream.toByteArray();
			outState.putByteArray("qrAvatar", qrAvatarByteArray);
		}
	}

	@Override
	public void onAbortConfirm() {
		log("onAbortConfirm");
		megaApi.cancelTransfers(MegaTransfer.TYPE_DOWNLOAD);
		megaApi.cancelTransfers(MegaTransfer.TYPE_UPLOAD);
		((ManagerActivityLollipop)getContext()).setPasswordReminderFromMyAccount(true);
		megaApi.shouldShowPasswordReminderDialog(true, (ManagerActivityLollipop)context);
	}

	@Override
	public void onAbortCancel() {
		log("onAbortCancel");
	}
}<|MERGE_RESOLUTION|>--- conflicted
+++ resolved
@@ -359,18 +359,7 @@
 
 	public void setMkButtonText(){
 		log("setMkButtonText");
-<<<<<<< HEAD
 		String mkButtonText= getString(R.string.action_export_master_key);
-=======
-		File file= buildExternalStorageFile(RK_FILE);
-		String mkButtonText;
-		if(isFileAvailable(file)){
-			mkButtonText = getString(R.string.action_remove_master_key);
-		}
-		else{
-			mkButtonText= getString(R.string.action_export_master_key);
-		}
->>>>>>> 627a3ff6
 
 		if(mkButtonText.length()>27){
 			boolean found = false;
@@ -576,19 +565,7 @@
 			}
 			case R.id.MK_button:{
 				log("Master Key button");
-<<<<<<< HEAD
 				((ManagerActivityLollipop)context).showMKLayout();
-=======
-				log("Exists MK in: "+getExternalStoragePath(RK_FILE));
-				File file= buildExternalStorageFile(RK_FILE);
-				if(isFileAvailable(file)){
-					((ManagerActivityLollipop)context).showConfirmationRemoveMK();
-				}
-				else{
-					((ManagerActivityLollipop)context).showMKLayout();
-				}
-
->>>>>>> 627a3ff6
 				break;
 			}
 
