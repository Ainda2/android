--- conflicted
+++ resolved
@@ -74,14 +74,12 @@
 import static android.graphics.Color.WHITE;
 import static mega.privacy.android.app.utils.CacheFolderManager.*;
 import static mega.privacy.android.app.utils.Constants.*;
+import static mega.privacy.android.app.utils.DBUtil.*;
 import static mega.privacy.android.app.utils.FileUtils.*;
 import static mega.privacy.android.app.utils.LogUtil.*;
 import static mega.privacy.android.app.utils.MegaApiUtils.*;
-<<<<<<< HEAD
 import static mega.privacy.android.app.utils.TimeUtils.*;
-=======
 import static mega.privacy.android.app.utils.OfflineUtils.*;
->>>>>>> ec4bb963
 import static mega.privacy.android.app.utils.Util.*;
 import static nz.mega.sdk.MegaApiJava.*;
 
@@ -98,16 +96,7 @@
 	private RelativeLayout avatarLayout;
 	private RoundedImageView myAccountImage;
 
-<<<<<<< HEAD
 	private EmojiTextView nameView;
-=======
-	TextView typeAccount;
-	TextView infoEmail;
-	TextView usedSpace;
-	TextView lastSession;
-	TextView connections;
-	TextView addPhoneNumber;
->>>>>>> ec4bb963
 
 	private TextView typeAccount;
 	private TextView infoEmail;
@@ -115,6 +104,7 @@
 	private TextView expiryRenewDate;
 	private TextView lastSession;
 	private TextView connections;
+	private TextView addPhoneNumber;
 
 	private ImageView editImageView;
 
@@ -248,32 +238,21 @@
 
 		infoEmail = v.findViewById(R.id.my_account_email);
 		infoEmail.setText(megaApi.getMyEmail());
-<<<<<<< HEAD
-		
+
 		myAccountImage = v.findViewById(R.id.my_account_thumbnail);
-=======
-		infoEmail.setOnClickListener(this);
 
         String registeredPhoneNumber = megaApi.smsVerifiedPhoneNumber();
 		addPhoneNumber = v.findViewById(R.id.add_phone_number);
 		if(registeredPhoneNumber != null && registeredPhoneNumber.length() > 0){
             addPhoneNumber.setText(registeredPhoneNumber);
         } else {
-		    if(Util.canVoluntaryVerifyPhoneNumber()) {
+		    if(canVoluntaryVerifyPhoneNumber()) {
                 addPhoneNumber.setText(R.string.add_phone_number_label);
                 addPhoneNumber.setOnClickListener(this);
             } else {
 		        addPhoneNumber.setVisibility(View.GONE);
             }
         }
-
-		myAccountImage = (RoundedImageView) v.findViewById(R.id.my_account_thumbnail);
-
-		mkButton = (Button) v.findViewById(R.id.MK_button);
-		if (Build.VERSION.SDK_INT >= Build.VERSION_CODES.LOLLIPOP) {
-			mkButton.setBackground(ContextCompat.getDrawable(context, R.drawable.ripple_upgrade));
-		}
->>>>>>> ec4bb963
 
 		mkButton = v.findViewById(R.id.MK_button);
 		mkButton.setBackground(ContextCompat.getDrawable(context, R.drawable.ripple_upgrade));
@@ -452,7 +431,6 @@
 		return fragment;
 	}
 
-<<<<<<< HEAD
 	public void refreshAccountInfo(){
 		logDebug("refreshAccountInfo");
 
@@ -480,10 +458,6 @@
 		editImageView.setVisibility(View.VISIBLE);
 		editImageView.setOnClickListener(this);
 	}
-=======
-	public void setAccountDetails(){
-		logDebug("setAccountDetails");
->>>>>>> ec4bb963
 
 	public void setAccountDetails() {
 
