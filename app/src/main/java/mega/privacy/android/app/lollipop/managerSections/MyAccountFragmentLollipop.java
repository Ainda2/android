package mega.privacy.android.app.lollipop.managerSections;

import android.app.Activity;
import android.content.Context;
import android.content.DialogInterface;
import android.content.Intent;
import android.content.res.Configuration;
import android.graphics.Bitmap;
import android.graphics.BitmapFactory;
import android.graphics.Canvas;
import android.graphics.Paint;
import android.graphics.RectF;
import android.graphics.drawable.BitmapDrawable;
import android.os.AsyncTask;
import android.os.Build;
import android.os.Bundle;
import android.os.Handler;
import android.support.v4.app.Fragment;
import android.support.v4.content.ContextCompat;
import android.support.v7.app.AlertDialog;
import android.util.DisplayMetrics;
import android.view.Display;
import android.view.LayoutInflater;
import android.view.View;
import android.view.View.OnClickListener;
import android.view.ViewGroup;
import android.widget.Button;
import android.widget.ImageView;
import android.widget.LinearLayout;
import android.widget.RelativeLayout;
import android.widget.ScrollView;
import android.widget.TextView;

import com.google.zxing.BarcodeFormat;
import com.google.zxing.EncodeHintType;
import com.google.zxing.MultiFormatWriter;
import com.google.zxing.WriterException;
import com.google.zxing.common.BitMatrix;
import com.google.zxing.qrcode.decoder.ErrorCorrectionLevel;

import java.io.ByteArrayOutputStream;
import java.io.File;
import java.util.ArrayList;
import java.util.HashMap;
import java.util.Map;

import mega.privacy.android.app.DatabaseHandler;
import mega.privacy.android.app.MegaApplication;
import mega.privacy.android.app.MegaAttributes;
import mega.privacy.android.app.R;
import mega.privacy.android.app.SMSVerificationActivity;
import mega.privacy.android.app.components.CustomizedGridRecyclerView;
import mega.privacy.android.app.components.ListenScrollChangesHelper;
import mega.privacy.android.app.components.RoundedImageView;
import mega.privacy.android.app.components.twemoji.EmojiTextView;
import mega.privacy.android.app.lollipop.ChangePasswordActivityLollipop;
import mega.privacy.android.app.lollipop.LoginActivityLollipop;
import mega.privacy.android.app.lollipop.ManagerActivityLollipop;
import mega.privacy.android.app.lollipop.MyAccountInfo;
import mega.privacy.android.app.lollipop.adapters.LastContactsAdapter;
import mega.privacy.android.app.lollipop.controllers.AccountController;
import mega.privacy.android.app.lollipop.megaachievements.AchievementsActivity;
<<<<<<< HEAD
import nz.mega.sdk.MegaAccountDetails;
=======
>>>>>>> 89fc7eed
import nz.mega.sdk.MegaApiAndroid;
import nz.mega.sdk.MegaChatApiAndroid;
import nz.mega.sdk.MegaError;
import nz.mega.sdk.MegaNode;
import nz.mega.sdk.MegaRequest;
import nz.mega.sdk.MegaUser;

import static android.graphics.Color.WHITE;
import static mega.privacy.android.app.utils.CacheFolderManager.*;
import static mega.privacy.android.app.utils.ChatUtil.*;
import static mega.privacy.android.app.utils.Constants.*;
import static mega.privacy.android.app.utils.DBUtil.*;
import static mega.privacy.android.app.utils.FileUtils.*;
import static mega.privacy.android.app.utils.LogUtil.*;
import static mega.privacy.android.app.utils.MegaApiUtils.*;
import static mega.privacy.android.app.utils.TimeUtils.*;
import static mega.privacy.android.app.utils.OfflineUtils.*;
import static mega.privacy.android.app.utils.Util.*;
<<<<<<< HEAD
import static nz.mega.sdk.MegaApiJava.*;
=======
import static mega.privacy.android.app.utils.AvatarUtil.*;

>>>>>>> 89fc7eed

public class MyAccountFragmentLollipop extends Fragment implements OnClickListener {
	
	public static int DEFAULT_AVATAR_WIDTH_HEIGHT = 150; //in pixels

	private final int WIDTH = 500;

	private ScrollView scrollView;
	private Context context;
	private MyAccountInfo myAccountInfo;

	private RelativeLayout avatarLayout;
	private RoundedImageView myAccountImage;

	private EmojiTextView nameView;

	private TextView typeAccount;
	private TextView infoEmail;
	private TextView expiryRenewText;
	private TextView expiryRenewDate;
	private TextView lastSession;
	private TextView connections;
	private TextView addPhoneNumber;

	private ImageView editImageView;

	private Button upgradeButton;
	private Button logoutButton;
	private Button mkButton;
	private Button changePassButton;

	private LinearLayout accountTypeLayout;
	private LinearLayout accountTypeSeparator;
	private LinearLayout expiryRenewLayout;
	private LinearLayout expiryRenewSeparator;
	private LinearLayout typeLayout;
	private LinearLayout lastSessionLayout;
    private RelativeLayout connectionsLayout;
    private CustomizedGridRecyclerView lastContactsGridView;

	private LinearLayout achievementsLayout;
	private LinearLayout achievementsSeparator;

	private LinearLayout parentLinearLayout;

	private LinearLayout businessAccountManagementAlert;
	private LinearLayout businessAccountContainer;
	private TextView businessAccountTypeText;
	private LinearLayout businessAccountStatusContainer;
	private LinearLayout businessAccountStatusSeparator;
	private TextView businessAccountStatusText;
	private TextView businessAccountRenewsText;
	private TextView businessAccountRenewsDateText;


	private ArrayList<MegaUser> lastContacted;
	
	private DisplayMetrics outMetrics;

	private MegaApiAndroid megaApi;
	private MegaChatApiAndroid megaChatApi;

	private Bitmap qrAvatarSave;

	private int numOfClicksLastSession = 0;
	private boolean staging = false;

	private DatabaseHandler dbH;

	private TextView logoutWarning;

	@Override
	public void onCreate (Bundle savedInstanceState){
		logDebug("onCreate");
		if (megaApi == null){
			megaApi = ((MegaApplication) ((Activity)context).getApplication()).getMegaApi();
		}

		dbH = DatabaseHandler.getDbHandler(context);

		super.onCreate(savedInstanceState);
	}

	public void checkScroll () {
		if (scrollView != null) {
			if (scrollView.canScrollVertically(-1)) {
				((ManagerActivityLollipop) context).changeActionBarElevation(true);
			}
			else {
				((ManagerActivityLollipop) context).changeActionBarElevation(false);
			}
		}
	}

	@Override
	public View onCreateView(LayoutInflater inflater, ViewGroup container, Bundle savedInstanceState) {
		logDebug("onCreateView");
		if (megaApi == null){
			megaApi = ((MegaApplication) ((Activity)context).getApplication()).getMegaApi();
		}

		if(megaChatApi==null){
			megaChatApi = ((MegaApplication) ((Activity)context).getApplication()).getMegaChatApi();
		}

		Display display = ((Activity) context).getWindowManager().getDefaultDisplay();
		outMetrics = new DisplayMetrics();
		display.getMetrics(outMetrics);

		View v = inflater.inflate(R.layout.fragment_my_account, container, false);

		scrollView = v.findViewById(R.id.my_account_complete_relative_layout);
		new ListenScrollChangesHelper().addViewToListen(scrollView, new ListenScrollChangesHelper.OnScrollChangeListenerCompat() {
			@Override
			public void onScrollChange(View v, int scrollX, int scrollY, int oldScrollX, int oldScrollY) {
				checkScroll();
			}
		});
		
		if(megaApi.getMyUser() == null){
			return null;
		}

		logDebug("My user handle string: " + megaApi.getMyUserHandle());

		avatarLayout = v.findViewById(R.id.my_account_relative_layout_avatar);
		avatarLayout.setBackground(ContextCompat.getDrawable(context, R.drawable.avatar_qr_background));
		avatarLayout.setOnClickListener(this);

		boolean createLink = true;
		if (savedInstanceState != null) {
			byte[] avatarByteArray = savedInstanceState.getByteArray("qrAvatar");
			if (avatarByteArray != null) {
				logDebug("savedInstanceState avatarByteArray != null");
				qrAvatarSave = BitmapFactory.decodeByteArray(avatarByteArray, 0, avatarByteArray.length);
				if (qrAvatarSave != null) {
					logDebug("savedInstanceState qrAvatarSave != null");
					avatarLayout.setBackground(new BitmapDrawable(qrAvatarSave));
					createLink = false;
				}
			}
		}

		if (createLink) {
			megaApi.contactLinkCreate(false, (ManagerActivityLollipop) context);
		}

		nameView = v.findViewById(R.id.my_account_name);
<<<<<<< HEAD
		nameView.setEmojiSize(px2dp(EMOJI_SIZE_SMALL, outMetrics));
		nameView.setOnClickListener(this);


		editImageView = v.findViewById(R.id.my_account_edit_icon);
=======
		nameView.setOnClickListener(this);

		editImageView = (ImageView) v.findViewById(R.id.my_account_edit_icon);
		editImageView.setOnClickListener(this);
>>>>>>> 89fc7eed

		infoEmail = v.findViewById(R.id.my_account_email);
		infoEmail.setText(megaApi.getMyEmail());

		myAccountImage = v.findViewById(R.id.my_account_thumbnail);

        String registeredPhoneNumber = megaApi.smsVerifiedPhoneNumber();
		addPhoneNumber = v.findViewById(R.id.add_phone_number);
		if(registeredPhoneNumber != null && registeredPhoneNumber.length() > 0){
            addPhoneNumber.setText(registeredPhoneNumber);
<<<<<<< HEAD
        } else if(canVoluntaryVerifyPhoneNumber()) {
			addPhoneNumber.setText(R.string.add_phone_number_label);
			addPhoneNumber.setOnClickListener(this);
		} else {
			addPhoneNumber.setVisibility(View.GONE);
=======
        } else {
		    if(canVoluntaryVerifyPhoneNumber()) {
                addPhoneNumber.setText(R.string.add_phone_number_label);
                addPhoneNumber.setOnClickListener(this);
            } else {
		        addPhoneNumber.setVisibility(View.GONE);
            }
        }

		myAccountImage = (RoundedImageView) v.findViewById(R.id.my_account_thumbnail);

		mkButton = (Button) v.findViewById(R.id.MK_button);
		if (Build.VERSION.SDK_INT >= Build.VERSION_CODES.LOLLIPOP) {
			mkButton.setBackground(ContextCompat.getDrawable(context, R.drawable.ripple_upgrade));
>>>>>>> 89fc7eed
		}

		mkButton = v.findViewById(R.id.MK_button);
		mkButton.setBackground(ContextCompat.getDrawable(context, R.drawable.ripple_upgrade));
		mkButton.setOnClickListener(this);

		setMkButtonText();

		changePassButton = v.findViewById(R.id.change_pass_button);
		changePassButton.setBackground(ContextCompat.getDrawable(context, R.drawable.white_rounded_corners_button));
		changePassButton.setOnClickListener(this);

		if(getResources().getConfiguration().orientation == Configuration.ORIENTATION_LANDSCAPE){
<<<<<<< HEAD
			nameView.setMaxWidth(scaleWidthPx(250, outMetrics));
=======
			logDebug("Landscape configuration");
			nameView.setMaxWidthEmojis(scaleWidthPx(250, outMetrics));
>>>>>>> 89fc7eed
			infoEmail.setMaxWidth(scaleWidthPx(250, outMetrics));
		}
		else{
			nameView.setMaxWidthEmojis(scaleWidthPx(180, outMetrics));
			infoEmail.setMaxWidth(scaleWidthPx(200, outMetrics));
		}

		accountTypeLayout = v.findViewById(R.id.my_account_account_type_layout_container);
		accountTypeSeparator = v.findViewById(R.id.my_account_type_separator);

		expiryRenewLayout = v.findViewById(R.id.expiry_renew_layout);
		expiryRenewSeparator = v.findViewById(R.id.expiry_renew_separator);
		expiryRenewText = v.findViewById(R.id.expiry_renew_text);
		expiryRenewDate = v.findViewById(R.id.expiry_renew_date);

		typeLayout = v.findViewById(R.id.my_account_account_type_layout);
		typeAccount = v.findViewById(R.id.my_account_account_type_text);

		upgradeButton = v.findViewById(R.id.my_account_account_type_button);

		upgradeButton.setText(getString(R.string.my_account_upgrade_pro));
		upgradeButton.setOnClickListener(this);

		businessAccountManagementAlert = v.findViewById(R.id.business_account_management_container);
		businessAccountContainer = v.findViewById(R.id.business_account_container);
		businessAccountTypeText = v.findViewById(R.id.business_account_type_text);
		businessAccountStatusContainer = v.findViewById(R.id.business_account_status_container);
		businessAccountStatusSeparator = v.findViewById(R.id.business_account_status_separator);
		businessAccountStatusText = v.findViewById(R.id.business_account_status_text);
		businessAccountRenewsText = v.findViewById(R.id.business_account_renews_on_label);
		businessAccountRenewsDateText = v.findViewById(R.id.business_account_renews_date_text);

		achievementsLayout = v.findViewById(R.id.my_account_achievements_layout);
		achievementsLayout.setOnClickListener(this);
		achievementsSeparator = v.findViewById(R.id.my_account_achievements_separator);

		lastSessionLayout = v.findViewById(R.id.my_account_last_session_layout);
		lastSessionLayout.setOnClickListener(this);
		lastSession = v.findViewById(R.id.my_account_last_session);

		connectionsLayout = v.findViewById(R.id.my_account_connections_layout);
		connections = v.findViewById(R.id.my_account_connections);

		logoutButton = v.findViewById(R.id.logout_button);
		logoutButton.setOnClickListener(this);

		parentLinearLayout = v.findViewById(R.id.parent_linear_layout);

		if(myAccountInfo==null){
			myAccountInfo = ((MegaApplication) ((Activity)context).getApplication()).getMyAccountInfo();
		}

		if((myAccountInfo.getFullName()!=null) && (!myAccountInfo.getFullName().isEmpty())){
			logDebug("MyName is: " + myAccountInfo.getFullName());
			nameView.setText(myAccountInfo.getFullName());
		}

		this.updateAvatar(true);

		updateContactsCount();

		lastContacted = getLastContactedUsers(context);
		//Draw contact's connection component if lastContacted.size > 0
        lastContactsGridView = v.findViewById(R.id.last_contacts_gridview);
        
        lastContactsGridView.setColumnCount(LastContactsAdapter.MAX_COLUMN);
        lastContactsGridView.setClipToPadding(false);
        lastContactsGridView.setHasFixedSize(false);
        
        lastContactsGridView.setAdapter(new LastContactsAdapter(getActivity(),lastContacted));

        logoutWarning = v.findViewById(R.id.logout_warning_text);
        checkLogoutWarnings();

		setAccountDetails();

		return v;
	}

	private void scrollToTop() {
		if (scrollView != null) {
			scrollView.post(new Runnable() {
				@Override
				public void run() {
					scrollView.fullScroll(View.FOCUS_UP);
				}
			});
		}
	}
    
    @Override
    public void onResume() {
        super.onResume();

        //Refresh
		megaApi.contactLinkCreate(false, (ManagerActivityLollipop) context);
		updateView();
		checkLogoutWarnings();
    }
    /**
     * Update last contacts list and refresh last contacts' avatar.
     */
    public void updateView() {

        if(lastContactsGridView!=null){
			lastContacted = getLastContactedUsers(context);
			lastContactsGridView.setAdapter(new LastContactsAdapter(getActivity(),lastContacted));
		}
    }

    public void updateContactsCount(){
		logDebug("updateContactsCounts");
		ArrayList<MegaUser> contacts = megaApi.getContacts();
		ArrayList<MegaUser> visibleContacts=new ArrayList<MegaUser>();

		for (int i=0;i<contacts.size();i++){
			logDebug("contact: " + contacts.get(i).getEmail() + "_" + contacts.get(i).getVisibility());
			if ((contacts.get(i).getVisibility() == MegaUser.VISIBILITY_VISIBLE) || (megaApi.getInShares(contacts.get(i)).size() != 0)){
				visibleContacts.add(contacts.get(i));
			}
		}
		connections.setText(visibleContacts.size()+" " + context.getResources().getQuantityString(R.plurals.general_num_contacts, visibleContacts.size()));
	}

	public void setMkButtonText(){
		logDebug("setMkButtonText");
		String mkButtonText= getString(R.string.action_export_master_key);

		if(mkButtonText.length()>27){
			boolean found = false;
			int mid = mkButtonText.length()/2;

			for(int i=mid;i<mkButtonText.length()-1;i++){
				char letter = mkButtonText.charAt(i);
				if(letter == ' '){
					StringBuilder sb = new StringBuilder(mkButtonText);
					sb.setCharAt(i, '\n');
					mkButtonText = sb.toString();
					found = true;
					break;
				}
			}

			if(!found){
				for(int i=0;i<mid;i++){
					char letter = mkButtonText.charAt(i);
					if(letter == ' '){
						StringBuilder sb = new StringBuilder(mkButtonText);
						sb.setCharAt(i, '\n');
						mkButtonText = sb.toString();
						break;
					}
				}
			}
		}

		mkButton.setText(mkButtonText);
	}

	public static MyAccountFragmentLollipop newInstance() {
		logDebug("newInstance");
		MyAccountFragmentLollipop fragment = new MyAccountFragmentLollipop();
		return fragment;
	}

	public void refreshAccountInfo(){
		logDebug("refreshAccountInfo");

		//Check if the call is recently
		logDebug("Check the last call to getAccountDetails");
		if(callToAccountDetails(context)){
			logDebug("megaApi.getAccountDetails SEND");
			((MegaApplication) ((Activity)context).getApplication()).askForAccountDetails();
		}
		logDebug("Check the last call to getExtendedAccountDetails");
		if(callToExtendedAccountDetails(context)){
			logDebug("megaApi.getExtendedAccountDetails SEND");
			((MegaApplication) ((Activity)context).getApplication()).askForExtendedAccountDetails();
		}
		logDebug("Check the last call to getPaymentMethods");
		if(callToPaymentMethods(context)){
			logDebug("megaApi.getPaymentMethods SEND");
			((MegaApplication) ((Activity)context).getApplication()).askForPaymentMethods();
		}
	}

	private void permitEditNameAndEmail() {
		nameView.setOnClickListener(this);
		infoEmail.setOnClickListener(this);
		editImageView.setVisibility(View.VISIBLE);
		editImageView.setOnClickListener(this);
	}

	public void setAccountDetails() {

		if ((getActivity() == null) || (!isAdded())) {
			logWarning("Fragment MyAccount NOT Attached!");
			return;
		}

		if (myAccountInfo.getLastSessionFormattedDate() != null) {
			if (myAccountInfo.getLastSessionFormattedDate().trim().length() <= 0) {
				lastSession.setText(getString(R.string.recovering_info));
			} else {
				lastSession.setText(myAccountInfo.getLastSessionFormattedDate());
			}
		} else {
			lastSession.setText(getString(R.string.recovering_info));
		}

		//Set account details
		if (!myAccountInfo.isBusinessStatusReceived()) {
			businessAccountManagementAlert.setVisibility(View.GONE);
			typeAccount.setText(getString(R.string.recovering_info));
			typeAccount.setAllCaps(false);
			upgradeButton.setVisibility(View.GONE);
			achievementsLayout.setVisibility(View.GONE);
			achievementsSeparator.setVisibility(View.GONE);
			businessAccountContainer.setVisibility(View.GONE);
			expiryRenewLayout.setVisibility(View.GONE);
			expiryRenewSeparator.setVisibility(View.GONE);
			return;
		}

		if (megaApi.isBusinessAccount()) {
			accountTypeLayout.setVisibility(View.GONE);
			accountTypeSeparator.setVisibility(View.GONE);
			achievementsLayout.setVisibility(View.GONE);
			achievementsSeparator.setVisibility(View.GONE);
			businessAccountContainer.setVisibility(View.VISIBLE);
			expiryRenewLayout.setVisibility(View.GONE);
			expiryRenewSeparator.setVisibility(View.GONE);

			if (megaApi.isMasterBusinessAccount()) {
				businessAccountManagementAlert.setVisibility(View.VISIBLE);
				permitEditNameAndEmail();
				businessAccountStatusContainer.setVisibility(View.VISIBLE);
				businessAccountStatusSeparator.setVisibility(View.VISIBLE);
				businessAccountTypeText.setText(R.string.admin_label);

				int status = megaApi.getBusinessStatus();

				switch (status) {
					case BUSINESS_STATUS_EXPIRED:
						status = R.string.expired_label;
						businessAccountStatusText.setTextColor(getResources().getColor(R.color.expired_red));
						businessAccountRenewsDateText.setTextColor(getResources().getColor(R.color.mail_my_account));
						break;
					case BUSINESS_STATUS_ACTIVE:
						status = R.string.active_label;
						businessAccountStatusText.setTextColor(getResources().getColor(R.color.name_my_account));
						businessAccountRenewsDateText.setTextColor(getResources().getColor(R.color.name_my_account));
						break;
					case BUSINESS_STATUS_GRACE_PERIOD:
						status = R.string.grace_label;
						businessAccountStatusText.setTextColor(getResources().getColor(R.color.grace_yellow));
						businessAccountRenewsDateText.setTextColor(getResources().getColor(R.color.grace_yellow));
						break;
				}
				businessAccountStatusText.setText(status);

				if (myAccountInfo.getSubscriptionRenewTime() > 0) {
					businessAccountRenewsText.setVisibility(View.VISIBLE);
					businessAccountRenewsDateText.setVisibility(View.VISIBLE);
					businessAccountRenewsDateText.setText(formatDate(context, myAccountInfo.getSubscriptionRenewTime(), DATE_MM_DD_YYYY_FORMAT));
				} else {
					businessAccountRenewsText.setVisibility(View.GONE);
					businessAccountRenewsDateText.setVisibility(View.GONE);
				}
			} else {
				businessAccountManagementAlert.setVisibility(View.GONE);
				nameView.setOnClickListener(null);
				infoEmail.setOnClickListener(null);
				editImageView.setVisibility(View.GONE);

				businessAccountStatusContainer.setVisibility(View.GONE);
				businessAccountStatusSeparator.setVisibility(View.GONE);
				businessAccountTypeText.setText(R.string.user_label);
			}

			scrollToTop();
			return;
		}

		businessAccountManagementAlert.setVisibility(View.GONE);
		accountTypeLayout.setVisibility(View.VISIBLE);
		accountTypeSeparator.setVisibility(View.VISIBLE);
		upgradeButton.setVisibility(View.VISIBLE);
		businessAccountContainer.setVisibility(View.GONE);

		permitEditNameAndEmail();

		if (megaApi.isAchievementsEnabled()) {
			achievementsLayout.setVisibility(View.VISIBLE);
			achievementsSeparator.setVisibility(View.VISIBLE);
		} else {
			achievementsLayout.setVisibility(View.GONE);
			achievementsSeparator.setVisibility(View.GONE);
		}

		if (myAccountInfo.getAccountType() < 0 || myAccountInfo.getAccountType() > 4) {
			typeAccount.setText(getString(R.string.recovering_info));
			typeAccount.setAllCaps(false);
		} else {
			switch (myAccountInfo.getAccountType()) {
				case 0:
					typeAccount.setText(R.string.free_account);
					break;

				case 1:
					typeAccount.setText(getString(R.string.pro1_account));
					break;

				case 2:
					typeAccount.setText(getString(R.string.pro2_account));
					break;

				case 3:
					typeAccount.setText(getString(R.string.pro3_account));
					break;

				case 4:
					typeAccount.setText(getString(R.string.prolite_account));
					break;
			}
			typeAccount.setAllCaps(true);
		}

		if (myAccountInfo.getSubscriptionStatus() == MegaAccountDetails.SUBSCRIPTION_STATUS_VALID
				&& myAccountInfo.getSubscriptionRenewTime() > 0) {
			expiryRenewLayout.setVisibility(View.VISIBLE);
			expiryRenewSeparator.setVisibility(View.VISIBLE);
			expiryRenewText.setText(getString(R.string.renews_on));
			expiryRenewDate.setText(formatDate(context, myAccountInfo.getSubscriptionRenewTime(), DATE_MM_DD_YYYY_FORMAT));
		} else if (myAccountInfo.getProExpirationTime() > 0) {
			expiryRenewLayout.setVisibility(View.VISIBLE);
			expiryRenewSeparator.setVisibility(View.VISIBLE);
			expiryRenewText.setText(getString(R.string.expires_on));
			expiryRenewDate.setText(formatDate(context, myAccountInfo.getProExpirationTime(), DATE_MM_DD_YYYY_FORMAT));
		} else {
			expiryRenewLayout.setVisibility(View.GONE);
			expiryRenewSeparator.setVisibility(View.GONE);
		}
<<<<<<< HEAD

		scrollToTop();
=======
>>>>>>> 89fc7eed
	}

	@Override
	public void onAttach(Activity activity) {
		logDebug("onAttach");
		super.onAttach(activity);
		context = activity;
	}

	@Override
	public void onAttach(Context context) {
		logDebug("onAttach context");
		super.onAttach(context);
		this.context = context;
	}

	@Override
	public void onClick(View v) {
		logDebug("onClick");
		switch (v.getId()) {

			case R.id.logout_button:{
				logDebug("Logout button");
				((ManagerActivityLollipop) context).setPasswordReminderFromMyAccount(true);
				megaApi.shouldShowPasswordReminderDialog(true, (ManagerActivityLollipop) context);
				break;
			}
			case R.id.my_account_relative_layout_avatar:{
				logDebug("Click layout avatar");
				((ManagerActivityLollipop)context).showMyAccountOptionsPanel();
				break;
			}
			case R.id.my_account_name:
			case R.id.my_account_email:
			case R.id.my_account_edit_icon:{
				logDebug("Click user attributes text");
				((ManagerActivityLollipop)context).showDialogChangeUserAttribute();
				break;
			}
			case R.id.MK_button:{
				logDebug("Master Key button");
				((ManagerActivityLollipop)context).showMKLayout();
				break;
			}

			case R.id.change_pass_button:{
				logDebug("Change pass button");

				Intent intent = new Intent(context, ChangePasswordActivityLollipop.class);
				startActivity(intent);
				break;
			}
			case R.id.my_account_account_type_button:{
				logDebug("Upgrade Account button");
				((ManagerActivityLollipop) context).setAccountFragmentPreUpgradeAccount(MY_ACCOUNT_FRAGMENT);
				((ManagerActivityLollipop)context).showUpAF();
				break;
			}
			case R.id.my_account_achievements_layout:{
				logDebug("Show achievements");

				if(!isOnline(context)){
					((ManagerActivityLollipop)context).showSnackbar(SNACKBAR_TYPE, getString(R.string.error_server_connection_problem), -1);
				}
				else{
					Intent intent = new Intent(context, AchievementsActivity.class);
//				intent.putExtra("orderGetChildren", orderGetChildren);
					startActivity(intent);
				}
				break;
			}
			case R.id.my_account_last_session_layout:{
				numOfClicksLastSession++;
				if (numOfClicksLastSession == 5){
					numOfClicksLastSession = 0;
					staging = false;
					if (dbH != null){
						MegaAttributes attrs = dbH.getAttributes();
						if (attrs != null) {
							if (attrs.getStaging() != null){
								try{
									staging = Boolean.parseBoolean(attrs.getStaging());
								} catch (Exception e){ staging = false;}
							}
						}
					}

					if (!staging) {
						DialogInterface.OnClickListener dialogClickListener = new DialogInterface.OnClickListener() {
							@Override
							public void onClick(DialogInterface dialog, int which) {
								switch (which){
									case DialogInterface.BUTTON_POSITIVE:
										staging = true;
										megaApi.changeApiUrl("https://staging.api.mega.co.nz/");
										if (dbH != null){
											dbH.setStaging(true);
										}

										Intent intent = new Intent(context, LoginActivityLollipop.class);
										intent.putExtra("visibleFragment",  LOGIN_FRAGMENT);
										intent.setAction(ACTION_REFRESH_STAGING);

										startActivityForResult(intent, REQUEST_CODE_REFRESH_STAGING);
										break;

									case DialogInterface.BUTTON_NEGATIVE:
										//No button clicked
										break;
								}
							}
						};

						AlertDialog.Builder builder = new AlertDialog.Builder(context);
						builder.setTitle(getResources().getString(R.string.staging_api_url_title));
						builder.setMessage(getResources().getString(R.string.staging_api_url_text));

						builder.setPositiveButton(R.string.general_yes, dialogClickListener);
						builder.setNegativeButton(R.string.general_cancel, dialogClickListener);
						builder.show();
					}
					else{
						staging = false;
                        megaApi.changeApiUrl("https://g.api.mega.co.nz/");
						if (dbH != null){
							dbH.setStaging(false);
						}
						Intent intent = new Intent(context, LoginActivityLollipop.class);
						intent.putExtra("visibleFragment",  LOGIN_FRAGMENT);
						intent.setAction(ACTION_REFRESH_STAGING);

						startActivityForResult(intent, REQUEST_CODE_REFRESH_STAGING);
					}
				}
				break;
			}
            case R.id.add_phone_number:{
                Intent intent = new Intent(context,SMSVerificationActivity.class) ;
                startActivity(intent);
                break;
            }

		}
	}

	public int onBackPressed(){
		logDebug("onBackPressed");
		return 0;
	}

	public String getDescription(ArrayList<MegaNode> nodes){
		int numFolders = 0;
		int numFiles = 0;

		for (int i=0;i<nodes.size();i++){
			MegaNode c = nodes.get(i);
			if (c.isFolder()){
				numFolders++;
			}
			else{
				numFiles++;
			}
		}

		String info = "";
		if (numFolders > 0){
			info = numFolders +  " " + context.getResources().getQuantityString(R.plurals.general_num_shared_folders, numFolders);
			if (numFiles > 0){
				info = info + ", " + numFiles + " " + context.getResources().getQuantityString(R.plurals.general_num_shared_folders, numFiles);
			}
		}
		else {
			if (numFiles == 0){
				info = numFiles +  " " + context.getResources().getQuantityString(R.plurals.general_num_shared_folders, numFolders);
			}
			else{
				info = numFiles +  " " + context.getResources().getQuantityString(R.plurals.general_num_shared_folders, numFiles);
			}
		}

		return info;
	}

	public void updateNameView(String fullName){
		logDebug("updateNameView");

		if (nameView != null) {
			nameView.setText(fullName);
		}

		updateAvatar(false);
	}

	public void updateMailView(String newMail){
		logDebug("newMail: " + newMail);

		if (newMail != null){
			infoEmail.setText(newMail);
		}

		File avatar = buildAvatarFile(context,newMail + ".jpg");

		if (!isFileAvailable(avatar)){
			setDefaultAvatar();
		}
	}

	public void resetPass(){
		AccountController aC = new AccountController(context);
		aC.resetPass(megaApi.getMyEmail());
	}

	public void updateAvatar(boolean retry){
		logDebug("updateAvatar");
		File avatar = null;
		String contactEmail = megaApi.getMyEmail();
		if(context!=null){
			logDebug("Context is not null");
			avatar = buildAvatarFile(context,contactEmail + ".jpg");
		}
		else{
			logWarning("context is null!!!");
			if(getActivity()!=null){
				logDebug("getActivity is not null");
                avatar = buildAvatarFile(getActivity(),contactEmail + ".jpg");
			}
			else{
				logWarning("getActivity is ALSO null");
				return;
			}
		}

		if(avatar!=null){
			setProfileAvatar(avatar, retry);
		}
		else{
			setDefaultAvatar();
		}
	}

<<<<<<< HEAD
	public void setDefaultAvatar(){
		logDebug("setDefaultAvatar");
		String color = megaApi.getUserAvatarColor(megaApi.getMyUser());
		String firstLetter = getFirstLetter(myAccountInfo.getFullName());
		if(firstLetter == null || firstLetter.trim().isEmpty() || firstLetter.equals("(")){
			firstLetter = " ";
		}
		myAccountImage.setImageBitmap(createDefaultAvatar(color, firstLetter));
=======
	private void setDefaultAvatar(){
		myAccountImage.setImageBitmap(getDefaultAvatar(context, getColorAvatar(context,megaApi, megaApi.getMyUser()), myAccountInfo.getFullName(), AVATAR_SIZE, true));
>>>>>>> 89fc7eed
	}

	public void setProfileAvatar(File avatar, boolean retry){
		logDebug("setProfileAvatar");

		Bitmap imBitmap = null;
		if (avatar.exists()){
			logDebug("Avatar path: " + avatar.getAbsolutePath());
			if (avatar.length() > 0){
				logDebug("My avatar exists!");
				BitmapFactory.Options bOpts = new BitmapFactory.Options();
				bOpts.inPurgeable = true;
				bOpts.inInputShareable = true;
				imBitmap = BitmapFactory.decodeFile(avatar.getAbsolutePath(), bOpts);
				if (imBitmap == null) {
					avatar.delete();
					logDebug("Call to getUserAvatar");
					if(retry){
						logDebug("Retry!");
                        megaApi.getUserAvatar(megaApi.getMyUser(),buildAvatarFile(context,megaApi.getMyEmail()).getAbsolutePath(),(ManagerActivityLollipop)context);
                    }
					else{
						logDebug("DO NOT Retry!");
						setDefaultAvatar();
					}
				}
				else{
					logDebug("Show my avatar");
					myAccountImage.setImageBitmap(imBitmap);
				}
			}
		}else{
			logDebug("My avatar NOT exists!");
			logDebug("Call to getUserAvatar");
			if(retry){
				logDebug("Retry!");
                megaApi.getUserAvatar(megaApi.getMyUser(),buildAvatarFile(context,megaApi.getMyEmail()).getAbsolutePath(),(ManagerActivityLollipop)context);
			}
			else{
				logDebug("DO NOT Retry!");
				setDefaultAvatar();
			}
		}
	}

	public Bitmap queryQR (String contactLink) {
		logDebug("queryQR");

		Map<EncodeHintType, ErrorCorrectionLevel> hints = new HashMap<>();
		hints.put(EncodeHintType.ERROR_CORRECTION, ErrorCorrectionLevel.H);

		BitMatrix bitMatrix = null;

		try {
			bitMatrix = new MultiFormatWriter().encode(contactLink, BarcodeFormat.QR_CODE, 40, 40, hints);
		} catch (WriterException e) {
			e.printStackTrace();
			return null;
		}
		int w = bitMatrix.getWidth();
		int h = bitMatrix.getHeight();
		int[] pixels = new int[w * h];
		int color = ContextCompat.getColor(context, R.color.grey_achievements_invite_friends_sub);
		float resize = 12.2f;

		Bitmap bitmap = Bitmap.createBitmap(WIDTH, WIDTH, Bitmap.Config.ARGB_8888);
		Canvas c = new Canvas(bitmap);
		Paint paint = new Paint();
		paint.setAntiAlias(true);
		paint.setColor(WHITE);
		c.drawRect(0, 0, WIDTH, WIDTH, paint);
		paint.setColor(color);

		for (int y = 0; y < h; y++) {
			int offset = y * w;
			for (int x = 0; x < w; x++) {
				pixels[offset + x] = bitMatrix.get(x, y) ? color : WHITE;
				if (pixels[offset + x] == color){
					c.drawCircle(x*resize, y*resize, 5, paint);
				}
//				log("pixels[offset + x]: "+Integer.toString(pixels[offset + x])+ " offset+x: "+(offset+x));
			}
		}
		paint.setColor(WHITE);
		c.drawRect(3*resize, 3*resize, 11.5f*resize, 11.5f*resize, paint);
		c.drawRect(28.5f*resize, 3*resize, 37*resize, 11.5f*resize, paint);
		c.drawRect(3*resize, 28.5f*resize, 11.5f*resize, 37*resize, paint);

		paint.setColor(color);

		if (Build.VERSION.SDK_INT >= 21) {
			c.drawRoundRect(3.75f * resize, 3.75f * resize, 10.75f * resize, 10.75f * resize, 30, 30, paint);
			c.drawRoundRect(29.25f * resize, 3.75f * resize, 36.25f * resize, 10.75f * resize, 30, 30, paint);
			c.drawRoundRect(3.75f * resize, 29.25f * resize, 10.75f * resize, 36.25f * resize, 30, 30, paint);

			paint.setColor(WHITE);
			c.drawRoundRect(4.75f * resize, 4.75f * resize, 9.75f * resize, 9.75f * resize, 25, 25, paint);
			c.drawRoundRect(30.25f * resize, 4.75f * resize, 35.25f * resize, 9.75f * resize, 25, 25, paint);
			c.drawRoundRect(4.75f * resize, 30.25f * resize, 9.75f * resize, 35.25f * resize, 25, 25, paint);
		}
		else {
			c.drawRoundRect(new RectF(3.75f * resize, 3.75f * resize, 10.75f * resize, 10.75f * resize), 30, 30, paint);
			c.drawRoundRect(new RectF(29.25f * resize, 3.75f * resize, 36.25f * resize, 10.75f * resize), 30, 30, paint);
			c.drawRoundRect(new RectF(3.75f * resize, 29.25f * resize, 10.75f * resize, 36.25f * resize), 30, 30, paint);

			paint.setColor(WHITE);
			c.drawRoundRect(new RectF(4.75f * resize, 4.75f * resize, 9.75f * resize, 9.75f * resize), 25, 25, paint);
			c.drawRoundRect(new RectF(30.25f * resize, 4.75f * resize, 35.25f * resize, 9.75f * resize), 25, 25, paint);
			c.drawRoundRect(new RectF(4.75f * resize, 30.25f * resize, 9.75f * resize, 35.25f * resize), 25, 25, paint);
		}

		paint.setColor(color);
		c.drawCircle(7.25f*resize, 7.25f*resize, 17.5f, paint);
		c.drawCircle(32.75f*resize, 7.25f*resize, 17.5f, paint);
		c.drawCircle(7.25f*resize, 32.75f*resize, 17.5f, paint);

//        bitmap.setPixels(pixels, 0, w, 0, 0, w,  h);

		return bitmap;
	}

	public void initCreateQR(MegaRequest request, MegaError e){
		logDebug("initCreateQR");
		if (e.getErrorCode() == MegaError.API_OK) {
			logDebug("Contact link create LONG: " + request.getNodeHandle());
			logDebug("Contact link create BASE64: " + "https://mega.nz/C!" + MegaApiAndroid.handleToBase64(request.getNodeHandle()));

			String contactLink = "https://mega.nz/C!" + MegaApiAndroid.handleToBase64(request.getNodeHandle());
			new QRBackgroundTask().execute(contactLink);
		}
		else {
			logError("Error request.getType() == MegaRequest.TYPE_CONTACT_LINK_CREATE: " + e.getErrorString());
		}
	}

	class QRBackgroundTask extends AsyncTask<String, Void, Void> {


		@Override
		protected Void doInBackground(String... strings) {
			qrAvatarSave = queryQR(strings[0]);

			return null;
		}

		@Override
		protected void onPostExecute(Void aVoid) {
			avatarLayout.setBackground(new BitmapDrawable(qrAvatarSave));
		}
	}

	@Override
	public void onSaveInstanceState(Bundle outState) {
		super.onSaveInstanceState(outState);

		if (qrAvatarSave != null){
			logDebug("qrAvatarSave != null");
			ByteArrayOutputStream qrAvatarOutputStream = new ByteArrayOutputStream();
			qrAvatarSave.compress(Bitmap.CompressFormat.PNG, 100, qrAvatarOutputStream);
			byte[] qrAvatarByteArray = qrAvatarOutputStream.toByteArray();
			outState.putByteArray("qrAvatar", qrAvatarByteArray);
		}
	}

    /**
     * Check if there is offline files and transfers.
     * If yes, show the corresponding warning text at the end of My Account section.
     * If not, hide the text.
     */
	public void checkLogoutWarnings() {
		if (logoutWarning == null) return;

		boolean existOfflineFiles = existsOffline(context);
		boolean existOutgoingTransfers = existOngoingTransfers(megaApi);
		int oldVisibility = logoutWarning.getVisibility();
		String oldText = logoutWarning.getText().toString();
		int newVisibility = View.GONE;
		String newText = "";

		if (existOfflineFiles || existOutgoingTransfers) {
			if (existOfflineFiles && existOutgoingTransfers) {
				newText = getString(R.string.logout_warning_offline_and_transfers);
			} else if (existOfflineFiles) {
				newText = getString(R.string.logout_warning_offline);
			} else if (existOutgoingTransfers) {
				newText = getString(R.string.logout_warning_transfers);
			}

			newVisibility = View.VISIBLE;
		}

		if (oldVisibility != newVisibility) {
			logoutWarning.setVisibility(newVisibility);
		}

		if (!oldText.equals(newText)) {
			logoutWarning.setText(newText);
		}
	}

	public void updateAddPhoneNumberLabel(){
        logDebug("updateAddPhoneNumberLabel");
        addPhoneNumber.setVisibility(View.GONE);
        Handler handler = new Handler();
        handler.postDelayed(new Runnable() {
            @Override
            public void run() {

                //work around - it takes time for megaApi.smsVerifiedPhoneNumber() to return value
                String registeredPhoneNumber = megaApi.smsVerifiedPhoneNumber();
                logDebug("updateAddPhoneNumberLabel " + registeredPhoneNumber);

                if(registeredPhoneNumber != null && registeredPhoneNumber.length() > 0){
                    addPhoneNumber.setText(registeredPhoneNumber);
                    addPhoneNumber.setOnClickListener(null);
                    addPhoneNumber.setVisibility(View.VISIBLE);
                }
            }
        }, 3000);

    }
}<|MERGE_RESOLUTION|>--- conflicted
+++ resolved
@@ -60,10 +60,7 @@
 import mega.privacy.android.app.lollipop.adapters.LastContactsAdapter;
 import mega.privacy.android.app.lollipop.controllers.AccountController;
 import mega.privacy.android.app.lollipop.megaachievements.AchievementsActivity;
-<<<<<<< HEAD
 import nz.mega.sdk.MegaAccountDetails;
-=======
->>>>>>> 89fc7eed
 import nz.mega.sdk.MegaApiAndroid;
 import nz.mega.sdk.MegaChatApiAndroid;
 import nz.mega.sdk.MegaError;
@@ -73,7 +70,6 @@
 
 import static android.graphics.Color.WHITE;
 import static mega.privacy.android.app.utils.CacheFolderManager.*;
-import static mega.privacy.android.app.utils.ChatUtil.*;
 import static mega.privacy.android.app.utils.Constants.*;
 import static mega.privacy.android.app.utils.DBUtil.*;
 import static mega.privacy.android.app.utils.FileUtils.*;
@@ -82,12 +78,8 @@
 import static mega.privacy.android.app.utils.TimeUtils.*;
 import static mega.privacy.android.app.utils.OfflineUtils.*;
 import static mega.privacy.android.app.utils.Util.*;
-<<<<<<< HEAD
 import static nz.mega.sdk.MegaApiJava.*;
-=======
 import static mega.privacy.android.app.utils.AvatarUtil.*;
-
->>>>>>> 89fc7eed
 
 public class MyAccountFragmentLollipop extends Fragment implements OnClickListener {
 	
@@ -236,18 +228,9 @@
 		}
 
 		nameView = v.findViewById(R.id.my_account_name);
-<<<<<<< HEAD
-		nameView.setEmojiSize(px2dp(EMOJI_SIZE_SMALL, outMetrics));
 		nameView.setOnClickListener(this);
 
-
-		editImageView = v.findViewById(R.id.my_account_edit_icon);
-=======
-		nameView.setOnClickListener(this);
-
 		editImageView = (ImageView) v.findViewById(R.id.my_account_edit_icon);
-		editImageView.setOnClickListener(this);
->>>>>>> 89fc7eed
 
 		infoEmail = v.findViewById(R.id.my_account_email);
 		infoEmail.setText(megaApi.getMyEmail());
@@ -258,28 +241,11 @@
 		addPhoneNumber = v.findViewById(R.id.add_phone_number);
 		if(registeredPhoneNumber != null && registeredPhoneNumber.length() > 0){
             addPhoneNumber.setText(registeredPhoneNumber);
-<<<<<<< HEAD
         } else if(canVoluntaryVerifyPhoneNumber()) {
 			addPhoneNumber.setText(R.string.add_phone_number_label);
 			addPhoneNumber.setOnClickListener(this);
 		} else {
 			addPhoneNumber.setVisibility(View.GONE);
-=======
-        } else {
-		    if(canVoluntaryVerifyPhoneNumber()) {
-                addPhoneNumber.setText(R.string.add_phone_number_label);
-                addPhoneNumber.setOnClickListener(this);
-            } else {
-		        addPhoneNumber.setVisibility(View.GONE);
-            }
-        }
-
-		myAccountImage = (RoundedImageView) v.findViewById(R.id.my_account_thumbnail);
-
-		mkButton = (Button) v.findViewById(R.id.MK_button);
-		if (Build.VERSION.SDK_INT >= Build.VERSION_CODES.LOLLIPOP) {
-			mkButton.setBackground(ContextCompat.getDrawable(context, R.drawable.ripple_upgrade));
->>>>>>> 89fc7eed
 		}
 
 		mkButton = v.findViewById(R.id.MK_button);
@@ -293,12 +259,7 @@
 		changePassButton.setOnClickListener(this);
 
 		if(getResources().getConfiguration().orientation == Configuration.ORIENTATION_LANDSCAPE){
-<<<<<<< HEAD
-			nameView.setMaxWidth(scaleWidthPx(250, outMetrics));
-=======
-			logDebug("Landscape configuration");
 			nameView.setMaxWidthEmojis(scaleWidthPx(250, outMetrics));
->>>>>>> 89fc7eed
 			infoEmail.setMaxWidth(scaleWidthPx(250, outMetrics));
 		}
 		else{
@@ -642,11 +603,8 @@
 			expiryRenewLayout.setVisibility(View.GONE);
 			expiryRenewSeparator.setVisibility(View.GONE);
 		}
-<<<<<<< HEAD
 
 		scrollToTop();
-=======
->>>>>>> 89fc7eed
 	}
 
 	@Override
@@ -887,19 +845,8 @@
 		}
 	}
 
-<<<<<<< HEAD
-	public void setDefaultAvatar(){
-		logDebug("setDefaultAvatar");
-		String color = megaApi.getUserAvatarColor(megaApi.getMyUser());
-		String firstLetter = getFirstLetter(myAccountInfo.getFullName());
-		if(firstLetter == null || firstLetter.trim().isEmpty() || firstLetter.equals("(")){
-			firstLetter = " ";
-		}
-		myAccountImage.setImageBitmap(createDefaultAvatar(color, firstLetter));
-=======
 	private void setDefaultAvatar(){
 		myAccountImage.setImageBitmap(getDefaultAvatar(context, getColorAvatar(context,megaApi, megaApi.getMyUser()), myAccountInfo.getFullName(), AVATAR_SIZE, true));
->>>>>>> 89fc7eed
 	}
 
 	public void setProfileAvatar(File avatar, boolean retry){
