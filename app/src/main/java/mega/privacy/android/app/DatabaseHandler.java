package mega.privacy.android.app;

import android.content.ContentValues;
import android.content.Context;
import android.database.Cursor;
import android.database.DatabaseUtils;
import android.database.sqlite.SQLiteDatabase;
import android.database.sqlite.SQLiteException;
import android.database.sqlite.SQLiteOpenHelper;
import android.provider.Settings;
import android.text.TextUtils;
import android.util.Base64;

import java.util.ArrayList;
import java.util.Arrays;
import java.util.Collections;
import java.util.Comparator;
import java.util.List;

import mega.privacy.android.app.jobservices.SyncRecord;
import mega.privacy.android.app.lollipop.megachat.AndroidMegaChatMessage;
import mega.privacy.android.app.lollipop.megachat.ChatItemPreferences;
import mega.privacy.android.app.lollipop.megachat.ChatSettings;
import mega.privacy.android.app.lollipop.megachat.NonContactInfo;
import mega.privacy.android.app.lollipop.megachat.PendingMessageSingle;
import mega.privacy.android.app.objects.SDTransfer;
import mega.privacy.android.app.sync.Backup;
import mega.privacy.android.app.sync.BackupToolsKt;
import mega.privacy.android.app.sync.cusync.CuSyncManager;
import mega.privacy.android.app.utils.contacts.MegaContactGetter;
import nz.mega.sdk.MegaApiJava;
import nz.mega.sdk.MegaTransfer;

import static mega.privacy.android.app.constants.SettingsConstants.VIDEO_QUALITY_MEDIUM;
import static mega.privacy.android.app.constants.SettingsConstants.VIDEO_QUALITY_ORIGINAL;
import static mega.privacy.android.app.utils.Constants.*;
import static mega.privacy.android.app.utils.LogUtil.*;
import static mega.privacy.android.app.utils.PasscodeUtil.REQUIRE_PASSCODE_IMMEDIATE;
import static mega.privacy.android.app.utils.TextUtil.*;
import static mega.privacy.android.app.utils.Util.aes_decrypt;
import static mega.privacy.android.app.utils.Util.aes_encrypt;
import static nz.mega.sdk.MegaApiJava.*;

public class DatabaseHandler extends SQLiteOpenHelper {

	private static final int DATABASE_VERSION = 64;
    private static final String DATABASE_NAME = "megapreferences";
    private static final String TABLE_PREFERENCES = "preferences";
    private static final String TABLE_CREDENTIALS = "credentials";
    private static final String TABLE_ATTRIBUTES = "attributes";
    private static final String TABLE_OFFLINE = "offline";
    private static final String TABLE_CONTACTS = "contacts";
	private static final String TABLE_CHAT_ITEMS = "chat";
	private static final String TABLE_NON_CONTACTS = "noncontacts";
	private static final String TABLE_CHAT_SETTINGS = "chatsettings";
	private static final String TABLE_COMPLETED_TRANSFERS = "completedtransfers";
	private static final String TABLE_EPHEMERAL = "ephemeral";
	private static final String TABLE_PENDING_MSG = "pendingmsg";
	private static final String TABLE_MSG_NODES = "msgnodes";
	private static final String TABLE_NODE_ATTACHMENTS = "nodeattachments";
	private static final String TABLE_PENDING_MSG_SINGLE = "pendingmsgsingle";
	private static final String TABLE_SYNC_RECORDS = "syncrecords";
	private static final String TABLE_MEGA_CONTACTS = "megacontacts";
	private static final String TABLE_SD_TRANSFERS = "sdtransfers";
    public static final String TABLE_BACKUPS = "backups";

    private static final String KEY_ID = "id";
    private static final String KEY_EMAIL = "email";
	private static final String KEY_PASSWORD = "password";
    private static final String KEY_SESSION= "session";
	private static final String KEY_FIRST_NAME= "firstname";
	private static final String KEY_LAST_NAME= "lastname";
	private static final String KEY_MY_HANDLE= "myhandle";

    private static final String KEY_FIRST_LOGIN = "firstlogin";
    private static final String KEY_CAM_SYNC_ENABLED = "camsyncenabled";
    private static final String KEY_SEC_FOLDER_ENABLED = "secondarymediafolderenabled";
    private static final String KEY_SEC_FOLDER_HANDLE = "secondarymediafolderhandle";
    private static final String KEY_SEC_FOLDER_LOCAL_PATH = "secondarymediafolderlocalpath";
    private static final String KEY_CAM_SYNC_HANDLE = "camsynchandle";
    private static final String KEY_CAM_SYNC_WIFI = "wifi";
    private static final String KEY_CAM_SYNC_LOCAL_PATH = "camsynclocalpath";
    private static final String KEY_CAM_SYNC_FILE_UPLOAD = "fileUpload";
    private static final String KEY_CAM_SYNC_TIMESTAMP = "camSyncTimeStamp";
    private static final String KEY_CAM_VIDEO_SYNC_TIMESTAMP = "camVideoSyncTimeStamp";
    private static final String KEY_CAM_SYNC_CHARGING = "camSyncCharging";
    private static final String KEY_UPLOAD_VIDEO_QUALITY = "uploadVideoQuality";
    private static final String KEY_CONVERSION_ON_CHARGING = "conversionOnCharging";
    private static final String KEY_REMOVE_GPS = "removeGPS";
    private static final String KEY_CHARGING_ON_SIZE = "chargingOnSize";
    private static final String KEY_SHOULD_CLEAR_CAMSYNC_RECORDS = "shouldclearcamsyncrecords";
    private static final String KEY_KEEP_FILE_NAMES = "keepFileNames";
    private static final String KEY_SHOW_INVITE_BANNER = "showinvitebanner";
    private static final String KEY_ASK_FOR_DISPLAY_OVER = "askfordisplayover";
    private static final String KEY_PASSCODE_LOCK_ENABLED = "pinlockenabled";
    private static final String KEY_PASSCODE_LOCK_TYPE = "pinlocktype";
    private static final String KEY_PASSCODE_LOCK_CODE = "pinlockcode";
	private static final String KEY_PASSCODE_LOCK_REQUIRE_TIME = "passcodelockrequiretime";
    private static final String KEY_STORAGE_ASK_ALWAYS = "storageaskalways";
    private static final String KEY_STORAGE_DOWNLOAD_LOCATION = "storagedownloadlocation";
    private static final String KEY_LAST_UPLOAD_FOLDER = "lastuploadfolder";
    private static final String KEY_LAST_CLOUD_FOLDER_HANDLE = "lastcloudfolder";
    private static final String KEY_ATTR_ONLINE = "online";
    private static final String KEY_ATTR_INTENTS = "intents";
    private static final String KEY_ATTR_ASK_SIZE_DOWNLOAD = "asksizedownload";
    private static final String KEY_ATTR_ASK_NOAPP_DOWNLOAD = "asknoappdownload";
    private static final String KEY_OFF_HANDLE = "handle";
    private static final String KEY_OFF_PATH = "path";
    private static final String KEY_OFF_NAME = "name";
    private static final String KEY_OFF_PARENT = "parentId";
    private static final String KEY_OFF_TYPE = "type";
    private static final String KEY_OFF_INCOMING = "incoming";
    private static final String KEY_OFF_HANDLE_INCOMING = "incomingHandle";
    private static final String KEY_SEC_SYNC_TIMESTAMP = "secondarySyncTimeStamp";
    private static final String KEY_SEC_VIDEO_SYNC_TIMESTAMP = "secondaryVideoSyncTimeStamp";
    private static final String KEY_STORAGE_ADVANCED_DEVICES = "storageadvanceddevices";
	private static final String KEY_ASK_SET_DOWNLOAD_LOCATION = "askSetDefaultDownloadLocation";
    private static final String KEY_PREFERRED_VIEW_LIST = "preferredviewlist";
    private static final String KEY_PREFERRED_VIEW_LIST_CAMERA = "preferredviewlistcamera";
    private static final String KEY_URI_EXTERNAL_SD_CARD = "uriexternalsdcard";
	private static final String KEY_URI_MEDIA_EXTERNAL_SD_CARD = "urimediaexternalsdcard";
    private static final String KEY_SD_CARD_URI = "sdcarduri";
    private static final String KEY_CAMERA_FOLDER_EXTERNAL_SD_CARD = "camerafolderexternalsdcard";
	private static final String KEY_MEDIA_FOLDER_EXTERNAL_SD_CARD = "mediafolderexternalsdcard";
    private static final String KEY_CONTACT_HANDLE = "handle";
    private static final String KEY_CONTACT_MAIL = "mail";
    private static final String KEY_CONTACT_NAME = "name";
    private static final String KEY_CONTACT_LAST_NAME = "lastname";
	private static final String KEY_CONTACT_NICKNAME = "nickname";
	private static final String KEY_PREFERRED_SORT_CLOUD = "preferredsortcloud";
	private static final String KEY_PREFERRED_SORT_CAMERA_UPLOAD = "preferredsortcameraupload";
	private static final String KEY_PREFERRED_SORT_OTHERS = "preferredsortothers";
	private static final String KEY_FILE_LOGGER_SDK = "filelogger";
	private static final String KEY_FILE_LOGGER_KARERE = "fileloggerkarere";
	private static final String KEY_USE_HTTPS_ONLY = "usehttpsonly";
	private static final String KEY_SHOW_COPYRIGHT = "showcopyright";
	private static final String KEY_SHOW_NOTIF_OFF = "shownotifoff";

	private static final String KEY_ACCOUNT_DETAILS_TIMESTAMP = "accountdetailstimestamp";
	private static final String KEY_PAYMENT_METHODS_TIMESTAMP = "paymentmethodsstimestamp";
	private static final String KEY_PRICING_TIMESTAMP = "pricingtimestamp";
	private static final String KEY_EXTENDED_ACCOUNT_DETAILS_TIMESTAMP = "extendedaccountdetailstimestamp";

	private static final String KEY_CHAT_HANDLE = "chathandle";
	private static final String KEY_CHAT_ITEM_NOTIFICATIONS = "chatitemnotifications";
	private static final String KEY_CHAT_ITEM_RINGTONE = "chatitemringtone";
	private static final String KEY_CHAT_ITEM_SOUND_NOTIFICATIONS = "chatitemnotificationsound";
	private static final String KEY_CHAT_ITEM_WRITTEN_TEXT = "chatitemwrittentext";
	private static final String KEY_CHAT_ITEM_EDITED_MSG_ID = "chatitemeditedmsgid";

	private static final String KEY_NONCONTACT_HANDLE = "noncontacthandle";
	private static final String KEY_NONCONTACT_FULLNAME = "noncontactfullname";
	private static final String KEY_NONCONTACT_FIRSTNAME = "noncontactfirstname";
	private static final String KEY_NONCONTACT_LASTNAME = "noncontactlastname";
	private static final String KEY_NONCONTACT_EMAIL = "noncontactemail";

	private static final String KEY_CHAT_NOTIFICATIONS_ENABLED = "chatnotifications";
	private static final String KEY_CHAT_SOUND_NOTIFICATIONS = "chatnotificationsound";
	private static final String KEY_CHAT_VIBRATION_ENABLED = "chatvibrationenabled";
	private static final String KEY_CHAT_VIDEO_QUALITY = "chatvideoQuality";

	private static final String KEY_INVALIDATE_SDK_CACHE = "invalidatesdkcache";

	private static final String KEY_TRANSFER_FILENAME = "transferfilename";
	private static final String KEY_TRANSFER_TYPE = "transfertype";
	private static final String KEY_TRANSFER_STATE = "transferstate";
	private static final String KEY_TRANSFER_SIZE = "transfersize";
	private static final String KEY_TRANSFER_HANDLE = "transferhandle";
	private static final String KEY_TRANSFER_PATH = "transferpath";
	private static final String KEY_TRANSFER_OFFLINE = "transferoffline";
	private static final String KEY_TRANSFER_TIMESTAMP = "transfertimestamp";
	private static final String KEY_TRANSFER_ERROR = "transfererror";
	private static final String KEY_TRANSFER_ORIGINAL_PATH = "transferoriginalpath";
	private static final String KEY_TRANSFER_PARENT_HANDLE = "transferparenthandle";
	public static final int MAX_TRANSFERS = 100;

	private static final String KEY_FIRST_LOGIN_CHAT = "firstloginchat";
	private static final String KEY_SMALL_GRID_CAMERA = "smallgridcamera";
    private static final String KEY_AUTO_PLAY = "autoplay";

	private static final String KEY_ID_CHAT = "idchat";
	private static final String KEY_MSG_TIMESTAMP = "timestamp";
	private static final String KEY_ID_TEMP_KARERE = "idtempkarere";
	private static final String KEY_STATE = "state";

	private static final String KEY_ID_PENDING_MSG = "idpendingmsg";
	private static final String KEY_ID_NODE = "idnode";

	private static final String KEY_FILE_PATH = "filepath";
	private static final String KEY_FILE_NAME = "filename";
	private static final String KEY_FILE_FINGERPRINT = "filefingerprint";
	private static final String KEY_NODE_HANDLE = "nodehandle";

	//columns for table sync records
    private static final String KEY_SYNC_FILEPATH_ORI = "sync_filepath_origin";
    private static final String KEY_SYNC_FILEPATH_NEW = "sync_filepath_new";
    private static final String KEY_SYNC_FP_ORI = "sync_fingerprint_origin";
    private static final String KEY_SYNC_FP_NEW = "sync_fingerprint_new";
    private static final String KEY_SYNC_TIMESTAMP = "sync_timestamp";
    private static final String KEY_SYNC_STATE = "sync_state";
    private static final String KEY_SYNC_FILENAME = "sync_filename";
    private static final String KEY_SYNC_HANDLE = "sync_handle";
    private static final String KEY_SYNC_COPYONLY = "sync_copyonly";
    private static final String KEY_SYNC_SECONDARY = "sync_secondary";
    private static final String KEY_SYNC_TYPE = "sync_type";
    private static final String KEY_SYNC_LONGITUDE = "sync_longitude";
    private static final String KEY_SYNC_LATITUDE = "sync_latitude";
    private static final String CREATE_SYNC_RECORDS_TABLE = "CREATE TABLE IF NOT EXISTS " + TABLE_SYNC_RECORDS + "("
            + KEY_ID + " INTEGER PRIMARY KEY, "
            + KEY_SYNC_FILEPATH_ORI + " TEXT,"
            + KEY_SYNC_FILEPATH_NEW + " TEXT,"
            + KEY_SYNC_FP_ORI + " TEXT,"
            + KEY_SYNC_FP_NEW + " TEXT,"
            + KEY_SYNC_TIMESTAMP + " TEXT,"
            + KEY_SYNC_FILENAME + " TEXT,"
            + KEY_SYNC_LONGITUDE + " TEXT,"
            + KEY_SYNC_LATITUDE + " TEXT,"
            + KEY_SYNC_STATE + " INTEGER,"
            + KEY_SYNC_TYPE + " INTEGER,"
            + KEY_SYNC_HANDLE + " TEXT,"
            + KEY_SYNC_COPYONLY + " BOOLEAN,"
            + KEY_SYNC_SECONDARY + " BOOLEAN"+ ")";

	private static final String KEY_LAST_PUBLIC_HANDLE = "lastpublichandle";
	private static final String KEY_LAST_PUBLIC_HANDLE_TIMESTAMP = "lastpublichandletimestamp";
	private static final String KEY_LAST_PUBLIC_HANDLE_TYPE = "lastpublichandletype";
	private static final String KEY_STORAGE_STATE = "storagestate";
	private static final String KEY_MY_CHAT_FILES_FOLDER_HANDLE = "mychatfilesfolderhandle";
	private static final String KEY_TRANSFER_QUEUE_STATUS = "transferqueuestatus";

	private static final String KEY_PENDING_MSG_ID_CHAT = "idchat";
	private static final String KEY_PENDING_MSG_TIMESTAMP = "timestamp";
	private static final String KEY_PENDING_MSG_TEMP_KARERE = "idtempkarere";
	private static final String KEY_PENDING_MSG_FILE_PATH = "filePath";
	private static final String KEY_PENDING_MSG_NAME = "filename";
	private static final String KEY_PENDING_MSG_NODE_HANDLE = "nodehandle";
	private static final String KEY_PENDING_MSG_FINGERPRINT = "filefingerprint";
	private static final String KEY_PENDING_MSG_TRANSFER_TAG = "transfertag";
	private static final String KEY_PENDING_MSG_STATE = "state";

	private static final String KEY_MEGA_CONTACTS_ID = "userid";
	private static final String KEY_MEGA_CONTACTS_HANDLE = "handle";
	private static final String KEY_MEGA_CONTACTS_LOCAL_NAME = "localname";
	private static final String KEY_MEGA_CONTACTS_EMAIL = "email";
	private static final String KEY_MEGA_CONTACTS_PHONE_NUMBER = "phonenumber";
    private static final String CREATE_MEGA_CONTACTS_TABLE = "CREATE TABLE IF NOT EXISTS " + TABLE_MEGA_CONTACTS + "("
            + KEY_ID + " INTEGER PRIMARY KEY, "
            + KEY_MEGA_CONTACTS_ID + " TEXT,"
            + KEY_MEGA_CONTACTS_HANDLE + " TEXT,"
            + KEY_MEGA_CONTACTS_LOCAL_NAME + " TEXT,"
            + KEY_MEGA_CONTACTS_EMAIL + " TEXT,"
            + KEY_MEGA_CONTACTS_PHONE_NUMBER + " TEXT)";

	private static final String KEY_SD_TRANSFERS_TAG = "sdtransfertag";
	private static final String KEY_SD_TRANSFERS_NAME = "sdtransfername";
	private static final String KEY_SD_TRANSFERS_SIZE = "sdtransfersize";
	private static final String KEY_SD_TRANSFERS_HANDLE = "sdtransferhandle";
	private static final String KEY_SD_TRANSFERS_APP_DATA = "sdtransferappdata";
    private static final String KEY_SD_TRANSFERS_PATH = "sdtransferpath";
	private static final String CREATE_SD_TRANSFERS_TABLE = "CREATE TABLE IF NOT EXISTS "
			+ TABLE_SD_TRANSFERS + "("
			+ KEY_ID + " INTEGER PRIMARY KEY, " 	//0
			+ KEY_SD_TRANSFERS_TAG + " INTEGER, "	//1
			+ KEY_SD_TRANSFERS_NAME + " TEXT, "		//2
			+ KEY_SD_TRANSFERS_SIZE + " TEXT, "		//3
			+ KEY_SD_TRANSFERS_HANDLE + " TEXT, "	//4
			+ KEY_SD_TRANSFERS_PATH + " TEXT, "		//5
			+ KEY_SD_TRANSFERS_APP_DATA + " TEXT)";	//6

    public static final String KEY_BACKUP_ID = "backup_id";
    public static final String KEY_BACKUP_TYPE = "backup_type";
    public static final String KEY_BACKUP_TARGET_NODE = "target_node";
    public static final String KEY_BACKUP_LOCAL_FOLDER = "local_folder";
    public static final String KEY_BACKUP_NAME = "backup_name";
    public static final String KEY_BACKUP_STATE = "state";
    public static final String KEY_BACKUP_SUB_STATE = "sub_state";
    public static final String KEY_BACKUP_EXTRA_DATA = "extra_data";
    public static final String KEY_BACKUP_START_TIME = "start_timestamp";
    public static final String KEY_BACKUP_LAST_TIME = "last_sync_timestamp";
    public static final String KEY_BACKUP_TARGET_NODE_PATH = "target_folder_path";
    public static final String KEY_BACKUP_EX = "exclude_subolders";
    public static final String KEY_BACKUP_DEL = "delete_empty_subolders";
    public static final String KEY_BACKUP_OUTDATED = "outdated";

    private static final String CREATE_BACKUP_TABLE = "CREATE TABLE IF NOT EXISTS " + TABLE_BACKUPS + "("
            + KEY_ID + " INTEGER PRIMARY KEY, "
            + KEY_BACKUP_ID + " TEXT, "
            + KEY_BACKUP_TYPE + " INTEGER,"
            + KEY_BACKUP_TARGET_NODE + " TEXT,"
            + KEY_BACKUP_LOCAL_FOLDER + " TEXT,"
            + KEY_BACKUP_NAME + " TEXT,"
            + KEY_BACKUP_STATE + " INTEGER,"
            + KEY_BACKUP_SUB_STATE + " INTEGER,"
            + KEY_BACKUP_EXTRA_DATA + " TEXT,"
            + KEY_BACKUP_START_TIME + " TEXT,"
            + KEY_BACKUP_LAST_TIME + " TEXT,"
            + KEY_BACKUP_TARGET_NODE_PATH + " TEXT,"
            + KEY_BACKUP_EX + " BOOLEAN,"
            + KEY_BACKUP_DEL + " BOOLEAN,"
            + KEY_BACKUP_OUTDATED + " BOOLEAN)";

    private static final int OLD_VIDEO_QUALITY_ORIGINAL = 0;

    private static DatabaseHandler instance;

    private SQLiteDatabase db;

    public static synchronized DatabaseHandler getDbHandler(Context context){

        logDebug("getDbHandler");

    	if (instance == null){
            logDebug("INSTANCE IS NULL");
    		instance = new DatabaseHandler(context);
    	}

    	return instance;
    }

	public DatabaseHandler(Context context) {
        super(context, DATABASE_NAME, null, DATABASE_VERSION);
        db = this.getWritableDatabase();
    }

	@Override
	public void onCreate(SQLiteDatabase db) {

        logDebug("onCreate");
        String CREATE_OFFLINE_TABLE = "CREATE TABLE IF NOT EXISTS " + TABLE_OFFLINE + "("
        		+ KEY_ID + " INTEGER PRIMARY KEY, " + KEY_OFF_HANDLE + " TEXT," + KEY_OFF_PATH + " TEXT," + KEY_OFF_NAME + " TEXT," +
        		KEY_OFF_PARENT + " INTEGER," + KEY_OFF_TYPE + " INTEGER, " + KEY_OFF_INCOMING + " INTEGER, " + KEY_OFF_HANDLE_INCOMING + " INTEGER "+")";
        db.execSQL(CREATE_OFFLINE_TABLE);

		String CREATE_CREDENTIALS_TABLE = "CREATE TABLE IF NOT EXISTS " + TABLE_CREDENTIALS + "("
                + KEY_ID + " INTEGER PRIMARY KEY," + KEY_EMAIL + " TEXT, "
                + KEY_SESSION + " TEXT, " + KEY_FIRST_NAME + " TEXT, " +  KEY_LAST_NAME + " TEXT, " + KEY_MY_HANDLE + " TEXT" + ")";
        db.execSQL(CREATE_CREDENTIALS_TABLE);

        String CREATE_PREFERENCES_TABLE = "CREATE TABLE IF NOT EXISTS " + TABLE_PREFERENCES + "("
                + KEY_ID + " INTEGER PRIMARY KEY,"                  															//0
                + KEY_FIRST_LOGIN + " BOOLEAN, "                    															//1
                + KEY_CAM_SYNC_ENABLED + " BOOLEAN, "               															//2
                + KEY_CAM_SYNC_HANDLE + " TEXT, "                   															//3
                + KEY_CAM_SYNC_LOCAL_PATH + " TEXT, "               															//4
                + KEY_CAM_SYNC_WIFI + " BOOLEAN, "                  															//5
                + KEY_CAM_SYNC_FILE_UPLOAD + " TEXT, "              															//6
                + KEY_PASSCODE_LOCK_ENABLED + " TEXT, "               														    //7
                + KEY_PASSCODE_LOCK_CODE + " TEXT, "                   														    //8
                + KEY_STORAGE_ASK_ALWAYS + " TEXT, "                															//9
                + KEY_STORAGE_DOWNLOAD_LOCATION + " TEXT, "         															//10
                + KEY_CAM_SYNC_TIMESTAMP + " TEXT, "                															//11
                + KEY_CAM_SYNC_CHARGING + " BOOLEAN, "              															//12
                + KEY_LAST_UPLOAD_FOLDER + " TEXT, "                															//13
                + KEY_LAST_CLOUD_FOLDER_HANDLE + " TEXT, "          															//14
                + KEY_SEC_FOLDER_ENABLED + " TEXT, "                															//15
                + KEY_SEC_FOLDER_LOCAL_PATH + " TEXT, "             															//16
                + KEY_SEC_FOLDER_HANDLE + " TEXT, "                 															//17
                + KEY_SEC_SYNC_TIMESTAMP + " TEXT, "                															//18
                + KEY_KEEP_FILE_NAMES + " BOOLEAN, "                															//19
                + KEY_STORAGE_ADVANCED_DEVICES + " BOOLEAN, "       															//20
                + KEY_PREFERRED_VIEW_LIST + " BOOLEAN, "            															//21
                + KEY_PREFERRED_VIEW_LIST_CAMERA + " BOOLEAN, "     															//22
                + KEY_URI_EXTERNAL_SD_CARD + " TEXT, "              															//23
                + KEY_CAMERA_FOLDER_EXTERNAL_SD_CARD + " BOOLEAN, " 															//24
                + KEY_PASSCODE_LOCK_TYPE + " TEXT, "                  														    //25
                + KEY_PREFERRED_SORT_CLOUD + " TEXT, "              															//26
                + KEY_PREFERRED_SORT_OTHERS + " TEXT,"              															//27
                + KEY_FIRST_LOGIN_CHAT + " BOOLEAN, "               															//28
                + KEY_SMALL_GRID_CAMERA + " BOOLEAN,"               															//29
                + KEY_AUTO_PLAY + " BOOLEAN,"                       															//30
                + KEY_UPLOAD_VIDEO_QUALITY + " TEXT DEFAULT '" + encrypt(String.valueOf(VIDEO_QUALITY_MEDIUM))+ "',"			//31
                + KEY_CONVERSION_ON_CHARGING + " BOOLEAN,"          															//32
                + KEY_CHARGING_ON_SIZE + " TEXT,"                   															//33
                + KEY_SHOULD_CLEAR_CAMSYNC_RECORDS + " TEXT,"       															//34
                + KEY_CAM_VIDEO_SYNC_TIMESTAMP + " TEXT,"           															//35
                + KEY_SEC_VIDEO_SYNC_TIMESTAMP + " TEXT,"           															//36
                + KEY_REMOVE_GPS + " TEXT,"                         															//37
                + KEY_SHOW_INVITE_BANNER + " TEXT,"                 															//38
                + KEY_PREFERRED_SORT_CAMERA_UPLOAD + " TEXT,"       															//39
				+ KEY_SD_CARD_URI + " TEXT,"                        															//40
                + KEY_ASK_FOR_DISPLAY_OVER  + " TEXT,"																			//41
				+ KEY_ASK_SET_DOWNLOAD_LOCATION + " BOOLEAN,"																	//42
				+ KEY_URI_MEDIA_EXTERNAL_SD_CARD + " TEXT,"																		//43
				+ KEY_MEDIA_FOLDER_EXTERNAL_SD_CARD + " BOOLEAN," 																//44
				+ KEY_PASSCODE_LOCK_REQUIRE_TIME + " TEXT DEFAULT '" + encrypt("" + (REQUIRE_PASSCODE_INVALID)) + "')";	//45

        db.execSQL(CREATE_PREFERENCES_TABLE);

		String CREATE_ATTRIBUTES_TABLE = "CREATE TABLE IF NOT EXISTS " + TABLE_ATTRIBUTES + "("
				+ KEY_ID + " INTEGER PRIMARY KEY, "                                                                                         //0
				+ KEY_ATTR_ONLINE + " TEXT, "                                                                                               //1
				+ KEY_ATTR_INTENTS + " TEXT, "                                                                                              //2
				+ KEY_ATTR_ASK_SIZE_DOWNLOAD + " BOOLEAN, "                                                                                 //3
				+ KEY_ATTR_ASK_NOAPP_DOWNLOAD + " BOOLEAN, "                                                                                //4
				+ KEY_FILE_LOGGER_SDK + " TEXT, "                                                                                           //5
				+ KEY_ACCOUNT_DETAILS_TIMESTAMP + " TEXT, "                                                                                 //6
				+ KEY_PAYMENT_METHODS_TIMESTAMP + " TEXT, "                                                                                 //7
				+ KEY_PRICING_TIMESTAMP + " TEXT, "                                                                                         //8
				+ KEY_EXTENDED_ACCOUNT_DETAILS_TIMESTAMP + " TEXT, "                                                                        //9
				+ KEY_INVALIDATE_SDK_CACHE + " TEXT, "                                                                                      //10
				+ KEY_FILE_LOGGER_KARERE + " TEXT, "                                                                                        //11
				+ KEY_USE_HTTPS_ONLY + " TEXT, "                                                                                            //12
				+ KEY_SHOW_COPYRIGHT + " TEXT, "                                                                                            //13
				+ KEY_SHOW_NOTIF_OFF + " TEXT, "                                                                                            //14
				+ KEY_LAST_PUBLIC_HANDLE + " TEXT, "                                                                                        //15
				+ KEY_LAST_PUBLIC_HANDLE_TIMESTAMP + " TEXT, "                                                                              //16
				+ KEY_STORAGE_STATE + " INTEGER DEFAULT '" + encrypt(String.valueOf(MegaApiJava.STORAGE_STATE_UNKNOWN)) + "',"              //17
				+ KEY_LAST_PUBLIC_HANDLE_TYPE + " INTEGER DEFAULT '" + encrypt(String.valueOf(MegaApiJava.AFFILIATE_TYPE_INVALID)) + "', "  //18
				+ KEY_MY_CHAT_FILES_FOLDER_HANDLE + " TEXT DEFAULT '" + encrypt(String.valueOf(MegaApiJava.INVALID_HANDLE)) + "', " 		//19
				+ KEY_TRANSFER_QUEUE_STATUS + " BOOLEAN DEFAULT '" + encrypt("false") + "'"                                          //20 - True if the queue is paused, false otherwise
				+ ")";
		db.execSQL(CREATE_ATTRIBUTES_TABLE);

        String CREATE_CONTACTS_TABLE = "CREATE TABLE IF NOT EXISTS " + TABLE_CONTACTS + "("
        		+ KEY_ID + " INTEGER PRIMARY KEY, "
				+ KEY_CONTACT_HANDLE + " TEXT, "
				+ KEY_CONTACT_MAIL + " TEXT, "
				+ KEY_CONTACT_NAME+ " TEXT, "
				+ KEY_CONTACT_LAST_NAME+ " TEXT, "
				+ KEY_CONTACT_NICKNAME+ " TEXT"+")";
        db.execSQL(CREATE_CONTACTS_TABLE);

		String CREATE_CHAT_ITEM_TABLE = "CREATE TABLE IF NOT EXISTS " + TABLE_CHAT_ITEMS + "("
				+ KEY_ID + " INTEGER PRIMARY KEY, " + KEY_CHAT_HANDLE + " TEXT, " + KEY_CHAT_ITEM_NOTIFICATIONS + " BOOLEAN, " +
				KEY_CHAT_ITEM_RINGTONE+ " TEXT, "+KEY_CHAT_ITEM_SOUND_NOTIFICATIONS+ " TEXT, "+KEY_CHAT_ITEM_WRITTEN_TEXT+ " TEXT, " +
				KEY_CHAT_ITEM_EDITED_MSG_ID + " TEXT"+")";
		db.execSQL(CREATE_CHAT_ITEM_TABLE);

		String CREATE_NONCONTACT_TABLE = "CREATE TABLE IF NOT EXISTS " + TABLE_NON_CONTACTS + "("
				+ KEY_ID + " INTEGER PRIMARY KEY, " + KEY_NONCONTACT_HANDLE + " TEXT, " + KEY_NONCONTACT_FULLNAME + " TEXT, " +
				KEY_NONCONTACT_FIRSTNAME+ " TEXT, "+KEY_NONCONTACT_LASTNAME+ " TEXT, "+ KEY_NONCONTACT_EMAIL + " TEXT"+")";
		db.execSQL(CREATE_NONCONTACT_TABLE);

		String CREATE_CHAT_TABLE = "CREATE TABLE IF NOT EXISTS " + TABLE_CHAT_SETTINGS + "("
				+ KEY_ID + " INTEGER PRIMARY KEY, " 																//0
				+ KEY_CHAT_NOTIFICATIONS_ENABLED + " BOOLEAN, " 													//1
				+ KEY_CHAT_SOUND_NOTIFICATIONS + " TEXT, "															//2
				+ KEY_CHAT_VIBRATION_ENABLED + " BOOLEAN, " 														//3
				+ KEY_CHAT_VIDEO_QUALITY + " TEXT DEFAULT '"  + encrypt(String.valueOf(VIDEO_QUALITY_MEDIUM)) + "'"	//4
				+ ")";
		db.execSQL(CREATE_CHAT_TABLE);

		String CREATE_COMPLETED_TRANSFER_TABLE = "CREATE TABLE IF NOT EXISTS " + TABLE_COMPLETED_TRANSFERS + "("
				+ KEY_ID + " INTEGER PRIMARY KEY, "						//0
				+ KEY_TRANSFER_FILENAME + " TEXT, "						//1
				+ KEY_TRANSFER_TYPE + " TEXT, "							//2
				+ KEY_TRANSFER_STATE + " TEXT, "						//3
				+ KEY_TRANSFER_SIZE + " TEXT, "							//4
				+ KEY_TRANSFER_HANDLE + " TEXT, "						//5
				+ KEY_TRANSFER_PATH + " TEXT, "							//6
				+ KEY_TRANSFER_OFFLINE + " BOOLEAN, "					//7
				+ KEY_TRANSFER_TIMESTAMP + " TEXT, "					//8
				+ KEY_TRANSFER_ERROR + " TEXT, "						//9
				+ KEY_TRANSFER_ORIGINAL_PATH + " TEXT, "				//10
				+ KEY_TRANSFER_PARENT_HANDLE + " TEXT"					//11
				+ ")";
		db.execSQL(CREATE_COMPLETED_TRANSFER_TABLE);

		String CREATE_EPHEMERAL = "CREATE TABLE IF NOT EXISTS " + TABLE_EPHEMERAL + "("
				+ KEY_ID + " INTEGER PRIMARY KEY, " +  KEY_EMAIL + " TEXT, "
				+ KEY_PASSWORD + " TEXT, " + KEY_SESSION + " TEXT, " +  KEY_FIRST_NAME + " TEXT, " + KEY_LAST_NAME + " TEXT" + ")";
		db.execSQL(CREATE_EPHEMERAL);

		String CREATE_PENDING_MSG_TABLE = "CREATE TABLE IF NOT EXISTS " + TABLE_PENDING_MSG + "("
				+ KEY_ID + " INTEGER PRIMARY KEY," + KEY_ID_CHAT + " TEXT, " + KEY_MSG_TIMESTAMP + " TEXT, " +KEY_ID_TEMP_KARERE + " TEXT, " + KEY_STATE + " INTEGER" +")";
		db.execSQL(CREATE_PENDING_MSG_TABLE);

		String CREATE_MSG_NODE_TABLE = "CREATE TABLE IF NOT EXISTS " + TABLE_MSG_NODES + "("
				+ KEY_ID + " INTEGER PRIMARY KEY," + KEY_ID_PENDING_MSG+ " INTEGER, " + KEY_ID_NODE + " INTEGER" + ")";
		db.execSQL(CREATE_MSG_NODE_TABLE);

		String CREATE_NODE_ATTACHMENTS_TABLE = "CREATE TABLE IF NOT EXISTS " + TABLE_NODE_ATTACHMENTS + "("
				+ KEY_ID + " INTEGER PRIMARY KEY," + KEY_FILE_PATH + " TEXT, " + KEY_FILE_NAME + " TEXT, " + KEY_FILE_FINGERPRINT + " TEXT, " + KEY_NODE_HANDLE + " TEXT" + ")";
		db.execSQL(CREATE_NODE_ATTACHMENTS_TABLE);

		String CREATE_NEW_PENDING_MSG_TABLE = "CREATE TABLE IF NOT EXISTS " + TABLE_PENDING_MSG_SINGLE + "("
				+ KEY_ID + " INTEGER PRIMARY KEY," + KEY_PENDING_MSG_ID_CHAT + " TEXT, " + KEY_PENDING_MSG_TIMESTAMP + " TEXT, " +KEY_PENDING_MSG_TEMP_KARERE + " TEXT, " + KEY_PENDING_MSG_FILE_PATH + " TEXT, " + KEY_PENDING_MSG_NAME + " TEXT, " +KEY_PENDING_MSG_NODE_HANDLE + " TEXT, " +KEY_PENDING_MSG_FINGERPRINT + " TEXT, " + KEY_PENDING_MSG_TRANSFER_TAG + " INTEGER, " + KEY_PENDING_MSG_STATE + " INTEGER" +")";
		db.execSQL(CREATE_NEW_PENDING_MSG_TABLE);

        db.execSQL(CREATE_SYNC_RECORDS_TABLE);

        db.execSQL(CREATE_MEGA_CONTACTS_TABLE);

        db.execSQL(CREATE_SD_TRANSFERS_TABLE);

        db.execSQL(CREATE_BACKUP_TABLE);
	}

	@Override
	public void onUpgrade(SQLiteDatabase db, int oldVersion, int newVersion) {
        logInfo("Database upgraded from " + oldVersion + " to " + newVersion);

        boolean chatSettingsAlreadyUpdated = false;
        boolean attributesAlreadyUpdated = false;
        boolean preferencesAlreadyUpdated = false;

		if (oldVersion <= 7){
			db.execSQL("ALTER TABLE " + TABLE_PREFERENCES + " ADD COLUMN " + KEY_CAM_SYNC_CHARGING + " BOOLEAN;");
			db.execSQL("UPDATE " + TABLE_PREFERENCES + " SET " + KEY_CAM_SYNC_CHARGING + " = '" + encrypt("false") + "';");
			db.execSQL("ALTER TABLE " + TABLE_OFFLINE + " ADD COLUMN " + KEY_OFF_INCOMING + " INTEGER;");
			db.execSQL("ALTER TABLE " + TABLE_OFFLINE + " ADD COLUMN " + KEY_OFF_HANDLE_INCOMING + " INTEGER;");
			db.execSQL("UPDATE " + TABLE_OFFLINE + " SET " + KEY_OFF_INCOMING + " = '0';");
		}

		if (oldVersion <=8){
			db.execSQL("ALTER TABLE " + TABLE_PREFERENCES + " ADD COLUMN " + KEY_LAST_UPLOAD_FOLDER + " TEXT;");
			db.execSQL("UPDATE " + TABLE_PREFERENCES + " SET " + KEY_LAST_UPLOAD_FOLDER + " = '" + encrypt("") + "';");
		}

		if (oldVersion <=9){
			db.execSQL("ALTER TABLE " + TABLE_PREFERENCES + " ADD COLUMN " + KEY_LAST_CLOUD_FOLDER_HANDLE + " TEXT;");
			db.execSQL("UPDATE " + TABLE_PREFERENCES + " SET " + KEY_LAST_CLOUD_FOLDER_HANDLE + " = '" + encrypt("") + "';");
		}

		if (oldVersion <=12){
			db.execSQL("ALTER TABLE " + TABLE_PREFERENCES + " ADD COLUMN " + KEY_SEC_FOLDER_ENABLED + " TEXT;");
			db.execSQL("ALTER TABLE " + TABLE_PREFERENCES + " ADD COLUMN " + KEY_SEC_FOLDER_LOCAL_PATH + " TEXT;");
			db.execSQL("ALTER TABLE " + TABLE_PREFERENCES + " ADD COLUMN " + KEY_SEC_FOLDER_HANDLE + " TEXT;");
			db.execSQL("ALTER TABLE " + TABLE_PREFERENCES + " ADD COLUMN " + KEY_SEC_SYNC_TIMESTAMP + " TEXT;");
			db.execSQL("ALTER TABLE " + TABLE_PREFERENCES + " ADD COLUMN " + KEY_KEEP_FILE_NAMES + " TEXT;");
			db.execSQL("UPDATE " + TABLE_PREFERENCES + " SET " + KEY_SEC_FOLDER_ENABLED + " = '" + encrypt("false") + "';");
			db.execSQL("UPDATE " + TABLE_PREFERENCES + " SET " + KEY_SEC_FOLDER_LOCAL_PATH + " = '" + encrypt("-1") + "';");
			db.execSQL("UPDATE " + TABLE_PREFERENCES + " SET " + KEY_SEC_FOLDER_HANDLE + " = '" + encrypt("-1") + "';");
			db.execSQL("UPDATE " + TABLE_PREFERENCES + " SET " + KEY_SEC_SYNC_TIMESTAMP + " = '" + encrypt("0") + "';");
			db.execSQL("UPDATE " + TABLE_PREFERENCES + " SET " + KEY_KEEP_FILE_NAMES + " = '" + encrypt("false") + "';");
		}

		if (oldVersion <=13){
			db.execSQL("ALTER TABLE " + TABLE_PREFERENCES + " ADD COLUMN " + KEY_STORAGE_ADVANCED_DEVICES + " BOOLEAN;");
			db.execSQL("UPDATE " + TABLE_PREFERENCES + " SET " + KEY_STORAGE_ADVANCED_DEVICES + " = '" + encrypt("false") + "';");
		}

		if (oldVersion <=14){
			db.execSQL("ALTER TABLE " + TABLE_ATTRIBUTES + " ADD COLUMN " + KEY_ATTR_INTENTS + " TEXT;");
			db.execSQL("UPDATE " + TABLE_ATTRIBUTES + " SET " + KEY_ATTR_INTENTS + " = '" + encrypt("0") + "';");
		}

		if (oldVersion <=15){
			db.execSQL("ALTER TABLE " + TABLE_PREFERENCES + " ADD COLUMN " + KEY_PREFERRED_VIEW_LIST + " BOOLEAN;");
			db.execSQL("UPDATE " + TABLE_PREFERENCES + " SET " + KEY_PREFERRED_VIEW_LIST + " = '" + encrypt("true") + "';");
			db.execSQL("ALTER TABLE " + TABLE_PREFERENCES + " ADD COLUMN " + KEY_PREFERRED_VIEW_LIST_CAMERA + " BOOLEAN;");
			db.execSQL("UPDATE " + TABLE_PREFERENCES + " SET " + KEY_PREFERRED_VIEW_LIST_CAMERA + " = '" + encrypt("false") + "';");
		}

		if (oldVersion <=16){
			db.execSQL("ALTER TABLE " + TABLE_ATTRIBUTES + " ADD COLUMN " + KEY_ATTR_ASK_SIZE_DOWNLOAD + " BOOLEAN;");
			db.execSQL("UPDATE " + TABLE_ATTRIBUTES + " SET " + KEY_ATTR_ASK_SIZE_DOWNLOAD + " = '" + encrypt("true") + "';");
			db.execSQL("ALTER TABLE " + TABLE_ATTRIBUTES + " ADD COLUMN " + KEY_ATTR_ASK_NOAPP_DOWNLOAD + " BOOLEAN;");
			db.execSQL("UPDATE " + TABLE_ATTRIBUTES + " SET " + KEY_ATTR_ASK_NOAPP_DOWNLOAD + " = '" + encrypt("true") + "';");

			db.execSQL("ALTER TABLE " + TABLE_PREFERENCES + " ADD COLUMN " + KEY_URI_EXTERNAL_SD_CARD + " TEXT;");
			db.execSQL("UPDATE " + TABLE_PREFERENCES + " SET " + KEY_URI_EXTERNAL_SD_CARD + " = '" + encrypt("") + "';");
			db.execSQL("ALTER TABLE " + TABLE_PREFERENCES + " ADD COLUMN " + KEY_CAMERA_FOLDER_EXTERNAL_SD_CARD + " BOOLEAN;");
			db.execSQL("UPDATE " + TABLE_PREFERENCES + " SET " + KEY_CAMERA_FOLDER_EXTERNAL_SD_CARD + " = '" + encrypt("false") + "';");
		}

		if (oldVersion <=17){
			String CREATE_CONTACTS_TABLE = "CREATE TABLE IF NOT EXISTS " + TABLE_CONTACTS + "("
	        		+ KEY_ID + " INTEGER PRIMARY KEY, " + KEY_CONTACT_HANDLE + " TEXT, " + KEY_CONTACT_MAIL + " TEXT, " +
	        		KEY_CONTACT_NAME+ " TEXT, " + KEY_CONTACT_LAST_NAME + " TEXT"+")";
	        db.execSQL(CREATE_CONTACTS_TABLE);
		}

		if(oldVersion <= 18){
			//Changes to encrypt the Offline table
			ArrayList<MegaOffline> offlinesOld = this.getOfflineFilesOld(db);

            logDebug("Clear the table offline");
			this.clearOffline(db);

			for(int i=0; i<offlinesOld.size();i++){
				MegaOffline offline = offlinesOld.get(i);

				if(offline.getType()==null||offline.getType().equals("0")||offline.getType().equals("1")){
                    logDebug("Not encrypted: " + offline.getName());
					this.setOfflineFile(offline, db);	//using the method that encrypts
				}
				else{
                    logDebug("Encrypted: " + offline.getName());
					this.setOfflineFileOld(offline, db);	//using the OLD method that doesn't encrypt
				}
			}
		}

		if(oldVersion <= 19){

			db.execSQL("ALTER TABLE " + TABLE_PREFERENCES + " ADD COLUMN " + KEY_PASSCODE_LOCK_TYPE + " TEXT;");

			if(isPasscodeLockEnabled(db)){
                logDebug("PIN enabled!");
				db.execSQL("UPDATE " + TABLE_PREFERENCES + " SET " + KEY_PASSCODE_LOCK_TYPE + " = '" + encrypt(PIN_4) + "';");
			}
			else{
                logDebug("PIN NOT enabled!");
				db.execSQL("UPDATE " + TABLE_PREFERENCES + " SET " + KEY_PASSCODE_LOCK_TYPE + " = '" + encrypt("") + "';");
			}
		}

		if(oldVersion <= 20){
			db.execSQL("ALTER TABLE " + TABLE_PREFERENCES + " ADD COLUMN " + KEY_PREFERRED_SORT_CLOUD + " TEXT;");
			db.execSQL("ALTER TABLE " + TABLE_PREFERENCES + " ADD COLUMN " + KEY_PREFERRED_SORT_OTHERS + " TEXT;");
			db.execSQL("UPDATE " + TABLE_PREFERENCES + " SET " + KEY_PREFERRED_SORT_CLOUD + " = '" + encrypt(String.valueOf(MegaApiJava.ORDER_DEFAULT_ASC)) + "';");
			db.execSQL("UPDATE " + TABLE_PREFERENCES + " SET " + KEY_PREFERRED_SORT_OTHERS + " = '" + encrypt(String.valueOf(MegaApiJava.ORDER_DEFAULT_ASC)) + "';");

			db.execSQL("ALTER TABLE " + TABLE_ATTRIBUTES + " ADD COLUMN " + KEY_FILE_LOGGER_SDK + " TEXT;");
			db.execSQL("UPDATE " + TABLE_ATTRIBUTES + " SET " + KEY_FILE_LOGGER_SDK + " = '" + encrypt("false") + "';");
		}

		if(oldVersion <= 21){
			db.execSQL("ALTER TABLE " + TABLE_ATTRIBUTES + " ADD COLUMN " + KEY_ACCOUNT_DETAILS_TIMESTAMP + " TEXT;");
			db.execSQL("UPDATE " + TABLE_ATTRIBUTES + " SET " + KEY_ACCOUNT_DETAILS_TIMESTAMP + " = '" + encrypt("") + "';");

			db.execSQL("ALTER TABLE " + TABLE_ATTRIBUTES + " ADD COLUMN " + KEY_PAYMENT_METHODS_TIMESTAMP + " TEXT;");
			db.execSQL("UPDATE " + TABLE_ATTRIBUTES + " SET " + KEY_PAYMENT_METHODS_TIMESTAMP + " = '" + encrypt("") + "';");

			db.execSQL("ALTER TABLE " + TABLE_ATTRIBUTES + " ADD COLUMN " + KEY_PRICING_TIMESTAMP + " TEXT;");
			db.execSQL("UPDATE " + TABLE_ATTRIBUTES + " SET " + KEY_PRICING_TIMESTAMP + " = '" + encrypt("") + "';");

			db.execSQL("ALTER TABLE " + TABLE_ATTRIBUTES + " ADD COLUMN " + KEY_EXTENDED_ACCOUNT_DETAILS_TIMESTAMP + " TEXT;");
			db.execSQL("UPDATE " + TABLE_ATTRIBUTES + " SET " + KEY_EXTENDED_ACCOUNT_DETAILS_TIMESTAMP + " = '" + encrypt("") + "';");
		}

		if(oldVersion <= 22) {
			String CREATE_CHAT_ITEM_TABLE = "CREATE TABLE IF NOT EXISTS " + TABLE_CHAT_ITEMS + "("
					+ KEY_ID + " INTEGER PRIMARY KEY, " + KEY_CHAT_HANDLE + " TEXT, " + KEY_CHAT_ITEM_NOTIFICATIONS + " BOOLEAN, " +
					KEY_CHAT_ITEM_RINGTONE + " TEXT, " + KEY_CHAT_ITEM_SOUND_NOTIFICATIONS + " TEXT" + ")";
			db.execSQL(CREATE_CHAT_ITEM_TABLE);

			String CREATE_NONCONTACT_TABLE = "CREATE TABLE IF NOT EXISTS " + TABLE_NON_CONTACTS + "("
					+ KEY_ID + " INTEGER PRIMARY KEY, " + KEY_NONCONTACT_HANDLE + " TEXT, " + KEY_NONCONTACT_FULLNAME + " TEXT"+")";
			db.execSQL(CREATE_NONCONTACT_TABLE);

			String CREATE_CHAT_TABLE = "CREATE TABLE IF NOT EXISTS " + TABLE_CHAT_SETTINGS + "("
					+ KEY_ID + " INTEGER PRIMARY KEY, " + KEY_CHAT_NOTIFICATIONS_ENABLED + " BOOLEAN, " +
					KEY_CHAT_SOUND_NOTIFICATIONS+ " TEXT, "+KEY_CHAT_VIBRATION_ENABLED+ " BOOLEAN"+")";
			db.execSQL(CREATE_CHAT_TABLE);
		}

		if (oldVersion <= 23){
			db.execSQL("ALTER TABLE " + TABLE_CREDENTIALS + " ADD COLUMN " + KEY_FIRST_NAME + " TEXT;");
			db.execSQL("UPDATE " + TABLE_CREDENTIALS + " SET " + KEY_FIRST_NAME + " = '" + encrypt("") + "';");

			db.execSQL("ALTER TABLE " + TABLE_CREDENTIALS + " ADD COLUMN " + KEY_LAST_NAME + " TEXT;");
			db.execSQL("UPDATE " + TABLE_CREDENTIALS + " SET " + KEY_LAST_NAME + " = '" + encrypt("") + "';");
		}

		if (oldVersion <= 25){
			db.execSQL("ALTER TABLE " + TABLE_NON_CONTACTS + " ADD COLUMN " + KEY_NONCONTACT_FIRSTNAME + " TEXT;");
			db.execSQL("UPDATE " + TABLE_NON_CONTACTS + " SET " + KEY_NONCONTACT_FIRSTNAME + " = '" + encrypt("") + "';");

			db.execSQL("ALTER TABLE " + TABLE_NON_CONTACTS + " ADD COLUMN " + KEY_NONCONTACT_LASTNAME + " TEXT;");
			db.execSQL("UPDATE " + TABLE_NON_CONTACTS + " SET " + KEY_NONCONTACT_LASTNAME + " = '" + encrypt("") + "';");

		}

		if (oldVersion <= 26){
			db.execSQL("ALTER TABLE " + TABLE_ATTRIBUTES + " ADD COLUMN " + KEY_INVALIDATE_SDK_CACHE + " TEXT;");
			db.execSQL("UPDATE " + TABLE_ATTRIBUTES + " SET " + KEY_INVALIDATE_SDK_CACHE + " = '" + encrypt("true") + "';");
		}

		if (oldVersion <= 27){
			db.execSQL("ALTER TABLE " + TABLE_NON_CONTACTS + " ADD COLUMN " + KEY_NONCONTACT_EMAIL + " TEXT;");
			db.execSQL("UPDATE " + TABLE_NON_CONTACTS + " SET " + KEY_NONCONTACT_EMAIL + " = '" + encrypt("") + "';");
		}

		if (oldVersion <= 28){
			db.execSQL("ALTER TABLE " + TABLE_CREDENTIALS + " ADD COLUMN " + KEY_MY_HANDLE + " TEXT;");
			db.execSQL("UPDATE " + TABLE_CREDENTIALS + " SET " + KEY_MY_HANDLE + " = '" + encrypt("") + "';");
		}

		if (oldVersion <= 29) {
			String CREATE_COMPLETED_TRANSFER_TABLE = "CREATE TABLE IF NOT EXISTS " + TABLE_COMPLETED_TRANSFERS + "("
					+ KEY_ID + " INTEGER PRIMARY KEY, " + KEY_TRANSFER_FILENAME + " TEXT, " + KEY_TRANSFER_TYPE + " TEXT, " +
					KEY_TRANSFER_STATE+ " TEXT, "+ KEY_TRANSFER_SIZE+ " TEXT, " + KEY_TRANSFER_HANDLE + " TEXT"+")";
			db.execSQL(CREATE_COMPLETED_TRANSFER_TABLE);

		}

		if (oldVersion <= 30){
			db.execSQL("ALTER TABLE " + TABLE_PREFERENCES + " ADD COLUMN " + KEY_FIRST_LOGIN_CHAT + " BOOLEAN;");
			db.execSQL("UPDATE " + TABLE_PREFERENCES + " SET " + KEY_FIRST_LOGIN_CHAT + " = '" + encrypt("true") + "';");
		}

		if (oldVersion <= 31){
			String CREATE_EPHEMERAL = "CREATE TABLE IF NOT EXISTS " + TABLE_EPHEMERAL + "("
					+ KEY_ID + " INTEGER PRIMARY KEY, " +  KEY_EMAIL + " TEXT, "
					+ KEY_PASSWORD + " TEXT, " + KEY_SESSION + " TEXT, " +  KEY_FIRST_NAME + " TEXT, " + KEY_LAST_NAME + " TEXT" + ")";
			db.execSQL(CREATE_EPHEMERAL);
		}

		if (oldVersion <= 32){
			String CREATE_PENDING_MSG_TABLE = "CREATE TABLE IF NOT EXISTS " + TABLE_PENDING_MSG + "("
					+ KEY_ID + " INTEGER PRIMARY KEY," + KEY_ID_CHAT + " TEXT, " + KEY_MSG_TIMESTAMP + " TEXT, " +KEY_ID_TEMP_KARERE + " TEXT, " + KEY_STATE + " INTEGER" +")";
			db.execSQL(CREATE_PENDING_MSG_TABLE);

			String CREATE_MSG_NODE_TABLE = "CREATE TABLE IF NOT EXISTS " + TABLE_MSG_NODES + "("
					+ KEY_ID + " INTEGER PRIMARY KEY," + KEY_ID_PENDING_MSG+ " INTEGER, " + KEY_ID_NODE + " INTEGER" + ")";
			db.execSQL(CREATE_MSG_NODE_TABLE);

			String CREATE_NODE_ATTACHMENTS_TABLE = "CREATE TABLE IF NOT EXISTS " + TABLE_NODE_ATTACHMENTS + "("
					+ KEY_ID + " INTEGER PRIMARY KEY," + KEY_FILE_PATH + " TEXT, " + KEY_FILE_NAME + " TEXT, " + KEY_FILE_FINGERPRINT + " TEXT, " + KEY_NODE_HANDLE + " TEXT" + ")";
			db.execSQL(CREATE_NODE_ATTACHMENTS_TABLE);
		}

		if (oldVersion <= 33){
			db.execSQL("ALTER TABLE " + TABLE_ATTRIBUTES + " ADD COLUMN " + KEY_FILE_LOGGER_KARERE + " TEXT;");
			db.execSQL("UPDATE " + TABLE_ATTRIBUTES + " SET " + KEY_FILE_LOGGER_KARERE + " = '" + encrypt("false") + "';");
		}

		if (oldVersion <= 34){
			db.execSQL("ALTER TABLE " + TABLE_ATTRIBUTES + " ADD COLUMN " + KEY_USE_HTTPS_ONLY + " TEXT;");
			db.execSQL("UPDATE " + TABLE_ATTRIBUTES + " SET " + KEY_USE_HTTPS_ONLY + " = '" + encrypt("false") + "';");
		}

		if (oldVersion <= 35){
			db.execSQL("ALTER TABLE " + TABLE_ATTRIBUTES + " ADD COLUMN " + KEY_SHOW_COPYRIGHT + " TEXT;");
			db.execSQL("UPDATE " + TABLE_ATTRIBUTES + " SET " + KEY_SHOW_COPYRIGHT + " = '" + encrypt("true") + "';");
		}

		if (oldVersion <= 37){
			db.execSQL("ALTER TABLE " + TABLE_CHAT_ITEMS + " ADD COLUMN " + KEY_CHAT_ITEM_WRITTEN_TEXT + " TEXT;");
			db.execSQL("UPDATE " + TABLE_CHAT_ITEMS + " SET " + KEY_CHAT_ITEM_WRITTEN_TEXT + " = '" + "" + "';");
		}

		if (oldVersion <= 38){
			db.execSQL("ALTER TABLE " + TABLE_ATTRIBUTES + " ADD COLUMN " + KEY_SHOW_NOTIF_OFF + " TEXT;");
			db.execSQL("UPDATE " + TABLE_ATTRIBUTES + " SET " + KEY_SHOW_NOTIF_OFF + " = '" + encrypt("true") + "';");
		}

		if (oldVersion <= 39){
			db.execSQL("ALTER TABLE " + TABLE_PREFERENCES + " ADD COLUMN " + KEY_SMALL_GRID_CAMERA + " BOOLEAN;");
			db.execSQL("UPDATE " + TABLE_PREFERENCES + " SET " + KEY_SMALL_GRID_CAMERA + " = '" + encrypt("false") + "';");
		}

		if (oldVersion <= 41){
			db.execSQL("ALTER TABLE " + TABLE_ATTRIBUTES + " ADD COLUMN " + KEY_LAST_PUBLIC_HANDLE + " TEXT;");
			db.execSQL("UPDATE " + TABLE_ATTRIBUTES + " SET " + KEY_LAST_PUBLIC_HANDLE + " = '" + encrypt("-1") + "';");
			db.execSQL("ALTER TABLE " + TABLE_ATTRIBUTES + " ADD COLUMN " + KEY_LAST_PUBLIC_HANDLE_TIMESTAMP + " TEXT;");
			db.execSQL("UPDATE " + TABLE_ATTRIBUTES + " SET " + KEY_LAST_PUBLIC_HANDLE_TIMESTAMP + " = '" + encrypt("-1") + "';");
		}

		if (oldVersion <= 42){
			String CREATE_NEW_PENDING_MSG_TABLE = "CREATE TABLE IF NOT EXISTS " + TABLE_PENDING_MSG_SINGLE + "("
					+ KEY_ID + " INTEGER PRIMARY KEY," + KEY_PENDING_MSG_ID_CHAT + " TEXT, " + KEY_PENDING_MSG_TIMESTAMP + " TEXT, " +KEY_PENDING_MSG_TEMP_KARERE + " TEXT, " + KEY_PENDING_MSG_FILE_PATH + " TEXT, " + KEY_PENDING_MSG_NAME + " TEXT, " +KEY_PENDING_MSG_NODE_HANDLE + " TEXT, " +KEY_PENDING_MSG_FINGERPRINT + " TEXT, " + KEY_PENDING_MSG_TRANSFER_TAG + " INTEGER, " + KEY_PENDING_MSG_STATE + " INTEGER" +")";

			db.execSQL(CREATE_NEW_PENDING_MSG_TABLE);
		}

        if (oldVersion <= 43){
            db.execSQL("ALTER TABLE " + TABLE_PREFERENCES + " ADD COLUMN " + KEY_AUTO_PLAY + " BOOLEAN;");
            db.execSQL("UPDATE " + TABLE_PREFERENCES + " SET " + KEY_AUTO_PLAY + " = '" + encrypt("false") + "';");
        }

		if(oldVersion <= 44) {
		    db.execSQL(CREATE_SYNC_RECORDS_TABLE);

            db.execSQL("ALTER TABLE " + TABLE_PREFERENCES + " ADD COLUMN " + KEY_UPLOAD_VIDEO_QUALITY + " TEXT;");
            db.execSQL("ALTER TABLE " + TABLE_PREFERENCES + " ADD COLUMN " + KEY_CONVERSION_ON_CHARGING + " BOOLEAN;");
            db.execSQL("ALTER TABLE " + TABLE_PREFERENCES + " ADD COLUMN " + KEY_CHARGING_ON_SIZE + " TEXT;");
            db.execSQL("ALTER TABLE " + TABLE_PREFERENCES + " ADD COLUMN " + KEY_SHOULD_CLEAR_CAMSYNC_RECORDS + " TEXT;");
            db.execSQL("ALTER TABLE " + TABLE_PREFERENCES + " ADD COLUMN " + KEY_CAM_VIDEO_SYNC_TIMESTAMP + " TEXT;");
            db.execSQL("ALTER TABLE " + TABLE_PREFERENCES + " ADD COLUMN " + KEY_SEC_VIDEO_SYNC_TIMESTAMP + " TEXT;");
		}

        if(oldVersion <= 45) {
            db.execSQL("ALTER TABLE " + TABLE_PREFERENCES + " ADD COLUMN " + KEY_REMOVE_GPS + " TEXT;");
            db.execSQL("UPDATE " + TABLE_PREFERENCES + " SET " + KEY_REMOVE_GPS + " = '" + encrypt("true") + "';");
        }

		if (oldVersion <= 46) {
			db.execSQL("ALTER TABLE " + TABLE_ATTRIBUTES + " ADD COLUMN " + KEY_STORAGE_STATE + " INTEGER;");
			db.execSQL("UPDATE " + TABLE_ATTRIBUTES + " SET " + KEY_STORAGE_STATE + " = '" + encrypt(String.valueOf(MegaApiJava.STORAGE_STATE_UNKNOWN)) + "';");
		}

        if(oldVersion <= 47) {
            db.execSQL(CREATE_MEGA_CONTACTS_TABLE);

            db.execSQL("ALTER TABLE " + TABLE_PREFERENCES + " ADD COLUMN " + KEY_SHOW_INVITE_BANNER + " TEXT;");
            db.execSQL("UPDATE " + TABLE_PREFERENCES + " SET " + KEY_SHOW_INVITE_BANNER + " = '" + encrypt("true") + "';");
        }

		if(oldVersion <= 48) {
            db.execSQL("ALTER TABLE " + TABLE_PREFERENCES + " ADD COLUMN " + KEY_PREFERRED_SORT_CAMERA_UPLOAD + " TEXT;");
            db.execSQL("UPDATE " + TABLE_PREFERENCES + " SET " + KEY_PREFERRED_SORT_CAMERA_UPLOAD + " = '" + encrypt(String.valueOf(MegaApiJava.ORDER_MODIFICATION_DESC)) + "';");
        }

        if (oldVersion <= 49) {
            db.execSQL("ALTER TABLE " + TABLE_PREFERENCES + " ADD COLUMN " + KEY_SD_CARD_URI + " TEXT;");
        }

		if (oldVersion <= 50) {
			db.execSQL("ALTER TABLE " + TABLE_PREFERENCES + " ADD COLUMN " + KEY_ASK_FOR_DISPLAY_OVER + " TEXT;");
			db.execSQL("UPDATE " + TABLE_PREFERENCES + " SET " + KEY_ASK_FOR_DISPLAY_OVER + " = '" + encrypt("true") + "';");
		}

		if (oldVersion <= 51) {
			db.execSQL("ALTER TABLE " + TABLE_ATTRIBUTES + " ADD COLUMN " + KEY_LAST_PUBLIC_HANDLE_TYPE + " INTEGER;");
			db.execSQL("UPDATE " + TABLE_ATTRIBUTES + " SET " + KEY_LAST_PUBLIC_HANDLE_TYPE + " = '" + encrypt(String.valueOf(MegaApiJava.AFFILIATE_TYPE_INVALID)) + "';");
		}

		if (oldVersion <= 52) {
			ChatSettings chatSettings = getChatSettingsFromDBv52(db);
			db.execSQL("DROP TABLE IF EXISTS " + TABLE_CHAT_SETTINGS);
			onCreate(db);
			setChatSettings(db, chatSettings);
			chatSettingsAlreadyUpdated = true;
		}

		if (oldVersion <= 53) {
			db.execSQL("ALTER TABLE " + TABLE_PREFERENCES + " ADD COLUMN " + KEY_ASK_SET_DOWNLOAD_LOCATION + " BOOLEAN;");
			db.execSQL("UPDATE " + TABLE_PREFERENCES + " SET " + KEY_ASK_SET_DOWNLOAD_LOCATION + " = '" + encrypt("true") + "';");
			db.execSQL("UPDATE " + TABLE_PREFERENCES + " SET " + KEY_STORAGE_ASK_ALWAYS + " = '" + encrypt("true") + "';");
			db.execSQL("ALTER TABLE " + TABLE_COMPLETED_TRANSFERS + " ADD COLUMN " + KEY_TRANSFER_PATH + " TEXT;");
		}

		if (oldVersion <= 54) {
			db.execSQL("ALTER TABLE " + TABLE_ATTRIBUTES + " ADD COLUMN " + KEY_MY_CHAT_FILES_FOLDER_HANDLE + " TEXT;");
			db.execSQL("UPDATE " + TABLE_ATTRIBUTES + " SET " + KEY_MY_CHAT_FILES_FOLDER_HANDLE + " = '" + encrypt(String.valueOf(INVALID_HANDLE)) + "';");
		}

		if (oldVersion <= 55) {
			db.execSQL("ALTER TABLE " + TABLE_CONTACTS + " ADD COLUMN " + KEY_CONTACT_NICKNAME + " TEXT;");
		}

		if (oldVersion <= 56){
			db.execSQL("ALTER TABLE " + TABLE_CHAT_ITEMS + " ADD COLUMN " + KEY_CHAT_ITEM_EDITED_MSG_ID + " TEXT;");
			db.execSQL("UPDATE " + TABLE_CHAT_ITEMS + " SET " + KEY_CHAT_ITEM_EDITED_MSG_ID + " = '" + "" + "';");
		}

		if (oldVersion <= 57) {
			db.execSQL("ALTER TABLE " + TABLE_PREFERENCES + " ADD COLUMN " + KEY_URI_MEDIA_EXTERNAL_SD_CARD + " TEXT;");
			db.execSQL("UPDATE " + TABLE_PREFERENCES + " SET " + KEY_URI_MEDIA_EXTERNAL_SD_CARD + " = '" + encrypt("") + "';");
			db.execSQL("ALTER TABLE " + TABLE_PREFERENCES + " ADD COLUMN " + KEY_MEDIA_FOLDER_EXTERNAL_SD_CARD + " BOOLEAN;");
			db.execSQL("UPDATE " + TABLE_PREFERENCES + " SET " + KEY_MEDIA_FOLDER_EXTERNAL_SD_CARD + " = '" + encrypt("false") + "';");

			db.execSQL("ALTER TABLE " + TABLE_COMPLETED_TRANSFERS + " ADD COLUMN " + KEY_TRANSFER_OFFLINE + " BOOLEAN;");
			db.execSQL("UPDATE " + TABLE_COMPLETED_TRANSFERS + " SET " + KEY_TRANSFER_OFFLINE + " = '" + encrypt("false") + "';");
			db.execSQL("ALTER TABLE " + TABLE_COMPLETED_TRANSFERS + " ADD COLUMN " + KEY_TRANSFER_TIMESTAMP + " TEXT;");
			db.execSQL("UPDATE " + TABLE_COMPLETED_TRANSFERS + " SET " + KEY_TRANSFER_TIMESTAMP + " = '" + encrypt(System.currentTimeMillis() + "") + "';");
			db.execSQL("ALTER TABLE " + TABLE_COMPLETED_TRANSFERS + " ADD COLUMN " + KEY_TRANSFER_ERROR + " TEXT;");
			db.execSQL("UPDATE " + TABLE_COMPLETED_TRANSFERS + " SET " + KEY_TRANSFER_ERROR + " = '" + encrypt("") + "';");
			db.execSQL("ALTER TABLE " + TABLE_COMPLETED_TRANSFERS + " ADD COLUMN " + KEY_TRANSFER_ORIGINAL_PATH + " TEXT;");
			db.execSQL("UPDATE " + TABLE_COMPLETED_TRANSFERS + " SET " + KEY_TRANSFER_ORIGINAL_PATH + " = '" + encrypt("") + "';");
			db.execSQL("ALTER TABLE " + TABLE_COMPLETED_TRANSFERS + " ADD COLUMN " + KEY_TRANSFER_PARENT_HANDLE + " TEXT;");
			db.execSQL("UPDATE " + TABLE_COMPLETED_TRANSFERS + " SET " + KEY_TRANSFER_PARENT_HANDLE + " = '" + encrypt(INVALID_HANDLE + "") + "';");
		}

		if (oldVersion <= 58) {
			db.execSQL("ALTER TABLE " + TABLE_ATTRIBUTES + " ADD COLUMN " + KEY_TRANSFER_QUEUE_STATUS + " BOOLEAN;");
			db.execSQL("UPDATE " + TABLE_ATTRIBUTES + " SET " + KEY_TRANSFER_QUEUE_STATUS + " = '" + encrypt("false") + "';");

			db.execSQL(CREATE_SD_TRANSFERS_TABLE);
		}

        if (oldVersion <= 59) {
            db.execSQL(CREATE_BACKUP_TABLE);
        }

		if (oldVersion <= 60) {
			db.execSQL("ALTER TABLE " + TABLE_PREFERENCES + " ADD COLUMN " + KEY_PASSCODE_LOCK_REQUIRE_TIME + " TEXT;");
			db.execSQL("UPDATE " + TABLE_PREFERENCES + " SET " + KEY_PASSCODE_LOCK_REQUIRE_TIME
					+ " = '" + encrypt("" + (isPasscodeLockEnabled(db) ? REQUIRE_PASSCODE_IMMEDIATE : REQUIRE_PASSCODE_INVALID)) + "';");
		}

		if (oldVersion <= 61) {
			MegaAttributes attr = getAttributesFromDBv61(db);
			db.execSQL("DROP TABLE IF EXISTS " + TABLE_ATTRIBUTES);
			onCreate(db);
			setAttributes(db, attr);
			attributesAlreadyUpdated = true;
		}

		if (oldVersion <= 62) {
			if (!chatSettingsAlreadyUpdated) {
				ChatSettings chatSettings = getChatSettingsFromDBv62(db);
				db.execSQL("DROP TABLE IF EXISTS " + TABLE_CHAT_SETTINGS);
				onCreate(db);
				setChatSettings(db, chatSettings);

				// Temporary fix to avoid wrong values in chat settings after upgrade.
				getChatSettings(db);
			}

			MegaPreferences preferences = getPreferencesFromDBv62(db);
			db.execSQL("DROP TABLE IF EXISTS " + TABLE_PREFERENCES);
			onCreate(db);
<<<<<<< HEAD
			setPreferences(db, preferences);
			preferencesAlreadyUpdated = true;
=======

			if (preferences != null) {
				setPreferences(db, preferences);
			}
>>>>>>> f3221916
		}

		if (oldVersion <= 63 && !preferencesAlreadyUpdated) {
			//KEY_PREFERRED_SORT_CONTACTS has been removed in DB v64, old 27 index
			MegaPreferences preferences =  getPreferences(db);
			db.execSQL("DROP TABLE IF EXISTS " + TABLE_PREFERENCES);
			onCreate(db);
			setPreferences(db, preferences);
		}

		this.db = db;
	}

	public static String encrypt(String original) {
		if (original == null) {
			return null;
		}
		try {
			byte[] encrypted = aes_encrypt(getAesKey(),original.getBytes());
			return Base64.encodeToString(encrypted, Base64.DEFAULT);
		} catch (Exception e) {
            logError("Error encrypting DB field", e);
			e.printStackTrace();
			return null;
		}
	}

	private static byte[] getAesKey() {
		String key = Settings.Secure.ANDROID_ID + "fkvn8 w4y*(NC$G*(G($*GR*(#)*huio4h389$G";
		return Arrays.copyOfRange(key.getBytes(), 0, 32);
	}

	public void saveCredentials(UserCredentials userCredentials) {
		ContentValues values = new ContentValues();
        if (userCredentials.getEmail() != null){
        	values.put(KEY_EMAIL, encrypt(userCredentials.getEmail()));
        }
        if (userCredentials.getSession() != null){
           	values.put(KEY_SESSION, encrypt(userCredentials.getSession()));
        }
		if (userCredentials.getMyHandle() != null){
			values.put(KEY_MY_HANDLE, encrypt(userCredentials.getMyHandle()+""));
		}
        db.insert(TABLE_CREDENTIALS, null, values);
    }

    public void saveSyncRecord(SyncRecord record) {
        ContentValues values = new ContentValues();
        if (record.getLocalPath() != null) {
            values.put(KEY_SYNC_FILEPATH_ORI,encrypt(record.getLocalPath()));
        }
        if (record.getNewPath() != null) {
            values.put(KEY_SYNC_FILEPATH_NEW,encrypt(record.getNewPath()));
        }
        if (record.getOriginFingerprint() != null) {
            values.put(KEY_SYNC_FP_ORI,encrypt(record.getOriginFingerprint()));
        }
        if (record.getNewFingerprint() != null) {
            values.put(KEY_SYNC_FP_NEW,encrypt(record.getNewFingerprint()));
        }
        if (record.getFileName() != null) {
            values.put(KEY_SYNC_FILENAME,encrypt(record.getFileName()));
        }
        if (record.getNodeHandle() != null) {
            values.put(KEY_SYNC_HANDLE,encrypt(String.valueOf(record.getNodeHandle())));
        }
        if (record.getTimestamp() != null) {
            values.put(KEY_SYNC_TIMESTAMP,encrypt(String.valueOf(record.getTimestamp())));
        }
        if (record.isCopyOnly() != null) {
            values.put(KEY_SYNC_COPYONLY,encrypt(String.valueOf(record.isCopyOnly())));
        }
        if (record.isSecondary() != null) {
            values.put(KEY_SYNC_SECONDARY,encrypt(String.valueOf(record.isSecondary())));
        }
        if (record.getLongitude() != null) {
            values.put(KEY_SYNC_LONGITUDE,encrypt(String.valueOf(record.getLongitude())));
        }
        if (record.getLatitude() != null) {
            values.put(KEY_SYNC_LATITUDE,encrypt(String.valueOf(record.getLatitude())));
        }
        values.put(KEY_SYNC_STATE,record.getStatus());
        values.put(KEY_SYNC_TYPE,record.getType());
        db.insert(TABLE_SYNC_RECORDS,null,values);
    }

    public void updateVideoState(int state) {
        String sql = "UPDATE " + TABLE_SYNC_RECORDS + " SET " + KEY_SYNC_STATE + " = " + state + "  WHERE "
                + KEY_SYNC_TYPE + " = " + SyncRecord.TYPE_VIDEO;
        db.execSQL(sql);
    }

    public boolean fileNameExists(String name,boolean isSecondary,int fileType) {
        String selectQuery = "SELECT * FROM " + TABLE_SYNC_RECORDS + " WHERE "
                + KEY_SYNC_FILENAME + " ='" + encrypt(name) + "' AND "
                + KEY_SYNC_SECONDARY + " = '" + encrypt(String.valueOf(isSecondary)) + "'";
        if (fileType != SyncRecord.TYPE_ANY) {
            selectQuery += " AND " + KEY_SYNC_TYPE + " = " + fileType;
        }
        try (Cursor cursor = db.rawQuery(selectQuery,null)) {
            return cursor != null && cursor.getCount() == 1;
        }
    }

    public boolean localPathExists(String localPath,boolean isSecondary,int fileType) {
        String selectQuery = "SELECT * FROM " + TABLE_SYNC_RECORDS + " WHERE "
                + KEY_SYNC_FILEPATH_ORI + " ='" + encrypt(localPath) + "' AND "
                + KEY_SYNC_SECONDARY + " = '" + encrypt(String.valueOf(isSecondary)) + "'";
        if (fileType != SyncRecord.TYPE_ANY) {
            selectQuery += " AND " + KEY_SYNC_TYPE + " = " + fileType;
        }
        try (Cursor cursor = db.rawQuery(selectQuery,null)) {
            return cursor != null && cursor.getCount() == 1;
        }
    }

    public SyncRecord recordExists(String originalFingerprint,boolean isSecondary,boolean isCopyOnly) {
        String selectQuery = "SELECT * FROM " + TABLE_SYNC_RECORDS + " WHERE "
                + KEY_SYNC_FP_ORI + " ='" + encrypt(originalFingerprint) + "' AND "
                + KEY_SYNC_SECONDARY + " = '" + encrypt(String.valueOf(isSecondary)) + "' AND "
                + KEY_SYNC_COPYONLY + " = '" + encrypt(String.valueOf(isCopyOnly)) + "'";
		try (Cursor cursor = db.rawQuery(selectQuery, null)){
			if (cursor != null && cursor.moveToFirst()) {
				return extractSyncRecord(cursor);
			}
		} catch (Exception e) {
			logError("Exception opening or managing DB cursor", e);
		}
        return null;
    }

    public List<SyncRecord> findAllPendingSyncRecords() {
        String selectQuery = "SELECT * FROM " + TABLE_SYNC_RECORDS + " WHERE "
                + KEY_SYNC_STATE + " = " + SyncRecord.STATUS_PENDING;
		List<SyncRecord> records = new ArrayList<>();
		try (Cursor cursor = db.rawQuery(selectQuery, null)) {
			if (cursor != null && cursor.moveToFirst()) {
				do {
					SyncRecord record = extractSyncRecord(cursor);
					records.add(record);
				} while (cursor.moveToNext());
			}
		} catch (Exception e) {
			logError("Exception opening or managing DB cursor", e);
		}
        return records;
    }

    public List<SyncRecord> findVideoSyncRecordsByState(int state) {
        String selectQuery = "SELECT * FROM " + TABLE_SYNC_RECORDS + " WHERE "
                + KEY_SYNC_STATE + " = " + state + " AND "
                + KEY_SYNC_TYPE + " = " + SyncRecord.TYPE_VIDEO ;
		List<SyncRecord> records = new ArrayList<>();
		try (Cursor cursor = db.rawQuery(selectQuery, null)) {
			if (cursor != null && cursor.moveToFirst()) {
				do {
					SyncRecord record = extractSyncRecord(cursor);
					records.add(record);
				} while (cursor.moveToNext());
			}
		} catch (Exception e) {
			logError("Exception opening or managing DB cursor", e);
		}
        return records;
    }

    public void deleteAllSyncRecords(int type){
        String sql = "DELETE FROM " + TABLE_SYNC_RECORDS;
        if(type != SyncRecord.TYPE_ANY) {
            sql += " WHERE " + KEY_SYNC_TYPE + " = " + type;
        }
        db.execSQL(sql);
    }

    public void deleteAllSecondarySyncRecords(int type){
        String sql = "DELETE FROM " + TABLE_SYNC_RECORDS +" WHERE " + KEY_SYNC_SECONDARY + " ='" + encrypt("true") + "'";
        if(type != SyncRecord.TYPE_ANY) {
            sql += " AND " + KEY_SYNC_TYPE + " = " + type;
        }
        db.execSQL(sql);
    }

	public void deleteAllPrimarySyncRecords(int type) {
		String sql = "DELETE FROM " + TABLE_SYNC_RECORDS + " WHERE " + KEY_SYNC_SECONDARY + " ='" + encrypt("false") + "'";
		if (type != SyncRecord.TYPE_ANY) {
			sql += " AND " + KEY_SYNC_TYPE + " = " + type;
		}
		db.execSQL(sql);
	}

    public void deleteVideoRecordsByState(int state){
        String sql = "DELETE FROM " + TABLE_SYNC_RECORDS + " WHERE "
                + KEY_SYNC_STATE + " = " + state + " AND "
                + KEY_SYNC_TYPE + " = " + SyncRecord.TYPE_VIDEO ;
        db.execSQL(sql);
    }

    private SyncRecord extractSyncRecord(Cursor cursor) {
        SyncRecord record = new SyncRecord();
        record.setId(cursor.getInt(0));
        record.setLocalPath(decrypt(cursor.getString(1)));
        record.setNewPath(decrypt(cursor.getString(2)));
        record.setOriginFingerprint(decrypt(cursor.getString(3)));
        record.setNewFingerprint(decrypt(cursor.getString(4)));
        String timestamp = decrypt(cursor.getString(5));
        if (!TextUtils.isEmpty(timestamp)) {
            record.setTimestamp(Long.valueOf(timestamp));
        }
        record.setFileName(decrypt(cursor.getString(6)));
        String longitude = decrypt(cursor.getString(7));
        if(!TextUtils.isEmpty(longitude)) {
            record.setLongitude(Float.valueOf(longitude));
        }
        String latitude = decrypt(cursor.getString(8));
        if(!TextUtils.isEmpty(latitude)) {
            record.setLatitude(Float.valueOf(latitude));
        }
        record.setStatus(cursor.getInt(9));
        record.setType(cursor.getInt(10));
        String nodeHandle = decrypt(cursor.getString(11));
        if (!TextUtils.isEmpty(nodeHandle)) {
            record.setNodeHandle(Long.valueOf(nodeHandle));
        }
        record.setCopyOnly(Boolean.valueOf(decrypt(cursor.getString(12))));
        record.setSecondary(Boolean.valueOf(decrypt(cursor.getString(13))));
        return record;
    }

    public SyncRecord findSyncRecordByLocalPath(String localPath,boolean isSecondary) {
        String selectQuery = "SELECT * FROM " + TABLE_SYNC_RECORDS + " WHERE "
                + KEY_SYNC_FILEPATH_ORI + " ='" + encrypt(localPath) + "' AND "
                + KEY_SYNC_SECONDARY + " ='" + encrypt(String.valueOf(isSecondary)) + "'";
		try (Cursor cursor = db.rawQuery(selectQuery, null)) {
			if (cursor != null && cursor.moveToFirst()) {
				return extractSyncRecord(cursor);
			}
		} catch (Exception e) {
			logError("Exception opening or managing DB cursor", e);
		}
        return null;
    }

    public void deleteSyncRecordByPath(String path,boolean isSecondary) {
        String sql = "DELETE FROM " + TABLE_SYNC_RECORDS + "  WHERE ("
                + KEY_SYNC_FILEPATH_ORI + " ='" + encrypt(path) + "' OR "
                + KEY_SYNC_FILEPATH_NEW + " ='" + encrypt(path) + "') AND "
                + KEY_SYNC_SECONDARY + " ='" + encrypt(String.valueOf(isSecondary)) + "'";
        db.execSQL(sql);
    }

    public void deleteSyncRecordByLocalPath(String localPath,boolean isSecondary) {
        String sql = "DELETE FROM " + TABLE_SYNC_RECORDS + "  WHERE "
                + KEY_SYNC_FILEPATH_ORI + " ='" + encrypt(localPath) + "' AND "
                + KEY_SYNC_SECONDARY + " ='" + encrypt(String.valueOf(isSecondary)) + "'";
        db.execSQL(sql);
    }

    public void deleteSyncRecordByNewPath(String newPath) {
        String sql = "DELETE FROM " + TABLE_SYNC_RECORDS + "  WHERE " + KEY_SYNC_FILEPATH_NEW + " ='" + encrypt(newPath) + "'";
        db.execSQL(sql);
    }

    public void deleteSyncRecordByFileName(String fileName) {
        String sql = "DELETE FROM " + TABLE_SYNC_RECORDS + "  WHERE "
                + KEY_SYNC_FILENAME + " = '" + encrypt(fileName) + "'" + " OR "
                + KEY_SYNC_FILEPATH_ORI +  " LIKE '%" + encrypt(fileName) + "'";
        db.execSQL(sql);
    }

    public void deleteSyncRecordByFingerprint(String oriFingerprint,String newFingerprint,boolean isSecondary) {
        String sql = "DELETE FROM " + TABLE_SYNC_RECORDS + "  WHERE "
                + KEY_SYNC_FP_ORI + " = '" + encrypt(oriFingerprint) + "' OR "
                + KEY_SYNC_FP_NEW + " = '" + encrypt(newFingerprint) + "' AND "
                + KEY_SYNC_SECONDARY + " ='" + encrypt(String.valueOf(isSecondary)) + "'";
        db.execSQL(sql);
    }

    public void updateSyncRecordStatusByLocalPath(int status,String localPath,boolean isSecondary) {
        String sql = "UPDATE " + TABLE_SYNC_RECORDS + " SET " + KEY_SYNC_STATE + " = " + status + "  WHERE "
                + KEY_SYNC_FILEPATH_ORI + " = '" + encrypt(localPath) + "' AND "
                + KEY_SYNC_SECONDARY + " ='" + encrypt(String.valueOf(isSecondary)) + "'";
        db.execSQL(sql);
    }

    public SyncRecord findSyncRecordByNewPath(String newPath) {
        String selectQuery = "SELECT * FROM " + TABLE_SYNC_RECORDS + " WHERE "
                + KEY_SYNC_FILEPATH_NEW + " ='" + encrypt(newPath) + "'";
		try (Cursor cursor = db.rawQuery(selectQuery, null)) {
			if (cursor != null && cursor.moveToFirst()) {
				return extractSyncRecord(cursor);
			}
		} catch (Exception e) {
			logError("Exception opening or managing DB cursor", e);
		}
        return null;
    }

    public boolean shouldClearCamsyncRecords() {
        String selectQuery = "SELECT " + KEY_SHOULD_CLEAR_CAMSYNC_RECORDS + " FROM " + TABLE_PREFERENCES;
		try (Cursor cursor = db.rawQuery(selectQuery, null)) {
			if (cursor != null && cursor.moveToFirst()) {
				String should = cursor.getString(cursor.getColumnIndex(KEY_SHOULD_CLEAR_CAMSYNC_RECORDS));
				should = decrypt(should);
				if (TextUtils.isEmpty(should)) {
					return false;
				} else {
					return Boolean.valueOf(should);
				}
			}
		} catch (Exception e) {
			logError("Exception opening or managing DB cursor", e);
		}
        return false;
    }

    public void saveShouldClearCamsyncRecords(boolean should) {
        String sql = "UPDATE " + TABLE_PREFERENCES + " SET " + KEY_SHOULD_CLEAR_CAMSYNC_RECORDS +" = '" + encrypt(String.valueOf(should)) + "'";
        db.execSQL(sql);
    }

    public Long findMaxTimestamp(Boolean isSecondary,int type) {
        String selectQuery = "SELECT " + KEY_SYNC_TIMESTAMP + " FROM " + TABLE_SYNC_RECORDS + "  WHERE "
                + KEY_SYNC_SECONDARY + " = '" + encrypt(String.valueOf(isSecondary)) + "' AND "
                + KEY_SYNC_TYPE + " = " + type;
		try (Cursor cursor = db.rawQuery(selectQuery, null)) {
			if (cursor != null && cursor.moveToFirst()) {
				List<Long> timestamps = new ArrayList<>(cursor.getCount());
				do {
					String timestamp = decrypt(cursor.getString(0));
					if (timestamp == null) {
						timestamps.add(0L);
					} else {
						timestamps.add(Long.valueOf(timestamp));
					}
				} while (cursor.moveToNext());

				if (timestamps.isEmpty()) {
					return null;
				}
				Collections.sort(timestamps, new Comparator<Long>() {

					@Override
					public int compare(Long o1, Long o2) {
						if (o1.equals(o2)) {
							return 0;
						}
						return (o1 > o2) ? -1 : 1;
					}
				});
				return timestamps.get(0);
			}
		} catch (Exception e) {
			logError("Exception opening or managing DB cursor", e);
		}
        return null;
    }

    public void setCameraUploadVideoQuality(int quality){
        String selectQuery = "SELECT * FROM " + TABLE_PREFERENCES;
        ContentValues values = new ContentValues();
		try (Cursor cursor = db.rawQuery(selectQuery, null)) {
			if (cursor != null && cursor.moveToFirst()) {
				String UPDATE_PREFERENCES_TABLE = "UPDATE " + TABLE_PREFERENCES + " SET " + KEY_UPLOAD_VIDEO_QUALITY + "= '" + encrypt(String.valueOf(quality)) + "' WHERE " + KEY_ID + " = '1'";
				db.execSQL(UPDATE_PREFERENCES_TABLE);
			} else {
				values.put(KEY_UPLOAD_VIDEO_QUALITY, encrypt(String.valueOf(quality)));
				db.insert(TABLE_PREFERENCES, null, values);
			}
		} catch (Exception e) {
			logError("Exception opening or managing DB cursor", e);
		}
    }

    public void setConversionOnCharging (boolean onCharging){
        String selectQuery = "SELECT * FROM " + TABLE_PREFERENCES;
        ContentValues values = new ContentValues();
		try (Cursor cursor = db.rawQuery(selectQuery, null)) {
			if (cursor != null && cursor.moveToFirst()) {
				String UPDATE_PREFERENCES_TABLE = "UPDATE " + TABLE_PREFERENCES + " SET " + KEY_CONVERSION_ON_CHARGING + "= '" + encrypt(String.valueOf(onCharging)) + "' WHERE " + KEY_ID + " = '1'";
				db.execSQL(UPDATE_PREFERENCES_TABLE);
			} else {
				values.put(KEY_CONVERSION_ON_CHARGING, encrypt(String.valueOf(onCharging)));
				db.insert(TABLE_PREFERENCES, null, values);
			}
		} catch (Exception e) {
			logError("Exception opening or managing DB cursor", e);
		}
    }

    public void setChargingOnSize (int size){
        String selectQuery = "SELECT * FROM " + TABLE_PREFERENCES;
        ContentValues values = new ContentValues();
		try (Cursor cursor = db.rawQuery(selectQuery, null)) {
			if (cursor != null && cursor.moveToFirst()) {
				String UPDATE_PREFERENCES_TABLE = "UPDATE " + TABLE_PREFERENCES + " SET " + KEY_CHARGING_ON_SIZE + "= '" + encrypt(String.valueOf(size)) + "' WHERE " + KEY_ID + " = '1'";
				db.execSQL(UPDATE_PREFERENCES_TABLE);
			} else {
				values.put(KEY_CHARGING_ON_SIZE, encrypt(String.valueOf(size)));
				db.insert(TABLE_PREFERENCES, null, values);
			}
		} catch (Exception e) {
			logError("Exception opening or managing DB cursor", e);
		}
    }

    public void setRemoveGPS (boolean removeGPS){
        String selectQuery = "SELECT * FROM " + TABLE_PREFERENCES;
        ContentValues values = new ContentValues();
		try (Cursor cursor = db.rawQuery(selectQuery, null)) {
			if (cursor != null && cursor.moveToFirst()) {
				String UPDATE_PREFERENCES_TABLE = "UPDATE " + TABLE_PREFERENCES + " SET " + KEY_REMOVE_GPS + "= '" + encrypt(String.valueOf(removeGPS)) + "' WHERE " + KEY_ID + " = '1'";
				db.execSQL(UPDATE_PREFERENCES_TABLE);
			} else {
				values.put(KEY_REMOVE_GPS, encrypt(String.valueOf(removeGPS)));
				db.insert(TABLE_PREFERENCES, null, values);
			}
		} catch (Exception e) {
			logError("Exception opening or managing DB cursor", e);
		}
    }

	public void saveEphemeral(EphemeralCredentials ephemeralCredentials) {
		ContentValues values = new ContentValues();
		if (ephemeralCredentials.getEmail() != null){
			values.put(KEY_EMAIL, encrypt(ephemeralCredentials.getEmail()));
		}
		if (ephemeralCredentials.getPassword() != null){
			values.put(KEY_PASSWORD, encrypt(ephemeralCredentials.getPassword()));
		}
		if (ephemeralCredentials.getSession() != null){
			values.put(KEY_SESSION, encrypt(ephemeralCredentials.getSession()));
		}
		if (ephemeralCredentials.getFirstName() != null){
			values.put(KEY_FIRST_NAME, encrypt(ephemeralCredentials.getFirstName()));
		}
		if (ephemeralCredentials.getLastName() != null){
			values.put(KEY_LAST_NAME, encrypt(ephemeralCredentials.getLastName()));
		}
		db.insert(TABLE_EPHEMERAL, null, values);
	}

	public void saveMyEmail(String email) {
        logDebug("saveEmail: " + email);
		String selectQuery = "SELECT * FROM " + TABLE_CREDENTIALS;
		ContentValues values = new ContentValues();
		try (Cursor cursor = db.rawQuery(selectQuery, null)) {
			if (cursor != null && cursor.moveToFirst()) {
				String UPDATE_CREDENTIALS_TABLE = "UPDATE " + TABLE_CREDENTIALS + " SET " + KEY_EMAIL + "= '" + encrypt(email) + "' WHERE " + KEY_ID + " = '1'";
				db.execSQL(UPDATE_CREDENTIALS_TABLE);
			} else {
				values.put(KEY_EMAIL, encrypt(email));
				db.insert(TABLE_CREDENTIALS, null, values);
			}
		} catch (Exception e) {
			logError("Exception opening or managing DB cursor", e);
		}
	}

	public void saveMyFirstName(String firstName) {

		String selectQuery = "SELECT * FROM " + TABLE_CREDENTIALS;
		ContentValues values = new ContentValues();
		try (Cursor cursor = db.rawQuery(selectQuery, null)) {
			if (cursor != null && cursor.moveToFirst()) {
				String UPDATE_CREDENTIALS_TABLE = "UPDATE " + TABLE_CREDENTIALS + " SET " + KEY_FIRST_NAME + "= '" + encrypt(firstName) + "' WHERE " + KEY_ID + " = '1'";
				db.execSQL(UPDATE_CREDENTIALS_TABLE);
			} else {
				values.put(KEY_FIRST_NAME, encrypt(firstName));
				db.insert(TABLE_CREDENTIALS, null, values);
			}
		} catch (Exception e) {
			logError("Exception opening or managing DB cursor", e);
		}
	}

	public void saveMyLastName(String lastName) {
		String selectQuery = "SELECT * FROM " + TABLE_CREDENTIALS;
		ContentValues values = new ContentValues();
		try (Cursor cursor = db.rawQuery(selectQuery, null)) {
			if (cursor != null && cursor.moveToFirst()) {
				String UPDATE_CREDENTIALS_TABLE = "UPDATE " + TABLE_CREDENTIALS + " SET " + KEY_LAST_NAME + "= '" + encrypt(lastName) + "' WHERE " + KEY_ID + " = '1'";
				db.execSQL(UPDATE_CREDENTIALS_TABLE);
			} else {
				values.put(KEY_LAST_NAME, encrypt(lastName));
				db.insert(TABLE_CREDENTIALS, null, values);
			}
		} catch (Exception e) {
			logError("Exception opening or managing DB cursor", e);
		}
	}

	public String getMyEmail() {
		String selectQuery = "SELECT "+KEY_EMAIL+" FROM " + TABLE_CREDENTIALS;
		ContentValues values = new ContentValues();
		String email = null;
		try (Cursor cursor = db.rawQuery(selectQuery, null)) {
			if (cursor != null && cursor.moveToFirst()) {
				email = decrypt(cursor.getString(0));
			}
		} catch (Exception e) {
			logError("Exception opening or managing DB cursor", e);
		}
		return email;
	}

	public static String decrypt(String encodedString) {
		if (encodedString == null) {
			return null;
		}
		try {
			byte[] encoded = Base64.decode(encodedString, Base64.DEFAULT);
			byte[] original = aes_decrypt(getAesKey(), encoded);
			return new String(original);
		} catch (Exception e) {
            logError("Error decrypting DB field", e);
            e.printStackTrace();
			return null;
		}
	}

	public UserCredentials getCredentials(){
		UserCredentials userCredentials = null;
		String selectQuery = "SELECT  * FROM " + TABLE_CREDENTIALS;
		try (Cursor cursor = db.rawQuery(selectQuery, null)){
			//get the credential of last login
			if (cursor != null && cursor.moveToLast()) {
				int id = Integer.parseInt(cursor.getString(0));
				String email = decrypt(cursor.getString(1));
				String session = decrypt(cursor.getString(2));
				String firstName = decrypt(cursor.getString(3));
				String lastName = decrypt(cursor.getString(4));
				String myHandle = decrypt(cursor.getString(5));
				userCredentials = new UserCredentials(email, session, firstName, lastName, myHandle);
			}
		} catch (SQLiteException e){
			if (db != null){
				onCreate(db);
			}
		} catch (Exception e) {
			logError("Error decrypting DB field", e);
		}
        return userCredentials;
	}

    public void batchInsertMegaContacts(List<MegaContactGetter.MegaContact> contacts) {
        if (contacts == null || contacts.size() == 0) {
            logWarning("Empty MEGA contacts list.");
            return;
        }
        logDebug("Contacts size is: " + contacts.size());
        db.beginTransaction();
        try {
            ContentValues values;
            for (MegaContactGetter.MegaContact contact : contacts) {
                values = new ContentValues();
                values.put(KEY_MEGA_CONTACTS_ID, encrypt(contact.getId()));
                values.put(KEY_MEGA_CONTACTS_HANDLE, encrypt(String.valueOf(contact.getHandle())));
                values.put(KEY_MEGA_CONTACTS_LOCAL_NAME, encrypt(contact.getLocalName()));
                values.put(KEY_MEGA_CONTACTS_EMAIL, encrypt(contact.getEmail()));
                values.put(KEY_MEGA_CONTACTS_PHONE_NUMBER, encrypt(contact.getNormalizedPhoneNumber()));

                db.insert(TABLE_MEGA_CONTACTS, null, values);
            }
            db.setTransactionSuccessful();
        } finally {
            db.endTransaction();
        }
    }

    public ArrayList<MegaContactGetter.MegaContact> getMegaContacts() {
        String sql = "SELECT * FROM " + TABLE_MEGA_CONTACTS;
        ArrayList<MegaContactGetter.MegaContact> contacts = new ArrayList<>();
		try (Cursor cursor = db.rawQuery(sql, null)) {
			if (cursor != null) {
				MegaContactGetter.MegaContact contact;
				while (cursor.moveToNext()) {
					contact = new MegaContactGetter.MegaContact();
					String id = cursor.getString(cursor.getColumnIndex(KEY_MEGA_CONTACTS_ID));
					contact.setId(decrypt(id));
					String handle = cursor.getString(cursor.getColumnIndex(KEY_MEGA_CONTACTS_HANDLE));
					contact.setHandle(Long.valueOf(decrypt(handle)));
					String localName = cursor.getString(cursor.getColumnIndex(KEY_MEGA_CONTACTS_LOCAL_NAME));
					contact.setLocalName(decrypt(localName));
					String email = cursor.getString(cursor.getColumnIndex(KEY_MEGA_CONTACTS_EMAIL));
					contact.setEmail(decrypt(email));
					String phoneNumber = cursor.getString(cursor.getColumnIndex(KEY_MEGA_CONTACTS_PHONE_NUMBER));
					contact.setNormalizedPhoneNumber(decrypt(phoneNumber));
					contacts.add(contact);
				}
			}
		} catch (Exception e) {
			logError("Exception opening or managing DB cursor", e);
		}
        return contacts;
    }

    public void clearMegaContacts() {
        logDebug("delete table " + TABLE_MEGA_CONTACTS);
        db.execSQL("DELETE FROM " + TABLE_MEGA_CONTACTS);
    }

    public EphemeralCredentials getEphemeral(){
        EphemeralCredentials ephemeralCredentials = null;
        String selectQuery = "SELECT  * FROM " + TABLE_EPHEMERAL;
		try (Cursor cursor = db.rawQuery(selectQuery, null)) {
			if (cursor != null && cursor.moveToFirst()) {
				int id = Integer.parseInt(cursor.getString(0));
				String email = decrypt(cursor.getString(1));
				String password = decrypt(cursor.getString(2));
				String session = decrypt(cursor.getString(3));
				String firstName = decrypt(cursor.getString(4));
				String lastName = decrypt(cursor.getString(5));
				ephemeralCredentials = new EphemeralCredentials(email, password, session, firstName, lastName);
			}
		} catch (SQLiteException e) {
			if (db != null) {
				onCreate(db);
			}
		} catch (Exception e) {
			logError("Exception opening or managing DB cursor", e);
		}
        return ephemeralCredentials;
    }

	/**
	 * Sets preferences.
	 *
	 * @param db    Current DB.
	 * @param prefs Preferences.
	 */
	private void setPreferences (SQLiteDatabase db, MegaPreferences prefs){
        ContentValues values = new ContentValues();
        values.put(KEY_FIRST_LOGIN, encrypt(prefs.getFirstTime()));
        values.put(KEY_CAM_SYNC_WIFI, encrypt(prefs.getCamSyncWifi()));
        values.put(KEY_CAM_SYNC_ENABLED, encrypt(prefs.getCamSyncEnabled()));
        values.put(KEY_CAM_SYNC_HANDLE, encrypt(prefs.getCamSyncHandle()));
        values.put(KEY_CAM_SYNC_LOCAL_PATH, encrypt(prefs.getCamSyncLocalPath()));
        values.put(KEY_CAM_SYNC_FILE_UPLOAD, encrypt(prefs.getCamSyncFileUpload()));
        values.put(KEY_PASSCODE_LOCK_ENABLED, encrypt(prefs.getPasscodeLockEnabled()));
        values.put(KEY_PASSCODE_LOCK_CODE, encrypt(prefs.getPasscodeLockCode()));
        values.put(KEY_STORAGE_ASK_ALWAYS, encrypt(prefs.getStorageAskAlways()));
        values.put(KEY_STORAGE_DOWNLOAD_LOCATION, encrypt(prefs.getStorageDownloadLocation()));
        values.put(KEY_CAM_SYNC_TIMESTAMP, encrypt(prefs.getCamSyncTimeStamp()));
        values.put(KEY_CAM_VIDEO_SYNC_TIMESTAMP, encrypt(prefs.getCamVideoSyncTimeStamp()));
        values.put(KEY_LAST_UPLOAD_FOLDER, encrypt(prefs.getLastFolderUpload()));
        values.put(KEY_LAST_CLOUD_FOLDER_HANDLE, encrypt(prefs.getLastFolderCloud()));
        values.put(KEY_SEC_FOLDER_ENABLED, encrypt(prefs.getSecondaryMediaFolderEnabled()));
        values.put(KEY_SEC_FOLDER_LOCAL_PATH, encrypt(prefs.getLocalPathSecondaryFolder()));
        values.put(KEY_SEC_FOLDER_HANDLE, encrypt(prefs.getMegaHandleSecondaryFolder()));
        values.put(KEY_SEC_SYNC_TIMESTAMP, encrypt(prefs.getSecSyncTimeStamp()));
        values.put(KEY_SEC_VIDEO_SYNC_TIMESTAMP, encrypt(prefs.getSecVideoSyncTimeStamp()));
        values.put(KEY_STORAGE_ADVANCED_DEVICES, encrypt(prefs.getStorageAdvancedDevices()));
        values.put(KEY_PREFERRED_VIEW_LIST, encrypt(prefs.getPreferredViewList()));
        values.put(KEY_PREFERRED_VIEW_LIST_CAMERA, encrypt(prefs.getPreferredViewListCameraUploads()));
        values.put(KEY_URI_EXTERNAL_SD_CARD, encrypt(prefs.getUriExternalSDCard()));
        values.put(KEY_CAMERA_FOLDER_EXTERNAL_SD_CARD, encrypt(prefs.getCameraFolderExternalSDCard()));
        values.put(KEY_PASSCODE_LOCK_TYPE, encrypt(prefs.getPasscodeLockType()));
		values.put(KEY_PREFERRED_SORT_CLOUD, encrypt(prefs.getPreferredSortCloud()));
		values.put(KEY_PREFERRED_SORT_CAMERA_UPLOAD, encrypt(prefs.getPreferredSortCameraUpload()));
		values.put(KEY_PREFERRED_SORT_OTHERS, encrypt(prefs.getPreferredSortOthers()));
		values.put(KEY_FIRST_LOGIN_CHAT, encrypt(prefs.getFirstTimeChat()));
		values.put(KEY_SMALL_GRID_CAMERA, encrypt(prefs.getSmallGridCamera()));
		values.put(KEY_REMOVE_GPS, encrypt(prefs.getRemoveGPS()));
		values.put(KEY_KEEP_FILE_NAMES, encrypt(prefs.getKeepFileNames()));
		values.put(KEY_AUTO_PLAY, encrypt(prefs.isAutoPlayEnabled() + ""));
		values.put(KEY_UPLOAD_VIDEO_QUALITY, encrypt(prefs.getUploadVideoQuality()));
		values.put(KEY_CONVERSION_ON_CHARGING, encrypt(prefs.getConversionOnCharging()));
		values.put(KEY_CHARGING_ON_SIZE, encrypt(prefs.getChargingOnSize()));
		values.put(KEY_SHOULD_CLEAR_CAMSYNC_RECORDS, encrypt(prefs.getShouldClearCameraSyncRecords()));
		values.put(KEY_SHOW_INVITE_BANNER, encrypt(prefs.getShowInviteBanner()));
		values.put(KEY_SD_CARD_URI, encrypt(prefs.getSdCardUri()));
		values.put(KEY_ASK_FOR_DISPLAY_OVER, encrypt(prefs.getAskForDisplayOver()));
		values.put(KEY_ASK_SET_DOWNLOAD_LOCATION, encrypt(prefs.getAskForSetDownloadLocation()));
		values.put(KEY_URI_MEDIA_EXTERNAL_SD_CARD, encrypt(prefs.getMediaSDCardUri()));
		values.put(KEY_MEDIA_FOLDER_EXTERNAL_SD_CARD, encrypt(prefs.getIsMediaOnSDCard()));
		values.put(KEY_PASSCODE_LOCK_REQUIRE_TIME, encrypt(prefs.getPasscodeLockRequireTime()));

        db.insert(TABLE_PREFERENCES, null, values);
	}

	public boolean shouldAskForDisplayOver() {
        boolean should = true;
        String text = getStringValue(TABLE_PREFERENCES, KEY_ASK_FOR_DISPLAY_OVER, "");
        if (!TextUtils.isEmpty(text)) {
            should = Boolean.parseBoolean(text);
        }
        return should;
    }

    public void dontAskForDisplayOver() {
        db.execSQL("UPDATE " + TABLE_PREFERENCES + " SET " + KEY_ASK_FOR_DISPLAY_OVER + " = '" + encrypt("false") + "';");
    }

	/**
	 * Gets preferences from the DB v62 (previous to add four available video qualities).
	 *
	 * @param db Current DB.
	 * @return Preferences.
	 */
	private MegaPreferences getPreferencesFromDBv62(SQLiteDatabase db) {
		logDebug("getPreferencesFromDBv62");
		MegaPreferences preferences = getPreferences(db);

		if (preferences != null) {
			String uploadVideoQuality = preferences.getUploadVideoQuality();

			if (!isTextEmpty(uploadVideoQuality)
					&& Integer.parseInt(uploadVideoQuality) == OLD_VIDEO_QUALITY_ORIGINAL) {
				preferences.setUploadVideoQuality(String.valueOf(VIDEO_QUALITY_ORIGINAL));
			}
		}

		return preferences;
	}

	/**
	 * Gets preferences.
	 *
	 * @return Preferences.
	 */
	public MegaPreferences getPreferences(){
        logDebug("getPreferences");
        return getPreferences(db);
	}

	/**
	 * Gets preferences.
	 *
	 * @param db Current DB.
	 * @return Preferences.
	 */
	private MegaPreferences getPreferences(SQLiteDatabase db) {
		MegaPreferences prefs = null;
		String selectQuery = "SELECT * FROM " + TABLE_PREFERENCES;

		try (Cursor cursor = db.rawQuery(selectQuery, null)) {
			if (cursor != null && cursor.moveToFirst()) {

				String firstTime = decrypt(cursor.getString(getColumnIndex(cursor, KEY_FIRST_LOGIN)));
				String camSyncEnabled = decrypt(cursor.getString(getColumnIndex(cursor, KEY_CAM_SYNC_ENABLED)));
				String camSyncHandle = decrypt(cursor.getString(getColumnIndex(cursor, KEY_CAM_SYNC_HANDLE)));
				String camSyncLocalPath = decrypt(cursor.getString(getColumnIndex(cursor, KEY_CAM_SYNC_LOCAL_PATH)));
				String wifi = decrypt(cursor.getString(getColumnIndex(cursor, KEY_CAM_SYNC_WIFI)));
				String fileUpload = decrypt(cursor.getString(getColumnIndex(cursor, KEY_CAM_SYNC_FILE_UPLOAD)));
				String pinLockEnabled = decrypt(cursor.getString(getColumnIndex(cursor, KEY_PASSCODE_LOCK_ENABLED)));
				String pinLockCode = decrypt(cursor.getString(getColumnIndex(cursor, KEY_PASSCODE_LOCK_CODE)));
				String askAlways = decrypt(cursor.getString(getColumnIndex(cursor, KEY_STORAGE_ASK_ALWAYS)));
				String downloadLocation = decrypt(cursor.getString(getColumnIndex(cursor, KEY_STORAGE_DOWNLOAD_LOCATION)));
				String camSyncTimeStamp = decrypt(cursor.getString(getColumnIndex(cursor, KEY_CAM_SYNC_TIMESTAMP)));
				String camSyncCharging = decrypt(cursor.getString(getColumnIndex(cursor, KEY_CAM_SYNC_CHARGING)));
				String lastFolderUpload = decrypt(cursor.getString(getColumnIndex(cursor, KEY_LAST_UPLOAD_FOLDER)));
				String lastFolderCloud = decrypt(cursor.getString(getColumnIndex(cursor, KEY_LAST_CLOUD_FOLDER_HANDLE)));
				String secondaryFolderEnabled = decrypt(cursor.getString(getColumnIndex(cursor, KEY_SEC_FOLDER_ENABLED)));
				String secondaryPath = decrypt(cursor.getString(getColumnIndex(cursor, KEY_SEC_FOLDER_LOCAL_PATH)));
				String secondaryHandle = decrypt(cursor.getString(getColumnIndex(cursor, KEY_SEC_FOLDER_HANDLE)));
				String secSyncTimeStamp = decrypt(cursor.getString(getColumnIndex(cursor, KEY_SEC_SYNC_TIMESTAMP)));
				String keepFileNames = decrypt(cursor.getString(getColumnIndex(cursor, KEY_KEEP_FILE_NAMES)));
				String storageAdvancedDevices = decrypt(cursor.getString(getColumnIndex(cursor, KEY_STORAGE_ADVANCED_DEVICES)));
				String preferredViewList = decrypt(cursor.getString(getColumnIndex(cursor, KEY_PREFERRED_VIEW_LIST)));
				String preferredViewListCamera = decrypt(cursor.getString(getColumnIndex(cursor, KEY_PREFERRED_VIEW_LIST_CAMERA)));
				String uriExternalSDCard = decrypt(cursor.getString(getColumnIndex(cursor, KEY_URI_EXTERNAL_SD_CARD)));
				String cameraFolderExternalSDCard = decrypt(cursor.getString(getColumnIndex(cursor, KEY_CAMERA_FOLDER_EXTERNAL_SD_CARD)));
				String pinLockType = decrypt(cursor.getString(getColumnIndex(cursor, KEY_PASSCODE_LOCK_TYPE)));
				String preferredSortCloud = decrypt(cursor.getString(getColumnIndex(cursor, KEY_PREFERRED_SORT_CLOUD)));
				String preferredSortOthers = decrypt(cursor.getString(getColumnIndex(cursor, KEY_PREFERRED_SORT_OTHERS)));
				String firstTimeChat = decrypt(cursor.getString(getColumnIndex(cursor, KEY_FIRST_LOGIN_CHAT)));
				String smallGridCamera = decrypt(cursor.getString(getColumnIndex(cursor, KEY_SMALL_GRID_CAMERA)));
				String isAutoPlayEnabled = decrypt(cursor.getString(getColumnIndex(cursor, KEY_AUTO_PLAY)));
				String uploadVideoQuality = decrypt(cursor.getString(getColumnIndex(cursor, KEY_UPLOAD_VIDEO_QUALITY)));
				String conversionOnCharging = decrypt(cursor.getString(getColumnIndex(cursor, KEY_CONVERSION_ON_CHARGING)));
				String chargingOnSize = decrypt(cursor.getString(getColumnIndex(cursor, KEY_CHARGING_ON_SIZE)));
				String shouldClearCameraSyncRecords = decrypt(cursor.getString(getColumnIndex(cursor, KEY_SHOULD_CLEAR_CAMSYNC_RECORDS)));
				String camVideoSyncTimeStamp = decrypt(cursor.getString(getColumnIndex(cursor, KEY_CAM_VIDEO_SYNC_TIMESTAMP)));
				String secVideoSyncTimeStamp = decrypt(cursor.getString(getColumnIndex(cursor, KEY_SEC_VIDEO_SYNC_TIMESTAMP)));
				String removeGPS = decrypt(cursor.getString(getColumnIndex(cursor, KEY_REMOVE_GPS)));
				String closeInviteBanner = decrypt(cursor.getString(getColumnIndex(cursor, KEY_SHOW_INVITE_BANNER)));
				String preferredSortCameraUpload = decrypt(cursor.getString(getColumnIndex(cursor, KEY_PREFERRED_SORT_CAMERA_UPLOAD)));
				String sdCardUri = decrypt(cursor.getString(getColumnIndex(cursor, KEY_SD_CARD_URI)));
				String askForDisplayOver = decrypt(cursor.getString(getColumnIndex(cursor, KEY_ASK_FOR_DISPLAY_OVER)));
				String askForSetDownloadLocation = decrypt(cursor.getString(getColumnIndex(cursor, KEY_ASK_SET_DOWNLOAD_LOCATION)));
				String mediaSDCardUri = decrypt(cursor.getString(getColumnIndex(cursor, KEY_URI_MEDIA_EXTERNAL_SD_CARD)));
				String isMediaOnSDCard = decrypt(cursor.getString(getColumnIndex(cursor, KEY_MEDIA_FOLDER_EXTERNAL_SD_CARD)));
				String passcodeLockRequireTime = decrypt(cursor.getString(getColumnIndex(cursor, KEY_PASSCODE_LOCK_REQUIRE_TIME)));

				prefs = new MegaPreferences(firstTime, wifi, camSyncEnabled, camSyncHandle,
						camSyncLocalPath, fileUpload, camSyncTimeStamp, pinLockEnabled,
						pinLockCode, askAlways, downloadLocation, camSyncCharging, lastFolderUpload,
						lastFolderCloud, secondaryFolderEnabled, secondaryPath, secondaryHandle,
						secSyncTimeStamp, keepFileNames, storageAdvancedDevices, preferredViewList,
						preferredViewListCamera, uriExternalSDCard, cameraFolderExternalSDCard,
						pinLockType, preferredSortCloud, preferredSortOthers, firstTimeChat,
						smallGridCamera, uploadVideoQuality, conversionOnCharging, chargingOnSize,
						shouldClearCameraSyncRecords, camVideoSyncTimeStamp, secVideoSyncTimeStamp,
						isAutoPlayEnabled, removeGPS, closeInviteBanner, preferredSortCameraUpload,
						sdCardUri, askForDisplayOver, askForSetDownloadLocation, mediaSDCardUri,
						isMediaOnSDCard, passcodeLockRequireTime);
			}
		} catch (Exception e) {
			logError("Exception opening or managing DB cursor", e);
		}

		return prefs;
	}

	/**
	 * Get chat settings from the DB v52 (previous to remove the setting to enable/disable the chat).
	 * KEY_CHAT_ENABLED and KEY_CHAT_STATUS have been removed in DB v53.
	 *
	 * @return Chat settings.
	 */
	private ChatSettings getChatSettingsFromDBv52(SQLiteDatabase db){
        logDebug("getChatSettings");
		ChatSettings chatSettings = null;

		String selectQuery = "SELECT * FROM " + TABLE_CHAT_SETTINGS;
		try (Cursor cursor = db.rawQuery(selectQuery, null)) {
			if (cursor != null && cursor.moveToFirst()) {
				int id = Integer.parseInt(cursor.getString(0));
				String enabled = decrypt(cursor.getString(1));
				String notificationSound = decrypt(cursor.getString(3));
				String vibrationEnabled = decrypt(cursor.getString(4));
				String chatStatus = decrypt(cursor.getString(5));
				String sendOriginalAttachments = decrypt(cursor.getString(6));
				String videoQuality = Boolean.parseBoolean(sendOriginalAttachments)
						? VIDEO_QUALITY_ORIGINAL + ""
						: VIDEO_QUALITY_MEDIUM + "";

				chatSettings = new ChatSettings(notificationSound, vibrationEnabled, videoQuality);
			}
		} catch (Exception e) {
			logError("Exception opening or managing DB cursor", e);
		}
		return chatSettings;
	}

	/**
	 * Get chat settings from the DB v62 (previous to remove the setting to enable/disable
	 * the send original attachments and to add four available video qualities).
	 * KEY_CHAT_SEND_ORIGINALS has been removed in DB v63.
	 *
	 * @return Chat settings.
	 */
	private ChatSettings getChatSettingsFromDBv62(SQLiteDatabase db){
		logDebug("getChatSettings");
		ChatSettings chatSettings = null;

		String selectQuery = "SELECT * FROM " + TABLE_CHAT_SETTINGS;
		try (Cursor cursor = db.rawQuery(selectQuery, null)) {
			if (cursor != null && cursor.moveToFirst()) {
				String notificationSound = decrypt(cursor.getString(2));
				String vibrationEnabled = decrypt(cursor.getString(3));
				String sendOriginalAttachments = decrypt(cursor.getString(4));
				String videoQuality = Boolean.parseBoolean(sendOriginalAttachments)
						? VIDEO_QUALITY_ORIGINAL + ""
						: VIDEO_QUALITY_MEDIUM + "";

				chatSettings = new ChatSettings(notificationSound, vibrationEnabled, videoQuality);
			}
		} catch (Exception e) {
			logError("Exception opening or managing DB cursor", e);
		}
		return chatSettings;
	}

	/**
	 * Get chat settings from the current DB.
	 * @return Chat settings.
	 */
	public ChatSettings getChatSettings() {
		return getChatSettings(db);
	}

	/**
	 * Get chat settings from the current DB.
	 *
	 * @param db Current DB.
	 * @return Chat settings.
	 */
	private ChatSettings getChatSettings(SQLiteDatabase db) {
		logDebug("getChatSettings");
		ChatSettings chatSettings = null;

		String selectQuery = "SELECT * FROM " + TABLE_CHAT_SETTINGS;
		try (Cursor cursor = db.rawQuery(selectQuery, null)) {
			if (cursor != null && cursor.moveToFirst()) {
				String notificationSound = decrypt(cursor.getString(2));
				String vibrationEnabled = decrypt(cursor.getString(3));
				String videoQuality = decrypt(cursor.getString(4));
				chatSettings = new ChatSettings(notificationSound, vibrationEnabled, videoQuality);
			}
		} catch (Exception e) {
			logError("Exception opening or managing DB cursor", e);
		}
		return chatSettings;
	}

	/**
	 * Save chat settings in the current DB.
	 * @param chatSettings Chat settings to save.
	 */
	public void setChatSettings(ChatSettings chatSettings){
		setChatSettings(db, chatSettings);
	}

	/**
	 * Save chat settings in the DB.
	 * @param db DB object to save the settings.
	 * @param chatSettings Chat settings to save.
	 */
	private void setChatSettings(SQLiteDatabase db, ChatSettings chatSettings) {
		if (chatSettings == null) {
			logError("Error: Chat settings are null");
			return;
		}

		db.execSQL("DELETE FROM " + TABLE_CHAT_SETTINGS);
		ContentValues values = new ContentValues();
		values.put(KEY_CHAT_NOTIFICATIONS_ENABLED, "");
		values.put(KEY_CHAT_SOUND_NOTIFICATIONS, encrypt(chatSettings.getNotificationsSound()));
		values.put(KEY_CHAT_VIBRATION_ENABLED, encrypt(chatSettings.getVibrationEnabled()));
		values.put(KEY_CHAT_VIDEO_QUALITY, encrypt(chatSettings.getVideoQuality()));

		db.insert(TABLE_CHAT_SETTINGS, null, values);
	}

	/**
	 * Sets the chat video quality value.
	 * There are four possible values for this setting: VIDEO_QUALITY_ORIGINAL, VIDEO_QUALITY_HIGH,
	 * VIDEO_QUALITY_MEDIUM or VIDEO_QUALITY_LOW.
	 *
	 * @param chatVideoQuality The new chat video quality.
	 */
	public void setChatVideoQuality(int chatVideoQuality){
        logDebug("setChatVideoQuality");
        setIntValue(TABLE_CHAT_SETTINGS, KEY_CHAT_VIDEO_QUALITY, chatVideoQuality);
	}

	/**
	 * Gets the chat video quality value.
	 *
	 * @return The chat video quality.
	 */
	public int getChatVideoQuality(){
		logDebug("getChatVideoQuality");
		return getIntValue(TABLE_CHAT_SETTINGS, KEY_CHAT_VIDEO_QUALITY, VIDEO_QUALITY_MEDIUM);
	}

	public void setNotificationSoundChat(String sound){
		String selectQuery = "SELECT * FROM " + TABLE_CHAT_SETTINGS;
		ContentValues values = new ContentValues();
		try (Cursor cursor = db.rawQuery(selectQuery, null)) {
			if (cursor != null && cursor.moveToFirst()) {
				String UPDATE_PREFERENCES_TABLE = "UPDATE " + TABLE_CHAT_SETTINGS + " SET " + KEY_CHAT_SOUND_NOTIFICATIONS + "= '" + encrypt(sound) + "' WHERE " + KEY_ID + " = '1'";
				db.execSQL(UPDATE_PREFERENCES_TABLE);
//			log("UPDATE_PREFERENCES_TABLE SYNC WIFI: " + UPDATE_PREFERENCES_TABLE);
			} else {
				values.put(KEY_CHAT_SOUND_NOTIFICATIONS, encrypt(sound));
				db.insert(TABLE_CHAT_SETTINGS, null, values);
			}
		} catch (Exception e) {
			logError("Exception opening or managing DB cursor", e);
		}
	}

	public void setVibrationEnabledChat(String enabled){
		String selectQuery = "SELECT * FROM " + TABLE_CHAT_SETTINGS;
		ContentValues values = new ContentValues();
		try (Cursor cursor = db.rawQuery(selectQuery, null)) {
			if (cursor != null && cursor.moveToFirst()) {
				String UPDATE_PREFERENCES_TABLE = "UPDATE " + TABLE_CHAT_SETTINGS + " SET " + KEY_CHAT_VIBRATION_ENABLED + "= '" + encrypt(enabled) + "' WHERE " + KEY_ID + " = '1'";
				db.execSQL(UPDATE_PREFERENCES_TABLE);
//			log("UPDATE_PREFERENCES_TABLE SYNC WIFI: " + UPDATE_PREFERENCES_TABLE);
			} else {
				values.put(KEY_CHAT_VIBRATION_ENABLED, encrypt(enabled));
				db.insert(TABLE_CHAT_SETTINGS, null, values);
			}
		} catch (Exception e) {
			logError("Exception opening or managing DB cursor", e);
		}
	}

	public void setChatItemPreferences(ChatItemPreferences chatPrefs){
		ContentValues values = new ContentValues();
		values.put(KEY_CHAT_HANDLE, encrypt(chatPrefs.getChatHandle()));
		values.put(KEY_CHAT_ITEM_NOTIFICATIONS, "");
		values.put(KEY_CHAT_ITEM_RINGTONE, "");
		values.put(KEY_CHAT_ITEM_SOUND_NOTIFICATIONS, "");
		values.put(KEY_CHAT_ITEM_WRITTEN_TEXT, encrypt(chatPrefs.getWrittenText()));
		values.put(KEY_CHAT_ITEM_EDITED_MSG_ID, encrypt(chatPrefs.getEditedMsgId()));
		db.insert(TABLE_CHAT_ITEMS, null, values);
	}

	public int setWrittenTextItem(String handle, String text, String editedMsgId){
        logDebug("setWrittenTextItem: "+ text + " " + handle);

		ContentValues values = new ContentValues();
		values.put(KEY_CHAT_ITEM_WRITTEN_TEXT, encrypt(text));
		values.put(KEY_CHAT_ITEM_EDITED_MSG_ID, !isTextEmpty(editedMsgId) ? encrypt(editedMsgId) : "");

		return db.update(TABLE_CHAT_ITEMS, values, KEY_CHAT_HANDLE + " = '" + encrypt(handle) + "'", null);
	}

	public ChatItemPreferences findChatPreferencesByHandle (String handle){
        logDebug("findChatPreferencesByHandle: " + handle);
		ChatItemPreferences prefs = null;

		String selectQuery = "SELECT * FROM " + TABLE_CHAT_ITEMS + " WHERE " + KEY_CHAT_HANDLE + " = '" + encrypt(handle) + "'";
        logDebug("QUERY: " + selectQuery);
		try (Cursor cursor = db.rawQuery(selectQuery, null)) {
			if (cursor != null && cursor.moveToFirst()) {
				int id = Integer.parseInt(cursor.getString(0));
				String chatHandle = decrypt(cursor.getString(1));
				String writtenText = decrypt(cursor.getString(5));
				String editedMsg = decrypt(cursor.getString(6));
				prefs = !isTextEmpty(editedMsg) ? new ChatItemPreferences(chatHandle, writtenText, editedMsg) :
						new ChatItemPreferences(chatHandle, writtenText);
				return prefs;
			}
		} catch (Exception e) {
			logError("Exception opening or managing DB cursor", e);
		}
		return null;
	}

	public String areNotificationsEnabled (String handle){

		String selectQuery = "SELECT * FROM " + TABLE_CHAT_ITEMS + " WHERE " + KEY_CHAT_HANDLE + " = '" + encrypt(handle) + "'";
		String result = NOTIFICATIONS_ENABLED;
		try (Cursor cursor = db.rawQuery(selectQuery, null)) {
			if (cursor != null && cursor.moveToFirst()) {
				result = decrypt(cursor.getString(2));
			}
		} catch (Exception e) {
			logError("Exception opening or managing DB cursor", e);
		}
		return result;
	}

	/**
	 * Deletes the oldest completed transfer.
	 */
	private void deleteOldestTransfer() {
		ArrayList<AndroidCompletedTransfer> completedTransfers = getCompletedTransfers();
		if (!completedTransfers.isEmpty()) {
			deleteTransfer(completedTransfers.get(0).getId());
		}
	}

	/**
	 * Deletes a completed transfer.
	 *
	 * @param id	the identifier of the transfer to delete
	 */
	public void deleteTransfer(long id) {
		db.delete(TABLE_COMPLETED_TRANSFERS, KEY_ID + "=" + id, null);
	}

	/**
	 * Gets a completed transfer.
	 *
	 * @param id	the identifier of the transfer to get
	 * @return The completed transfer which has the id value as identifier.
	 */
	public AndroidCompletedTransfer getcompletedTransfer(long id) {
		String selectQuery = "SELECT * FROM " + TABLE_COMPLETED_TRANSFERS + " WHERE " + KEY_ID + " = '" + id + "'";
		try (Cursor cursor = db.rawQuery(selectQuery, null)) {
			if (cursor != null && cursor.moveToFirst()) {
				return extractAndroidCompletedTransfer(cursor);
			}
		} catch (Exception e) {
			logError("Exception opening or managing DB cursor", e);
		}
		return null;
	}

	/**
	 * Extracts a completed transfer of a row.
	 *
	 * @param cursor	Cursor from which the data should be extracted.
	 * @return The extracted completed transfer.
	 */
	private AndroidCompletedTransfer extractAndroidCompletedTransfer(Cursor cursor) {
		long id = Integer.parseInt(cursor.getString(0));
		String filename = decrypt(cursor.getString(1));
		String type = decrypt(cursor.getString(2));
		int typeInt = Integer.parseInt(type);
		String state = decrypt(cursor.getString(3));
		int stateInt = Integer.parseInt(state);
		String size = decrypt(cursor.getString(4));
		String nodeHandle = decrypt(cursor.getString(5));
		String path = decrypt(cursor.getString(6));
		boolean offline = Boolean.parseBoolean(decrypt(cursor.getString(7)));
		long timeStamp = Long.parseLong(decrypt(cursor.getString(8)));
		String error = decrypt(cursor.getString(9));
		String originalPath = decrypt(cursor.getString(10));
		long parentHandle = Long.parseLong(decrypt(cursor.getString(11)));

		return new AndroidCompletedTransfer(id, filename, typeInt, stateInt, size, nodeHandle, path,
				offline, timeStamp, error, originalPath, parentHandle);
	}

	public long setCompletedTransfer(AndroidCompletedTransfer transfer){
		ContentValues values = new ContentValues();
		values.put(KEY_TRANSFER_FILENAME, encrypt(transfer.getFileName()));
		values.put(KEY_TRANSFER_TYPE, encrypt(transfer.getType()+""));
		values.put(KEY_TRANSFER_STATE, encrypt(transfer.getState()+""));
		values.put(KEY_TRANSFER_SIZE, encrypt(transfer.getSize()));
		values.put(KEY_TRANSFER_HANDLE, encrypt(transfer.getNodeHandle()));
		values.put(KEY_TRANSFER_PATH, encrypt(transfer.getPath()));
		values.put(KEY_TRANSFER_OFFLINE, encrypt(transfer.getIsOfflineFile() + ""));
		values.put(KEY_TRANSFER_TIMESTAMP, encrypt(transfer.getTimeStamp() + ""));
		values.put(KEY_TRANSFER_ERROR, encrypt(transfer.getError()));
		values.put(KEY_TRANSFER_ORIGINAL_PATH, encrypt(transfer.getOriginalPath()));
		values.put(KEY_TRANSFER_PARENT_HANDLE, encrypt(transfer.getParentHandle() + ""));

		long id = db.insert(TABLE_COMPLETED_TRANSFERS, null, values);

		if (DatabaseUtils.queryNumEntries(db, TABLE_COMPLETED_TRANSFERS) > MAX_TRANSFERS) {
			deleteOldestTransfer();
		}

		return id;
	}

	/**
	 * Checks if a completed transfer exists before add it to DB.
	 * If so, does nothing. If not, adds the transfer to the DB.
	 *
	 * @param transfer The transfer to check and add.
	 */
	public void setCompletedTransferWithCheck(AndroidCompletedTransfer transfer){
		if (alreadyExistsAsCompletedTransfer(transfer)) {
			return;
		}

		setCompletedTransfer(transfer);
	}

	/**
	 * Checks if a completed transfer exists.
	 *
	 * @param transfer The completed transfer to check.
	 * @return True if the transfer already exists, false otherwise.
	 */
	private boolean alreadyExistsAsCompletedTransfer(AndroidCompletedTransfer transfer) {
		String selectQuery = "SELECT * FROM " + TABLE_COMPLETED_TRANSFERS
				+ " WHERE " + KEY_TRANSFER_FILENAME + " = '" + encrypt(transfer.getFileName())
				+ "' AND " + KEY_TRANSFER_TYPE + " = '" + encrypt(transfer.getType() + "")
				+ "' AND " + KEY_TRANSFER_STATE + " = '" + encrypt(transfer.getState() + "")
				+ "' AND " + KEY_TRANSFER_SIZE + " = '" + encrypt(transfer.getSize())
				+ "' AND " + KEY_TRANSFER_HANDLE + " = '" + encrypt(transfer.getNodeHandle())
				+ "' AND " + KEY_TRANSFER_PATH + " = '" + encrypt(transfer.getPath())
				+ "' AND " + KEY_TRANSFER_OFFLINE + " = '" + encrypt(transfer.getIsOfflineFile() + "")
				+ "' AND " + KEY_TRANSFER_ERROR + " = '" + encrypt(transfer.getError())
				+ "' AND " + KEY_TRANSFER_ORIGINAL_PATH + " = '" + encrypt(transfer.getOriginalPath())
				+ "' AND " + KEY_TRANSFER_PARENT_HANDLE + " = '" + encrypt(transfer.getParentHandle() + "") + "'";

		boolean isExist = false;
		try (Cursor cursor = db.rawQuery(selectQuery, null)) {
			isExist = cursor != null && cursor.getCount() > 0;
		} catch (Exception e) {
			logError("Exception opening or managing DB cursor", e);
		}
		return isExist;
	}

	public void emptyCompletedTransfers(){
		db.delete(TABLE_COMPLETED_TRANSFERS, null,null);
	}

    /**
     * Gets the completed transfers.
     *
     * @return The list with the completed transfers.
     */
	public ArrayList<AndroidCompletedTransfer> getCompletedTransfers(){
		String selectQuery = "SELECT * FROM " + TABLE_COMPLETED_TRANSFERS;
		ArrayList<AndroidCompletedTransfer> transfers =  getCompletedTransfers(selectQuery);
		Collections.sort(transfers, (transfer1, transfer2) -> Long.compare(transfer1.getTimeStamp(), transfer2.getTimeStamp()));
		Collections.reverse(transfers);

		return transfers;
	}

    /**
     * Gets the completed transfers which have as state cancelled or failed.
     *
     * @return The list the cancelled or failed transfers.
     */
	public ArrayList<AndroidCompletedTransfer> getFailedOrCancelledTransfers(){
		String selectQuery = "SELECT * FROM " + TABLE_COMPLETED_TRANSFERS
				+ " WHERE " + KEY_TRANSFER_STATE + " = '" +  encrypt(MegaTransfer.STATE_CANCELLED +"")
				+ "' OR " + KEY_TRANSFER_STATE + " = '" + encrypt(MegaTransfer.STATE_FAILED +"") + "'"
				+ " ORDER BY " + KEY_TRANSFER_TIMESTAMP + " DESC";
		return getCompletedTransfers(selectQuery);
	}

    /**
     * Gets a list with completed transfers depending on the query received by parameter.
     *
     * @param selectQuery   the query which selects specific completed transfers
     * @return The list with the completed transfers.
     */
	public ArrayList<AndroidCompletedTransfer> getCompletedTransfers(String selectQuery) {
		ArrayList<AndroidCompletedTransfer> cTs = new ArrayList<AndroidCompletedTransfer>();
		try (Cursor cursor = db.rawQuery(selectQuery, null)) {
			if (cursor != null && cursor.moveToLast()) {
				do {
					cTs.add(extractAndroidCompletedTransfer(cursor));
				} while (cursor.moveToPrevious());
			}
		} catch (Exception e) {
			logError("Exception opening or managing DB cursor", e);
		}
		return cTs;
	}


	public boolean isPasscodeLockEnabled(SQLiteDatabase db){
        logDebug("getPinLockEnabled");
		String selectQuery = "SELECT * FROM " + TABLE_PREFERENCES;
		String pinLockEnabled = null;
		boolean result = false;
		try (Cursor cursor = db.rawQuery(selectQuery, null)) {
			if (cursor != null && cursor.moveToFirst()) {
				//get pinLockEnabled
				pinLockEnabled = decrypt(cursor.getString(7));
				if (pinLockEnabled != null && pinLockEnabled.equals("true")) {
					result = true;
				}
			}
		} catch (Exception e) {
			logError("Exception opening or managing DB cursor", e);
		}
		return result;
	}

	public void setSmallGridCamera (boolean smallGridCamera){
        logDebug("setSmallGridCamera");

		String selectQuery = "SELECT * FROM " + TABLE_PREFERENCES;
		ContentValues values = new ContentValues();
		try (Cursor cursor = db.rawQuery(selectQuery, null)) {
			if (cursor != null && cursor.moveToFirst()) {
				String UPDATE_ATTRIBUTES_TABLE = "UPDATE " + TABLE_PREFERENCES + " SET " + KEY_SMALL_GRID_CAMERA + "='" + encrypt(smallGridCamera + "") + "' WHERE " + KEY_ID + " ='1'";
				db.execSQL(UPDATE_ATTRIBUTES_TABLE);
			} else {
				values.put(KEY_SMALL_GRID_CAMERA, encrypt(smallGridCamera + ""));
				db.insert(TABLE_PREFERENCES, null, values);
			}
		} catch (Exception e) {
			logError("Exception opening or managing DB cursor", e);
		}
	}


	public boolean isSmallGridCamera (){
        logDebug("isSmallGridCamera");

		String selectQuery = "SELECT " + KEY_SMALL_GRID_CAMERA + " FROM " + TABLE_PREFERENCES + " WHERE " + KEY_ID + " = '1'";
		boolean result = false;
		try (Cursor cursor = db.rawQuery(selectQuery, null)) {
			if (cursor != null && cursor.moveToFirst()) {
				String smallGrid = decrypt(cursor.getString(0));
				if (smallGrid != null && smallGrid.equals("true")) {
					result = true;
				}
			}
		} catch (Exception e) {
			logError("Exception opening or managing DB cursor", e);
		}
		return result;
	}

	/**
	 * Saves attributes in DB.
	 *
	 * @param attr Attributes to save.
	 */
	public void setAttributes (MegaAttributes attr){
		setAttributes(db, attr);
	}

	/**
	 * Saves attributes in DB.
	 *
	 * @param db   DB object to save the attributes.
	 * @param attr Attributes to save.
	 */
	private void setAttributes (SQLiteDatabase db, MegaAttributes attr) {
		if (attr == null) {
			logError("Error: Attributes are null");
			return;
		}

		ContentValues values = new ContentValues();
		values.put(KEY_ATTR_ONLINE, encrypt(attr.getOnline()));
		values.put(KEY_ATTR_INTENTS, encrypt(Integer.toString(attr.getAttemps())));
		values.put(KEY_ATTR_ASK_SIZE_DOWNLOAD, encrypt(attr.getAskSizeDownload()));
		values.put(KEY_ATTR_ASK_NOAPP_DOWNLOAD, encrypt(attr.getAskNoAppDownload()));
		values.put(KEY_FILE_LOGGER_SDK, encrypt(attr.getFileLoggerSDK()));
		values.put(KEY_ACCOUNT_DETAILS_TIMESTAMP, encrypt(attr.getAccountDetailsTimeStamp()));
		values.put(KEY_PAYMENT_METHODS_TIMESTAMP, encrypt(attr.getPaymentMethodsTimeStamp()));
		values.put(KEY_PRICING_TIMESTAMP, encrypt(attr.getPricingTimeStamp()));
		values.put(KEY_EXTENDED_ACCOUNT_DETAILS_TIMESTAMP, encrypt(attr.getExtendedAccountDetailsTimeStamp()));
		values.put(KEY_INVALIDATE_SDK_CACHE, encrypt(attr.getInvalidateSdkCache()));
		values.put(KEY_FILE_LOGGER_KARERE, encrypt(attr.getFileLoggerKarere()));
		values.put(KEY_USE_HTTPS_ONLY, encrypt(attr.getUseHttpsOnly()));
		values.put(KEY_USE_HTTPS_ONLY, encrypt(attr.getUseHttpsOnly()));
		values.put(KEY_SHOW_COPYRIGHT, encrypt(attr.getShowCopyright()));
		values.put(KEY_SHOW_NOTIF_OFF, encrypt(attr.getShowNotifOff()));
		values.put(KEY_LAST_PUBLIC_HANDLE, encrypt(Long.toString(attr.getLastPublicHandle())));
		values.put(KEY_LAST_PUBLIC_HANDLE_TIMESTAMP, encrypt(Long.toString(attr.getLastPublicHandleTimeStamp())));
		values.put(KEY_STORAGE_STATE, encrypt(Integer.toString(attr.getStorageState())));
		values.put(KEY_LAST_PUBLIC_HANDLE_TYPE, encrypt(Integer.toString(attr.getLastPublicHandleType())));
		values.put(KEY_MY_CHAT_FILES_FOLDER_HANDLE, encrypt(Long.toString(attr.getMyChatFilesFolderHandle())));
		values.put(KEY_TRANSFER_QUEUE_STATUS, encrypt(attr.getTransferQueueStatus()));
		db.insert(TABLE_ATTRIBUTES, null, values);
	}

	/**
	 * Gets attributes from the DB v61 (previous to remove the value to enable/disable staging).
	 * KEY_STAGING has been removed in DB v62.
	 *
	 * @return Attributes.
	 */
	private MegaAttributes getAttributesFromDBv61(SQLiteDatabase db) {
		MegaAttributes attr = null;

		String selectQuery = "SELECT * FROM " + TABLE_ATTRIBUTES;
		try (Cursor cursor = db.rawQuery(selectQuery, null)) {
			if (cursor != null && cursor.moveToFirst()) {
				int id = Integer.parseInt(cursor.getString(0));
				String online = decrypt(cursor.getString(1));
				String intents = decrypt(cursor.getString(2));
				String askSizeDownload = decrypt(cursor.getString(3));
				String askNoAppDownload = decrypt(cursor.getString(4));
				String fileLoggerSDK = decrypt(cursor.getString(5));
				String accountDetailsTimeStamp = decrypt(cursor.getString(6));
				String paymentMethodsTimeStamp = decrypt(cursor.getString(7));
				String pricingTimeStamp = decrypt(cursor.getString(8));
				String extendedAccountDetailsTimeStamp = decrypt(cursor.getString(9));
				String invalidateSdkCache = decrypt(cursor.getString(10));
				String fileLoggerKarere = decrypt(cursor.getString(11));
				String useHttpsOnly = decrypt(cursor.getString(12));
				String showCopyright = decrypt(cursor.getString(13));
				String showNotifOff = decrypt(cursor.getString(14));
				String staging = decrypt(cursor.getString(15));
				String lastPublicHandle = decrypt(cursor.getString(16));
				String lastPublicHandleTimeStamp = decrypt(cursor.getString(17));
				String storageState = decrypt(cursor.getString(18));
				String lastPublicHandleType = decrypt(cursor.getString(19));
				String myChatFilesFolderHandle = decrypt(cursor.getString(20));
				String transferQueueStatus = decrypt(cursor.getString(21));

				attr = new MegaAttributes(online,
						intents != null && !intents.isEmpty() ? Integer.parseInt(intents) : 0,
						askSizeDownload, askNoAppDownload, fileLoggerSDK, accountDetailsTimeStamp,
						paymentMethodsTimeStamp, pricingTimeStamp, extendedAccountDetailsTimeStamp,
						invalidateSdkCache, fileLoggerKarere, useHttpsOnly, showCopyright, showNotifOff,
						lastPublicHandle, lastPublicHandleTimeStamp,
						lastPublicHandleType != null && !lastPublicHandleType.isEmpty() ? Integer.parseInt(lastPublicHandleType) : MegaApiJava.AFFILIATE_TYPE_INVALID,
						storageState != null && !storageState.isEmpty() ? Integer.parseInt(storageState) : MegaApiJava.STORAGE_STATE_UNKNOWN,
						myChatFilesFolderHandle, transferQueueStatus);
			}
		} catch (Exception e) {
			logError("Exception opening or managing DB cursor", e);
		}
		return attr;
	}

	public MegaAttributes getAttributes(){
		MegaAttributes attr = null;

		String selectQuery = "SELECT * FROM " + TABLE_ATTRIBUTES;
		try (Cursor cursor = db.rawQuery(selectQuery, null)) {
			if (cursor != null && cursor.moveToFirst()) {
				int id = Integer.parseInt(cursor.getString(0));
				String online = decrypt(cursor.getString(1));
				String intents = decrypt(cursor.getString(2));
				String askSizeDownload = decrypt(cursor.getString(3));
				String askNoAppDownload = decrypt(cursor.getString(4));
				String fileLoggerSDK = decrypt(cursor.getString(5));
				String accountDetailsTimeStamp = decrypt(cursor.getString(6));
				String paymentMethodsTimeStamp = decrypt(cursor.getString(7));
				String pricingTimeStamp = decrypt(cursor.getString(8));
				String extendedAccountDetailsTimeStamp = decrypt(cursor.getString(9));
				String invalidateSdkCache = decrypt(cursor.getString(10));
				String fileLoggerKarere = decrypt(cursor.getString(11));
				String useHttpsOnly = decrypt(cursor.getString(12));
				String showCopyright = decrypt(cursor.getString(13));
				String showNotifOff = decrypt(cursor.getString(14));
				String lastPublicHandle = decrypt(cursor.getString(15));
				String lastPublicHandleTimeStamp = decrypt(cursor.getString(16));
				String storageState = decrypt(cursor.getString(17));
				String lastPublicHandleType = decrypt(cursor.getString(18));
				String myChatFilesFolderHandle = decrypt(cursor.getString(19));
				String transferQueueStatus = decrypt(cursor.getString(20));

				attr = new MegaAttributes(online,
						intents != null && !intents.isEmpty() ? Integer.parseInt(intents) : 0,
						askSizeDownload, askNoAppDownload, fileLoggerSDK, accountDetailsTimeStamp,
						paymentMethodsTimeStamp, pricingTimeStamp, extendedAccountDetailsTimeStamp,
						invalidateSdkCache, fileLoggerKarere, useHttpsOnly, showCopyright, showNotifOff,
						lastPublicHandle, lastPublicHandleTimeStamp,
						lastPublicHandleType != null && !lastPublicHandleType.isEmpty() ? Integer.parseInt(lastPublicHandleType) : MegaApiJava.AFFILIATE_TYPE_INVALID,
						storageState != null && !storageState.isEmpty() ? Integer.parseInt(storageState) : MegaApiJava.STORAGE_STATE_UNKNOWN,
						myChatFilesFolderHandle, transferQueueStatus);
			}
		} catch (Exception e) {
			logError("Exception opening or managing DB cursor", e);
		}
		return attr;
	}

	public int setNonContactFirstName (String name, String handle){
        logDebug("setContactName: " + name + " " + handle);
		ContentValues values = new ContentValues();
		values.put(KEY_NONCONTACT_FIRSTNAME, encrypt(name));
		int rows = db.update(TABLE_NON_CONTACTS, values, KEY_NONCONTACT_HANDLE + " = '" + encrypt(handle) + "'", null);
		if(rows==0){
			values.put(KEY_NONCONTACT_HANDLE, encrypt(handle));
			db.insert(TABLE_NON_CONTACTS, null, values);
		}
		return rows;
	}
	public int setNonContactLastName (String lastName, String handle){

		ContentValues values = new ContentValues();
		values.put(KEY_NONCONTACT_LASTNAME, encrypt(lastName));
		int rows = db.update(TABLE_NON_CONTACTS, values, KEY_NONCONTACT_HANDLE + " = '" + encrypt(handle) + "'", null);
		if(rows==0){
			values.put(KEY_NONCONTACT_HANDLE, encrypt(handle));
			db.insert(TABLE_NON_CONTACTS, null, values);
		}
		return rows;
	}
	public int setNonContactEmail (String email, String handle){

		ContentValues values = new ContentValues();
		values.put(KEY_NONCONTACT_EMAIL, encrypt(email));
		int rows = db.update(TABLE_NON_CONTACTS, values, KEY_NONCONTACT_HANDLE + " = '" + encrypt(handle) + "'", null);
		if(rows==0){
			values.put(KEY_NONCONTACT_HANDLE, encrypt(handle));
			db.insert(TABLE_NON_CONTACTS, null, values);
		}
		return rows;
	}

	public NonContactInfo findNonContactByHandle(String handle){
        logDebug("findNONContactByHandle: " + handle);
		NonContactInfo noncontact = null;

		String selectQuery = "SELECT * FROM " + TABLE_NON_CONTACTS + " WHERE " + KEY_NONCONTACT_HANDLE + " = '" + encrypt(handle)+ "'";
        logDebug("QUERY: " + selectQuery);
		try (Cursor cursor = db.rawQuery(selectQuery, null)) {

			if (cursor != null && cursor.moveToFirst()) {
				int _id = Integer.parseInt(cursor.getString(0));
				String _handle = decrypt(cursor.getString(1));
				String _fullName = decrypt(cursor.getString(2));
				String _firstName = decrypt(cursor.getString(3));
				String _lastName = decrypt(cursor.getString(4));
				String _email = decrypt(cursor.getString(5));

				noncontact = new NonContactInfo(handle, _fullName, _firstName, _lastName, _email);
				return noncontact;
			}
		} catch (Exception e) {
			logError("Exception opening or managing DB cursor", e);
		}
		return null;
	}

	public void setContact (MegaContactDB contact){
        ContentValues values = new ContentValues();
        values.put(KEY_CONTACT_HANDLE, encrypt(contact.getHandle()));
        values.put(KEY_CONTACT_MAIL, encrypt(contact.getMail()));
        values.put(KEY_CONTACT_NAME, encrypt(contact.getName()));
        values.put(KEY_CONTACT_LAST_NAME, encrypt(contact.getLastName()));
        values.put(KEY_CONTACT_NICKNAME, encrypt(contact.getNickname()));
		db.insert(TABLE_CONTACTS, null, values);
	}

	public int setContactName (String name, String mail){
		ContentValues values = new ContentValues();
	    values.put(KEY_CONTACT_NAME, encrypt(name));
	    return db.update(TABLE_CONTACTS, values, KEY_CONTACT_MAIL + " = '" + encrypt(mail) + "'", null);
	}

	public int setContactLastName (String lastName, String mail){
		ContentValues values = new ContentValues();
	    values.put(KEY_CONTACT_LAST_NAME, encrypt(lastName));
	    return db.update(TABLE_CONTACTS, values, KEY_CONTACT_MAIL + " = '" + encrypt(mail) + "'", null);
	}

	public int setContactNickname(String nickname, long handle) {
		ContentValues values = new ContentValues();
		values.put(KEY_CONTACT_NICKNAME, encrypt(nickname));
		return db.update(TABLE_CONTACTS, values, KEY_CONTACT_HANDLE + " = '" + encrypt(handle + "") + "'", null);
	}

	public int getContactsSize(){
		String selectQuery = "SELECT * FROM " + TABLE_CONTACTS;
		try (Cursor cursor = db.rawQuery(selectQuery, null)) {
			if (cursor != null) {
				return cursor.getCount();
			} else {
				return 0;
			}
		} catch (Exception e) {
			logError("Exception opening or managing DB cursor", e);
		}
		return 0;
	}

	public int setContactMail (long handle, String mail){
        logDebug("setContactMail: " + handle + " " + mail);

		ContentValues values = new ContentValues();
		values.put(KEY_CONTACT_MAIL, encrypt(mail));
		return db.update(TABLE_CONTACTS, values, KEY_CONTACT_HANDLE + " = '" + encrypt(String.valueOf(handle)) + "'", null);
	}

	public MegaContactDB findContactByHandle(String handle){
        logDebug("findContactByHandle: " + handle);
		MegaContactDB contacts = null;

		String selectQuery = "SELECT * FROM " + TABLE_CONTACTS + " WHERE " + KEY_CONTACT_HANDLE + " = '" + encrypt(handle) + "'";
        logDebug("QUERY: " + selectQuery);
		try (Cursor cursor = db.rawQuery(selectQuery, null)) {
			if (cursor != null && cursor.moveToFirst()) {
				int _id = Integer.parseInt(cursor.getString(0));
				String _handle = decrypt(cursor.getString(1));
				String _mail = decrypt(cursor.getString(2));
				String _name = decrypt(cursor.getString(3));
				String _lastName = decrypt(cursor.getString(4));
				String _nickname = decrypt(cursor.getString(5));

				contacts = new MegaContactDB(handle, _mail, _name, _lastName, _nickname);
				return contacts;
			}
		} catch (Exception e) {
			logError("Exception opening or managing DB cursor", e);
		}
		return null;
	}

	public MegaContactDB findContactByEmail(String mail){
        logDebug("findContactByEmail: " + mail);
		MegaContactDB contacts = null;

		String selectQuery = "SELECT * FROM " + TABLE_CONTACTS + " WHERE " + KEY_CONTACT_MAIL + " = '" + encrypt(mail) + "'";
        logDebug("QUERY: " + selectQuery);
		try (Cursor cursor = db.rawQuery(selectQuery, null)) {
			if (cursor != null && cursor.moveToFirst()) {
				int _id = Integer.parseInt(cursor.getString(0));
				String _handle = decrypt(cursor.getString(1));
				String _mail = decrypt(cursor.getString(2));
				String _name = decrypt(cursor.getString(3));
				String _lastName = decrypt(cursor.getString(4));
				String _nickname = decrypt(cursor.getString(5));

				contacts = new MegaContactDB(_handle, mail, _name, _lastName, _nickname);

				return contacts;
			}
		} catch (Exception e) {
			logError("Exception opening or managing DB cursor", e);
		}
		return null;
	}

	public long setOfflineFile (MegaOffline offline){
        logDebug("setOfflineFile: " + offline.getHandle());
        ContentValues values = new ContentValues();

        MegaOffline checkInsert = null;
        checkInsert=findByHandle(offline.getHandle());

        if(checkInsert==null){
        	String nullColumnHack = null;

            values.put(KEY_OFF_HANDLE, encrypt(offline.getHandle()));
            values.put(KEY_OFF_PATH, encrypt(offline.getPath()));
            values.put(KEY_OFF_NAME, encrypt(offline.getName()));
            values.put(KEY_OFF_PARENT, offline.getParentId());
            values.put(KEY_OFF_TYPE, encrypt(offline.getType()));
            values.put(KEY_OFF_INCOMING, offline.getOrigin());
            values.put(KEY_OFF_HANDLE_INCOMING, encrypt(offline.getHandleIncoming()));

			return db.insert(TABLE_OFFLINE, nullColumnHack, values);
        }
        return -1;
	}

	public long setOfflineFile (MegaOffline offline, SQLiteDatabase db){

        ContentValues values = new ContentValues();

        MegaOffline checkInsert = null;
        checkInsert = findByHandle(offline.getHandle());

        if(checkInsert==null){
        	String nullColumnHack = null;

            values.put(KEY_OFF_HANDLE, encrypt(offline.getHandle()));
            values.put(KEY_OFF_PATH, encrypt(offline.getPath()));
            values.put(KEY_OFF_NAME, encrypt(offline.getName()));
            values.put(KEY_OFF_PARENT, offline.getParentId());
            values.put(KEY_OFF_TYPE, encrypt(offline.getType()));
            values.put(KEY_OFF_INCOMING, offline.getOrigin());
            values.put(KEY_OFF_HANDLE_INCOMING, encrypt(offline.getHandleIncoming()));

			return db.insert(TABLE_OFFLINE, nullColumnHack, values);
        }
        return -1;
	}

	public long setOfflineFileOld (MegaOffline offline){

        ContentValues values = new ContentValues();

        MegaOffline checkInsert = null;
        checkInsert = findByHandle(offline.getHandle());

        if(checkInsert==null){
        	String nullColumnHack = null;

            values.put(KEY_OFF_HANDLE, (offline.getHandle()));
            values.put(KEY_OFF_PATH, (offline.getPath()));
            values.put(KEY_OFF_NAME, (offline.getName()));
            values.put(KEY_OFF_PARENT, offline.getParentId());
            values.put(KEY_OFF_TYPE, (offline.getType()));
            values.put(KEY_OFF_INCOMING, offline.getOrigin());
            values.put(KEY_OFF_HANDLE_INCOMING, (offline.getHandleIncoming()));

			return db.insert(TABLE_OFFLINE, nullColumnHack, values);
        }
        return -1;
	}

	public long setOfflineFileOld (MegaOffline offline, SQLiteDatabase db){

        ContentValues values = new ContentValues();

        MegaOffline checkInsert = null;
        checkInsert = findByHandle(offline.getHandle());

        if(checkInsert==null){
        	String nullColumnHack = null;

            values.put(KEY_OFF_HANDLE, (offline.getHandle()));
            values.put(KEY_OFF_PATH, (offline.getPath()));
            values.put(KEY_OFF_NAME, (offline.getName()));
            values.put(KEY_OFF_PARENT, offline.getParentId());
            values.put(KEY_OFF_TYPE, (offline.getType()));
            values.put(KEY_OFF_INCOMING, offline.getOrigin());
            values.put(KEY_OFF_HANDLE_INCOMING, (offline.getHandleIncoming()));

			return db.insert(TABLE_OFFLINE, nullColumnHack, values);
        }
        return -1;
	}

	public ArrayList<MegaOffline> getOfflineFiles (){

		ArrayList<MegaOffline> listOffline = new ArrayList<MegaOffline>();

		String selectQuery = "SELECT * FROM " + TABLE_OFFLINE;
		try (Cursor cursor = db.rawQuery(selectQuery, null)) {
			if (cursor != null && cursor.moveToFirst()) {
				do {
					int id = Integer.parseInt(cursor.getString(0));
					String handle = decrypt(cursor.getString(1));
					String path = decrypt(cursor.getString(2));
					String name = decrypt(cursor.getString(3));
					int parent = cursor.getInt(4);
					String type = decrypt(cursor.getString(5));
					int incoming = cursor.getInt(6);
					String handleIncoming = decrypt(cursor.getString(7));
					MegaOffline offline = new MegaOffline(id, handle, path, name, parent, type, incoming, handleIncoming);
					listOffline.add(offline);
				} while (cursor.moveToNext());
			}
		} catch (Exception e) {
			logError("Exception opening or managing DB cursor", e);
		}
		return listOffline;
	}

	public ArrayList<MegaOffline> getOfflineFilesOld (SQLiteDatabase db){

		ArrayList<MegaOffline> listOffline = new ArrayList<MegaOffline>();

		String selectQuery = "SELECT * FROM " + TABLE_OFFLINE;
		try (Cursor cursor = db.rawQuery(selectQuery, null)) {
			if (cursor != null && cursor.moveToFirst()) {
				do {
					int id = Integer.parseInt(cursor.getString(0));
					String handle = (cursor.getString(1));
					String path = (cursor.getString(2));
					String name = (cursor.getString(3));
					int parent = cursor.getInt(4);
					String type = (cursor.getString(5));
					int incoming = cursor.getInt(6);
					String handleIncoming = (cursor.getString(7));
					MegaOffline offline = new MegaOffline(id, handle, path, name, parent, type, incoming, handleIncoming);
					listOffline.add(offline);
				} while (cursor.moveToNext());
			}
		} catch (Exception e) {
			logError("Exception opening or managing DB cursor", e);
		}
		return listOffline;
	}

	public boolean exists(long handle){
		//Get the foreign key of the node
		String selectQuery = "SELECT * FROM " + TABLE_OFFLINE + " WHERE " + KEY_OFF_HANDLE + " = '" + encrypt(Long.toString(handle)) + "'";
		try (Cursor cursor = db.rawQuery(selectQuery, null)) {
			if (cursor != null){
				return cursor.moveToFirst();
			}
		} catch (Exception e) {
			logError("Exception opening or managing DB cursor", e);
		}
		return false;
	}

	public MegaOffline findByHandle(long handle) {
        return findByHandle(String.valueOf(handle));
	}

	public MegaOffline findByHandle(String handle) {
		//Get the foreign key of the node
		String selectQuery = "SELECT * FROM " + TABLE_OFFLINE + " WHERE " + KEY_OFF_HANDLE + " = '"
				+ encrypt(handle) + "'";
		try (Cursor cursor = db.rawQuery(selectQuery, null)) {
			if (cursor != null) {
				if (cursor.moveToFirst()) {
					int id = Integer.parseInt(cursor.getString(0));
					String nodeHandle = decrypt(cursor.getString(1));
					String path = decrypt(cursor.getString(2));
					String name = decrypt(cursor.getString(3));
					int parent = cursor.getInt(4);
					String type = decrypt(cursor.getString(5));
					int incoming = cursor.getInt(6);
					String handleIncoming = decrypt(cursor.getString(7));
					return new MegaOffline(id, nodeHandle, path, name, parent, type, incoming,
							handleIncoming);
				}
			}
		} catch (Exception e) {
			logError("Exception opening or managing DB cursor", e);
		}
		return null;
	}

	public ArrayList<MegaOffline> findByParentId(int parentId){

		ArrayList<MegaOffline> listOffline = new ArrayList<MegaOffline>();
		//Get the foreign key of the node
		String selectQuery = "SELECT * FROM " + TABLE_OFFLINE + " WHERE " + KEY_OFF_PARENT + " = '" + parentId + "'";

		try (Cursor cursor = db.rawQuery(selectQuery, null)) {

			if (cursor != null && cursor.moveToFirst()) {
				do {
					int _id = Integer.parseInt(cursor.getString(0));
					String _handle = decrypt(cursor.getString(1));
					String _path = decrypt(cursor.getString(2));
					String _name = decrypt(cursor.getString(3));
					int _parent = cursor.getInt(4);
					String _type = decrypt(cursor.getString(5));
					int _incoming = cursor.getInt(6);
					String _handleIncoming = decrypt(cursor.getString(7));

					listOffline.add(new MegaOffline(_id, _handle, _path, _name, _parent, _type, _incoming, _handleIncoming));
				} while (cursor.moveToNext());
			}
		} catch (Exception e) {
			logError("Exception opening or managing DB cursor", e);
		}
		return listOffline;
	}

	public MegaOffline findById(int id){

		String selectQuery = "SELECT * FROM " + TABLE_OFFLINE + " WHERE " + KEY_ID + " = '" + id + "'";
		MegaOffline mOffline = null;
		try (Cursor cursor = db.rawQuery(selectQuery, null)) {

			if (cursor != null && cursor.moveToFirst()) {
				do {
					int _id = Integer.parseInt(cursor.getString(0));
					String _handle = decrypt(cursor.getString(1));
					String _path = decrypt(cursor.getString(2));
					String _name = decrypt(cursor.getString(3));
					int _parent = cursor.getInt(4);
					String _type = decrypt(cursor.getString(5));
					int _incoming = cursor.getInt(6);
					String _handleIncoming = decrypt(cursor.getString(7));
					mOffline = new MegaOffline(_id, _handle, _path, _name, _parent, _type, _incoming, _handleIncoming);

				} while (cursor.moveToNext());
			}
		} catch (Exception e) {
			logError("Exception opening or managing DB cursor", e);
		}
		return mOffline;
	}

	public int removeById(int id){

		return db.delete(TABLE_OFFLINE, KEY_ID + "="+id, null);

	}

	public ArrayList<MegaOffline> findByPath(String path){

		ArrayList<MegaOffline> listOffline = new ArrayList<MegaOffline>();
		//Get the foreign key of the node
		String selectQuery = "SELECT * FROM " + TABLE_OFFLINE + " WHERE " + KEY_OFF_PATH + " = '" + encrypt(path) + "'";
		try (Cursor cursor = db.rawQuery(selectQuery, null)) {
			if (cursor != null && cursor.moveToFirst()) {
				do {
					int _id = Integer.parseInt(cursor.getString(0));
					String _handle = decrypt(cursor.getString(1));
					String _path = decrypt(cursor.getString(2));
					String _name = decrypt(cursor.getString(3));
					int _parent = cursor.getInt(4);
					String _type = decrypt(cursor.getString(5));
					int _incoming = cursor.getInt(6);
					String _handleIncoming = decrypt(cursor.getString(7));
					listOffline.add(new MegaOffline(_id, _handle, _path, _name, _parent, _type, _incoming, _handleIncoming));
				} while (cursor.moveToNext());
			}
		} catch (Exception e) {
			logError("Exception opening or managing DB cursor", e);
		}
		return listOffline;
	}

	public MegaOffline findbyPathAndName(String path, String name){

		String selectQuery = "SELECT * FROM " + TABLE_OFFLINE + " WHERE " + KEY_OFF_PATH + " = '" + encrypt(path) + "'" + "AND " + KEY_OFF_NAME + " = '" + encrypt(name) + "'"  ;

		MegaOffline mOffline = null;
		try (Cursor cursor = db.rawQuery(selectQuery, null)) {

			if (cursor != null && cursor.moveToFirst()) {
				do {
					int _id = Integer.parseInt(cursor.getString(0));
					String _handle = decrypt(cursor.getString(1));
					String _path = decrypt(cursor.getString(2));
					String _name = decrypt(cursor.getString(3));
					int _parent = cursor.getInt(4);
					String _type = decrypt(cursor.getString(5));
					int _incoming = cursor.getInt(6);
					String _handleIncoming = decrypt(cursor.getString(7));
					mOffline = new MegaOffline(_id, _handle, _path, _name, _parent, _type, _incoming, _handleIncoming);

				} while (cursor.moveToNext());
			}
		} catch (Exception e) {
			logError("Exception opening or managing DB cursor", e);
		}
		return mOffline;
	}

	public ArrayList<MegaOffline> getNodesSameParentOffline (String path, String name){

		int _id = -1;
		int _parent = -1;
		String _handle = null;
		String _path = null;
		String _name = null;
		String _type = null;
		int _incoming = 0;
		String _handleIncoming = null;

		//Get the foreign key of the node
		String selectQuery = "SELECT * FROM " + TABLE_OFFLINE + " WHERE " + KEY_OFF_PATH + " = '" + encrypt(path) + "'" + "AND" + KEY_OFF_NAME + " = '" + encrypt(name) + "'"  ;

		try (Cursor cursor = db.rawQuery(selectQuery, null)) {
			if (cursor != null && cursor.moveToFirst()) {
//				_id = Integer.parseInt(cursor.getString(0));
//				_handle = decrypt(cursor.getString(1));
//				_path = decrypt(cursor.getString(2));
//				_name = decrypt(cursor.getString(3));
				_parent = cursor.getInt(4);
//				_type = decrypt(cursor.getString(5));
//				_incoming = cursor.getInt(6);
//				_handleIncoming = cursor.getString(7);
			}
		} catch (Exception e) {
			logError("Exception opening or managing DB cursor", e);
		}
		ArrayList<MegaOffline> listOffline = new ArrayList<MegaOffline>();

		//Get the rest of nodes with the same parent (if there be)
		if(_parent!=-1){

			selectQuery = "SELECT * FROM " + TABLE_OFFLINE + " WHERE " + KEY_OFF_PARENT + " = '" + _parent + "'";

			try (Cursor cursor = db.rawQuery(selectQuery, null)) {
				if (cursor != null && cursor.moveToFirst()) {
					do {
						_id = Integer.parseInt(cursor.getString(0));
						_handle = decrypt(cursor.getString(1));
						_path = decrypt(cursor.getString(2));
						_name = decrypt(cursor.getString(3));
						_parent = cursor.getInt(4);
						_type = decrypt(cursor.getString(5));
						_incoming = cursor.getInt(6);
						_handleIncoming = cursor.getString(7);
						MegaOffline offline = new MegaOffline(_handle, _path, _name, _parent, _type, _incoming, _handleIncoming);
						listOffline.add(offline);
					} while (cursor.moveToNext());
				}
			} catch (Exception e) {
				logError("Exception opening or managing DB cursor", e);
			}
		}

		return listOffline;
	}

	public int deleteOfflineFile (MegaOffline mOff) {
	    SQLiteDatabase db = this.getWritableDatabase();
	    return db.delete(TABLE_OFFLINE, KEY_OFF_HANDLE + " = ?",
	            new String[] { encrypt(String.valueOf(mOff.getHandle())) });

	}

	public void setFirstTime (boolean firstTime){
		String selectQuery = "SELECT * FROM " + TABLE_PREFERENCES;
        ContentValues values = new ContentValues();
		try (Cursor cursor = db.rawQuery(selectQuery, null)) {
			if (cursor != null && cursor.moveToFirst()) {
				String UPDATE_PREFERENCES_TABLE = "UPDATE " + TABLE_PREFERENCES + " SET " + KEY_FIRST_LOGIN + "= '" + encrypt(firstTime + "") + "' WHERE " + KEY_ID + " = '1'";
				db.execSQL(UPDATE_PREFERENCES_TABLE);
//			log("UPDATE_PREFERENCES_TABLE: " + UPDATE_PREFERENCES_TABLE);
			} else {
				values.put(KEY_FIRST_LOGIN, encrypt(firstTime + ""));
				db.insert(TABLE_PREFERENCES, null, values);
			}
		} catch (Exception e) {
			logError("Exception opening or managing DB cursor", e);
		}
	}

	public void setCamSyncWifi (boolean wifi){
		String selectQuery = "SELECT * FROM " + TABLE_PREFERENCES;
        ContentValues values = new ContentValues();
		try (Cursor cursor = db.rawQuery(selectQuery, null)) {
			if (cursor != null && cursor.moveToFirst()) {
				String UPDATE_PREFERENCES_TABLE = "UPDATE " + TABLE_PREFERENCES + " SET " + KEY_CAM_SYNC_WIFI + "= '" + encrypt(wifi + "") + "' WHERE " + KEY_ID + " = '1'";
				db.execSQL(UPDATE_PREFERENCES_TABLE);
//			log("UPDATE_PREFERENCES_TABLE SYNC WIFI: " + UPDATE_PREFERENCES_TABLE);
			} else {
				values.put(KEY_CAM_SYNC_WIFI, encrypt(wifi + ""));
				db.insert(TABLE_PREFERENCES, null, values);
			}
		} catch (Exception e) {
			logError("Exception opening or managing DB cursor", e);
		}
	}

	public void setPreferredViewList (boolean list){
		String selectQuery = "SELECT * FROM " + TABLE_PREFERENCES;
        ContentValues values = new ContentValues();
		try (Cursor cursor = db.rawQuery(selectQuery, null)) {
			if (cursor != null && cursor.moveToFirst()) {
				String UPDATE_PREFERENCES_TABLE = "UPDATE " + TABLE_PREFERENCES + " SET " + KEY_PREFERRED_VIEW_LIST + "= '" + encrypt(list + "") + "' WHERE " + KEY_ID + " = '1'";
				db.execSQL(UPDATE_PREFERENCES_TABLE);
//			log("UPDATE_PREFERENCES_TABLE SYNC WIFI: " + UPDATE_PREFERENCES_TABLE);
			} else {
				values.put(KEY_PREFERRED_VIEW_LIST, encrypt(list + ""));
				db.insert(TABLE_PREFERENCES, null, values);
			}
		} catch (Exception e) {
			logError("Exception opening or managing DB cursor", e);
		}
	}

	public void setPreferredViewListCamera (boolean list){
		String selectQuery = "SELECT * FROM " + TABLE_PREFERENCES;
        ContentValues values = new ContentValues();
		try (Cursor cursor = db.rawQuery(selectQuery, null)) {
			if (cursor != null && cursor.moveToFirst()) {
				String UPDATE_PREFERENCES_TABLE = "UPDATE " + TABLE_PREFERENCES + " SET " + KEY_PREFERRED_VIEW_LIST_CAMERA + "= '" + encrypt(list + "") + "' WHERE " + KEY_ID + " = '1'";
				db.execSQL(UPDATE_PREFERENCES_TABLE);
//			log("UPDATE_PREFERENCES_TABLE SYNC WIFI: " + UPDATE_PREFERENCES_TABLE);
			} else {
				values.put(KEY_PREFERRED_VIEW_LIST_CAMERA, encrypt(list + ""));
				db.insert(TABLE_PREFERENCES, null, values);
			}
		} catch (Exception e) {
			logError("Exception opening or managing DB cursor", e);
		}
	}

	public void setPreferredSortCloud (String order){
		String selectQuery = "SELECT * FROM " + TABLE_PREFERENCES;
		ContentValues values = new ContentValues();
		try (Cursor cursor = db.rawQuery(selectQuery, null)) {
			if (cursor != null && cursor.moveToFirst()) {
				String UPDATE_PREFERENCES_TABLE = "UPDATE " + TABLE_PREFERENCES + " SET " + KEY_PREFERRED_SORT_CLOUD + "= '" + encrypt(order) + "' WHERE " + KEY_ID + " = '1'";
				db.execSQL(UPDATE_PREFERENCES_TABLE);
//			log("UPDATE_PREFERENCES_TABLE SYNC WIFI: " + UPDATE_PREFERENCES_TABLE);
			} else {
				values.put(KEY_PREFERRED_SORT_CLOUD, encrypt(order));
				db.insert(TABLE_PREFERENCES, null, values);
			}
		} catch (Exception e) {
			logError("Exception opening or managing DB cursor", e);
		}
	}

    public void setPreferredSortCameraUpload(String order) {
        logDebug("set sort camera upload order: " + order);
        setStringValue(TABLE_PREFERENCES, KEY_PREFERRED_SORT_CAMERA_UPLOAD, order);
    }

	public void setPreferredSortOthers (String order){
		String selectQuery = "SELECT * FROM " + TABLE_PREFERENCES;
		ContentValues values = new ContentValues();
		try (Cursor cursor = db.rawQuery(selectQuery, null)) {
			if (cursor != null && cursor.moveToFirst()) {
				String UPDATE_PREFERENCES_TABLE = "UPDATE " + TABLE_PREFERENCES + " SET " + KEY_PREFERRED_SORT_OTHERS + "= '" + encrypt(order) + "' WHERE " + KEY_ID + " = '1'";
				db.execSQL(UPDATE_PREFERENCES_TABLE);
//			log("UPDATE_PREFERENCES_TABLE SYNC WIFI: " + UPDATE_PREFERENCES_TABLE);
			} else {
				values.put(KEY_PREFERRED_SORT_OTHERS, encrypt(order));
				db.insert(TABLE_PREFERENCES, null, values);
			}
		} catch (Exception e) {
			logError("Exception opening or managing DB cursor", e);
		}
	}

	public void setLastUploadFolder (String folderPath){
		String selectQuery = "SELECT * FROM " + TABLE_PREFERENCES;
        ContentValues values = new ContentValues();
		try (Cursor cursor = db.rawQuery(selectQuery, null)) {
			if (cursor != null && cursor.moveToFirst()) {
				String UPDATE_PREFERENCES_TABLE = "UPDATE " + TABLE_PREFERENCES + " SET " + KEY_LAST_UPLOAD_FOLDER + "= '" + encrypt(folderPath + "") + "' WHERE " + KEY_ID + " = '1'";
				db.execSQL(UPDATE_PREFERENCES_TABLE);
//			log("UPDATE_PREFERENCES_TABLE UPLOAD FOLDER: " + UPDATE_PREFERENCES_TABLE);
			} else {
				values.put(KEY_LAST_UPLOAD_FOLDER, encrypt(folderPath + ""));
				db.insert(TABLE_PREFERENCES, null, values);
			}
		} catch (Exception e) {
			logError("Exception opening or managing DB cursor", e);
		}
	}

	public void setLastCloudFolder (String folderHandle){
		String selectQuery = "SELECT * FROM " + TABLE_PREFERENCES;
        ContentValues values = new ContentValues();
		try (Cursor cursor = db.rawQuery(selectQuery, null)) {
			if (cursor != null && cursor.moveToFirst()) {
				String UPDATE_PREFERENCES_TABLE = "UPDATE " + TABLE_PREFERENCES + " SET " + KEY_LAST_CLOUD_FOLDER_HANDLE + "= '" + encrypt(folderHandle + "") + "' WHERE " + KEY_ID + " = '1'";
				db.execSQL(UPDATE_PREFERENCES_TABLE);
				logDebug("KEY_LAST_CLOUD_FOLDER_HANDLE UPLOAD FOLDER: " + UPDATE_PREFERENCES_TABLE);
			} else {
				values.put(KEY_LAST_CLOUD_FOLDER_HANDLE, encrypt(folderHandle + ""));
				db.insert(TABLE_PREFERENCES, null, values);
			}
		} catch (Exception e) {
			logError("Exception opening or managing DB cursor", e);
		}
	}

	public void setKeepFileNames (boolean charging){
		String selectQuery = "SELECT * FROM " + TABLE_PREFERENCES;
        ContentValues values = new ContentValues();
		try (Cursor cursor = db.rawQuery(selectQuery, null)) {
			if (cursor != null && cursor.moveToFirst()) {
				String UPDATE_PREFERENCES_TABLE = "UPDATE " + TABLE_PREFERENCES + " SET " + KEY_KEEP_FILE_NAMES + "= '" + encrypt(charging + "") + "' WHERE " + KEY_ID + " = '1'";
				db.execSQL(UPDATE_PREFERENCES_TABLE);
//			log("UPDATE_PREFERENCES_TABLE SYNC KEEP_FILES: " + UPDATE_PREFERENCES_TABLE);
			} else {
				values.put(KEY_KEEP_FILE_NAMES, encrypt(charging + ""));
				db.insert(TABLE_PREFERENCES, null, values);
			}
		} catch (Exception e) {
			logError("Exception opening or managing DB cursor", e);
		}
	}

	public void setCamSyncEnabled (boolean enabled){
        logDebug("setCamSyncEnabled: " + enabled);
		String selectQuery = "SELECT * FROM " + TABLE_PREFERENCES;
        ContentValues values = new ContentValues();
		try (Cursor cursor = db.rawQuery(selectQuery, null)) {
			if (cursor != null && cursor.moveToFirst()) {
				String UPDATE_PREFERENCES_TABLE = "UPDATE " + TABLE_PREFERENCES + " SET " + KEY_CAM_SYNC_ENABLED + "= '" + encrypt(enabled + "") + "' WHERE " + KEY_ID + " = '1'";
				db.execSQL(UPDATE_PREFERENCES_TABLE);
//			log("UPDATE_PREFERENCES_TABLE SYNC ENABLED: " + UPDATE_PREFERENCES_TABLE);
			} else {
				values.put(KEY_CAM_SYNC_ENABLED, encrypt(enabled + ""));
				db.insert(TABLE_PREFERENCES, null, values);
			}
			if (enabled) {
				CuSyncManager.INSTANCE.setPrimaryBackup();
			} else {
				CuSyncManager.INSTANCE.removePrimaryBackup();
			}
		} catch (Exception e) {
			logError("Exception opening or managing DB cursor", e);
		}
	}

	public void setSecondaryUploadEnabled (boolean enabled){
        logDebug("setSecondaryUploadEnabled: " + enabled);
		String selectQuery = "SELECT * FROM " + TABLE_PREFERENCES;
        ContentValues values = new ContentValues();
		try (Cursor cursor = db.rawQuery(selectQuery, null)) {
			if (cursor != null && cursor.moveToFirst()) {
				String UPDATE_PREFERENCES_TABLE = "UPDATE " + TABLE_PREFERENCES + " SET " + KEY_SEC_FOLDER_ENABLED + "= '" + encrypt(enabled + "") + "' WHERE " + KEY_ID + " = '1'";
				db.execSQL(UPDATE_PREFERENCES_TABLE);
			} else {
				values.put(KEY_SEC_FOLDER_ENABLED, encrypt(enabled + ""));
				db.insert(TABLE_PREFERENCES, null, values);
			}
			// Set or remove corresponding MU backup.
			if (enabled) {
				CuSyncManager.INSTANCE.setSecondaryBackup();
			} else {
				CuSyncManager.INSTANCE.removeSecondaryBackup();
			}
		} catch (Exception e) {
			logError("Exception opening or managing DB cursor", e);
		}
	}

	public void setCamSyncHandle (long handle){
		String selectQuery = "SELECT * FROM " + TABLE_PREFERENCES;
        ContentValues values = new ContentValues();
		try (Cursor cursor = db.rawQuery(selectQuery, null)) {
			if (cursor != null && cursor.moveToFirst()) {
				String UPDATE_PREFERENCES_TABLE = "UPDATE " + TABLE_PREFERENCES + " SET " + KEY_CAM_SYNC_HANDLE + "= '" + encrypt(handle + "") + "' WHERE " + KEY_ID + " = '1'";
				db.execSQL(UPDATE_PREFERENCES_TABLE);
//			log("UPDATE_PREFERENCES_TABLE SYNC ENABLED: " + UPDATE_PREFERENCES_TABLE);
			} else {
				values.put(KEY_CAM_SYNC_HANDLE, encrypt(handle + ""));
				db.insert(TABLE_PREFERENCES, null, values);
			}
			logDebug("Set new primary handle: " + handle);
			//Update CU backup when CU target folder changed.
			CuSyncManager.INSTANCE.updatePrimaryTargetNode(handle);
		} catch (Exception e) {
			logError("Exception opening or managing DB cursor", e);
		}
	}

	public void setSecondaryFolderHandle (long handle){
        logDebug("setSecondaryFolderHandle: " + handle);
		String selectQuery = "SELECT * FROM " + TABLE_PREFERENCES;
        ContentValues values = new ContentValues();
		try (Cursor cursor = db.rawQuery(selectQuery, null)) {
			if (cursor != null && cursor.moveToFirst()) {
				String UPDATE_PREFERENCES_TABLE = "UPDATE " + TABLE_PREFERENCES + " SET " + KEY_SEC_FOLDER_HANDLE + "= '" + encrypt(handle + "") + "' WHERE " + KEY_ID + " = '1'";
				db.execSQL(UPDATE_PREFERENCES_TABLE);
//			log("UPDATE_PREFERENCES_TABLE SYNC ENABLED: " + UPDATE_PREFERENCES_TABLE);
			} else {
				values.put(KEY_SEC_FOLDER_HANDLE, encrypt(handle + ""));
				db.insert(TABLE_PREFERENCES, null, values);
			}
			logDebug("Set new secondary handle: " + handle);
			//Update MU backup when MU target folder changed.
			CuSyncManager.INSTANCE.updateSecondaryTargetNode(handle);
		} catch (Exception e) {
			logError("Exception opening or managing DB cursor", e);
		}
	}

	public void setCamSyncLocalPath (String localPath){
		String selectQuery = "SELECT * FROM " + TABLE_PREFERENCES;
        ContentValues values = new ContentValues();
		try (Cursor cursor = db.rawQuery(selectQuery, null)) {
			if (cursor != null && cursor.moveToFirst()) {
				String UPDATE_PREFERENCES_TABLE = "UPDATE " + TABLE_PREFERENCES + " SET " + KEY_CAM_SYNC_LOCAL_PATH + "= '" + encrypt(localPath + "") + "' WHERE " + KEY_ID + " = '1'";
				db.execSQL(UPDATE_PREFERENCES_TABLE);
//			log("UPDATE_PREFERENCES_TABLE SYNC ENABLED: " + UPDATE_PREFERENCES_TABLE);
			} else {
				values.put(KEY_CAM_SYNC_LOCAL_PATH, encrypt(localPath + ""));
				db.insert(TABLE_PREFERENCES, null, values);
			}
		} catch (Exception e) {
			logError("Exception opening or managing DB cursor", e);
		}
	}

	public void setUriExternalSDCard (String uriExternalSDCard){
		String selectQuery = "SELECT * FROM " + TABLE_PREFERENCES;
        ContentValues values = new ContentValues();
		try (Cursor cursor = db.rawQuery(selectQuery, null)) {
			if (cursor != null && cursor.moveToFirst()) {
				String UPDATE_PREFERENCES_TABLE = "UPDATE " + TABLE_PREFERENCES + " SET " + KEY_URI_EXTERNAL_SD_CARD + "= '" + encrypt(uriExternalSDCard) + "' WHERE " + KEY_ID + " = '1'";
				db.execSQL(UPDATE_PREFERENCES_TABLE);
				logDebug("KEY_URI_EXTERNAL_SD_CARD URI: " + UPDATE_PREFERENCES_TABLE);
			} else {
				values.put(KEY_URI_EXTERNAL_SD_CARD, encrypt(uriExternalSDCard));
				db.insert(TABLE_PREFERENCES, null, values);
			}
		} catch (Exception e) {
			logError("Exception opening or managing DB cursor", e);
		}
	}

	/**
	 * Sets the local path selected from an external SD card as Media Uploads local folder.
	 *
	 * @param uriMediaExternalSdCard	local path
	 */
	public void setUriMediaExternalSdCard(String uriMediaExternalSdCard) {
		setStringValue(TABLE_PREFERENCES, KEY_URI_MEDIA_EXTERNAL_SD_CARD, uriMediaExternalSdCard);
	}

	/**
	 * Gets the local path selected in an external SD card as Media Uploads local folder.
	 *
	 * @return The Media Uploads path located in SD card
	 */
	public String getUriMediaExternalSdCard() {
		return getStringValue(TABLE_PREFERENCES, KEY_URI_MEDIA_EXTERNAL_SD_CARD, "");
	}

    public void setSDCardUri (String sdCardUri){
        setStringValue(TABLE_PREFERENCES, KEY_SD_CARD_URI, sdCardUri);
    }

	public void setCameraFolderExternalSDCard (boolean cameraFolderExternalSDCard){
		String selectQuery = "SELECT * FROM " + TABLE_PREFERENCES;
        ContentValues values = new ContentValues();
		try (Cursor cursor = db.rawQuery(selectQuery, null)) {
			if (cursor != null && cursor.moveToFirst()) {
				String UPDATE_PREFERENCES_TABLE = "UPDATE " + TABLE_PREFERENCES + " SET " + KEY_CAMERA_FOLDER_EXTERNAL_SD_CARD + "= '" + encrypt(cameraFolderExternalSDCard + "") + "' WHERE " + KEY_ID + " = '1'";
				db.execSQL(UPDATE_PREFERENCES_TABLE);
//			log("UPDATE_PREFERENCES_TABLE SYNC WIFI: " + UPDATE_PREFERENCES_TABLE);
			} else {
				values.put(KEY_CAMERA_FOLDER_EXTERNAL_SD_CARD, encrypt(cameraFolderExternalSDCard + ""));
				db.insert(TABLE_PREFERENCES, null, values);
			}
		} catch (Exception e) {
			logError("Exception opening or managing DB cursor", e);
		}
	}

	/**
	 * Sets the flag to indicate if the local path selected as Media Uploads local folder belongs to an external SD card.
	 *
	 * @param mediaFolderExternalSdCard	true if the local path selected belongs to an external SD card, false otherwise
	 */
	public void setMediaFolderExternalSdCard(boolean mediaFolderExternalSdCard) {
		setStringValue(TABLE_PREFERENCES, KEY_MEDIA_FOLDER_EXTERNAL_SD_CARD, mediaFolderExternalSdCard + "");
	}

	/**
	 * Gets the flag which indicates if the local path selected as Media Uploads local folder belongs to an external SD card.
	 *
	 * @return True if the local path belongs to an external SD card, false otherwise
	 */
	public boolean getMediaFolderExternalSdCard() {
		return getBooleanValue(TABLE_PREFERENCES, KEY_MEDIA_FOLDER_EXTERNAL_SD_CARD, false);
	}

	public void setPasscodeLockType(String passcodeLockType){
        logDebug("setPasscodeLockType");
		String selectQuery = "SELECT * FROM " + TABLE_PREFERENCES;
        ContentValues values = new ContentValues();

		try (Cursor cursor = db.rawQuery(selectQuery, null)) {
			if (cursor != null && cursor.moveToFirst()) {
				String UPDATE_PREFERENCES_TABLE = "UPDATE " + TABLE_PREFERENCES + " SET " + KEY_PASSCODE_LOCK_TYPE + "= '" + encrypt(passcodeLockType) + "' WHERE " + KEY_ID + " = '1'";
				db.execSQL(UPDATE_PREFERENCES_TABLE);
			} else {
				values.put(KEY_PASSCODE_LOCK_TYPE, encrypt(passcodeLockType));
				db.insert(TABLE_PREFERENCES, null, values);
			}
		} catch (Exception e) {
			logError("Exception opening or managing DB cursor", e);
		}
	}

	public String getPasscodeLockType() {
		return getStringValue(TABLE_PREFERENCES, KEY_PASSCODE_LOCK_TYPE, "");
	}

	public void setSecondaryFolderPath (String localPath){
        logDebug("setSecondaryFolderPath: " + localPath);
		String selectQuery = "SELECT * FROM " + TABLE_PREFERENCES;
        ContentValues values = new ContentValues();
		try (Cursor cursor = db.rawQuery(selectQuery, null)) {
			if (cursor != null && cursor.moveToFirst()) {
				String UPDATE_PREFERENCES_TABLE = "UPDATE " + TABLE_PREFERENCES + " SET " + KEY_SEC_FOLDER_LOCAL_PATH + "= '" + encrypt(localPath + "") + "' WHERE " + KEY_ID + " = '1'";
				db.execSQL(UPDATE_PREFERENCES_TABLE);
//			log("UPDATE_PREFERENCES_TABLE SYNC ENABLED: " + UPDATE_PREFERENCES_TABLE);
			} else {
				values.put(KEY_SEC_FOLDER_LOCAL_PATH, encrypt(localPath + ""));
				db.insert(TABLE_PREFERENCES, null, values);
			}
		} catch (Exception e) {
			logError("Exception opening or managing DB cursor", e);
		}
	}

	public void setCamSyncFileUpload (int fileUpload){
		String selectQuery = "SELECT * FROM " + TABLE_PREFERENCES;
        ContentValues values = new ContentValues();
		try (Cursor cursor = db.rawQuery(selectQuery, null)) {
			if (cursor != null && cursor.moveToFirst()) {
				String UPDATE_PREFERENCES_TABLE = "UPDATE " + TABLE_PREFERENCES + " SET " + KEY_CAM_SYNC_FILE_UPLOAD + "= '" + encrypt(fileUpload + "") + "' WHERE " + KEY_ID + " = '1'";
				db.execSQL(UPDATE_PREFERENCES_TABLE);
//			log("UPDATE_PREFERENCES_TABLE SYNC ENABLED: " + UPDATE_PREFERENCES_TABLE);
			} else {
				values.put(KEY_CAM_SYNC_FILE_UPLOAD, encrypt(fileUpload + ""));
				db.insert(TABLE_PREFERENCES, null, values);
			}
		} catch (Exception e) {
			logError("Exception opening or managing DB cursor", e);
		}
	}

	public void setAccountDetailsTimeStamp (){
		setAccountDetailsTimeStamp(System.currentTimeMillis()/1000);
	}

	public void resetAccountDetailsTimeStamp (){
		setAccountDetailsTimeStamp(-1);
	}

	private void setAccountDetailsTimeStamp (long accountDetailsTimeStamp){
        logDebug("setAccountDetailsTimeStamp");

		String selectQuery = "SELECT * FROM " + TABLE_ATTRIBUTES;
		ContentValues values = new ContentValues();
		try (Cursor cursor = db.rawQuery(selectQuery, null)) {
			if (cursor != null && cursor.moveToFirst()) {
				String UPDATE_ATTRIBUTE_TABLE = "UPDATE " + TABLE_ATTRIBUTES + " SET " + KEY_ACCOUNT_DETAILS_TIMESTAMP + "= '" + encrypt(accountDetailsTimeStamp + "") + "' WHERE " + KEY_ID + " = '1'";
				db.execSQL(UPDATE_ATTRIBUTE_TABLE);
//			log("UPDATE_PREFERENCES_TABLE SYNC ENABLED: " + UPDATE_PREFERENCES_TABLE);
			} else {
				values.put(KEY_ACCOUNT_DETAILS_TIMESTAMP, encrypt(accountDetailsTimeStamp + ""));
				db.insert(TABLE_ATTRIBUTES, null, values);
			}
		} catch (Exception e) {
			logError("Exception opening or managing DB cursor", e);
		}
	}

	public void setPaymentMethodsTimeStamp (){
        logDebug("setPaymentMethodsTimeStamp");
		long paymentMethodsTimeStamp = System.currentTimeMillis()/1000;

		String selectQuery = "SELECT * FROM " + TABLE_ATTRIBUTES;
		ContentValues values = new ContentValues();
		try (Cursor cursor = db.rawQuery(selectQuery, null)) {
			if (cursor != null && cursor.moveToFirst()) {
				String UPDATE_ATTRIBUTE_TABLE = "UPDATE " + TABLE_ATTRIBUTES + " SET " + KEY_PAYMENT_METHODS_TIMESTAMP + "= '" + encrypt(paymentMethodsTimeStamp + "") + "' WHERE " + KEY_ID + " = '1'";
				db.execSQL(UPDATE_ATTRIBUTE_TABLE);
//			log("UPDATE_PREFERENCES_TABLE SYNC ENABLED: " + UPDATE_PREFERENCES_TABLE);
			} else {
				values.put(KEY_PAYMENT_METHODS_TIMESTAMP, encrypt(paymentMethodsTimeStamp + ""));
				db.insert(TABLE_ATTRIBUTES, null, values);
			}
		} catch (Exception e) {
			logError("Exception opening or managing DB cursor", e);
		}
	}

	public void setPricingTimestamp (){
        logDebug("setPricingTimestamp");
		long creditCardTimestamp = System.currentTimeMillis()/1000;

		String selectQuery = "SELECT * FROM " + TABLE_ATTRIBUTES;
		ContentValues values = new ContentValues();
		try (Cursor cursor = db.rawQuery(selectQuery, null)) {
			if (cursor != null && cursor.moveToFirst()) {
				String UPDATE_ATTRIBUTE_TABLE = "UPDATE " + TABLE_ATTRIBUTES + " SET " + KEY_PRICING_TIMESTAMP + "= '" + encrypt(creditCardTimestamp + "") + "' WHERE " + KEY_ID + " = '1'";
				db.execSQL(UPDATE_ATTRIBUTE_TABLE);
//			log("UPDATE_PREFERENCES_TABLE SYNC ENABLED: " + UPDATE_PREFERENCES_TABLE);
			} else {
				values.put(KEY_PRICING_TIMESTAMP, encrypt(creditCardTimestamp + ""));
				db.insert(TABLE_ATTRIBUTES, null, values);
			}
		} catch (Exception e) {
			logError("Exception opening or managing DB cursor", e);
		}
	}

	public void setExtendedAccountDetailsTimestamp (){
        logDebug("setExtendedAccountDetailsTimestamp");
		long extendedAccountDetailsTimestamp = System.currentTimeMillis()/1000;

		String selectQuery = "SELECT * FROM " + TABLE_ATTRIBUTES;
		ContentValues values = new ContentValues();
		try (Cursor cursor = db.rawQuery(selectQuery, null)) {
			if (cursor != null && cursor.moveToFirst()) {
				String UPDATE_ATTRIBUTE_TABLE = "UPDATE " + TABLE_ATTRIBUTES + " SET " + KEY_EXTENDED_ACCOUNT_DETAILS_TIMESTAMP + "= '" + encrypt(extendedAccountDetailsTimestamp + "") + "' WHERE " + KEY_ID + " = '1'";
				db.execSQL(UPDATE_ATTRIBUTE_TABLE);
//			log("UPDATE_PREFERENCES_TABLE SYNC ENABLED: " + UPDATE_PREFERENCES_TABLE);
			} else {
				values.put(KEY_EXTENDED_ACCOUNT_DETAILS_TIMESTAMP, encrypt(extendedAccountDetailsTimestamp + ""));
				db.insert(TABLE_ATTRIBUTES, null, values);
			}
		} catch (Exception e) {
			logError("Exception opening or managing DB cursor", e);
		}
	}

	public void resetExtendedAccountDetailsTimestamp (){
        logDebug("resetExtendedAccountDetailsTimestamp");
		long extendedAccountDetailsTimestamp = -1;

		String selectQuery = "SELECT * FROM " + TABLE_ATTRIBUTES;
		ContentValues values = new ContentValues();
		try (Cursor cursor = db.rawQuery(selectQuery, null)) {
			if (cursor != null && cursor.moveToFirst()) {
				String UPDATE_ATTRIBUTE_TABLE = "UPDATE " + TABLE_ATTRIBUTES + " SET " + KEY_EXTENDED_ACCOUNT_DETAILS_TIMESTAMP + "= '" + encrypt(extendedAccountDetailsTimestamp + "") + "' WHERE " + KEY_ID + " = '1'";
				db.execSQL(UPDATE_ATTRIBUTE_TABLE);
//			log("UPDATE_PREFERENCES_TABLE SYNC ENABLED: " + UPDATE_PREFERENCES_TABLE);
			} else {
				values.put(KEY_EXTENDED_ACCOUNT_DETAILS_TIMESTAMP, encrypt(extendedAccountDetailsTimestamp + ""));
				db.insert(TABLE_ATTRIBUTES, null, values);
			}
		} catch (Exception e) {
			logError("Exception opening or managing DB cursor", e);
		}
	}

    public void setCamSyncTimeStamp(long camSyncTimeStamp) {
        logDebug("setCamSyncTimeStamp: " + camSyncTimeStamp);
        setLongValue(TABLE_PREFERENCES, KEY_CAM_SYNC_TIMESTAMP, camSyncTimeStamp);
    }

    public void setCamVideoSyncTimeStamp(long camVideoSyncTimeStamp) {
        logDebug("setCamVideoSyncTimeStamp: " + camVideoSyncTimeStamp);
        setLongValue(TABLE_PREFERENCES, KEY_CAM_VIDEO_SYNC_TIMESTAMP, camVideoSyncTimeStamp);
    }

    public void setSecSyncTimeStamp(long secSyncTimeStamp) {
        logDebug("setSecSyncTimeStamp: " + secSyncTimeStamp);
        setLongValue(TABLE_PREFERENCES, KEY_SEC_SYNC_TIMESTAMP, secSyncTimeStamp);
    }

    public void setSecVideoSyncTimeStamp (long secVideoSyncTimeStamp){
        logDebug("setSecVideoSyncTimeStamp: " + secVideoSyncTimeStamp);
        setLongValue(TABLE_PREFERENCES,KEY_SEC_VIDEO_SYNC_TIMESTAMP,secVideoSyncTimeStamp);
    }

	/**
	 * Set an integer value into the database.
	 *
	 * @param tableName  Name of the database's table.
	 * @param columnName Name of the table's column.
	 * @param value      Value to set.
	 */
    private void setIntValue(String tableName, String columnName, int value) {
    	setStringValue(tableName, columnName, Integer.toString(value));
	}

	/**
	 * Get an integer value from the database.
	 *
	 * @param tableName    Name of the database's table.
	 * @param columnName   Name of the table's column.
	 * @param defaultValue Default value to return if no result found.
	 * @return Integer value selected from the database.
	 */
	private int getIntValue(String tableName, String columnName, int defaultValue) {
		try {
			String value = getStringValue(tableName, columnName, Integer.toString(defaultValue));
			if (value != null && !value.isEmpty()) {
				return Integer.valueOf(value);
			}
		} catch (Exception e) {
			logWarning("EXCEPTION - Return default value: " + defaultValue, e);
		}

    	return defaultValue;
	}

	/**
	 * Set a long value into the database.
	 *
	 * @param tableName  Name of the database's table.
	 * @param columnName Name of the table's column.
	 * @param value      Value to set.
	 */
    private void setLongValue(String tableName, String columnName, long value) {
		setStringValue(tableName, columnName, Long.toString(value));
    }

	/**
	 * Get a long value from the database.
	 *
	 * @param tableName    Name of the database's table.
	 * @param columnName   Name of the table's column.
	 * @param defaultValue Default value to return if no result found.
	 * @return Long value selected from the database.
	 */
	private long getLongValue(String tableName, String columnName, long defaultValue) {
		try {
			String value = getStringValue(tableName, columnName, Long.toString(defaultValue));
			if (!isTextEmpty(value)) {
				return Long.parseLong(value);
			}
		} catch (Exception e) {
			logWarning("EXCEPTION - Return default value: " + defaultValue, e);
		}

		return defaultValue;
	}

	/**
	 * Set a String value into the database.
	 *
	 * @param tableName  Name of the database's table.
	 * @param columnName Name of the table's column.
	 * @param value      Value to set.
	 */
	private void setStringValue(String tableName, String columnName, String value) {
		if(isTextEmpty(value)) {
			logWarning("Set " + columnName + " with empty value!");
		}

		String selectQuery = "SELECT * FROM " + tableName;
		try (Cursor cursor = db.rawQuery(selectQuery, null)) {
			if (cursor != null && cursor.moveToFirst()) {
				String UPDATE_TABLE = "UPDATE " + tableName + " SET " + columnName + "= '" + encrypt(value) + "' WHERE " + KEY_ID + " = '1'";
				db.execSQL(UPDATE_TABLE);
			} else {
				ContentValues values = new ContentValues();
				values.put(columnName, encrypt(value));
				db.insert(tableName, null, values);
			}
		} catch (Exception e) {
			logError("Exception opening or managing DB cursor", e);
		}
	}

	/**
	 * Get a String value from the database.
	 *
	 * @param tableName    Name of the database's table.
	 * @param columnName   Name of the table's column.
	 * @param defaultValue Default value to return if no result found.
	 * @return String value selected from the database.
	 */
	private String getStringValue(String tableName, String columnName, String defaultValue) {
		String value = defaultValue;
		String selectQuery = "SELECT " + columnName + " FROM " + tableName + " WHERE " + KEY_ID + " = '1'";
		try (Cursor cursor = db.rawQuery(selectQuery, null)) {
			if (cursor != null && cursor.moveToFirst()) {
				value = decrypt(cursor.getString(0));
				logDebug(columnName + " value: " + value);
			} else {
				logWarning("No value found, setting default");
				ContentValues values = new ContentValues();
				values.put(columnName, encrypt(defaultValue));
				db.insert(tableName, null, values);
				logDebug("Default value: " + defaultValue);
			}
		} catch (Exception e) {
			logError("Exception opening or managing DB cursor", e);
		}
		return value;
	}

	/**
	 * Get a boolean value from the database.
	 *
	 * @param tableName    Name of the database's table.
	 * @param columnName   Name of the table's column.
	 * @param defaultValue Default value to return if no result found.
	 * @return Boolean value selected from the database.
	 */
	private boolean getBooleanValue(String tableName, String columnName, boolean defaultValue) {
		try {
			String value = getStringValue(tableName, columnName, Boolean.toString(defaultValue));
			if (value != null && !value.isEmpty()) {
				return Boolean.valueOf(value);
			}
		} catch (Exception e) {
			logWarning("EXCEPTION - Return default value: " + defaultValue, e);
		}

		return defaultValue;
	}

	public void setPasscodeLockEnabled(boolean passcodeLockEnabled){
		String selectQuery = "SELECT * FROM " + TABLE_PREFERENCES;
        ContentValues values = new ContentValues();

		try (Cursor cursor = db.rawQuery(selectQuery, null)) {
			if (cursor != null && cursor.moveToFirst()) {
				String UPDATE_PREFERENCES_TABLE = "UPDATE " + TABLE_PREFERENCES + " SET " + KEY_PASSCODE_LOCK_ENABLED + "= '" + encrypt(passcodeLockEnabled + "") + "' WHERE " + KEY_ID + " = '1'";
				db.execSQL(UPDATE_PREFERENCES_TABLE);
			} else {
				values.put(KEY_PASSCODE_LOCK_ENABLED, encrypt(passcodeLockEnabled + ""));
				db.insert(TABLE_PREFERENCES, null, values);
			}
		} catch (Exception e) {
			logError("Exception opening or managing DB cursor", e);
		}
	}

	public boolean isPasscodeLockEnabled() {
		return getBooleanValue(TABLE_PREFERENCES, KEY_PASSCODE_LOCK_ENABLED, false);
	}

	public void setPasscodeLockCode(String passcodeLockCode){
		String selectQuery = "SELECT * FROM " + TABLE_PREFERENCES;
        ContentValues values = new ContentValues();

		try (Cursor cursor = db.rawQuery(selectQuery, null)) {
			if (cursor != null && cursor.moveToFirst()) {
				String UPDATE_PREFERENCES_TABLE = "UPDATE " + TABLE_PREFERENCES + " SET " + KEY_PASSCODE_LOCK_CODE + "= '" + encrypt(passcodeLockCode + "") + "' WHERE " + KEY_ID + " = '1'";
				db.execSQL(UPDATE_PREFERENCES_TABLE);
			} else {
				values.put(KEY_PASSCODE_LOCK_CODE, encrypt(passcodeLockCode + ""));
				db.insert(TABLE_PREFERENCES, null, values);
			}
		} catch (Exception e) {
			logError("Exception opening or managing DB cursor", e);
		}
	}

	public String getPasscodeLockCode() {
		return getStringValue(TABLE_PREFERENCES, KEY_PASSCODE_LOCK_CODE, "");
	}

	/**
	 * Sets the time required before ask for the passcode.
	 *
	 * @param requiredTime The time required before ask for the passcode.
	 */
	public void setPasscodeRequiredTime(int requiredTime) {
		setStringValue(TABLE_PREFERENCES, KEY_PASSCODE_LOCK_REQUIRE_TIME, requiredTime + "");
	}

	/**
	 * Gets the time required before ask for the passcode.
	 *
	 * @return The time required before ask for the passcode.
	 */
	public int getPasscodeRequiredTime() {
		String string = getStringValue(TABLE_PREFERENCES, KEY_PASSCODE_LOCK_REQUIRE_TIME, REQUIRE_PASSCODE_INVALID + "");
		return !isTextEmpty(string) ? Integer.parseInt(string) : REQUIRE_PASSCODE_INVALID;
	}

	public void setStorageAskAlways(boolean storageAskAlways) {
		setStringValue(TABLE_PREFERENCES, KEY_STORAGE_ASK_ALWAYS, storageAskAlways + "");
	}

	/**
	 * Sets the flag to indicate if should ask the user about set the current path as default download location.
	 *
	 * @param askSetDownloadLocation true if should ask, false otherwise.
	 */
	public void setAskSetDownloadLocation(boolean askSetDownloadLocation) {
		setStringValue(TABLE_PREFERENCES, KEY_ASK_SET_DOWNLOAD_LOCATION, askSetDownloadLocation + "");
	}

	/**
	 * Gets the flag which indicates if should ask the user about set the current path as default download location.
	 *
	 * @return true if should ask, false otherwise.
	 */
	public boolean getAskSetDownloadLocation() {
		return getBooleanValue(TABLE_PREFERENCES, KEY_ASK_SET_DOWNLOAD_LOCATION, true);
	}

	public void setStorageDownloadLocation (String storageDownloadLocation){
		String selectQuery = "SELECT * FROM " + TABLE_PREFERENCES;
        ContentValues values = new ContentValues();
		try (Cursor cursor = db.rawQuery(selectQuery, null)) {
			if (cursor != null && cursor.moveToFirst()) {
				String UPDATE_PREFERENCES_TABLE = "UPDATE " + TABLE_PREFERENCES + " SET " + KEY_STORAGE_DOWNLOAD_LOCATION + "= '" + encrypt(storageDownloadLocation + "") + "' WHERE " + KEY_ID + " = '1'";
				db.execSQL(UPDATE_PREFERENCES_TABLE);
//			log("UPDATE_PREFERENCES_TABLE SYNC ENABLED: " + UPDATE_PREFERENCES_TABLE);
			} else {
				values.put(KEY_STORAGE_DOWNLOAD_LOCATION, encrypt(storageDownloadLocation + ""));
				db.insert(TABLE_PREFERENCES, null, values);
			}
		} catch (Exception e) {
			logError("Exception opening or managing DB cursor", e);
		}
	}

	public void setAttrAskSizeDownload (String askSizeDownload){
		String selectQuery = "SELECT * FROM " + TABLE_ATTRIBUTES;
		ContentValues values = new ContentValues();
		try (Cursor cursor = db.rawQuery(selectQuery, null)) {
			if (cursor != null && cursor.moveToFirst()) {
				String UPDATE_ATTRIBUTES_TABLE = "UPDATE " + TABLE_ATTRIBUTES + " SET " + KEY_ATTR_ASK_SIZE_DOWNLOAD + "='" + encrypt(askSizeDownload) + "' WHERE " + KEY_ID + " ='1'";
				db.execSQL(UPDATE_ATTRIBUTES_TABLE);
				logDebug("UPDATE_ATTRIBUTES_TABLE : " + UPDATE_ATTRIBUTES_TABLE);
			} else {
				values.put(KEY_ATTR_ASK_SIZE_DOWNLOAD, encrypt(askSizeDownload));
				db.insert(TABLE_ATTRIBUTES, null, values);
			}
		} catch (Exception e) {
			logError("Exception opening or managing DB cursor", e);
		}
	}

	public void setAttrAskNoAppDownload (String askNoAppDownload){
		String selectQuery = "SELECT * FROM " + TABLE_ATTRIBUTES;
		ContentValues values = new ContentValues();
		try (Cursor cursor = db.rawQuery(selectQuery, null)) {
			if (cursor != null && cursor.moveToFirst()) {
				String UPDATE_ATTRIBUTES_TABLE = "UPDATE " + TABLE_ATTRIBUTES + " SET " + KEY_ATTR_ASK_NOAPP_DOWNLOAD + "='" + encrypt(askNoAppDownload) + "' WHERE " + KEY_ID + " ='1'";
				db.execSQL(UPDATE_ATTRIBUTES_TABLE);
				logDebug("UPDATE_ATTRIBUTES_TABLE : " + UPDATE_ATTRIBUTES_TABLE);
			} else {
				values.put(KEY_ATTR_ASK_NOAPP_DOWNLOAD, encrypt(askNoAppDownload));
				db.insert(TABLE_ATTRIBUTES, null, values);
			}
		} catch (Exception e) {
			logError("Exception opening or managing DB cursor", e);
		}
	}

	public void setAttrAttemps (int attemp){
		String selectQuery = "SELECT * FROM " + TABLE_ATTRIBUTES;
		ContentValues values = new ContentValues();
		try (Cursor cursor = db.rawQuery(selectQuery, null)) {
			if (cursor != null && cursor.moveToFirst()) {
				String UPDATE_ATTRIBUTES_TABLE = "UPDATE " + TABLE_ATTRIBUTES + " SET " + KEY_ATTR_INTENTS + "='" + encrypt(Integer.toString(attemp) + "") + "' WHERE " + KEY_ID + " ='1'";
				db.execSQL(UPDATE_ATTRIBUTES_TABLE);
				logDebug("UPDATE_ATTRIBUTES_TABLE : " + UPDATE_ATTRIBUTES_TABLE);
			} else {
				values.put(KEY_ATTR_INTENTS, encrypt(Integer.toString(attemp) + ""));
				db.insert(TABLE_ATTRIBUTES, null, values);
			}
		} catch (Exception e) {
			logError("Exception opening or managing DB cursor", e);
		}
	}

	public void setFileLoggerSDK (boolean fileLoggerSDK){
		String selectQuery = "SELECT * FROM " + TABLE_ATTRIBUTES;
		ContentValues values = new ContentValues();
		try (Cursor cursor = db.rawQuery(selectQuery, null)) {
			if (cursor != null && cursor.moveToFirst()) {
				String UPDATE_ATTRIBUTES_TABLE = "UPDATE " + TABLE_ATTRIBUTES + " SET " + KEY_FILE_LOGGER_SDK + "='" + encrypt(fileLoggerSDK + "") + "' WHERE " + KEY_ID + " ='1'";
				db.execSQL(UPDATE_ATTRIBUTES_TABLE);
				logDebug("UPDATE_ATTRIBUTES_TABLE : " + UPDATE_ATTRIBUTES_TABLE);
			} else {
				values.put(KEY_FILE_LOGGER_SDK, encrypt(fileLoggerSDK + ""));
				db.insert(TABLE_ATTRIBUTES, null, values);
			}
		} catch (Exception e) {
			logError("Exception opening or managing DB cursor", e);
		}
	}

	public void setFileLoggerKarere (boolean fileLoggerKarere){
		String selectQuery = "SELECT * FROM " + TABLE_ATTRIBUTES;
		ContentValues values = new ContentValues();
		try (Cursor cursor = db.rawQuery(selectQuery, null)) {
			if (cursor != null && cursor.moveToFirst()) {
				String UPDATE_ATTRIBUTES_TABLE = "UPDATE " + TABLE_ATTRIBUTES + " SET " + KEY_FILE_LOGGER_KARERE + "='" + encrypt(fileLoggerKarere + "") + "' WHERE " + KEY_ID + " ='1'";
				db.execSQL(UPDATE_ATTRIBUTES_TABLE);
				logDebug("UPDATE_ATTRIBUTES_TABLE : " + UPDATE_ATTRIBUTES_TABLE);
			} else {
				values.put(KEY_FILE_LOGGER_KARERE, encrypt(fileLoggerKarere + ""));
				db.insert(TABLE_ATTRIBUTES, null, values);
			}
		} catch (Exception e) {
			logError("Exception opening or managing DB cursor", e);
		}
	}

	public void setUseHttpsOnly (boolean useHttpsOnly){
		String selectQuery = "SELECT * FROM " + TABLE_ATTRIBUTES;
		ContentValues values = new ContentValues();
		try (Cursor cursor = db.rawQuery(selectQuery, null)) {
			if (cursor != null && cursor.moveToFirst()) {
				String UPDATE_ATTRIBUTES_TABLE = "UPDATE " + TABLE_ATTRIBUTES + " SET " + KEY_USE_HTTPS_ONLY + "='" + encrypt(useHttpsOnly + "") + "' WHERE " + KEY_ID + " ='1'";
				db.execSQL(UPDATE_ATTRIBUTES_TABLE);
				logDebug("UPDATE_ATTRIBUTES_TABLE : " + UPDATE_ATTRIBUTES_TABLE);
			} else {
				values.put(KEY_USE_HTTPS_ONLY, encrypt(useHttpsOnly + ""));
				db.insert(TABLE_ATTRIBUTES, null, values);
			}
		} catch (Exception e) {
			logError("Exception opening or managing DB cursor", e);
		}
	}


	public String getUseHttpsOnly(){

		String selectQuery = "SELECT " + KEY_USE_HTTPS_ONLY + " FROM " + TABLE_ATTRIBUTES + " WHERE " + KEY_ID + " = '1'";
		try (Cursor cursor = db.rawQuery(selectQuery, null)) {
			if (cursor != null && cursor.moveToFirst()) {
				String useHttpsOnly = decrypt(cursor.getString(0));
				return useHttpsOnly;
			}
		} catch (Exception e) {
			logError("Exception opening or managing DB cursor", e);
		}
		return "false";
	}

	public void setShowCopyright (boolean showCopyright){
		String selectQuery = "SELECT * FROM " + TABLE_ATTRIBUTES;
		ContentValues values = new ContentValues();
		try (Cursor cursor = db.rawQuery(selectQuery, null)) {
			if (cursor != null && cursor.moveToFirst()) {
				String UPDATE_ATTRIBUTES_TABLE = "UPDATE " + TABLE_ATTRIBUTES + " SET " + KEY_SHOW_COPYRIGHT + "='" + encrypt(showCopyright + "") + "' WHERE " + KEY_ID + " ='1'";
				db.execSQL(UPDATE_ATTRIBUTES_TABLE);
			} else {
				values.put(KEY_SHOW_COPYRIGHT, encrypt(showCopyright + ""));
				db.insert(TABLE_ATTRIBUTES, null, values);
			}
		} catch (Exception e) {
			logError("Exception opening or managing DB cursor", e);
		}
	}


	public String getShowCopyright (){

		String selectQuery = "SELECT " + KEY_SHOW_COPYRIGHT + " FROM " + TABLE_ATTRIBUTES + " WHERE " + KEY_ID + " = '1'";
		try (Cursor cursor = db.rawQuery(selectQuery, null)) {
			if (cursor != null && cursor.moveToFirst()) {
				return decrypt(cursor.getString(0));
			}
		} catch (Exception e) {
			logError("Exception opening or managing DB cursor", e);
		}
		return "true";
	}

	public void setShowNotifOff (boolean showNotifOff){
		String selectQuery = "SELECT * FROM " + TABLE_ATTRIBUTES;
		ContentValues values = new ContentValues();
		try (Cursor cursor = db.rawQuery(selectQuery, null)) {
			if (cursor != null && cursor.moveToFirst()) {
				String UPDATE_ATTRIBUTES_TABLE = "UPDATE " + TABLE_ATTRIBUTES + " SET " + KEY_SHOW_NOTIF_OFF + "='" + encrypt(showNotifOff + "") + "' WHERE " + KEY_ID + " ='1'";
				db.execSQL(UPDATE_ATTRIBUTES_TABLE);
			} else {
				values.put(KEY_SHOW_NOTIF_OFF, encrypt(showNotifOff + ""));
				db.insert(TABLE_ATTRIBUTES, null, values);
			}
		} catch (Exception e) {
			logError("Exception opening or managing DB cursor", e);
		}
	}

	public void setLastPublicHandle (long handle){
		String selectQuery = "SELECT * FROM " + TABLE_ATTRIBUTES;
		ContentValues values = new ContentValues();
		try (Cursor cursor = db.rawQuery(selectQuery, null)) {
			if (cursor != null && cursor.moveToFirst()) {
				String UPDATE_ATTRIBUTES_TABLE = "UPDATE " + TABLE_ATTRIBUTES + " SET " + KEY_LAST_PUBLIC_HANDLE + "= '" + encrypt(handle + "") + "' WHERE " + KEY_ID + " = '1'";
				db.execSQL(UPDATE_ATTRIBUTES_TABLE);
//			log("UPDATE_PREFERENCES_TABLE SYNC ENABLED: " + UPDATE_PREFERENCES_TABLE);
			} else {
				values.put(KEY_LAST_PUBLIC_HANDLE, encrypt(handle + ""));
				db.insert(TABLE_ATTRIBUTES, null, values);
			}
		} catch (Exception e) {
			logError("Exception opening or managing DB cursor", e);
		}
	}

	public void setLastPublicHandleTimeStamp(long lastPublicHandleTimeStamp){
        String selectQuery = "SELECT * FROM " + TABLE_ATTRIBUTES;
        ContentValues values = new ContentValues();
		try (Cursor cursor = db.rawQuery(selectQuery, null)) {
			if (cursor != null && cursor.moveToFirst()) {
				String UPDATE_ATTRIBUTE_TABLE = "UPDATE " + TABLE_ATTRIBUTES + " SET " + KEY_LAST_PUBLIC_HANDLE_TIMESTAMP + "= '" + encrypt(lastPublicHandleTimeStamp + "") + "' WHERE " + KEY_ID + " = '1'";
				db.execSQL(UPDATE_ATTRIBUTE_TABLE);
//			log("UPDATE_PREFERENCES_TABLE SYNC ENABLED: " + UPDATE_PREFERENCES_TABLE);
			} else {
				values.put(KEY_LAST_PUBLIC_HANDLE_TIMESTAMP, encrypt(lastPublicHandleTimeStamp + ""));
				db.insert(TABLE_ATTRIBUTES, null, values);
			}
		} catch (Exception e) {
			logError("Exception opening or managing DB cursor", e);
		}
    }

	public void setLastPublicHandleTimeStamp (){
        logDebug("setLastPublicHandleTimeStamp");
		long lastPublicHandleTimeStamp = System.currentTimeMillis()/1000;

		setLastPublicHandleTimeStamp(lastPublicHandleTimeStamp);
	}

	/**
	 * Get the last public handle type value from the database.
	 *
	 * @return Last public handle type value.
	 */
	public int getLastPublicHandleType() {
		logInfo("Getting the last public handle type from DB");
		return getIntValue(TABLE_ATTRIBUTES, KEY_LAST_PUBLIC_HANDLE_TYPE, MegaApiJava.AFFILIATE_TYPE_INVALID);
	}

	/**
	 * Set the last public handle type value into the database.
	 *
	 * @param lastPublicHandleType Last public handle type value.
	 */
	public void setLastPublicHandleType(int lastPublicHandleType) {
		logInfo("Setting the last public handle type in the DB");
		setIntValue(TABLE_ATTRIBUTES, KEY_LAST_PUBLIC_HANDLE_TYPE, lastPublicHandleType);
	}

	/**
	 * Get the storage state value from the database.
	 *
	 * @return Storage state value.
	 */
	public int getStorageState() {
		logInfo("Getting the storage state from DB");
		return getIntValue(TABLE_ATTRIBUTES, KEY_STORAGE_STATE, MegaApiJava.STORAGE_STATE_UNKNOWN);
	}

	/**
	 * Set the storage state value into the database.
	 *
	 * @param storageState Storage state value.
	 */
	public void setStorageState(int storageState) {
		logInfo("Setting the storage state in the DB");
		setIntValue(TABLE_ATTRIBUTES, KEY_STORAGE_STATE, storageState);
	}

	/**
	 * Get the handle of "My chat files" folder from the database.
	 *
	 * @return Handle value.
	 */
	public long getMyChatFilesFolderHandle() {
		logInfo("Getting the storage state from DB");
		return getLongValue(TABLE_ATTRIBUTES, KEY_MY_CHAT_FILES_FOLDER_HANDLE, INVALID_HANDLE);
	}

	/**
	 * Set the handle of "My chat files" folder into the database.
	 *
	 * @param myChatFilesFolderHandle Handle value.
	 */
	public void setMyChatFilesFolderHandle(long myChatFilesFolderHandle) {
		logInfo("Setting the storage state in the DB");
		setLongValue(TABLE_ATTRIBUTES, KEY_MY_CHAT_FILES_FOLDER_HANDLE, myChatFilesFolderHandle);
	}

	/**
	 * Get the status of the transfer queue.
	 *
	 * @return True if the queue is paused, false otherwise.
	 */
	public boolean getTransferQueueStatus() {
		logInfo("Getting the storage state from DB");
		return getBooleanValue(TABLE_ATTRIBUTES, KEY_TRANSFER_QUEUE_STATUS, false);
	}

	/**
	 * Set the status of the transfer queue.
	 *
	 * @param transferQueueStatus True if the queue is paused, false otherwise.
	 */
	public void setTransferQueueStatus(boolean transferQueueStatus) {
		logInfo("Setting the storage state in the DB");
		setStringValue(TABLE_ATTRIBUTES, KEY_TRANSFER_QUEUE_STATUS, transferQueueStatus + "");
	}

	public String getShowNotifOff (){

		String selectQuery = "SELECT " + KEY_SHOW_NOTIF_OFF + " FROM " + TABLE_ATTRIBUTES + " WHERE " + KEY_ID + " = '1'";
		try (Cursor cursor = db.rawQuery(selectQuery, null)) {
			if (cursor != null && cursor.moveToFirst()) {
				return decrypt(cursor.getString(0));
			}
		} catch (Exception e) {
			logError("Exception opening or managing DB cursor", e);
		}
		return "true";
	}

	public void setInvalidateSdkCache(boolean invalidateSdkCache){
		String selectQuery = "SELECT * FROM " + TABLE_ATTRIBUTES;
		ContentValues values = new ContentValues();
		try (Cursor cursor = db.rawQuery(selectQuery, null)) {
			if (cursor != null && cursor.moveToFirst()) {
				String UPDATE_ATTRIBUTES_TABLE = "UPDATE " + TABLE_ATTRIBUTES + " SET " + KEY_INVALIDATE_SDK_CACHE + "='" + encrypt(invalidateSdkCache + "") + "' WHERE " + KEY_ID + " ='1'";
				db.execSQL(UPDATE_ATTRIBUTES_TABLE);
				logDebug("UPDATE_ATTRIBUTES_TABLE : " + UPDATE_ATTRIBUTES_TABLE);
			} else {
				values.put(KEY_INVALIDATE_SDK_CACHE, encrypt(invalidateSdkCache + ""));
				db.insert(TABLE_ATTRIBUTES, null, values);
			}
		} catch (Exception e) {
			logError("Exception opening or managing DB cursor", e);
		}
	}

	public void clearCredentials(){
	    logWarning("Clear local credentials!");
		db.execSQL("DROP TABLE IF EXISTS " + TABLE_CREDENTIALS);
        onCreate(db);
	}

	public void clearEphemeral(){
		db.execSQL("DROP TABLE IF EXISTS " + TABLE_EPHEMERAL);
		onCreate(db);
	}

	public void clearPreferences(){
		db.execSQL("DROP TABLE IF EXISTS " + TABLE_PREFERENCES);
        onCreate(db);
	}

	public void clearAttributes(){
        long lastPublicHandle;
        long lastPublicHandleTimeStamp = -1;
        int lastPublicHandleType = MegaApiJava.AFFILIATE_TYPE_INVALID;
        try {
            MegaAttributes attributes = getAttributes();
            lastPublicHandle = attributes.getLastPublicHandle();
            lastPublicHandleTimeStamp = attributes.getLastPublicHandleTimeStamp();
            lastPublicHandleType = attributes.getLastPublicHandleType();
		} catch (Exception e) {
			logWarning("EXCEPTION getting last public handle info.", e);
			lastPublicHandle = INVALID_HANDLE;
		}
		db.execSQL("DROP TABLE IF EXISTS " + TABLE_ATTRIBUTES);
		onCreate(db);
		if (lastPublicHandle != INVALID_HANDLE) {
		    try{
		        setLastPublicHandle(lastPublicHandle);
		        setLastPublicHandleTimeStamp(lastPublicHandleTimeStamp);
				setLastPublicHandleType(lastPublicHandleType);
			} catch (Exception e) {
				logWarning("EXCEPTION saving last public handle info.", e);
			}
        }
	}

	public void clearContacts(){
		db.execSQL("DELETE FROM " + TABLE_CONTACTS);
	}

	public void clearNonContacts(){
		db.execSQL("DROP TABLE IF EXISTS " + TABLE_NON_CONTACTS);
		onCreate(db);
	}

	public void clearChatItems(){
		db.execSQL("DROP TABLE IF EXISTS " + TABLE_CHAT_ITEMS);
		onCreate(db);
	}

	public void clearChatSettings(){
		db.execSQL("DROP TABLE IF EXISTS " + TABLE_CHAT_SETTINGS);
		onCreate(db);
	}

	public void clearOffline(SQLiteDatabase db){
		db.execSQL("DROP TABLE IF EXISTS " + TABLE_OFFLINE);
		onCreate(db);
	}

	public void clearOffline(){
		db.execSQL("DROP TABLE IF EXISTS " + TABLE_OFFLINE);
		onCreate(db);
	}

    public void clearCompletedTransfers(){
        db.execSQL("DROP TABLE IF EXISTS " + TABLE_COMPLETED_TRANSFERS);
        onCreate(db);
    }

	public void clearPendingMessage(){
		db.execSQL("DROP TABLE IF EXISTS " + TABLE_PENDING_MSG);
		onCreate(db);
	}

	/**
	 * Adds a pending message.
	 *
	 * @param message Pending message to add.
	 * @return The identifier of the pending message.
	 */
	public long addPendingMessage(PendingMessageSingle message) {
		return addPendingMessage(message, PendingMessageSingle.STATE_PREPARING);
	}

	/**
	 * Adds a pending message from File Explorer.
	 *
	 * @param message Pending message to add.
	 * @return The identifier of the pending message.
	 */
	public long addPendingMessageFromExplorer(PendingMessageSingle message) {
		return addPendingMessage(message, PendingMessageSingle.STATE_PREPARING_FROM_EXPLORER);
	}

	/**
	 * Adds a pending message.
	 *
	 * @param message Pending message to add.
	 * @param state	  State of the pending message.
	 * @return The identifier of the pending message.
	 */
	public long addPendingMessage(PendingMessageSingle message, int state) {
		ContentValues values = new ContentValues();
		values.put(KEY_PENDING_MSG_ID_CHAT, encrypt(message.getChatId() + ""));
		values.put(KEY_PENDING_MSG_TIMESTAMP, encrypt(message.getUploadTimestamp() + ""));
		values.put(KEY_PENDING_MSG_FILE_PATH, encrypt(message.getFilePath()));
		values.put(KEY_PENDING_MSG_FINGERPRINT, encrypt(message.getFingerprint()));
		values.put(KEY_PENDING_MSG_NAME, encrypt(message.getName()));
		values.put(KEY_PENDING_MSG_TRANSFER_TAG, INVALID_ID);
		values.put(KEY_PENDING_MSG_STATE, state);

		return db.insert(TABLE_PENDING_MSG_SINGLE, null, values);
	}

	public PendingMessageSingle findPendingMessageById(long messageId){
        logDebug("findPendingMessageById");
//		String id = messageId+"";
		PendingMessageSingle pendMsg = null;
		String selectQuery = "SELECT * FROM " + TABLE_PENDING_MSG_SINGLE + " WHERE " +KEY_ID + " ='"+ messageId+"'";
        logDebug("QUERY: " + selectQuery);
		try (Cursor cursor = db.rawQuery(selectQuery, null)) {

			if (cursor != null && cursor.moveToFirst()) {
//				long id = Integer.parseInt(cursor.getString(0));
				long chatId = Long.parseLong(decrypt(cursor.getString(1)));
				long timestamp = Long.parseLong(decrypt(cursor.getString(2)));
				String idKarereString = decrypt(cursor.getString(3));
				long idTempKarere = -1;
				if (idKarereString != null && (!idKarereString.isEmpty())) {
					idTempKarere = Long.parseLong(idKarereString);
				}
				String filePath = decrypt(cursor.getString(4));
				String name = decrypt(cursor.getString(5));

				String nodeHandleString = decrypt(cursor.getString(6));
				long nodeHandle = -1;
				if (nodeHandleString != null && (!nodeHandleString.isEmpty())) {
					nodeHandle = Long.parseLong(nodeHandleString);
				}

				String fingerPrint = decrypt(cursor.getString(7));
				int transferTag = cursor.getInt(8);
				int state = cursor.getInt(9);

				pendMsg = new PendingMessageSingle(messageId, chatId, timestamp, idTempKarere, filePath, fingerPrint, name, nodeHandle, transferTag, state);
			}
		} catch (Exception e) {
			logError("Exception opening or managing DB cursor", e);
		}
		return pendMsg;
	}

	/**
	 * Updates a pending message.
	 *
	 * @param idMessage   Identifier of the pending message.
	 * @param transferTag Identifier of the transfer.
	 */
	public void updatePendingMessageOnTransferStart(long idMessage, int transferTag) {
		updatePendingMessage(idMessage, transferTag, INVALID_OPTION, PendingMessageSingle.STATE_UPLOADING);
	}

	/**
	 * Updates a pending message.
	 *
	 * @param idMessage  Identifier of the pending message.
	 * @param nodeHandle Handle of the node already uploaded.
	 * @param state      State of the pending message.
	 */
	public void updatePendingMessageOnTransferFinish(long idMessage, String nodeHandle, int state) {
		updatePendingMessage(idMessage, INVALID_ID, nodeHandle, state);
	}

	/**
	 * Updates a pending message.
	 *
	 * @param idMessage   Identifier of the pending message.
	 * @param transferTag Identifier of the transfer.
	 * @param nodeHandle  Handle of the node already uploaded.
	 * @param state       State of the pending message.
	 */
	public void updatePendingMessage(long idMessage, int transferTag, String nodeHandle, int state) {
		ContentValues values = new ContentValues();

		if (transferTag != INVALID_ID) {
			values.put(KEY_PENDING_MSG_TRANSFER_TAG, transferTag);
		}

		values.put(KEY_PENDING_MSG_NODE_HANDLE, encrypt(nodeHandle));
		values.put(KEY_PENDING_MSG_STATE, state);
		String where = KEY_ID + "=" + idMessage;

		db.update(TABLE_PENDING_MSG_SINGLE, values, where, null);
	}

	public void updatePendingMessageOnAttach(long idMessage, String temporalId, int state) {

		ContentValues values = new ContentValues();
        logDebug("ID of my pending message to update: " + temporalId);
		values.put(KEY_PENDING_MSG_TEMP_KARERE, encrypt(temporalId));
		values.put(KEY_PENDING_MSG_STATE, state);
		String where = KEY_ID + "=" +idMessage;

		int rows = db.update(TABLE_PENDING_MSG_SINGLE, values, where, null);
        logDebug("Rows updated: " + rows);
	}

	public ArrayList<AndroidMegaChatMessage> findPendingMessagesNotSent(long idChat) {
        logDebug("findPendingMessagesNotSent");
		ArrayList<AndroidMegaChatMessage> pendMsgs = new ArrayList<>();
		String chat = idChat + "";

		String selectQuery = "SELECT * FROM " + TABLE_PENDING_MSG_SINGLE + " WHERE " + KEY_PENDING_MSG_STATE + " < " + PendingMessageSingle.STATE_SENT + " AND " + KEY_ID_CHAT + " ='" + encrypt(chat) + "'";
        logDebug("QUERY: " + selectQuery);
		try (Cursor cursor = db.rawQuery(selectQuery, null)) {
			if (cursor != null && cursor.moveToFirst()) {
				do {
					long id = cursor.getLong(0);
					long chatId = Long.parseLong(decrypt(cursor.getString(1)));
					long timestamp = Long.parseLong(decrypt(cursor.getString(2)));
					String idKarereString = decrypt(cursor.getString(3));
					long idTempKarere = -1;
					if (idKarereString != null && (!idKarereString.isEmpty())) {
						idTempKarere = Long.parseLong(idKarereString);
					}
					String filePath = decrypt(cursor.getString(4));
					String name = decrypt(cursor.getString(5));

					String nodeHandleString = decrypt(cursor.getString(6));
					long nodeHandle = -1;
					if (nodeHandleString != null && (!nodeHandleString.isEmpty())) {
						nodeHandle = Long.parseLong(nodeHandleString);
					}

					String fingerPrint = decrypt(cursor.getString(7));
					int transferTag = cursor.getInt(8);
					int state = cursor.getInt(9);

					PendingMessageSingle pendMsg = new PendingMessageSingle(id, chatId, timestamp, idTempKarere, filePath, fingerPrint, name, nodeHandle, transferTag, state);

					AndroidMegaChatMessage aPMsg = new AndroidMegaChatMessage(pendMsg, true);
					pendMsgs.add(aPMsg);

				} while (cursor.moveToNext());
			}
		} catch (Exception e) {
			logError("Exception opening or managing DB cursor", e);
		}
        logDebug("Found: " + pendMsgs.size());
		return pendMsgs;
	}

	public long findPendingMessageByIdTempKarere(long idTemp){
        logDebug("findPendingMessageById: " + idTemp);
		String idPend = idTemp+"";
		long id = -1;

		String selectQuery = "SELECT * FROM " + TABLE_PENDING_MSG_SINGLE + " WHERE " + KEY_PENDING_MSG_TEMP_KARERE + " = '" + encrypt(idPend) + "'";
		logDebug("QUERY: "+selectQuery);
		try (Cursor cursor = db.rawQuery(selectQuery, null)) {
			if (cursor != null && cursor.moveToFirst()) {
				id = cursor.getLong(0);
			}
		} catch (Exception e) {
			logError("Exception opening or managing DB cursor", e);
		}
		return id;
	}

	public void removeSentPendingMessages(){
		logDebug("removeSentPendingMessages");
		int rows = db.delete(TABLE_PENDING_MSG_SINGLE, KEY_PENDING_MSG_STATE + "="+PendingMessageSingle.STATE_SENT, null);
	}

	public void removePendingMessageByChatId(long idChat){
		logDebug("removePendingMessageByChatId");
		int rows = db.delete(TABLE_PENDING_MSG_SINGLE, KEY_PENDING_MSG_ID_CHAT + "="+idChat, null);
	}

	public void removePendingMessageById(long idMsg){
		int rows = db.delete(TABLE_PENDING_MSG_SINGLE, KEY_ID + "="+idMsg, null);
	}

    public String getAutoPlayEnabled(){

        String selectQuery = "SELECT " + KEY_AUTO_PLAY + " FROM " + TABLE_PREFERENCES + " WHERE " + KEY_ID + " = '1'";
		try (Cursor cursor = db.rawQuery(selectQuery, null)) {
			if (cursor != null && cursor.moveToFirst()) {
				return decrypt(cursor.getString(0));
			}
		} catch (Exception e) {
			logError("Exception opening or managing DB cursor", e);
		}
        return "false";
    }

    public String getSDCardUri(){
        return getStringValue(TABLE_PREFERENCES, KEY_SD_CARD_URI, "");
    }

    public void setAutoPlayEnabled(String enabled){
		logDebug("setAutoPlayEnabled");

        String selectQuery = "SELECT * FROM " + TABLE_PREFERENCES;
        ContentValues values = new ContentValues();
		try (Cursor cursor = db.rawQuery(selectQuery, null)) {
			if (cursor != null && cursor.moveToFirst()) {
				String UPDATE_ATTRIBUTES_TABLE = "UPDATE " + TABLE_PREFERENCES + " SET " + KEY_AUTO_PLAY + "='" + encrypt(enabled + "") + "' WHERE " + KEY_ID + " ='1'";
				db.execSQL(UPDATE_ATTRIBUTES_TABLE);
			} else {
				values.put(KEY_AUTO_PLAY, encrypt(enabled + ""));
				db.insert(TABLE_PREFERENCES, null, values);
			}
		} catch (Exception e) {
			logError("Exception opening or managing DB cursor", e);
		}
    }

    public void setShowInviteBanner(String show){
        logDebug("setCloseInviteBanner");

        String selectQuery = "SELECT * FROM " + TABLE_PREFERENCES;
        ContentValues values = new ContentValues();
		try (Cursor cursor = db.rawQuery(selectQuery, null)) {
			if (cursor != null && cursor.moveToFirst()) {
				String UPDATE_ATTRIBUTES_TABLE = "UPDATE " + TABLE_PREFERENCES + " SET " + KEY_SHOW_INVITE_BANNER + "='" + encrypt(show + "") + "' WHERE " + KEY_ID + " ='1'";
				db.execSQL(UPDATE_ATTRIBUTES_TABLE);
			} else {
				values.put(KEY_SHOW_INVITE_BANNER, encrypt(show + ""));
				db.insert(TABLE_PREFERENCES, null, values);
			}
		} catch (Exception e) {
			logError("Exception opening or managing DB cursor", e);
		}
    }

	public ArrayList<SDTransfer> getSDTransfers() {
		ArrayList<SDTransfer> sdTransfers = new ArrayList<>();
		String selectQuery = "SELECT * FROM " + TABLE_SD_TRANSFERS;
		try (Cursor cursor = db.rawQuery(selectQuery, null)) {
			if (cursor != null && cursor.moveToLast()) {
				do {
					int tag = Integer.parseInt(cursor.getString(1));
					String name = decrypt(cursor.getString(2));
					String size = decrypt(cursor.getString(3));
					String nodeHandle = decrypt(cursor.getString(4));
					String path = decrypt(cursor.getString(5));
					String appData = decrypt(cursor.getString(6));

					sdTransfers.add(new SDTransfer(tag, name, size, nodeHandle, path, appData));
				} while (cursor.moveToPrevious());
			}
		} catch (Exception e) {
			logError("Exception opening or managing DB cursor", e);
		}
		return sdTransfers;
	}

	public long addSDTransfer(SDTransfer transfer) {
		ContentValues values = new ContentValues();
		values.put(KEY_SD_TRANSFERS_TAG, transfer.getTag());
		values.put(KEY_SD_TRANSFERS_NAME, encrypt(transfer.getName()));
		values.put(KEY_SD_TRANSFERS_SIZE, encrypt(transfer.getSize()));
		values.put(KEY_SD_TRANSFERS_HANDLE, encrypt(transfer.getNodeHandle()));
		values.put(KEY_SD_TRANSFERS_PATH, encrypt(transfer.getPath()));
		values.put(KEY_SD_TRANSFERS_APP_DATA, encrypt(transfer.getAppData()));

		return db.insert(TABLE_SD_TRANSFERS, null, values);
	}

	public void removeSDTransfer(int tag) {
		db.delete(TABLE_SD_TRANSFERS,
				KEY_SD_TRANSFERS_TAG + "=" + tag,
				null);
	}

    public boolean saveBackup(Backup backup) {
        ContentValues values = new ContentValues();
        values.put(KEY_BACKUP_ID, encrypt(Long.toString(backup.getBackupId())));
        values.put(KEY_BACKUP_TYPE, backup.getBackupType());
        values.put(KEY_BACKUP_TARGET_NODE, encrypt(Long.toString(backup.getTargetNode())));
        values.put(KEY_BACKUP_LOCAL_FOLDER, encrypt(backup.getLocalFolder()));
        values.put(KEY_BACKUP_NAME, encrypt(backup.getBackupName()));
        values.put(KEY_BACKUP_STATE,backup.getState());
        values.put(KEY_BACKUP_SUB_STATE, backup.getSubState());
        values.put(KEY_BACKUP_EXTRA_DATA, encrypt(backup.getExtraData()));
        values.put(KEY_BACKUP_START_TIME, encrypt(Long.toString(backup.getStartTimestamp())));
        values.put(KEY_BACKUP_LAST_TIME, encrypt(Long.toString(backup.getLastFinishTimestamp())));
        values.put(KEY_BACKUP_TARGET_NODE_PATH, encrypt(backup.getTargetFolderPath()));
        values.put(KEY_BACKUP_EX, encrypt(Boolean.toString(backup.isExcludeSubFolders())));
        values.put(KEY_BACKUP_DEL, encrypt(Boolean.toString(backup.isDeleteEmptySubFolders())));
        // Default value is false.
        values.put(KEY_BACKUP_OUTDATED, encrypt(Boolean.toString(false)));
        long result = db.insertOrThrow(TABLE_BACKUPS, null, values);
        if(result != -1) {
            logDebug("Save sync pair " + backup + " successfully, row id is: " + result);
            return true;
        } else {
            logError("Save sync pair " + backup + " failed");
            return false;
        }
    }

    public Backup getCuBackup() {
        return getBackupByType(BACKUP_TYPE_CAMERA_UPLOADS);
    }

    public Backup getMuBackup() {
        return getBackupByType(BACKUP_TYPE_MEDIA_UPLOADS);
    }

    private Backup getBackupByType(int type) {
        String selectQuery = "SELECT * FROM " + TABLE_BACKUPS + " WHERE " + KEY_BACKUP_TYPE + " = " + type +
                " AND " + KEY_BACKUP_OUTDATED + " = '" + encrypt(Boolean.FALSE.toString()) + "' ORDER BY " + KEY_ID + " DESC";
        try (Cursor cursor = db.rawQuery(selectQuery, null)) {
			if (cursor != null && cursor.moveToFirst()) {
				return getBackupFromCursor(cursor);
			}
		} catch (Exception e) {
			logError("Exception opening or managing DB cursor", e);
		}
		return null;
    }

    public void setBackupAsOutdated(long id) {
        Backup backup = getBackupById(id);
        if(backup != null) {
            backup.setOutdated(true);
            updateBackup(backup);
        }
    }

    public Backup getBackupById(long id) {
        String selectQuery = "SELECT * FROM " + TABLE_BACKUPS + " WHERE " + KEY_BACKUP_ID + " = '" + encrypt(Long.toString(id)) + "'";
        try (Cursor cursor = db.rawQuery(selectQuery, null)) {
			if (cursor != null && cursor.moveToFirst()) {
				return getBackupFromCursor(cursor);
			}
		} catch (Exception e) {
			logError("Exception opening or managing DB cursor", e);
		}
		return null;
    }

    public List<Backup> getAllBackups() {
        String selectQuery = "SELECT * FROM " + TABLE_BACKUPS;
		try (Cursor cursor = db.rawQuery(selectQuery, null)) {
			List<Backup> list = new ArrayList<>();
			if (cursor != null) {
				while (cursor.moveToNext()) {
					list.add(getBackupFromCursor(cursor));
				}
			}
			return list;
		} catch (Exception e) {
			logError("Exception opening or managing DB cursor", e);
		}
		return null;
    }

    private Backup getBackupFromCursor(Cursor cursor) {
        return new Backup(
                Long.parseLong(decrypt(cursor.getString(cursor.getColumnIndex(KEY_BACKUP_ID)))),
                cursor.getInt(cursor.getColumnIndex(KEY_BACKUP_TYPE)),
                Long.parseLong(decrypt(cursor.getString(cursor.getColumnIndex(KEY_BACKUP_TARGET_NODE)))),
                decrypt(cursor.getString(cursor.getColumnIndex(KEY_BACKUP_LOCAL_FOLDER))),
                decrypt(cursor.getString(cursor.getColumnIndex(KEY_BACKUP_NAME))),
                cursor.getInt(cursor.getColumnIndex(KEY_BACKUP_STATE)),
                cursor.getInt(cursor.getColumnIndex(KEY_BACKUP_SUB_STATE)),
                decrypt(cursor.getString(cursor.getColumnIndex(KEY_BACKUP_EXTRA_DATA))),
                Long.parseLong(decrypt(cursor.getString(cursor.getColumnIndex(KEY_BACKUP_START_TIME)))),
                Long.parseLong(decrypt(cursor.getString(cursor.getColumnIndex(KEY_BACKUP_LAST_TIME)))),
                decrypt(cursor.getString(cursor.getColumnIndex(KEY_BACKUP_TARGET_NODE_PATH))),
                Boolean.parseBoolean(decrypt(cursor.getString(cursor.getColumnIndex(KEY_BACKUP_EX)))),
                Boolean.parseBoolean(decrypt(cursor.getString(cursor.getColumnIndex(KEY_BACKUP_DEL)))),
                Boolean.parseBoolean(decrypt(cursor.getString(cursor.getColumnIndex(KEY_BACKUP_OUTDATED))))
        );
    }

    public void deleteBackupById(long id) {
        db.execSQL(BackupToolsKt.deleteSQL(id));
    }

    public void updateBackup(Backup backup) {
        db.execSQL(BackupToolsKt.updateSQL(backup));
    }

    public void clearBackups() {
        db.execSQL("DROP TABLE IF EXISTS " + TABLE_BACKUPS);
        onCreate(db);
    }

	/**
	 * Get the index of a column in a cursor.
	 * Avoid to access column with hardcode index.
	 *
	 * @param cursor Cursor object which has the column.
	 * @param columnName Name of the column.
	 * @return The index of the column in the cursor.
	 */
	private int getColumnIndex(Cursor cursor, String columnName) {
		return cursor.getColumnIndex(columnName);
	}
}<|MERGE_RESOLUTION|>--- conflicted
+++ resolved
@@ -884,15 +884,12 @@
 			MegaPreferences preferences = getPreferencesFromDBv62(db);
 			db.execSQL("DROP TABLE IF EXISTS " + TABLE_PREFERENCES);
 			onCreate(db);
-<<<<<<< HEAD
-			setPreferences(db, preferences);
-			preferencesAlreadyUpdated = true;
-=======
 
 			if (preferences != null) {
 				setPreferences(db, preferences);
 			}
->>>>>>> f3221916
+			
+			preferencesAlreadyUpdated = true;
 		}
 
 		if (oldVersion <= 63 && !preferencesAlreadyUpdated) {
