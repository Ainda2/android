--- conflicted
+++ resolved
@@ -1688,12 +1688,9 @@
 				String writtenText = decrypt(cursor.getString(5));
 				String editedMsg = decrypt(cursor.getString(6));
 
-<<<<<<< HEAD
-				prefs = new ChatItemPreferences(chatHandle, writtenText);
-=======
-				prefs = !isTextEmpty(editedMsg) ? new ChatItemPreferences(chatHandle, notificationsEnabled, writtenText, editedMsg) :
-						new ChatItemPreferences(chatHandle, notificationsEnabled, writtenText);
->>>>>>> 59535c97
+				prefs = !isTextEmpty(editedMsg) ? new ChatItemPreferences(chatHandle, writtenText, editedMsg) :
+						new ChatItemPreferences(chatHandle, writtenText);
+
 				cursor.close();
 				return prefs;
 			}
