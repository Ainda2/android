package mega.privacy.android.app;

import android.content.ContentValues;
import android.content.Context;
import android.database.Cursor;
import android.database.sqlite.SQLiteDatabase;
import android.database.sqlite.SQLiteException;
import android.database.sqlite.SQLiteOpenHelper;
import android.provider.Settings;
import android.text.TextUtils;
import android.util.Base64;

import java.util.ArrayList;
import java.util.Arrays;
import java.util.Collections;
import java.util.Comparator;
import java.util.List;

import mega.privacy.android.app.jobservices.SyncRecord;
import mega.privacy.android.app.lollipop.megachat.AndroidMegaChatMessage;
import mega.privacy.android.app.lollipop.megachat.ChatItemPreferences;
import mega.privacy.android.app.lollipop.megachat.ChatSettings;
import mega.privacy.android.app.lollipop.megachat.NonContactInfo;
import mega.privacy.android.app.lollipop.megachat.PendingMessageSingle;
import nz.mega.sdk.MegaApiJava;
import nz.mega.sdk.MegaChatApi;

import static mega.privacy.android.app.utils.LogUtil.*;
import static mega.privacy.android.app.utils.Util.*;
import static mega.privacy.android.app.utils.Constants.*;


public class DatabaseHandler extends SQLiteOpenHelper {
<<<<<<< HEAD
	
	private static final int DATABASE_VERSION = 46;
    private static final String DATABASE_NAME = "megapreferences"; 
=======

	private static final int DATABASE_VERSION = 45;
    private static final String DATABASE_NAME = "megapreferences";
>>>>>>> 393a7df3
    private static final String TABLE_PREFERENCES = "preferences";
    private static final String TABLE_CREDENTIALS = "credentials";
    private static final String TABLE_ATTRIBUTES = "attributes";
    private static final String TABLE_OFFLINE = "offline";
    private static final String TABLE_CONTACTS = "contacts";
	private static final String TABLE_CHAT_ITEMS = "chat";
	private static final String TABLE_NON_CONTACTS = "noncontacts";
	private static final String TABLE_CHAT_SETTINGS = "chatsettings";
	private static final String TABLE_COMPLETED_TRANSFERS = "completedtransfers";
	private static final String TABLE_EPHEMERAL = "ephemeral";
	private static final String TABLE_PENDING_MSG = "pendingmsg";
	private static final String TABLE_MSG_NODES = "msgnodes";
	private static final String TABLE_NODE_ATTACHMENTS = "nodeattachments";
	private static final String TABLE_PENDING_MSG_SINGLE = "pendingmsgsingle";
	private static final String TABLE_SYNC_RECORDS = "syncrecords";

    private static final String KEY_ID = "id";
    private static final String KEY_EMAIL = "email";
	private static final String KEY_PASSWORD = "password";
    private static final String KEY_SESSION= "session";
	private static final String KEY_FIRST_NAME= "firstname";
	private static final String KEY_LAST_NAME= "lastname";
	private static final String KEY_MY_HANDLE= "myhandle";

    private static final String KEY_FIRST_LOGIN = "firstlogin";
    private static final String KEY_CAM_SYNC_ENABLED = "camsyncenabled";
    private static final String KEY_SEC_FOLDER_ENABLED = "secondarymediafolderenabled";
    private static final String KEY_SEC_FOLDER_HANDLE = "secondarymediafolderhandle";
    private static final String KEY_SEC_FOLDER_LOCAL_PATH = "secondarymediafolderlocalpath";
    private static final String KEY_CAM_SYNC_HANDLE = "camsynchandle";
    private static final String KEY_CAM_SYNC_WIFI = "wifi";
    private static final String KEY_CAM_SYNC_LOCAL_PATH = "camsynclocalpath";
    private static final String KEY_CAM_SYNC_FILE_UPLOAD = "fileUpload";
    private static final String KEY_CAM_SYNC_TIMESTAMP = "camSyncTimeStamp";
    private static final String KEY_CAM_VIDEO_SYNC_TIMESTAMP = "camVideoSyncTimeStamp";
    private static final String KEY_CAM_SYNC_CHARGING = "camSyncCharging";
    private static final String KEY_UPLOAD_VIDEO_QUALITY = "uploadVideoQuality";
    private static final String KEY_CONVERSION_ON_CHARGING = "conversionOnCharging";
    private static final String KEY_CHARGING_ON_SIZE = "chargingOnSize";
    private static final String KEY_SHOULD_CLEAR_CAMSYNC_RECORDS = "shouldclearcamsyncrecords";
    private static final String KEY_KEEP_FILE_NAMES = "keepFileNames";
    private static final String KEY_PIN_LOCK_ENABLED = "pinlockenabled";
    private static final String KEY_PIN_LOCK_TYPE = "pinlocktype";
    private static final String KEY_PIN_LOCK_CODE = "pinlockcode";
    private static final String KEY_STORAGE_ASK_ALWAYS = "storageaskalways";
    private static final String KEY_STORAGE_DOWNLOAD_LOCATION = "storagedownloadlocation";
    private static final String KEY_LAST_UPLOAD_FOLDER = "lastuploadfolder";
    private static final String KEY_LAST_CLOUD_FOLDER_HANDLE = "lastcloudfolder";
    private static final String KEY_ATTR_ONLINE = "online";
    private static final String KEY_ATTR_INTENTS = "intents";
    private static final String KEY_ATTR_ASK_SIZE_DOWNLOAD = "asksizedownload";
    private static final String KEY_ATTR_ASK_NOAPP_DOWNLOAD = "asknoappdownload";
    private static final String KEY_OFF_HANDLE = "handle";
    private static final String KEY_OFF_PATH = "path";
    private static final String KEY_OFF_NAME = "name";
    private static final String KEY_OFF_PARENT = "parentId";
    private static final String KEY_OFF_TYPE = "type";
    private static final String KEY_OFF_INCOMING = "incoming";
    private static final String KEY_OFF_HANDLE_INCOMING = "incomingHandle";
    private static final String KEY_SEC_SYNC_TIMESTAMP = "secondarySyncTimeStamp";
    private static final String KEY_SEC_VIDEO_SYNC_TIMESTAMP = "secondaryVideoSyncTimeStamp";
    private static final String KEY_STORAGE_ADVANCED_DEVICES = "storageadvanceddevices";
    private static final String KEY_PREFERRED_VIEW_LIST = "preferredviewlist";
    private static final String KEY_PREFERRED_VIEW_LIST_CAMERA = "preferredviewlistcamera";
    private static final String KEY_URI_EXTERNAL_SD_CARD = "uriexternalsdcard";
    private static final String KEY_CAMERA_FOLDER_EXTERNAL_SD_CARD = "camerafolderexternalsdcard";
    private static final String KEY_CONTACT_HANDLE = "handle";
    private static final String KEY_CONTACT_MAIL = "mail";
    private static final String KEY_CONTACT_NAME = "name";
    private static final String KEY_CONTACT_LAST_NAME = "lastname";
	private static final String KEY_PREFERRED_SORT_CLOUD = "preferredsortcloud";
	private static final String KEY_PREFERRED_SORT_CONTACTS = "preferredsortcontacts";
	private static final String KEY_PREFERRED_SORT_CAMERA_UPLOAD = "preferredsortcameraupload";
	private static final String KEY_PREFERRED_SORT_OTHERS = "preferredsortothers";
	private static final String KEY_FILE_LOGGER_SDK = "filelogger";
	private static final String KEY_FILE_LOGGER_KARERE = "fileloggerkarere";
	private static final String KEY_USE_HTTPS_ONLY = "usehttpsonly";
	private static final String KEY_SHOW_COPYRIGHT = "showcopyright";
	private static final String KEY_SHOW_NOTIF_OFF = "shownotifoff";
	private static final String KEY_STAGING = "staging";

	private static final String KEY_ACCOUNT_DETAILS_TIMESTAMP = "accountdetailstimestamp";
	private static final String KEY_PAYMENT_METHODS_TIMESTAMP = "paymentmethodsstimestamp";
	private static final String KEY_PRICING_TIMESTAMP = "pricingtimestamp";
	private static final String KEY_EXTENDED_ACCOUNT_DETAILS_TIMESTAMP = "extendedaccountdetailstimestamp";

	private static final String KEY_CHAT_HANDLE = "chathandle";
	private static final String KEY_CHAT_ITEM_NOTIFICATIONS = "chatitemnotifications";
	private static final String KEY_CHAT_ITEM_RINGTONE = "chatitemringtone";
	private static final String KEY_CHAT_ITEM_SOUND_NOTIFICATIONS = "chatitemnotificationsound";
	private static final String KEY_CHAT_ITEM_WRITTEN_TEXT = "chatitemwrittentext";

	private static final String KEY_NONCONTACT_HANDLE = "noncontacthandle";
	private static final String KEY_NONCONTACT_FULLNAME = "noncontactfullname";
	private static final String KEY_NONCONTACT_FIRSTNAME = "noncontactfirstname";
	private static final String KEY_NONCONTACT_LASTNAME = "noncontactlastname";
	private static final String KEY_NONCONTACT_EMAIL = "noncontactemail";

	private static final String KEY_CHAT_ENABLED = "chatenabled";
	private static final String KEY_CHAT_NOTIFICATIONS_ENABLED = "chatnotifications";
	private static final String KEY_CHAT_SOUND_NOTIFICATIONS = "chatnotificationsound";
	private static final String KEY_CHAT_VIBRATION_ENABLED = "chatvibrationenabled";
	private static final String KEY_CHAT_STATUS = "chatstatus";
	private static final String KEY_CHAT_SEND_ORIGINALS = "sendoriginalsattachments";

	private static final String KEY_INVALIDATE_SDK_CACHE = "invalidatesdkcache";

	private static final String KEY_TRANSFER_FILENAME = "transferfilename";
	private static final String KEY_TRANSFER_TYPE = "transfertype";
	private static final String KEY_TRANSFER_STATE = "transferstate";
	private static final String KEY_TRANSFER_SIZE = "transfersize";
	private static final String KEY_TRANSFER_HANDLE = "transferhandle";

	private static final String KEY_FIRST_LOGIN_CHAT = "firstloginchat";
	private static final String KEY_SMALL_GRID_CAMERA = "smallgridcamera";
    private static final String KEY_AUTO_PLAY = "autoplay";

	private static final String KEY_ID_CHAT = "idchat";
	private static final String KEY_MSG_TIMESTAMP = "timestamp";
	private static final String KEY_ID_TEMP_KARERE = "idtempkarere";
	private static final String KEY_STATE = "state";

	private static final String KEY_ID_PENDING_MSG = "idpendingmsg";
	private static final String KEY_ID_NODE = "idnode";

	private static final String KEY_FILE_PATH = "filepath";
	private static final String KEY_FILE_NAME = "filename";
	private static final String KEY_FILE_FINGERPRINT = "filefingerprint";
	private static final String KEY_NODE_HANDLE = "nodehandle";

	//columns for table sync records
    private static final String KEY_SYNC_FILEPATH_ORI = "sync_filepath_origin";
    private static final String KEY_SYNC_FILEPATH_NEW = "sync_filepath_new";
    private static final String KEY_SYNC_FP_ORI = "sync_fingerprint_origin";
    private static final String KEY_SYNC_FP_NEW = "sync_fingerprint_new";
    private static final String KEY_SYNC_TIMESTAMP = "sync_timestamp";
    private static final String KEY_SYNC_STATE = "sync_state";
    private static final String KEY_SYNC_FILENAME = "sync_filename";
    private static final String KEY_SYNC_HANDLE = "sync_handle";
    private static final String KEY_SYNC_COPYONLY = "sync_copyonly";
    private static final String KEY_SYNC_SECONDARY = "sync_secondary";
    private static final String KEY_SYNC_TYPE = "sync_type";
    private static final String KEY_SYNC_LONGITUDE = "sync_longitude";
    private static final String KEY_SYNC_LATITUDE = "sync_latitude";
    private static final String CREATE_SYNC_RECORDS_TABLE = "CREATE TABLE IF NOT EXISTS " + TABLE_SYNC_RECORDS + "("
            + KEY_ID + " INTEGER PRIMARY KEY, "
            + KEY_SYNC_FILEPATH_ORI + " TEXT,"
            + KEY_SYNC_FILEPATH_NEW + " TEXT,"
            + KEY_SYNC_FP_ORI + " TEXT,"
            + KEY_SYNC_FP_NEW + " TEXT,"
            + KEY_SYNC_TIMESTAMP + " TEXT,"
            + KEY_SYNC_FILENAME + " TEXT,"
            + KEY_SYNC_LONGITUDE + " TEXT,"
            + KEY_SYNC_LATITUDE + " TEXT,"
            + KEY_SYNC_STATE + " INTEGER,"
            + KEY_SYNC_TYPE + " INTEGER,"
            + KEY_SYNC_HANDLE + " TEXT,"
            + KEY_SYNC_COPYONLY + " BOOLEAN,"
            + KEY_SYNC_SECONDARY + " BOOLEAN"+ ")";

	private static final String KEY_LAST_PUBLIC_HANDLE = "lastpublichandle";
	private static final String KEY_LAST_PUBLIC_HANDLE_TIMESTAMP = "lastpublichandletimestamp";

	private static final String KEY_PENDING_MSG_ID_CHAT = "idchat";
	private static final String KEY_PENDING_MSG_TIMESTAMP = "timestamp";
	private static final String KEY_PENDING_MSG_TEMP_KARERE = "idtempkarere";
	private static final String KEY_PENDING_MSG_FILE_PATH = "filePath";
	private static final String KEY_PENDING_MSG_NAME = "filename";
	private static final String KEY_PENDING_MSG_NODE_HANDLE = "nodehandle";
	private static final String KEY_PENDING_MSG_FINGERPRINT = "filefingerprint";
	private static final String KEY_PENDING_MSG_TRANSFER_TAG = "transfertag";
	private static final String KEY_PENDING_MSG_STATE = "state";

    private static DatabaseHandler instance;

    private static SQLiteDatabase db;

    public static synchronized DatabaseHandler getDbHandler(Context context){

        logDebug("getDbHandler");

    	if (instance == null){
            logDebug("INSTANCE IS NULL");
    		instance = new DatabaseHandler(context);
    	}

    	return instance;
    }

	public DatabaseHandler(Context context) {
        super(context, DATABASE_NAME, null, DATABASE_VERSION);
        db = this.getWritableDatabase();
    }

	@Override
	public void onCreate(SQLiteDatabase db) {

        logDebug("onCreate");
        String CREATE_OFFLINE_TABLE = "CREATE TABLE IF NOT EXISTS " + TABLE_OFFLINE + "("
        		+ KEY_ID + " INTEGER PRIMARY KEY, " + KEY_OFF_HANDLE + " TEXT," + KEY_OFF_PATH + " TEXT," + KEY_OFF_NAME + " TEXT," +
        		KEY_OFF_PARENT + " INTEGER," + KEY_OFF_TYPE + " INTEGER, " + KEY_OFF_INCOMING + " INTEGER, " + KEY_OFF_HANDLE_INCOMING + " INTEGER "+")";
        db.execSQL(CREATE_OFFLINE_TABLE);

		String CREATE_CREDENTIALS_TABLE = "CREATE TABLE IF NOT EXISTS " + TABLE_CREDENTIALS + "("
                + KEY_ID + " INTEGER PRIMARY KEY," + KEY_EMAIL + " TEXT, "
                + KEY_SESSION + " TEXT, " + KEY_FIRST_NAME + " TEXT, " +  KEY_LAST_NAME + " TEXT, " + KEY_MY_HANDLE + " TEXT" + ")";
        db.execSQL(CREATE_CREDENTIALS_TABLE);

        String CREATE_PREFERENCES_TABLE = "CREATE TABLE IF NOT EXISTS " + TABLE_PREFERENCES + "("
        		+ KEY_ID + " INTEGER PRIMARY KEY," + KEY_FIRST_LOGIN + " BOOLEAN, "
        		+ KEY_CAM_SYNC_ENABLED + " BOOLEAN, " + KEY_CAM_SYNC_HANDLE + " TEXT, "
        		+ KEY_CAM_SYNC_LOCAL_PATH + " TEXT, " + KEY_CAM_SYNC_WIFI + " BOOLEAN, "
        		+ KEY_CAM_SYNC_FILE_UPLOAD + " TEXT, " + KEY_PIN_LOCK_ENABLED + " TEXT, " +
        		KEY_PIN_LOCK_CODE + " TEXT, " + KEY_STORAGE_ASK_ALWAYS + " TEXT, " +
        		KEY_STORAGE_DOWNLOAD_LOCATION + " TEXT, " + KEY_CAM_SYNC_TIMESTAMP + " TEXT, " +
        		KEY_CAM_SYNC_CHARGING + " BOOLEAN, " + KEY_LAST_UPLOAD_FOLDER + " TEXT, "+
        		KEY_LAST_CLOUD_FOLDER_HANDLE + " TEXT, " + KEY_SEC_FOLDER_ENABLED + " TEXT, " + KEY_SEC_FOLDER_LOCAL_PATH +
        		" TEXT, "+ KEY_SEC_FOLDER_HANDLE + " TEXT, " + KEY_SEC_SYNC_TIMESTAMP+" TEXT, "+KEY_KEEP_FILE_NAMES + " BOOLEAN, "+
        		KEY_STORAGE_ADVANCED_DEVICES+ "	BOOLEAN, "+ KEY_PREFERRED_VIEW_LIST+ "	BOOLEAN, "+KEY_PREFERRED_VIEW_LIST_CAMERA+ " BOOLEAN, " +
        		KEY_URI_EXTERNAL_SD_CARD + " TEXT, " + KEY_CAMERA_FOLDER_EXTERNAL_SD_CARD + " BOOLEAN, " + KEY_PIN_LOCK_TYPE + " TEXT, " +
				KEY_PREFERRED_SORT_CLOUD + " TEXT, " + KEY_PREFERRED_SORT_CONTACTS + " TEXT, " +KEY_PREFERRED_SORT_OTHERS + " TEXT," +
				KEY_FIRST_LOGIN_CHAT + " BOOLEAN, " + KEY_SMALL_GRID_CAMERA + " BOOLEAN," + KEY_AUTO_PLAY + " BOOLEAN," + KEY_UPLOAD_VIDEO_QUALITY + " TEXT," +
                KEY_CONVERSION_ON_CHARGING + " BOOLEAN," + KEY_CHARGING_ON_SIZE + " TEXT," + KEY_SHOULD_CLEAR_CAMSYNC_RECORDS + " TEXT," +  KEY_CAM_VIDEO_SYNC_TIMESTAMP + " TEXT," +
                KEY_SEC_VIDEO_SYNC_TIMESTAMP + " TEXT," +
                KEY_PREFERRED_SORT_CAMERA_UPLOAD + " TEXT"+ ")";

        db.execSQL(CREATE_PREFERENCES_TABLE);

        String CREATE_ATTRIBUTES_TABLE = "CREATE TABLE IF NOT EXISTS " + TABLE_ATTRIBUTES + "("
        		+ KEY_ID + " INTEGER PRIMARY KEY, " + KEY_ATTR_ONLINE + " TEXT, " + KEY_ATTR_INTENTS + " TEXT, " +
        		KEY_ATTR_ASK_SIZE_DOWNLOAD+ "	BOOLEAN, "+KEY_ATTR_ASK_NOAPP_DOWNLOAD+ " BOOLEAN, " + KEY_FILE_LOGGER_SDK +" TEXT, " + KEY_ACCOUNT_DETAILS_TIMESTAMP +" TEXT, " +
				KEY_PAYMENT_METHODS_TIMESTAMP +" TEXT, " + KEY_PRICING_TIMESTAMP +" TEXT, " + KEY_EXTENDED_ACCOUNT_DETAILS_TIMESTAMP +" TEXT, " + KEY_INVALIDATE_SDK_CACHE + " TEXT, " + KEY_FILE_LOGGER_KARERE +
				" TEXT, " + KEY_USE_HTTPS_ONLY + " TEXT, " + KEY_SHOW_COPYRIGHT +" TEXT, " + KEY_SHOW_NOTIF_OFF +" TEXT, " + KEY_STAGING + " TEXT, " + KEY_LAST_PUBLIC_HANDLE + " TEXT, " + KEY_LAST_PUBLIC_HANDLE_TIMESTAMP + " TEXT" + ")";
        db.execSQL(CREATE_ATTRIBUTES_TABLE);

        String CREATE_CONTACTS_TABLE = "CREATE TABLE IF NOT EXISTS " + TABLE_CONTACTS + "("
        		+ KEY_ID + " INTEGER PRIMARY KEY, " + KEY_CONTACT_HANDLE + " TEXT, " + KEY_CONTACT_MAIL + " TEXT, " +
        		KEY_CONTACT_NAME+ " TEXT, "+KEY_CONTACT_LAST_NAME+ " TEXT"+")";
        db.execSQL(CREATE_CONTACTS_TABLE);

		String CREATE_CHAT_ITEM_TABLE = "CREATE TABLE IF NOT EXISTS " + TABLE_CHAT_ITEMS + "("
				+ KEY_ID + " INTEGER PRIMARY KEY, " + KEY_CHAT_HANDLE + " TEXT, " + KEY_CHAT_ITEM_NOTIFICATIONS + " BOOLEAN, " +
				KEY_CHAT_ITEM_RINGTONE+ " TEXT, "+KEY_CHAT_ITEM_SOUND_NOTIFICATIONS+ " TEXT, "+KEY_CHAT_ITEM_WRITTEN_TEXT+ " TEXT"+")";
		db.execSQL(CREATE_CHAT_ITEM_TABLE);

		String CREATE_NONCONTACT_TABLE = "CREATE TABLE IF NOT EXISTS " + TABLE_NON_CONTACTS + "("
				+ KEY_ID + " INTEGER PRIMARY KEY, " + KEY_NONCONTACT_HANDLE + " TEXT, " + KEY_NONCONTACT_FULLNAME + " TEXT, " +
				KEY_NONCONTACT_FIRSTNAME+ " TEXT, "+KEY_NONCONTACT_LASTNAME+ " TEXT, "+ KEY_NONCONTACT_EMAIL + " TEXT"+")";
		db.execSQL(CREATE_NONCONTACT_TABLE);

		String CREATE_CHAT_TABLE = "CREATE TABLE IF NOT EXISTS " + TABLE_CHAT_SETTINGS + "("
				+ KEY_ID + " INTEGER PRIMARY KEY, " + KEY_CHAT_ENABLED + " BOOLEAN, " + KEY_CHAT_NOTIFICATIONS_ENABLED + " BOOLEAN, " +
				KEY_CHAT_SOUND_NOTIFICATIONS+ " TEXT, "+KEY_CHAT_VIBRATION_ENABLED+ " BOOLEAN, "+ KEY_CHAT_STATUS + " TEXT, "+ KEY_CHAT_SEND_ORIGINALS + " BOOLEAN"+")";
		db.execSQL(CREATE_CHAT_TABLE);

		String CREATE_COMPLETED_TRANSFER_TABLE = "CREATE TABLE IF NOT EXISTS " + TABLE_COMPLETED_TRANSFERS + "("
				+ KEY_ID + " INTEGER PRIMARY KEY, " + KEY_TRANSFER_FILENAME + " TEXT, " + KEY_TRANSFER_TYPE + " TEXT, " +
				KEY_TRANSFER_STATE+ " TEXT, "+ KEY_TRANSFER_SIZE+ " TEXT, " + KEY_TRANSFER_HANDLE + " TEXT"+")";
		db.execSQL(CREATE_COMPLETED_TRANSFER_TABLE);

		String CREATE_EPHEMERAL = "CREATE TABLE IF NOT EXISTS " + TABLE_EPHEMERAL + "("
				+ KEY_ID + " INTEGER PRIMARY KEY, " +  KEY_EMAIL + " TEXT, "
				+ KEY_PASSWORD + " TEXT, " + KEY_SESSION + " TEXT, " +  KEY_FIRST_NAME + " TEXT, " + KEY_LAST_NAME + " TEXT" + ")";
		db.execSQL(CREATE_EPHEMERAL);

		String CREATE_PENDING_MSG_TABLE = "CREATE TABLE IF NOT EXISTS " + TABLE_PENDING_MSG + "("
				+ KEY_ID + " INTEGER PRIMARY KEY," + KEY_ID_CHAT + " TEXT, " + KEY_MSG_TIMESTAMP + " TEXT, " +KEY_ID_TEMP_KARERE + " TEXT, " + KEY_STATE + " INTEGER" +")";
		db.execSQL(CREATE_PENDING_MSG_TABLE);

		String CREATE_MSG_NODE_TABLE = "CREATE TABLE IF NOT EXISTS " + TABLE_MSG_NODES + "("
				+ KEY_ID + " INTEGER PRIMARY KEY," + KEY_ID_PENDING_MSG+ " INTEGER, " + KEY_ID_NODE + " INTEGER" + ")";
		db.execSQL(CREATE_MSG_NODE_TABLE);

		String CREATE_NODE_ATTACHMENTS_TABLE = "CREATE TABLE IF NOT EXISTS " + TABLE_NODE_ATTACHMENTS + "("
				+ KEY_ID + " INTEGER PRIMARY KEY," + KEY_FILE_PATH + " TEXT, " + KEY_FILE_NAME + " TEXT, " + KEY_FILE_FINGERPRINT + " TEXT, " + KEY_NODE_HANDLE + " TEXT" + ")";
		db.execSQL(CREATE_NODE_ATTACHMENTS_TABLE);

		String CREATE_NEW_PENDING_MSG_TABLE = "CREATE TABLE IF NOT EXISTS " + TABLE_PENDING_MSG_SINGLE + "("
				+ KEY_ID + " INTEGER PRIMARY KEY," + KEY_PENDING_MSG_ID_CHAT + " TEXT, " + KEY_PENDING_MSG_TIMESTAMP + " TEXT, " +KEY_PENDING_MSG_TEMP_KARERE + " TEXT, " + KEY_PENDING_MSG_FILE_PATH + " TEXT, " + KEY_PENDING_MSG_NAME + " TEXT, " +KEY_PENDING_MSG_NODE_HANDLE + " TEXT, " +KEY_PENDING_MSG_FINGERPRINT + " TEXT, " + KEY_PENDING_MSG_TRANSFER_TAG + " INTEGER, " + KEY_PENDING_MSG_STATE + " INTEGER" +")";
		db.execSQL(CREATE_NEW_PENDING_MSG_TABLE);

        db.execSQL(CREATE_SYNC_RECORDS_TABLE);
	}

	@Override
	public void onUpgrade(SQLiteDatabase db, int oldVersion, int newVersion) {
        logDebug("onUpgrade");

//		UserCredentials userCredentials = null;
//
//		String selectQueryCredentials = "SELECT  * FROM " + TABLE_CREDENTIALS;
//		Cursor cursorCredentials = db.rawQuery(selectQueryCredentials, null);
//		if (cursorCredentials.moveToFirst()) {
//			int id = Integer.parseInt(cursorCredentials.getString(0));
//			String email = decrypt(cursorCredentials.getString(1));
//			String session = decrypt(cursorCredentials.getString(2));
//			userCredentials = new UserCredentials(email, session);
//		}
//		cursorCredentials.close();
//
//		MegaPreferences prefs = null;
//		String selectQueryPref = "SELECT * FROM " + TABLE_PREFERENCES;
//		Cursor cursorPref = db.rawQuery(selectQueryPref, null);
//		if (cursorPref.moveToFirst()){
//			int id = Integer.parseInt(cursorPref.getString(0));
//			String firstTime = decrypt(cursorPref.getString(1));
//			String camSyncEnabled = decrypt(cursorPref.getString(2));
//			String camSyncHandle = decrypt(cursorPref.getString(3));
//			String camSyncLocalPath = decrypt(cursorPref.getString(4));
//			String wifi = decrypt(cursorPref.getString(5));
//			String fileUpload = decrypt(cursorPref.getString(6));
//			String pinLockEnabled = decrypt(cursorPref.getString(7));
//			String pinLockCode = decrypt(cursorPref.getString(8));
//			String askAlways = decrypt(cursorPref.getString(9));
//			String downloadLocation = decrypt(cursorPref.getString(10));
//			String camSyncTimeStamp = decrypt(cursorPref.getString(11));
//			prefs = new MegaPreferences(firstTime, wifi, camSyncEnabled, camSyncHandle, camSyncLocalPath, fileUpload, camSyncTimeStamp, pinLockEnabled, pinLockCode, askAlways, downloadLocation);
//		}
//		cursorPref.close();
//
//		db.execSQL("DROP TABLE IF EXISTS " + TABLE_CREDENTIALS);
//		db.execSQL("DROP TABLE IF EXISTS " + TABLE_PREFERENCES);
//		db.execSQL("DROP TABLE IF EXISTS " + TABLE_ATTRIBUTES);
//		db.execSQL("DROP TABLE IF EXISTS " + TABLE_OFFLINE);
//        onCreate(db);
//
//        ContentValues valuesCredentials = new ContentValues();
//        valuesCredentials.put(KEY_EMAIL, encrypt(userCredentials.getEmail()));
//        valuesCredentials.put(KEY_SESSION, encrypt(userCredentials.getSession()));
//        db.insert(TABLE_CREDENTIALS, null, valuesCredentials);
//
//        ContentValues valuesPref = new ContentValues();
//        valuesPref.put(KEY_FIRST_LO30GIN, encrypt(prefs.getFirstTime()));
//        valuesPref.put(KEY_CAM_SYNC_WIFI, encrypt(prefs.getCamSyncWifi()));
//        valuesPref.put(KEY_CAM_SYNC_ENABLED, encrypt(prefs.getCamSyncEnabled()));
//        valuesPref.put(KEY_CAM_SYNC_HANDLE, encrypt(prefs.getCamSyncHandle()));
//        valuesPref.put(KEY_CAM_SYNC_LOCAL_PATH, encrypt(prefs.getCamSyncLocalPath()));
//        valuesPref.put(KEY_CAM_SYNC_FILE_UPLOAD, encrypt(prefs.getCamSyncFileUpload()));
//        valuesPref.put(KEY_PIN_LOCK_ENABLED, encrypt(prefs.getPinLockEnabled()));
//        valuesPref.put(KEY_PIN_LOCK_CODE, encrypt(prefs.getPinLockCode()));
//        valuesPref.put(KEY_STORAGE_ASK_ALWAYS, encrypt(prefs.getStorageAskAlways()));
//        valuesPref.put(KEY_STORAGE_DOWNLOAD_LOCATION, encrypt(prefs.getStorageDownloadLocation()));
//        valuesPref.put(KEY_CAM_SYNC_TIMESTAMP, encrypt(prefs.getCamSyncTimeStamp()));
//        valuesPref.put(KEY_CAM_SYNC_CHARGING, encrypt("false"));
//        db.insert(TABLE_PREFERENCES, null, valuesPref);

		if (oldVersion <= 7){
			db.execSQL("ALTER TABLE " + TABLE_PREFERENCES + " ADD COLUMN " + KEY_CAM_SYNC_CHARGING + " BOOLEAN;");
			db.execSQL("UPDATE " + TABLE_PREFERENCES + " SET " + KEY_CAM_SYNC_CHARGING + " = '" + encrypt("false") + "';");
			db.execSQL("ALTER TABLE " + TABLE_OFFLINE + " ADD COLUMN " + KEY_OFF_INCOMING + " INTEGER;");
			db.execSQL("ALTER TABLE " + TABLE_OFFLINE + " ADD COLUMN " + KEY_OFF_HANDLE_INCOMING + " INTEGER;");
			db.execSQL("UPDATE " + TABLE_OFFLINE + " SET " + KEY_OFF_INCOMING + " = '0';");
		}

		if (oldVersion <=8){
			db.execSQL("ALTER TABLE " + TABLE_PREFERENCES + " ADD COLUMN " + KEY_LAST_UPLOAD_FOLDER + " TEXT;");
			db.execSQL("UPDATE " + TABLE_PREFERENCES + " SET " + KEY_LAST_UPLOAD_FOLDER + " = '" + encrypt("") + "';");
		}

		if (oldVersion <=9){
			db.execSQL("ALTER TABLE " + TABLE_PREFERENCES + " ADD COLUMN " + KEY_LAST_CLOUD_FOLDER_HANDLE + " TEXT;");
			db.execSQL("UPDATE " + TABLE_PREFERENCES + " SET " + KEY_LAST_CLOUD_FOLDER_HANDLE + " = '" + encrypt("") + "';");
		}

		if (oldVersion <=12){
			db.execSQL("ALTER TABLE " + TABLE_PREFERENCES + " ADD COLUMN " + KEY_SEC_FOLDER_ENABLED + " TEXT;");
			db.execSQL("ALTER TABLE " + TABLE_PREFERENCES + " ADD COLUMN " + KEY_SEC_FOLDER_LOCAL_PATH + " TEXT;");
			db.execSQL("ALTER TABLE " + TABLE_PREFERENCES + " ADD COLUMN " + KEY_SEC_FOLDER_HANDLE + " TEXT;");
			db.execSQL("ALTER TABLE " + TABLE_PREFERENCES + " ADD COLUMN " + KEY_SEC_SYNC_TIMESTAMP + " TEXT;");
			db.execSQL("ALTER TABLE " + TABLE_PREFERENCES + " ADD COLUMN " + KEY_KEEP_FILE_NAMES + " TEXT;");
			db.execSQL("UPDATE " + TABLE_PREFERENCES + " SET " + KEY_SEC_FOLDER_ENABLED + " = '" + encrypt("false") + "';");
			db.execSQL("UPDATE " + TABLE_PREFERENCES + " SET " + KEY_SEC_FOLDER_LOCAL_PATH + " = '" + encrypt("-1") + "';");
			db.execSQL("UPDATE " + TABLE_PREFERENCES + " SET " + KEY_SEC_FOLDER_HANDLE + " = '" + encrypt("-1") + "';");
			db.execSQL("UPDATE " + TABLE_PREFERENCES + " SET " + KEY_SEC_SYNC_TIMESTAMP + " = '" + encrypt("0") + "';");
			db.execSQL("UPDATE " + TABLE_PREFERENCES + " SET " + KEY_KEEP_FILE_NAMES + " = '" + encrypt("false") + "';");
		}

		if (oldVersion <=13){
			db.execSQL("ALTER TABLE " + TABLE_PREFERENCES + " ADD COLUMN " + KEY_STORAGE_ADVANCED_DEVICES + " BOOLEAN;");
			db.execSQL("UPDATE " + TABLE_PREFERENCES + " SET " + KEY_STORAGE_ADVANCED_DEVICES + " = '" + encrypt("false") + "';");
		}

		if (oldVersion <=14){
			db.execSQL("ALTER TABLE " + TABLE_ATTRIBUTES + " ADD COLUMN " + KEY_ATTR_INTENTS + " TEXT;");
			db.execSQL("UPDATE " + TABLE_ATTRIBUTES + " SET " + KEY_ATTR_INTENTS + " = '" + encrypt("0") + "';");
		}

		if (oldVersion <=15){
			db.execSQL("ALTER TABLE " + TABLE_PREFERENCES + " ADD COLUMN " + KEY_PREFERRED_VIEW_LIST + " BOOLEAN;");
			db.execSQL("UPDATE " + TABLE_PREFERENCES + " SET " + KEY_PREFERRED_VIEW_LIST + " = '" + encrypt("true") + "';");
			db.execSQL("ALTER TABLE " + TABLE_PREFERENCES + " ADD COLUMN " + KEY_PREFERRED_VIEW_LIST_CAMERA + " BOOLEAN;");
			db.execSQL("UPDATE " + TABLE_PREFERENCES + " SET " + KEY_PREFERRED_VIEW_LIST_CAMERA + " = '" + encrypt("false") + "';");
		}

		if (oldVersion <=16){
			db.execSQL("ALTER TABLE " + TABLE_ATTRIBUTES + " ADD COLUMN " + KEY_ATTR_ASK_SIZE_DOWNLOAD + " BOOLEAN;");
			db.execSQL("UPDATE " + TABLE_ATTRIBUTES + " SET " + KEY_ATTR_ASK_SIZE_DOWNLOAD + " = '" + encrypt("true") + "';");
			db.execSQL("ALTER TABLE " + TABLE_ATTRIBUTES + " ADD COLUMN " + KEY_ATTR_ASK_NOAPP_DOWNLOAD + " BOOLEAN;");
			db.execSQL("UPDATE " + TABLE_ATTRIBUTES + " SET " + KEY_ATTR_ASK_NOAPP_DOWNLOAD + " = '" + encrypt("true") + "';");

			db.execSQL("ALTER TABLE " + TABLE_PREFERENCES + " ADD COLUMN " + KEY_URI_EXTERNAL_SD_CARD + " TEXT;");
			db.execSQL("UPDATE " + TABLE_PREFERENCES + " SET " + KEY_URI_EXTERNAL_SD_CARD + " = '" + encrypt("") + "';");
			db.execSQL("ALTER TABLE " + TABLE_PREFERENCES + " ADD COLUMN " + KEY_CAMERA_FOLDER_EXTERNAL_SD_CARD + " BOOLEAN;");
			db.execSQL("UPDATE " + TABLE_PREFERENCES + " SET " + KEY_CAMERA_FOLDER_EXTERNAL_SD_CARD + " = '" + encrypt("false") + "';");
		}

		if (oldVersion <=17){
			String CREATE_CONTACTS_TABLE = "CREATE TABLE IF NOT EXISTS " + TABLE_CONTACTS + "("
	        		+ KEY_ID + " INTEGER PRIMARY KEY, " + KEY_CONTACT_HANDLE + " TEXT, " + KEY_CONTACT_MAIL + " TEXT, " +
	        		KEY_CONTACT_NAME+ " TEXT, " + KEY_CONTACT_LAST_NAME + " TEXT"+")";
	        db.execSQL(CREATE_CONTACTS_TABLE);
		}

		if(oldVersion <= 18){
			//Changes to encrypt the Offline table
			ArrayList<MegaOffline> offlinesOld = this.getOfflineFilesOld(db);

            logDebug("Clear the table offline");
			this.clearOffline(db);

			for(int i=0; i<offlinesOld.size();i++){
				MegaOffline offline = offlinesOld.get(i);

				if(offline.getType()==null||offline.getType().equals("0")||offline.getType().equals("1")){
                    logDebug("Not encrypted: " + offline.getName());
					this.setOfflineFile(offline, db);	//using the method that encrypts
				}
				else{
                    logDebug("Encrypted: " + offline.getName());
					this.setOfflineFileOld(offline, db);	//using the OLD method that doesn't encrypt
				}
			}
		}

		if(oldVersion <= 19){

			db.execSQL("ALTER TABLE " + TABLE_PREFERENCES + " ADD COLUMN " + KEY_PIN_LOCK_TYPE + " TEXT;");

			if(this.isPinLockEnabled(db)){
                logDebug("PIN enabled!");
				db.execSQL("UPDATE " + TABLE_PREFERENCES + " SET " + KEY_PIN_LOCK_TYPE + " = '" + encrypt(PIN_4) + "';");
			}
			else{
                logDebug("PIN NOT enabled!");
				db.execSQL("UPDATE " + TABLE_PREFERENCES + " SET " + KEY_PIN_LOCK_TYPE + " = '" + encrypt("") + "';");
			}
		}

		if(oldVersion <= 20){
			db.execSQL("ALTER TABLE " + TABLE_PREFERENCES + " ADD COLUMN " + KEY_PREFERRED_SORT_CLOUD + " TEXT;");
			db.execSQL("ALTER TABLE " + TABLE_PREFERENCES + " ADD COLUMN " + KEY_PREFERRED_SORT_CONTACTS + " TEXT;");
			db.execSQL("ALTER TABLE " + TABLE_PREFERENCES + " ADD COLUMN " + KEY_PREFERRED_SORT_OTHERS + " TEXT;");
			db.execSQL("UPDATE " + TABLE_PREFERENCES + " SET " + KEY_PREFERRED_SORT_CLOUD + " = '" + encrypt(String.valueOf(MegaApiJava.ORDER_DEFAULT_ASC)) + "';");
			db.execSQL("UPDATE " + TABLE_PREFERENCES + " SET " + KEY_PREFERRED_SORT_CONTACTS + " = '" + encrypt(String.valueOf(MegaApiJava.ORDER_DEFAULT_ASC)) + "';");
			db.execSQL("UPDATE " + TABLE_PREFERENCES + " SET " + KEY_PREFERRED_SORT_OTHERS + " = '" + encrypt(String.valueOf(MegaApiJava.ORDER_DEFAULT_ASC)) + "';");

			db.execSQL("ALTER TABLE " + TABLE_ATTRIBUTES + " ADD COLUMN " + KEY_FILE_LOGGER_SDK + " TEXT;");
			db.execSQL("UPDATE " + TABLE_ATTRIBUTES + " SET " + KEY_FILE_LOGGER_SDK + " = '" + encrypt("false") + "';");
		}

		if(oldVersion <= 21){
			db.execSQL("ALTER TABLE " + TABLE_ATTRIBUTES + " ADD COLUMN " + KEY_ACCOUNT_DETAILS_TIMESTAMP + " TEXT;");
			db.execSQL("UPDATE " + TABLE_ATTRIBUTES + " SET " + KEY_ACCOUNT_DETAILS_TIMESTAMP + " = '" + encrypt("") + "';");

			db.execSQL("ALTER TABLE " + TABLE_ATTRIBUTES + " ADD COLUMN " + KEY_PAYMENT_METHODS_TIMESTAMP + " TEXT;");
			db.execSQL("UPDATE " + TABLE_ATTRIBUTES + " SET " + KEY_PAYMENT_METHODS_TIMESTAMP + " = '" + encrypt("") + "';");

			db.execSQL("ALTER TABLE " + TABLE_ATTRIBUTES + " ADD COLUMN " + KEY_PRICING_TIMESTAMP + " TEXT;");
			db.execSQL("UPDATE " + TABLE_ATTRIBUTES + " SET " + KEY_PRICING_TIMESTAMP + " = '" + encrypt("") + "';");

			db.execSQL("ALTER TABLE " + TABLE_ATTRIBUTES + " ADD COLUMN " + KEY_EXTENDED_ACCOUNT_DETAILS_TIMESTAMP + " TEXT;");
			db.execSQL("UPDATE " + TABLE_ATTRIBUTES + " SET " + KEY_EXTENDED_ACCOUNT_DETAILS_TIMESTAMP + " = '" + encrypt("") + "';");
		}

		if(oldVersion <= 22) {
			String CREATE_CHAT_ITEM_TABLE = "CREATE TABLE IF NOT EXISTS " + TABLE_CHAT_ITEMS + "("
					+ KEY_ID + " INTEGER PRIMARY KEY, " + KEY_CHAT_HANDLE + " TEXT, " + KEY_CHAT_ITEM_NOTIFICATIONS + " BOOLEAN, " +
					KEY_CHAT_ITEM_RINGTONE + " TEXT, " + KEY_CHAT_ITEM_SOUND_NOTIFICATIONS + " TEXT" + ")";
			db.execSQL(CREATE_CHAT_ITEM_TABLE);

			String CREATE_NONCONTACT_TABLE = "CREATE TABLE IF NOT EXISTS " + TABLE_NON_CONTACTS + "("
					+ KEY_ID + " INTEGER PRIMARY KEY, " + KEY_NONCONTACT_HANDLE + " TEXT, " + KEY_NONCONTACT_FULLNAME + " TEXT"+")";
			db.execSQL(CREATE_NONCONTACT_TABLE);

			String CREATE_CHAT_TABLE = "CREATE TABLE IF NOT EXISTS " + TABLE_CHAT_SETTINGS + "("
					+ KEY_ID + " INTEGER PRIMARY KEY, " + KEY_CHAT_ENABLED + " BOOLEAN, " + KEY_CHAT_NOTIFICATIONS_ENABLED + " BOOLEAN, " +
					KEY_CHAT_SOUND_NOTIFICATIONS+ " TEXT, "+KEY_CHAT_VIBRATION_ENABLED+ " BOOLEAN"+")";
			db.execSQL(CREATE_CHAT_TABLE);
		}

		if (oldVersion <= 23){
			db.execSQL("ALTER TABLE " + TABLE_CREDENTIALS + " ADD COLUMN " + KEY_FIRST_NAME + " TEXT;");
			db.execSQL("UPDATE " + TABLE_CREDENTIALS + " SET " + KEY_FIRST_NAME + " = '" + encrypt("") + "';");

			db.execSQL("ALTER TABLE " + TABLE_CREDENTIALS + " ADD COLUMN " + KEY_LAST_NAME + " TEXT;");
			db.execSQL("UPDATE " + TABLE_CREDENTIALS + " SET " + KEY_LAST_NAME + " = '" + encrypt("") + "';");
		}

		if (oldVersion <= 24){
			db.execSQL("ALTER TABLE " + TABLE_CHAT_SETTINGS + " ADD COLUMN " + KEY_CHAT_STATUS + " TEXT;");
			db.execSQL("UPDATE " + TABLE_CHAT_SETTINGS + " SET " + KEY_CHAT_STATUS + " = '" + encrypt(MegaChatApi.STATUS_ONLINE+"") + "';");
		}

		if (oldVersion <= 25){
			db.execSQL("ALTER TABLE " + TABLE_NON_CONTACTS + " ADD COLUMN " + KEY_NONCONTACT_FIRSTNAME + " TEXT;");
			db.execSQL("UPDATE " + TABLE_NON_CONTACTS + " SET " + KEY_NONCONTACT_FIRSTNAME + " = '" + encrypt("") + "';");

			db.execSQL("ALTER TABLE " + TABLE_NON_CONTACTS + " ADD COLUMN " + KEY_NONCONTACT_LASTNAME + " TEXT;");
			db.execSQL("UPDATE " + TABLE_NON_CONTACTS + " SET " + KEY_NONCONTACT_LASTNAME + " = '" + encrypt("") + "';");

		}

		if (oldVersion <= 26){
			db.execSQL("ALTER TABLE " + TABLE_ATTRIBUTES + " ADD COLUMN " + KEY_INVALIDATE_SDK_CACHE + " TEXT;");
			db.execSQL("UPDATE " + TABLE_ATTRIBUTES + " SET " + KEY_INVALIDATE_SDK_CACHE + " = '" + encrypt("true") + "';");
		}

		if (oldVersion <= 27){
			db.execSQL("ALTER TABLE " + TABLE_NON_CONTACTS + " ADD COLUMN " + KEY_NONCONTACT_EMAIL + " TEXT;");
			db.execSQL("UPDATE " + TABLE_NON_CONTACTS + " SET " + KEY_NONCONTACT_EMAIL + " = '" + encrypt("") + "';");
		}

		if (oldVersion <= 28){
			db.execSQL("ALTER TABLE " + TABLE_CREDENTIALS + " ADD COLUMN " + KEY_MY_HANDLE + " TEXT;");
			db.execSQL("UPDATE " + TABLE_CREDENTIALS + " SET " + KEY_MY_HANDLE + " = '" + encrypt("") + "';");
		}

		if (oldVersion <= 29) {
			String CREATE_COMPLETED_TRANSFER_TABLE = "CREATE TABLE IF NOT EXISTS " + TABLE_COMPLETED_TRANSFERS + "("
					+ KEY_ID + " INTEGER PRIMARY KEY, " + KEY_TRANSFER_FILENAME + " TEXT, " + KEY_TRANSFER_TYPE + " TEXT, " +
					KEY_TRANSFER_STATE+ " TEXT, "+ KEY_TRANSFER_SIZE+ " TEXT, " + KEY_TRANSFER_HANDLE + " TEXT"+")";
			db.execSQL(CREATE_COMPLETED_TRANSFER_TABLE);

		}

		if (oldVersion <= 30){
			db.execSQL("ALTER TABLE " + TABLE_PREFERENCES + " ADD COLUMN " + KEY_FIRST_LOGIN_CHAT + " BOOLEAN;");
			db.execSQL("UPDATE " + TABLE_PREFERENCES + " SET " + KEY_FIRST_LOGIN_CHAT + " = '" + encrypt("true") + "';");
		}

		if (oldVersion <= 31){
			String CREATE_EPHEMERAL = "CREATE TABLE IF NOT EXISTS " + TABLE_EPHEMERAL + "("
					+ KEY_ID + " INTEGER PRIMARY KEY, " +  KEY_EMAIL + " TEXT, "
					+ KEY_PASSWORD + " TEXT, " + KEY_SESSION + " TEXT, " +  KEY_FIRST_NAME + " TEXT, " + KEY_LAST_NAME + " TEXT" + ")";
			db.execSQL(CREATE_EPHEMERAL);
		}

		if (oldVersion <= 32){
			String CREATE_PENDING_MSG_TABLE = "CREATE TABLE IF NOT EXISTS " + TABLE_PENDING_MSG + "("
					+ KEY_ID + " INTEGER PRIMARY KEY," + KEY_ID_CHAT + " TEXT, " + KEY_MSG_TIMESTAMP + " TEXT, " +KEY_ID_TEMP_KARERE + " TEXT, " + KEY_STATE + " INTEGER" +")";
			db.execSQL(CREATE_PENDING_MSG_TABLE);

			String CREATE_MSG_NODE_TABLE = "CREATE TABLE IF NOT EXISTS " + TABLE_MSG_NODES + "("
					+ KEY_ID + " INTEGER PRIMARY KEY," + KEY_ID_PENDING_MSG+ " INTEGER, " + KEY_ID_NODE + " INTEGER" + ")";
			db.execSQL(CREATE_MSG_NODE_TABLE);

			String CREATE_NODE_ATTACHMENTS_TABLE = "CREATE TABLE IF NOT EXISTS " + TABLE_NODE_ATTACHMENTS + "("
					+ KEY_ID + " INTEGER PRIMARY KEY," + KEY_FILE_PATH + " TEXT, " + KEY_FILE_NAME + " TEXT, " + KEY_FILE_FINGERPRINT + " TEXT, " + KEY_NODE_HANDLE + " TEXT" + ")";
			db.execSQL(CREATE_NODE_ATTACHMENTS_TABLE);
		}

		if (oldVersion <= 33){
			db.execSQL("ALTER TABLE " + TABLE_ATTRIBUTES + " ADD COLUMN " + KEY_FILE_LOGGER_KARERE + " TEXT;");
			db.execSQL("UPDATE " + TABLE_ATTRIBUTES + " SET " + KEY_FILE_LOGGER_KARERE + " = '" + encrypt("false") + "';");
		}

		if (oldVersion <= 34){
			db.execSQL("ALTER TABLE " + TABLE_ATTRIBUTES + " ADD COLUMN " + KEY_USE_HTTPS_ONLY + " TEXT;");
			db.execSQL("UPDATE " + TABLE_ATTRIBUTES + " SET " + KEY_USE_HTTPS_ONLY + " = '" + encrypt("false") + "';");
		}

		if (oldVersion <= 35){
			db.execSQL("ALTER TABLE " + TABLE_ATTRIBUTES + " ADD COLUMN " + KEY_SHOW_COPYRIGHT + " TEXT;");
			db.execSQL("UPDATE " + TABLE_ATTRIBUTES + " SET " + KEY_SHOW_COPYRIGHT + " = '" + encrypt("true") + "';");
		}

		if (oldVersion <= 36){
			db.execSQL("ALTER TABLE " + TABLE_CHAT_SETTINGS + " ADD COLUMN " + KEY_CHAT_SEND_ORIGINALS + " BOOLEAN;");
			db.execSQL("UPDATE " + TABLE_CHAT_SETTINGS + " SET " + KEY_CHAT_SEND_ORIGINALS + " = '" + encrypt("false") + "';");
		}

		if (oldVersion <= 37){
			db.execSQL("ALTER TABLE " + TABLE_CHAT_ITEMS + " ADD COLUMN " + KEY_CHAT_ITEM_WRITTEN_TEXT + " TEXT;");
			db.execSQL("UPDATE " + TABLE_CHAT_ITEMS + " SET " + KEY_CHAT_ITEM_WRITTEN_TEXT + " = '" + "" + "';");
		}

		if (oldVersion <= 38){
			db.execSQL("ALTER TABLE " + TABLE_ATTRIBUTES + " ADD COLUMN " + KEY_SHOW_NOTIF_OFF + " TEXT;");
			db.execSQL("UPDATE " + TABLE_ATTRIBUTES + " SET " + KEY_SHOW_NOTIF_OFF + " = '" + encrypt("true") + "';");
		}

		if (oldVersion <= 39){
			db.execSQL("ALTER TABLE " + TABLE_PREFERENCES + " ADD COLUMN " + KEY_SMALL_GRID_CAMERA + " BOOLEAN;");
			db.execSQL("UPDATE " + TABLE_PREFERENCES + " SET " + KEY_SMALL_GRID_CAMERA + " = '" + encrypt("false") + "';");
		}

		if (oldVersion <= 40){
			db.execSQL("ALTER TABLE " + TABLE_ATTRIBUTES + " ADD COLUMN " + KEY_STAGING + " TEXT;");
			db.execSQL("UPDATE " + TABLE_ATTRIBUTES + " SET " + KEY_STAGING + " = '" + encrypt("false") + "';");
		}

		if (oldVersion <= 41){
			db.execSQL("ALTER TABLE " + TABLE_ATTRIBUTES + " ADD COLUMN " + KEY_LAST_PUBLIC_HANDLE + " TEXT;");
			db.execSQL("UPDATE " + TABLE_ATTRIBUTES + " SET " + KEY_LAST_PUBLIC_HANDLE + " = '" + encrypt("-1") + "';");
			db.execSQL("ALTER TABLE " + TABLE_ATTRIBUTES + " ADD COLUMN " + KEY_LAST_PUBLIC_HANDLE_TIMESTAMP + " TEXT;");
			db.execSQL("UPDATE " + TABLE_ATTRIBUTES + " SET " + KEY_LAST_PUBLIC_HANDLE_TIMESTAMP + " = '" + encrypt("-1") + "';");
		}

		if (oldVersion <= 42){
			String CREATE_NEW_PENDING_MSG_TABLE = "CREATE TABLE IF NOT EXISTS " + TABLE_PENDING_MSG_SINGLE + "("
					+ KEY_ID + " INTEGER PRIMARY KEY," + KEY_PENDING_MSG_ID_CHAT + " TEXT, " + KEY_PENDING_MSG_TIMESTAMP + " TEXT, " +KEY_PENDING_MSG_TEMP_KARERE + " TEXT, " + KEY_PENDING_MSG_FILE_PATH + " TEXT, " + KEY_PENDING_MSG_NAME + " TEXT, " +KEY_PENDING_MSG_NODE_HANDLE + " TEXT, " +KEY_PENDING_MSG_FINGERPRINT + " TEXT, " + KEY_PENDING_MSG_TRANSFER_TAG + " INTEGER, " + KEY_PENDING_MSG_STATE + " INTEGER" +")";

			db.execSQL(CREATE_NEW_PENDING_MSG_TABLE);
		}

        if (oldVersion <= 43){
            db.execSQL("ALTER TABLE " + TABLE_PREFERENCES + " ADD COLUMN " + KEY_AUTO_PLAY + " BOOLEAN;");
            db.execSQL("UPDATE " + TABLE_PREFERENCES + " SET " + KEY_AUTO_PLAY + " = '" + encrypt("false") + "';");
        }

		if(oldVersion <= 44) {
		    db.execSQL(CREATE_SYNC_RECORDS_TABLE);

            db.execSQL("ALTER TABLE " + TABLE_PREFERENCES + " ADD COLUMN " + KEY_UPLOAD_VIDEO_QUALITY + " TEXT;");
            db.execSQL("ALTER TABLE " + TABLE_PREFERENCES + " ADD COLUMN " + KEY_CONVERSION_ON_CHARGING + " BOOLEAN;");
            db.execSQL("ALTER TABLE " + TABLE_PREFERENCES + " ADD COLUMN " + KEY_CHARGING_ON_SIZE + " TEXT;");
            db.execSQL("ALTER TABLE " + TABLE_PREFERENCES + " ADD COLUMN " + KEY_SHOULD_CLEAR_CAMSYNC_RECORDS + " TEXT;");
            db.execSQL("ALTER TABLE " + TABLE_PREFERENCES + " ADD COLUMN " + KEY_CAM_VIDEO_SYNC_TIMESTAMP + " TEXT;");
            db.execSQL("ALTER TABLE " + TABLE_PREFERENCES + " ADD COLUMN " + KEY_SEC_VIDEO_SYNC_TIMESTAMP + " TEXT;");
		}

		if(oldVersion <= 45) {
            db.execSQL("ALTER TABLE " + TABLE_PREFERENCES + " ADD COLUMN " + KEY_PREFERRED_SORT_CAMERA_UPLOAD + " TEXT;");
            db.execSQL("UPDATE " + TABLE_PREFERENCES + " SET " + KEY_PREFERRED_SORT_CAMERA_UPLOAD + " = '" + encrypt(String.valueOf(MegaApiJava.ORDER_MODIFICATION_DESC)) + "';");
        }
	}

//	public MegaOffline encrypt(MegaOffline off){
//
//		off.setHandle(encrypt(off.getHandle()));
//		off.setPath(encrypt(off.getPath()));
//		off.setName(encrypt(off.getName()));
//		//Parent id no encrypted
//		off.setType(encrypt(off.getType()));
//		//incoming not encrypted
//		off.setHandleIncoming(encrypt(off.getHandleIncoming()));
//
//		return off;
//	}

	public static String encrypt(String original) {
		if (original == null) {
			return null;
		}
		try {
			byte[] encrypted = aes_encrypt(getAesKey(),original.getBytes());
			return Base64.encodeToString(encrypted, Base64.DEFAULT);
		} catch (Exception e) {
            logError("Error encrypting DB field", e);
			e.printStackTrace();
			return null;
		}
	}

	private static byte[] getAesKey() {
		String key = Settings.Secure.ANDROID_ID + "fkvn8 w4y*(NC$G*(G($*GR*(#)*huio4h389$G";
		return Arrays.copyOfRange(key.getBytes(), 0, 32);
	}

	public void saveCredentials(UserCredentials userCredentials) {
		ContentValues values = new ContentValues();
        if (userCredentials.getEmail() != null){
        	values.put(KEY_EMAIL, encrypt(userCredentials.getEmail()));
        }
        if (userCredentials.getSession() != null){
           	values.put(KEY_SESSION, encrypt(userCredentials.getSession()));
        }
		if (userCredentials.getMyHandle() != null){
			values.put(KEY_MY_HANDLE, encrypt(userCredentials.getMyHandle()+""));
		}
        db.insert(TABLE_CREDENTIALS, null, values);
    }

    public void saveSyncRecord(SyncRecord record) {
        ContentValues values = new ContentValues();
        if (record.getLocalPath() != null) {
            values.put(KEY_SYNC_FILEPATH_ORI,encrypt(record.getLocalPath()));
        }
        if (record.getNewPath() != null) {
            values.put(KEY_SYNC_FILEPATH_NEW,encrypt(record.getNewPath()));
        }
        if (record.getOriginFingerprint() != null) {
            values.put(KEY_SYNC_FP_ORI,encrypt(record.getOriginFingerprint()));
        }
        if (record.getNewFingerprint() != null) {
            values.put(KEY_SYNC_FP_NEW,encrypt(record.getNewFingerprint()));
        }
        if (record.getFileName() != null) {
            values.put(KEY_SYNC_FILENAME,encrypt(record.getFileName()));
        }
        if (record.getNodeHandle() != null) {
            values.put(KEY_SYNC_HANDLE,encrypt(String.valueOf(record.getNodeHandle())));
        }
        if (record.getTimestamp() != null) {
            values.put(KEY_SYNC_TIMESTAMP,encrypt(String.valueOf(record.getTimestamp())));
        }
        if (record.isCopyOnly() != null) {
            values.put(KEY_SYNC_COPYONLY,encrypt(String.valueOf(record.isCopyOnly())));
        }
        if (record.isSecondary() != null) {
            values.put(KEY_SYNC_SECONDARY,encrypt(String.valueOf(record.isSecondary())));
        }
        if (record.getLongitude() != null) {
            values.put(KEY_SYNC_LONGITUDE,encrypt(String.valueOf(record.getLongitude())));
        }
        if (record.getLatitude() != null) {
            values.put(KEY_SYNC_LATITUDE,encrypt(String.valueOf(record.getLatitude())));
        }
        values.put(KEY_SYNC_STATE,record.getStatus());
        values.put(KEY_SYNC_TYPE,record.getType());
        db.insert(TABLE_SYNC_RECORDS,null,values);
    }

    public void updateVideoState(int state) {
        String sql = "UPDATE " + TABLE_SYNC_RECORDS + " SET " + KEY_SYNC_STATE + " = " + state + "  WHERE "
                + KEY_SYNC_TYPE + " = " + SyncRecord.TYPE_VIDEO;
        db.execSQL(sql);
    }

    public boolean fileNameExists(String name,boolean isSecondary,int fileType) {
        String selectQuery = "SELECT * FROM " + TABLE_SYNC_RECORDS + " WHERE "
                + KEY_SYNC_FILENAME + " ='" + encrypt(name) + "' AND "
                + KEY_SYNC_SECONDARY + " = '" + encrypt(String.valueOf(isSecondary)) + "'";
        if (fileType != SyncRecord.TYPE_ANY) {
            selectQuery += " AND " + KEY_SYNC_TYPE + " = " + fileType;
        }
        try (Cursor cursor = db.rawQuery(selectQuery,null)) {
            return cursor != null && cursor.getCount() == 1;
        }
    }

    public boolean localPathExists(String localPath,boolean isSecondary,int fileType) {
        String selectQuery = "SELECT * FROM " + TABLE_SYNC_RECORDS + " WHERE "
                + KEY_SYNC_FILEPATH_ORI + " ='" + encrypt(localPath) + "' AND "
                + KEY_SYNC_SECONDARY + " = '" + encrypt(String.valueOf(isSecondary)) + "'";
        if (fileType != SyncRecord.TYPE_ANY) {
            selectQuery += " AND " + KEY_SYNC_TYPE + " = " + fileType;
        }
        try (Cursor cursor = db.rawQuery(selectQuery,null)) {
            return cursor != null && cursor.getCount() == 1;
        }
    }

    public SyncRecord recordExists(String originalFingerprint,boolean isSecondary,boolean isCopyOnly) {
        String selectQuery = "SELECT * FROM " + TABLE_SYNC_RECORDS + " WHERE "
                + KEY_SYNC_FP_ORI + " ='" + encrypt(originalFingerprint) + "' AND "
                + KEY_SYNC_SECONDARY + " = '" + encrypt(String.valueOf(isSecondary)) + "' AND "
                + KEY_SYNC_COPYONLY + " = '" + encrypt(String.valueOf(isCopyOnly)) + "'";
        Cursor cursor = db.rawQuery(selectQuery,null );
        if (cursor != null && cursor.moveToFirst()) {
            SyncRecord exist = extractSyncRecord(cursor);
            cursor.close();
            return exist;
        }
        return null;
    }

    public List<SyncRecord> findAllPendingSyncRecords() {
        String selectQuery = "SELECT * FROM " + TABLE_SYNC_RECORDS + " WHERE "
                + KEY_SYNC_STATE + " = " + SyncRecord.STATUS_PENDING;
        Cursor cursor = db.rawQuery(selectQuery,null);
        List<SyncRecord> records = new ArrayList<>();
        if (cursor != null && cursor.moveToFirst()) {
            do {
                SyncRecord record = extractSyncRecord(cursor);
                records.add(record);
            } while (cursor.moveToNext());
            cursor.close();
        }
        return records;
    }

    public List<SyncRecord> findVideoSyncRecordsByState(int state) {
        String selectQuery = "SELECT * FROM " + TABLE_SYNC_RECORDS + " WHERE "
                + KEY_SYNC_STATE + " = " + state + " AND "
                + KEY_SYNC_TYPE + " = " + SyncRecord.TYPE_VIDEO ;
        Cursor cursor = db.rawQuery(selectQuery,null);

        List<SyncRecord> records = new ArrayList<>();
        if (cursor != null && cursor.moveToFirst()) {
            do {
                SyncRecord record = extractSyncRecord(cursor);
                records.add(record);
            } while (cursor.moveToNext());
            cursor.close();
        }
        return records;
    }

    public void deleteAllSyncRecords(int type){
        String sql = "DELETE FROM " + TABLE_SYNC_RECORDS;
        if(type != SyncRecord.TYPE_ANY) {
            sql += " WHERE " + KEY_SYNC_TYPE + " = " + type;
        }
        db.execSQL(sql);
    }

    public void deleteAllSecondarySyncRecords(int type){
        String sql = "DELETE FROM " + TABLE_SYNC_RECORDS +" WHERE " + KEY_SYNC_SECONDARY + " ='" + encrypt("true") + "'";
        if(type != SyncRecord.TYPE_ANY) {
            sql += " AND " + KEY_SYNC_TYPE + " = " + type;
        }
        db.execSQL(sql);
    }

    public void deleteVideoRecordsByState(int state){
        String sql = "DELETE FROM " + TABLE_SYNC_RECORDS + " WHERE "
                + KEY_SYNC_STATE + " = " + state + " AND "
                + KEY_SYNC_TYPE + " = " + SyncRecord.TYPE_VIDEO ;
        db.execSQL(sql);
    }

    private SyncRecord extractSyncRecord(Cursor cursor) {
        SyncRecord record = new SyncRecord();
        record.setId(cursor.getInt(0));
        record.setLocalPath(decrypt(cursor.getString(1)));
        record.setNewPath(decrypt(cursor.getString(2)));
        record.setOriginFingerprint(decrypt(cursor.getString(3)));
        record.setNewFingerprint(decrypt(cursor.getString(4)));
        String timestamp = decrypt(cursor.getString(5));
        if (!TextUtils.isEmpty(timestamp)) {
            record.setTimestamp(Long.valueOf(timestamp));
        }
        record.setFileName(decrypt(cursor.getString(6)));
        String longitude = decrypt(cursor.getString(7));
        if(!TextUtils.isEmpty(longitude)) {
            record.setLongitude(Float.valueOf(longitude));
        }
        String latitude = decrypt(cursor.getString(8));
        if(!TextUtils.isEmpty(latitude)) {
            record.setLatitude(Float.valueOf(latitude));
        }
        record.setStatus(cursor.getInt(9));
        record.setType(cursor.getInt(10));
        String nodeHandle = decrypt(cursor.getString(11));
        if (!TextUtils.isEmpty(nodeHandle)) {
            record.setNodeHandle(Long.valueOf(nodeHandle));
        }
        record.setCopyOnly(Boolean.valueOf(decrypt(cursor.getString(12))));
        record.setSecondary(Boolean.valueOf(decrypt(cursor.getString(13))));
        return record;
    }

    public SyncRecord findSyncRecordByLocalPath(String localPath,boolean isSecondary) {
        String selectQuery = "SELECT * FROM " + TABLE_SYNC_RECORDS + " WHERE "
                + KEY_SYNC_FILEPATH_ORI + " ='" + encrypt(localPath) + "' AND "
                + KEY_SYNC_SECONDARY + " ='" + encrypt(String.valueOf(isSecondary)) + "'";
        Cursor cursor = db.rawQuery(selectQuery,null);
        if (cursor != null && cursor.moveToFirst()) {
            SyncRecord record = extractSyncRecord(cursor);
            cursor.close();
            return record;
        }
        return null;
    }

    public void deleteSyncRecordByPath(String path,boolean isSecondary) {
        String sql = "DELETE FROM " + TABLE_SYNC_RECORDS + "  WHERE ("
                + KEY_SYNC_FILEPATH_ORI + " ='" + encrypt(path) + "' OR "
                + KEY_SYNC_FILEPATH_NEW + " ='" + encrypt(path) + "') AND "
                + KEY_SYNC_SECONDARY + " ='" + encrypt(String.valueOf(isSecondary)) + "'";
        db.execSQL(sql);
    }

    public void deleteSyncRecordByLocalPath(String localPath,boolean isSecondary) {
        String sql = "DELETE FROM " + TABLE_SYNC_RECORDS + "  WHERE "
                + KEY_SYNC_FILEPATH_ORI + " ='" + encrypt(localPath) + "' AND "
                + KEY_SYNC_SECONDARY + " ='" + encrypt(String.valueOf(isSecondary)) + "'";
        db.execSQL(sql);
    }

    public void deleteSyncRecordByNewPath(String newPath) {
        String sql = "DELETE FROM " + TABLE_SYNC_RECORDS + "  WHERE " + KEY_SYNC_FILEPATH_NEW + " ='" + encrypt(newPath) + "'";
        db.execSQL(sql);
    }

    public void deleteSyncRecordByFileName(String fileName) {
        String sql = "DELETE FROM " + TABLE_SYNC_RECORDS + "  WHERE "
                + KEY_SYNC_FILENAME + " = '" + encrypt(fileName) + "'" + " OR "
                + KEY_SYNC_FILEPATH_ORI +  " LIKE '%" + encrypt(fileName) + "'";
        db.execSQL(sql);
    }

    public void deleteSyncRecordByFingerprint(String oriFingerprint,String newFingerprint,boolean isSecondary) {
        String sql = "DELETE FROM " + TABLE_SYNC_RECORDS + "  WHERE "
                + KEY_SYNC_FP_ORI + " = '" + encrypt(oriFingerprint) + "' OR "
                + KEY_SYNC_FP_NEW + " = '" + encrypt(newFingerprint) + "' AND "
                + KEY_SYNC_SECONDARY + " ='" + encrypt(String.valueOf(isSecondary)) + "'";
        db.execSQL(sql);
    }

    public void updateSyncRecordStatusByLocalPath(int status,String localPath,boolean isSecondary) {
        String sql = "UPDATE " + TABLE_SYNC_RECORDS + " SET " + KEY_SYNC_STATE + " = " + status + "  WHERE "
                + KEY_SYNC_FILEPATH_ORI + " = '" + encrypt(localPath) + "' AND "
                + KEY_SYNC_SECONDARY + " ='" + encrypt(String.valueOf(isSecondary)) + "'";
        db.execSQL(sql);
    }

    public SyncRecord findSyncRecordByNewPath(String newPath) {
        String selectQuery = "SELECT * FROM " + TABLE_SYNC_RECORDS + " WHERE "
                + KEY_SYNC_FILEPATH_NEW + " ='" + encrypt(newPath) + "'";
        Cursor cursor = db.rawQuery(selectQuery,null);
        if (cursor != null && cursor.moveToFirst()) {
            SyncRecord record = extractSyncRecord(cursor);
            cursor.close();
            return record;
        }
        return null;
    }

    public boolean shouldClearCamsyncRecords() {
        String selectQuery = "SELECT " + KEY_SHOULD_CLEAR_CAMSYNC_RECORDS + " FROM " + TABLE_PREFERENCES;
        Cursor cursor = db.rawQuery(selectQuery,null);
        if (cursor != null && cursor.moveToFirst()) {
            String should = cursor.getString(cursor.getColumnIndex(KEY_SHOULD_CLEAR_CAMSYNC_RECORDS));
            should = decrypt(should);
            if(TextUtils.isEmpty(should)) {
                return false;
            } else {
                return Boolean.valueOf(should);
            }
        }
        return false;
    }

    public void saveShouldClearCamsyncRecords(boolean should) {
        String sql = "UPDATE " + TABLE_PREFERENCES + " SET " + KEY_SHOULD_CLEAR_CAMSYNC_RECORDS +" = '" + encrypt(String.valueOf(should)) + "'";
        db.execSQL(sql);
    }

    public Long findMaxTimestamp(Boolean isSecondary,int type) {
        String selectQuery = "SELECT " + KEY_SYNC_TIMESTAMP + " FROM " + TABLE_SYNC_RECORDS + "  WHERE "
                + KEY_SYNC_SECONDARY + " = '" + encrypt(String.valueOf(isSecondary)) + "' AND "
                + KEY_SYNC_TYPE + " = " + type;
        Cursor cursor = db.rawQuery(selectQuery,null);
        if (cursor != null && cursor.moveToFirst()) {
            List<Long> timestamps = new ArrayList<>(cursor.getCount());
            do {
                String timestamp = decrypt(cursor.getString(0));
                if(timestamp == null) {
                    timestamps.add(0L);
                }else{
                    timestamps.add(Long.valueOf(timestamp));
                }
            } while (cursor.moveToNext());
            cursor.close();

            if(timestamps.isEmpty()) {
                return null;
            }
            Collections.sort(timestamps,new Comparator<Long>() {

                @Override
                public int compare(Long o1,Long o2) {
                    if(o1.equals(o2)) {
                        return 0;
                    }
                    return (o1 > o2) ? -1 : 1;
                }
            });
            return timestamps.get(0);
        }
        return null;
    }

    public void setCameraUploadVideoQuality(int quality){
        String selectQuery = "SELECT * FROM " + TABLE_PREFERENCES;
        ContentValues values = new ContentValues();
        Cursor cursor = db.rawQuery(selectQuery, null);
        if (cursor.moveToFirst()){
            String UPDATE_PREFERENCES_TABLE = "UPDATE " + TABLE_PREFERENCES + " SET " + KEY_UPLOAD_VIDEO_QUALITY + "= '" + encrypt(String.valueOf(quality)) + "' WHERE " + KEY_ID + " = '1'";
            db.execSQL(UPDATE_PREFERENCES_TABLE);
        }
        else{
            values.put(KEY_UPLOAD_VIDEO_QUALITY, encrypt(String.valueOf(quality)));
            db.insert(TABLE_PREFERENCES, null, values);
        }
        cursor.close();
    }

    public void setConversionOnCharging (boolean onCharging){
        String selectQuery = "SELECT * FROM " + TABLE_PREFERENCES;
        ContentValues values = new ContentValues();
        Cursor cursor = db.rawQuery(selectQuery, null);
        if (cursor.moveToFirst()){
            String UPDATE_PREFERENCES_TABLE = "UPDATE " + TABLE_PREFERENCES + " SET " + KEY_CONVERSION_ON_CHARGING + "= '" + encrypt(String.valueOf(onCharging)) + "' WHERE " + KEY_ID + " = '1'";
            db.execSQL(UPDATE_PREFERENCES_TABLE);
        }
        else{
            values.put(KEY_CONVERSION_ON_CHARGING, encrypt(String.valueOf(onCharging)));
            db.insert(TABLE_PREFERENCES, null, values);
        }
        cursor.close();
    }

    public void setChargingOnSize (int size){
        String selectQuery = "SELECT * FROM " + TABLE_PREFERENCES;
        ContentValues values = new ContentValues();
        Cursor cursor = db.rawQuery(selectQuery, null);
        if (cursor.moveToFirst()){
            String UPDATE_PREFERENCES_TABLE = "UPDATE " + TABLE_PREFERENCES + " SET " + KEY_CHARGING_ON_SIZE + "= '" + encrypt(String.valueOf(size)) + "' WHERE " + KEY_ID + " = '1'";
            db.execSQL(UPDATE_PREFERENCES_TABLE);
        }
        else{
            values.put(KEY_CHARGING_ON_SIZE, encrypt(String.valueOf(size)));
            db.insert(TABLE_PREFERENCES, null, values);
        }
        cursor.close();
    }

	public void saveEphemeral(EphemeralCredentials ephemeralCredentials) {
		ContentValues values = new ContentValues();
		if (ephemeralCredentials.getEmail() != null){
			values.put(KEY_EMAIL, encrypt(ephemeralCredentials.getEmail()));
		}
		if (ephemeralCredentials.getPassword() != null){
			values.put(KEY_PASSWORD, encrypt(ephemeralCredentials.getPassword()));
		}
		if (ephemeralCredentials.getSession() != null){
			values.put(KEY_SESSION, encrypt(ephemeralCredentials.getSession()));
		}
		if (ephemeralCredentials.getFirstName() != null){
			values.put(KEY_FIRST_NAME, encrypt(ephemeralCredentials.getFirstName()));
		}
		if (ephemeralCredentials.getLastName() != null){
			values.put(KEY_LAST_NAME, encrypt(ephemeralCredentials.getLastName()));
		}
		db.insert(TABLE_EPHEMERAL, null, values);
	}

	public void saveMyEmail(String email) {
        logDebug("saveEmail: " + email);
		String selectQuery = "SELECT * FROM " + TABLE_CREDENTIALS;
		ContentValues values = new ContentValues();
		Cursor cursor = db.rawQuery(selectQuery, null);
		if (cursor.moveToFirst()){
			String UPDATE_CREDENTIALS_TABLE = "UPDATE " + TABLE_CREDENTIALS + " SET " + KEY_EMAIL + "= '" + encrypt(email) + "' WHERE " + KEY_ID + " = '1'";
			db.execSQL(UPDATE_CREDENTIALS_TABLE);
		}
		else{
			values.put(KEY_EMAIL, encrypt(email));
			db.insert(TABLE_CREDENTIALS, null, values);
		}
		cursor.close();
	}

	public void saveMyFirstName(String firstName) {

		String selectQuery = "SELECT * FROM " + TABLE_CREDENTIALS;
		ContentValues values = new ContentValues();
		Cursor cursor = db.rawQuery(selectQuery, null);
		if (cursor.moveToFirst()){
			String UPDATE_CREDENTIALS_TABLE = "UPDATE " + TABLE_CREDENTIALS + " SET " + KEY_FIRST_NAME + "= '" + encrypt(firstName) + "' WHERE " + KEY_ID + " = '1'";
			db.execSQL(UPDATE_CREDENTIALS_TABLE);
		}
		else{
			values.put(KEY_FIRST_NAME, encrypt(firstName));
			db.insert(TABLE_CREDENTIALS, null, values);
		}
		cursor.close();
	}

	public void saveMyLastName(String lastName) {
		String selectQuery = "SELECT * FROM " + TABLE_CREDENTIALS;
		ContentValues values = new ContentValues();
		Cursor cursor = db.rawQuery(selectQuery, null);
		if (cursor.moveToFirst()){
			String UPDATE_CREDENTIALS_TABLE = "UPDATE " + TABLE_CREDENTIALS + " SET " + KEY_LAST_NAME + "= '" + encrypt(lastName) + "' WHERE " + KEY_ID + " = '1'";
			db.execSQL(UPDATE_CREDENTIALS_TABLE);
		}
		else{
			values.put(KEY_LAST_NAME, encrypt(lastName));
			db.insert(TABLE_CREDENTIALS, null, values);
		}
		cursor.close();
	}

	public String getMyEmail() {
		String selectQuery = "SELECT "+KEY_EMAIL+" FROM " + TABLE_CREDENTIALS;
		ContentValues values = new ContentValues();
		Cursor cursor = db.rawQuery(selectQuery, null);
		String email = null;
		if (cursor!= null && cursor.moveToFirst()){
			email = decrypt(cursor.getString(0));
		}

		cursor.close();
		return email;
	}

	public static String decrypt(String encodedString) {
		if (encodedString == null) {
			return null;
		}
		try {
			byte[] encoded = Base64.decode(encodedString, Base64.DEFAULT);
			byte[] original = aes_decrypt(getAesKey(), encoded);
			return new String(original);
		} catch (Exception e) {
            logError("Error decrypting DB field", e);
            e.printStackTrace();
			return null;
		}
	}

	public UserCredentials getCredentials(){
		UserCredentials userCredentials = null;

		String selectQuery = "SELECT  * FROM " + TABLE_CREDENTIALS;
		try{
			Cursor cursor = db.rawQuery(selectQuery, null);
			//get the credential of last login
			if (cursor.moveToLast()) {
				int id = Integer.parseInt(cursor.getString(0));
				String email = decrypt(cursor.getString(1));
				String session = decrypt(cursor.getString(2));
				String firstName = decrypt(cursor.getString(3));
				String lastName = decrypt(cursor.getString(4));
				String myHandle = decrypt(cursor.getString(5));
				userCredentials = new UserCredentials(email, session, firstName, lastName, myHandle);
			}
			cursor.close();
		}
		catch (SQLiteException e){
			if (db != null){
				onCreate(db);
			}
		}

        return userCredentials;
	}

    public EphemeralCredentials getEphemeral(){
        EphemeralCredentials ephemeralCredentials = null;

        String selectQuery = "SELECT  * FROM " + TABLE_EPHEMERAL;
        try{
            Cursor cursor = db.rawQuery(selectQuery, null);
            if (cursor.moveToFirst()) {
                int id = Integer.parseInt(cursor.getString(0));
                String email = decrypt(cursor.getString(1));
                String password = decrypt(cursor.getString(2));
                String session = decrypt(cursor.getString(3));
                String firstName = decrypt(cursor.getString(4));
                String lastName = decrypt(cursor.getString(5));
                ephemeralCredentials = new EphemeralCredentials(email, password, session, firstName, lastName);
            }
            cursor.close();
        }
        catch (SQLiteException e){
            if (db != null){
                onCreate(db);
            }
        }

        return ephemeralCredentials;
    }

	public void setPreferences (MegaPreferences prefs){
        ContentValues values = new ContentValues();
        values.put(KEY_FIRST_LOGIN, encrypt(prefs.getFirstTime()));
        values.put(KEY_CAM_SYNC_WIFI, encrypt(prefs.getCamSyncWifi()));
        values.put(KEY_CAM_SYNC_ENABLED, encrypt(prefs.getCamSyncEnabled()));
        values.put(KEY_CAM_SYNC_HANDLE, encrypt(prefs.getCamSyncHandle()));
        values.put(KEY_CAM_SYNC_LOCAL_PATH, encrypt(prefs.getCamSyncLocalPath()));
        values.put(KEY_CAM_SYNC_FILE_UPLOAD, encrypt(prefs.getCamSyncFileUpload()));
        values.put(KEY_PIN_LOCK_ENABLED, encrypt(prefs.getPinLockEnabled()));
        values.put(KEY_PIN_LOCK_CODE, encrypt(prefs.getPinLockCode()));
        values.put(KEY_STORAGE_ASK_ALWAYS, encrypt(prefs.getStorageAskAlways()));
        values.put(KEY_STORAGE_DOWNLOAD_LOCATION, encrypt(prefs.getStorageDownloadLocation()));
        values.put(KEY_CAM_SYNC_TIMESTAMP, encrypt(prefs.getCamSyncTimeStamp()));
        values.put(KEY_CAM_VIDEO_SYNC_TIMESTAMP, encrypt(prefs.getCamVideoSyncTimeStamp()));
        values.put(KEY_LAST_UPLOAD_FOLDER, encrypt(prefs.getLastFolderUpload()));
        values.put(KEY_LAST_CLOUD_FOLDER_HANDLE, encrypt(prefs.getLastFolderCloud()));
        values.put(KEY_SEC_FOLDER_ENABLED, encrypt(prefs.getSecondaryMediaFolderEnabled()));
        values.put(KEY_SEC_FOLDER_LOCAL_PATH, encrypt(prefs.getLocalPathSecondaryFolder()));
        values.put(KEY_SEC_FOLDER_HANDLE, encrypt(prefs.getMegaHandleSecondaryFolder()));
        values.put(KEY_SEC_SYNC_TIMESTAMP, encrypt(prefs.getSecSyncTimeStamp()));
        values.put(KEY_SEC_VIDEO_SYNC_TIMESTAMP, encrypt(prefs.getSecVideoSyncTimeStamp()));
        values.put(KEY_STORAGE_ADVANCED_DEVICES, encrypt(prefs.getStorageAdvancedDevices()));
        values.put(KEY_PREFERRED_VIEW_LIST, encrypt(prefs.getPreferredViewList()));
        values.put(KEY_PREFERRED_VIEW_LIST_CAMERA, encrypt(prefs.getPreferredViewListCameraUploads()));
        values.put(KEY_URI_EXTERNAL_SD_CARD, encrypt(prefs.getUriExternalSDCard()));
        values.put(KEY_CAMERA_FOLDER_EXTERNAL_SD_CARD, encrypt(prefs.getCameraFolderExternalSDCard()));
        values.put(KEY_PIN_LOCK_TYPE, encrypt(prefs.getPinLockType()));
		values.put(KEY_PREFERRED_SORT_CLOUD, encrypt(prefs.getPreferredSortCloud()));
		values.put(KEY_PREFERRED_SORT_CONTACTS, encrypt(prefs.getPreferredSortContacts()));
		values.put(KEY_PREFERRED_SORT_CAMERA_UPLOAD, encrypt(prefs.getPreferredSortCameraUpload()));
		values.put(KEY_PREFERRED_SORT_OTHERS, encrypt(prefs.getPreferredSortOthers()));
		values.put(KEY_FIRST_LOGIN_CHAT, encrypt(prefs.getFirstTimeChat()));
		values.put(KEY_SMALL_GRID_CAMERA, encrypt(prefs.getSmallGridCamera()));
        db.insert(TABLE_PREFERENCES, null, values);
	}

	public MegaPreferences getPreferences(){
        logDebug("getPreferences");
		MegaPreferences prefs = null;

		String selectQuery = "SELECT * FROM " + TABLE_PREFERENCES;
		Cursor cursor = db.rawQuery(selectQuery, null);
		if (cursor.moveToFirst()){
			int id = Integer.parseInt(cursor.getString(0));
			String firstTime = decrypt(cursor.getString(1));
			String camSyncEnabled = decrypt(cursor.getString(2));
			String camSyncHandle = decrypt(cursor.getString(3));
			String camSyncLocalPath = decrypt(cursor.getString(4));
			String wifi = decrypt(cursor.getString(5));
			String fileUpload = decrypt(cursor.getString(6));
			String pinLockEnabled = decrypt(cursor.getString(7));
			String pinLockCode = decrypt(cursor.getString(8));
			String askAlways = decrypt(cursor.getString(9));
			String downloadLocation = decrypt(cursor.getString(10));
			String camSyncTimeStamp = decrypt(cursor.getString(11));
			String camSyncCharging = decrypt(cursor.getString(12));
			String lastFolderUpload = decrypt(cursor.getString(13));
			String lastFolderCloud = decrypt(cursor.getString(14));
			String secondaryFolderEnabled = decrypt(cursor.getString(15));
			String secondaryPath = decrypt(cursor.getString(16));
			String secondaryHandle = decrypt(cursor.getString(17));
			String secSyncTimeStamp = decrypt(cursor.getString(18));
			String keepFileNames = decrypt(cursor.getString(19));
			String storageAdvancedDevices= decrypt(cursor.getString(20));
			String preferredViewList = decrypt(cursor.getString(21));
			String preferredViewListCamera = decrypt(cursor.getString(22));
			String uriExternalSDCard = decrypt(cursor.getString(23));
			String cameraFolderExternalSDCard = decrypt(cursor.getString(24));
			String pinLockType = decrypt(cursor.getString(25));
			String preferredSortCloud = decrypt(cursor.getString(26));
			String preferredSortContacts = decrypt(cursor.getString(27));
			String preferredSortOthers = decrypt(cursor.getString(28));
			String firstTimeChat = decrypt(cursor.getString(29));
			String smallGridCamera = decrypt(cursor.getString(30));
			String isAutoPlayEnabled = decrypt(cursor.getString(31));
			String uploadVideoQuality = decrypt(cursor.getString(32));
			String conversionOnCharging = decrypt(cursor.getString(33));
			String chargingOnSize = decrypt(cursor.getString(34));
			String shouldClearCameraSyncRecords = decrypt(cursor.getString(35));
			String camVideoSyncTimeStamp = decrypt(cursor.getString(36));
			String secVideoSyncTimeStamp = decrypt(cursor.getString(37));
			String preferredSortCameraUpload = decrypt(cursor.getString(38));

			prefs = new MegaPreferences(firstTime, wifi, camSyncEnabled, camSyncHandle, camSyncLocalPath, fileUpload, camSyncTimeStamp, pinLockEnabled,
					pinLockCode, askAlways, downloadLocation, camSyncCharging, lastFolderUpload, lastFolderCloud, secondaryFolderEnabled, secondaryPath, secondaryHandle,
					secSyncTimeStamp, keepFileNames, storageAdvancedDevices, preferredViewList, preferredViewListCamera, uriExternalSDCard, cameraFolderExternalSDCard,
					pinLockType, preferredSortCloud, preferredSortContacts, preferredSortOthers, firstTimeChat, smallGridCamera,uploadVideoQuality,conversionOnCharging,chargingOnSize,shouldClearCameraSyncRecords,camVideoSyncTimeStamp,
                    secVideoSyncTimeStamp,isAutoPlayEnabled,preferredSortCameraUpload);
		}
		cursor.close();

		return prefs;
	}

	public ChatSettings getChatSettings(){
        logDebug("getChatSettings");
		ChatSettings chatSettings = null;

		String selectQuery = "SELECT * FROM " + TABLE_CHAT_SETTINGS;
		Cursor cursor = db.rawQuery(selectQuery, null);
		if (cursor.moveToFirst()){
			int id = Integer.parseInt(cursor.getString(0));
			String enabled = decrypt(cursor.getString(1));
			String notificationsEnabled = decrypt(cursor.getString(2));
			String notificationSound = decrypt(cursor.getString(3));
			String vibrationEnabled = decrypt(cursor.getString(4));
			String chatStatus = decrypt(cursor.getString(5));
			String sendOriginalAttachments = decrypt(cursor.getString(6));
			chatSettings = new ChatSettings(enabled, notificationsEnabled, notificationSound, vibrationEnabled, sendOriginalAttachments);
		}
		cursor.close();

		return chatSettings;
	}

	public void setChatSettings(ChatSettings chatSettings){
        logDebug("setChatSettings");

        db.execSQL("DELETE FROM " + TABLE_CHAT_SETTINGS);

		ContentValues values = new ContentValues();
		values.put(KEY_CHAT_ENABLED, encrypt(chatSettings.getEnabled()));
		values.put(KEY_CHAT_NOTIFICATIONS_ENABLED, encrypt(chatSettings.getNotificationsEnabled()));
		values.put(KEY_CHAT_SOUND_NOTIFICATIONS, encrypt(chatSettings.getNotificationsSound()));
		values.put(KEY_CHAT_VIBRATION_ENABLED, encrypt(chatSettings.getVibrationEnabled()));

		values.put(KEY_CHAT_SEND_ORIGINALS, encrypt(chatSettings.getSendOriginalAttachments()));

		db.insert(TABLE_CHAT_SETTINGS, null, values);
	}

	public void setEnabledChat(String enabled){
        logDebug("setEnabledChat");

		String selectQuery = "SELECT * FROM " + TABLE_CHAT_SETTINGS;
		ContentValues values = new ContentValues();
		Cursor cursor = db.rawQuery(selectQuery, null);
		if (cursor.moveToFirst()){
			String UPDATE_PREFERENCES_TABLE = "UPDATE " + TABLE_CHAT_SETTINGS + " SET " + KEY_CHAT_ENABLED + "= '" + encrypt(enabled) + "' WHERE " + KEY_ID + " = '1'";
			db.execSQL(UPDATE_PREFERENCES_TABLE);
//			log("UPDATE_PREFERENCES_TABLE SYNC WIFI: " + UPDATE_PREFERENCES_TABLE);
		}
		else{
			values.put(KEY_CHAT_ENABLED, encrypt(enabled));
			db.insert(TABLE_CHAT_SETTINGS, null, values);
		}
		cursor.close();
	}

	public void setSendOriginalAttachments(String originalAttachments){
        logDebug("setEnabledChat");

		String selectQuery = "SELECT * FROM " + TABLE_CHAT_SETTINGS;
		ContentValues values = new ContentValues();
		Cursor cursor = db.rawQuery(selectQuery, null);
		if (cursor.moveToFirst()){
			String UPDATE_CHAT_TABLE = "UPDATE " + TABLE_CHAT_SETTINGS + " SET " + KEY_CHAT_SEND_ORIGINALS + "= '" + encrypt(originalAttachments) + "' WHERE " + KEY_ID + " = '1'";
			db.execSQL(UPDATE_CHAT_TABLE);
		}
		else{
			values.put(KEY_CHAT_SEND_ORIGINALS, encrypt(originalAttachments));
			db.insert(TABLE_CHAT_SETTINGS, null, values);
		}
		cursor.close();
	}

	public void setNotificationEnabledChat(String enabled){

		String selectQuery = "SELECT * FROM " + TABLE_CHAT_SETTINGS;
		ContentValues values = new ContentValues();
		Cursor cursor = db.rawQuery(selectQuery, null);
		if (cursor.moveToFirst()){
			String UPDATE_PREFERENCES_TABLE = "UPDATE " + TABLE_CHAT_SETTINGS + " SET " + KEY_CHAT_NOTIFICATIONS_ENABLED + "= '" + encrypt(enabled) + "' WHERE " + KEY_ID + " = '1'";
			db.execSQL(UPDATE_PREFERENCES_TABLE);
//			log("UPDATE_PREFERENCES_TABLE SYNC WIFI: " + UPDATE_PREFERENCES_TABLE);
		}
		else{
			values.put(KEY_CHAT_NOTIFICATIONS_ENABLED, encrypt(enabled));
			db.insert(TABLE_CHAT_SETTINGS, null, values);
		}
		cursor.close();
	}

	public void setNotificationSoundChat(String sound){
		String selectQuery = "SELECT * FROM " + TABLE_CHAT_SETTINGS;
		ContentValues values = new ContentValues();
		Cursor cursor = db.rawQuery(selectQuery, null);
		if (cursor.moveToFirst()){
			String UPDATE_PREFERENCES_TABLE = "UPDATE " + TABLE_CHAT_SETTINGS + " SET " + KEY_CHAT_SOUND_NOTIFICATIONS + "= '" + encrypt(sound) + "' WHERE " + KEY_ID + " = '1'";
			db.execSQL(UPDATE_PREFERENCES_TABLE);
//			log("UPDATE_PREFERENCES_TABLE SYNC WIFI: " + UPDATE_PREFERENCES_TABLE);
		}
		else{
			values.put(KEY_CHAT_SOUND_NOTIFICATIONS, encrypt(sound));
			db.insert(TABLE_CHAT_SETTINGS, null, values);
		}
		cursor.close();
	}

	public void setVibrationEnabledChat(String enabled){
		String selectQuery = "SELECT * FROM " + TABLE_CHAT_SETTINGS;
		ContentValues values = new ContentValues();
		Cursor cursor = db.rawQuery(selectQuery, null);
		if (cursor.moveToFirst()){
			String UPDATE_PREFERENCES_TABLE = "UPDATE " + TABLE_CHAT_SETTINGS + " SET " + KEY_CHAT_VIBRATION_ENABLED + "= '" + encrypt(enabled) + "' WHERE " + KEY_ID + " = '1'";
			db.execSQL(UPDATE_PREFERENCES_TABLE);
//			log("UPDATE_PREFERENCES_TABLE SYNC WIFI: " + UPDATE_PREFERENCES_TABLE);
		}
		else{
			values.put(KEY_CHAT_VIBRATION_ENABLED, encrypt(enabled));
			db.insert(TABLE_CHAT_SETTINGS, null, values);
		}
		cursor.close();
	}

	public void setChatItemPreferences(ChatItemPreferences chatPrefs){
		ContentValues values = new ContentValues();
		values.put(KEY_CHAT_HANDLE, encrypt(chatPrefs.getChatHandle()));
		values.put(KEY_CHAT_ITEM_NOTIFICATIONS, encrypt(chatPrefs.getNotificationsEnabled()));
		values.put(KEY_CHAT_ITEM_RINGTONE, "");
		values.put(KEY_CHAT_ITEM_SOUND_NOTIFICATIONS, "");
		values.put(KEY_CHAT_ITEM_WRITTEN_TEXT, encrypt(chatPrefs.getWrittenText()));

		db.insert(TABLE_CHAT_ITEMS, null, values);
	}

	public int setWrittenTextItem(String handle, String text){
        logDebug("setWrittenTextItem: "+ text + " " + handle);

		ContentValues values = new ContentValues();
		values.put(KEY_CHAT_ITEM_WRITTEN_TEXT, encrypt(text));
		return db.update(TABLE_CHAT_ITEMS, values, KEY_CHAT_HANDLE + " = '" + encrypt(handle) + "'", null);
	}

//	public int setRingtoneChatItem(String ringtone, String handle){
//		log("setRingtoneChatItem: "+ringtone+" "+handle);
//
//		ContentValues values = new ContentValues();
//		values.put(KEY_CHAT_ITEM_RINGTONE, encrypt(ringtone));
//		return db.update(TABLE_CHAT_ITEMS, values, KEY_CHAT_HANDLE + " = '" + encrypt(handle) + "'", null);
//	}
//
//	public int setNotificationSoundChatItem(String sound, String handle){
//		log("setNotificationSoundChatItem: "+sound+" "+handle);
//
//		ContentValues values = new ContentValues();
//		values.put(KEY_CHAT_ITEM_SOUND_NOTIFICATIONS, encrypt(sound));
//		return db.update(TABLE_CHAT_ITEMS, values, KEY_CHAT_HANDLE + " = '" + encrypt(handle) + "'", null);
//	}

	public int setNotificationEnabledChatItem(String enabled, String handle){
        logDebug("setNotificationEnabledChatItem: " + enabled + " " + handle);

		ContentValues values = new ContentValues();
		values.put(KEY_CHAT_ITEM_NOTIFICATIONS, encrypt(enabled));
		return db.update(TABLE_CHAT_ITEMS, values, KEY_CHAT_HANDLE + " = '" + encrypt(handle) + "'", null);
	}

	public ChatItemPreferences findChatPreferencesByHandle (String handle){
        logDebug("findChatPreferencesByHandle: " + handle);
		ChatItemPreferences prefs = null;

		String selectQuery = "SELECT * FROM " + TABLE_CHAT_ITEMS + " WHERE " + KEY_CHAT_HANDLE + " = '" + encrypt(handle) + "'";
        logDebug("QUERY: " + selectQuery);
		Cursor cursor = db.rawQuery(selectQuery, null);

		if (!cursor.equals(null)){
			if (cursor.moveToFirst()){

				int id = Integer.parseInt(cursor.getString(0));
				String chatHandle = decrypt(cursor.getString(1));
				String notificationsEnabled = decrypt(cursor.getString(2));
                logDebug("notificationsEnabled: " + notificationsEnabled);
				String ringtone = decrypt(cursor.getString(3));
				String notificationsSound = decrypt(cursor.getString(4));
				String writtenText = decrypt(cursor.getString(5));

				prefs = new ChatItemPreferences(chatHandle, notificationsEnabled, writtenText);
				cursor.close();
				return prefs;
			}
		}
		cursor.close();
		return null;
	}

	public boolean areNotificationsEnabled (String handle){
        logDebug("areNotificationsEnabled: " + handle);

		String selectQuery = "SELECT * FROM " + TABLE_CHAT_ITEMS + " WHERE " + KEY_CHAT_HANDLE + " = '" + encrypt(handle) + "'";
		Cursor cursor = db.rawQuery(selectQuery, null);
		boolean result = true;
		if (!cursor.equals(null)){
			if (cursor.moveToFirst()){

				String notificationsEnabled = decrypt(cursor.getString(2));
				boolean muteB = Boolean.parseBoolean(notificationsEnabled);
				if(muteB==true){
					result = true;
				}
				else{
					result = false;
				}
			}
		}

		cursor.close();
		return result;
	}

	public void setCompletedTransfer(AndroidCompletedTransfer transfer){
		ContentValues values = new ContentValues();
		values.put(KEY_TRANSFER_FILENAME, encrypt(transfer.getFileName()));
		values.put(KEY_TRANSFER_TYPE, encrypt(transfer.getType()+""));
		values.put(KEY_TRANSFER_STATE, encrypt(transfer.getState()+""));
		values.put(KEY_TRANSFER_SIZE, encrypt(transfer.getSize()));
		values.put(KEY_TRANSFER_HANDLE, encrypt(transfer.getNodeHandle()));

		db.insert(TABLE_COMPLETED_TRANSFERS, null, values);
	}

	public void emptyCompletedTransfers(){
		db.delete(TABLE_COMPLETED_TRANSFERS, null,null);
	}

	public ArrayList<AndroidCompletedTransfer> getCompletedTransfers(){
		ArrayList<AndroidCompletedTransfer> cTs = new ArrayList<AndroidCompletedTransfer> ();

		String selectQuery = "SELECT * FROM " + TABLE_COMPLETED_TRANSFERS;
		Cursor cursor = db.rawQuery(selectQuery, null);
		try {
			if (cursor.moveToLast()){

				do {
					int id = Integer.parseInt(cursor.getString(0));
					String filename = decrypt(cursor.getString(1));
					String type =  decrypt(cursor.getString(2));
					int typeInt = Integer.parseInt(type);
					String state = decrypt(cursor.getString(3));
					int stateInt = Integer.parseInt(state);
					String size = decrypt(cursor.getString(4));
					String nodeHandle = decrypt(cursor.getString(5));

					AndroidCompletedTransfer cT = new AndroidCompletedTransfer(filename, typeInt, stateInt, size, nodeHandle);
					cTs.add(cT);
				} while (cursor.moveToPrevious());
			}

		} finally {
			try { cursor.close(); } catch (Exception ignore) {}
		}

		return cTs;
	}


	public boolean isPinLockEnabled(SQLiteDatabase db){
        logDebug("getPinLockEnabled");

		String selectQuery = "SELECT * FROM " + TABLE_PREFERENCES;
		Cursor cursor = db.rawQuery(selectQuery, null);
		String pinLockEnabled = null;
		boolean result = false;
		if (cursor.moveToFirst()){
			//get pinLockEnabled
			pinLockEnabled = decrypt(cursor.getString(7));
			if (pinLockEnabled == null){
				result = false;
			}
			else{
				if(pinLockEnabled.equals("true")){
					result = true;
				}
				else{
					result = false;
				}
			}
		}
		cursor.close();

		return result;
	}

	public void setSmallGridCamera (boolean smallGridCamera){
        logDebug("setSmallGridCamera");

		String selectQuery = "SELECT * FROM " + TABLE_PREFERENCES;
		ContentValues values = new ContentValues();
		Cursor cursor = db.rawQuery(selectQuery, null);
		if (cursor.moveToFirst()){
			String UPDATE_ATTRIBUTES_TABLE = "UPDATE " + TABLE_PREFERENCES + " SET " + KEY_SMALL_GRID_CAMERA + "='" + encrypt(smallGridCamera + "") + "' WHERE " + KEY_ID + " ='1'";
			db.execSQL(UPDATE_ATTRIBUTES_TABLE);
		}
		else{
			values.put(KEY_SMALL_GRID_CAMERA, encrypt(smallGridCamera + ""));
			db.insert(TABLE_PREFERENCES, null, values);
		}
		cursor.close();
	}


	public boolean isSmallGridCamera (){
        logDebug("isSmallGridCamera");

		String selectQuery = "SELECT " + KEY_SMALL_GRID_CAMERA + " FROM " + TABLE_PREFERENCES + " WHERE " + KEY_ID + " = '1'";
		Cursor cursor = db.rawQuery(selectQuery, null);
		boolean result = false;
		if (cursor.moveToFirst()){

			String smallGrid = decrypt(cursor.getString(0));

			if (smallGrid == null){
				result = false;
			}
			else{
				if(smallGrid.equals("true")){
					result = true;
				}
				else{
					result = false;
				}
			}
		}
		cursor.close();

		return result;
	}

	public void setAttributes (MegaAttributes attr){
        logDebug("setAttributes");
        ContentValues values = new ContentValues();
        values.put(KEY_ATTR_ONLINE, encrypt(attr.getOnline()));
        values.put(KEY_ATTR_INTENTS, encrypt(Integer.toString(attr.getAttemps())));
        values.put(KEY_ATTR_ASK_SIZE_DOWNLOAD, encrypt(attr.getAskSizeDownload()));
        values.put(KEY_ATTR_ASK_NOAPP_DOWNLOAD, encrypt(attr.getAskNoAppDownload()));
		values.put(KEY_FILE_LOGGER_SDK, encrypt(attr.getFileLoggerSDK()));
		values.put(KEY_ACCOUNT_DETAILS_TIMESTAMP, encrypt(attr.getAccountDetailsTimeStamp()));
		values.put(KEY_PAYMENT_METHODS_TIMESTAMP, encrypt(attr.getPaymentMethodsTimeStamp()));
		values.put(KEY_PRICING_TIMESTAMP, encrypt(attr.getPricingTimeStamp()));
		values.put(KEY_EXTENDED_ACCOUNT_DETAILS_TIMESTAMP, encrypt(attr.getExtendedAccountDetailsTimeStamp()));
		values.put(KEY_INVALIDATE_SDK_CACHE, encrypt(attr.getInvalidateSdkCache()));
		values.put(KEY_FILE_LOGGER_KARERE, encrypt(attr.getFileLoggerKarere()));
		values.put(KEY_USE_HTTPS_ONLY, encrypt(attr.getUseHttpsOnly()));
		values.put(KEY_USE_HTTPS_ONLY, encrypt(attr.getUseHttpsOnly()));
		values.put(KEY_SHOW_COPYRIGHT, encrypt(attr.getShowCopyright()));
		values.put(KEY_SHOW_NOTIF_OFF, encrypt(attr.getShowNotifOff()));
		values.put(KEY_STAGING, encrypt(attr.getStaging()));
		values.put(KEY_LAST_PUBLIC_HANDLE, encrypt(attr.getLastPublicHandle()));
		values.put(KEY_LAST_PUBLIC_HANDLE_TIMESTAMP, encrypt(attr.getLastPublicHandleTimeStamp()));
		db.insert(TABLE_ATTRIBUTES, null, values);
	}

	public MegaAttributes getAttributes(){
		MegaAttributes attr = null;

		String selectQuery = "SELECT * FROM " + TABLE_ATTRIBUTES;
		Cursor cursor = db.rawQuery(selectQuery, null);
		if (cursor.moveToFirst()){
			int id = Integer.parseInt(cursor.getString(0));
			String online = decrypt(cursor.getString(1));
			String intents =  decrypt(cursor.getString(2));
			String askSizeDownload = decrypt(cursor.getString(3));
			String askNoAppDownload = decrypt(cursor.getString(4));
			String fileLoggerSDK = decrypt(cursor.getString(5));
			String accountDetailsTimeStamp = decrypt(cursor.getString(6));
			String paymentMethodsTimeStamp = decrypt(cursor.getString(7));
			String pricingTimeStamp = decrypt(cursor.getString(8));
			String extendedAccountDetailsTimeStamp = decrypt(cursor.getString(9));
			String invalidateSdkCache = decrypt(cursor.getString(10));
			String fileLoggerKarere = decrypt(cursor.getString(11));
			String useHttpsOnly = decrypt(cursor.getString(12));
			String showCopyright = decrypt(cursor.getString(13));
			String showNotifOff = decrypt(cursor.getString(14));
			String staging = decrypt(cursor.getString(15));
			String lastPublicHandle = decrypt(cursor.getString(16));
			String lastPublicHandleTimeStamp = decrypt(cursor.getString(17));
			if(intents!=null){
				attr = new MegaAttributes(online, Integer.parseInt(intents), askSizeDownload, askNoAppDownload, fileLoggerSDK, accountDetailsTimeStamp, paymentMethodsTimeStamp, pricingTimeStamp, extendedAccountDetailsTimeStamp, invalidateSdkCache, fileLoggerKarere, useHttpsOnly, showCopyright, showNotifOff, staging, lastPublicHandle, lastPublicHandleTimeStamp);
			}
			else{
				attr = new MegaAttributes(online, 0, askSizeDownload, askNoAppDownload, fileLoggerSDK, accountDetailsTimeStamp, paymentMethodsTimeStamp, pricingTimeStamp, extendedAccountDetailsTimeStamp, invalidateSdkCache, fileLoggerKarere, useHttpsOnly, showCopyright, showNotifOff, staging, lastPublicHandle, lastPublicHandleTimeStamp);
			}
		}
		cursor.close();

		return attr;
	}

//	public void setNonContact (NonContactInfo nonContact){
//		log("setNonContact: "+nonContact.getHandle());
//
//		ContentValues values = new ContentValues();
//		values.put(KEY_NONCONTACT_HANDLE,  encrypt(nonContact.getHandle()));
//		values.put(KEY_NONCONTACT_FULLNAME, encrypt(nonContact.getFullName()));
//		values.put(KEY_NONCONTACT_FIRSTNAME, encrypt(nonContact.getFirstName()));
//		values.put(KEY_NONCONTACT_LASTNAME, encrypt(nonContact.getLastName()));
//
//		NonContactInfo check = findNonContactByHandle(nonContact.getHandle()+"");
//
//		if(check==null){
//			db.insert(TABLE_NON_CONTACTS, null, values);
//		}
//		else{
//			int id = (int) db.insertWithOnConflict(TABLE_NON_CONTACTS, null, values, SQLiteDatabase.CONFLICT_REPLACE);
//			log("setNonContact: Final value: "+id);
//		}
//	}

	public int setNonContactFirstName (String name, String handle){
        logDebug("setContactName: " + name + " " + handle);

		ContentValues values = new ContentValues();
		values.put(KEY_NONCONTACT_FIRSTNAME, encrypt(name));
		int rows = db.update(TABLE_NON_CONTACTS, values, KEY_NONCONTACT_HANDLE + " = '" + encrypt(handle) + "'", null);
		if(rows==0){
			values.put(KEY_NONCONTACT_HANDLE, encrypt(handle));
			db.insert(TABLE_NON_CONTACTS, null, values);
		}
		return rows;
	}

	public int setNonContactLastName (String lastName, String handle){

		ContentValues values = new ContentValues();
		values.put(KEY_NONCONTACT_LASTNAME, encrypt(lastName));
		int rows = db.update(TABLE_NON_CONTACTS, values, KEY_NONCONTACT_HANDLE + " = '" + encrypt(handle) + "'", null);
		if(rows==0){
			values.put(KEY_NONCONTACT_HANDLE, encrypt(handle));
			db.insert(TABLE_NON_CONTACTS, null, values);
		}
		return rows;
	}

	public int setNonContactEmail (String email, String handle){

		ContentValues values = new ContentValues();
		values.put(KEY_NONCONTACT_EMAIL, encrypt(email));
		int rows = db.update(TABLE_NON_CONTACTS, values, KEY_NONCONTACT_HANDLE + " = '" + encrypt(handle) + "'", null);
		if(rows==0){
			values.put(KEY_NONCONTACT_HANDLE, encrypt(handle));
			db.insert(TABLE_NON_CONTACTS, null, values);
		}
		return rows;
	}

//	public int setNonContactFullName (String fullName, String handle){
//		log("setNonContactFullName: "+fullName);
//
//		ContentValues values = new ContentValues();
//		values.put(KEY_NONCONTACT_FULLNAME, encrypt(fullName));
//		return db.update(TABLE_NON_CONTACTS, values, KEY_NONCONTACT_FULLNAME + " = '" + encrypt(handle) + "'", null);
//	}

	public NonContactInfo findNonContactByHandle(String handle){
        logDebug("findNONContactByHandle: " + handle);
		NonContactInfo noncontact = null;

		String selectQuery = "SELECT * FROM " + TABLE_NON_CONTACTS + " WHERE " + KEY_NONCONTACT_HANDLE + " = '" + encrypt(handle)+ "'";
        logDebug("QUERY: " + selectQuery);
		Cursor cursor = db.rawQuery(selectQuery, null);

		if (!cursor.equals(null)){
			if (cursor.moveToFirst()){

				int _id = Integer.parseInt(cursor.getString(0));
				String _handle = decrypt(cursor.getString(1));
				String _fullName = decrypt(cursor.getString(2));
				String _firstName = decrypt(cursor.getString(3));
				String _lastName = decrypt(cursor.getString(4));
				String _email = decrypt(cursor.getString(5));

				noncontact = new NonContactInfo(handle, _fullName, _firstName, _lastName, _email);
				cursor.close();
				return noncontact;
			}
		}
		cursor.close();
		return null;
	}

	public void setContact (MegaContactDB contact){
        logDebug("setContacts: " + contact.getMail());
        ContentValues values = new ContentValues();
        values.put(KEY_CONTACT_HANDLE, encrypt(contact.getHandle()));
        values.put(KEY_CONTACT_MAIL, encrypt(contact.getMail()));
        values.put(KEY_CONTACT_NAME, encrypt(contact.getName()));
        values.put(KEY_CONTACT_LAST_NAME, encrypt(contact.getLastName()));
//        values.put(KEY_CONTACT_HANDLE, (contacts.getHandle()));
//        values.put(KEY_CONTACT_MAIL, (contacts.getMail()));
//        values.put(KEY_CONTACT_NAME, (contacts.getName()));
//        values.put(KEY_CONTACT_LAST_NAME, (contacts.getLastName()));
		db.insert(TABLE_CONTACTS, null, values);
	}

	public int setContactName (String name, String mail){
        logDebug("setContactName: " + name + " " + mail);

		ContentValues values = new ContentValues();
	    values.put(KEY_CONTACT_NAME, encrypt(name));
	    return db.update(TABLE_CONTACTS, values, KEY_CONTACT_MAIL + " = '" + encrypt(mail) + "'", null);
	}

	public int setContactLastName (String lastName, String mail){

		ContentValues values = new ContentValues();
	    values.put(KEY_CONTACT_LAST_NAME, encrypt(lastName));
	    return db.update(TABLE_CONTACTS, values, KEY_CONTACT_MAIL + " = '" + encrypt(mail) + "'", null);
	}

	public int getContactsSize(){
		String selectQuery = "SELECT * FROM " + TABLE_CONTACTS;
		Cursor cursor = db.rawQuery(selectQuery, null);
		if (cursor != null){
			return cursor.getCount();
		}
		else{
			return 0;
		}
	}

	public int setContactMail (long handle, String mail){
        logDebug("setContactMail: " + handle + " " + mail);

		ContentValues values = new ContentValues();
		values.put(KEY_CONTACT_MAIL, encrypt(mail));
		return db.update(TABLE_CONTACTS, values, KEY_CONTACT_HANDLE + " = '" + encrypt(String.valueOf(handle)) + "'", null);
	}

	public MegaContactDB findContactByHandle(String handle){
        logDebug("findContactByHandle: " + handle);
		MegaContactDB contacts = null;

		String selectQuery = "SELECT * FROM " + TABLE_CONTACTS + " WHERE " + KEY_CONTACT_HANDLE + " = '" + encrypt(handle) + "'";
        logDebug("QUERY: " + selectQuery);
		Cursor cursor = db.rawQuery(selectQuery, null);

		if (!cursor.equals(null)){
			if (cursor.moveToFirst()){

				int _id = -1;
				String _handle = null;
				String _mail = null;
				String _name = null;
				String _lastName = null;

				_id = Integer.parseInt(cursor.getString(0));
				_handle = decrypt(cursor.getString(1));
				_mail = decrypt(cursor.getString(2));
				_name = decrypt(cursor.getString(3));
				_lastName = decrypt(cursor.getString(4));

				contacts = new MegaContactDB(handle, _mail, _name, _lastName);
				cursor.close();
				return contacts;
			}
		}
		cursor.close();
		return null;
	}

	public MegaContactDB findContactByEmail(String mail){
        logDebug("findContactByEmail: " + mail);
		MegaContactDB contacts = null;

		String selectQuery = "SELECT * FROM " + TABLE_CONTACTS + " WHERE " + KEY_CONTACT_MAIL + " = '" + encrypt(mail) + "'";
        logDebug("QUERY: " + selectQuery);
		Cursor cursor = db.rawQuery(selectQuery, null);

		if (!cursor.equals(null)){
			if (cursor.moveToFirst()){

				int _id = -1;
				String _handle = null;
				String _mail = null;
				String _name = null;
				String _lastName = null;

				_id = Integer.parseInt(cursor.getString(0));
				_handle = decrypt(cursor.getString(1));
				_mail = decrypt(cursor.getString(2));
				_name = decrypt(cursor.getString(3));
				_lastName = decrypt(cursor.getString(4));

				contacts = new MegaContactDB(_handle, mail, _name, _lastName);
				cursor.close();
				return contacts;
			}
		}
		cursor.close();
		return null;
	}

	public long setOfflineFile (MegaOffline offline){
        logDebug("setOfflineFile: " + offline.getHandle());
        ContentValues values = new ContentValues();

        MegaOffline checkInsert = null;
        checkInsert=findByHandle(offline.getHandle());

        if(checkInsert==null){
        	String nullColumnHack = null;

            values.put(KEY_OFF_HANDLE, encrypt(offline.getHandle()));
            values.put(KEY_OFF_PATH, encrypt(offline.getPath()));
            values.put(KEY_OFF_NAME, encrypt(offline.getName()));
            values.put(KEY_OFF_PARENT, offline.getParentId());
            values.put(KEY_OFF_TYPE, encrypt(offline.getType()));
            values.put(KEY_OFF_INCOMING, offline.getOrigin());
            values.put(KEY_OFF_HANDLE_INCOMING, encrypt(offline.getHandleIncoming()));

            long ret = db.insert(TABLE_OFFLINE, nullColumnHack, values);

            return ret;
        }
        return -1;
	}

	public long setOfflineFile (MegaOffline offline, SQLiteDatabase db){

        ContentValues values = new ContentValues();

        MegaOffline checkInsert = null;
        checkInsert=findByHandle(offline.getHandle(),db);

        if(checkInsert==null){
        	String nullColumnHack = null;

            values.put(KEY_OFF_HANDLE, encrypt(offline.getHandle()));
            values.put(KEY_OFF_PATH, encrypt(offline.getPath()));
            values.put(KEY_OFF_NAME, encrypt(offline.getName()));
            values.put(KEY_OFF_PARENT, offline.getParentId());
            values.put(KEY_OFF_TYPE, encrypt(offline.getType()));
            values.put(KEY_OFF_INCOMING, offline.getOrigin());
            values.put(KEY_OFF_HANDLE_INCOMING, encrypt(offline.getHandleIncoming()));

            long ret = db.insert(TABLE_OFFLINE, nullColumnHack, values);

            return ret;
        }
        return -1;
	}

	public long setOfflineFileOld (MegaOffline offline){

        ContentValues values = new ContentValues();

        MegaOffline checkInsert = null;
        checkInsert=findByHandle(offline.getHandle(),db);

        if(checkInsert==null){
        	String nullColumnHack = null;

            values.put(KEY_OFF_HANDLE, (offline.getHandle()));
            values.put(KEY_OFF_PATH, (offline.getPath()));
            values.put(KEY_OFF_NAME, (offline.getName()));
            values.put(KEY_OFF_PARENT, offline.getParentId());
            values.put(KEY_OFF_TYPE, (offline.getType()));
            values.put(KEY_OFF_INCOMING, offline.getOrigin());
            values.put(KEY_OFF_HANDLE_INCOMING, (offline.getHandleIncoming()));

            long ret = db.insert(TABLE_OFFLINE, nullColumnHack, values);

            return ret;
        }
        return -1;
	}

	public long setOfflineFileOld (MegaOffline offline, SQLiteDatabase db){

        ContentValues values = new ContentValues();

        MegaOffline checkInsert = null;
        checkInsert=findByHandle(offline.getHandle(), db);

        if(checkInsert==null){
        	String nullColumnHack = null;

            values.put(KEY_OFF_HANDLE, (offline.getHandle()));
            values.put(KEY_OFF_PATH, (offline.getPath()));
            values.put(KEY_OFF_NAME, (offline.getName()));
            values.put(KEY_OFF_PARENT, offline.getParentId());
            values.put(KEY_OFF_TYPE, (offline.getType()));
            values.put(KEY_OFF_INCOMING, offline.getOrigin());
            values.put(KEY_OFF_HANDLE_INCOMING, (offline.getHandleIncoming()));

            long ret = db.insert(TABLE_OFFLINE, nullColumnHack, values);

            return ret;
        }
        return -1;
	}

	public ArrayList<MegaOffline> getOfflineFiles (){

		ArrayList<MegaOffline> listOffline = new ArrayList<MegaOffline>();

		String selectQuery = "SELECT * FROM " + TABLE_OFFLINE;
		Cursor cursor = db.rawQuery(selectQuery, null);
		if (cursor.moveToFirst()){
			do{

				int id = Integer.parseInt(cursor.getString(0));
				String handle = decrypt(cursor.getString(1));
				String path = decrypt(cursor.getString(2));
				String name = decrypt(cursor.getString(3));
				int parent = cursor.getInt(4);
				String type = decrypt(cursor.getString(5));
				int incoming = cursor.getInt(6);
				String handleIncoming = decrypt(cursor.getString(7));
				MegaOffline offline = new MegaOffline(id,handle, path, name, parent, type, incoming, handleIncoming);
				listOffline.add(offline);
			} while (cursor.moveToNext());
		}
		cursor.close();

		return listOffline;
	}

	public ArrayList<MegaOffline> getOfflineFilesOld (SQLiteDatabase db){

		ArrayList<MegaOffline> listOffline = new ArrayList<MegaOffline>();

		String selectQuery = "SELECT * FROM " + TABLE_OFFLINE;
		Cursor cursor = db.rawQuery(selectQuery, null);
		if (cursor.moveToFirst()){
			do{

				int id = Integer.parseInt(cursor.getString(0));
				String handle = (cursor.getString(1));
				String path = (cursor.getString(2));
				String name = (cursor.getString(3));
				int parent = cursor.getInt(4);
				String type = (cursor.getString(5));
				int incoming = cursor.getInt(6);
				String handleIncoming = (cursor.getString(7));
				MegaOffline offline = new MegaOffline(id,handle, path, name, parent, type, incoming, handleIncoming);
				listOffline.add(offline);
			} while (cursor.moveToNext());
		}
		cursor.close();

		return listOffline;
	}

	public boolean exists(long handle){

		//Get the foreign key of the node
		String selectQuery = "SELECT * FROM " + TABLE_OFFLINE + " WHERE " + KEY_OFF_HANDLE + " = '" + encrypt(Long.toString(handle)) + "'";

		Cursor cursor = db.rawQuery(selectQuery, null);

		if (!cursor.equals(null)){

			boolean r = cursor.moveToFirst();
			cursor.close();

			return r;
		}

		cursor.close();

		return false;
	}

	public MegaOffline findByHandle(long handle){
        logDebug("findByHandle: " + handle);

		MegaOffline offline = null;

		//Get the foreign key of the node
		String selectQuery = "SELECT * FROM " + TABLE_OFFLINE + " WHERE " + KEY_OFF_HANDLE + " = '" + encrypt(String.valueOf(handle)) + "'";

		Cursor cursor = db.rawQuery(selectQuery, null);

		if (!cursor.equals(null)){
			if (cursor.moveToFirst()){

				int _id = -1;
				int _parent = -1;
				String _handle = null;
				String _path = null;
				String _name = null;
				String _type = null;
				int _incoming = 0;
				String _handleIncoming = null;

				_id = Integer.parseInt(cursor.getString(0));
				_handle = decrypt(cursor.getString(1));
				_path = decrypt(cursor.getString(2));
				_name = decrypt(cursor.getString(3));
				_parent = cursor.getInt(4);
				_type = decrypt(cursor.getString(5));
				_incoming = cursor.getInt(6);
				_handleIncoming = decrypt(cursor.getString(7));
				offline = new MegaOffline(_id,_handle, _path, _name, _parent, _type, _incoming, _handleIncoming);
				cursor.close();
				return offline;
			}
		}
		cursor.close();
		return null;
	}

	public MegaOffline findByHandle(String handle){

		MegaOffline offline = null;
		//Get the foreign key of the node
		String selectQuery = "SELECT * FROM " + TABLE_OFFLINE + " WHERE " + KEY_OFF_HANDLE + " = '" + encrypt(handle) + "'";

		Cursor cursor = db.rawQuery(selectQuery, null);

		if (!cursor.equals(null)){
			if (cursor.moveToFirst()){

				int _id = -1;
				int _parent = -1;
				String _handle = null;
				String _path = null;
				String _name = null;
				String _type = null;
				int _incoming = 0;
				String _handleIncoming = null;

				_id = Integer.parseInt(cursor.getString(0));
				_handle = decrypt(cursor.getString(1));
				_path = decrypt(cursor.getString(2));
				_name = decrypt(cursor.getString(3));
				_parent = cursor.getInt(4);
				_type = decrypt(cursor.getString(5));
				_incoming = cursor.getInt(6);
				_handleIncoming = decrypt(cursor.getString(7));

				offline = new MegaOffline(_id,_handle, _path, _name, _parent, _type,  _incoming, _handleIncoming);
				cursor.close();
				return offline;
			}
		}
		cursor.close();
		return null;

	}

	public MegaOffline findByHandle(String handle, SQLiteDatabase db){

		MegaOffline offline = null;
		//Get the foreign key of the node
		String selectQuery = "SELECT * FROM " + TABLE_OFFLINE + " WHERE " + KEY_OFF_HANDLE + " = '" + encrypt(handle) + "'";

		Cursor cursor = db.rawQuery(selectQuery, null);

		if (!cursor.equals(null)){
			if (cursor.moveToFirst()){

				int _id = -1;
				int _parent = -1;
				String _handle = null;
				String _path = null;
				String _name = null;
				String _type = null;
				int _incoming = 0;
				String _handleIncoming = null;

				_id = Integer.parseInt(cursor.getString(0));
				_handle = decrypt(cursor.getString(1));
				_path = decrypt(cursor.getString(2));
				_name = decrypt(cursor.getString(3));
				_parent = cursor.getInt(4);
				_type = decrypt(cursor.getString(5));
				_incoming = cursor.getInt(6);
				_handleIncoming = decrypt(cursor.getString(7));

				offline = new MegaOffline(_id,_handle, _path, _name, _parent, _type,  _incoming, _handleIncoming);
				cursor.close();
				return offline;
			}
		}
		cursor.close();
		return null;

	}

	public ArrayList<MegaOffline> findByParentId(int parentId){

		ArrayList<MegaOffline> listOffline = new ArrayList<MegaOffline>();
		//Get the foreign key of the node
		String selectQuery = "SELECT * FROM " + TABLE_OFFLINE + " WHERE " + KEY_OFF_PARENT + " = '" + parentId + "'";

		Cursor cursor = db.rawQuery(selectQuery, null);

		if (!cursor.equals(null)){
			if (cursor.moveToFirst()){
				do{
					int _id = -1;
					int _parent = -1;
					String _handle = null;
					String _path = null;
					String _name = null;
					String _type = null;
					int _incoming = 0;
					String _handleIncoming = null;

					_id = Integer.parseInt(cursor.getString(0));
					_handle = decrypt(cursor.getString(1));
					_path = decrypt(cursor.getString(2));
					_name = decrypt(cursor.getString(3));
					_parent = cursor.getInt(4);
					_type = decrypt(cursor.getString(5));
					_incoming = cursor.getInt(6);
					_handleIncoming = decrypt(cursor.getString(7));

					listOffline.add(new MegaOffline(_id,_handle, _path, _name, _parent, _type, _incoming, _handleIncoming));
				} while (cursor.moveToNext());
			}
		}

		cursor.close();
		return listOffline;
	}

	public MegaOffline findById(int id){

		String selectQuery = "SELECT * FROM " + TABLE_OFFLINE + " WHERE " + KEY_ID + " = '" + id + "'";
		MegaOffline mOffline = null;
		Cursor cursor = db.rawQuery(selectQuery, null);

		if (!cursor.equals(null)){
			if (cursor.moveToFirst()){
				do{
					int _id = -1;
					int _parent = -1;
					String _handle = null;
					String _path = null;
					String _name = null;
					String _type = null;
					int _incoming = 0;
					String _handleIncoming = null;

					_id = Integer.parseInt(cursor.getString(0));
					_handle = decrypt(cursor.getString(1));
					_path = decrypt(cursor.getString(2));
					_name = decrypt(cursor.getString(3));
					_parent = cursor.getInt(4);
					_type = decrypt(cursor.getString(5));
					_incoming = cursor.getInt(6);
					_handleIncoming = decrypt(cursor.getString(7));

					mOffline = new MegaOffline (_id,_handle, _path, _name, _parent, _type, _incoming, _handleIncoming);

				} while (cursor.moveToNext());
			}
		}

		cursor.close();

		return mOffline;
	}

	public int removeById(int id){

		return db.delete(TABLE_OFFLINE, KEY_ID + "="+id, null);

	}

	public ArrayList<MegaOffline> findByPath(String path){

		ArrayList<MegaOffline> listOffline = new ArrayList<MegaOffline>();
		//Get the foreign key of the node
		String selectQuery = "SELECT * FROM " + TABLE_OFFLINE + " WHERE " + KEY_OFF_PATH + " = '" + encrypt(path) + "'";

		Cursor cursor = db.rawQuery(selectQuery, null);

		if (!cursor.equals(null)){
			if (cursor.moveToFirst()){
				do{
					int _id = -1;
					int _parent = -1;
					String _handle = null;
					String _path = null;
					String _name = null;
					String _type = null;
					int _incoming = 0;
					String _handleIncoming = null;

					_id = Integer.parseInt(cursor.getString(0));
					_handle = decrypt(cursor.getString(1));
					_path = decrypt(cursor.getString(2));
					_name = decrypt(cursor.getString(3));
					_parent = cursor.getInt(4);
					_type = decrypt(cursor.getString(5));
					_incoming = cursor.getInt(6);
					_handleIncoming = decrypt(cursor.getString(7));

					listOffline.add(new MegaOffline(_id,_handle, _path, _name, _parent, _type, _incoming, _handleIncoming));
				} while (cursor.moveToNext());
			}
		}
		cursor.close();
		return listOffline;
	}

	public MegaOffline findbyPathAndName(String path, String name){

		String selectQuery = "SELECT * FROM " + TABLE_OFFLINE + " WHERE " + KEY_OFF_PATH + " = '" + encrypt(path) + "'" + "AND " + KEY_OFF_NAME + " = '" + encrypt(name) + "'"  ;

		MegaOffline mOffline = null;
		Cursor cursor = db.rawQuery(selectQuery, null);

		if (!cursor.equals(null)){
			if (cursor.moveToFirst()){
				do{
					int _id = -1;
					int _parent = -1;
					String _handle = null;
					String _path = null;
					String _name = null;
					String _type = null;
					int _incoming = 0;
					String _handleIncoming = null;

					_id = Integer.parseInt(cursor.getString(0));
					_handle = decrypt(cursor.getString(1));
					_path = decrypt(cursor.getString(2));
					_name = decrypt(cursor.getString(3));
					_parent = cursor.getInt(4);
					_type = decrypt(cursor.getString(5));
					_incoming = cursor.getInt(6);
					_handleIncoming = decrypt(cursor.getString(7));

					mOffline = new MegaOffline (_id,_handle, _path, _name, _parent, _type, _incoming, _handleIncoming);

				} while (cursor.moveToNext());
			}
		}
		cursor.close();
		return mOffline;
	}

	public ArrayList<MegaOffline> getNodesSameParentOffline (String path, String name){

		int _id = -1;
		int _parent = -1;
		String _handle = null;
		String _path = null;
		String _name = null;
		String _type = null;
		int _incoming = 0;
		String _handleIncoming = null;

		//Get the foreign key of the node
		String selectQuery = "SELECT * FROM " + TABLE_OFFLINE + " WHERE " + KEY_OFF_PATH + " = '" + encrypt(path) + "'" + "AND" + KEY_OFF_NAME + " = '" + encrypt(name) + "'"  ;

		Cursor cursor = db.rawQuery(selectQuery, null);

		if (cursor.moveToFirst()){

			_id = Integer.parseInt(cursor.getString(0));
			_handle = decrypt(cursor.getString(1));
			_path = decrypt(cursor.getString(2));
			_name = decrypt(cursor.getString(3));
			_parent = cursor.getInt(4);
			_type = decrypt(cursor.getString(5));
			_incoming = cursor.getInt(6);
			_handleIncoming = cursor.getString(7);
		}

		ArrayList<MegaOffline> listOffline = new ArrayList<MegaOffline>();

		//Get the rest of nodes with the same parent (if there be)
		if(_parent!=-1){

			selectQuery = "SELECT * FROM " + TABLE_OFFLINE + " WHERE " + KEY_OFF_PARENT + " = '" + _parent + "'";

			cursor = db.rawQuery(selectQuery, null);
			if (cursor.moveToFirst()){
				do{

					_id = Integer.parseInt(cursor.getString(0));
					_handle = decrypt(cursor.getString(1));
					_path = decrypt(cursor.getString(2));
					_name = decrypt(cursor.getString(3));
					_parent = cursor.getInt(4);
					_type = decrypt(cursor.getString(5));
					_incoming = cursor.getInt(6);
					_handleIncoming = cursor.getString(7);

					MegaOffline offline = new MegaOffline(_handle, _path, _name, _parent, _type, _incoming, _handleIncoming);
					listOffline.add(offline);
				} while (cursor.moveToNext());
			}
			cursor.close();
		}

		return listOffline;
	}

	public int deleteOfflineFile (MegaOffline mOff) {
	    SQLiteDatabase db = this.getWritableDatabase();

	    return db.delete(TABLE_OFFLINE, KEY_OFF_HANDLE + " = ?",
	            new String[] { encrypt(String.valueOf(mOff.getHandle())) });

	}

	public void setFirstTime (boolean firstTime){
		String selectQuery = "SELECT * FROM " + TABLE_PREFERENCES;
        ContentValues values = new ContentValues();
		Cursor cursor = db.rawQuery(selectQuery, null);
		if (cursor.moveToFirst()){
			String UPDATE_PREFERENCES_TABLE = "UPDATE " + TABLE_PREFERENCES + " SET " + KEY_FIRST_LOGIN + "= '" + encrypt(firstTime + "") + "' WHERE " + KEY_ID + " = '1'";
			db.execSQL(UPDATE_PREFERENCES_TABLE);
//			log("UPDATE_PREFERENCES_TABLE: " + UPDATE_PREFERENCES_TABLE);
		}
		else{
	        values.put(KEY_FIRST_LOGIN, encrypt(firstTime + ""));
	        db.insert(TABLE_PREFERENCES, null, values);
		}
		cursor.close();
	}

//	public void setFirstTimeChat (boolean firstTimeChat){
//		String selectQuery = "SELECT * FROM " + TABLE_PREFERENCES;
//		ContentValues values = new ContentValues();
//		Cursor cursor = db.rawQuery(selectQuery, null);
//		if (cursor.moveToFirst()){
//			String UPDATE_PREFERENCES_TABLE = "UPDATE " + TABLE_PREFERENCES + " SET " + KEY_FIRST_LOGIN_CHAT + "= '" + encrypt(firstTimeChat + "") + "' WHERE " + KEY_ID + " = '1'";
//			db.execSQL(UPDATE_PREFERENCES_TABLE);
////			log("UPDATE_PREFERENCES_TABLE: " + UPDATE_PREFERENCES_TABLE);
//		}
//		else{
//			values.put(KEY_FIRST_LOGIN_CHAT, encrypt(firstTimeChat + ""));
//			db.insert(TABLE_PREFERENCES, null, values);
//		}
//		cursor.close();
//	}
//

	public void setCamSyncWifi (boolean wifi){
		String selectQuery = "SELECT * FROM " + TABLE_PREFERENCES;
        ContentValues values = new ContentValues();
		Cursor cursor = db.rawQuery(selectQuery, null);
		if (cursor.moveToFirst()){
			String UPDATE_PREFERENCES_TABLE = "UPDATE " + TABLE_PREFERENCES + " SET " + KEY_CAM_SYNC_WIFI + "= '" + encrypt(wifi + "") + "' WHERE " + KEY_ID + " = '1'";
			db.execSQL(UPDATE_PREFERENCES_TABLE);
//			log("UPDATE_PREFERENCES_TABLE SYNC WIFI: " + UPDATE_PREFERENCES_TABLE);
		}
		else{
	        values.put(KEY_CAM_SYNC_WIFI, encrypt(wifi + ""));
	        db.insert(TABLE_PREFERENCES, null, values);
		}
		cursor.close();
	}

	public void setPreferredViewList (boolean list){
		String selectQuery = "SELECT * FROM " + TABLE_PREFERENCES;
        ContentValues values = new ContentValues();
		Cursor cursor = db.rawQuery(selectQuery, null);
		if (cursor.moveToFirst()){
			String UPDATE_PREFERENCES_TABLE = "UPDATE " + TABLE_PREFERENCES + " SET " + KEY_PREFERRED_VIEW_LIST + "= '" + encrypt(list + "") + "' WHERE " + KEY_ID + " = '1'";
			db.execSQL(UPDATE_PREFERENCES_TABLE);
//			log("UPDATE_PREFERENCES_TABLE SYNC WIFI: " + UPDATE_PREFERENCES_TABLE);
		}
		else{
	        values.put(KEY_PREFERRED_VIEW_LIST, encrypt(list + ""));
	        db.insert(TABLE_PREFERENCES, null, values);
		}
		cursor.close();
	}

	public void setPreferredViewListCamera (boolean list){
		String selectQuery = "SELECT * FROM " + TABLE_PREFERENCES;
        ContentValues values = new ContentValues();
		Cursor cursor = db.rawQuery(selectQuery, null);
		if (cursor.moveToFirst()){
			String UPDATE_PREFERENCES_TABLE = "UPDATE " + TABLE_PREFERENCES + " SET " + KEY_PREFERRED_VIEW_LIST_CAMERA + "= '" + encrypt(list + "") + "' WHERE " + KEY_ID + " = '1'";
			db.execSQL(UPDATE_PREFERENCES_TABLE);
//			log("UPDATE_PREFERENCES_TABLE SYNC WIFI: " + UPDATE_PREFERENCES_TABLE);
		}
		else{
	        values.put(KEY_PREFERRED_VIEW_LIST_CAMERA, encrypt(list + ""));
	        db.insert(TABLE_PREFERENCES, null, values);
		}
		cursor.close();
	}

	public void setPreferredSortCloud (String order){
		String selectQuery = "SELECT * FROM " + TABLE_PREFERENCES;
		ContentValues values = new ContentValues();
		Cursor cursor = db.rawQuery(selectQuery, null);
		if (cursor.moveToFirst()){
			String UPDATE_PREFERENCES_TABLE = "UPDATE " + TABLE_PREFERENCES + " SET " + KEY_PREFERRED_SORT_CLOUD + "= '" + encrypt(order) + "' WHERE " + KEY_ID + " = '1'";
			db.execSQL(UPDATE_PREFERENCES_TABLE);
//			log("UPDATE_PREFERENCES_TABLE SYNC WIFI: " + UPDATE_PREFERENCES_TABLE);
		}
		else{
			values.put(KEY_PREFERRED_SORT_CLOUD, encrypt(order));
			db.insert(TABLE_PREFERENCES, null, values);
		}
		cursor.close();
	}

	public void setPreferredSortContacts (String order){
		String selectQuery = "SELECT * FROM " + TABLE_PREFERENCES;
		ContentValues values = new ContentValues();
		Cursor cursor = db.rawQuery(selectQuery, null);
		if (cursor.moveToFirst()){
			String UPDATE_PREFERENCES_TABLE = "UPDATE " + TABLE_PREFERENCES + " SET " + KEY_PREFERRED_SORT_CONTACTS + "= '" + encrypt(order) + "' WHERE " + KEY_ID + " = '1'";
			db.execSQL(UPDATE_PREFERENCES_TABLE);
//			log("UPDATE_PREFERENCES_TABLE SYNC WIFI: " + UPDATE_PREFERENCES_TABLE);
		}
		else{
			values.put(KEY_PREFERRED_SORT_CONTACTS, encrypt(order));
			db.insert(TABLE_PREFERENCES, null, values);
		}
		cursor.close();
	}

    public void setPreferredSortCameraUpload (String order){
        String selectQuery = "SELECT * FROM " + TABLE_PREFERENCES;
        ContentValues values = new ContentValues();
        Cursor cursor = db.rawQuery(selectQuery, null);
        if (cursor.moveToFirst()){
            String UPDATE_PREFERENCES_TABLE = "UPDATE " + TABLE_PREFERENCES + " SET " + KEY_PREFERRED_SORT_CAMERA_UPLOAD + "= '" + encrypt(order) + "' WHERE " + KEY_ID + " = '1'";
            db.execSQL(UPDATE_PREFERENCES_TABLE);
//			log("UPDATE_PREFERENCES_TABLE SYNC WIFI: " + UPDATE_PREFERENCES_TABLE);
        }
        else{
            values.put(KEY_PREFERRED_SORT_CAMERA_UPLOAD, encrypt(order));
            db.insert(TABLE_PREFERENCES, null, values);
        }
        cursor.close();
    }

	public void setPreferredSortOthers (String order){
		String selectQuery = "SELECT * FROM " + TABLE_PREFERENCES;
		ContentValues values = new ContentValues();
		Cursor cursor = db.rawQuery(selectQuery, null);
		if (cursor.moveToFirst()){
			String UPDATE_PREFERENCES_TABLE = "UPDATE " + TABLE_PREFERENCES + " SET " + KEY_PREFERRED_SORT_OTHERS + "= '" + encrypt(order) + "' WHERE " + KEY_ID + " = '1'";
			db.execSQL(UPDATE_PREFERENCES_TABLE);
//			log("UPDATE_PREFERENCES_TABLE SYNC WIFI: " + UPDATE_PREFERENCES_TABLE);
		}
		else{
			values.put(KEY_PREFERRED_SORT_OTHERS, encrypt(order));
			db.insert(TABLE_PREFERENCES, null, values);
		}
		cursor.close();
	}

	public void setLastUploadFolder (String folderPath){
		String selectQuery = "SELECT * FROM " + TABLE_PREFERENCES;
        ContentValues values = new ContentValues();
		Cursor cursor = db.rawQuery(selectQuery, null);
		if (cursor.moveToFirst()){
			String UPDATE_PREFERENCES_TABLE = "UPDATE " + TABLE_PREFERENCES + " SET " + KEY_LAST_UPLOAD_FOLDER + "= '" + encrypt(folderPath + "") + "' WHERE " + KEY_ID + " = '1'";
			db.execSQL(UPDATE_PREFERENCES_TABLE);
//			log("UPDATE_PREFERENCES_TABLE UPLOAD FOLDER: " + UPDATE_PREFERENCES_TABLE);
		}
		else{
	        values.put(KEY_LAST_UPLOAD_FOLDER, encrypt(folderPath + ""));
	        db.insert(TABLE_PREFERENCES, null, values);
		}
		cursor.close();
	}

	public void setLastCloudFolder (String folderHandle){
		String selectQuery = "SELECT * FROM " + TABLE_PREFERENCES;
        ContentValues values = new ContentValues();
		Cursor cursor = db.rawQuery(selectQuery, null);
		if (cursor.moveToFirst()){
			String UPDATE_PREFERENCES_TABLE = "UPDATE " + TABLE_PREFERENCES + " SET " + KEY_LAST_CLOUD_FOLDER_HANDLE + "= '" + encrypt(folderHandle + "") + "' WHERE " + KEY_ID + " = '1'";
			db.execSQL(UPDATE_PREFERENCES_TABLE);
            logDebug("KEY_LAST_CLOUD_FOLDER_HANDLE UPLOAD FOLDER: " + UPDATE_PREFERENCES_TABLE);
		}
		else{
	        values.put(KEY_LAST_CLOUD_FOLDER_HANDLE, encrypt(folderHandle + ""));
	        db.insert(TABLE_PREFERENCES, null, values);
		}
		cursor.close();
	}


//	public void setCamSyncCharging (boolean charging){
//		String selectQuery = "SELECT * FROM " + TABLE_PREFERENCES;
//        ContentValues values = new ContentValues();
//		Cursor cursor = db.rawQuery(selectQuery, null);
//		if (cursor.moveToFirst()){
//			String UPDATE_PREFERENCES_TABLE = "UPDATE " + TABLE_PREFERENCES + " SET " + KEY_CAM_SYNC_CHARGING + "= '" + encrypt(charging + "") + "' WHERE " + KEY_ID + " = '1'";
//			db.execSQL(UPDATE_PREFERENCES_TABLE);
////			log("UPDATE_PREFERENCES_TABLE SYNC CHARGING: " + UPDATE_PREFERENCES_TABLE);
//		}
//		else{
//	        values.put(KEY_CAM_SYNC_CHARGING, encrypt(charging + ""));
//	        db.insert(TABLE_PREFERENCES, null, values);
//		}
//		cursor.close();
//	}

	public void setKeepFileNames (boolean charging){
		String selectQuery = "SELECT * FROM " + TABLE_PREFERENCES;
        ContentValues values = new ContentValues();
		Cursor cursor = db.rawQuery(selectQuery, null);
		if (cursor.moveToFirst()){
			String UPDATE_PREFERENCES_TABLE = "UPDATE " + TABLE_PREFERENCES + " SET " + KEY_KEEP_FILE_NAMES + "= '" + encrypt(charging + "") + "' WHERE " + KEY_ID + " = '1'";
			db.execSQL(UPDATE_PREFERENCES_TABLE);
//			log("UPDATE_PREFERENCES_TABLE SYNC KEEP_FILES: " + UPDATE_PREFERENCES_TABLE);
		}
		else{
	        values.put(KEY_KEEP_FILE_NAMES, encrypt(charging + ""));
	        db.insert(TABLE_PREFERENCES, null, values);
		}
		cursor.close();
	}

	public void setCamSyncEnabled (boolean enabled){
        logDebug("setCamSyncEnabled: " + enabled);
		String selectQuery = "SELECT * FROM " + TABLE_PREFERENCES;
        ContentValues values = new ContentValues();
		Cursor cursor = db.rawQuery(selectQuery, null);
		if (cursor.moveToFirst()){
			String UPDATE_PREFERENCES_TABLE = "UPDATE " + TABLE_PREFERENCES + " SET " + KEY_CAM_SYNC_ENABLED + "= '" + encrypt(enabled + "") + "' WHERE " + KEY_ID + " = '1'";
			db.execSQL(UPDATE_PREFERENCES_TABLE);
//			log("UPDATE_PREFERENCES_TABLE SYNC ENABLED: " + UPDATE_PREFERENCES_TABLE);
		}
		else{
	        values.put(KEY_CAM_SYNC_ENABLED, encrypt(enabled + ""));
	        db.insert(TABLE_PREFERENCES, null, values);
		}
		cursor.close();
	}

	public void setSecondaryUploadEnabled (boolean enabled){
        logDebug("setSecondaryUploadEnabled: " + enabled);
		String selectQuery = "SELECT * FROM " + TABLE_PREFERENCES;
        ContentValues values = new ContentValues();
		Cursor cursor = db.rawQuery(selectQuery, null);
		if (cursor.moveToFirst()){
			String UPDATE_PREFERENCES_TABLE = "UPDATE " + TABLE_PREFERENCES + " SET " + KEY_SEC_FOLDER_ENABLED + "= '" + encrypt(enabled + "") + "' WHERE " + KEY_ID + " = '1'";
			db.execSQL(UPDATE_PREFERENCES_TABLE);
		}
		else{
	        values.put(KEY_SEC_FOLDER_ENABLED, encrypt(enabled + ""));
	        db.insert(TABLE_PREFERENCES, null, values);
		}
		cursor.close();
	}

	public void setCamSyncHandle (long handle){
		String selectQuery = "SELECT * FROM " + TABLE_PREFERENCES;
        ContentValues values = new ContentValues();
		Cursor cursor = db.rawQuery(selectQuery, null);
		if (cursor.moveToFirst()){
			String UPDATE_PREFERENCES_TABLE = "UPDATE " + TABLE_PREFERENCES + " SET " + KEY_CAM_SYNC_HANDLE + "= '" + encrypt(handle + "") + "' WHERE " + KEY_ID + " = '1'";
			db.execSQL(UPDATE_PREFERENCES_TABLE);
//			log("UPDATE_PREFERENCES_TABLE SYNC ENABLED: " + UPDATE_PREFERENCES_TABLE);
		}
		else{
	        values.put(KEY_CAM_SYNC_HANDLE, encrypt(handle + ""));
	        db.insert(TABLE_PREFERENCES, null, values);
		}
		cursor.close();
	}

	public void setSecondaryFolderHandle (long handle){
        logDebug("setSecondaryFolderHandle: " + handle);
		String selectQuery = "SELECT * FROM " + TABLE_PREFERENCES;
        ContentValues values = new ContentValues();
		Cursor cursor = db.rawQuery(selectQuery, null);
		if (cursor.moveToFirst()){
			String UPDATE_PREFERENCES_TABLE = "UPDATE " + TABLE_PREFERENCES + " SET " + KEY_SEC_FOLDER_HANDLE + "= '" + encrypt(handle + "") + "' WHERE " + KEY_ID + " = '1'";
			db.execSQL(UPDATE_PREFERENCES_TABLE);
//			log("UPDATE_PREFERENCES_TABLE SYNC ENABLED: " + UPDATE_PREFERENCES_TABLE);
		}
		else{
	        values.put(KEY_SEC_FOLDER_HANDLE, encrypt(handle + ""));
	        db.insert(TABLE_PREFERENCES, null, values);
		}
		cursor.close();
	}

	public void setCamSyncLocalPath (String localPath){
		String selectQuery = "SELECT * FROM " + TABLE_PREFERENCES;
        ContentValues values = new ContentValues();
		Cursor cursor = db.rawQuery(selectQuery, null);
		if (cursor.moveToFirst()){
			String UPDATE_PREFERENCES_TABLE = "UPDATE " + TABLE_PREFERENCES + " SET " + KEY_CAM_SYNC_LOCAL_PATH + "= '" + encrypt(localPath + "") + "' WHERE " + KEY_ID + " = '1'";
			db.execSQL(UPDATE_PREFERENCES_TABLE);
//			log("UPDATE_PREFERENCES_TABLE SYNC ENABLED: " + UPDATE_PREFERENCES_TABLE);
		}
		else{
	        values.put(KEY_CAM_SYNC_LOCAL_PATH, encrypt(localPath + ""));
	        db.insert(TABLE_PREFERENCES, null, values);
		}
		cursor.close();
	}

	public void setUriExternalSDCard (String uriExternalSDCard){
		String selectQuery = "SELECT * FROM " + TABLE_PREFERENCES;
        ContentValues values = new ContentValues();
		Cursor cursor = db.rawQuery(selectQuery, null);
		if (cursor.moveToFirst()){
			String UPDATE_PREFERENCES_TABLE = "UPDATE " + TABLE_PREFERENCES + " SET " + KEY_URI_EXTERNAL_SD_CARD + "= '" + encrypt(uriExternalSDCard) + "' WHERE " + KEY_ID + " = '1'";
			db.execSQL(UPDATE_PREFERENCES_TABLE);
            logDebug("KEY_URI_EXTERNAL_SD_CARD URI: " + UPDATE_PREFERENCES_TABLE);
		}
		else{
	        values.put(KEY_URI_EXTERNAL_SD_CARD, encrypt(uriExternalSDCard));
	        db.insert(TABLE_PREFERENCES, null, values);
		}
		cursor.close();
	}

	public void setCameraFolderExternalSDCard (boolean cameraFolderExternalSDCard){
		String selectQuery = "SELECT * FROM " + TABLE_PREFERENCES;
        ContentValues values = new ContentValues();
		Cursor cursor = db.rawQuery(selectQuery, null);
		if (cursor.moveToFirst()){
			String UPDATE_PREFERENCES_TABLE = "UPDATE " + TABLE_PREFERENCES + " SET " + KEY_CAMERA_FOLDER_EXTERNAL_SD_CARD + "= '" + encrypt(cameraFolderExternalSDCard + "") + "' WHERE " + KEY_ID + " = '1'";
			db.execSQL(UPDATE_PREFERENCES_TABLE);
//			log("UPDATE_PREFERENCES_TABLE SYNC WIFI: " + UPDATE_PREFERENCES_TABLE);
		}
		else{
	        values.put(KEY_CAMERA_FOLDER_EXTERNAL_SD_CARD, encrypt(cameraFolderExternalSDCard + ""));
	        db.insert(TABLE_PREFERENCES, null, values);
		}
		cursor.close();
	}

	public void setPinLockType (String pinLockType){
        logDebug("setPinLockType");
		String selectQuery = "SELECT * FROM " + TABLE_PREFERENCES;
        ContentValues values = new ContentValues();
		Cursor cursor = db.rawQuery(selectQuery, null);
		if (cursor.moveToFirst()){
			String UPDATE_PREFERENCES_TABLE = "UPDATE " + TABLE_PREFERENCES + " SET " + KEY_PIN_LOCK_TYPE + "= '" + encrypt(pinLockType) + "' WHERE " + KEY_ID + " = '1'";
			db.execSQL(UPDATE_PREFERENCES_TABLE);
//			log("UPDATE_PREFERENCES_TABLE SYNC WIFI: " + UPDATE_PREFERENCES_TABLE);
		}
		else{
	        values.put(KEY_PIN_LOCK_TYPE, encrypt(pinLockType));
	        db.insert(TABLE_PREFERENCES, null, values);
		}
		cursor.close();
	}

	public void setSecondaryFolderPath (String localPath){
        logDebug("setSecondaryFolderPath: " + localPath);
		String selectQuery = "SELECT * FROM " + TABLE_PREFERENCES;
        ContentValues values = new ContentValues();
		Cursor cursor = db.rawQuery(selectQuery, null);
		if (cursor.moveToFirst()){
			String UPDATE_PREFERENCES_TABLE = "UPDATE " + TABLE_PREFERENCES + " SET " + KEY_SEC_FOLDER_LOCAL_PATH + "= '" + encrypt(localPath + "") + "' WHERE " + KEY_ID + " = '1'";
			db.execSQL(UPDATE_PREFERENCES_TABLE);
//			log("UPDATE_PREFERENCES_TABLE SYNC ENABLED: " + UPDATE_PREFERENCES_TABLE);
		}
		else{
	        values.put(KEY_SEC_FOLDER_LOCAL_PATH, encrypt(localPath + ""));
	        db.insert(TABLE_PREFERENCES, null, values);
		}
		cursor.close();
	}

	public void setCamSyncFileUpload (int fileUpload){
		String selectQuery = "SELECT * FROM " + TABLE_PREFERENCES;
        ContentValues values = new ContentValues();
		Cursor cursor = db.rawQuery(selectQuery, null);
		if (cursor.moveToFirst()){
			String UPDATE_PREFERENCES_TABLE = "UPDATE " + TABLE_PREFERENCES + " SET " + KEY_CAM_SYNC_FILE_UPLOAD + "= '" + encrypt(fileUpload + "") + "' WHERE " + KEY_ID + " = '1'";
			db.execSQL(UPDATE_PREFERENCES_TABLE);
//			log("UPDATE_PREFERENCES_TABLE SYNC ENABLED: " + UPDATE_PREFERENCES_TABLE);
		}
		else{
	        values.put(KEY_CAM_SYNC_FILE_UPLOAD, encrypt(fileUpload + ""));
	        db.insert(TABLE_PREFERENCES, null, values);
		}
		cursor.close();
	}

	public void setAccountDetailsTimeStamp (){
		setAccountDetailsTimeStamp(System.currentTimeMillis()/1000);
	}

	public void resetAccountDetailsTimeStamp (){
		setAccountDetailsTimeStamp(-1);
	}

	private void setAccountDetailsTimeStamp (long accountDetailsTimeStamp){
        logDebug("setAccountDetailsTimeStamp");

		String selectQuery = "SELECT * FROM " + TABLE_ATTRIBUTES;
		ContentValues values = new ContentValues();
		Cursor cursor = db.rawQuery(selectQuery, null);
		if (cursor.moveToFirst()){
			String UPDATE_ATTRIBUTE_TABLE = "UPDATE " + TABLE_ATTRIBUTES + " SET " + KEY_ACCOUNT_DETAILS_TIMESTAMP + "= '" + encrypt(accountDetailsTimeStamp + "") + "' WHERE " + KEY_ID + " = '1'";
			db.execSQL(UPDATE_ATTRIBUTE_TABLE);
//			log("UPDATE_PREFERENCES_TABLE SYNC ENABLED: " + UPDATE_PREFERENCES_TABLE);
		}
		else{
			values.put(KEY_ACCOUNT_DETAILS_TIMESTAMP, encrypt(accountDetailsTimeStamp + ""));
			db.insert(TABLE_ATTRIBUTES, null, values);
		}
		cursor.close();
	}

	public void setPaymentMethodsTimeStamp (){
        logDebug("setPaymentMethodsTimeStamp");
		long paymentMethodsTimeStamp = System.currentTimeMillis()/1000;

		String selectQuery = "SELECT * FROM " + TABLE_ATTRIBUTES;
		ContentValues values = new ContentValues();
		Cursor cursor = db.rawQuery(selectQuery, null);
		if (cursor.moveToFirst()){
			String UPDATE_ATTRIBUTE_TABLE = "UPDATE " + TABLE_ATTRIBUTES + " SET " + KEY_PAYMENT_METHODS_TIMESTAMP + "= '" + encrypt(paymentMethodsTimeStamp + "") + "' WHERE " + KEY_ID + " = '1'";
			db.execSQL(UPDATE_ATTRIBUTE_TABLE);
//			log("UPDATE_PREFERENCES_TABLE SYNC ENABLED: " + UPDATE_PREFERENCES_TABLE);
		}
		else{
			values.put(KEY_PAYMENT_METHODS_TIMESTAMP, encrypt(paymentMethodsTimeStamp + ""));
			db.insert(TABLE_ATTRIBUTES, null, values);
		}
		cursor.close();
	}

	public void setPricingTimestamp (){
        logDebug("setPricingTimestamp");
		long creditCardTimestamp = System.currentTimeMillis()/1000;

		String selectQuery = "SELECT * FROM " + TABLE_ATTRIBUTES;
		ContentValues values = new ContentValues();
		Cursor cursor = db.rawQuery(selectQuery, null);
		if (cursor.moveToFirst()){
			String UPDATE_ATTRIBUTE_TABLE = "UPDATE " + TABLE_ATTRIBUTES + " SET " + KEY_PRICING_TIMESTAMP + "= '" + encrypt(creditCardTimestamp + "") + "' WHERE " + KEY_ID + " = '1'";
			db.execSQL(UPDATE_ATTRIBUTE_TABLE);
//			log("UPDATE_PREFERENCES_TABLE SYNC ENABLED: " + UPDATE_PREFERENCES_TABLE);
		}
		else{
			values.put(KEY_PRICING_TIMESTAMP, encrypt(creditCardTimestamp + ""));
			db.insert(TABLE_ATTRIBUTES, null, values);
		}
		cursor.close();
	}

	public void setExtendedAccountDetailsTimestamp (){
        logDebug("setExtendedAccountDetailsTimestamp");
		long extendedAccountDetailsTimestamp = System.currentTimeMillis()/1000;

		String selectQuery = "SELECT * FROM " + TABLE_ATTRIBUTES;
		ContentValues values = new ContentValues();
		Cursor cursor = db.rawQuery(selectQuery, null);
		if (cursor.moveToFirst()){
			String UPDATE_ATTRIBUTE_TABLE = "UPDATE " + TABLE_ATTRIBUTES + " SET " + KEY_EXTENDED_ACCOUNT_DETAILS_TIMESTAMP + "= '" + encrypt(extendedAccountDetailsTimestamp + "") + "' WHERE " + KEY_ID + " = '1'";
			db.execSQL(UPDATE_ATTRIBUTE_TABLE);
//			log("UPDATE_PREFERENCES_TABLE SYNC ENABLED: " + UPDATE_PREFERENCES_TABLE);
		}
		else{
			values.put(KEY_EXTENDED_ACCOUNT_DETAILS_TIMESTAMP, encrypt(extendedAccountDetailsTimestamp + ""));
			db.insert(TABLE_ATTRIBUTES, null, values);
		}
		cursor.close();
	}

	public void resetExtendedAccountDetailsTimestamp (){
        logDebug("resetExtendedAccountDetailsTimestamp");
		long extendedAccountDetailsTimestamp = -1;

		String selectQuery = "SELECT * FROM " + TABLE_ATTRIBUTES;
		ContentValues values = new ContentValues();
		Cursor cursor = db.rawQuery(selectQuery, null);
		if (cursor.moveToFirst()){
			String UPDATE_ATTRIBUTE_TABLE = "UPDATE " + TABLE_ATTRIBUTES + " SET " + KEY_EXTENDED_ACCOUNT_DETAILS_TIMESTAMP + "= '" + encrypt(extendedAccountDetailsTimestamp + "") + "' WHERE " + KEY_ID + " = '1'";
			db.execSQL(UPDATE_ATTRIBUTE_TABLE);
//			log("UPDATE_PREFERENCES_TABLE SYNC ENABLED: " + UPDATE_PREFERENCES_TABLE);
		}
		else{
			values.put(KEY_EXTENDED_ACCOUNT_DETAILS_TIMESTAMP, encrypt(extendedAccountDetailsTimestamp + ""));
			db.insert(TABLE_ATTRIBUTES, null, values);
		}
		cursor.close();
	}

    public void setCamSyncTimeStamp(long camSyncTimeStamp) {
        logDebug("setCamSyncTimeStamp: " + camSyncTimeStamp);
        setLongValue(TABLE_PREFERENCES, KEY_CAM_SYNC_TIMESTAMP, camSyncTimeStamp);
    }

    public void setCamVideoSyncTimeStamp(long camVideoSyncTimeStamp) {
        logDebug("setCamVideoSyncTimeStamp: " + camVideoSyncTimeStamp);
        setLongValue(TABLE_PREFERENCES, KEY_CAM_VIDEO_SYNC_TIMESTAMP, camVideoSyncTimeStamp);
    }

    public void setSecSyncTimeStamp(long secSyncTimeStamp) {
        logDebug("setSecSyncTimeStamp: " + secSyncTimeStamp);
        setLongValue(TABLE_PREFERENCES, KEY_SEC_SYNC_TIMESTAMP, secSyncTimeStamp);
    }

    public void setSecVideoSyncTimeStamp (long secVideoSyncTimeStamp){
        logDebug("setSecVideoSyncTimeStamp: " + secVideoSyncTimeStamp);
        setLongValue(TABLE_PREFERENCES,KEY_SEC_VIDEO_SYNC_TIMESTAMP,secVideoSyncTimeStamp);
    }

    private void setLongValue(String tableName, String columnName, long value) {
        String selectQuery = "SELECT * FROM " + tableName;
        ContentValues values = new ContentValues();
        Cursor cursor = db.rawQuery(selectQuery, null);
        if (cursor.moveToFirst()) {
            String UPDATE_TABLE = "UPDATE " + tableName + " SET " + columnName + "= '" + encrypt(String.valueOf(value)) + "' WHERE " + KEY_ID + " = '1'";
            db.execSQL(UPDATE_TABLE);
        } else {
            values.put(columnName, encrypt(String.valueOf(value)));
            db.insert(tableName, null, values);
        }
        cursor.close();
    }

	public void setPinLockEnabled (boolean pinLockEnabled){
		String selectQuery = "SELECT * FROM " + TABLE_PREFERENCES;
        ContentValues values = new ContentValues();
		Cursor cursor = db.rawQuery(selectQuery, null);
		if (cursor.moveToFirst()){
			String UPDATE_PREFERENCES_TABLE = "UPDATE " + TABLE_PREFERENCES + " SET " + KEY_PIN_LOCK_ENABLED + "= '" + encrypt(pinLockEnabled + "") + "' WHERE " + KEY_ID + " = '1'";
			db.execSQL(UPDATE_PREFERENCES_TABLE);
//			log("UPDATE_PREFERENCES_TABLE SYNC ENABLED: " + UPDATE_PREFERENCES_TABLE);
		}
		else{
	        values.put(KEY_PIN_LOCK_ENABLED, encrypt(pinLockEnabled + ""));
	        db.insert(TABLE_PREFERENCES, null, values);
		}
		cursor.close();
	}

	public void setPinLockCode (String pinLockCode){
		String selectQuery = "SELECT * FROM " + TABLE_PREFERENCES;
        ContentValues values = new ContentValues();
		Cursor cursor = db.rawQuery(selectQuery, null);
		if (cursor.moveToFirst()){
			String UPDATE_PREFERENCES_TABLE = "UPDATE " + TABLE_PREFERENCES + " SET " + KEY_PIN_LOCK_CODE + "= '" + encrypt(pinLockCode + "") + "' WHERE " + KEY_ID + " = '1'";
			db.execSQL(UPDATE_PREFERENCES_TABLE);
//			log("UPDATE_PREFERENCES_TABLE SYNC ENABLED: " + UPDATE_PREFERENCES_TABLE);
		}
		else{
	        values.put(KEY_PIN_LOCK_CODE, encrypt(pinLockCode + ""));
	        db.insert(TABLE_PREFERENCES, null, values);
		}
		cursor.close();
	}

	public void setStorageAskAlways (boolean storageAskAlways){
		String selectQuery = "SELECT * FROM " + TABLE_PREFERENCES;
        ContentValues values = new ContentValues();
		Cursor cursor = db.rawQuery(selectQuery, null);
		if (cursor.moveToFirst()){
			String UPDATE_PREFERENCES_TABLE = "UPDATE " + TABLE_PREFERENCES + " SET " + KEY_STORAGE_ASK_ALWAYS + "= '" + encrypt(storageAskAlways + "") + "' WHERE " + KEY_ID + " = '1'";
			db.execSQL(UPDATE_PREFERENCES_TABLE);
//			log("UPDATE_PREFERENCES_TABLE SYNC ENABLED: " + UPDATE_PREFERENCES_TABLE);
		}
		else{
	        values.put(KEY_STORAGE_ASK_ALWAYS, encrypt(storageAskAlways + ""));
	        db.insert(TABLE_PREFERENCES, null, values);
		}
		cursor.close();
	}

	public void setStorageAdvancedDevices (boolean storageAdvancedDevices){
		String selectQuery = "SELECT * FROM " + TABLE_PREFERENCES;
        ContentValues values = new ContentValues();
		Cursor cursor = db.rawQuery(selectQuery, null);
		if (cursor.moveToFirst()){
			String UPDATE_PREFERENCES_TABLE = "UPDATE " + TABLE_PREFERENCES + " SET " + KEY_STORAGE_ADVANCED_DEVICES + "= '" + encrypt(storageAdvancedDevices + "") + "' WHERE " + KEY_ID + " = '1'";
			db.execSQL(UPDATE_PREFERENCES_TABLE);
//			log("UPDATE_PREFERENCES_TABLE SYNC ENABLED: " + UPDATE_PREFERENCES_TABLE);
		}
		else{
	        values.put(KEY_STORAGE_ADVANCED_DEVICES, encrypt(storageAdvancedDevices + ""));
	        db.insert(TABLE_PREFERENCES, null, values);
		}
		cursor.close();
	}

	public void setStorageDownloadLocation (String storageDownloadLocation){
		String selectQuery = "SELECT * FROM " + TABLE_PREFERENCES;
        ContentValues values = new ContentValues();
		Cursor cursor = db.rawQuery(selectQuery, null);
		if (cursor.moveToFirst()){
			String UPDATE_PREFERENCES_TABLE = "UPDATE " + TABLE_PREFERENCES + " SET " + KEY_STORAGE_DOWNLOAD_LOCATION + "= '" + encrypt(storageDownloadLocation + "") + "' WHERE " + KEY_ID + " = '1'";
			db.execSQL(UPDATE_PREFERENCES_TABLE);
//			log("UPDATE_PREFERENCES_TABLE SYNC ENABLED: " + UPDATE_PREFERENCES_TABLE);
		}
		else{
	        values.put(KEY_STORAGE_DOWNLOAD_LOCATION, encrypt(storageDownloadLocation + ""));
	        db.insert(TABLE_PREFERENCES, null, values);
		}
		cursor.close();
	}

//	public void setAttrOnline (boolean online){
//		String selectQuery = "SELECT * FROM " + TABLE_ATTRIBUTES;
//		ContentValues values = new ContentValues();
//		Cursor cursor = db.rawQuery(selectQuery, null);
//		if (cursor.moveToFirst()){
//			String UPDATE_ATTRIBUTES_TABLE = "UPDATE " + TABLE_ATTRIBUTES + " SET " + KEY_ATTR_ONLINE + "='" + encrypt(online + "") + "' WHERE " + KEY_ID + " ='1'";
//			db.execSQL(UPDATE_ATTRIBUTES_TABLE);
//		}
//		else{
//			values.put(KEY_ATTR_ONLINE, encrypt(online + ""));
//			db.insert(TABLE_ATTRIBUTES, null, values);
//		}
//		cursor.close();
//	}
//
	public void setAttrAskSizeDownload (String askSizeDownload){
		String selectQuery = "SELECT * FROM " + TABLE_ATTRIBUTES;
		ContentValues values = new ContentValues();
		Cursor cursor = db.rawQuery(selectQuery, null);
		if (cursor.moveToFirst()){
			String UPDATE_ATTRIBUTES_TABLE = "UPDATE " + TABLE_ATTRIBUTES + " SET " + KEY_ATTR_ASK_SIZE_DOWNLOAD + "='" + encrypt(askSizeDownload) + "' WHERE " + KEY_ID + " ='1'";
			db.execSQL(UPDATE_ATTRIBUTES_TABLE);
            logDebug("UPDATE_ATTRIBUTES_TABLE : " + UPDATE_ATTRIBUTES_TABLE);
		}
		else{
			values.put(KEY_ATTR_ASK_SIZE_DOWNLOAD, encrypt(askSizeDownload));
			db.insert(TABLE_ATTRIBUTES, null, values);
		}
		cursor.close();
	}

	public void setAttrAskNoAppDownload (String askNoAppDownload){
		String selectQuery = "SELECT * FROM " + TABLE_ATTRIBUTES;
		ContentValues values = new ContentValues();
		Cursor cursor = db.rawQuery(selectQuery, null);
		if (cursor.moveToFirst()){
			String UPDATE_ATTRIBUTES_TABLE = "UPDATE " + TABLE_ATTRIBUTES + " SET " + KEY_ATTR_ASK_NOAPP_DOWNLOAD + "='" + encrypt(askNoAppDownload) + "' WHERE " + KEY_ID + " ='1'";
			db.execSQL(UPDATE_ATTRIBUTES_TABLE);
            logDebug("UPDATE_ATTRIBUTES_TABLE : " + UPDATE_ATTRIBUTES_TABLE);
		}
		else{
			values.put(KEY_ATTR_ASK_NOAPP_DOWNLOAD, encrypt(askNoAppDownload));
			db.insert(TABLE_ATTRIBUTES, null, values);
		}
		cursor.close();
	}

	public void setAttrAttemps (int attemp){
		String selectQuery = "SELECT * FROM " + TABLE_ATTRIBUTES;
		ContentValues values = new ContentValues();
		Cursor cursor = db.rawQuery(selectQuery, null);
		if (cursor.moveToFirst()){
			String UPDATE_ATTRIBUTES_TABLE = "UPDATE " + TABLE_ATTRIBUTES + " SET " + KEY_ATTR_INTENTS + "='" + encrypt(Integer.toString(attemp) + "") + "' WHERE " + KEY_ID + " ='1'";
			db.execSQL(UPDATE_ATTRIBUTES_TABLE);
            logDebug("UPDATE_ATTRIBUTES_TABLE : " + UPDATE_ATTRIBUTES_TABLE);
		}
		else{
			values.put(KEY_ATTR_INTENTS, encrypt(Integer.toString(attemp) + ""));
			db.insert(TABLE_ATTRIBUTES, null, values);
		}
		cursor.close();
	}

	public void setFileLoggerSDK (boolean fileLoggerSDK){
		String selectQuery = "SELECT * FROM " + TABLE_ATTRIBUTES;
		ContentValues values = new ContentValues();
		Cursor cursor = db.rawQuery(selectQuery, null);
		if (cursor.moveToFirst()){
			String UPDATE_ATTRIBUTES_TABLE = "UPDATE " + TABLE_ATTRIBUTES + " SET " + KEY_FILE_LOGGER_SDK + "='" + encrypt(fileLoggerSDK + "") + "' WHERE " + KEY_ID + " ='1'";
			db.execSQL(UPDATE_ATTRIBUTES_TABLE);
            logDebug("UPDATE_ATTRIBUTES_TABLE : " + UPDATE_ATTRIBUTES_TABLE);
		}
		else{
			values.put(KEY_FILE_LOGGER_SDK, encrypt(fileLoggerSDK + ""));
			db.insert(TABLE_ATTRIBUTES, null, values);
		}
		cursor.close();
	}

	public void setFileLoggerKarere (boolean fileLoggerKarere){
		String selectQuery = "SELECT * FROM " + TABLE_ATTRIBUTES;
		ContentValues values = new ContentValues();
		Cursor cursor = db.rawQuery(selectQuery, null);
		if (cursor.moveToFirst()){
			String UPDATE_ATTRIBUTES_TABLE = "UPDATE " + TABLE_ATTRIBUTES + " SET " + KEY_FILE_LOGGER_KARERE + "='" + encrypt(fileLoggerKarere + "") + "' WHERE " + KEY_ID + " ='1'";
			db.execSQL(UPDATE_ATTRIBUTES_TABLE);
            logDebug("UPDATE_ATTRIBUTES_TABLE : " + UPDATE_ATTRIBUTES_TABLE);
		}
		else{
			values.put(KEY_FILE_LOGGER_KARERE, encrypt(fileLoggerKarere + ""));
			db.insert(TABLE_ATTRIBUTES, null, values);
		}
		cursor.close();
	}

	public void setUseHttpsOnly (boolean useHttpsOnly){
		String selectQuery = "SELECT * FROM " + TABLE_ATTRIBUTES;
		ContentValues values = new ContentValues();
		Cursor cursor = db.rawQuery(selectQuery, null);
		if (cursor.moveToFirst()){
			String UPDATE_ATTRIBUTES_TABLE = "UPDATE " + TABLE_ATTRIBUTES + " SET " + KEY_USE_HTTPS_ONLY + "='" + encrypt(useHttpsOnly + "") + "' WHERE " + KEY_ID + " ='1'";
			db.execSQL(UPDATE_ATTRIBUTES_TABLE);
            logDebug("UPDATE_ATTRIBUTES_TABLE : " + UPDATE_ATTRIBUTES_TABLE);
		}
		else{
			values.put(KEY_USE_HTTPS_ONLY, encrypt(useHttpsOnly + ""));
			db.insert(TABLE_ATTRIBUTES, null, values);
		}
		cursor.close();
	}


	public String getUseHttpsOnly(){

		String selectQuery = "SELECT " + KEY_USE_HTTPS_ONLY + " FROM " + TABLE_ATTRIBUTES + " WHERE " + KEY_ID + " = '1'";
		Cursor cursor = db.rawQuery(selectQuery, null);
		if (cursor.moveToFirst()){

			String useHttpsOnly = decrypt(cursor.getString(0));
			return useHttpsOnly;
		}
		cursor.close();

		return "false";
	}

	public void setShowCopyright (boolean showCopyright){
		String selectQuery = "SELECT * FROM " + TABLE_ATTRIBUTES;
		ContentValues values = new ContentValues();
		Cursor cursor = db.rawQuery(selectQuery, null);
		if (cursor.moveToFirst()){
			String UPDATE_ATTRIBUTES_TABLE = "UPDATE " + TABLE_ATTRIBUTES + " SET " + KEY_SHOW_COPYRIGHT + "='" + encrypt(showCopyright + "") + "' WHERE " + KEY_ID + " ='1'";
			db.execSQL(UPDATE_ATTRIBUTES_TABLE);
		}
		else{
			values.put(KEY_SHOW_COPYRIGHT, encrypt(showCopyright + ""));
			db.insert(TABLE_ATTRIBUTES, null, values);
		}
		cursor.close();
	}


	public String getShowCopyright (){

		String selectQuery = "SELECT " + KEY_SHOW_COPYRIGHT + " FROM " + TABLE_ATTRIBUTES + " WHERE " + KEY_ID + " = '1'";
		Cursor cursor = db.rawQuery(selectQuery, null);
		if (cursor.moveToFirst()){

			String show = decrypt(cursor.getString(0));
			return show;
		}
		cursor.close();

		return "true";
	}

	public void setShowNotifOff (boolean showNotifOff){
		String selectQuery = "SELECT * FROM " + TABLE_ATTRIBUTES;
		ContentValues values = new ContentValues();
		Cursor cursor = db.rawQuery(selectQuery, null);
		if (cursor.moveToFirst()){
			String UPDATE_ATTRIBUTES_TABLE = "UPDATE " + TABLE_ATTRIBUTES + " SET " + KEY_SHOW_NOTIF_OFF + "='" + encrypt(showNotifOff + "") + "' WHERE " + KEY_ID + " ='1'";
			db.execSQL(UPDATE_ATTRIBUTES_TABLE);
		}
		else{
			values.put(KEY_SHOW_NOTIF_OFF, encrypt(showNotifOff + ""));
			db.insert(TABLE_ATTRIBUTES, null, values);
		}
		cursor.close();
	}

	public void setLastPublicHandle (long handle){
		String selectQuery = "SELECT * FROM " + TABLE_ATTRIBUTES;
		ContentValues values = new ContentValues();
		Cursor cursor = db.rawQuery(selectQuery, null);
		if (cursor.moveToFirst()){
			String UPDATE_ATTRIBUTES_TABLE = "UPDATE " + TABLE_ATTRIBUTES + " SET " + KEY_LAST_PUBLIC_HANDLE + "= '" + encrypt(handle + "") + "' WHERE " + KEY_ID + " = '1'";
			db.execSQL(UPDATE_ATTRIBUTES_TABLE);
//			log("UPDATE_PREFERENCES_TABLE SYNC ENABLED: " + UPDATE_PREFERENCES_TABLE);
		}
		else{
			values.put(KEY_LAST_PUBLIC_HANDLE, encrypt(handle + ""));
			db.insert(TABLE_ATTRIBUTES, null, values);
		}
		cursor.close();
	}

	public void setLastPublicHandleTimeStamp(long lastPublicHandleTimeStamp){
        String selectQuery = "SELECT * FROM " + TABLE_ATTRIBUTES;
        ContentValues values = new ContentValues();
        Cursor cursor = db.rawQuery(selectQuery, null);
        if (cursor.moveToFirst()){
            String UPDATE_ATTRIBUTE_TABLE = "UPDATE " + TABLE_ATTRIBUTES + " SET " + KEY_LAST_PUBLIC_HANDLE_TIMESTAMP + "= '" + encrypt(lastPublicHandleTimeStamp + "") + "' WHERE " + KEY_ID + " = '1'";
            db.execSQL(UPDATE_ATTRIBUTE_TABLE);
//			log("UPDATE_PREFERENCES_TABLE SYNC ENABLED: " + UPDATE_PREFERENCES_TABLE);
        }
        else{
            values.put(KEY_LAST_PUBLIC_HANDLE_TIMESTAMP, encrypt(lastPublicHandleTimeStamp + ""));
            db.insert(TABLE_ATTRIBUTES, null, values);
        }
        cursor.close();
    }

	public void setLastPublicHandleTimeStamp (){
        logDebug("setLastPublicHandleTimeStamp");
		long lastPublicHandleTimeStamp = System.currentTimeMillis()/1000;

		setLastPublicHandleTimeStamp(lastPublicHandleTimeStamp);
	}

	public String getShowNotifOff (){

		String selectQuery = "SELECT " + KEY_SHOW_NOTIF_OFF + " FROM " + TABLE_ATTRIBUTES + " WHERE " + KEY_ID + " = '1'";
		Cursor cursor = db.rawQuery(selectQuery, null);
		if (cursor.moveToFirst()){

			String show = decrypt(cursor.getString(0));
			return show;
		}
		cursor.close();

		return "true";
	}

	public void setStaging (boolean staging){
		String selectQuery = "SELECT * FROM " + TABLE_ATTRIBUTES;
		ContentValues values = new ContentValues();
		Cursor cursor = db.rawQuery(selectQuery, null);
		if (cursor.moveToFirst()){
			String UPDATE_ATTRIBUTES_TABLE = "UPDATE " + TABLE_ATTRIBUTES + " SET " + KEY_STAGING + "='" + encrypt(staging + "") + "' WHERE " + KEY_ID + " ='1'";
			db.execSQL(UPDATE_ATTRIBUTES_TABLE);
		}
		else{
			values.put(KEY_STAGING, encrypt(staging + ""));
			db.insert(TABLE_ATTRIBUTES, null, values);
		}
		cursor.close();
	}

	public String getStaging (){

		String selectQuery = "SELECT " + KEY_STAGING + " FROM " + TABLE_ATTRIBUTES + " WHERE " + KEY_ID + " = '1'";
		Cursor cursor = db.rawQuery(selectQuery, null);
		if (cursor.moveToFirst()){

			String staging = decrypt(cursor.getString(0));
			return staging;
		}
		cursor.close();

		return "false";
	}

	public void setInvalidateSdkCache(boolean invalidateSdkCache){
		String selectQuery = "SELECT * FROM " + TABLE_ATTRIBUTES;
		ContentValues values = new ContentValues();
		Cursor cursor = db.rawQuery(selectQuery, null);
		if (cursor.moveToFirst()){
			String UPDATE_ATTRIBUTES_TABLE = "UPDATE " + TABLE_ATTRIBUTES + " SET " + KEY_INVALIDATE_SDK_CACHE + "='" + encrypt(invalidateSdkCache + "") + "' WHERE " + KEY_ID + " ='1'";
			db.execSQL(UPDATE_ATTRIBUTES_TABLE);
            logDebug("UPDATE_ATTRIBUTES_TABLE : " + UPDATE_ATTRIBUTES_TABLE);
		}
		else{
			values.put(KEY_INVALIDATE_SDK_CACHE, encrypt(invalidateSdkCache + ""));
			db.insert(TABLE_ATTRIBUTES, null, values);
		}
		cursor.close();
	}

	public void clearCredentials(){
		db.execSQL("DROP TABLE IF EXISTS " + TABLE_CREDENTIALS);
        onCreate(db);
	}

	public void clearEphemeral(){
		db.execSQL("DROP TABLE IF EXISTS " + TABLE_EPHEMERAL);
		onCreate(db);
	}

	public void clearPreferences(){
		db.execSQL("DROP TABLE IF EXISTS " + TABLE_PREFERENCES);
        onCreate(db);
	}

//	public void clearOffline(){
//		log("clearOffline");
//		db.execSQL("DROP TABLE IF EXISTS " + TABLE_OFFLINE);
//		onCreate(db);
//	}

	public void clearAttributes(){
        long lastPublicHandle = -1;
        long lastPublicHandleTimeStamp = -1;
        try {
            MegaAttributes attributes = getAttributes();
            lastPublicHandle = Long.parseLong(attributes.getLastPublicHandle());
            lastPublicHandleTimeStamp = Long.parseLong(attributes.getLastPublicHandleTimeStamp());
        }
        catch(Exception e){
            lastPublicHandle = -1;
        }
		db.execSQL("DROP TABLE IF EXISTS " + TABLE_ATTRIBUTES);
		onCreate(db);
		if ((lastPublicHandle != -1) && (lastPublicHandleTimeStamp != -1)){
		    try{
		        setLastPublicHandle(lastPublicHandle);
		        setLastPublicHandleTimeStamp(lastPublicHandleTimeStamp);
            }
            catch (Exception e){}
        }
	}

	public void clearContacts(){
		db.execSQL("DELETE FROM " + TABLE_CONTACTS);
	}

	public void clearNonContacts(){
		db.execSQL("DROP TABLE IF EXISTS " + TABLE_NON_CONTACTS);
		onCreate(db);
	}

	public void clearChatItems(){
		db.execSQL("DROP TABLE IF EXISTS " + TABLE_CHAT_ITEMS);
		onCreate(db);
	}

	public void clearChatSettings(){
		db.execSQL("DROP TABLE IF EXISTS " + TABLE_CHAT_SETTINGS);
		onCreate(db);
	}

	public void clearOffline(SQLiteDatabase db){
		db.execSQL("DROP TABLE IF EXISTS " + TABLE_OFFLINE);
		onCreate(db);
	}

	public void clearOffline(){
		db.execSQL("DROP TABLE IF EXISTS " + TABLE_OFFLINE);
		onCreate(db);
	}

    public void clearCompletedTransfers(){
        db.execSQL("DROP TABLE IF EXISTS " + TABLE_COMPLETED_TRANSFERS);
        onCreate(db);
    }

	public void clearPendingMessage(){
		db.execSQL("DROP TABLE IF EXISTS " + TABLE_PENDING_MSG);
		onCreate(db);
	}

	//New management of pending messages
	public long addPendingMessage(String idChat, String timestamp, String filePath, String fingerprint, String name){
		ContentValues values = new ContentValues();
		values.put(KEY_PENDING_MSG_ID_CHAT, encrypt(idChat));
		values.put(KEY_PENDING_MSG_TIMESTAMP, encrypt(timestamp));
		values.put(KEY_PENDING_MSG_FILE_PATH, encrypt(filePath));
		values.put(KEY_PENDING_MSG_FINGERPRINT, encrypt(fingerprint));
		values.put(KEY_PENDING_MSG_NAME, encrypt(name));
		values.put(KEY_PENDING_MSG_STATE, PendingMessageSingle.STATE_PREPARING);

		long id = db.insert(TABLE_PENDING_MSG_SINGLE, null, values);
		return id;
	}

	public long addPendingMessage(PendingMessageSingle message){
		ContentValues values = new ContentValues();
		values.put(KEY_PENDING_MSG_ID_CHAT, encrypt(message.getChatId()+""));
		values.put(KEY_PENDING_MSG_TIMESTAMP, encrypt(message.getUploadTimestamp()+""));
		values.put(KEY_PENDING_MSG_FILE_PATH, encrypt(message.getFilePath()));
		values.put(KEY_PENDING_MSG_FINGERPRINT, encrypt(message.getFingerprint()));
		values.put(KEY_PENDING_MSG_NAME, encrypt(message.getName()));
		values.put(KEY_PENDING_MSG_STATE, PendingMessageSingle.STATE_PREPARING);

		long id = db.insert(TABLE_PENDING_MSG_SINGLE, null, values);
		return id;
	}

	public long addPendingMessageFromExplorer(PendingMessageSingle message){
		ContentValues values = new ContentValues();
		values.put(KEY_PENDING_MSG_ID_CHAT, encrypt(message.getChatId()+""));
		values.put(KEY_PENDING_MSG_TIMESTAMP, encrypt(message.getUploadTimestamp()+""));
		values.put(KEY_PENDING_MSG_FILE_PATH, encrypt(message.getFilePath()));
		values.put(KEY_PENDING_MSG_FINGERPRINT, encrypt(message.getFingerprint()));
		values.put(KEY_PENDING_MSG_NAME, encrypt(message.getName()));
		values.put(KEY_PENDING_MSG_STATE, PendingMessageSingle.STATE_PREPARING_FROM_EXPLORER);

		long id = db.insert(TABLE_PENDING_MSG_SINGLE, null, values);
		return id;
	}

	public PendingMessageSingle findPendingMessageById(long messageId){
        logDebug("findPendingMessageById");
//		String id = messageId+"";
		PendingMessageSingle pendMsg = null;
		String selectQuery = "SELECT * FROM " + TABLE_PENDING_MSG_SINGLE + " WHERE " +KEY_ID + " ='"+ messageId+"'";
        logDebug("QUERY: " + selectQuery);
		Cursor cursor = db.rawQuery(selectQuery, null);

		if (!cursor.equals(null)){
			if (cursor.moveToFirst()) {
//				long id = Integer.parseInt(cursor.getString(0));
				long chatId = Long. parseLong(decrypt(cursor.getString(1)));
				long timestamp = Long. parseLong(decrypt(cursor.getString(2)));
				String idKarereString = decrypt(cursor.getString(3));
				long idTempKarere = -1;
				if(idKarereString!=null && (!idKarereString.isEmpty())){
					idTempKarere = Long. parseLong(idKarereString);
				}
				String filePath = decrypt(cursor.getString(4));
				String name = decrypt(cursor.getString(5));

				String nodeHandleString = decrypt(cursor.getString(6));
				long nodeHandle = -1;
				if(nodeHandleString!=null && (!nodeHandleString.isEmpty())){
					nodeHandle = Long. parseLong(nodeHandleString);
				}

				String fingerPrint = decrypt(cursor.getString(7));
				int transferTag = cursor.getInt(8);
				int state = cursor.getInt(9);

				pendMsg = new PendingMessageSingle(messageId, chatId, timestamp, idTempKarere, filePath, fingerPrint, name, nodeHandle, transferTag, state);
			}
		}

		cursor.close();

		return pendMsg;
	}

	public void updatePendingMessageOnTransferStart(long idMessage, int transferTag) {

		ContentValues values = new ContentValues();
		values.put(KEY_PENDING_MSG_TRANSFER_TAG, transferTag);
		values.put(KEY_PENDING_MSG_STATE, PendingMessageSingle.STATE_UPLOADING);
		String where = KEY_ID + "=" +idMessage;

		int rows = db.update(TABLE_PENDING_MSG_SINGLE, values, where, null);
        logDebug("Rows updated: " + rows);
	}

	public void updatePendingMessageOnTransferFinish(long idMessage, String nodeHandle, int state) {

		ContentValues values = new ContentValues();
		values.put(KEY_PENDING_MSG_NODE_HANDLE, encrypt(nodeHandle));
		values.put(KEY_PENDING_MSG_STATE, state);
		String where = KEY_ID + "=" +idMessage;

		int rows = db.update(TABLE_PENDING_MSG_SINGLE, values, where, null);
        logDebug("Rows updated: " + rows);
	}

	public void updatePendingMessageOnAttach(long idMessage, String temporalId, int state) {

		ContentValues values = new ContentValues();
        logDebug("ID of my pending message to update: " + temporalId);
		values.put(KEY_PENDING_MSG_TEMP_KARERE, encrypt(temporalId));
		values.put(KEY_PENDING_MSG_STATE, state);
		String where = KEY_ID + "=" +idMessage;

		int rows = db.update(TABLE_PENDING_MSG_SINGLE, values, where, null);
        logDebug("Rows updated: " + rows);
	}

	public ArrayList<AndroidMegaChatMessage> findPendingMessagesNotSent(long idChat) {
        logDebug("findPendingMessagesNotSent");
		ArrayList<AndroidMegaChatMessage> pendMsgs = new ArrayList<>();
		String chat = idChat + "";

		String selectQuery = "SELECT * FROM " + TABLE_PENDING_MSG_SINGLE + " WHERE " + KEY_PENDING_MSG_STATE + " < " + PendingMessageSingle.STATE_SENT + " AND " + KEY_ID_CHAT + " ='" + encrypt(chat) + "'";
        logDebug("QUERY: " + selectQuery);
		Cursor cursor = db.rawQuery(selectQuery, null);
		if (!cursor.equals(null)) {
			if (cursor.moveToFirst()) {
				do {
					long id = cursor.getLong(0);
					long chatId = Long. parseLong(decrypt(cursor.getString(1)));
					long timestamp = Long. parseLong(decrypt(cursor.getString(2)));
					String idKarereString = decrypt(cursor.getString(3));
					long idTempKarere = -1;
					if(idKarereString!=null && (!idKarereString.isEmpty())){
						idTempKarere = Long. parseLong(idKarereString);
					}
					String filePath = decrypt(cursor.getString(4));
					String name = decrypt(cursor.getString(5));

					String nodeHandleString = decrypt(cursor.getString(6));
					long nodeHandle = -1;
					if(nodeHandleString!=null && (!nodeHandleString.isEmpty())){
						nodeHandle = Long. parseLong(nodeHandleString);
					}

					String fingerPrint = decrypt(cursor.getString(7));
					int transferTag = cursor.getInt(8);
					int state = cursor.getInt(9);

					PendingMessageSingle pendMsg = new PendingMessageSingle(id, chatId, timestamp, idTempKarere, filePath, fingerPrint, name, nodeHandle, transferTag, state);

					AndroidMegaChatMessage aPMsg = new AndroidMegaChatMessage(pendMsg, true);
					pendMsgs.add(aPMsg);

				} while (cursor.moveToNext());
			}
		}
		cursor.close();
        logDebug("Found: " + pendMsgs.size());
		return pendMsgs;
	}

	public long findPendingMessageByIdTempKarere(long idTemp){
        logDebug("findPendingMessageById: " + idTemp);
		String idPend = idTemp+"";
		long id = -1;

		String selectQuery = "SELECT * FROM " + TABLE_PENDING_MSG_SINGLE + " WHERE " + KEY_PENDING_MSG_TEMP_KARERE + " = '" + encrypt(idPend) + "'";
		logDebug("QUERY: "+selectQuery);
		Cursor cursor = db.rawQuery(selectQuery, null);

		if (!cursor.equals(null)){
			if (cursor.moveToFirst()){

				id = cursor.getLong(0);
			}
		}
		cursor.close();
		return id;
	}

	public void removeSentPendingMessages(){
		logDebug("removeSentPendingMessages");
		int rows = db.delete(TABLE_PENDING_MSG_SINGLE, KEY_PENDING_MSG_STATE + "="+PendingMessageSingle.STATE_SENT, null);
	}

	public void removePendingMessageByChatId(long idChat){
		logDebug("removePendingMessageByChatId");
		int rows = db.delete(TABLE_PENDING_MSG_SINGLE, KEY_PENDING_MSG_ID_CHAT + "="+idChat, null);
	}

	public void removePendingMessageById(long idMsg){
		int rows = db.delete(TABLE_PENDING_MSG_SINGLE, KEY_ID + "="+idMsg, null);
	}

    public String getAutoPlayEnabled(){

        String selectQuery = "SELECT " + KEY_AUTO_PLAY + " FROM " + TABLE_PREFERENCES + " WHERE " + KEY_ID + " = '1'";
        Cursor cursor = db.rawQuery(selectQuery, null);
        if (cursor.moveToFirst()){

            String enabled = decrypt(cursor.getString(0));
            return enabled;
        }
        cursor.close();

        return "false";
    }

    public void setAutoPlayEnabled(String enabled){
		logDebug("setAutoPlayEnabled");

        String selectQuery = "SELECT * FROM " + TABLE_PREFERENCES;
        ContentValues values = new ContentValues();
        Cursor cursor = db.rawQuery(selectQuery, null);
        if (cursor.moveToFirst()){
            String UPDATE_ATTRIBUTES_TABLE = "UPDATE " + TABLE_PREFERENCES + " SET " + KEY_AUTO_PLAY + "='" + encrypt(enabled + "") + "' WHERE " + KEY_ID + " ='1'";
            db.execSQL(UPDATE_ATTRIBUTES_TABLE);
        }
        else{
            values.put(KEY_AUTO_PLAY, encrypt(enabled + ""));
            db.insert(TABLE_PREFERENCES, null, values);
        }
        cursor.close();
    }
}<|MERGE_RESOLUTION|>--- conflicted
+++ resolved
@@ -31,15 +31,9 @@
 
 
 public class DatabaseHandler extends SQLiteOpenHelper {
-<<<<<<< HEAD
 	
 	private static final int DATABASE_VERSION = 46;
     private static final String DATABASE_NAME = "megapreferences"; 
-=======
-
-	private static final int DATABASE_VERSION = 45;
-    private static final String DATABASE_NAME = "megapreferences";
->>>>>>> 393a7df3
     private static final String TABLE_PREFERENCES = "preferences";
     private static final String TABLE_CREDENTIALS = "credentials";
     private static final String TABLE_ATTRIBUTES = "attributes";
