package mega.privacy.android.app;

import android.content.ContentValues;
import android.content.Context;
import android.database.Cursor;
import android.database.sqlite.SQLiteDatabase;
import android.database.sqlite.SQLiteException;
import android.database.sqlite.SQLiteOpenHelper;
import android.provider.Settings;
import android.text.TextUtils;
import android.util.Base64;

import java.util.ArrayList;
import java.util.Arrays;
import java.util.Collections;
import java.util.Comparator;
import java.util.List;

import mega.privacy.android.app.jobservices.SyncRecord;
import mega.privacy.android.app.lollipop.megachat.AndroidMegaChatMessage;
import mega.privacy.android.app.lollipop.megachat.ChatItemPreferences;
import mega.privacy.android.app.lollipop.megachat.ChatSettings;
import mega.privacy.android.app.lollipop.megachat.NonContactInfo;
import mega.privacy.android.app.lollipop.megachat.PendingMessageSingle;
import mega.privacy.android.app.utils.contacts.MegaContactGetter;
import nz.mega.sdk.MegaApiJava;

import static mega.privacy.android.app.utils.Constants.*;
import static mega.privacy.android.app.utils.LogUtil.*;
import static mega.privacy.android.app.utils.TextUtil.*;
import static mega.privacy.android.app.utils.Util.*;

public class DatabaseHandler extends SQLiteOpenHelper {

	private static final int DATABASE_VERSION = 55;
    private static final String DATABASE_NAME = "megapreferences";
    private static final String TABLE_PREFERENCES = "preferences";
    private static final String TABLE_CREDENTIALS = "credentials";
    private static final String TABLE_ATTRIBUTES = "attributes";
    private static final String TABLE_OFFLINE = "offline";
    private static final String TABLE_CONTACTS = "contacts";
	private static final String TABLE_CHAT_ITEMS = "chat";
	private static final String TABLE_NON_CONTACTS = "noncontacts";
	private static final String TABLE_CHAT_SETTINGS = "chatsettings";
	private static final String TABLE_COMPLETED_TRANSFERS = "completedtransfers";
	private static final String TABLE_EPHEMERAL = "ephemeral";
	private static final String TABLE_PENDING_MSG = "pendingmsg";
	private static final String TABLE_MSG_NODES = "msgnodes";
	private static final String TABLE_NODE_ATTACHMENTS = "nodeattachments";
	private static final String TABLE_PENDING_MSG_SINGLE = "pendingmsgsingle";
	private static final String TABLE_SYNC_RECORDS = "syncrecords";
	private static final String TABLE_MEGA_CONTACTS = "megacontacts";

    private static final String KEY_ID = "id";
    private static final String KEY_EMAIL = "email";
	private static final String KEY_PASSWORD = "password";
    private static final String KEY_SESSION= "session";
	private static final String KEY_FIRST_NAME= "firstname";
	private static final String KEY_LAST_NAME= "lastname";
	private static final String KEY_MY_HANDLE= "myhandle";

    private static final String KEY_FIRST_LOGIN = "firstlogin";
    private static final String KEY_CAM_SYNC_ENABLED = "camsyncenabled";
    private static final String KEY_SEC_FOLDER_ENABLED = "secondarymediafolderenabled";
    private static final String KEY_SEC_FOLDER_HANDLE = "secondarymediafolderhandle";
    private static final String KEY_SEC_FOLDER_LOCAL_PATH = "secondarymediafolderlocalpath";
    private static final String KEY_CAM_SYNC_HANDLE = "camsynchandle";
    private static final String KEY_CAM_SYNC_WIFI = "wifi";
    private static final String KEY_CAM_SYNC_LOCAL_PATH = "camsynclocalpath";
    private static final String KEY_CAM_SYNC_FILE_UPLOAD = "fileUpload";
    private static final String KEY_CAM_SYNC_TIMESTAMP = "camSyncTimeStamp";
    private static final String KEY_CAM_VIDEO_SYNC_TIMESTAMP = "camVideoSyncTimeStamp";
    private static final String KEY_CAM_SYNC_CHARGING = "camSyncCharging";
    private static final String KEY_UPLOAD_VIDEO_QUALITY = "uploadVideoQuality";
    private static final String KEY_CONVERSION_ON_CHARGING = "conversionOnCharging";
    private static final String KEY_REMOVE_GPS = "removeGPS";
    private static final String KEY_CHARGING_ON_SIZE = "chargingOnSize";
    private static final String KEY_SHOULD_CLEAR_CAMSYNC_RECORDS = "shouldclearcamsyncrecords";
    private static final String KEY_KEEP_FILE_NAMES = "keepFileNames";
    private static final String KEY_SHOW_INVITE_BANNER = "showinvitebanner";
    private static final String KEY_ASK_FOR_DISPLAY_OVER = "askfordisplayover";
    private static final String KEY_PIN_LOCK_ENABLED = "pinlockenabled";
    private static final String KEY_PIN_LOCK_TYPE = "pinlocktype";
    private static final String KEY_PIN_LOCK_CODE = "pinlockcode";
    private static final String KEY_STORAGE_ASK_ALWAYS = "storageaskalways";
    private static final String KEY_STORAGE_DOWNLOAD_LOCATION = "storagedownloadlocation";
    private static final String KEY_LAST_UPLOAD_FOLDER = "lastuploadfolder";
    private static final String KEY_LAST_CLOUD_FOLDER_HANDLE = "lastcloudfolder";
    private static final String KEY_ATTR_ONLINE = "online";
    private static final String KEY_ATTR_INTENTS = "intents";
    private static final String KEY_ATTR_ASK_SIZE_DOWNLOAD = "asksizedownload";
    private static final String KEY_ATTR_ASK_NOAPP_DOWNLOAD = "asknoappdownload";
    private static final String KEY_OFF_HANDLE = "handle";
    private static final String KEY_OFF_PATH = "path";
    private static final String KEY_OFF_NAME = "name";
    private static final String KEY_OFF_PARENT = "parentId";
    private static final String KEY_OFF_TYPE = "type";
    private static final String KEY_OFF_INCOMING = "incoming";
    private static final String KEY_OFF_HANDLE_INCOMING = "incomingHandle";
    private static final String KEY_SEC_SYNC_TIMESTAMP = "secondarySyncTimeStamp";
    private static final String KEY_SEC_VIDEO_SYNC_TIMESTAMP = "secondaryVideoSyncTimeStamp";
    private static final String KEY_STORAGE_ADVANCED_DEVICES = "storageadvanceddevices";
	private static final String KEY_ASK_SET_DOWNLOAD_LOCATION = "askSetDefaultDownloadLocation";
    private static final String KEY_PREFERRED_VIEW_LIST = "preferredviewlist";
    private static final String KEY_PREFERRED_VIEW_LIST_CAMERA = "preferredviewlistcamera";
    private static final String KEY_URI_EXTERNAL_SD_CARD = "uriexternalsdcard";
    private static final String KEY_SD_CARD_URI = "sdcarduri";
    private static final String KEY_CAMERA_FOLDER_EXTERNAL_SD_CARD = "camerafolderexternalsdcard";
    private static final String KEY_CONTACT_HANDLE = "handle";
    private static final String KEY_CONTACT_MAIL = "mail";
    private static final String KEY_CONTACT_NAME = "name";
    private static final String KEY_CONTACT_LAST_NAME = "lastname";
	private static final String KEY_CONTACT_NICKNAME = "nickname";
	private static final String KEY_PREFERRED_SORT_CLOUD = "preferredsortcloud";
	private static final String KEY_PREFERRED_SORT_CONTACTS = "preferredsortcontacts";
	private static final String KEY_PREFERRED_SORT_CAMERA_UPLOAD = "preferredsortcameraupload";
	private static final String KEY_PREFERRED_SORT_OTHERS = "preferredsortothers";
	private static final String KEY_FILE_LOGGER_SDK = "filelogger";
	private static final String KEY_FILE_LOGGER_KARERE = "fileloggerkarere";
	private static final String KEY_USE_HTTPS_ONLY = "usehttpsonly";
	private static final String KEY_SHOW_COPYRIGHT = "showcopyright";
	private static final String KEY_SHOW_NOTIF_OFF = "shownotifoff";
	private static final String KEY_STAGING = "staging";

	private static final String KEY_ACCOUNT_DETAILS_TIMESTAMP = "accountdetailstimestamp";
	private static final String KEY_PAYMENT_METHODS_TIMESTAMP = "paymentmethodsstimestamp";
	private static final String KEY_PRICING_TIMESTAMP = "pricingtimestamp";
	private static final String KEY_EXTENDED_ACCOUNT_DETAILS_TIMESTAMP = "extendedaccountdetailstimestamp";

	private static final String KEY_CHAT_HANDLE = "chathandle";
	private static final String KEY_CHAT_ITEM_NOTIFICATIONS = "chatitemnotifications";
	private static final String KEY_CHAT_ITEM_RINGTONE = "chatitemringtone";
	private static final String KEY_CHAT_ITEM_SOUND_NOTIFICATIONS = "chatitemnotificationsound";
	private static final String KEY_CHAT_ITEM_WRITTEN_TEXT = "chatitemwrittentext";

	private static final String KEY_NONCONTACT_HANDLE = "noncontacthandle";
	private static final String KEY_NONCONTACT_FULLNAME = "noncontactfullname";
	private static final String KEY_NONCONTACT_FIRSTNAME = "noncontactfirstname";
	private static final String KEY_NONCONTACT_LASTNAME = "noncontactlastname";
	private static final String KEY_NONCONTACT_EMAIL = "noncontactemail";

	private static final String KEY_CHAT_NOTIFICATIONS_ENABLED = "chatnotifications";
	private static final String KEY_CHAT_SOUND_NOTIFICATIONS = "chatnotificationsound";
	private static final String KEY_CHAT_VIBRATION_ENABLED = "chatvibrationenabled";
	private static final String KEY_CHAT_SEND_ORIGINALS = "sendoriginalsattachments";

	private static final String KEY_INVALIDATE_SDK_CACHE = "invalidatesdkcache";

	private static final String KEY_TRANSFER_FILENAME = "transferfilename";
	private static final String KEY_TRANSFER_TYPE = "transfertype";
	private static final String KEY_TRANSFER_STATE = "transferstate";
	private static final String KEY_TRANSFER_SIZE = "transfersize";
	private static final String KEY_TRANSFER_HANDLE = "transferhandle";
	private static final String KEY_TRANSFER_PATH = "transferpath";

	private static final String KEY_FIRST_LOGIN_CHAT = "firstloginchat";
	private static final String KEY_SMALL_GRID_CAMERA = "smallgridcamera";
    private static final String KEY_AUTO_PLAY = "autoplay";

	private static final String KEY_ID_CHAT = "idchat";
	private static final String KEY_MSG_TIMESTAMP = "timestamp";
	private static final String KEY_ID_TEMP_KARERE = "idtempkarere";
	private static final String KEY_STATE = "state";

	private static final String KEY_ID_PENDING_MSG = "idpendingmsg";
	private static final String KEY_ID_NODE = "idnode";

	private static final String KEY_FILE_PATH = "filepath";
	private static final String KEY_FILE_NAME = "filename";
	private static final String KEY_FILE_FINGERPRINT = "filefingerprint";
	private static final String KEY_NODE_HANDLE = "nodehandle";

	//columns for table sync records
    private static final String KEY_SYNC_FILEPATH_ORI = "sync_filepath_origin";
    private static final String KEY_SYNC_FILEPATH_NEW = "sync_filepath_new";
    private static final String KEY_SYNC_FP_ORI = "sync_fingerprint_origin";
    private static final String KEY_SYNC_FP_NEW = "sync_fingerprint_new";
    private static final String KEY_SYNC_TIMESTAMP = "sync_timestamp";
    private static final String KEY_SYNC_STATE = "sync_state";
    private static final String KEY_SYNC_FILENAME = "sync_filename";
    private static final String KEY_SYNC_HANDLE = "sync_handle";
    private static final String KEY_SYNC_COPYONLY = "sync_copyonly";
    private static final String KEY_SYNC_SECONDARY = "sync_secondary";
    private static final String KEY_SYNC_TYPE = "sync_type";
    private static final String KEY_SYNC_LONGITUDE = "sync_longitude";
    private static final String KEY_SYNC_LATITUDE = "sync_latitude";
    private static final String CREATE_SYNC_RECORDS_TABLE = "CREATE TABLE IF NOT EXISTS " + TABLE_SYNC_RECORDS + "("
            + KEY_ID + " INTEGER PRIMARY KEY, "
            + KEY_SYNC_FILEPATH_ORI + " TEXT,"
            + KEY_SYNC_FILEPATH_NEW + " TEXT,"
            + KEY_SYNC_FP_ORI + " TEXT,"
            + KEY_SYNC_FP_NEW + " TEXT,"
            + KEY_SYNC_TIMESTAMP + " TEXT,"
            + KEY_SYNC_FILENAME + " TEXT,"
            + KEY_SYNC_LONGITUDE + " TEXT,"
            + KEY_SYNC_LATITUDE + " TEXT,"
            + KEY_SYNC_STATE + " INTEGER,"
            + KEY_SYNC_TYPE + " INTEGER,"
            + KEY_SYNC_HANDLE + " TEXT,"
            + KEY_SYNC_COPYONLY + " BOOLEAN,"
            + KEY_SYNC_SECONDARY + " BOOLEAN"+ ")";

	private static final String KEY_LAST_PUBLIC_HANDLE = "lastpublichandle";
	private static final String KEY_LAST_PUBLIC_HANDLE_TIMESTAMP = "lastpublichandletimestamp";
	private static final String KEY_LAST_PUBLIC_HANDLE_TYPE = "lastpublichandletype";
	private static final String KEY_STORAGE_STATE = "storagestate";
	private static final String KEY_MY_CHAT_FILES_FOLDER_HANDLE = "mychatfilesfolderhandle";

	private static final String KEY_PENDING_MSG_ID_CHAT = "idchat";
	private static final String KEY_PENDING_MSG_TIMESTAMP = "timestamp";
	private static final String KEY_PENDING_MSG_TEMP_KARERE = "idtempkarere";
	private static final String KEY_PENDING_MSG_FILE_PATH = "filePath";
	private static final String KEY_PENDING_MSG_NAME = "filename";
	private static final String KEY_PENDING_MSG_NODE_HANDLE = "nodehandle";
	private static final String KEY_PENDING_MSG_FINGERPRINT = "filefingerprint";
	private static final String KEY_PENDING_MSG_TRANSFER_TAG = "transfertag";
	private static final String KEY_PENDING_MSG_STATE = "state";

	private static final String KEY_MEGA_CONTACTS_ID = "userid";
	private static final String KEY_MEGA_CONTACTS_HANDLE = "handle";
	private static final String KEY_MEGA_CONTACTS_LOCAL_NAME = "localname";
	private static final String KEY_MEGA_CONTACTS_EMAIL = "email";
	private static final String KEY_MEGA_CONTACTS_PHONE_NUMBER = "phonenumber";
    private static final String CREATE_MEGA_CONTACTS_TABLE = "CREATE TABLE IF NOT EXISTS " + TABLE_MEGA_CONTACTS + "("
            + KEY_ID + " INTEGER PRIMARY KEY, "
            + KEY_MEGA_CONTACTS_ID + " TEXT,"
            + KEY_MEGA_CONTACTS_HANDLE + " TEXT,"
            + KEY_MEGA_CONTACTS_LOCAL_NAME + " TEXT,"
            + KEY_MEGA_CONTACTS_EMAIL + " TEXT,"
            + KEY_MEGA_CONTACTS_PHONE_NUMBER + " TEXT)";

    private static DatabaseHandler instance;

    private static SQLiteDatabase db;

    public static synchronized DatabaseHandler getDbHandler(Context context){

        logDebug("getDbHandler");

    	if (instance == null){
            logDebug("INSTANCE IS NULL");
    		instance = new DatabaseHandler(context);
    	}

    	return instance;
    }

	public DatabaseHandler(Context context) {
        super(context, DATABASE_NAME, null, DATABASE_VERSION);
        db = this.getWritableDatabase();
    }

	@Override
	public void onCreate(SQLiteDatabase db) {

        logDebug("onCreate");
        String CREATE_OFFLINE_TABLE = "CREATE TABLE IF NOT EXISTS " + TABLE_OFFLINE + "("
        		+ KEY_ID + " INTEGER PRIMARY KEY, " + KEY_OFF_HANDLE + " TEXT," + KEY_OFF_PATH + " TEXT," + KEY_OFF_NAME + " TEXT," +
        		KEY_OFF_PARENT + " INTEGER," + KEY_OFF_TYPE + " INTEGER, " + KEY_OFF_INCOMING + " INTEGER, " + KEY_OFF_HANDLE_INCOMING + " INTEGER "+")";
        db.execSQL(CREATE_OFFLINE_TABLE);

		String CREATE_CREDENTIALS_TABLE = "CREATE TABLE IF NOT EXISTS " + TABLE_CREDENTIALS + "("
                + KEY_ID + " INTEGER PRIMARY KEY," + KEY_EMAIL + " TEXT, "
                + KEY_SESSION + " TEXT, " + KEY_FIRST_NAME + " TEXT, " +  KEY_LAST_NAME + " TEXT, " + KEY_MY_HANDLE + " TEXT" + ")";
        db.execSQL(CREATE_CREDENTIALS_TABLE);

        String CREATE_PREFERENCES_TABLE = "CREATE TABLE IF NOT EXISTS " + TABLE_PREFERENCES + "("
                + KEY_ID + " INTEGER PRIMARY KEY,"                  //0
                + KEY_FIRST_LOGIN + " BOOLEAN, "                    //1
                + KEY_CAM_SYNC_ENABLED + " BOOLEAN, "               //2
                + KEY_CAM_SYNC_HANDLE + " TEXT, "                   //3
                + KEY_CAM_SYNC_LOCAL_PATH + " TEXT, "               //4
                + KEY_CAM_SYNC_WIFI + " BOOLEAN, "                  //5
                + KEY_CAM_SYNC_FILE_UPLOAD + " TEXT, "              //6
                + KEY_PIN_LOCK_ENABLED + " TEXT, "                  //7
                + KEY_PIN_LOCK_CODE + " TEXT, "                     //8
                + KEY_STORAGE_ASK_ALWAYS + " TEXT, "                //9
                + KEY_STORAGE_DOWNLOAD_LOCATION + " TEXT, "         //10
                + KEY_CAM_SYNC_TIMESTAMP + " TEXT, "                //11
                + KEY_CAM_SYNC_CHARGING + " BOOLEAN, "              //12
                + KEY_LAST_UPLOAD_FOLDER + " TEXT, "                //13
                + KEY_LAST_CLOUD_FOLDER_HANDLE + " TEXT, "          //14
                + KEY_SEC_FOLDER_ENABLED + " TEXT, "                //15
                + KEY_SEC_FOLDER_LOCAL_PATH + " TEXT, "             //16
                + KEY_SEC_FOLDER_HANDLE + " TEXT, "                 //17
                + KEY_SEC_SYNC_TIMESTAMP + " TEXT, "                //18
                + KEY_KEEP_FILE_NAMES + " BOOLEAN, "                //19
                + KEY_STORAGE_ADVANCED_DEVICES + " BOOLEAN, "       //20
                + KEY_PREFERRED_VIEW_LIST + " BOOLEAN, "            //21
                + KEY_PREFERRED_VIEW_LIST_CAMERA + " BOOLEAN, "     //22
                + KEY_URI_EXTERNAL_SD_CARD + " TEXT, "              //23
                + KEY_CAMERA_FOLDER_EXTERNAL_SD_CARD + " BOOLEAN, " //24
                + KEY_PIN_LOCK_TYPE + " TEXT, "                     //25
                + KEY_PREFERRED_SORT_CLOUD + " TEXT, "              //26
                + KEY_PREFERRED_SORT_CONTACTS + " TEXT, "           //27
                + KEY_PREFERRED_SORT_OTHERS + " TEXT,"              //28
                + KEY_FIRST_LOGIN_CHAT + " BOOLEAN, "               //29
                + KEY_SMALL_GRID_CAMERA + " BOOLEAN,"               //30
                + KEY_AUTO_PLAY + " BOOLEAN,"                       //31
                + KEY_UPLOAD_VIDEO_QUALITY + " TEXT,"               //32
                + KEY_CONVERSION_ON_CHARGING + " BOOLEAN,"          //33
                + KEY_CHARGING_ON_SIZE + " TEXT,"                   //34
                + KEY_SHOULD_CLEAR_CAMSYNC_RECORDS + " TEXT,"       //35
                + KEY_CAM_VIDEO_SYNC_TIMESTAMP + " TEXT,"           //36
                + KEY_SEC_VIDEO_SYNC_TIMESTAMP + " TEXT,"           //37
                + KEY_REMOVE_GPS + " TEXT,"                         //38
                + KEY_SHOW_INVITE_BANNER + " TEXT,"                 //39
                + KEY_PREFERRED_SORT_CAMERA_UPLOAD + " TEXT,"       //40
				+ KEY_SD_CARD_URI + " TEXT,"                        //41
                + KEY_ASK_FOR_DISPLAY_OVER  + " TEXT,"				//42
				+ KEY_ASK_SET_DOWNLOAD_LOCATION + " BOOLEAN" + ")"; //43

        db.execSQL(CREATE_PREFERENCES_TABLE);

		String CREATE_ATTRIBUTES_TABLE = "CREATE TABLE IF NOT EXISTS " + TABLE_ATTRIBUTES + "("
				+ KEY_ID + " INTEGER PRIMARY KEY, "                                                                                         //0
				+ KEY_ATTR_ONLINE + " TEXT, "                                                                                               //1
				+ KEY_ATTR_INTENTS + " TEXT, "                                                                                              //2
				+ KEY_ATTR_ASK_SIZE_DOWNLOAD + " BOOLEAN, "                                                                                 //3
				+ KEY_ATTR_ASK_NOAPP_DOWNLOAD + " BOOLEAN, "                                                                                //4
				+ KEY_FILE_LOGGER_SDK + " TEXT, "                                                                                           //5
				+ KEY_ACCOUNT_DETAILS_TIMESTAMP + " TEXT, "                                                                                 //6
				+ KEY_PAYMENT_METHODS_TIMESTAMP + " TEXT, "                                                                                 //7
				+ KEY_PRICING_TIMESTAMP + " TEXT, "                                                                                         //8
				+ KEY_EXTENDED_ACCOUNT_DETAILS_TIMESTAMP + " TEXT, "                                                                        //9
				+ KEY_INVALIDATE_SDK_CACHE + " TEXT, "                                                                                      //10
				+ KEY_FILE_LOGGER_KARERE + " TEXT, "                                                                                        //11
				+ KEY_USE_HTTPS_ONLY + " TEXT, "                                                                                            //12
				+ KEY_SHOW_COPYRIGHT + " TEXT, "                                                                                            //13
				+ KEY_SHOW_NOTIF_OFF + " TEXT, "                                                                                            //14
				+ KEY_STAGING + " TEXT, "                                                                                                   //15
				+ KEY_LAST_PUBLIC_HANDLE + " TEXT, "                                                                                        //16
				+ KEY_LAST_PUBLIC_HANDLE_TIMESTAMP + " TEXT, "                                                                              //17
				+ KEY_STORAGE_STATE + " INTEGER DEFAULT '" + encrypt(String.valueOf(MegaApiJava.STORAGE_STATE_UNKNOWN)) + "',"              //18
				+ KEY_LAST_PUBLIC_HANDLE_TYPE + " INTEGER DEFAULT '" + encrypt(String.valueOf(MegaApiJava.AFFILIATE_TYPE_INVALID)) + "', "  //19
				+ KEY_MY_CHAT_FILES_FOLDER_HANDLE + " TEXT DEFAULT '" + encrypt(String.valueOf(MegaApiJava.INVALID_HANDLE)) + "'" 		    //20
				+ ")";
		db.execSQL(CREATE_ATTRIBUTES_TABLE);

        String CREATE_CONTACTS_TABLE = "CREATE TABLE IF NOT EXISTS " + TABLE_CONTACTS + "("
        		+ KEY_ID + " INTEGER PRIMARY KEY, "
				+ KEY_CONTACT_HANDLE + " TEXT, "
				+ KEY_CONTACT_MAIL + " TEXT, "
				+ KEY_CONTACT_NAME+ " TEXT, "
				+ KEY_CONTACT_LAST_NAME+ " TEXT, "
				+ KEY_CONTACT_NICKNAME+ " TEXT"+")";
        db.execSQL(CREATE_CONTACTS_TABLE);

		String CREATE_CHAT_ITEM_TABLE = "CREATE TABLE IF NOT EXISTS " + TABLE_CHAT_ITEMS + "("
				+ KEY_ID + " INTEGER PRIMARY KEY, " + KEY_CHAT_HANDLE + " TEXT, " + KEY_CHAT_ITEM_NOTIFICATIONS + " BOOLEAN, " +
				KEY_CHAT_ITEM_RINGTONE+ " TEXT, "+KEY_CHAT_ITEM_SOUND_NOTIFICATIONS+ " TEXT, "+KEY_CHAT_ITEM_WRITTEN_TEXT+ " TEXT"+")";
		db.execSQL(CREATE_CHAT_ITEM_TABLE);

		String CREATE_NONCONTACT_TABLE = "CREATE TABLE IF NOT EXISTS " + TABLE_NON_CONTACTS + "("
				+ KEY_ID + " INTEGER PRIMARY KEY, " + KEY_NONCONTACT_HANDLE + " TEXT, " + KEY_NONCONTACT_FULLNAME + " TEXT, " +
				KEY_NONCONTACT_FIRSTNAME+ " TEXT, "+KEY_NONCONTACT_LASTNAME+ " TEXT, "+ KEY_NONCONTACT_EMAIL + " TEXT"+")";
		db.execSQL(CREATE_NONCONTACT_TABLE);

		String CREATE_CHAT_TABLE = "CREATE TABLE IF NOT EXISTS " + TABLE_CHAT_SETTINGS + "("
				+ KEY_ID + " INTEGER PRIMARY KEY, " + KEY_CHAT_NOTIFICATIONS_ENABLED + " BOOLEAN, " + KEY_CHAT_SOUND_NOTIFICATIONS + " TEXT, "
				+ KEY_CHAT_VIBRATION_ENABLED + " BOOLEAN, " + KEY_CHAT_SEND_ORIGINALS + " BOOLEAN" + ")";
		db.execSQL(CREATE_CHAT_TABLE);

		String CREATE_COMPLETED_TRANSFER_TABLE = "CREATE TABLE IF NOT EXISTS " + TABLE_COMPLETED_TRANSFERS + "("
				+ KEY_ID + " INTEGER PRIMARY KEY, " + KEY_TRANSFER_FILENAME + " TEXT, " + KEY_TRANSFER_TYPE + " TEXT, " +
				KEY_TRANSFER_STATE+ " TEXT, "+ KEY_TRANSFER_SIZE+ " TEXT, " + KEY_TRANSFER_HANDLE + " TEXT, " + KEY_TRANSFER_PATH + " TEXT" + ")";
		db.execSQL(CREATE_COMPLETED_TRANSFER_TABLE);

		String CREATE_EPHEMERAL = "CREATE TABLE IF NOT EXISTS " + TABLE_EPHEMERAL + "("
				+ KEY_ID + " INTEGER PRIMARY KEY, " +  KEY_EMAIL + " TEXT, "
				+ KEY_PASSWORD + " TEXT, " + KEY_SESSION + " TEXT, " +  KEY_FIRST_NAME + " TEXT, " + KEY_LAST_NAME + " TEXT" + ")";
		db.execSQL(CREATE_EPHEMERAL);

		String CREATE_PENDING_MSG_TABLE = "CREATE TABLE IF NOT EXISTS " + TABLE_PENDING_MSG + "("
				+ KEY_ID + " INTEGER PRIMARY KEY," + KEY_ID_CHAT + " TEXT, " + KEY_MSG_TIMESTAMP + " TEXT, " +KEY_ID_TEMP_KARERE + " TEXT, " + KEY_STATE + " INTEGER" +")";
		db.execSQL(CREATE_PENDING_MSG_TABLE);

		String CREATE_MSG_NODE_TABLE = "CREATE TABLE IF NOT EXISTS " + TABLE_MSG_NODES + "("
				+ KEY_ID + " INTEGER PRIMARY KEY," + KEY_ID_PENDING_MSG+ " INTEGER, " + KEY_ID_NODE + " INTEGER" + ")";
		db.execSQL(CREATE_MSG_NODE_TABLE);

		String CREATE_NODE_ATTACHMENTS_TABLE = "CREATE TABLE IF NOT EXISTS " + TABLE_NODE_ATTACHMENTS + "("
				+ KEY_ID + " INTEGER PRIMARY KEY," + KEY_FILE_PATH + " TEXT, " + KEY_FILE_NAME + " TEXT, " + KEY_FILE_FINGERPRINT + " TEXT, " + KEY_NODE_HANDLE + " TEXT" + ")";
		db.execSQL(CREATE_NODE_ATTACHMENTS_TABLE);

		String CREATE_NEW_PENDING_MSG_TABLE = "CREATE TABLE IF NOT EXISTS " + TABLE_PENDING_MSG_SINGLE + "("
				+ KEY_ID + " INTEGER PRIMARY KEY," + KEY_PENDING_MSG_ID_CHAT + " TEXT, " + KEY_PENDING_MSG_TIMESTAMP + " TEXT, " +KEY_PENDING_MSG_TEMP_KARERE + " TEXT, " + KEY_PENDING_MSG_FILE_PATH + " TEXT, " + KEY_PENDING_MSG_NAME + " TEXT, " +KEY_PENDING_MSG_NODE_HANDLE + " TEXT, " +KEY_PENDING_MSG_FINGERPRINT + " TEXT, " + KEY_PENDING_MSG_TRANSFER_TAG + " INTEGER, " + KEY_PENDING_MSG_STATE + " INTEGER" +")";
		db.execSQL(CREATE_NEW_PENDING_MSG_TABLE);

        db.execSQL(CREATE_SYNC_RECORDS_TABLE);

        db.execSQL(CREATE_MEGA_CONTACTS_TABLE);
	}

	@Override
	public void onUpgrade(SQLiteDatabase db, int oldVersion, int newVersion) {
        logDebug("onUpgrade");

//		UserCredentials userCredentials = null;
//
//		String selectQueryCredentials = "SELECT  * FROM " + TABLE_CREDENTIALS;
//		Cursor cursorCredentials = db.rawQuery(selectQueryCredentials, null);
//		if (cursorCredentials.moveToFirst()) {
//			int id = Integer.parseInt(cursorCredentials.getString(0));
//			String email = decrypt(cursorCredentials.getString(1));
//			String session = decrypt(cursorCredentials.getString(2));
//			userCredentials = new UserCredentials(email, session);
//		}
//		cursorCredentials.close();
//
//		MegaPreferences prefs = null;
//		String selectQueryPref = "SELECT * FROM " + TABLE_PREFERENCES;
//		Cursor cursorPref = db.rawQuery(selectQueryPref, null);
//		if (cursorPref.moveToFirst()){
//			int id = Integer.parseInt(cursorPref.getString(0));
//			String firstTime = decrypt(cursorPref.getString(1));
//			String camSyncEnabled = decrypt(cursorPref.getString(2));
//			String camSyncHandle = decrypt(cursorPref.getString(3));
//			String camSyncLocalPath = decrypt(cursorPref.getString(4));
//			String wifi = decrypt(cursorPref.getString(5));
//			String fileUpload = decrypt(cursorPref.getString(6));
//			String pinLockEnabled = decrypt(cursorPref.getString(7));
//			String pinLockCode = decrypt(cursorPref.getString(8));
//			String askAlways = decrypt(cursorPref.getString(9));
//			String downloadLocation = decrypt(cursorPref.getString(10));
//			String camSyncTimeStamp = decrypt(cursorPref.getString(11));
//			prefs = new MegaPreferences(firstTime, wifi, camSyncEnabled, camSyncHandle, camSyncLocalPath, fileUpload, camSyncTimeStamp, pinLockEnabled, pinLockCode, askAlways, downloadLocation);
//		}
//		cursorPref.close();
//
//		db.execSQL("DROP TABLE IF EXISTS " + TABLE_CREDENTIALS);
//		db.execSQL("DROP TABLE IF EXISTS " + TABLE_PREFERENCES);
//		db.execSQL("DROP TABLE IF EXISTS " + TABLE_ATTRIBUTES);
//		db.execSQL("DROP TABLE IF EXISTS " + TABLE_OFFLINE);
//        onCreate(db);
//
//        ContentValues valuesCredentials = new ContentValues();
//        valuesCredentials.put(KEY_EMAIL, encrypt(userCredentials.getEmail()));
//        valuesCredentials.put(KEY_SESSION, encrypt(userCredentials.getSession()));
//        db.insert(TABLE_CREDENTIALS, null, valuesCredentials);
//
//        ContentValues valuesPref = new ContentValues();
//        valuesPref.put(KEY_FIRST_LO30GIN, encrypt(prefs.getFirstTime()));
//        valuesPref.put(KEY_CAM_SYNC_WIFI, encrypt(prefs.getCamSyncWifi()));
//        valuesPref.put(KEY_CAM_SYNC_ENABLED, encrypt(prefs.getCamSyncEnabled()));
//        valuesPref.put(KEY_CAM_SYNC_HANDLE, encrypt(prefs.getCamSyncHandle()));
//        valuesPref.put(KEY_CAM_SYNC_LOCAL_PATH, encrypt(prefs.getCamSyncLocalPath()));
//        valuesPref.put(KEY_CAM_SYNC_FILE_UPLOAD, encrypt(prefs.getCamSyncFileUpload()));
//        valuesPref.put(KEY_PIN_LOCK_ENABLED, encrypt(prefs.getPinLockEnabled()));
//        valuesPref.put(KEY_PIN_LOCK_CODE, encrypt(prefs.getPinLockCode()));
//        valuesPref.put(KEY_STORAGE_ASK_ALWAYS, encrypt(prefs.getStorageAskAlways()));
//        valuesPref.put(KEY_STORAGE_DOWNLOAD_LOCATION, encrypt(prefs.getStorageDownloadLocation()));
//        valuesPref.put(KEY_CAM_SYNC_TIMESTAMP, encrypt(prefs.getCamSyncTimeStamp()));
//        valuesPref.put(KEY_CAM_SYNC_CHARGING, encrypt("false"));
//        db.insert(TABLE_PREFERENCES, null, valuesPref);

		if (oldVersion <= 7){
			db.execSQL("ALTER TABLE " + TABLE_PREFERENCES + " ADD COLUMN " + KEY_CAM_SYNC_CHARGING + " BOOLEAN;");
			db.execSQL("UPDATE " + TABLE_PREFERENCES + " SET " + KEY_CAM_SYNC_CHARGING + " = '" + encrypt("false") + "';");
			db.execSQL("ALTER TABLE " + TABLE_OFFLINE + " ADD COLUMN " + KEY_OFF_INCOMING + " INTEGER;");
			db.execSQL("ALTER TABLE " + TABLE_OFFLINE + " ADD COLUMN " + KEY_OFF_HANDLE_INCOMING + " INTEGER;");
			db.execSQL("UPDATE " + TABLE_OFFLINE + " SET " + KEY_OFF_INCOMING + " = '0';");
		}

		if (oldVersion <=8){
			db.execSQL("ALTER TABLE " + TABLE_PREFERENCES + " ADD COLUMN " + KEY_LAST_UPLOAD_FOLDER + " TEXT;");
			db.execSQL("UPDATE " + TABLE_PREFERENCES + " SET " + KEY_LAST_UPLOAD_FOLDER + " = '" + encrypt("") + "';");
		}

		if (oldVersion <=9){
			db.execSQL("ALTER TABLE " + TABLE_PREFERENCES + " ADD COLUMN " + KEY_LAST_CLOUD_FOLDER_HANDLE + " TEXT;");
			db.execSQL("UPDATE " + TABLE_PREFERENCES + " SET " + KEY_LAST_CLOUD_FOLDER_HANDLE + " = '" + encrypt("") + "';");
		}

		if (oldVersion <=12){
			db.execSQL("ALTER TABLE " + TABLE_PREFERENCES + " ADD COLUMN " + KEY_SEC_FOLDER_ENABLED + " TEXT;");
			db.execSQL("ALTER TABLE " + TABLE_PREFERENCES + " ADD COLUMN " + KEY_SEC_FOLDER_LOCAL_PATH + " TEXT;");
			db.execSQL("ALTER TABLE " + TABLE_PREFERENCES + " ADD COLUMN " + KEY_SEC_FOLDER_HANDLE + " TEXT;");
			db.execSQL("ALTER TABLE " + TABLE_PREFERENCES + " ADD COLUMN " + KEY_SEC_SYNC_TIMESTAMP + " TEXT;");
			db.execSQL("ALTER TABLE " + TABLE_PREFERENCES + " ADD COLUMN " + KEY_KEEP_FILE_NAMES + " TEXT;");
			db.execSQL("UPDATE " + TABLE_PREFERENCES + " SET " + KEY_SEC_FOLDER_ENABLED + " = '" + encrypt("false") + "';");
			db.execSQL("UPDATE " + TABLE_PREFERENCES + " SET " + KEY_SEC_FOLDER_LOCAL_PATH + " = '" + encrypt("-1") + "';");
			db.execSQL("UPDATE " + TABLE_PREFERENCES + " SET " + KEY_SEC_FOLDER_HANDLE + " = '" + encrypt("-1") + "';");
			db.execSQL("UPDATE " + TABLE_PREFERENCES + " SET " + KEY_SEC_SYNC_TIMESTAMP + " = '" + encrypt("0") + "';");
			db.execSQL("UPDATE " + TABLE_PREFERENCES + " SET " + KEY_KEEP_FILE_NAMES + " = '" + encrypt("false") + "';");
		}

		if (oldVersion <=13){
			db.execSQL("ALTER TABLE " + TABLE_PREFERENCES + " ADD COLUMN " + KEY_STORAGE_ADVANCED_DEVICES + " BOOLEAN;");
			db.execSQL("UPDATE " + TABLE_PREFERENCES + " SET " + KEY_STORAGE_ADVANCED_DEVICES + " = '" + encrypt("false") + "';");
		}

		if (oldVersion <=14){
			db.execSQL("ALTER TABLE " + TABLE_ATTRIBUTES + " ADD COLUMN " + KEY_ATTR_INTENTS + " TEXT;");
			db.execSQL("UPDATE " + TABLE_ATTRIBUTES + " SET " + KEY_ATTR_INTENTS + " = '" + encrypt("0") + "';");
		}

		if (oldVersion <=15){
			db.execSQL("ALTER TABLE " + TABLE_PREFERENCES + " ADD COLUMN " + KEY_PREFERRED_VIEW_LIST + " BOOLEAN;");
			db.execSQL("UPDATE " + TABLE_PREFERENCES + " SET " + KEY_PREFERRED_VIEW_LIST + " = '" + encrypt("true") + "';");
			db.execSQL("ALTER TABLE " + TABLE_PREFERENCES + " ADD COLUMN " + KEY_PREFERRED_VIEW_LIST_CAMERA + " BOOLEAN;");
			db.execSQL("UPDATE " + TABLE_PREFERENCES + " SET " + KEY_PREFERRED_VIEW_LIST_CAMERA + " = '" + encrypt("false") + "';");
		}

		if (oldVersion <=16){
			db.execSQL("ALTER TABLE " + TABLE_ATTRIBUTES + " ADD COLUMN " + KEY_ATTR_ASK_SIZE_DOWNLOAD + " BOOLEAN;");
			db.execSQL("UPDATE " + TABLE_ATTRIBUTES + " SET " + KEY_ATTR_ASK_SIZE_DOWNLOAD + " = '" + encrypt("true") + "';");
			db.execSQL("ALTER TABLE " + TABLE_ATTRIBUTES + " ADD COLUMN " + KEY_ATTR_ASK_NOAPP_DOWNLOAD + " BOOLEAN;");
			db.execSQL("UPDATE " + TABLE_ATTRIBUTES + " SET " + KEY_ATTR_ASK_NOAPP_DOWNLOAD + " = '" + encrypt("true") + "';");

			db.execSQL("ALTER TABLE " + TABLE_PREFERENCES + " ADD COLUMN " + KEY_URI_EXTERNAL_SD_CARD + " TEXT;");
			db.execSQL("UPDATE " + TABLE_PREFERENCES + " SET " + KEY_URI_EXTERNAL_SD_CARD + " = '" + encrypt("") + "';");
			db.execSQL("ALTER TABLE " + TABLE_PREFERENCES + " ADD COLUMN " + KEY_CAMERA_FOLDER_EXTERNAL_SD_CARD + " BOOLEAN;");
			db.execSQL("UPDATE " + TABLE_PREFERENCES + " SET " + KEY_CAMERA_FOLDER_EXTERNAL_SD_CARD + " = '" + encrypt("false") + "';");
		}

		if (oldVersion <=17){
			String CREATE_CONTACTS_TABLE = "CREATE TABLE IF NOT EXISTS " + TABLE_CONTACTS + "("
	        		+ KEY_ID + " INTEGER PRIMARY KEY, " + KEY_CONTACT_HANDLE + " TEXT, " + KEY_CONTACT_MAIL + " TEXT, " +
	        		KEY_CONTACT_NAME+ " TEXT, " + KEY_CONTACT_LAST_NAME + " TEXT"+")";
	        db.execSQL(CREATE_CONTACTS_TABLE);
		}

		if(oldVersion <= 18){
			//Changes to encrypt the Offline table
			ArrayList<MegaOffline> offlinesOld = this.getOfflineFilesOld(db);

            logDebug("Clear the table offline");
			this.clearOffline(db);

			for(int i=0; i<offlinesOld.size();i++){
				MegaOffline offline = offlinesOld.get(i);

				if(offline.getType()==null||offline.getType().equals("0")||offline.getType().equals("1")){
                    logDebug("Not encrypted: " + offline.getName());
					this.setOfflineFile(offline, db);	//using the method that encrypts
				}
				else{
                    logDebug("Encrypted: " + offline.getName());
					this.setOfflineFileOld(offline, db);	//using the OLD method that doesn't encrypt
				}
			}
		}

		if(oldVersion <= 19){

			db.execSQL("ALTER TABLE " + TABLE_PREFERENCES + " ADD COLUMN " + KEY_PIN_LOCK_TYPE + " TEXT;");

			if(this.isPinLockEnabled(db)){
                logDebug("PIN enabled!");
				db.execSQL("UPDATE " + TABLE_PREFERENCES + " SET " + KEY_PIN_LOCK_TYPE + " = '" + encrypt(PIN_4) + "';");
			}
			else{
                logDebug("PIN NOT enabled!");
				db.execSQL("UPDATE " + TABLE_PREFERENCES + " SET " + KEY_PIN_LOCK_TYPE + " = '" + encrypt("") + "';");
			}
		}

		if(oldVersion <= 20){
			db.execSQL("ALTER TABLE " + TABLE_PREFERENCES + " ADD COLUMN " + KEY_PREFERRED_SORT_CLOUD + " TEXT;");
			db.execSQL("ALTER TABLE " + TABLE_PREFERENCES + " ADD COLUMN " + KEY_PREFERRED_SORT_CONTACTS + " TEXT;");
			db.execSQL("ALTER TABLE " + TABLE_PREFERENCES + " ADD COLUMN " + KEY_PREFERRED_SORT_OTHERS + " TEXT;");
			db.execSQL("UPDATE " + TABLE_PREFERENCES + " SET " + KEY_PREFERRED_SORT_CLOUD + " = '" + encrypt(String.valueOf(MegaApiJava.ORDER_DEFAULT_ASC)) + "';");
			db.execSQL("UPDATE " + TABLE_PREFERENCES + " SET " + KEY_PREFERRED_SORT_CONTACTS + " = '" + encrypt(String.valueOf(MegaApiJava.ORDER_DEFAULT_ASC)) + "';");
			db.execSQL("UPDATE " + TABLE_PREFERENCES + " SET " + KEY_PREFERRED_SORT_OTHERS + " = '" + encrypt(String.valueOf(MegaApiJava.ORDER_DEFAULT_ASC)) + "';");

			db.execSQL("ALTER TABLE " + TABLE_ATTRIBUTES + " ADD COLUMN " + KEY_FILE_LOGGER_SDK + " TEXT;");
			db.execSQL("UPDATE " + TABLE_ATTRIBUTES + " SET " + KEY_FILE_LOGGER_SDK + " = '" + encrypt("false") + "';");
		}

		if(oldVersion <= 21){
			db.execSQL("ALTER TABLE " + TABLE_ATTRIBUTES + " ADD COLUMN " + KEY_ACCOUNT_DETAILS_TIMESTAMP + " TEXT;");
			db.execSQL("UPDATE " + TABLE_ATTRIBUTES + " SET " + KEY_ACCOUNT_DETAILS_TIMESTAMP + " = '" + encrypt("") + "';");

			db.execSQL("ALTER TABLE " + TABLE_ATTRIBUTES + " ADD COLUMN " + KEY_PAYMENT_METHODS_TIMESTAMP + " TEXT;");
			db.execSQL("UPDATE " + TABLE_ATTRIBUTES + " SET " + KEY_PAYMENT_METHODS_TIMESTAMP + " = '" + encrypt("") + "';");

			db.execSQL("ALTER TABLE " + TABLE_ATTRIBUTES + " ADD COLUMN " + KEY_PRICING_TIMESTAMP + " TEXT;");
			db.execSQL("UPDATE " + TABLE_ATTRIBUTES + " SET " + KEY_PRICING_TIMESTAMP + " = '" + encrypt("") + "';");

			db.execSQL("ALTER TABLE " + TABLE_ATTRIBUTES + " ADD COLUMN " + KEY_EXTENDED_ACCOUNT_DETAILS_TIMESTAMP + " TEXT;");
			db.execSQL("UPDATE " + TABLE_ATTRIBUTES + " SET " + KEY_EXTENDED_ACCOUNT_DETAILS_TIMESTAMP + " = '" + encrypt("") + "';");
		}

		if(oldVersion <= 22) {
			String CREATE_CHAT_ITEM_TABLE = "CREATE TABLE IF NOT EXISTS " + TABLE_CHAT_ITEMS + "("
					+ KEY_ID + " INTEGER PRIMARY KEY, " + KEY_CHAT_HANDLE + " TEXT, " + KEY_CHAT_ITEM_NOTIFICATIONS + " BOOLEAN, " +
					KEY_CHAT_ITEM_RINGTONE + " TEXT, " + KEY_CHAT_ITEM_SOUND_NOTIFICATIONS + " TEXT" + ")";
			db.execSQL(CREATE_CHAT_ITEM_TABLE);

			String CREATE_NONCONTACT_TABLE = "CREATE TABLE IF NOT EXISTS " + TABLE_NON_CONTACTS + "("
					+ KEY_ID + " INTEGER PRIMARY KEY, " + KEY_NONCONTACT_HANDLE + " TEXT, " + KEY_NONCONTACT_FULLNAME + " TEXT"+")";
			db.execSQL(CREATE_NONCONTACT_TABLE);

			String CREATE_CHAT_TABLE = "CREATE TABLE IF NOT EXISTS " + TABLE_CHAT_SETTINGS + "("
					+ KEY_ID + " INTEGER PRIMARY KEY, " + KEY_CHAT_NOTIFICATIONS_ENABLED + " BOOLEAN, " +
					KEY_CHAT_SOUND_NOTIFICATIONS+ " TEXT, "+KEY_CHAT_VIBRATION_ENABLED+ " BOOLEAN"+")";
			db.execSQL(CREATE_CHAT_TABLE);
		}

		if (oldVersion <= 23){
			db.execSQL("ALTER TABLE " + TABLE_CREDENTIALS + " ADD COLUMN " + KEY_FIRST_NAME + " TEXT;");
			db.execSQL("UPDATE " + TABLE_CREDENTIALS + " SET " + KEY_FIRST_NAME + " = '" + encrypt("") + "';");

			db.execSQL("ALTER TABLE " + TABLE_CREDENTIALS + " ADD COLUMN " + KEY_LAST_NAME + " TEXT;");
			db.execSQL("UPDATE " + TABLE_CREDENTIALS + " SET " + KEY_LAST_NAME + " = '" + encrypt("") + "';");
		}

		if (oldVersion <= 25){
			db.execSQL("ALTER TABLE " + TABLE_NON_CONTACTS + " ADD COLUMN " + KEY_NONCONTACT_FIRSTNAME + " TEXT;");
			db.execSQL("UPDATE " + TABLE_NON_CONTACTS + " SET " + KEY_NONCONTACT_FIRSTNAME + " = '" + encrypt("") + "';");

			db.execSQL("ALTER TABLE " + TABLE_NON_CONTACTS + " ADD COLUMN " + KEY_NONCONTACT_LASTNAME + " TEXT;");
			db.execSQL("UPDATE " + TABLE_NON_CONTACTS + " SET " + KEY_NONCONTACT_LASTNAME + " = '" + encrypt("") + "';");

		}

		if (oldVersion <= 26){
			db.execSQL("ALTER TABLE " + TABLE_ATTRIBUTES + " ADD COLUMN " + KEY_INVALIDATE_SDK_CACHE + " TEXT;");
			db.execSQL("UPDATE " + TABLE_ATTRIBUTES + " SET " + KEY_INVALIDATE_SDK_CACHE + " = '" + encrypt("true") + "';");
		}

		if (oldVersion <= 27){
			db.execSQL("ALTER TABLE " + TABLE_NON_CONTACTS + " ADD COLUMN " + KEY_NONCONTACT_EMAIL + " TEXT;");
			db.execSQL("UPDATE " + TABLE_NON_CONTACTS + " SET " + KEY_NONCONTACT_EMAIL + " = '" + encrypt("") + "';");
		}

		if (oldVersion <= 28){
			db.execSQL("ALTER TABLE " + TABLE_CREDENTIALS + " ADD COLUMN " + KEY_MY_HANDLE + " TEXT;");
			db.execSQL("UPDATE " + TABLE_CREDENTIALS + " SET " + KEY_MY_HANDLE + " = '" + encrypt("") + "';");
		}

		if (oldVersion <= 29) {
			String CREATE_COMPLETED_TRANSFER_TABLE = "CREATE TABLE IF NOT EXISTS " + TABLE_COMPLETED_TRANSFERS + "("
					+ KEY_ID + " INTEGER PRIMARY KEY, " + KEY_TRANSFER_FILENAME + " TEXT, " + KEY_TRANSFER_TYPE + " TEXT, " +
					KEY_TRANSFER_STATE+ " TEXT, "+ KEY_TRANSFER_SIZE+ " TEXT, " + KEY_TRANSFER_HANDLE + " TEXT"+")";
			db.execSQL(CREATE_COMPLETED_TRANSFER_TABLE);

		}

		if (oldVersion <= 30){
			db.execSQL("ALTER TABLE " + TABLE_PREFERENCES + " ADD COLUMN " + KEY_FIRST_LOGIN_CHAT + " BOOLEAN;");
			db.execSQL("UPDATE " + TABLE_PREFERENCES + " SET " + KEY_FIRST_LOGIN_CHAT + " = '" + encrypt("true") + "';");
		}

		if (oldVersion <= 31){
			String CREATE_EPHEMERAL = "CREATE TABLE IF NOT EXISTS " + TABLE_EPHEMERAL + "("
					+ KEY_ID + " INTEGER PRIMARY KEY, " +  KEY_EMAIL + " TEXT, "
					+ KEY_PASSWORD + " TEXT, " + KEY_SESSION + " TEXT, " +  KEY_FIRST_NAME + " TEXT, " + KEY_LAST_NAME + " TEXT" + ")";
			db.execSQL(CREATE_EPHEMERAL);
		}

		if (oldVersion <= 32){
			String CREATE_PENDING_MSG_TABLE = "CREATE TABLE IF NOT EXISTS " + TABLE_PENDING_MSG + "("
					+ KEY_ID + " INTEGER PRIMARY KEY," + KEY_ID_CHAT + " TEXT, " + KEY_MSG_TIMESTAMP + " TEXT, " +KEY_ID_TEMP_KARERE + " TEXT, " + KEY_STATE + " INTEGER" +")";
			db.execSQL(CREATE_PENDING_MSG_TABLE);

			String CREATE_MSG_NODE_TABLE = "CREATE TABLE IF NOT EXISTS " + TABLE_MSG_NODES + "("
					+ KEY_ID + " INTEGER PRIMARY KEY," + KEY_ID_PENDING_MSG+ " INTEGER, " + KEY_ID_NODE + " INTEGER" + ")";
			db.execSQL(CREATE_MSG_NODE_TABLE);

			String CREATE_NODE_ATTACHMENTS_TABLE = "CREATE TABLE IF NOT EXISTS " + TABLE_NODE_ATTACHMENTS + "("
					+ KEY_ID + " INTEGER PRIMARY KEY," + KEY_FILE_PATH + " TEXT, " + KEY_FILE_NAME + " TEXT, " + KEY_FILE_FINGERPRINT + " TEXT, " + KEY_NODE_HANDLE + " TEXT" + ")";
			db.execSQL(CREATE_NODE_ATTACHMENTS_TABLE);
		}

		if (oldVersion <= 33){
			db.execSQL("ALTER TABLE " + TABLE_ATTRIBUTES + " ADD COLUMN " + KEY_FILE_LOGGER_KARERE + " TEXT;");
			db.execSQL("UPDATE " + TABLE_ATTRIBUTES + " SET " + KEY_FILE_LOGGER_KARERE + " = '" + encrypt("false") + "';");
		}

		if (oldVersion <= 34){
			db.execSQL("ALTER TABLE " + TABLE_ATTRIBUTES + " ADD COLUMN " + KEY_USE_HTTPS_ONLY + " TEXT;");
			db.execSQL("UPDATE " + TABLE_ATTRIBUTES + " SET " + KEY_USE_HTTPS_ONLY + " = '" + encrypt("false") + "';");
		}

		if (oldVersion <= 35){
			db.execSQL("ALTER TABLE " + TABLE_ATTRIBUTES + " ADD COLUMN " + KEY_SHOW_COPYRIGHT + " TEXT;");
			db.execSQL("UPDATE " + TABLE_ATTRIBUTES + " SET " + KEY_SHOW_COPYRIGHT + " = '" + encrypt("true") + "';");
		}

		if (oldVersion <= 36){
			db.execSQL("ALTER TABLE " + TABLE_CHAT_SETTINGS + " ADD COLUMN " + KEY_CHAT_SEND_ORIGINALS + " BOOLEAN;");
			db.execSQL("UPDATE " + TABLE_CHAT_SETTINGS + " SET " + KEY_CHAT_SEND_ORIGINALS + " = '" + encrypt("false") + "';");
		}

		if (oldVersion <= 37){
			db.execSQL("ALTER TABLE " + TABLE_CHAT_ITEMS + " ADD COLUMN " + KEY_CHAT_ITEM_WRITTEN_TEXT + " TEXT;");
			db.execSQL("UPDATE " + TABLE_CHAT_ITEMS + " SET " + KEY_CHAT_ITEM_WRITTEN_TEXT + " = '" + "" + "';");
		}

		if (oldVersion <= 38){
			db.execSQL("ALTER TABLE " + TABLE_ATTRIBUTES + " ADD COLUMN " + KEY_SHOW_NOTIF_OFF + " TEXT;");
			db.execSQL("UPDATE " + TABLE_ATTRIBUTES + " SET " + KEY_SHOW_NOTIF_OFF + " = '" + encrypt("true") + "';");
		}

		if (oldVersion <= 39){
			db.execSQL("ALTER TABLE " + TABLE_PREFERENCES + " ADD COLUMN " + KEY_SMALL_GRID_CAMERA + " BOOLEAN;");
			db.execSQL("UPDATE " + TABLE_PREFERENCES + " SET " + KEY_SMALL_GRID_CAMERA + " = '" + encrypt("false") + "';");
		}

		if (oldVersion <= 40){
			db.execSQL("ALTER TABLE " + TABLE_ATTRIBUTES + " ADD COLUMN " + KEY_STAGING + " TEXT;");
			db.execSQL("UPDATE " + TABLE_ATTRIBUTES + " SET " + KEY_STAGING + " = '" + encrypt("false") + "';");
		}

		if (oldVersion <= 41){
			db.execSQL("ALTER TABLE " + TABLE_ATTRIBUTES + " ADD COLUMN " + KEY_LAST_PUBLIC_HANDLE + " TEXT;");
			db.execSQL("UPDATE " + TABLE_ATTRIBUTES + " SET " + KEY_LAST_PUBLIC_HANDLE + " = '" + encrypt("-1") + "';");
			db.execSQL("ALTER TABLE " + TABLE_ATTRIBUTES + " ADD COLUMN " + KEY_LAST_PUBLIC_HANDLE_TIMESTAMP + " TEXT;");
			db.execSQL("UPDATE " + TABLE_ATTRIBUTES + " SET " + KEY_LAST_PUBLIC_HANDLE_TIMESTAMP + " = '" + encrypt("-1") + "';");
		}

		if (oldVersion <= 42){
			String CREATE_NEW_PENDING_MSG_TABLE = "CREATE TABLE IF NOT EXISTS " + TABLE_PENDING_MSG_SINGLE + "("
					+ KEY_ID + " INTEGER PRIMARY KEY," + KEY_PENDING_MSG_ID_CHAT + " TEXT, " + KEY_PENDING_MSG_TIMESTAMP + " TEXT, " +KEY_PENDING_MSG_TEMP_KARERE + " TEXT, " + KEY_PENDING_MSG_FILE_PATH + " TEXT, " + KEY_PENDING_MSG_NAME + " TEXT, " +KEY_PENDING_MSG_NODE_HANDLE + " TEXT, " +KEY_PENDING_MSG_FINGERPRINT + " TEXT, " + KEY_PENDING_MSG_TRANSFER_TAG + " INTEGER, " + KEY_PENDING_MSG_STATE + " INTEGER" +")";

			db.execSQL(CREATE_NEW_PENDING_MSG_TABLE);
		}

        if (oldVersion <= 43){
            db.execSQL("ALTER TABLE " + TABLE_PREFERENCES + " ADD COLUMN " + KEY_AUTO_PLAY + " BOOLEAN;");
            db.execSQL("UPDATE " + TABLE_PREFERENCES + " SET " + KEY_AUTO_PLAY + " = '" + encrypt("false") + "';");
        }

		if(oldVersion <= 44) {
		    db.execSQL(CREATE_SYNC_RECORDS_TABLE);

            db.execSQL("ALTER TABLE " + TABLE_PREFERENCES + " ADD COLUMN " + KEY_UPLOAD_VIDEO_QUALITY + " TEXT;");
            db.execSQL("ALTER TABLE " + TABLE_PREFERENCES + " ADD COLUMN " + KEY_CONVERSION_ON_CHARGING + " BOOLEAN;");
            db.execSQL("ALTER TABLE " + TABLE_PREFERENCES + " ADD COLUMN " + KEY_CHARGING_ON_SIZE + " TEXT;");
            db.execSQL("ALTER TABLE " + TABLE_PREFERENCES + " ADD COLUMN " + KEY_SHOULD_CLEAR_CAMSYNC_RECORDS + " TEXT;");
            db.execSQL("ALTER TABLE " + TABLE_PREFERENCES + " ADD COLUMN " + KEY_CAM_VIDEO_SYNC_TIMESTAMP + " TEXT;");
            db.execSQL("ALTER TABLE " + TABLE_PREFERENCES + " ADD COLUMN " + KEY_SEC_VIDEO_SYNC_TIMESTAMP + " TEXT;");
		}

        if(oldVersion <= 45) {
            db.execSQL("ALTER TABLE " + TABLE_PREFERENCES + " ADD COLUMN " + KEY_REMOVE_GPS + " TEXT;");
            db.execSQL("UPDATE " + TABLE_PREFERENCES + " SET " + KEY_REMOVE_GPS + " = '" + encrypt("true") + "';");
        }

		if (oldVersion <= 46) {
			db.execSQL("ALTER TABLE " + TABLE_ATTRIBUTES + " ADD COLUMN " + KEY_STORAGE_STATE + " INTEGER;");
			db.execSQL("UPDATE " + TABLE_ATTRIBUTES + " SET " + KEY_STORAGE_STATE + " = '" + encrypt(String.valueOf(MegaApiJava.STORAGE_STATE_UNKNOWN)) + "';");
		}

        if(oldVersion <= 47) {
            db.execSQL(CREATE_MEGA_CONTACTS_TABLE);

            db.execSQL("ALTER TABLE " + TABLE_PREFERENCES + " ADD COLUMN " + KEY_SHOW_INVITE_BANNER + " TEXT;");
            db.execSQL("UPDATE " + TABLE_PREFERENCES + " SET " + KEY_SHOW_INVITE_BANNER + " = '" + encrypt("true") + "';");
        }

		if(oldVersion <= 48) {
            db.execSQL("ALTER TABLE " + TABLE_PREFERENCES + " ADD COLUMN " + KEY_PREFERRED_SORT_CAMERA_UPLOAD + " TEXT;");
            db.execSQL("UPDATE " + TABLE_PREFERENCES + " SET " + KEY_PREFERRED_SORT_CAMERA_UPLOAD + " = '" + encrypt(String.valueOf(MegaApiJava.ORDER_MODIFICATION_DESC)) + "';");
        }

        if (oldVersion <= 49) {
            db.execSQL("ALTER TABLE " + TABLE_PREFERENCES + " ADD COLUMN " + KEY_SD_CARD_URI + " TEXT;");
        }

		if (oldVersion <= 50) {
			db.execSQL("ALTER TABLE " + TABLE_PREFERENCES + " ADD COLUMN " + KEY_ASK_FOR_DISPLAY_OVER + " TEXT;");
			db.execSQL("UPDATE " + TABLE_PREFERENCES + " SET " + KEY_ASK_FOR_DISPLAY_OVER + " = '" + encrypt("true") + "';");
		}

		if (oldVersion <= 51) {
			db.execSQL("ALTER TABLE " + TABLE_ATTRIBUTES + " ADD COLUMN " + KEY_LAST_PUBLIC_HANDLE_TYPE + " INTEGER;");
			db.execSQL("UPDATE " + TABLE_ATTRIBUTES + " SET " + KEY_LAST_PUBLIC_HANDLE_TYPE + " = '" + encrypt(String.valueOf(MegaApiJava.AFFILIATE_TYPE_INVALID)) + "';");
		}

		if (oldVersion <= 52) {
			ChatSettings chatSettings = getChatSettingsFromDBv52(db);
			db.execSQL("DROP TABLE IF EXISTS " + TABLE_CHAT_SETTINGS);
			onCreate(db);
			setChatSettings(db, chatSettings);
		}

		if (oldVersion <= 53) {
			db.execSQL("ALTER TABLE " + TABLE_PREFERENCES + " ADD COLUMN " + KEY_ASK_SET_DOWNLOAD_LOCATION + " BOOLEAN;");
			db.execSQL("UPDATE " + TABLE_PREFERENCES + " SET " + KEY_ASK_SET_DOWNLOAD_LOCATION + " = '" + encrypt("true") + "';");
			db.execSQL("UPDATE " + TABLE_PREFERENCES + " SET " + KEY_STORAGE_ASK_ALWAYS + " = '" + encrypt("true") + "';");
			db.execSQL("ALTER TABLE " + TABLE_COMPLETED_TRANSFERS + " ADD COLUMN " + KEY_TRANSFER_PATH + " TEXT;");
		}

<<<<<<< HEAD
		if(oldVersion <= 54){
			db.execSQL("ALTER TABLE " + TABLE_CONTACTS + " ADD COLUMN " + KEY_CONTACT_NICKNAME + " TEXT;");
=======
		if (oldVersion <= 54) {
			db.execSQL("ALTER TABLE " + TABLE_ATTRIBUTES + " ADD COLUMN " + KEY_MY_CHAT_FILES_FOLDER_HANDLE + " TEXT;");
			db.execSQL("UPDATE " + TABLE_ATTRIBUTES + " SET " + KEY_MY_CHAT_FILES_FOLDER_HANDLE + " = '" + encrypt(String.valueOf(MegaApiJava.INVALID_HANDLE)) + "';");
>>>>>>> d034af0b
		}
	}

//	public MegaOffline encrypt(MegaOffline off){
//
//		off.setHandle(encrypt(off.getHandle()));
//		off.setPath(encrypt(off.getPath()));
//		off.setName(encrypt(off.getName()));
//		//Parent id no encrypted
//		off.setType(encrypt(off.getType()));
//		//incoming not encrypted
//		off.setHandleIncoming(encrypt(off.getHandleIncoming()));
//
//		return off;
//	}

	public static String encrypt(String original) {
		if (original == null) {
			return null;
		}
		try {
			byte[] encrypted = aes_encrypt(getAesKey(),original.getBytes());
			return Base64.encodeToString(encrypted, Base64.DEFAULT);
		} catch (Exception e) {
            logError("Error encrypting DB field", e);
			e.printStackTrace();
			return null;
		}
	}

	private static byte[] getAesKey() {
		String key = Settings.Secure.ANDROID_ID + "fkvn8 w4y*(NC$G*(G($*GR*(#)*huio4h389$G";
		return Arrays.copyOfRange(key.getBytes(), 0, 32);
	}

	public void saveCredentials(UserCredentials userCredentials) {
		ContentValues values = new ContentValues();
        if (userCredentials.getEmail() != null){
        	values.put(KEY_EMAIL, encrypt(userCredentials.getEmail()));
        }
        if (userCredentials.getSession() != null){
           	values.put(KEY_SESSION, encrypt(userCredentials.getSession()));
        }
		if (userCredentials.getMyHandle() != null){
			values.put(KEY_MY_HANDLE, encrypt(userCredentials.getMyHandle()+""));
		}
        db.insert(TABLE_CREDENTIALS, null, values);
    }

    public void saveSyncRecord(SyncRecord record) {
        ContentValues values = new ContentValues();
        if (record.getLocalPath() != null) {
            values.put(KEY_SYNC_FILEPATH_ORI,encrypt(record.getLocalPath()));
        }
        if (record.getNewPath() != null) {
            values.put(KEY_SYNC_FILEPATH_NEW,encrypt(record.getNewPath()));
        }
        if (record.getOriginFingerprint() != null) {
            values.put(KEY_SYNC_FP_ORI,encrypt(record.getOriginFingerprint()));
        }
        if (record.getNewFingerprint() != null) {
            values.put(KEY_SYNC_FP_NEW,encrypt(record.getNewFingerprint()));
        }
        if (record.getFileName() != null) {
            values.put(KEY_SYNC_FILENAME,encrypt(record.getFileName()));
        }
        if (record.getNodeHandle() != null) {
            values.put(KEY_SYNC_HANDLE,encrypt(String.valueOf(record.getNodeHandle())));
        }
        if (record.getTimestamp() != null) {
            values.put(KEY_SYNC_TIMESTAMP,encrypt(String.valueOf(record.getTimestamp())));
        }
        if (record.isCopyOnly() != null) {
            values.put(KEY_SYNC_COPYONLY,encrypt(String.valueOf(record.isCopyOnly())));
        }
        if (record.isSecondary() != null) {
            values.put(KEY_SYNC_SECONDARY,encrypt(String.valueOf(record.isSecondary())));
        }
        if (record.getLongitude() != null) {
            values.put(KEY_SYNC_LONGITUDE,encrypt(String.valueOf(record.getLongitude())));
        }
        if (record.getLatitude() != null) {
            values.put(KEY_SYNC_LATITUDE,encrypt(String.valueOf(record.getLatitude())));
        }
        values.put(KEY_SYNC_STATE,record.getStatus());
        values.put(KEY_SYNC_TYPE,record.getType());
        db.insert(TABLE_SYNC_RECORDS,null,values);
    }

    public void updateVideoState(int state) {
        String sql = "UPDATE " + TABLE_SYNC_RECORDS + " SET " + KEY_SYNC_STATE + " = " + state + "  WHERE "
                + KEY_SYNC_TYPE + " = " + SyncRecord.TYPE_VIDEO;
        db.execSQL(sql);
    }

    public boolean fileNameExists(String name,boolean isSecondary,int fileType) {
        String selectQuery = "SELECT * FROM " + TABLE_SYNC_RECORDS + " WHERE "
                + KEY_SYNC_FILENAME + " ='" + encrypt(name) + "' AND "
                + KEY_SYNC_SECONDARY + " = '" + encrypt(String.valueOf(isSecondary)) + "'";
        if (fileType != SyncRecord.TYPE_ANY) {
            selectQuery += " AND " + KEY_SYNC_TYPE + " = " + fileType;
        }
        try (Cursor cursor = db.rawQuery(selectQuery,null)) {
            return cursor != null && cursor.getCount() == 1;
        }
    }

    public boolean localPathExists(String localPath,boolean isSecondary,int fileType) {
        String selectQuery = "SELECT * FROM " + TABLE_SYNC_RECORDS + " WHERE "
                + KEY_SYNC_FILEPATH_ORI + " ='" + encrypt(localPath) + "' AND "
                + KEY_SYNC_SECONDARY + " = '" + encrypt(String.valueOf(isSecondary)) + "'";
        if (fileType != SyncRecord.TYPE_ANY) {
            selectQuery += " AND " + KEY_SYNC_TYPE + " = " + fileType;
        }
        try (Cursor cursor = db.rawQuery(selectQuery,null)) {
            return cursor != null && cursor.getCount() == 1;
        }
    }

    public SyncRecord recordExists(String originalFingerprint,boolean isSecondary,boolean isCopyOnly) {
        String selectQuery = "SELECT * FROM " + TABLE_SYNC_RECORDS + " WHERE "
                + KEY_SYNC_FP_ORI + " ='" + encrypt(originalFingerprint) + "' AND "
                + KEY_SYNC_SECONDARY + " = '" + encrypt(String.valueOf(isSecondary)) + "' AND "
                + KEY_SYNC_COPYONLY + " = '" + encrypt(String.valueOf(isCopyOnly)) + "'";
        Cursor cursor = db.rawQuery(selectQuery,null );
        if (cursor != null && cursor.moveToFirst()) {
            SyncRecord exist = extractSyncRecord(cursor);
            cursor.close();
            return exist;
        }
        return null;
    }

    public List<SyncRecord> findAllPendingSyncRecords() {
        String selectQuery = "SELECT * FROM " + TABLE_SYNC_RECORDS + " WHERE "
                + KEY_SYNC_STATE + " = " + SyncRecord.STATUS_PENDING;
        Cursor cursor = db.rawQuery(selectQuery,null);
        List<SyncRecord> records = new ArrayList<>();
        if (cursor != null && cursor.moveToFirst()) {
            do {
                SyncRecord record = extractSyncRecord(cursor);
                records.add(record);
            } while (cursor.moveToNext());
            cursor.close();
        }
        return records;
    }

    public List<SyncRecord> findVideoSyncRecordsByState(int state) {
        String selectQuery = "SELECT * FROM " + TABLE_SYNC_RECORDS + " WHERE "
                + KEY_SYNC_STATE + " = " + state + " AND "
                + KEY_SYNC_TYPE + " = " + SyncRecord.TYPE_VIDEO ;
        Cursor cursor = db.rawQuery(selectQuery,null);

        List<SyncRecord> records = new ArrayList<>();
        if (cursor != null && cursor.moveToFirst()) {
            do {
                SyncRecord record = extractSyncRecord(cursor);
                records.add(record);
            } while (cursor.moveToNext());
            cursor.close();
        }
        return records;
    }

    public void deleteAllSyncRecords(int type){
        String sql = "DELETE FROM " + TABLE_SYNC_RECORDS;
        if(type != SyncRecord.TYPE_ANY) {
            sql += " WHERE " + KEY_SYNC_TYPE + " = " + type;
        }
        db.execSQL(sql);
    }

    public void deleteAllSecondarySyncRecords(int type){
        String sql = "DELETE FROM " + TABLE_SYNC_RECORDS +" WHERE " + KEY_SYNC_SECONDARY + " ='" + encrypt("true") + "'";
        if(type != SyncRecord.TYPE_ANY) {
            sql += " AND " + KEY_SYNC_TYPE + " = " + type;
        }
        db.execSQL(sql);
    }

    public void deleteVideoRecordsByState(int state){
        String sql = "DELETE FROM " + TABLE_SYNC_RECORDS + " WHERE "
                + KEY_SYNC_STATE + " = " + state + " AND "
                + KEY_SYNC_TYPE + " = " + SyncRecord.TYPE_VIDEO ;
        db.execSQL(sql);
    }

    private SyncRecord extractSyncRecord(Cursor cursor) {
        SyncRecord record = new SyncRecord();
        record.setId(cursor.getInt(0));
        record.setLocalPath(decrypt(cursor.getString(1)));
        record.setNewPath(decrypt(cursor.getString(2)));
        record.setOriginFingerprint(decrypt(cursor.getString(3)));
        record.setNewFingerprint(decrypt(cursor.getString(4)));
        String timestamp = decrypt(cursor.getString(5));
        if (!TextUtils.isEmpty(timestamp)) {
            record.setTimestamp(Long.valueOf(timestamp));
        }
        record.setFileName(decrypt(cursor.getString(6)));
        String longitude = decrypt(cursor.getString(7));
        if(!TextUtils.isEmpty(longitude)) {
            record.setLongitude(Float.valueOf(longitude));
        }
        String latitude = decrypt(cursor.getString(8));
        if(!TextUtils.isEmpty(latitude)) {
            record.setLatitude(Float.valueOf(latitude));
        }
        record.setStatus(cursor.getInt(9));
        record.setType(cursor.getInt(10));
        String nodeHandle = decrypt(cursor.getString(11));
        if (!TextUtils.isEmpty(nodeHandle)) {
            record.setNodeHandle(Long.valueOf(nodeHandle));
        }
        record.setCopyOnly(Boolean.valueOf(decrypt(cursor.getString(12))));
        record.setSecondary(Boolean.valueOf(decrypt(cursor.getString(13))));
        return record;
    }

    public SyncRecord findSyncRecordByLocalPath(String localPath,boolean isSecondary) {
        String selectQuery = "SELECT * FROM " + TABLE_SYNC_RECORDS + " WHERE "
                + KEY_SYNC_FILEPATH_ORI + " ='" + encrypt(localPath) + "' AND "
                + KEY_SYNC_SECONDARY + " ='" + encrypt(String.valueOf(isSecondary)) + "'";
        Cursor cursor = db.rawQuery(selectQuery,null);
        if (cursor != null && cursor.moveToFirst()) {
            SyncRecord record = extractSyncRecord(cursor);
            cursor.close();
            return record;
        }
        return null;
    }

    public void deleteSyncRecordByPath(String path,boolean isSecondary) {
        String sql = "DELETE FROM " + TABLE_SYNC_RECORDS + "  WHERE ("
                + KEY_SYNC_FILEPATH_ORI + " ='" + encrypt(path) + "' OR "
                + KEY_SYNC_FILEPATH_NEW + " ='" + encrypt(path) + "') AND "
                + KEY_SYNC_SECONDARY + " ='" + encrypt(String.valueOf(isSecondary)) + "'";
        db.execSQL(sql);
    }

    public void deleteSyncRecordByLocalPath(String localPath,boolean isSecondary) {
        String sql = "DELETE FROM " + TABLE_SYNC_RECORDS + "  WHERE "
                + KEY_SYNC_FILEPATH_ORI + " ='" + encrypt(localPath) + "' AND "
                + KEY_SYNC_SECONDARY + " ='" + encrypt(String.valueOf(isSecondary)) + "'";
        db.execSQL(sql);
    }

    public void deleteSyncRecordByNewPath(String newPath) {
        String sql = "DELETE FROM " + TABLE_SYNC_RECORDS + "  WHERE " + KEY_SYNC_FILEPATH_NEW + " ='" + encrypt(newPath) + "'";
        db.execSQL(sql);
    }

    public void deleteSyncRecordByFileName(String fileName) {
        String sql = "DELETE FROM " + TABLE_SYNC_RECORDS + "  WHERE "
                + KEY_SYNC_FILENAME + " = '" + encrypt(fileName) + "'" + " OR "
                + KEY_SYNC_FILEPATH_ORI +  " LIKE '%" + encrypt(fileName) + "'";
        db.execSQL(sql);
    }

    public void deleteSyncRecordByFingerprint(String oriFingerprint,String newFingerprint,boolean isSecondary) {
        String sql = "DELETE FROM " + TABLE_SYNC_RECORDS + "  WHERE "
                + KEY_SYNC_FP_ORI + " = '" + encrypt(oriFingerprint) + "' OR "
                + KEY_SYNC_FP_NEW + " = '" + encrypt(newFingerprint) + "' AND "
                + KEY_SYNC_SECONDARY + " ='" + encrypt(String.valueOf(isSecondary)) + "'";
        db.execSQL(sql);
    }

    public void updateSyncRecordStatusByLocalPath(int status,String localPath,boolean isSecondary) {
        String sql = "UPDATE " + TABLE_SYNC_RECORDS + " SET " + KEY_SYNC_STATE + " = " + status + "  WHERE "
                + KEY_SYNC_FILEPATH_ORI + " = '" + encrypt(localPath) + "' AND "
                + KEY_SYNC_SECONDARY + " ='" + encrypt(String.valueOf(isSecondary)) + "'";
        db.execSQL(sql);
    }

    public SyncRecord findSyncRecordByNewPath(String newPath) {
        String selectQuery = "SELECT * FROM " + TABLE_SYNC_RECORDS + " WHERE "
                + KEY_SYNC_FILEPATH_NEW + " ='" + encrypt(newPath) + "'";
        Cursor cursor = db.rawQuery(selectQuery,null);
        if (cursor != null && cursor.moveToFirst()) {
            SyncRecord record = extractSyncRecord(cursor);
            cursor.close();
            return record;
        }
        return null;
    }

    public boolean shouldClearCamsyncRecords() {
        String selectQuery = "SELECT " + KEY_SHOULD_CLEAR_CAMSYNC_RECORDS + " FROM " + TABLE_PREFERENCES;
        Cursor cursor = db.rawQuery(selectQuery,null);
        if (cursor != null && cursor.moveToFirst()) {
            String should = cursor.getString(cursor.getColumnIndex(KEY_SHOULD_CLEAR_CAMSYNC_RECORDS));
            should = decrypt(should);
            if(TextUtils.isEmpty(should)) {
                return false;
            } else {
                return Boolean.valueOf(should);
            }
        }
        return false;
    }

    public void saveShouldClearCamsyncRecords(boolean should) {
        String sql = "UPDATE " + TABLE_PREFERENCES + " SET " + KEY_SHOULD_CLEAR_CAMSYNC_RECORDS +" = '" + encrypt(String.valueOf(should)) + "'";
        db.execSQL(sql);
    }

    public Long findMaxTimestamp(Boolean isSecondary,int type) {
        String selectQuery = "SELECT " + KEY_SYNC_TIMESTAMP + " FROM " + TABLE_SYNC_RECORDS + "  WHERE "
                + KEY_SYNC_SECONDARY + " = '" + encrypt(String.valueOf(isSecondary)) + "' AND "
                + KEY_SYNC_TYPE + " = " + type;
        Cursor cursor = db.rawQuery(selectQuery,null);
        if (cursor != null && cursor.moveToFirst()) {
            List<Long> timestamps = new ArrayList<>(cursor.getCount());
            do {
                String timestamp = decrypt(cursor.getString(0));
                if(timestamp == null) {
                    timestamps.add(0L);
                }else{
                    timestamps.add(Long.valueOf(timestamp));
                }
            } while (cursor.moveToNext());
            cursor.close();

            if(timestamps.isEmpty()) {
                return null;
            }
            Collections.sort(timestamps,new Comparator<Long>() {

                @Override
                public int compare(Long o1,Long o2) {
                    if(o1.equals(o2)) {
                        return 0;
                    }
                    return (o1 > o2) ? -1 : 1;
                }
            });
            return timestamps.get(0);
        }
        return null;
    }

    public void setCameraUploadVideoQuality(int quality){
        String selectQuery = "SELECT * FROM " + TABLE_PREFERENCES;
        ContentValues values = new ContentValues();
        Cursor cursor = db.rawQuery(selectQuery, null);
        if (cursor.moveToFirst()){
            String UPDATE_PREFERENCES_TABLE = "UPDATE " + TABLE_PREFERENCES + " SET " + KEY_UPLOAD_VIDEO_QUALITY + "= '" + encrypt(String.valueOf(quality)) + "' WHERE " + KEY_ID + " = '1'";
            db.execSQL(UPDATE_PREFERENCES_TABLE);
        }
        else{
            values.put(KEY_UPLOAD_VIDEO_QUALITY, encrypt(String.valueOf(quality)));
            db.insert(TABLE_PREFERENCES, null, values);
        }
        cursor.close();
    }

    public void setConversionOnCharging (boolean onCharging){
        String selectQuery = "SELECT * FROM " + TABLE_PREFERENCES;
        ContentValues values = new ContentValues();
        Cursor cursor = db.rawQuery(selectQuery, null);
        if (cursor.moveToFirst()){
            String UPDATE_PREFERENCES_TABLE = "UPDATE " + TABLE_PREFERENCES + " SET " + KEY_CONVERSION_ON_CHARGING + "= '" + encrypt(String.valueOf(onCharging)) + "' WHERE " + KEY_ID + " = '1'";
            db.execSQL(UPDATE_PREFERENCES_TABLE);
        }
        else{
            values.put(KEY_CONVERSION_ON_CHARGING, encrypt(String.valueOf(onCharging)));
            db.insert(TABLE_PREFERENCES, null, values);
        }
        cursor.close();
    }

    public void setChargingOnSize (int size){
        String selectQuery = "SELECT * FROM " + TABLE_PREFERENCES;
        ContentValues values = new ContentValues();
        Cursor cursor = db.rawQuery(selectQuery, null);
        if (cursor.moveToFirst()){
            String UPDATE_PREFERENCES_TABLE = "UPDATE " + TABLE_PREFERENCES + " SET " + KEY_CHARGING_ON_SIZE + "= '" + encrypt(String.valueOf(size)) + "' WHERE " + KEY_ID + " = '1'";
            db.execSQL(UPDATE_PREFERENCES_TABLE);
        }
        else{
            values.put(KEY_CHARGING_ON_SIZE, encrypt(String.valueOf(size)));
            db.insert(TABLE_PREFERENCES, null, values);
        }
        cursor.close();
    }

    public void setRemoveGPS (boolean removeGPS){
        String selectQuery = "SELECT * FROM " + TABLE_PREFERENCES;
        ContentValues values = new ContentValues();
        Cursor cursor = db.rawQuery(selectQuery, null);
        if (cursor.moveToFirst()){
            String UPDATE_PREFERENCES_TABLE = "UPDATE " + TABLE_PREFERENCES + " SET " + KEY_REMOVE_GPS + "= '" + encrypt(String.valueOf(removeGPS)) + "' WHERE " + KEY_ID + " = '1'";
            db.execSQL(UPDATE_PREFERENCES_TABLE);
        }
        else{
            values.put(KEY_REMOVE_GPS, encrypt(String.valueOf(removeGPS)));
            db.insert(TABLE_PREFERENCES, null, values);
        }
        cursor.close();
    }

	public void saveEphemeral(EphemeralCredentials ephemeralCredentials) {
		ContentValues values = new ContentValues();
		if (ephemeralCredentials.getEmail() != null){
			values.put(KEY_EMAIL, encrypt(ephemeralCredentials.getEmail()));
		}
		if (ephemeralCredentials.getPassword() != null){
			values.put(KEY_PASSWORD, encrypt(ephemeralCredentials.getPassword()));
		}
		if (ephemeralCredentials.getSession() != null){
			values.put(KEY_SESSION, encrypt(ephemeralCredentials.getSession()));
		}
		if (ephemeralCredentials.getFirstName() != null){
			values.put(KEY_FIRST_NAME, encrypt(ephemeralCredentials.getFirstName()));
		}
		if (ephemeralCredentials.getLastName() != null){
			values.put(KEY_LAST_NAME, encrypt(ephemeralCredentials.getLastName()));
		}
		db.insert(TABLE_EPHEMERAL, null, values);
	}

	public void saveMyEmail(String email) {
        logDebug("saveEmail: " + email);
		String selectQuery = "SELECT * FROM " + TABLE_CREDENTIALS;
		ContentValues values = new ContentValues();
		Cursor cursor = db.rawQuery(selectQuery, null);
		if (cursor.moveToFirst()){
			String UPDATE_CREDENTIALS_TABLE = "UPDATE " + TABLE_CREDENTIALS + " SET " + KEY_EMAIL + "= '" + encrypt(email) + "' WHERE " + KEY_ID + " = '1'";
			db.execSQL(UPDATE_CREDENTIALS_TABLE);
		}
		else{
			values.put(KEY_EMAIL, encrypt(email));
			db.insert(TABLE_CREDENTIALS, null, values);
		}
		cursor.close();
	}

	public void saveMyFirstName(String firstName) {

		String selectQuery = "SELECT * FROM " + TABLE_CREDENTIALS;
		ContentValues values = new ContentValues();
		Cursor cursor = db.rawQuery(selectQuery, null);
		if (cursor.moveToFirst()){
			String UPDATE_CREDENTIALS_TABLE = "UPDATE " + TABLE_CREDENTIALS + " SET " + KEY_FIRST_NAME + "= '" + encrypt(firstName) + "' WHERE " + KEY_ID + " = '1'";
			db.execSQL(UPDATE_CREDENTIALS_TABLE);
		}
		else{
			values.put(KEY_FIRST_NAME, encrypt(firstName));
			db.insert(TABLE_CREDENTIALS, null, values);
		}
		cursor.close();
	}

	public void saveMyLastName(String lastName) {
		String selectQuery = "SELECT * FROM " + TABLE_CREDENTIALS;
		ContentValues values = new ContentValues();
		Cursor cursor = db.rawQuery(selectQuery, null);
		if (cursor.moveToFirst()){
			String UPDATE_CREDENTIALS_TABLE = "UPDATE " + TABLE_CREDENTIALS + " SET " + KEY_LAST_NAME + "= '" + encrypt(lastName) + "' WHERE " + KEY_ID + " = '1'";
			db.execSQL(UPDATE_CREDENTIALS_TABLE);
		}
		else{
			values.put(KEY_LAST_NAME, encrypt(lastName));
			db.insert(TABLE_CREDENTIALS, null, values);
		}
		cursor.close();
	}

	public String getMyEmail() {
		String selectQuery = "SELECT "+KEY_EMAIL+" FROM " + TABLE_CREDENTIALS;
		ContentValues values = new ContentValues();
		Cursor cursor = db.rawQuery(selectQuery, null);
		String email = null;
		if (cursor!= null && cursor.moveToFirst()){
			email = decrypt(cursor.getString(0));
		}

		cursor.close();
		return email;
	}

	public static String decrypt(String encodedString) {
		if (encodedString == null) {
			return null;
		}
		try {
			byte[] encoded = Base64.decode(encodedString, Base64.DEFAULT);
			byte[] original = aes_decrypt(getAesKey(), encoded);
			return new String(original);
		} catch (Exception e) {
            logError("Error decrypting DB field", e);
            e.printStackTrace();
			return null;
		}
	}

	public UserCredentials getCredentials(){
		UserCredentials userCredentials = null;

		String selectQuery = "SELECT  * FROM " + TABLE_CREDENTIALS;
		try{
			Cursor cursor = db.rawQuery(selectQuery, null);
			//get the credential of last login
			if (cursor.moveToLast()) {
				int id = Integer.parseInt(cursor.getString(0));
				String email = decrypt(cursor.getString(1));
				String session = decrypt(cursor.getString(2));
				String firstName = decrypt(cursor.getString(3));
				String lastName = decrypt(cursor.getString(4));
				String myHandle = decrypt(cursor.getString(5));
				userCredentials = new UserCredentials(email, session, firstName, lastName, myHandle);
			}
			cursor.close();
		}
		catch (SQLiteException e){
			if (db != null){
				onCreate(db);
			}
		}

        return userCredentials;
	}

    public void batchInsertMegaContacts(List<MegaContactGetter.MegaContact> contacts) {
        if (contacts == null || contacts.size() == 0) {
            logWarning("Empty MEGA contacts list.");
            return;
        }
        logDebug("Contacts size is: " + contacts.size());
        db.beginTransaction();
        try {
            ContentValues values;
            for (MegaContactGetter.MegaContact contact : contacts) {
                values = new ContentValues();
                values.put(KEY_MEGA_CONTACTS_ID, encrypt(contact.getId()));
                values.put(KEY_MEGA_CONTACTS_HANDLE, encrypt(String.valueOf(contact.getHandle())));
                values.put(KEY_MEGA_CONTACTS_LOCAL_NAME, encrypt(contact.getLocalName()));
                values.put(KEY_MEGA_CONTACTS_EMAIL, encrypt(contact.getEmail()));
                values.put(KEY_MEGA_CONTACTS_PHONE_NUMBER, encrypt(contact.getNormalizedPhoneNumber()));

                db.insert(TABLE_MEGA_CONTACTS, null, values);
            }
            db.setTransactionSuccessful();
        } finally {
            db.endTransaction();
        }
    }

    public ArrayList<MegaContactGetter.MegaContact> getMegaContacts() {
        String sql = "SELECT * FROM " + TABLE_MEGA_CONTACTS;
        Cursor cursor = db.rawQuery(sql, null);
        ArrayList<MegaContactGetter.MegaContact> contacts = new ArrayList<>();
        if (cursor != null) {
            try {
                MegaContactGetter.MegaContact contact;
                while(cursor.moveToNext()) {
                    contact = new MegaContactGetter.MegaContact();

                    String id = cursor.getString(cursor.getColumnIndex(KEY_MEGA_CONTACTS_ID));
                    contact.setId(decrypt(id));
                    String handle = cursor.getString(cursor.getColumnIndex(KEY_MEGA_CONTACTS_HANDLE));
                    contact.setHandle(Long.valueOf(decrypt(handle)));
                    String localName = cursor.getString(cursor.getColumnIndex(KEY_MEGA_CONTACTS_LOCAL_NAME));
                    contact.setLocalName(decrypt(localName));
                    String email = cursor.getString(cursor.getColumnIndex(KEY_MEGA_CONTACTS_EMAIL));
                    contact.setEmail(decrypt(email));
                    String phoneNumber = cursor.getString(cursor.getColumnIndex(KEY_MEGA_CONTACTS_PHONE_NUMBER));
                    contact.setNormalizedPhoneNumber(decrypt(phoneNumber));

                    contacts.add(contact);
                }
            } finally {
                cursor.close();
            }
        }
        return contacts;
    }

    public void clearMegaContacts() {
        logDebug("delete table " + TABLE_MEGA_CONTACTS);
        db.execSQL("DELETE FROM " + TABLE_MEGA_CONTACTS);
    }

    public EphemeralCredentials getEphemeral(){
        EphemeralCredentials ephemeralCredentials = null;

        String selectQuery = "SELECT  * FROM " + TABLE_EPHEMERAL;
        try{
            Cursor cursor = db.rawQuery(selectQuery, null);
            if (cursor.moveToFirst()) {
                int id = Integer.parseInt(cursor.getString(0));
                String email = decrypt(cursor.getString(1));
                String password = decrypt(cursor.getString(2));
                String session = decrypt(cursor.getString(3));
                String firstName = decrypt(cursor.getString(4));
                String lastName = decrypt(cursor.getString(5));
                ephemeralCredentials = new EphemeralCredentials(email, password, session, firstName, lastName);
            }
            cursor.close();
        }
        catch (SQLiteException e){
            if (db != null){
                onCreate(db);
            }
        }

        return ephemeralCredentials;
    }

	public void setPreferences (MegaPreferences prefs){
        ContentValues values = new ContentValues();
        values.put(KEY_FIRST_LOGIN, encrypt(prefs.getFirstTime()));
        values.put(KEY_CAM_SYNC_WIFI, encrypt(prefs.getCamSyncWifi()));
        values.put(KEY_CAM_SYNC_ENABLED, encrypt(prefs.getCamSyncEnabled()));
        values.put(KEY_CAM_SYNC_HANDLE, encrypt(prefs.getCamSyncHandle()));
        values.put(KEY_CAM_SYNC_LOCAL_PATH, encrypt(prefs.getCamSyncLocalPath()));
        values.put(KEY_CAM_SYNC_FILE_UPLOAD, encrypt(prefs.getCamSyncFileUpload()));
        values.put(KEY_PIN_LOCK_ENABLED, encrypt(prefs.getPinLockEnabled()));
        values.put(KEY_PIN_LOCK_CODE, encrypt(prefs.getPinLockCode()));
        values.put(KEY_STORAGE_ASK_ALWAYS, encrypt(prefs.getStorageAskAlways()));
        values.put(KEY_STORAGE_DOWNLOAD_LOCATION, encrypt(prefs.getStorageDownloadLocation()));
        values.put(KEY_CAM_SYNC_TIMESTAMP, encrypt(prefs.getCamSyncTimeStamp()));
        values.put(KEY_CAM_VIDEO_SYNC_TIMESTAMP, encrypt(prefs.getCamVideoSyncTimeStamp()));
        values.put(KEY_LAST_UPLOAD_FOLDER, encrypt(prefs.getLastFolderUpload()));
        values.put(KEY_LAST_CLOUD_FOLDER_HANDLE, encrypt(prefs.getLastFolderCloud()));
        values.put(KEY_SEC_FOLDER_ENABLED, encrypt(prefs.getSecondaryMediaFolderEnabled()));
        values.put(KEY_SEC_FOLDER_LOCAL_PATH, encrypt(prefs.getLocalPathSecondaryFolder()));
        values.put(KEY_SEC_FOLDER_HANDLE, encrypt(prefs.getMegaHandleSecondaryFolder()));
        values.put(KEY_SEC_SYNC_TIMESTAMP, encrypt(prefs.getSecSyncTimeStamp()));
        values.put(KEY_SEC_VIDEO_SYNC_TIMESTAMP, encrypt(prefs.getSecVideoSyncTimeStamp()));
        values.put(KEY_STORAGE_ADVANCED_DEVICES, encrypt(prefs.getStorageAdvancedDevices()));
        values.put(KEY_PREFERRED_VIEW_LIST, encrypt(prefs.getPreferredViewList()));
        values.put(KEY_PREFERRED_VIEW_LIST_CAMERA, encrypt(prefs.getPreferredViewListCameraUploads()));
        values.put(KEY_URI_EXTERNAL_SD_CARD, encrypt(prefs.getUriExternalSDCard()));
        values.put(KEY_CAMERA_FOLDER_EXTERNAL_SD_CARD, encrypt(prefs.getCameraFolderExternalSDCard()));
        values.put(KEY_PIN_LOCK_TYPE, encrypt(prefs.getPinLockType()));
		values.put(KEY_PREFERRED_SORT_CLOUD, encrypt(prefs.getPreferredSortCloud()));
		values.put(KEY_PREFERRED_SORT_CONTACTS, encrypt(prefs.getPreferredSortContacts()));
		values.put(KEY_PREFERRED_SORT_CAMERA_UPLOAD, encrypt(prefs.getPreferredSortCameraUpload()));
		values.put(KEY_PREFERRED_SORT_OTHERS, encrypt(prefs.getPreferredSortOthers()));
		values.put(KEY_FIRST_LOGIN_CHAT, encrypt(prefs.getFirstTimeChat()));
		values.put(KEY_SMALL_GRID_CAMERA, encrypt(prefs.getSmallGridCamera()));
		values.put(KEY_REMOVE_GPS, encrypt(prefs.getRemoveGPS()));
        db.insert(TABLE_PREFERENCES, null, values);
	}

	public boolean shouldAskForDisplayOver() {
        boolean should = true;
        String text = getStringValue(TABLE_PREFERENCES, KEY_ASK_FOR_DISPLAY_OVER, "");
        if (!TextUtils.isEmpty(text)) {
            should = Boolean.parseBoolean(text);
        }
        return should;
    }

    public void dontAskForDisplayOver() {
        db.execSQL("UPDATE " + TABLE_PREFERENCES + " SET " + KEY_ASK_FOR_DISPLAY_OVER + " = '" + encrypt("false") + "';");
    }

	public MegaPreferences getPreferences(){
        logDebug("getPreferences");
		MegaPreferences prefs = null;

		String selectQuery = "SELECT * FROM " + TABLE_PREFERENCES;
		Cursor cursor = db.rawQuery(selectQuery, null);
		if (cursor.moveToFirst()){
			int id = Integer.parseInt(cursor.getString(0));
			String firstTime = decrypt(cursor.getString(1));
			String camSyncEnabled = decrypt(cursor.getString(2));
			String camSyncHandle = decrypt(cursor.getString(3));
			String camSyncLocalPath = decrypt(cursor.getString(4));
			String wifi = decrypt(cursor.getString(5));
			String fileUpload = decrypt(cursor.getString(6));
			String pinLockEnabled = decrypt(cursor.getString(7));
			String pinLockCode = decrypt(cursor.getString(8));
			String askAlways = decrypt(cursor.getString(9));
			String downloadLocation = decrypt(cursor.getString(10));
			String camSyncTimeStamp = decrypt(cursor.getString(11));
			String camSyncCharging = decrypt(cursor.getString(12));
			String lastFolderUpload = decrypt(cursor.getString(13));
			String lastFolderCloud = decrypt(cursor.getString(14));
			String secondaryFolderEnabled = decrypt(cursor.getString(15));
			String secondaryPath = decrypt(cursor.getString(16));
			String secondaryHandle = decrypt(cursor.getString(17));
			String secSyncTimeStamp = decrypt(cursor.getString(18));
			String keepFileNames = decrypt(cursor.getString(19));
			String storageAdvancedDevices= decrypt(cursor.getString(20));
			String preferredViewList = decrypt(cursor.getString(21));
			String preferredViewListCamera = decrypt(cursor.getString(22));
			String uriExternalSDCard = decrypt(cursor.getString(23));
			String cameraFolderExternalSDCard = decrypt(cursor.getString(24));
			String pinLockType = decrypt(cursor.getString(25));
			String preferredSortCloud = decrypt(cursor.getString(26));
			String preferredSortContacts = decrypt(cursor.getString(27));
			String preferredSortOthers = decrypt(cursor.getString(28));
			String firstTimeChat = decrypt(cursor.getString(29));
			String smallGridCamera = decrypt(cursor.getString(30));
			String isAutoPlayEnabled = decrypt(cursor.getString(31));
			String uploadVideoQuality = decrypt(cursor.getString(32));
			String conversionOnCharging = decrypt(cursor.getString(33));
			String chargingOnSize = decrypt(cursor.getString(34));
			String shouldClearCameraSyncRecords = decrypt(cursor.getString(35));
			String camVideoSyncTimeStamp = decrypt(cursor.getString(36));
			String secVideoSyncTimeStamp = decrypt(cursor.getString(37));
			String removeGPS = decrypt(cursor.getString(38));
			String closeInviteBanner = decrypt(cursor.getString(39));
			String preferredSortCameraUpload = decrypt(cursor.getString(40));
			String sdCardUri = decrypt(cursor.getString(41));

			prefs = new MegaPreferences(firstTime, wifi, camSyncEnabled, camSyncHandle, camSyncLocalPath, fileUpload, camSyncTimeStamp, pinLockEnabled,
					pinLockCode, askAlways, downloadLocation, camSyncCharging, lastFolderUpload, lastFolderCloud, secondaryFolderEnabled, secondaryPath, secondaryHandle,
					secSyncTimeStamp, keepFileNames, storageAdvancedDevices, preferredViewList, preferredViewListCamera, uriExternalSDCard, cameraFolderExternalSDCard,
					pinLockType, preferredSortCloud, preferredSortContacts, preferredSortOthers, firstTimeChat, smallGridCamera,uploadVideoQuality,conversionOnCharging,chargingOnSize,shouldClearCameraSyncRecords,camVideoSyncTimeStamp,
                    secVideoSyncTimeStamp,isAutoPlayEnabled,removeGPS,closeInviteBanner,preferredSortCameraUpload,sdCardUri);
		}
		cursor.close();

		return prefs;
	}

	/**
	 * Get chat settings from the DB v52 (previous to remove the setting to enable/disable the chat).
	 * KEY_CHAT_ENABLED and KEY_CHAT_STATUS have been removed in DB v53.
	 * @return Chat settings.
	 */
	private ChatSettings getChatSettingsFromDBv52(SQLiteDatabase db){
        logDebug("getChatSettings");
		ChatSettings chatSettings = null;

		String selectQuery = "SELECT * FROM " + TABLE_CHAT_SETTINGS;
		Cursor cursor = db.rawQuery(selectQuery, null);
		if (cursor.moveToFirst()){
			int id = Integer.parseInt(cursor.getString(0));
			String enabled = decrypt(cursor.getString(1));
			String notificationsEnabled = decrypt(cursor.getString(2));
			String notificationSound = decrypt(cursor.getString(3));
			String vibrationEnabled = decrypt(cursor.getString(4));
			String chatStatus = decrypt(cursor.getString(5));
			String sendOriginalAttachments = decrypt(cursor.getString(6));
			chatSettings = new ChatSettings(notificationsEnabled, notificationSound, vibrationEnabled, sendOriginalAttachments);
		}
		cursor.close();

		return chatSettings;
	}

	/**
	 * Get chat settings from the current DB.
	 * @return Chat settings.
	 */
	public ChatSettings getChatSettings(){
		logDebug("getChatSettings");
		ChatSettings chatSettings = null;

		String selectQuery = "SELECT * FROM " + TABLE_CHAT_SETTINGS;
		Cursor cursor = db.rawQuery(selectQuery, null);
		if (cursor.moveToFirst()){
			String notificationsEnabled = decrypt(cursor.getString(1));
			String notificationSound = decrypt(cursor.getString(2));
			String vibrationEnabled = decrypt(cursor.getString(3));
			String sendOriginalAttachments = decrypt(cursor.getString(4));
			chatSettings = new ChatSettings(notificationsEnabled, notificationSound, vibrationEnabled, sendOriginalAttachments);
		}
		cursor.close();

		return chatSettings;
	}

	/**
	 * Save chat settings in the current DB.
	 * @param chatSettings Chat settings to save.
	 */
	public void setChatSettings(ChatSettings chatSettings){
		setChatSettings(db, chatSettings);
	}

	/**
	 * Save chat settings in the DB.
	 * @param db DB object to save the settings.
	 * @param chatSettings Chat settings to save.
	 */
	private void setChatSettings(SQLiteDatabase db, ChatSettings chatSettings) {
		logDebug("setChatSettings");

		db.execSQL("DELETE FROM " + TABLE_CHAT_SETTINGS);

		ContentValues values = new ContentValues();
		values.put(KEY_CHAT_NOTIFICATIONS_ENABLED, encrypt(chatSettings.getNotificationsEnabled()));
		values.put(KEY_CHAT_SOUND_NOTIFICATIONS, encrypt(chatSettings.getNotificationsSound()));
		values.put(KEY_CHAT_VIBRATION_ENABLED, encrypt(chatSettings.getVibrationEnabled()));
		values.put(KEY_CHAT_SEND_ORIGINALS, encrypt(chatSettings.getSendOriginalAttachments()));

		db.insert(TABLE_CHAT_SETTINGS, null, values);
	}

	public void setSendOriginalAttachments(String originalAttachments){
        logDebug("setEnabledChat");

		String selectQuery = "SELECT * FROM " + TABLE_CHAT_SETTINGS;
		ContentValues values = new ContentValues();
		Cursor cursor = db.rawQuery(selectQuery, null);
		if (cursor.moveToFirst()){
			String UPDATE_CHAT_TABLE = "UPDATE " + TABLE_CHAT_SETTINGS + " SET " + KEY_CHAT_SEND_ORIGINALS + "= '" + encrypt(originalAttachments) + "' WHERE " + KEY_ID + " = '1'";
			db.execSQL(UPDATE_CHAT_TABLE);
		}
		else{
			values.put(KEY_CHAT_SEND_ORIGINALS, encrypt(originalAttachments));
			db.insert(TABLE_CHAT_SETTINGS, null, values);
		}
		cursor.close();
	}

	public void setNotificationEnabledChat(String enabled){

		String selectQuery = "SELECT * FROM " + TABLE_CHAT_SETTINGS;
		ContentValues values = new ContentValues();
		Cursor cursor = db.rawQuery(selectQuery, null);
		if (cursor.moveToFirst()){
			String UPDATE_PREFERENCES_TABLE = "UPDATE " + TABLE_CHAT_SETTINGS + " SET " + KEY_CHAT_NOTIFICATIONS_ENABLED + "= '" + encrypt(enabled) + "' WHERE " + KEY_ID + " = '1'";
			db.execSQL(UPDATE_PREFERENCES_TABLE);
//			log("UPDATE_PREFERENCES_TABLE SYNC WIFI: " + UPDATE_PREFERENCES_TABLE);
		}
		else{
			values.put(KEY_CHAT_NOTIFICATIONS_ENABLED, encrypt(enabled));
			db.insert(TABLE_CHAT_SETTINGS, null, values);
		}
		cursor.close();
	}

	public void setNotificationSoundChat(String sound){
		String selectQuery = "SELECT * FROM " + TABLE_CHAT_SETTINGS;
		ContentValues values = new ContentValues();
		Cursor cursor = db.rawQuery(selectQuery, null);
		if (cursor.moveToFirst()){
			String UPDATE_PREFERENCES_TABLE = "UPDATE " + TABLE_CHAT_SETTINGS + " SET " + KEY_CHAT_SOUND_NOTIFICATIONS + "= '" + encrypt(sound) + "' WHERE " + KEY_ID + " = '1'";
			db.execSQL(UPDATE_PREFERENCES_TABLE);
//			log("UPDATE_PREFERENCES_TABLE SYNC WIFI: " + UPDATE_PREFERENCES_TABLE);
		}
		else{
			values.put(KEY_CHAT_SOUND_NOTIFICATIONS, encrypt(sound));
			db.insert(TABLE_CHAT_SETTINGS, null, values);
		}
		cursor.close();
	}

	public void setVibrationEnabledChat(String enabled){
		String selectQuery = "SELECT * FROM " + TABLE_CHAT_SETTINGS;
		ContentValues values = new ContentValues();
		Cursor cursor = db.rawQuery(selectQuery, null);
		if (cursor.moveToFirst()){
			String UPDATE_PREFERENCES_TABLE = "UPDATE " + TABLE_CHAT_SETTINGS + " SET " + KEY_CHAT_VIBRATION_ENABLED + "= '" + encrypt(enabled) + "' WHERE " + KEY_ID + " = '1'";
			db.execSQL(UPDATE_PREFERENCES_TABLE);
//			log("UPDATE_PREFERENCES_TABLE SYNC WIFI: " + UPDATE_PREFERENCES_TABLE);
		}
		else{
			values.put(KEY_CHAT_VIBRATION_ENABLED, encrypt(enabled));
			db.insert(TABLE_CHAT_SETTINGS, null, values);
		}
		cursor.close();
	}

	public void setChatItemPreferences(ChatItemPreferences chatPrefs){
		ContentValues values = new ContentValues();
		values.put(KEY_CHAT_HANDLE, encrypt(chatPrefs.getChatHandle()));
		values.put(KEY_CHAT_ITEM_NOTIFICATIONS, encrypt(chatPrefs.getNotificationsEnabled()));
		values.put(KEY_CHAT_ITEM_RINGTONE, "");
		values.put(KEY_CHAT_ITEM_SOUND_NOTIFICATIONS, "");
		values.put(KEY_CHAT_ITEM_WRITTEN_TEXT, encrypt(chatPrefs.getWrittenText()));

		db.insert(TABLE_CHAT_ITEMS, null, values);
	}

	public int setWrittenTextItem(String handle, String text){
        logDebug("setWrittenTextItem: "+ text + " " + handle);

		ContentValues values = new ContentValues();
		values.put(KEY_CHAT_ITEM_WRITTEN_TEXT, encrypt(text));
		return db.update(TABLE_CHAT_ITEMS, values, KEY_CHAT_HANDLE + " = '" + encrypt(handle) + "'", null);
	}

//	public int setRingtoneChatItem(String ringtone, String handle){
//		log("setRingtoneChatItem: "+ringtone+" "+handle);
//
//		ContentValues values = new ContentValues();
//		values.put(KEY_CHAT_ITEM_RINGTONE, encrypt(ringtone));
//		return db.update(TABLE_CHAT_ITEMS, values, KEY_CHAT_HANDLE + " = '" + encrypt(handle) + "'", null);
//	}
//
//	public int setNotificationSoundChatItem(String sound, String handle){
//		log("setNotificationSoundChatItem: "+sound+" "+handle);
//
//		ContentValues values = new ContentValues();
//		values.put(KEY_CHAT_ITEM_SOUND_NOTIFICATIONS, encrypt(sound));
//		return db.update(TABLE_CHAT_ITEMS, values, KEY_CHAT_HANDLE + " = '" + encrypt(handle) + "'", null);
//	}

	public int setNotificationEnabledChatItem(String enabled, String handle){
        logDebug("setNotificationEnabledChatItem: " + enabled + " " + handle);

		ContentValues values = new ContentValues();
		values.put(KEY_CHAT_ITEM_NOTIFICATIONS, encrypt(enabled));
		return db.update(TABLE_CHAT_ITEMS, values, KEY_CHAT_HANDLE + " = '" + encrypt(handle) + "'", null);
	}

	public ChatItemPreferences findChatPreferencesByHandle (String handle){
        logDebug("findChatPreferencesByHandle: " + handle);
		ChatItemPreferences prefs = null;

		String selectQuery = "SELECT * FROM " + TABLE_CHAT_ITEMS + " WHERE " + KEY_CHAT_HANDLE + " = '" + encrypt(handle) + "'";
        logDebug("QUERY: " + selectQuery);
		Cursor cursor = db.rawQuery(selectQuery, null);

		if (!cursor.equals(null)){
			if (cursor.moveToFirst()){

				int id = Integer.parseInt(cursor.getString(0));
				String chatHandle = decrypt(cursor.getString(1));
				String notificationsEnabled = decrypt(cursor.getString(2));
                logDebug("notificationsEnabled: " + notificationsEnabled);
				String ringtone = decrypt(cursor.getString(3));
				String notificationsSound = decrypt(cursor.getString(4));
				String writtenText = decrypt(cursor.getString(5));

				prefs = new ChatItemPreferences(chatHandle, notificationsEnabled, writtenText);
				cursor.close();
				return prefs;
			}
		}
		cursor.close();
		return null;
	}

	public boolean areNotificationsEnabled (String handle){
        logDebug("areNotificationsEnabled: " + handle);

		String selectQuery = "SELECT * FROM " + TABLE_CHAT_ITEMS + " WHERE " + KEY_CHAT_HANDLE + " = '" + encrypt(handle) + "'";
		Cursor cursor = db.rawQuery(selectQuery, null);
		boolean result = true;
		if (!cursor.equals(null)){
			if (cursor.moveToFirst()){

				String notificationsEnabled = decrypt(cursor.getString(2));
				boolean muteB = Boolean.parseBoolean(notificationsEnabled);
				if(muteB==true){
					result = true;
				}
				else{
					result = false;
				}
			}
		}

		cursor.close();
		return result;
	}

	public void setCompletedTransfer(AndroidCompletedTransfer transfer){
		ContentValues values = new ContentValues();
		values.put(KEY_TRANSFER_FILENAME, encrypt(transfer.getFileName()));
		values.put(KEY_TRANSFER_TYPE, encrypt(transfer.getType()+""));
		values.put(KEY_TRANSFER_STATE, encrypt(transfer.getState()+""));
		values.put(KEY_TRANSFER_SIZE, encrypt(transfer.getSize()));
		values.put(KEY_TRANSFER_HANDLE, encrypt(transfer.getNodeHandle()));
		values.put(KEY_TRANSFER_PATH, encrypt(transfer.getPath()));

		db.insert(TABLE_COMPLETED_TRANSFERS, null, values);
	}

	public void emptyCompletedTransfers(){
		db.delete(TABLE_COMPLETED_TRANSFERS, null,null);
	}

	public ArrayList<AndroidCompletedTransfer> getCompletedTransfers(){
		ArrayList<AndroidCompletedTransfer> cTs = new ArrayList<AndroidCompletedTransfer> ();

		String selectQuery = "SELECT * FROM " + TABLE_COMPLETED_TRANSFERS;
		Cursor cursor = db.rawQuery(selectQuery, null);
		try {
			if (cursor.moveToLast()){

				do {
					int id = Integer.parseInt(cursor.getString(0));
					String filename = decrypt(cursor.getString(1));
					String type =  decrypt(cursor.getString(2));
					int typeInt = Integer.parseInt(type);
					String state = decrypt(cursor.getString(3));
					int stateInt = Integer.parseInt(state);
					String size = decrypt(cursor.getString(4));
					String nodeHandle = decrypt(cursor.getString(5));
					String path = decrypt(cursor.getString(6));

					AndroidCompletedTransfer cT = new AndroidCompletedTransfer(filename, typeInt, stateInt, size, nodeHandle, path);
					cTs.add(cT);
				} while (cursor.moveToPrevious());
			}

		} finally {
			try { cursor.close(); } catch (Exception ignore) {}
		}

		return cTs;
	}


	public boolean isPinLockEnabled(SQLiteDatabase db){
        logDebug("getPinLockEnabled");

		String selectQuery = "SELECT * FROM " + TABLE_PREFERENCES;
		Cursor cursor = db.rawQuery(selectQuery, null);
		String pinLockEnabled = null;
		boolean result = false;
		if (cursor.moveToFirst()){
			//get pinLockEnabled
			pinLockEnabled = decrypt(cursor.getString(7));
			if (pinLockEnabled == null){
				result = false;
			}
			else{
				if(pinLockEnabled.equals("true")){
					result = true;
				}
				else{
					result = false;
				}
			}
		}
		cursor.close();

		return result;
	}

	public void setSmallGridCamera (boolean smallGridCamera){
        logDebug("setSmallGridCamera");

		String selectQuery = "SELECT * FROM " + TABLE_PREFERENCES;
		ContentValues values = new ContentValues();
		Cursor cursor = db.rawQuery(selectQuery, null);
		if (cursor.moveToFirst()){
			String UPDATE_ATTRIBUTES_TABLE = "UPDATE " + TABLE_PREFERENCES + " SET " + KEY_SMALL_GRID_CAMERA + "='" + encrypt(smallGridCamera + "") + "' WHERE " + KEY_ID + " ='1'";
			db.execSQL(UPDATE_ATTRIBUTES_TABLE);
		}
		else{
			values.put(KEY_SMALL_GRID_CAMERA, encrypt(smallGridCamera + ""));
			db.insert(TABLE_PREFERENCES, null, values);
		}
		cursor.close();
	}


	public boolean isSmallGridCamera (){
        logDebug("isSmallGridCamera");

		String selectQuery = "SELECT " + KEY_SMALL_GRID_CAMERA + " FROM " + TABLE_PREFERENCES + " WHERE " + KEY_ID + " = '1'";
		Cursor cursor = db.rawQuery(selectQuery, null);
		boolean result = false;
		if (cursor.moveToFirst()){

			String smallGrid = decrypt(cursor.getString(0));

			if (smallGrid == null){
				result = false;
			}
			else{
				if(smallGrid.equals("true")){
					result = true;
				}
				else{
					result = false;
				}
			}
		}
		cursor.close();

		return result;
	}

	public void setAttributes (MegaAttributes attr){
        logDebug("setAttributes");
        ContentValues values = new ContentValues();
        values.put(KEY_ATTR_ONLINE, encrypt(attr.getOnline()));
        values.put(KEY_ATTR_INTENTS, encrypt(Integer.toString(attr.getAttemps())));
        values.put(KEY_ATTR_ASK_SIZE_DOWNLOAD, encrypt(attr.getAskSizeDownload()));
        values.put(KEY_ATTR_ASK_NOAPP_DOWNLOAD, encrypt(attr.getAskNoAppDownload()));
		values.put(KEY_FILE_LOGGER_SDK, encrypt(attr.getFileLoggerSDK()));
		values.put(KEY_ACCOUNT_DETAILS_TIMESTAMP, encrypt(attr.getAccountDetailsTimeStamp()));
		values.put(KEY_PAYMENT_METHODS_TIMESTAMP, encrypt(attr.getPaymentMethodsTimeStamp()));
		values.put(KEY_PRICING_TIMESTAMP, encrypt(attr.getPricingTimeStamp()));
		values.put(KEY_EXTENDED_ACCOUNT_DETAILS_TIMESTAMP, encrypt(attr.getExtendedAccountDetailsTimeStamp()));
		values.put(KEY_INVALIDATE_SDK_CACHE, encrypt(attr.getInvalidateSdkCache()));
		values.put(KEY_FILE_LOGGER_KARERE, encrypt(attr.getFileLoggerKarere()));
		values.put(KEY_USE_HTTPS_ONLY, encrypt(attr.getUseHttpsOnly()));
		values.put(KEY_USE_HTTPS_ONLY, encrypt(attr.getUseHttpsOnly()));
		values.put(KEY_SHOW_COPYRIGHT, encrypt(attr.getShowCopyright()));
		values.put(KEY_SHOW_NOTIF_OFF, encrypt(attr.getShowNotifOff()));
		values.put(KEY_STAGING, encrypt(attr.getStaging()));
		values.put(KEY_LAST_PUBLIC_HANDLE, encrypt(Long.toString(attr.getLastPublicHandle())));
		values.put(KEY_LAST_PUBLIC_HANDLE_TIMESTAMP, encrypt(Long.toString(attr.getLastPublicHandleTimeStamp())));
		values.put(KEY_STORAGE_STATE, encrypt(Integer.toString(attr.getStorageState())));
		values.put(KEY_LAST_PUBLIC_HANDLE_TYPE, encrypt(Integer.toString(attr.getLastPublicHandleType())));
		values.put(KEY_MY_CHAT_FILES_FOLDER_HANDLE, encrypt(Long.toString(attr.getMyChatFilesFolderHandle())));
		db.insert(TABLE_ATTRIBUTES, null, values);
	}

	public MegaAttributes getAttributes(){
		MegaAttributes attr = null;

		String selectQuery = "SELECT * FROM " + TABLE_ATTRIBUTES;
		Cursor cursor = db.rawQuery(selectQuery, null);
		if (cursor.moveToFirst()){
			int id = Integer.parseInt(cursor.getString(0));
			String online = decrypt(cursor.getString(1));
			String intents = decrypt(cursor.getString(2));
			String askSizeDownload = decrypt(cursor.getString(3));
			String askNoAppDownload = decrypt(cursor.getString(4));
			String fileLoggerSDK = decrypt(cursor.getString(5));
			String accountDetailsTimeStamp = decrypt(cursor.getString(6));
			String paymentMethodsTimeStamp = decrypt(cursor.getString(7));
			String pricingTimeStamp = decrypt(cursor.getString(8));
			String extendedAccountDetailsTimeStamp = decrypt(cursor.getString(9));
			String invalidateSdkCache = decrypt(cursor.getString(10));
			String fileLoggerKarere = decrypt(cursor.getString(11));
			String useHttpsOnly = decrypt(cursor.getString(12));
			String showCopyright = decrypt(cursor.getString(13));
			String showNotifOff = decrypt(cursor.getString(14));
			String staging = decrypt(cursor.getString(15));
			String lastPublicHandle = decrypt(cursor.getString(16));
			String lastPublicHandleTimeStamp = decrypt(cursor.getString(17));
			String storageState = decrypt(cursor.getString(18));
			String lastPublicHandleType = decrypt(cursor.getString(19));
			String myChatFilesFolderHandle = decrypt(cursor.getString(20));

			attr = new MegaAttributes(online,
					intents != null && !intents.isEmpty() ? Integer.parseInt(intents) : 0,
					askSizeDownload, askNoAppDownload, fileLoggerSDK, accountDetailsTimeStamp,
					paymentMethodsTimeStamp, pricingTimeStamp, extendedAccountDetailsTimeStamp,
					invalidateSdkCache, fileLoggerKarere, useHttpsOnly, showCopyright, showNotifOff,
					staging, lastPublicHandle, lastPublicHandleTimeStamp,
					lastPublicHandleType != null && !lastPublicHandleType.isEmpty() ? Integer.parseInt(lastPublicHandleType) : MegaApiJava.AFFILIATE_TYPE_INVALID,
					storageState != null && !storageState.isEmpty() ? Integer.parseInt(storageState) : MegaApiJava.STORAGE_STATE_UNKNOWN,
					myChatFilesFolderHandle);
		}
		cursor.close();

		return attr;
	}

//	public void setNonContact (NonContactInfo nonContact){
//		log("setNonContact: "+nonContact.getHandle());
//
//		ContentValues values = new ContentValues();
//		values.put(KEY_NONCONTACT_HANDLE,  encrypt(nonContact.getHandle()));
//		values.put(KEY_NONCONTACT_FULLNAME, encrypt(nonContact.getFullName()));
//		values.put(KEY_NONCONTACT_FIRSTNAME, encrypt(nonContact.getFirstName()));
//		values.put(KEY_NONCONTACT_LASTNAME, encrypt(nonContact.getLastName()));
//
//		NonContactInfo check = findNonContactByHandle(nonContact.getHandle()+"");
//
//		if(check==null){
//			db.insert(TABLE_NON_CONTACTS, null, values);
//		}
//		else{
//			int id = (int) db.insertWithOnConflict(TABLE_NON_CONTACTS, null, values, SQLiteDatabase.CONFLICT_REPLACE);
//			log("setNonContact: Final value: "+id);
//		}
//	}

	public int setNonContactFirstName (String name, String handle){
        logDebug("setContactName: " + name + " " + handle);

		ContentValues values = new ContentValues();
		values.put(KEY_NONCONTACT_FIRSTNAME, encrypt(name));
		int rows = db.update(TABLE_NON_CONTACTS, values, KEY_NONCONTACT_HANDLE + " = '" + encrypt(handle) + "'", null);
		if(rows==0){
			values.put(KEY_NONCONTACT_HANDLE, encrypt(handle));
			db.insert(TABLE_NON_CONTACTS, null, values);
		}
		return rows;
	}

	public int setNonContactLastName (String lastName, String handle){

		ContentValues values = new ContentValues();
		values.put(KEY_NONCONTACT_LASTNAME, encrypt(lastName));
		int rows = db.update(TABLE_NON_CONTACTS, values, KEY_NONCONTACT_HANDLE + " = '" + encrypt(handle) + "'", null);
		if(rows==0){
			values.put(KEY_NONCONTACT_HANDLE, encrypt(handle));
			db.insert(TABLE_NON_CONTACTS, null, values);
		}
		return rows;
	}

	public int setNonContactEmail (String email, String handle){

		ContentValues values = new ContentValues();
		values.put(KEY_NONCONTACT_EMAIL, encrypt(email));
		int rows = db.update(TABLE_NON_CONTACTS, values, KEY_NONCONTACT_HANDLE + " = '" + encrypt(handle) + "'", null);
		if(rows==0){
			values.put(KEY_NONCONTACT_HANDLE, encrypt(handle));
			db.insert(TABLE_NON_CONTACTS, null, values);
		}
		return rows;
	}

//	public int setNonContactFullName (String fullName, String handle){
//		log("setNonContactFullName: "+fullName);
//
//		ContentValues values = new ContentValues();
//		values.put(KEY_NONCONTACT_FULLNAME, encrypt(fullName));
//		return db.update(TABLE_NON_CONTACTS, values, KEY_NONCONTACT_FULLNAME + " = '" + encrypt(handle) + "'", null);
//	}

	public NonContactInfo findNonContactByHandle(String handle){
        logDebug("findNONContactByHandle: " + handle);
		NonContactInfo noncontact = null;

		String selectQuery = "SELECT * FROM " + TABLE_NON_CONTACTS + " WHERE " + KEY_NONCONTACT_HANDLE + " = '" + encrypt(handle)+ "'";
        logDebug("QUERY: " + selectQuery);
		Cursor cursor = db.rawQuery(selectQuery, null);

		if (!cursor.equals(null)){
			if (cursor.moveToFirst()){

				int _id = Integer.parseInt(cursor.getString(0));
				String _handle = decrypt(cursor.getString(1));
				String _fullName = decrypt(cursor.getString(2));
				String _firstName = decrypt(cursor.getString(3));
				String _lastName = decrypt(cursor.getString(4));
				String _email = decrypt(cursor.getString(5));

				noncontact = new NonContactInfo(handle, _fullName, _firstName, _lastName, _email);
				cursor.close();
				return noncontact;
			}
		}
		cursor.close();
		return null;
	}

	public void setContact (MegaContactDB contact){
        ContentValues values = new ContentValues();
        values.put(KEY_CONTACT_HANDLE, encrypt(contact.getHandle()));
        values.put(KEY_CONTACT_MAIL, encrypt(contact.getMail()));
        values.put(KEY_CONTACT_NAME, encrypt(contact.getName()));
        values.put(KEY_CONTACT_LAST_NAME, encrypt(contact.getLastName()));
        values.put(KEY_CONTACT_NICKNAME, encrypt(contact.getNickname()));
		db.insert(TABLE_CONTACTS, null, values);
	}

	public int setContactName (String name, String mail){
		ContentValues values = new ContentValues();
	    values.put(KEY_CONTACT_NAME, encrypt(name));
	    return db.update(TABLE_CONTACTS, values, KEY_CONTACT_MAIL + " = '" + encrypt(mail) + "'", null);
	}

	public int setContactLastName (String lastName, String mail){
		ContentValues values = new ContentValues();
	    values.put(KEY_CONTACT_LAST_NAME, encrypt(lastName));
	    return db.update(TABLE_CONTACTS, values, KEY_CONTACT_MAIL + " = '" + encrypt(mail) + "'", null);
	}

	public int setContactNickname(String nickname, long handle) {
		ContentValues values = new ContentValues();
		values.put(KEY_CONTACT_NICKNAME, encrypt(nickname));
		return db.update(TABLE_CONTACTS, values, KEY_CONTACT_HANDLE + " = '" + encrypt(handle + "") + "'", null);
	}

	public int getContactsSize(){
		String selectQuery = "SELECT * FROM " + TABLE_CONTACTS;
		Cursor cursor = db.rawQuery(selectQuery, null);
		if (cursor != null){
			return cursor.getCount();
		}
		else{
			return 0;
		}
	}

	public int setContactMail (long handle, String mail){
        logDebug("setContactMail: " + handle + " " + mail);

		ContentValues values = new ContentValues();
		values.put(KEY_CONTACT_MAIL, encrypt(mail));
		return db.update(TABLE_CONTACTS, values, KEY_CONTACT_HANDLE + " = '" + encrypt(String.valueOf(handle)) + "'", null);
	}

	public MegaContactDB findContactByHandle(String handle){
        logDebug("findContactByHandle: " + handle);
		MegaContactDB contacts = null;

		String selectQuery = "SELECT * FROM " + TABLE_CONTACTS + " WHERE " + KEY_CONTACT_HANDLE + " = '" + encrypt(handle) + "'";
        logDebug("QUERY: " + selectQuery);
		Cursor cursor = db.rawQuery(selectQuery, null);

		if (!cursor.equals(null)){
			if (cursor.moveToFirst()){

				int _id = -1;
				String _handle = null;
				String _mail = null;
				String _name = null;
				String _lastName = null;
				String _nickname = null;

				_id = Integer.parseInt(cursor.getString(0));
				_handle = decrypt(cursor.getString(1));
				_mail = decrypt(cursor.getString(2));
				_name = decrypt(cursor.getString(3));
				_lastName = decrypt(cursor.getString(4));
				_nickname = decrypt(cursor.getString(5));

				contacts = new MegaContactDB(handle, _mail, _name, _lastName, _nickname);
				cursor.close();
				return contacts;
			}
		}
		cursor.close();
		return null;
	}

	public MegaContactDB findContactByEmail(String mail){
        logDebug("findContactByEmail: " + mail);
		MegaContactDB contacts = null;

		String selectQuery = "SELECT * FROM " + TABLE_CONTACTS + " WHERE " + KEY_CONTACT_MAIL + " = '" + encrypt(mail) + "'";
        logDebug("QUERY: " + selectQuery);
		Cursor cursor = db.rawQuery(selectQuery, null);

		if (!cursor.equals(null)){
			if (cursor.moveToFirst()){

				int _id = -1;
				String _handle = null;
				String _mail = null;
				String _name = null;
				String _lastName = null;
				String _nickname = null;

				_id = Integer.parseInt(cursor.getString(0));
				_handle = decrypt(cursor.getString(1));
				_mail = decrypt(cursor.getString(2));
				_name = decrypt(cursor.getString(3));
				_lastName = decrypt(cursor.getString(4));
				_nickname = decrypt(cursor.getString(5));

				contacts = new MegaContactDB(_handle, mail, _name, _lastName, _nickname);
				cursor.close();
				return contacts;
			}
		}
		cursor.close();
		return null;
	}

	public long setOfflineFile (MegaOffline offline){
        logDebug("setOfflineFile: " + offline.getHandle());
        ContentValues values = new ContentValues();

        MegaOffline checkInsert = null;
        checkInsert=findByHandle(offline.getHandle());

        if(checkInsert==null){
        	String nullColumnHack = null;

            values.put(KEY_OFF_HANDLE, encrypt(offline.getHandle()));
            values.put(KEY_OFF_PATH, encrypt(offline.getPath()));
            values.put(KEY_OFF_NAME, encrypt(offline.getName()));
            values.put(KEY_OFF_PARENT, offline.getParentId());
            values.put(KEY_OFF_TYPE, encrypt(offline.getType()));
            values.put(KEY_OFF_INCOMING, offline.getOrigin());
            values.put(KEY_OFF_HANDLE_INCOMING, encrypt(offline.getHandleIncoming()));

            long ret = db.insert(TABLE_OFFLINE, nullColumnHack, values);

            return ret;
        }
        return -1;
	}

	public long setOfflineFile (MegaOffline offline, SQLiteDatabase db){

        ContentValues values = new ContentValues();

        MegaOffline checkInsert = null;
        checkInsert=findByHandle(offline.getHandle(),db);

        if(checkInsert==null){
        	String nullColumnHack = null;

            values.put(KEY_OFF_HANDLE, encrypt(offline.getHandle()));
            values.put(KEY_OFF_PATH, encrypt(offline.getPath()));
            values.put(KEY_OFF_NAME, encrypt(offline.getName()));
            values.put(KEY_OFF_PARENT, offline.getParentId());
            values.put(KEY_OFF_TYPE, encrypt(offline.getType()));
            values.put(KEY_OFF_INCOMING, offline.getOrigin());
            values.put(KEY_OFF_HANDLE_INCOMING, encrypt(offline.getHandleIncoming()));

            long ret = db.insert(TABLE_OFFLINE, nullColumnHack, values);

            return ret;
        }
        return -1;
	}

	public long setOfflineFileOld (MegaOffline offline){

        ContentValues values = new ContentValues();

        MegaOffline checkInsert = null;
        checkInsert=findByHandle(offline.getHandle(),db);

        if(checkInsert==null){
        	String nullColumnHack = null;

            values.put(KEY_OFF_HANDLE, (offline.getHandle()));
            values.put(KEY_OFF_PATH, (offline.getPath()));
            values.put(KEY_OFF_NAME, (offline.getName()));
            values.put(KEY_OFF_PARENT, offline.getParentId());
            values.put(KEY_OFF_TYPE, (offline.getType()));
            values.put(KEY_OFF_INCOMING, offline.getOrigin());
            values.put(KEY_OFF_HANDLE_INCOMING, (offline.getHandleIncoming()));

            long ret = db.insert(TABLE_OFFLINE, nullColumnHack, values);

            return ret;
        }
        return -1;
	}

	public long setOfflineFileOld (MegaOffline offline, SQLiteDatabase db){

        ContentValues values = new ContentValues();

        MegaOffline checkInsert = null;
        checkInsert=findByHandle(offline.getHandle(), db);

        if(checkInsert==null){
        	String nullColumnHack = null;

            values.put(KEY_OFF_HANDLE, (offline.getHandle()));
            values.put(KEY_OFF_PATH, (offline.getPath()));
            values.put(KEY_OFF_NAME, (offline.getName()));
            values.put(KEY_OFF_PARENT, offline.getParentId());
            values.put(KEY_OFF_TYPE, (offline.getType()));
            values.put(KEY_OFF_INCOMING, offline.getOrigin());
            values.put(KEY_OFF_HANDLE_INCOMING, (offline.getHandleIncoming()));

            long ret = db.insert(TABLE_OFFLINE, nullColumnHack, values);

            return ret;
        }
        return -1;
	}

	public ArrayList<MegaOffline> getOfflineFiles (){

		ArrayList<MegaOffline> listOffline = new ArrayList<MegaOffline>();

		String selectQuery = "SELECT * FROM " + TABLE_OFFLINE;
		Cursor cursor = db.rawQuery(selectQuery, null);
		if (cursor.moveToFirst()){
			do{

				int id = Integer.parseInt(cursor.getString(0));
				String handle = decrypt(cursor.getString(1));
				String path = decrypt(cursor.getString(2));
				String name = decrypt(cursor.getString(3));
				int parent = cursor.getInt(4);
				String type = decrypt(cursor.getString(5));
				int incoming = cursor.getInt(6);
				String handleIncoming = decrypt(cursor.getString(7));
				MegaOffline offline = new MegaOffline(id,handle, path, name, parent, type, incoming, handleIncoming);
				listOffline.add(offline);
			} while (cursor.moveToNext());
		}
		cursor.close();

		return listOffline;
	}

	public ArrayList<MegaOffline> getOfflineFilesOld (SQLiteDatabase db){

		ArrayList<MegaOffline> listOffline = new ArrayList<MegaOffline>();

		String selectQuery = "SELECT * FROM " + TABLE_OFFLINE;
		Cursor cursor = db.rawQuery(selectQuery, null);
		if (cursor.moveToFirst()){
			do{

				int id = Integer.parseInt(cursor.getString(0));
				String handle = (cursor.getString(1));
				String path = (cursor.getString(2));
				String name = (cursor.getString(3));
				int parent = cursor.getInt(4);
				String type = (cursor.getString(5));
				int incoming = cursor.getInt(6);
				String handleIncoming = (cursor.getString(7));
				MegaOffline offline = new MegaOffline(id,handle, path, name, parent, type, incoming, handleIncoming);
				listOffline.add(offline);
			} while (cursor.moveToNext());
		}
		cursor.close();

		return listOffline;
	}

	public boolean exists(long handle){

		//Get the foreign key of the node
		String selectQuery = "SELECT * FROM " + TABLE_OFFLINE + " WHERE " + KEY_OFF_HANDLE + " = '" + encrypt(Long.toString(handle)) + "'";

		Cursor cursor = db.rawQuery(selectQuery, null);

		if (!cursor.equals(null)){

			boolean r = cursor.moveToFirst();
			cursor.close();

			return r;
		}

		cursor.close();

		return false;
	}

	public MegaOffline findByHandle(long handle){
        logDebug("findByHandle: " + handle);

		MegaOffline offline = null;

		//Get the foreign key of the node
		String selectQuery = "SELECT * FROM " + TABLE_OFFLINE + " WHERE " + KEY_OFF_HANDLE + " = '" + encrypt(String.valueOf(handle)) + "'";

		Cursor cursor = db.rawQuery(selectQuery, null);

		if (!cursor.equals(null)){
			if (cursor.moveToFirst()){

				int _id = -1;
				int _parent = -1;
				String _handle = null;
				String _path = null;
				String _name = null;
				String _type = null;
				int _incoming = 0;
				String _handleIncoming = null;

				_id = Integer.parseInt(cursor.getString(0));
				_handle = decrypt(cursor.getString(1));
				_path = decrypt(cursor.getString(2));
				_name = decrypt(cursor.getString(3));
				_parent = cursor.getInt(4);
				_type = decrypt(cursor.getString(5));
				_incoming = cursor.getInt(6);
				_handleIncoming = decrypt(cursor.getString(7));
				offline = new MegaOffline(_id,_handle, _path, _name, _parent, _type, _incoming, _handleIncoming);
				cursor.close();
				return offline;
			}
		}
		cursor.close();
		return null;
	}

	public MegaOffline findByHandle(String handle){

		MegaOffline offline = null;
		//Get the foreign key of the node
		String selectQuery = "SELECT * FROM " + TABLE_OFFLINE + " WHERE " + KEY_OFF_HANDLE + " = '" + encrypt(handle) + "'";

		Cursor cursor = db.rawQuery(selectQuery, null);

		if (!cursor.equals(null)){
			if (cursor.moveToFirst()){

				int _id = -1;
				int _parent = -1;
				String _handle = null;
				String _path = null;
				String _name = null;
				String _type = null;
				int _incoming = 0;
				String _handleIncoming = null;

				_id = Integer.parseInt(cursor.getString(0));
				_handle = decrypt(cursor.getString(1));
				_path = decrypt(cursor.getString(2));
				_name = decrypt(cursor.getString(3));
				_parent = cursor.getInt(4);
				_type = decrypt(cursor.getString(5));
				_incoming = cursor.getInt(6);
				_handleIncoming = decrypt(cursor.getString(7));

				offline = new MegaOffline(_id,_handle, _path, _name, _parent, _type,  _incoming, _handleIncoming);
				cursor.close();
				return offline;
			}
		}
		cursor.close();
		return null;

	}

	public MegaOffline findByHandle(String handle, SQLiteDatabase db){

		MegaOffline offline = null;
		//Get the foreign key of the node
		String selectQuery = "SELECT * FROM " + TABLE_OFFLINE + " WHERE " + KEY_OFF_HANDLE + " = '" + encrypt(handle) + "'";

		Cursor cursor = db.rawQuery(selectQuery, null);

		if (!cursor.equals(null)){
			if (cursor.moveToFirst()){

				int _id = -1;
				int _parent = -1;
				String _handle = null;
				String _path = null;
				String _name = null;
				String _type = null;
				int _incoming = 0;
				String _handleIncoming = null;

				_id = Integer.parseInt(cursor.getString(0));
				_handle = decrypt(cursor.getString(1));
				_path = decrypt(cursor.getString(2));
				_name = decrypt(cursor.getString(3));
				_parent = cursor.getInt(4);
				_type = decrypt(cursor.getString(5));
				_incoming = cursor.getInt(6);
				_handleIncoming = decrypt(cursor.getString(7));

				offline = new MegaOffline(_id,_handle, _path, _name, _parent, _type,  _incoming, _handleIncoming);
				cursor.close();
				return offline;
			}
		}
		cursor.close();
		return null;

	}

	public ArrayList<MegaOffline> findByParentId(int parentId){

		ArrayList<MegaOffline> listOffline = new ArrayList<MegaOffline>();
		//Get the foreign key of the node
		String selectQuery = "SELECT * FROM " + TABLE_OFFLINE + " WHERE " + KEY_OFF_PARENT + " = '" + parentId + "'";

		Cursor cursor = db.rawQuery(selectQuery, null);

		if (!cursor.equals(null)){
			if (cursor.moveToFirst()){
				do{
					int _id = -1;
					int _parent = -1;
					String _handle = null;
					String _path = null;
					String _name = null;
					String _type = null;
					int _incoming = 0;
					String _handleIncoming = null;

					_id = Integer.parseInt(cursor.getString(0));
					_handle = decrypt(cursor.getString(1));
					_path = decrypt(cursor.getString(2));
					_name = decrypt(cursor.getString(3));
					_parent = cursor.getInt(4);
					_type = decrypt(cursor.getString(5));
					_incoming = cursor.getInt(6);
					_handleIncoming = decrypt(cursor.getString(7));

					listOffline.add(new MegaOffline(_id,_handle, _path, _name, _parent, _type, _incoming, _handleIncoming));
				} while (cursor.moveToNext());
			}
		}

		cursor.close();
		return listOffline;
	}

	public MegaOffline findById(int id){

		String selectQuery = "SELECT * FROM " + TABLE_OFFLINE + " WHERE " + KEY_ID + " = '" + id + "'";
		MegaOffline mOffline = null;
		Cursor cursor = db.rawQuery(selectQuery, null);

		if (!cursor.equals(null)){
			if (cursor.moveToFirst()){
				do{
					int _id = -1;
					int _parent = -1;
					String _handle = null;
					String _path = null;
					String _name = null;
					String _type = null;
					int _incoming = 0;
					String _handleIncoming = null;

					_id = Integer.parseInt(cursor.getString(0));
					_handle = decrypt(cursor.getString(1));
					_path = decrypt(cursor.getString(2));
					_name = decrypt(cursor.getString(3));
					_parent = cursor.getInt(4);
					_type = decrypt(cursor.getString(5));
					_incoming = cursor.getInt(6);
					_handleIncoming = decrypt(cursor.getString(7));

					mOffline = new MegaOffline (_id,_handle, _path, _name, _parent, _type, _incoming, _handleIncoming);

				} while (cursor.moveToNext());
			}
		}

		cursor.close();

		return mOffline;
	}

	public int removeById(int id){

		return db.delete(TABLE_OFFLINE, KEY_ID + "="+id, null);

	}

	public ArrayList<MegaOffline> findByPath(String path){

		ArrayList<MegaOffline> listOffline = new ArrayList<MegaOffline>();
		//Get the foreign key of the node
		String selectQuery = "SELECT * FROM " + TABLE_OFFLINE + " WHERE " + KEY_OFF_PATH + " = '" + encrypt(path) + "'";

		Cursor cursor = db.rawQuery(selectQuery, null);

		if (!cursor.equals(null)){
			if (cursor.moveToFirst()){
				do{
					int _id = -1;
					int _parent = -1;
					String _handle = null;
					String _path = null;
					String _name = null;
					String _type = null;
					int _incoming = 0;
					String _handleIncoming = null;

					_id = Integer.parseInt(cursor.getString(0));
					_handle = decrypt(cursor.getString(1));
					_path = decrypt(cursor.getString(2));
					_name = decrypt(cursor.getString(3));
					_parent = cursor.getInt(4);
					_type = decrypt(cursor.getString(5));
					_incoming = cursor.getInt(6);
					_handleIncoming = decrypt(cursor.getString(7));

					listOffline.add(new MegaOffline(_id,_handle, _path, _name, _parent, _type, _incoming, _handleIncoming));
				} while (cursor.moveToNext());
			}
		}
		cursor.close();
		return listOffline;
	}

	public MegaOffline findbyPathAndName(String path, String name){

		String selectQuery = "SELECT * FROM " + TABLE_OFFLINE + " WHERE " + KEY_OFF_PATH + " = '" + encrypt(path) + "'" + "AND " + KEY_OFF_NAME + " = '" + encrypt(name) + "'"  ;

		MegaOffline mOffline = null;
		Cursor cursor = db.rawQuery(selectQuery, null);

		if (!cursor.equals(null)){
			if (cursor.moveToFirst()){
				do{
					int _id = -1;
					int _parent = -1;
					String _handle = null;
					String _path = null;
					String _name = null;
					String _type = null;
					int _incoming = 0;
					String _handleIncoming = null;

					_id = Integer.parseInt(cursor.getString(0));
					_handle = decrypt(cursor.getString(1));
					_path = decrypt(cursor.getString(2));
					_name = decrypt(cursor.getString(3));
					_parent = cursor.getInt(4);
					_type = decrypt(cursor.getString(5));
					_incoming = cursor.getInt(6);
					_handleIncoming = decrypt(cursor.getString(7));

					mOffline = new MegaOffline (_id,_handle, _path, _name, _parent, _type, _incoming, _handleIncoming);

				} while (cursor.moveToNext());
			}
		}
		cursor.close();
		return mOffline;
	}

	public ArrayList<MegaOffline> getNodesSameParentOffline (String path, String name){

		int _id = -1;
		int _parent = -1;
		String _handle = null;
		String _path = null;
		String _name = null;
		String _type = null;
		int _incoming = 0;
		String _handleIncoming = null;

		//Get the foreign key of the node
		String selectQuery = "SELECT * FROM " + TABLE_OFFLINE + " WHERE " + KEY_OFF_PATH + " = '" + encrypt(path) + "'" + "AND" + KEY_OFF_NAME + " = '" + encrypt(name) + "'"  ;

		Cursor cursor = db.rawQuery(selectQuery, null);

		if (cursor.moveToFirst()){

			_id = Integer.parseInt(cursor.getString(0));
			_handle = decrypt(cursor.getString(1));
			_path = decrypt(cursor.getString(2));
			_name = decrypt(cursor.getString(3));
			_parent = cursor.getInt(4);
			_type = decrypt(cursor.getString(5));
			_incoming = cursor.getInt(6);
			_handleIncoming = cursor.getString(7);
		}

		ArrayList<MegaOffline> listOffline = new ArrayList<MegaOffline>();

		//Get the rest of nodes with the same parent (if there be)
		if(_parent!=-1){

			selectQuery = "SELECT * FROM " + TABLE_OFFLINE + " WHERE " + KEY_OFF_PARENT + " = '" + _parent + "'";

			cursor = db.rawQuery(selectQuery, null);
			if (cursor.moveToFirst()){
				do{

					_id = Integer.parseInt(cursor.getString(0));
					_handle = decrypt(cursor.getString(1));
					_path = decrypt(cursor.getString(2));
					_name = decrypt(cursor.getString(3));
					_parent = cursor.getInt(4);
					_type = decrypt(cursor.getString(5));
					_incoming = cursor.getInt(6);
					_handleIncoming = cursor.getString(7);

					MegaOffline offline = new MegaOffline(_handle, _path, _name, _parent, _type, _incoming, _handleIncoming);
					listOffline.add(offline);
				} while (cursor.moveToNext());
			}
			cursor.close();
		}

		return listOffline;
	}

	public int deleteOfflineFile (MegaOffline mOff) {
	    SQLiteDatabase db = this.getWritableDatabase();

	    return db.delete(TABLE_OFFLINE, KEY_OFF_HANDLE + " = ?",
	            new String[] { encrypt(String.valueOf(mOff.getHandle())) });

	}

	public void setFirstTime (boolean firstTime){
		String selectQuery = "SELECT * FROM " + TABLE_PREFERENCES;
        ContentValues values = new ContentValues();
		Cursor cursor = db.rawQuery(selectQuery, null);
		if (cursor.moveToFirst()){
			String UPDATE_PREFERENCES_TABLE = "UPDATE " + TABLE_PREFERENCES + " SET " + KEY_FIRST_LOGIN + "= '" + encrypt(firstTime + "") + "' WHERE " + KEY_ID + " = '1'";
			db.execSQL(UPDATE_PREFERENCES_TABLE);
//			log("UPDATE_PREFERENCES_TABLE: " + UPDATE_PREFERENCES_TABLE);
		}
		else{
	        values.put(KEY_FIRST_LOGIN, encrypt(firstTime + ""));
	        db.insert(TABLE_PREFERENCES, null, values);
		}
		cursor.close();
	}

//	public void setFirstTimeChat (boolean firstTimeChat){
//		String selectQuery = "SELECT * FROM " + TABLE_PREFERENCES;
//		ContentValues values = new ContentValues();
//		Cursor cursor = db.rawQuery(selectQuery, null);
//		if (cursor.moveToFirst()){
//			String UPDATE_PREFERENCES_TABLE = "UPDATE " + TABLE_PREFERENCES + " SET " + KEY_FIRST_LOGIN_CHAT + "= '" + encrypt(firstTimeChat + "") + "' WHERE " + KEY_ID + " = '1'";
//			db.execSQL(UPDATE_PREFERENCES_TABLE);
////			log("UPDATE_PREFERENCES_TABLE: " + UPDATE_PREFERENCES_TABLE);
//		}
//		else{
//			values.put(KEY_FIRST_LOGIN_CHAT, encrypt(firstTimeChat + ""));
//			db.insert(TABLE_PREFERENCES, null, values);
//		}
//		cursor.close();
//	}
//

	public void setCamSyncWifi (boolean wifi){
		String selectQuery = "SELECT * FROM " + TABLE_PREFERENCES;
        ContentValues values = new ContentValues();
		Cursor cursor = db.rawQuery(selectQuery, null);
		if (cursor.moveToFirst()){
			String UPDATE_PREFERENCES_TABLE = "UPDATE " + TABLE_PREFERENCES + " SET " + KEY_CAM_SYNC_WIFI + "= '" + encrypt(wifi + "") + "' WHERE " + KEY_ID + " = '1'";
			db.execSQL(UPDATE_PREFERENCES_TABLE);
//			log("UPDATE_PREFERENCES_TABLE SYNC WIFI: " + UPDATE_PREFERENCES_TABLE);
		}
		else{
	        values.put(KEY_CAM_SYNC_WIFI, encrypt(wifi + ""));
	        db.insert(TABLE_PREFERENCES, null, values);
		}
		cursor.close();
	}

	public void setPreferredViewList (boolean list){
		String selectQuery = "SELECT * FROM " + TABLE_PREFERENCES;
        ContentValues values = new ContentValues();
		Cursor cursor = db.rawQuery(selectQuery, null);
		if (cursor.moveToFirst()){
			String UPDATE_PREFERENCES_TABLE = "UPDATE " + TABLE_PREFERENCES + " SET " + KEY_PREFERRED_VIEW_LIST + "= '" + encrypt(list + "") + "' WHERE " + KEY_ID + " = '1'";
			db.execSQL(UPDATE_PREFERENCES_TABLE);
//			log("UPDATE_PREFERENCES_TABLE SYNC WIFI: " + UPDATE_PREFERENCES_TABLE);
		}
		else{
	        values.put(KEY_PREFERRED_VIEW_LIST, encrypt(list + ""));
	        db.insert(TABLE_PREFERENCES, null, values);
		}
		cursor.close();
	}

	public void setPreferredViewListCamera (boolean list){
		String selectQuery = "SELECT * FROM " + TABLE_PREFERENCES;
        ContentValues values = new ContentValues();
		Cursor cursor = db.rawQuery(selectQuery, null);
		if (cursor.moveToFirst()){
			String UPDATE_PREFERENCES_TABLE = "UPDATE " + TABLE_PREFERENCES + " SET " + KEY_PREFERRED_VIEW_LIST_CAMERA + "= '" + encrypt(list + "") + "' WHERE " + KEY_ID + " = '1'";
			db.execSQL(UPDATE_PREFERENCES_TABLE);
//			log("UPDATE_PREFERENCES_TABLE SYNC WIFI: " + UPDATE_PREFERENCES_TABLE);
		}
		else{
	        values.put(KEY_PREFERRED_VIEW_LIST_CAMERA, encrypt(list + ""));
	        db.insert(TABLE_PREFERENCES, null, values);
		}
		cursor.close();
	}

	public void setPreferredSortCloud (String order){
		String selectQuery = "SELECT * FROM " + TABLE_PREFERENCES;
		ContentValues values = new ContentValues();
		Cursor cursor = db.rawQuery(selectQuery, null);
		if (cursor.moveToFirst()){
			String UPDATE_PREFERENCES_TABLE = "UPDATE " + TABLE_PREFERENCES + " SET " + KEY_PREFERRED_SORT_CLOUD + "= '" + encrypt(order) + "' WHERE " + KEY_ID + " = '1'";
			db.execSQL(UPDATE_PREFERENCES_TABLE);
//			log("UPDATE_PREFERENCES_TABLE SYNC WIFI: " + UPDATE_PREFERENCES_TABLE);
		}
		else{
			values.put(KEY_PREFERRED_SORT_CLOUD, encrypt(order));
			db.insert(TABLE_PREFERENCES, null, values);
		}
		cursor.close();
	}

	public void setPreferredSortContacts (String order){
		String selectQuery = "SELECT * FROM " + TABLE_PREFERENCES;
		ContentValues values = new ContentValues();
		Cursor cursor = db.rawQuery(selectQuery, null);
		if (cursor.moveToFirst()){
			String UPDATE_PREFERENCES_TABLE = "UPDATE " + TABLE_PREFERENCES + " SET " + KEY_PREFERRED_SORT_CONTACTS + "= '" + encrypt(order) + "' WHERE " + KEY_ID + " = '1'";
			db.execSQL(UPDATE_PREFERENCES_TABLE);
//			log("UPDATE_PREFERENCES_TABLE SYNC WIFI: " + UPDATE_PREFERENCES_TABLE);
		}
		else{
			values.put(KEY_PREFERRED_SORT_CONTACTS, encrypt(order));
			db.insert(TABLE_PREFERENCES, null, values);
		}
		cursor.close();
	}

    public void setPreferredSortCameraUpload(String order) {
        logDebug("set sort camera upload order: " + order);
        setStringValue(TABLE_PREFERENCES, KEY_PREFERRED_SORT_CAMERA_UPLOAD, order);
    }

	public void setPreferredSortOthers (String order){
		String selectQuery = "SELECT * FROM " + TABLE_PREFERENCES;
		ContentValues values = new ContentValues();
		Cursor cursor = db.rawQuery(selectQuery, null);
		if (cursor.moveToFirst()){
			String UPDATE_PREFERENCES_TABLE = "UPDATE " + TABLE_PREFERENCES + " SET " + KEY_PREFERRED_SORT_OTHERS + "= '" + encrypt(order) + "' WHERE " + KEY_ID + " = '1'";
			db.execSQL(UPDATE_PREFERENCES_TABLE);
//			log("UPDATE_PREFERENCES_TABLE SYNC WIFI: " + UPDATE_PREFERENCES_TABLE);
		}
		else{
			values.put(KEY_PREFERRED_SORT_OTHERS, encrypt(order));
			db.insert(TABLE_PREFERENCES, null, values);
		}
		cursor.close();
	}

	public void setLastUploadFolder (String folderPath){
		String selectQuery = "SELECT * FROM " + TABLE_PREFERENCES;
        ContentValues values = new ContentValues();
		Cursor cursor = db.rawQuery(selectQuery, null);
		if (cursor.moveToFirst()){
			String UPDATE_PREFERENCES_TABLE = "UPDATE " + TABLE_PREFERENCES + " SET " + KEY_LAST_UPLOAD_FOLDER + "= '" + encrypt(folderPath + "") + "' WHERE " + KEY_ID + " = '1'";
			db.execSQL(UPDATE_PREFERENCES_TABLE);
//			log("UPDATE_PREFERENCES_TABLE UPLOAD FOLDER: " + UPDATE_PREFERENCES_TABLE);
		}
		else{
	        values.put(KEY_LAST_UPLOAD_FOLDER, encrypt(folderPath + ""));
	        db.insert(TABLE_PREFERENCES, null, values);
		}
		cursor.close();
	}

	public void setLastCloudFolder (String folderHandle){
		String selectQuery = "SELECT * FROM " + TABLE_PREFERENCES;
        ContentValues values = new ContentValues();
		Cursor cursor = db.rawQuery(selectQuery, null);
		if (cursor.moveToFirst()){
			String UPDATE_PREFERENCES_TABLE = "UPDATE " + TABLE_PREFERENCES + " SET " + KEY_LAST_CLOUD_FOLDER_HANDLE + "= '" + encrypt(folderHandle + "") + "' WHERE " + KEY_ID + " = '1'";
			db.execSQL(UPDATE_PREFERENCES_TABLE);
            logDebug("KEY_LAST_CLOUD_FOLDER_HANDLE UPLOAD FOLDER: " + UPDATE_PREFERENCES_TABLE);
		}
		else{
	        values.put(KEY_LAST_CLOUD_FOLDER_HANDLE, encrypt(folderHandle + ""));
	        db.insert(TABLE_PREFERENCES, null, values);
		}
		cursor.close();
	}


//	public void setCamSyncCharging (boolean charging){
//		String selectQuery = "SELECT * FROM " + TABLE_PREFERENCES;
//        ContentValues values = new ContentValues();
//		Cursor cursor = db.rawQuery(selectQuery, null);
//		if (cursor.moveToFirst()){
//			String UPDATE_PREFERENCES_TABLE = "UPDATE " + TABLE_PREFERENCES + " SET " + KEY_CAM_SYNC_CHARGING + "= '" + encrypt(charging + "") + "' WHERE " + KEY_ID + " = '1'";
//			db.execSQL(UPDATE_PREFERENCES_TABLE);
////			log("UPDATE_PREFERENCES_TABLE SYNC CHARGING: " + UPDATE_PREFERENCES_TABLE);
//		}
//		else{
//	        values.put(KEY_CAM_SYNC_CHARGING, encrypt(charging + ""));
//	        db.insert(TABLE_PREFERENCES, null, values);
//		}
//		cursor.close();
//	}

	public void setKeepFileNames (boolean charging){
		String selectQuery = "SELECT * FROM " + TABLE_PREFERENCES;
        ContentValues values = new ContentValues();
		Cursor cursor = db.rawQuery(selectQuery, null);
		if (cursor.moveToFirst()){
			String UPDATE_PREFERENCES_TABLE = "UPDATE " + TABLE_PREFERENCES + " SET " + KEY_KEEP_FILE_NAMES + "= '" + encrypt(charging + "") + "' WHERE " + KEY_ID + " = '1'";
			db.execSQL(UPDATE_PREFERENCES_TABLE);
//			log("UPDATE_PREFERENCES_TABLE SYNC KEEP_FILES: " + UPDATE_PREFERENCES_TABLE);
		}
		else{
	        values.put(KEY_KEEP_FILE_NAMES, encrypt(charging + ""));
	        db.insert(TABLE_PREFERENCES, null, values);
		}
		cursor.close();
	}

	public void setCamSyncEnabled (boolean enabled){
        logDebug("setCamSyncEnabled: " + enabled);
		String selectQuery = "SELECT * FROM " + TABLE_PREFERENCES;
        ContentValues values = new ContentValues();
		Cursor cursor = db.rawQuery(selectQuery, null);
		if (cursor.moveToFirst()){
			String UPDATE_PREFERENCES_TABLE = "UPDATE " + TABLE_PREFERENCES + " SET " + KEY_CAM_SYNC_ENABLED + "= '" + encrypt(enabled + "") + "' WHERE " + KEY_ID + " = '1'";
			db.execSQL(UPDATE_PREFERENCES_TABLE);
//			log("UPDATE_PREFERENCES_TABLE SYNC ENABLED: " + UPDATE_PREFERENCES_TABLE);
		}
		else{
	        values.put(KEY_CAM_SYNC_ENABLED, encrypt(enabled + ""));
	        db.insert(TABLE_PREFERENCES, null, values);
		}
		cursor.close();
	}

	public void setSecondaryUploadEnabled (boolean enabled){
        logDebug("setSecondaryUploadEnabled: " + enabled);
		String selectQuery = "SELECT * FROM " + TABLE_PREFERENCES;
        ContentValues values = new ContentValues();
		Cursor cursor = db.rawQuery(selectQuery, null);
		if (cursor.moveToFirst()){
			String UPDATE_PREFERENCES_TABLE = "UPDATE " + TABLE_PREFERENCES + " SET " + KEY_SEC_FOLDER_ENABLED + "= '" + encrypt(enabled + "") + "' WHERE " + KEY_ID + " = '1'";
			db.execSQL(UPDATE_PREFERENCES_TABLE);
		}
		else{
	        values.put(KEY_SEC_FOLDER_ENABLED, encrypt(enabled + ""));
	        db.insert(TABLE_PREFERENCES, null, values);
		}
		cursor.close();
	}

	public void setCamSyncHandle (long handle){
		String selectQuery = "SELECT * FROM " + TABLE_PREFERENCES;
        ContentValues values = new ContentValues();
		Cursor cursor = db.rawQuery(selectQuery, null);
		if (cursor.moveToFirst()){
			String UPDATE_PREFERENCES_TABLE = "UPDATE " + TABLE_PREFERENCES + " SET " + KEY_CAM_SYNC_HANDLE + "= '" + encrypt(handle + "") + "' WHERE " + KEY_ID + " = '1'";
			db.execSQL(UPDATE_PREFERENCES_TABLE);
//			log("UPDATE_PREFERENCES_TABLE SYNC ENABLED: " + UPDATE_PREFERENCES_TABLE);
		}
		else{
	        values.put(KEY_CAM_SYNC_HANDLE, encrypt(handle + ""));
	        db.insert(TABLE_PREFERENCES, null, values);
		}
		cursor.close();
	}

	public void setSecondaryFolderHandle (long handle){
        logDebug("setSecondaryFolderHandle: " + handle);
		String selectQuery = "SELECT * FROM " + TABLE_PREFERENCES;
        ContentValues values = new ContentValues();
		Cursor cursor = db.rawQuery(selectQuery, null);
		if (cursor.moveToFirst()){
			String UPDATE_PREFERENCES_TABLE = "UPDATE " + TABLE_PREFERENCES + " SET " + KEY_SEC_FOLDER_HANDLE + "= '" + encrypt(handle + "") + "' WHERE " + KEY_ID + " = '1'";
			db.execSQL(UPDATE_PREFERENCES_TABLE);
//			log("UPDATE_PREFERENCES_TABLE SYNC ENABLED: " + UPDATE_PREFERENCES_TABLE);
		}
		else{
	        values.put(KEY_SEC_FOLDER_HANDLE, encrypt(handle + ""));
	        db.insert(TABLE_PREFERENCES, null, values);
		}
		cursor.close();
	}

	public void setCamSyncLocalPath (String localPath){
		String selectQuery = "SELECT * FROM " + TABLE_PREFERENCES;
        ContentValues values = new ContentValues();
		Cursor cursor = db.rawQuery(selectQuery, null);
		if (cursor.moveToFirst()){
			String UPDATE_PREFERENCES_TABLE = "UPDATE " + TABLE_PREFERENCES + " SET " + KEY_CAM_SYNC_LOCAL_PATH + "= '" + encrypt(localPath + "") + "' WHERE " + KEY_ID + " = '1'";
			db.execSQL(UPDATE_PREFERENCES_TABLE);
//			log("UPDATE_PREFERENCES_TABLE SYNC ENABLED: " + UPDATE_PREFERENCES_TABLE);
		}
		else{
	        values.put(KEY_CAM_SYNC_LOCAL_PATH, encrypt(localPath + ""));
	        db.insert(TABLE_PREFERENCES, null, values);
		}
		cursor.close();
	}

	public void setUriExternalSDCard (String uriExternalSDCard){
		String selectQuery = "SELECT * FROM " + TABLE_PREFERENCES;
        ContentValues values = new ContentValues();
		Cursor cursor = db.rawQuery(selectQuery, null);
		if (cursor.moveToFirst()){
			String UPDATE_PREFERENCES_TABLE = "UPDATE " + TABLE_PREFERENCES + " SET " + KEY_URI_EXTERNAL_SD_CARD + "= '" + encrypt(uriExternalSDCard) + "' WHERE " + KEY_ID + " = '1'";
			db.execSQL(UPDATE_PREFERENCES_TABLE);
            logDebug("KEY_URI_EXTERNAL_SD_CARD URI: " + UPDATE_PREFERENCES_TABLE);
		}
		else{
	        values.put(KEY_URI_EXTERNAL_SD_CARD, encrypt(uriExternalSDCard));
	        db.insert(TABLE_PREFERENCES, null, values);
		}
		cursor.close();
	}

    public void setSDCardUri (String sdCardUri){
        setStringValue(TABLE_PREFERENCES, KEY_SD_CARD_URI, sdCardUri);
    }

	public void setCameraFolderExternalSDCard (boolean cameraFolderExternalSDCard){
		String selectQuery = "SELECT * FROM " + TABLE_PREFERENCES;
        ContentValues values = new ContentValues();
		Cursor cursor = db.rawQuery(selectQuery, null);
		if (cursor.moveToFirst()){
			String UPDATE_PREFERENCES_TABLE = "UPDATE " + TABLE_PREFERENCES + " SET " + KEY_CAMERA_FOLDER_EXTERNAL_SD_CARD + "= '" + encrypt(cameraFolderExternalSDCard + "") + "' WHERE " + KEY_ID + " = '1'";
			db.execSQL(UPDATE_PREFERENCES_TABLE);
//			log("UPDATE_PREFERENCES_TABLE SYNC WIFI: " + UPDATE_PREFERENCES_TABLE);
		}
		else{
	        values.put(KEY_CAMERA_FOLDER_EXTERNAL_SD_CARD, encrypt(cameraFolderExternalSDCard + ""));
	        db.insert(TABLE_PREFERENCES, null, values);
		}
		cursor.close();
	}

	public void setPinLockType (String pinLockType){
        logDebug("setPinLockType");
		String selectQuery = "SELECT * FROM " + TABLE_PREFERENCES;
        ContentValues values = new ContentValues();
		Cursor cursor = db.rawQuery(selectQuery, null);
		if (cursor.moveToFirst()){
			String UPDATE_PREFERENCES_TABLE = "UPDATE " + TABLE_PREFERENCES + " SET " + KEY_PIN_LOCK_TYPE + "= '" + encrypt(pinLockType) + "' WHERE " + KEY_ID + " = '1'";
			db.execSQL(UPDATE_PREFERENCES_TABLE);
//			log("UPDATE_PREFERENCES_TABLE SYNC WIFI: " + UPDATE_PREFERENCES_TABLE);
		}
		else{
	        values.put(KEY_PIN_LOCK_TYPE, encrypt(pinLockType));
	        db.insert(TABLE_PREFERENCES, null, values);
		}
		cursor.close();
	}

	public void setSecondaryFolderPath (String localPath){
        logDebug("setSecondaryFolderPath: " + localPath);
		String selectQuery = "SELECT * FROM " + TABLE_PREFERENCES;
        ContentValues values = new ContentValues();
		Cursor cursor = db.rawQuery(selectQuery, null);
		if (cursor.moveToFirst()){
			String UPDATE_PREFERENCES_TABLE = "UPDATE " + TABLE_PREFERENCES + " SET " + KEY_SEC_FOLDER_LOCAL_PATH + "= '" + encrypt(localPath + "") + "' WHERE " + KEY_ID + " = '1'";
			db.execSQL(UPDATE_PREFERENCES_TABLE);
//			log("UPDATE_PREFERENCES_TABLE SYNC ENABLED: " + UPDATE_PREFERENCES_TABLE);
		}
		else{
	        values.put(KEY_SEC_FOLDER_LOCAL_PATH, encrypt(localPath + ""));
	        db.insert(TABLE_PREFERENCES, null, values);
		}
		cursor.close();
	}

	public void setCamSyncFileUpload (int fileUpload){
		String selectQuery = "SELECT * FROM " + TABLE_PREFERENCES;
        ContentValues values = new ContentValues();
		Cursor cursor = db.rawQuery(selectQuery, null);
		if (cursor.moveToFirst()){
			String UPDATE_PREFERENCES_TABLE = "UPDATE " + TABLE_PREFERENCES + " SET " + KEY_CAM_SYNC_FILE_UPLOAD + "= '" + encrypt(fileUpload + "") + "' WHERE " + KEY_ID + " = '1'";
			db.execSQL(UPDATE_PREFERENCES_TABLE);
//			log("UPDATE_PREFERENCES_TABLE SYNC ENABLED: " + UPDATE_PREFERENCES_TABLE);
		}
		else{
	        values.put(KEY_CAM_SYNC_FILE_UPLOAD, encrypt(fileUpload + ""));
	        db.insert(TABLE_PREFERENCES, null, values);
		}
		cursor.close();
	}

	public void setAccountDetailsTimeStamp (){
		setAccountDetailsTimeStamp(System.currentTimeMillis()/1000);
	}

	public void resetAccountDetailsTimeStamp (){
		setAccountDetailsTimeStamp(-1);
	}

	private void setAccountDetailsTimeStamp (long accountDetailsTimeStamp){
        logDebug("setAccountDetailsTimeStamp");

		String selectQuery = "SELECT * FROM " + TABLE_ATTRIBUTES;
		ContentValues values = new ContentValues();
		Cursor cursor = db.rawQuery(selectQuery, null);
		if (cursor.moveToFirst()){
			String UPDATE_ATTRIBUTE_TABLE = "UPDATE " + TABLE_ATTRIBUTES + " SET " + KEY_ACCOUNT_DETAILS_TIMESTAMP + "= '" + encrypt(accountDetailsTimeStamp + "") + "' WHERE " + KEY_ID + " = '1'";
			db.execSQL(UPDATE_ATTRIBUTE_TABLE);
//			log("UPDATE_PREFERENCES_TABLE SYNC ENABLED: " + UPDATE_PREFERENCES_TABLE);
		}
		else{
			values.put(KEY_ACCOUNT_DETAILS_TIMESTAMP, encrypt(accountDetailsTimeStamp + ""));
			db.insert(TABLE_ATTRIBUTES, null, values);
		}
		cursor.close();
	}

	public void setPaymentMethodsTimeStamp (){
        logDebug("setPaymentMethodsTimeStamp");
		long paymentMethodsTimeStamp = System.currentTimeMillis()/1000;

		String selectQuery = "SELECT * FROM " + TABLE_ATTRIBUTES;
		ContentValues values = new ContentValues();
		Cursor cursor = db.rawQuery(selectQuery, null);
		if (cursor.moveToFirst()){
			String UPDATE_ATTRIBUTE_TABLE = "UPDATE " + TABLE_ATTRIBUTES + " SET " + KEY_PAYMENT_METHODS_TIMESTAMP + "= '" + encrypt(paymentMethodsTimeStamp + "") + "' WHERE " + KEY_ID + " = '1'";
			db.execSQL(UPDATE_ATTRIBUTE_TABLE);
//			log("UPDATE_PREFERENCES_TABLE SYNC ENABLED: " + UPDATE_PREFERENCES_TABLE);
		}
		else{
			values.put(KEY_PAYMENT_METHODS_TIMESTAMP, encrypt(paymentMethodsTimeStamp + ""));
			db.insert(TABLE_ATTRIBUTES, null, values);
		}
		cursor.close();
	}

	public void setPricingTimestamp (){
        logDebug("setPricingTimestamp");
		long creditCardTimestamp = System.currentTimeMillis()/1000;

		String selectQuery = "SELECT * FROM " + TABLE_ATTRIBUTES;
		ContentValues values = new ContentValues();
		Cursor cursor = db.rawQuery(selectQuery, null);
		if (cursor.moveToFirst()){
			String UPDATE_ATTRIBUTE_TABLE = "UPDATE " + TABLE_ATTRIBUTES + " SET " + KEY_PRICING_TIMESTAMP + "= '" + encrypt(creditCardTimestamp + "") + "' WHERE " + KEY_ID + " = '1'";
			db.execSQL(UPDATE_ATTRIBUTE_TABLE);
//			log("UPDATE_PREFERENCES_TABLE SYNC ENABLED: " + UPDATE_PREFERENCES_TABLE);
		}
		else{
			values.put(KEY_PRICING_TIMESTAMP, encrypt(creditCardTimestamp + ""));
			db.insert(TABLE_ATTRIBUTES, null, values);
		}
		cursor.close();
	}

	public void setExtendedAccountDetailsTimestamp (){
        logDebug("setExtendedAccountDetailsTimestamp");
		long extendedAccountDetailsTimestamp = System.currentTimeMillis()/1000;

		String selectQuery = "SELECT * FROM " + TABLE_ATTRIBUTES;
		ContentValues values = new ContentValues();
		Cursor cursor = db.rawQuery(selectQuery, null);
		if (cursor.moveToFirst()){
			String UPDATE_ATTRIBUTE_TABLE = "UPDATE " + TABLE_ATTRIBUTES + " SET " + KEY_EXTENDED_ACCOUNT_DETAILS_TIMESTAMP + "= '" + encrypt(extendedAccountDetailsTimestamp + "") + "' WHERE " + KEY_ID + " = '1'";
			db.execSQL(UPDATE_ATTRIBUTE_TABLE);
//			log("UPDATE_PREFERENCES_TABLE SYNC ENABLED: " + UPDATE_PREFERENCES_TABLE);
		}
		else{
			values.put(KEY_EXTENDED_ACCOUNT_DETAILS_TIMESTAMP, encrypt(extendedAccountDetailsTimestamp + ""));
			db.insert(TABLE_ATTRIBUTES, null, values);
		}
		cursor.close();
	}

	public void resetExtendedAccountDetailsTimestamp (){
        logDebug("resetExtendedAccountDetailsTimestamp");
		long extendedAccountDetailsTimestamp = -1;

		String selectQuery = "SELECT * FROM " + TABLE_ATTRIBUTES;
		ContentValues values = new ContentValues();
		Cursor cursor = db.rawQuery(selectQuery, null);
		if (cursor.moveToFirst()){
			String UPDATE_ATTRIBUTE_TABLE = "UPDATE " + TABLE_ATTRIBUTES + " SET " + KEY_EXTENDED_ACCOUNT_DETAILS_TIMESTAMP + "= '" + encrypt(extendedAccountDetailsTimestamp + "") + "' WHERE " + KEY_ID + " = '1'";
			db.execSQL(UPDATE_ATTRIBUTE_TABLE);
//			log("UPDATE_PREFERENCES_TABLE SYNC ENABLED: " + UPDATE_PREFERENCES_TABLE);
		}
		else{
			values.put(KEY_EXTENDED_ACCOUNT_DETAILS_TIMESTAMP, encrypt(extendedAccountDetailsTimestamp + ""));
			db.insert(TABLE_ATTRIBUTES, null, values);
		}
		cursor.close();
	}

    public void setCamSyncTimeStamp(long camSyncTimeStamp) {
        logDebug("setCamSyncTimeStamp: " + camSyncTimeStamp);
        setLongValue(TABLE_PREFERENCES, KEY_CAM_SYNC_TIMESTAMP, camSyncTimeStamp);
    }

    public void setCamVideoSyncTimeStamp(long camVideoSyncTimeStamp) {
        logDebug("setCamVideoSyncTimeStamp: " + camVideoSyncTimeStamp);
        setLongValue(TABLE_PREFERENCES, KEY_CAM_VIDEO_SYNC_TIMESTAMP, camVideoSyncTimeStamp);
    }

    public void setSecSyncTimeStamp(long secSyncTimeStamp) {
        logDebug("setSecSyncTimeStamp: " + secSyncTimeStamp);
        setLongValue(TABLE_PREFERENCES, KEY_SEC_SYNC_TIMESTAMP, secSyncTimeStamp);
    }

    public void setSecVideoSyncTimeStamp (long secVideoSyncTimeStamp){
        logDebug("setSecVideoSyncTimeStamp: " + secVideoSyncTimeStamp);
        setLongValue(TABLE_PREFERENCES,KEY_SEC_VIDEO_SYNC_TIMESTAMP,secVideoSyncTimeStamp);
    }

	/**
	 * Set an integer value into the database.
	 *
	 * @param tableName  Name of the database's table.
	 * @param columnName Name of the table's column.
	 * @param value      Value to set.
	 */
    private void setIntValue(String tableName, String columnName, int value) {
    	setStringValue(tableName, columnName, Integer.toString(value));
	}

	/**
	 * Get an integer value from the database.
	 *
	 * @param tableName    Name of the database's table.
	 * @param columnName   Name of the table's column.
	 * @param defaultValue Default value to return if no result found.
	 * @return Integer value selected from the database.
	 */
	private int getIntValue(String tableName, String columnName, int defaultValue) {
		try {
			String value = getStringValue(tableName, columnName, Integer.toString(defaultValue));
			if (value != null && !value.isEmpty()) {
				return Integer.valueOf(value);
			}
		} catch (Exception e) {
			logWarning("EXCEPTION - Return default value: " + defaultValue, e);
		}

    	return defaultValue;
	}

	/**
	 * Set a long value into the database.
	 *
	 * @param tableName  Name of the database's table.
	 * @param columnName Name of the table's column.
	 * @param value      Value to set.
	 */
    private void setLongValue(String tableName, String columnName, long value) {
		setStringValue(tableName, columnName, Long.toString(value));
    }

	/**
	 * Get a long value from the database.
	 *
	 * @param tableName    Name of the database's table.
	 * @param columnName   Name of the table's column.
	 * @param defaultValue Default value to return if no result found.
	 * @return Long value selected from the database.
	 */
	private long getLongValue(String tableName, String columnName, long defaultValue) {
		try {
			String value = getStringValue(tableName, columnName, Long.toString(defaultValue));
			if (!isTextEmpty(value)) {
				return Long.parseLong(value);
			}
		} catch (Exception e) {
			logWarning("EXCEPTION - Return default value: " + defaultValue, e);
		}

		return defaultValue;
	}

	/**
	 * Set a String value into the database.
	 *
	 * @param tableName  Name of the database's table.
	 * @param columnName Name of the table's column.
	 * @param value      Value to set.
	 */
	private void setStringValue(String tableName, String columnName, String value) {
		String selectQuery = "SELECT * FROM " + tableName;
		Cursor cursor = db.rawQuery(selectQuery, null);
		if (cursor.moveToFirst()) {
			String UPDATE_TABLE = "UPDATE " + tableName + " SET " + columnName + "= '" + encrypt(value) + "' WHERE " + KEY_ID + " = '1'";
			db.execSQL(UPDATE_TABLE);
		} else {
			ContentValues values = new ContentValues();
			values.put(columnName, encrypt(value));
			db.insert(tableName, null, values);
		}
		cursor.close();
	}

	/**
	 * Get a String value from the database.
	 *
	 * @param tableName    Name of the database's table.
	 * @param columnName   Name of the table's column.
	 * @param defaultValue Default value to return if no result found.
	 * @return String value selected from the database.
	 */
	private String getStringValue(String tableName, String columnName, String defaultValue) {
		String value = defaultValue;
		String selectQuery = "SELECT " + columnName + " FROM " + tableName + " WHERE " + KEY_ID + " = '1'";
		Cursor cursor = db.rawQuery(selectQuery, null);
		if (cursor.moveToFirst()) {
			value = decrypt(cursor.getString(0));
			logDebug("Value: " + value);
		} else {
			logWarning("No value found, setting default");
			ContentValues values = new ContentValues();
			values.put(columnName, encrypt(defaultValue));
			db.insert(tableName, null, values);
			logDebug("Default value: " + defaultValue);
		}
		cursor.close();
		return value;
	}

	/**
	 * Get a boolean value from the database.
	 *
	 * @param tableName    Name of the database's table.
	 * @param columnName   Name of the table's column.
	 * @param defaultValue Default value to return if no result found.
	 * @return Boolean value selected from the database.
	 */
	private boolean getBooleanValue(String tableName, String columnName, boolean defaultValue) {
		try {
			String value = getStringValue(tableName, columnName, Boolean.toString(defaultValue));
			if (value != null && !value.isEmpty()) {
				return Boolean.valueOf(value);
			}
		} catch (Exception e) {
			logWarning("EXCEPTION - Return default value: " + defaultValue, e);
		}

		return defaultValue;
	}

	public void setPinLockEnabled (boolean pinLockEnabled){
		String selectQuery = "SELECT * FROM " + TABLE_PREFERENCES;
        ContentValues values = new ContentValues();
		Cursor cursor = db.rawQuery(selectQuery, null);
		if (cursor.moveToFirst()){
			String UPDATE_PREFERENCES_TABLE = "UPDATE " + TABLE_PREFERENCES + " SET " + KEY_PIN_LOCK_ENABLED + "= '" + encrypt(pinLockEnabled + "") + "' WHERE " + KEY_ID + " = '1'";
			db.execSQL(UPDATE_PREFERENCES_TABLE);
//			log("UPDATE_PREFERENCES_TABLE SYNC ENABLED: " + UPDATE_PREFERENCES_TABLE);
		}
		else{
	        values.put(KEY_PIN_LOCK_ENABLED, encrypt(pinLockEnabled + ""));
	        db.insert(TABLE_PREFERENCES, null, values);
		}
		cursor.close();
	}

	public void setPinLockCode (String pinLockCode){
		String selectQuery = "SELECT * FROM " + TABLE_PREFERENCES;
        ContentValues values = new ContentValues();
		Cursor cursor = db.rawQuery(selectQuery, null);
		if (cursor.moveToFirst()){
			String UPDATE_PREFERENCES_TABLE = "UPDATE " + TABLE_PREFERENCES + " SET " + KEY_PIN_LOCK_CODE + "= '" + encrypt(pinLockCode + "") + "' WHERE " + KEY_ID + " = '1'";
			db.execSQL(UPDATE_PREFERENCES_TABLE);
//			log("UPDATE_PREFERENCES_TABLE SYNC ENABLED: " + UPDATE_PREFERENCES_TABLE);
		}
		else{
	        values.put(KEY_PIN_LOCK_CODE, encrypt(pinLockCode + ""));
	        db.insert(TABLE_PREFERENCES, null, values);
		}
		cursor.close();
	}

	public void setStorageAskAlways(boolean storageAskAlways) {
		setStringValue(TABLE_PREFERENCES, KEY_STORAGE_ASK_ALWAYS, storageAskAlways + "");
	}

	/**
	 * Sets the flag to indicate if should ask the user about set the current path as default download location.
	 *
	 * @param askSetDownloadLocation true if should ask, false otherwise.
	 */
	public void setAskSetDownloadLocation(boolean askSetDownloadLocation) {
		setStringValue(TABLE_PREFERENCES, KEY_ASK_SET_DOWNLOAD_LOCATION, askSetDownloadLocation + "");
	}

	/**
	 * Gets the flag which indicates if should ask the user about set the current path as default download location.
	 *
	 * @return true if should ask, false otherwise.
	 */
	public boolean getAskSetDownloadLocation() {
		return getBooleanValue(TABLE_PREFERENCES, KEY_ASK_SET_DOWNLOAD_LOCATION, true);
	}

	public void setStorageDownloadLocation (String storageDownloadLocation){
		String selectQuery = "SELECT * FROM " + TABLE_PREFERENCES;
        ContentValues values = new ContentValues();
		Cursor cursor = db.rawQuery(selectQuery, null);
		if (cursor.moveToFirst()){
			String UPDATE_PREFERENCES_TABLE = "UPDATE " + TABLE_PREFERENCES + " SET " + KEY_STORAGE_DOWNLOAD_LOCATION + "= '" + encrypt(storageDownloadLocation + "") + "' WHERE " + KEY_ID + " = '1'";
			db.execSQL(UPDATE_PREFERENCES_TABLE);
//			log("UPDATE_PREFERENCES_TABLE SYNC ENABLED: " + UPDATE_PREFERENCES_TABLE);
		}
		else{
	        values.put(KEY_STORAGE_DOWNLOAD_LOCATION, encrypt(storageDownloadLocation + ""));
	        db.insert(TABLE_PREFERENCES, null, values);
		}
		cursor.close();
	}

//	public void setAttrOnline (boolean online){
//		String selectQuery = "SELECT * FROM " + TABLE_ATTRIBUTES;
//		ContentValues values = new ContentValues();
//		Cursor cursor = db.rawQuery(selectQuery, null);
//		if (cursor.moveToFirst()){
//			String UPDATE_ATTRIBUTES_TABLE = "UPDATE " + TABLE_ATTRIBUTES + " SET " + KEY_ATTR_ONLINE + "='" + encrypt(online + "") + "' WHERE " + KEY_ID + " ='1'";
//			db.execSQL(UPDATE_ATTRIBUTES_TABLE);
//		}
//		else{
//			values.put(KEY_ATTR_ONLINE, encrypt(online + ""));
//			db.insert(TABLE_ATTRIBUTES, null, values);
//		}
//		cursor.close();
//	}
//
	public void setAttrAskSizeDownload (String askSizeDownload){
		String selectQuery = "SELECT * FROM " + TABLE_ATTRIBUTES;
		ContentValues values = new ContentValues();
		Cursor cursor = db.rawQuery(selectQuery, null);
		if (cursor.moveToFirst()){
			String UPDATE_ATTRIBUTES_TABLE = "UPDATE " + TABLE_ATTRIBUTES + " SET " + KEY_ATTR_ASK_SIZE_DOWNLOAD + "='" + encrypt(askSizeDownload) + "' WHERE " + KEY_ID + " ='1'";
			db.execSQL(UPDATE_ATTRIBUTES_TABLE);
            logDebug("UPDATE_ATTRIBUTES_TABLE : " + UPDATE_ATTRIBUTES_TABLE);
		}
		else{
			values.put(KEY_ATTR_ASK_SIZE_DOWNLOAD, encrypt(askSizeDownload));
			db.insert(TABLE_ATTRIBUTES, null, values);
		}
		cursor.close();
	}

	public void setAttrAskNoAppDownload (String askNoAppDownload){
		String selectQuery = "SELECT * FROM " + TABLE_ATTRIBUTES;
		ContentValues values = new ContentValues();
		Cursor cursor = db.rawQuery(selectQuery, null);
		if (cursor.moveToFirst()){
			String UPDATE_ATTRIBUTES_TABLE = "UPDATE " + TABLE_ATTRIBUTES + " SET " + KEY_ATTR_ASK_NOAPP_DOWNLOAD + "='" + encrypt(askNoAppDownload) + "' WHERE " + KEY_ID + " ='1'";
			db.execSQL(UPDATE_ATTRIBUTES_TABLE);
            logDebug("UPDATE_ATTRIBUTES_TABLE : " + UPDATE_ATTRIBUTES_TABLE);
		}
		else{
			values.put(KEY_ATTR_ASK_NOAPP_DOWNLOAD, encrypt(askNoAppDownload));
			db.insert(TABLE_ATTRIBUTES, null, values);
		}
		cursor.close();
	}

	public void setAttrAttemps (int attemp){
		String selectQuery = "SELECT * FROM " + TABLE_ATTRIBUTES;
		ContentValues values = new ContentValues();
		Cursor cursor = db.rawQuery(selectQuery, null);
		if (cursor.moveToFirst()){
			String UPDATE_ATTRIBUTES_TABLE = "UPDATE " + TABLE_ATTRIBUTES + " SET " + KEY_ATTR_INTENTS + "='" + encrypt(Integer.toString(attemp) + "") + "' WHERE " + KEY_ID + " ='1'";
			db.execSQL(UPDATE_ATTRIBUTES_TABLE);
            logDebug("UPDATE_ATTRIBUTES_TABLE : " + UPDATE_ATTRIBUTES_TABLE);
		}
		else{
			values.put(KEY_ATTR_INTENTS, encrypt(Integer.toString(attemp) + ""));
			db.insert(TABLE_ATTRIBUTES, null, values);
		}
		cursor.close();
	}

	public void setFileLoggerSDK (boolean fileLoggerSDK){
		String selectQuery = "SELECT * FROM " + TABLE_ATTRIBUTES;
		ContentValues values = new ContentValues();
		Cursor cursor = db.rawQuery(selectQuery, null);
		if (cursor.moveToFirst()){
			String UPDATE_ATTRIBUTES_TABLE = "UPDATE " + TABLE_ATTRIBUTES + " SET " + KEY_FILE_LOGGER_SDK + "='" + encrypt(fileLoggerSDK + "") + "' WHERE " + KEY_ID + " ='1'";
			db.execSQL(UPDATE_ATTRIBUTES_TABLE);
            logDebug("UPDATE_ATTRIBUTES_TABLE : " + UPDATE_ATTRIBUTES_TABLE);
		}
		else{
			values.put(KEY_FILE_LOGGER_SDK, encrypt(fileLoggerSDK + ""));
			db.insert(TABLE_ATTRIBUTES, null, values);
		}
		cursor.close();
	}

	public void setFileLoggerKarere (boolean fileLoggerKarere){
		String selectQuery = "SELECT * FROM " + TABLE_ATTRIBUTES;
		ContentValues values = new ContentValues();
		Cursor cursor = db.rawQuery(selectQuery, null);
		if (cursor.moveToFirst()){
			String UPDATE_ATTRIBUTES_TABLE = "UPDATE " + TABLE_ATTRIBUTES + " SET " + KEY_FILE_LOGGER_KARERE + "='" + encrypt(fileLoggerKarere + "") + "' WHERE " + KEY_ID + " ='1'";
			db.execSQL(UPDATE_ATTRIBUTES_TABLE);
            logDebug("UPDATE_ATTRIBUTES_TABLE : " + UPDATE_ATTRIBUTES_TABLE);
		}
		else{
			values.put(KEY_FILE_LOGGER_KARERE, encrypt(fileLoggerKarere + ""));
			db.insert(TABLE_ATTRIBUTES, null, values);
		}
		cursor.close();
	}

	public void setUseHttpsOnly (boolean useHttpsOnly){
		String selectQuery = "SELECT * FROM " + TABLE_ATTRIBUTES;
		ContentValues values = new ContentValues();
		Cursor cursor = db.rawQuery(selectQuery, null);
		if (cursor.moveToFirst()){
			String UPDATE_ATTRIBUTES_TABLE = "UPDATE " + TABLE_ATTRIBUTES + " SET " + KEY_USE_HTTPS_ONLY + "='" + encrypt(useHttpsOnly + "") + "' WHERE " + KEY_ID + " ='1'";
			db.execSQL(UPDATE_ATTRIBUTES_TABLE);
            logDebug("UPDATE_ATTRIBUTES_TABLE : " + UPDATE_ATTRIBUTES_TABLE);
		}
		else{
			values.put(KEY_USE_HTTPS_ONLY, encrypt(useHttpsOnly + ""));
			db.insert(TABLE_ATTRIBUTES, null, values);
		}
		cursor.close();
	}


	public String getUseHttpsOnly(){

		String selectQuery = "SELECT " + KEY_USE_HTTPS_ONLY + " FROM " + TABLE_ATTRIBUTES + " WHERE " + KEY_ID + " = '1'";
		Cursor cursor = db.rawQuery(selectQuery, null);
		if (cursor.moveToFirst()){

			String useHttpsOnly = decrypt(cursor.getString(0));
			return useHttpsOnly;
		}
		cursor.close();

		return "false";
	}

	public void setShowCopyright (boolean showCopyright){
		String selectQuery = "SELECT * FROM " + TABLE_ATTRIBUTES;
		ContentValues values = new ContentValues();
		Cursor cursor = db.rawQuery(selectQuery, null);
		if (cursor.moveToFirst()){
			String UPDATE_ATTRIBUTES_TABLE = "UPDATE " + TABLE_ATTRIBUTES + " SET " + KEY_SHOW_COPYRIGHT + "='" + encrypt(showCopyright + "") + "' WHERE " + KEY_ID + " ='1'";
			db.execSQL(UPDATE_ATTRIBUTES_TABLE);
		}
		else{
			values.put(KEY_SHOW_COPYRIGHT, encrypt(showCopyright + ""));
			db.insert(TABLE_ATTRIBUTES, null, values);
		}
		cursor.close();
	}


	public String getShowCopyright (){

		String selectQuery = "SELECT " + KEY_SHOW_COPYRIGHT + " FROM " + TABLE_ATTRIBUTES + " WHERE " + KEY_ID + " = '1'";
		Cursor cursor = db.rawQuery(selectQuery, null);
		if (cursor.moveToFirst()){

			String show = decrypt(cursor.getString(0));
			return show;
		}
		cursor.close();

		return "true";
	}

	public void setShowNotifOff (boolean showNotifOff){
		String selectQuery = "SELECT * FROM " + TABLE_ATTRIBUTES;
		ContentValues values = new ContentValues();
		Cursor cursor = db.rawQuery(selectQuery, null);
		if (cursor.moveToFirst()){
			String UPDATE_ATTRIBUTES_TABLE = "UPDATE " + TABLE_ATTRIBUTES + " SET " + KEY_SHOW_NOTIF_OFF + "='" + encrypt(showNotifOff + "") + "' WHERE " + KEY_ID + " ='1'";
			db.execSQL(UPDATE_ATTRIBUTES_TABLE);
		}
		else{
			values.put(KEY_SHOW_NOTIF_OFF, encrypt(showNotifOff + ""));
			db.insert(TABLE_ATTRIBUTES, null, values);
		}
		cursor.close();
	}

	public void setLastPublicHandle (long handle){
		String selectQuery = "SELECT * FROM " + TABLE_ATTRIBUTES;
		ContentValues values = new ContentValues();
		Cursor cursor = db.rawQuery(selectQuery, null);
		if (cursor.moveToFirst()){
			String UPDATE_ATTRIBUTES_TABLE = "UPDATE " + TABLE_ATTRIBUTES + " SET " + KEY_LAST_PUBLIC_HANDLE + "= '" + encrypt(handle + "") + "' WHERE " + KEY_ID + " = '1'";
			db.execSQL(UPDATE_ATTRIBUTES_TABLE);
//			log("UPDATE_PREFERENCES_TABLE SYNC ENABLED: " + UPDATE_PREFERENCES_TABLE);
		}
		else{
			values.put(KEY_LAST_PUBLIC_HANDLE, encrypt(handle + ""));
			db.insert(TABLE_ATTRIBUTES, null, values);
		}
		cursor.close();
	}

	public void setLastPublicHandleTimeStamp(long lastPublicHandleTimeStamp){
        String selectQuery = "SELECT * FROM " + TABLE_ATTRIBUTES;
        ContentValues values = new ContentValues();
        Cursor cursor = db.rawQuery(selectQuery, null);
        if (cursor.moveToFirst()){
            String UPDATE_ATTRIBUTE_TABLE = "UPDATE " + TABLE_ATTRIBUTES + " SET " + KEY_LAST_PUBLIC_HANDLE_TIMESTAMP + "= '" + encrypt(lastPublicHandleTimeStamp + "") + "' WHERE " + KEY_ID + " = '1'";
            db.execSQL(UPDATE_ATTRIBUTE_TABLE);
//			log("UPDATE_PREFERENCES_TABLE SYNC ENABLED: " + UPDATE_PREFERENCES_TABLE);
        }
        else{
            values.put(KEY_LAST_PUBLIC_HANDLE_TIMESTAMP, encrypt(lastPublicHandleTimeStamp + ""));
            db.insert(TABLE_ATTRIBUTES, null, values);
        }
        cursor.close();
    }

	public void setLastPublicHandleTimeStamp (){
        logDebug("setLastPublicHandleTimeStamp");
		long lastPublicHandleTimeStamp = System.currentTimeMillis()/1000;

		setLastPublicHandleTimeStamp(lastPublicHandleTimeStamp);
	}

	/**
	 * Get the last public handle type value from the database.
	 *
	 * @return Last public handle type value.
	 */
	public int getLastPublicHandleType() {
		logInfo("Getting the last public handle type from DB");
		return getIntValue(TABLE_ATTRIBUTES, KEY_LAST_PUBLIC_HANDLE_TYPE, MegaApiJava.AFFILIATE_TYPE_INVALID);
	}

	/**
	 * Set the last public handle type value into the database.
	 *
	 * @param lastPublicHandleType Last public handle type value.
	 */
	public void setLastPublicHandleType(int lastPublicHandleType) {
		logInfo("Setting the last public handle type in the DB");
		setIntValue(TABLE_ATTRIBUTES, KEY_LAST_PUBLIC_HANDLE_TYPE, lastPublicHandleType);
	}

	/**
	 * Get the storage state value from the database.
	 *
	 * @return Storage state value.
	 */
	public int getStorageState() {
		logInfo("Getting the storage state from DB");
		return getIntValue(TABLE_ATTRIBUTES, KEY_STORAGE_STATE, MegaApiJava.STORAGE_STATE_UNKNOWN);
	}

	/**
	 * Set the storage state value into the database.
	 *
	 * @param storageState Storage state value.
	 */
	public void setStorageState(int storageState) {
		logInfo("Setting the storage state in the DB");
		setIntValue(TABLE_ATTRIBUTES, KEY_STORAGE_STATE, storageState);
	}

	/**
	 * Get the handle of "My chat files" folder from the database.
	 *
	 * @return Handle value.
	 */
	public long getMyChatFilesFolderHandle() {
		logInfo("Getting the storage state from DB");
		return getLongValue(TABLE_ATTRIBUTES, KEY_MY_CHAT_FILES_FOLDER_HANDLE, MegaApiJava.INVALID_HANDLE);
	}

	/**
	 * Set the handle of "My chat files" folder into the database.
	 *
	 * @param myChatFilesFolderHandle Handle value.
	 */
	public void setMyChatFilesFolderHandle(long myChatFilesFolderHandle) {
		logInfo("Setting the storage state in the DB");
		setLongValue(TABLE_ATTRIBUTES, KEY_MY_CHAT_FILES_FOLDER_HANDLE, myChatFilesFolderHandle);
	}

	public String getShowNotifOff (){

		String selectQuery = "SELECT " + KEY_SHOW_NOTIF_OFF + " FROM " + TABLE_ATTRIBUTES + " WHERE " + KEY_ID + " = '1'";
		Cursor cursor = db.rawQuery(selectQuery, null);
		if (cursor.moveToFirst()){

			String show = decrypt(cursor.getString(0));
			return show;
		}
		cursor.close();

		return "true";
	}

	public void setStaging (boolean staging){
		String selectQuery = "SELECT * FROM " + TABLE_ATTRIBUTES;
		ContentValues values = new ContentValues();
		Cursor cursor = db.rawQuery(selectQuery, null);
		if (cursor.moveToFirst()){
			String UPDATE_ATTRIBUTES_TABLE = "UPDATE " + TABLE_ATTRIBUTES + " SET " + KEY_STAGING + "='" + encrypt(staging + "") + "' WHERE " + KEY_ID + " ='1'";
			db.execSQL(UPDATE_ATTRIBUTES_TABLE);
		}
		else{
			values.put(KEY_STAGING, encrypt(staging + ""));
			db.insert(TABLE_ATTRIBUTES, null, values);
		}
		cursor.close();
	}

	public String getStaging (){

		String selectQuery = "SELECT " + KEY_STAGING + " FROM " + TABLE_ATTRIBUTES + " WHERE " + KEY_ID + " = '1'";
		Cursor cursor = db.rawQuery(selectQuery, null);
		if (cursor.moveToFirst()){

			String staging = decrypt(cursor.getString(0));
			return staging;
		}
		cursor.close();

		return "false";
	}

	public void setInvalidateSdkCache(boolean invalidateSdkCache){
		String selectQuery = "SELECT * FROM " + TABLE_ATTRIBUTES;
		ContentValues values = new ContentValues();
		Cursor cursor = db.rawQuery(selectQuery, null);
		if (cursor.moveToFirst()){
			String UPDATE_ATTRIBUTES_TABLE = "UPDATE " + TABLE_ATTRIBUTES + " SET " + KEY_INVALIDATE_SDK_CACHE + "='" + encrypt(invalidateSdkCache + "") + "' WHERE " + KEY_ID + " ='1'";
			db.execSQL(UPDATE_ATTRIBUTES_TABLE);
            logDebug("UPDATE_ATTRIBUTES_TABLE : " + UPDATE_ATTRIBUTES_TABLE);
		}
		else{
			values.put(KEY_INVALIDATE_SDK_CACHE, encrypt(invalidateSdkCache + ""));
			db.insert(TABLE_ATTRIBUTES, null, values);
		}
		cursor.close();
	}

	public void clearCredentials(){
	    logWarning("Clear local credentials!");
		db.execSQL("DROP TABLE IF EXISTS " + TABLE_CREDENTIALS);
        onCreate(db);
	}

	public void clearEphemeral(){
		db.execSQL("DROP TABLE IF EXISTS " + TABLE_EPHEMERAL);
		onCreate(db);
	}

	public void clearPreferences(){
		db.execSQL("DROP TABLE IF EXISTS " + TABLE_PREFERENCES);
        onCreate(db);
	}

//	public void clearOffline(){
//		log("clearOffline");
//		db.execSQL("DROP TABLE IF EXISTS " + TABLE_OFFLINE);
//		onCreate(db);
//	}

	public void clearAttributes(){
        long lastPublicHandle;
        long lastPublicHandleTimeStamp = -1;
        int lastPublicHandleType = MegaApiJava.AFFILIATE_TYPE_INVALID;
        try {
            MegaAttributes attributes = getAttributes();
            lastPublicHandle = attributes.getLastPublicHandle();
            lastPublicHandleTimeStamp = attributes.getLastPublicHandleTimeStamp();
            lastPublicHandleType = attributes.getLastPublicHandleType();
		} catch (Exception e) {
			logWarning("EXCEPTION getting last public handle info.", e);
			lastPublicHandle = MegaApiJava.INVALID_HANDLE;
		}
		db.execSQL("DROP TABLE IF EXISTS " + TABLE_ATTRIBUTES);
		onCreate(db);
		if (lastPublicHandle != MegaApiJava.INVALID_HANDLE) {
		    try{
		        setLastPublicHandle(lastPublicHandle);
		        setLastPublicHandleTimeStamp(lastPublicHandleTimeStamp);
				setLastPublicHandleType(lastPublicHandleType);
			} catch (Exception e) {
				logWarning("EXCEPTION saving last public handle info.", e);
			}
        }
	}

	public void clearContacts(){
		db.execSQL("DELETE FROM " + TABLE_CONTACTS);
	}

	public void clearNonContacts(){
		db.execSQL("DROP TABLE IF EXISTS " + TABLE_NON_CONTACTS);
		onCreate(db);
	}

	public void clearChatItems(){
		db.execSQL("DROP TABLE IF EXISTS " + TABLE_CHAT_ITEMS);
		onCreate(db);
	}

	public void clearChatSettings(){
		db.execSQL("DROP TABLE IF EXISTS " + TABLE_CHAT_SETTINGS);
		onCreate(db);
	}

	public void clearOffline(SQLiteDatabase db){
		db.execSQL("DROP TABLE IF EXISTS " + TABLE_OFFLINE);
		onCreate(db);
	}

	public void clearOffline(){
		db.execSQL("DROP TABLE IF EXISTS " + TABLE_OFFLINE);
		onCreate(db);
	}

    public void clearCompletedTransfers(){
        db.execSQL("DROP TABLE IF EXISTS " + TABLE_COMPLETED_TRANSFERS);
        onCreate(db);
    }

	public void clearPendingMessage(){
		db.execSQL("DROP TABLE IF EXISTS " + TABLE_PENDING_MSG);
		onCreate(db);
	}

	//New management of pending messages
	public long addPendingMessage(String idChat, String timestamp, String filePath, String fingerprint, String name){
		ContentValues values = new ContentValues();
		values.put(KEY_PENDING_MSG_ID_CHAT, encrypt(idChat));
		values.put(KEY_PENDING_MSG_TIMESTAMP, encrypt(timestamp));
		values.put(KEY_PENDING_MSG_FILE_PATH, encrypt(filePath));
		values.put(KEY_PENDING_MSG_FINGERPRINT, encrypt(fingerprint));
		values.put(KEY_PENDING_MSG_NAME, encrypt(name));
		values.put(KEY_PENDING_MSG_STATE, PendingMessageSingle.STATE_PREPARING);

		long id = db.insert(TABLE_PENDING_MSG_SINGLE, null, values);
		return id;
	}

	public long addPendingMessage(PendingMessageSingle message){
		ContentValues values = new ContentValues();
		values.put(KEY_PENDING_MSG_ID_CHAT, encrypt(message.getChatId()+""));
		values.put(KEY_PENDING_MSG_TIMESTAMP, encrypt(message.getUploadTimestamp()+""));
		values.put(KEY_PENDING_MSG_FILE_PATH, encrypt(message.getFilePath()));
		values.put(KEY_PENDING_MSG_FINGERPRINT, encrypt(message.getFingerprint()));
		values.put(KEY_PENDING_MSG_NAME, encrypt(message.getName()));
		values.put(KEY_PENDING_MSG_STATE, PendingMessageSingle.STATE_PREPARING);

		long id = db.insert(TABLE_PENDING_MSG_SINGLE, null, values);
		return id;
	}

	public long addPendingMessageFromExplorer(PendingMessageSingle message){
		ContentValues values = new ContentValues();
		values.put(KEY_PENDING_MSG_ID_CHAT, encrypt(message.getChatId()+""));
		values.put(KEY_PENDING_MSG_TIMESTAMP, encrypt(message.getUploadTimestamp()+""));
		values.put(KEY_PENDING_MSG_FILE_PATH, encrypt(message.getFilePath()));
		values.put(KEY_PENDING_MSG_FINGERPRINT, encrypt(message.getFingerprint()));
		values.put(KEY_PENDING_MSG_NAME, encrypt(message.getName()));
		values.put(KEY_PENDING_MSG_STATE, PendingMessageSingle.STATE_PREPARING_FROM_EXPLORER);

		long id = db.insert(TABLE_PENDING_MSG_SINGLE, null, values);
		return id;
	}

	public PendingMessageSingle findPendingMessageById(long messageId){
        logDebug("findPendingMessageById");
//		String id = messageId+"";
		PendingMessageSingle pendMsg = null;
		String selectQuery = "SELECT * FROM " + TABLE_PENDING_MSG_SINGLE + " WHERE " +KEY_ID + " ='"+ messageId+"'";
        logDebug("QUERY: " + selectQuery);
		Cursor cursor = db.rawQuery(selectQuery, null);

		if (!cursor.equals(null)){
			if (cursor.moveToFirst()) {
//				long id = Integer.parseInt(cursor.getString(0));
				long chatId = Long. parseLong(decrypt(cursor.getString(1)));
				long timestamp = Long. parseLong(decrypt(cursor.getString(2)));
				String idKarereString = decrypt(cursor.getString(3));
				long idTempKarere = -1;
				if(idKarereString!=null && (!idKarereString.isEmpty())){
					idTempKarere = Long. parseLong(idKarereString);
				}
				String filePath = decrypt(cursor.getString(4));
				String name = decrypt(cursor.getString(5));

				String nodeHandleString = decrypt(cursor.getString(6));
				long nodeHandle = -1;
				if(nodeHandleString!=null && (!nodeHandleString.isEmpty())){
					nodeHandle = Long. parseLong(nodeHandleString);
				}

				String fingerPrint = decrypt(cursor.getString(7));
				int transferTag = cursor.getInt(8);
				int state = cursor.getInt(9);

				pendMsg = new PendingMessageSingle(messageId, chatId, timestamp, idTempKarere, filePath, fingerPrint, name, nodeHandle, transferTag, state);
			}
		}

		cursor.close();

		return pendMsg;
	}

	public void updatePendingMessageOnTransferStart(long idMessage, int transferTag) {

		ContentValues values = new ContentValues();
		values.put(KEY_PENDING_MSG_TRANSFER_TAG, transferTag);
		values.put(KEY_PENDING_MSG_STATE, PendingMessageSingle.STATE_UPLOADING);
		String where = KEY_ID + "=" +idMessage;

		int rows = db.update(TABLE_PENDING_MSG_SINGLE, values, where, null);
        logDebug("Rows updated: " + rows);
	}

	public void updatePendingMessageOnTransferFinish(long idMessage, String nodeHandle, int state) {

		ContentValues values = new ContentValues();
		values.put(KEY_PENDING_MSG_NODE_HANDLE, encrypt(nodeHandle));
		values.put(KEY_PENDING_MSG_STATE, state);
		String where = KEY_ID + "=" +idMessage;

		int rows = db.update(TABLE_PENDING_MSG_SINGLE, values, where, null);
        logDebug("Rows updated: " + rows);
	}

	public void updatePendingMessageOnAttach(long idMessage, String temporalId, int state) {

		ContentValues values = new ContentValues();
        logDebug("ID of my pending message to update: " + temporalId);
		values.put(KEY_PENDING_MSG_TEMP_KARERE, encrypt(temporalId));
		values.put(KEY_PENDING_MSG_STATE, state);
		String where = KEY_ID + "=" +idMessage;

		int rows = db.update(TABLE_PENDING_MSG_SINGLE, values, where, null);
        logDebug("Rows updated: " + rows);
	}

	public ArrayList<AndroidMegaChatMessage> findPendingMessagesNotSent(long idChat) {
        logDebug("findPendingMessagesNotSent");
		ArrayList<AndroidMegaChatMessage> pendMsgs = new ArrayList<>();
		String chat = idChat + "";

		String selectQuery = "SELECT * FROM " + TABLE_PENDING_MSG_SINGLE + " WHERE " + KEY_PENDING_MSG_STATE + " < " + PendingMessageSingle.STATE_SENT + " AND " + KEY_ID_CHAT + " ='" + encrypt(chat) + "'";
        logDebug("QUERY: " + selectQuery);
		Cursor cursor = db.rawQuery(selectQuery, null);
		if (!cursor.equals(null)) {
			if (cursor.moveToFirst()) {
				do {
					long id = cursor.getLong(0);
					long chatId = Long. parseLong(decrypt(cursor.getString(1)));
					long timestamp = Long. parseLong(decrypt(cursor.getString(2)));
					String idKarereString = decrypt(cursor.getString(3));
					long idTempKarere = -1;
					if(idKarereString!=null && (!idKarereString.isEmpty())){
						idTempKarere = Long. parseLong(idKarereString);
					}
					String filePath = decrypt(cursor.getString(4));
					String name = decrypt(cursor.getString(5));

					String nodeHandleString = decrypt(cursor.getString(6));
					long nodeHandle = -1;
					if(nodeHandleString!=null && (!nodeHandleString.isEmpty())){
						nodeHandle = Long. parseLong(nodeHandleString);
					}

					String fingerPrint = decrypt(cursor.getString(7));
					int transferTag = cursor.getInt(8);
					int state = cursor.getInt(9);

					PendingMessageSingle pendMsg = new PendingMessageSingle(id, chatId, timestamp, idTempKarere, filePath, fingerPrint, name, nodeHandle, transferTag, state);

					AndroidMegaChatMessage aPMsg = new AndroidMegaChatMessage(pendMsg, true);
					pendMsgs.add(aPMsg);

				} while (cursor.moveToNext());
			}
		}
		cursor.close();
        logDebug("Found: " + pendMsgs.size());
		return pendMsgs;
	}

	public long findPendingMessageByIdTempKarere(long idTemp){
        logDebug("findPendingMessageById: " + idTemp);
		String idPend = idTemp+"";
		long id = -1;

		String selectQuery = "SELECT * FROM " + TABLE_PENDING_MSG_SINGLE + " WHERE " + KEY_PENDING_MSG_TEMP_KARERE + " = '" + encrypt(idPend) + "'";
		logDebug("QUERY: "+selectQuery);
		Cursor cursor = db.rawQuery(selectQuery, null);

		if (!cursor.equals(null)){
			if (cursor.moveToFirst()){

				id = cursor.getLong(0);
			}
		}
		cursor.close();
		return id;
	}

	public void removeSentPendingMessages(){
		logDebug("removeSentPendingMessages");
		int rows = db.delete(TABLE_PENDING_MSG_SINGLE, KEY_PENDING_MSG_STATE + "="+PendingMessageSingle.STATE_SENT, null);
	}

	public void removePendingMessageByChatId(long idChat){
		logDebug("removePendingMessageByChatId");
		int rows = db.delete(TABLE_PENDING_MSG_SINGLE, KEY_PENDING_MSG_ID_CHAT + "="+idChat, null);
	}

	public void removePendingMessageById(long idMsg){
		int rows = db.delete(TABLE_PENDING_MSG_SINGLE, KEY_ID + "="+idMsg, null);
	}

    public String getAutoPlayEnabled(){

        String selectQuery = "SELECT " + KEY_AUTO_PLAY + " FROM " + TABLE_PREFERENCES + " WHERE " + KEY_ID + " = '1'";
        Cursor cursor = db.rawQuery(selectQuery, null);
        if (cursor.moveToFirst()){

            String enabled = decrypt(cursor.getString(0));
            return enabled;
        }
        cursor.close();

        return "false";
    }

    public String getSDCardUri(){
        return getStringValue(TABLE_PREFERENCES, KEY_SD_CARD_URI, "");
    }

    public void setAutoPlayEnabled(String enabled){
		logDebug("setAutoPlayEnabled");

        String selectQuery = "SELECT * FROM " + TABLE_PREFERENCES;
        ContentValues values = new ContentValues();
        Cursor cursor = db.rawQuery(selectQuery, null);
        if (cursor.moveToFirst()){
            String UPDATE_ATTRIBUTES_TABLE = "UPDATE " + TABLE_PREFERENCES + " SET " + KEY_AUTO_PLAY + "='" + encrypt(enabled + "") + "' WHERE " + KEY_ID + " ='1'";
            db.execSQL(UPDATE_ATTRIBUTES_TABLE);
        }
        else{
            values.put(KEY_AUTO_PLAY, encrypt(enabled + ""));
            db.insert(TABLE_PREFERENCES, null, values);
        }
        cursor.close();
    }

    public void setShowInviteBanner(String show){
        logDebug("setCloseInviteBanner");

        String selectQuery = "SELECT * FROM " + TABLE_PREFERENCES;
        ContentValues values = new ContentValues();
        Cursor cursor = db.rawQuery(selectQuery, null);
        if (cursor.moveToFirst()){
            String UPDATE_ATTRIBUTES_TABLE = "UPDATE " + TABLE_PREFERENCES + " SET " + KEY_SHOW_INVITE_BANNER + "='" + encrypt(show + "") + "' WHERE " + KEY_ID + " ='1'";
            db.execSQL(UPDATE_ATTRIBUTES_TABLE);
        }
        else{
            values.put(KEY_SHOW_INVITE_BANNER, encrypt(show + ""));
            db.insert(TABLE_PREFERENCES, null, values);
        }
        cursor.close();
    }
}<|MERGE_RESOLUTION|>--- conflicted
+++ resolved
@@ -32,7 +32,7 @@
 
 public class DatabaseHandler extends SQLiteOpenHelper {
 
-	private static final int DATABASE_VERSION = 55;
+	private static final int DATABASE_VERSION = 56;
     private static final String DATABASE_NAME = "megapreferences";
     private static final String TABLE_PREFERENCES = "preferences";
     private static final String TABLE_CREDENTIALS = "credentials";
@@ -784,14 +784,13 @@
 			db.execSQL("ALTER TABLE " + TABLE_COMPLETED_TRANSFERS + " ADD COLUMN " + KEY_TRANSFER_PATH + " TEXT;");
 		}
 
-<<<<<<< HEAD
-		if(oldVersion <= 54){
-			db.execSQL("ALTER TABLE " + TABLE_CONTACTS + " ADD COLUMN " + KEY_CONTACT_NICKNAME + " TEXT;");
-=======
 		if (oldVersion <= 54) {
 			db.execSQL("ALTER TABLE " + TABLE_ATTRIBUTES + " ADD COLUMN " + KEY_MY_CHAT_FILES_FOLDER_HANDLE + " TEXT;");
 			db.execSQL("UPDATE " + TABLE_ATTRIBUTES + " SET " + KEY_MY_CHAT_FILES_FOLDER_HANDLE + " = '" + encrypt(String.valueOf(MegaApiJava.INVALID_HANDLE)) + "';");
->>>>>>> d034af0b
+		}
+
+		if (oldVersion <= 55) {
+			db.execSQL("ALTER TABLE " + TABLE_CONTACTS + " ADD COLUMN " + KEY_CONTACT_NICKNAME + " TEXT;");
 		}
 	}
 
