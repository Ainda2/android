--- conflicted
+++ resolved
@@ -364,12 +364,11 @@
                 + KEY_CAMERA_FOLDER_EXTERNAL_SD_CARD + " BOOLEAN, " 															//24
                 + KEY_PASSCODE_LOCK_TYPE + " TEXT, "                  														    //25
                 + KEY_PREFERRED_SORT_CLOUD + " TEXT, "              															//26
-<<<<<<< HEAD
                 + KEY_PREFERRED_SORT_OTHERS + " TEXT,"              															//27
                 + KEY_FIRST_LOGIN_CHAT + " BOOLEAN, "               															//28
                 + KEY_SMALL_GRID_CAMERA + " BOOLEAN,"               															//29
                 + KEY_AUTO_PLAY + " BOOLEAN,"                       															//30
-                + KEY_UPLOAD_VIDEO_QUALITY + " TEXT DEFAULT '" + encrypt(String.valueOf(VIDEO_QUALITY_MEDIUM))+ "',"			//31
+                + KEY_UPLOAD_VIDEO_QUALITY + " TEXT DEFAULT '" + encrypt(String.valueOf(VIDEO_QUALITY_ORIGINAL))+ "',"			//31
                 + KEY_CONVERSION_ON_CHARGING + " BOOLEAN,"          															//32
                 + KEY_CHARGING_ON_SIZE + " TEXT,"                   															//33
                 + KEY_SHOULD_CLEAR_CAMSYNC_RECORDS + " TEXT,"       															//34
@@ -384,28 +383,6 @@
 				+ KEY_URI_MEDIA_EXTERNAL_SD_CARD + " TEXT,"																		//43
 				+ KEY_MEDIA_FOLDER_EXTERNAL_SD_CARD + " BOOLEAN," 																//44
 				+ KEY_PASSCODE_LOCK_REQUIRE_TIME + " TEXT DEFAULT '" + encrypt("" + (REQUIRE_PASSCODE_INVALID)) + "')";	//45
-=======
-                + KEY_PREFERRED_SORT_CONTACTS + " TEXT, "           															//27
-                + KEY_PREFERRED_SORT_OTHERS + " TEXT,"              															//28
-                + KEY_FIRST_LOGIN_CHAT + " BOOLEAN, "               															//29
-                + KEY_SMALL_GRID_CAMERA + " BOOLEAN,"               															//30
-                + KEY_AUTO_PLAY + " BOOLEAN,"                       															//31
-                + KEY_UPLOAD_VIDEO_QUALITY + " TEXT DEFAULT '" + encrypt(String.valueOf(VIDEO_QUALITY_ORIGINAL))+ "',"			//32
-                + KEY_CONVERSION_ON_CHARGING + " BOOLEAN,"          															//33
-                + KEY_CHARGING_ON_SIZE + " TEXT,"                   															//34
-                + KEY_SHOULD_CLEAR_CAMSYNC_RECORDS + " TEXT,"       															//35
-                + KEY_CAM_VIDEO_SYNC_TIMESTAMP + " TEXT,"           															//36
-                + KEY_SEC_VIDEO_SYNC_TIMESTAMP + " TEXT,"           															//37
-                + KEY_REMOVE_GPS + " TEXT,"                         															//38
-                + KEY_SHOW_INVITE_BANNER + " TEXT,"                 															//39
-                + KEY_PREFERRED_SORT_CAMERA_UPLOAD + " TEXT,"       															//40
-				+ KEY_SD_CARD_URI + " TEXT,"                        															//41
-                + KEY_ASK_FOR_DISPLAY_OVER  + " TEXT,"																			//42
-				+ KEY_ASK_SET_DOWNLOAD_LOCATION + " BOOLEAN,"																	//43
-				+ KEY_URI_MEDIA_EXTERNAL_SD_CARD + " TEXT,"																		//44
-				+ KEY_MEDIA_FOLDER_EXTERNAL_SD_CARD + " BOOLEAN," 																//45
-				+ KEY_PASSCODE_LOCK_REQUIRE_TIME + " TEXT DEFAULT '" + encrypt("" + (REQUIRE_PASSCODE_INVALID)) + "')";	//46
->>>>>>> 17788a32
 
         db.execSQL(CREATE_PREFERENCES_TABLE);
 
