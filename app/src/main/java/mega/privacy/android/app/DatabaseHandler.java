--- conflicted
+++ resolved
@@ -4163,172 +4163,7 @@
         int rows = db.delete(TABLE_PENDING_MSG_SINGLE, KEY_ID + "=" + idMsg, null);
     }
 
-<<<<<<< HEAD
-			if (cursor != null && cursor.moveToFirst()) {
-//				long id = Integer.parseInt(cursor.getString(0));
-				long chatId = Long.parseLong(decrypt(cursor.getString(1)));
-				long timestamp = Long.parseLong(decrypt(cursor.getString(2)));
-				String idKarereString = decrypt(cursor.getString(3));
-				long idTempKarere = -1;
-				if (idKarereString != null && (!idKarereString.isEmpty())) {
-					idTempKarere = Long.parseLong(idKarereString);
-				}
-				String filePath = decrypt(cursor.getString(4));
-				String name = decrypt(cursor.getString(5));
-
-				String nodeHandleString = decrypt(cursor.getString(6));
-				long nodeHandle = -1;
-				if (nodeHandleString != null && (!nodeHandleString.isEmpty())) {
-					nodeHandle = Long.parseLong(nodeHandleString);
-				}
-
-				String fingerPrint = decrypt(cursor.getString(7));
-				int transferTag = cursor.getInt(8);
-				int state = cursor.getInt(9);
-
-				pendMsg = new PendingMessageSingle(messageId, chatId, timestamp, idTempKarere, filePath, fingerPrint, name, nodeHandle, transferTag, state);
-			}
-		} catch (Exception e) {
-			logError("Exception opening or managing DB cursor", e);
-		}
-		return pendMsg;
-	}
-
-	/**
-	 * Updates a pending message.
-	 *
-	 * @param idMessage   Identifier of the pending message.
-	 * @param transferTag Identifier of the transfer.
-	 */
-	public void updatePendingMessageOnTransferStart(long idMessage, int transferTag) {
-		updatePendingMessage(idMessage, transferTag, INVALID_OPTION, PendingMessageSingle.STATE_UPLOADING);
-	}
-
-	/**
-	 * Updates a pending message.
-	 *
-	 * @param idMessage  Identifier of the pending message.
-	 * @param nodeHandle Handle of the node already uploaded.
-	 * @param state      State of the pending message.
-	 */
-	public void updatePendingMessageOnTransferFinish(long idMessage, String nodeHandle, int state) {
-		updatePendingMessage(idMessage, INVALID_ID, nodeHandle, state);
-	}
-
-	/**
-	 * Updates a pending message.
-	 *
-	 * @param idMessage   Identifier of the pending message.
-	 * @param transferTag Identifier of the transfer.
-	 * @param nodeHandle  Handle of the node already uploaded.
-	 * @param state       State of the pending message.
-	 */
-	public void updatePendingMessage(long idMessage, int transferTag, String nodeHandle, int state) {
-		ContentValues values = new ContentValues();
-
-		if (transferTag != INVALID_ID) {
-			values.put(KEY_PENDING_MSG_TRANSFER_TAG, transferTag);
-		}
-
-		values.put(KEY_PENDING_MSG_NODE_HANDLE, encrypt(nodeHandle));
-		values.put(KEY_PENDING_MSG_STATE, state);
-		String where = KEY_ID + "=" + idMessage;
-
-		db.update(TABLE_PENDING_MSG_SINGLE, values, where, null);
-	}
-
-	public void updatePendingMessageOnAttach(long idMessage, String temporalId, int state) {
-
-		ContentValues values = new ContentValues();
-        logDebug("ID of my pending message to update: " + temporalId);
-		values.put(KEY_PENDING_MSG_TEMP_KARERE, encrypt(temporalId));
-		values.put(KEY_PENDING_MSG_STATE, state);
-		String where = KEY_ID + "=" +idMessage;
-
-		int rows = db.update(TABLE_PENDING_MSG_SINGLE, values, where, null);
-        logDebug("Rows updated: " + rows);
-	}
-
-	public ArrayList<AndroidMegaChatMessage> findPendingMessagesNotSent(long idChat) {
-        logDebug("findPendingMessagesNotSent");
-		ArrayList<AndroidMegaChatMessage> pendMsgs = new ArrayList<>();
-		String chat = idChat + "";
-
-		String selectQuery = "SELECT * FROM " + TABLE_PENDING_MSG_SINGLE + " WHERE " + KEY_PENDING_MSG_STATE + " < " + PendingMessageSingle.STATE_SENT + " AND " + KEY_ID_CHAT + " ='" + encrypt(chat) + "'";
-        logDebug("QUERY: " + selectQuery);
-		try (Cursor cursor = db.rawQuery(selectQuery, null)) {
-			if (cursor != null && cursor.moveToFirst()) {
-				do {
-					long id = cursor.getLong(0);
-					long chatId = Long.parseLong(decrypt(cursor.getString(1)));
-					long timestamp = Long.parseLong(decrypt(cursor.getString(2)));
-					String idKarereString = decrypt(cursor.getString(3));
-					long idTempKarere = -1;
-					if (idKarereString != null && (!idKarereString.isEmpty())) {
-						idTempKarere = Long.parseLong(idKarereString);
-					}
-					String filePath = decrypt(cursor.getString(4));
-					String name = decrypt(cursor.getString(5));
-
-					String nodeHandleString = decrypt(cursor.getString(6));
-					long nodeHandle = -1;
-					if (nodeHandleString != null && (!nodeHandleString.isEmpty())) {
-						nodeHandle = Long.parseLong(nodeHandleString);
-					}
-
-					String fingerPrint = decrypt(cursor.getString(7));
-					int transferTag = cursor.getInt(8);
-					int state = cursor.getInt(9);
-
-					PendingMessageSingle pendMsg = new PendingMessageSingle(id, chatId, timestamp, idTempKarere, filePath, fingerPrint, name, nodeHandle, transferTag, state);
-
-					AndroidMegaChatMessage aPMsg = new AndroidMegaChatMessage(pendMsg, true);
-					pendMsgs.add(aPMsg);
-
-				} while (cursor.moveToNext());
-			}
-		} catch (Exception e) {
-			logError("Exception opening or managing DB cursor", e);
-		}
-        logDebug("Found: " + pendMsgs.size());
-		return pendMsgs;
-	}
-
-	public long findPendingMessageByIdTempKarere(long idTemp){
-        logDebug("findPendingMessageById: " + idTemp);
-		String idPend = idTemp+"";
-		long id = -1;
-
-		String selectQuery = "SELECT * FROM " + TABLE_PENDING_MSG_SINGLE + " WHERE " + KEY_PENDING_MSG_TEMP_KARERE + " = '" + encrypt(idPend) + "'";
-		logDebug("QUERY: "+selectQuery);
-		try (Cursor cursor = db.rawQuery(selectQuery, null)) {
-			if (cursor != null && cursor.moveToFirst()) {
-				id = cursor.getLong(0);
-			}
-		} catch (Exception e) {
-			logError("Exception opening or managing DB cursor", e);
-		}
-		return id;
-	}
-
-	public void removeSentPendingMessages(){
-		logDebug("removeSentPendingMessages");
-		int rows = db.delete(TABLE_PENDING_MSG_SINGLE, KEY_PENDING_MSG_STATE + "="+PendingMessageSingle.STATE_SENT, null);
-	}
-
-	public void removePendingMessageByChatId(long idChat){
-		logDebug("removePendingMessageByChatId");
-		int rows = db.delete(TABLE_PENDING_MSG_SINGLE, KEY_PENDING_MSG_ID_CHAT + " = '"+ encrypt(idChat + "") +"'", null);
-	}
-
-	public void removePendingMessageById(long idMsg){
-		int rows = db.delete(TABLE_PENDING_MSG_SINGLE, KEY_ID + "="+idMsg, null);
-	}
-
-    public String getAutoPlayEnabled(){
-=======
     public String getAutoPlayEnabled() {
->>>>>>> 3f26ba2a
 
         String selectQuery = "SELECT " + KEY_AUTO_PLAY + " FROM " + TABLE_PREFERENCES + " WHERE " + KEY_ID + " = '1'";
         try (Cursor cursor = db.rawQuery(selectQuery, null)) {
