package mega.privacy.android.app;

import android.content.ContentValues;
import android.content.Context;
import android.database.Cursor;
import android.database.DatabaseUtils;
import android.database.sqlite.SQLiteDatabase;
import android.database.sqlite.SQLiteException;
import android.database.sqlite.SQLiteOpenHelper;
import android.provider.Settings;
import android.text.TextUtils;
import android.util.Base64;

import java.util.ArrayList;
import java.util.Arrays;
import java.util.Collections;
import java.util.Comparator;
import java.util.List;

import mega.privacy.android.app.jobservices.SyncRecord;
import mega.privacy.android.app.lollipop.megachat.AndroidMegaChatMessage;
import mega.privacy.android.app.lollipop.megachat.ChatItemPreferences;
import mega.privacy.android.app.lollipop.megachat.ChatSettings;
import mega.privacy.android.app.lollipop.megachat.NonContactInfo;
import mega.privacy.android.app.lollipop.megachat.PendingMessageSingle;
import mega.privacy.android.app.objects.SDTransfer;
import mega.privacy.android.app.sync.Backup;
import mega.privacy.android.app.sync.BackupToolsKt;
import mega.privacy.android.app.sync.cusync.CuSyncManager;
import mega.privacy.android.app.utils.contacts.MegaContactGetter;
import nz.mega.sdk.MegaApiJava;
import nz.mega.sdk.MegaTransfer;

import static mega.privacy.android.app.constants.SettingsConstants.VIDEO_QUALITY_MEDIUM;
import static mega.privacy.android.app.constants.SettingsConstants.VIDEO_QUALITY_ORIGINAL;
import static mega.privacy.android.app.utils.Constants.*;
import static mega.privacy.android.app.utils.LogUtil.*;
import static mega.privacy.android.app.utils.PasscodeUtil.REQUIRE_PASSCODE_IMMEDIATE;
import static mega.privacy.android.app.utils.TextUtil.*;
import static mega.privacy.android.app.utils.Util.aes_decrypt;
import static mega.privacy.android.app.utils.Util.aes_encrypt;
import static nz.mega.sdk.MegaApiJava.*;

public class DatabaseHandler extends SQLiteOpenHelper {

	private static final int DATABASE_VERSION = 64;
    private static final String DATABASE_NAME = "megapreferences";
    private static final String TABLE_PREFERENCES = "preferences";
    private static final String TABLE_CREDENTIALS = "credentials";
    private static final String TABLE_ATTRIBUTES = "attributes";
    private static final String TABLE_OFFLINE = "offline";
    private static final String TABLE_CONTACTS = "contacts";
	private static final String TABLE_CHAT_ITEMS = "chat";
	private static final String TABLE_NON_CONTACTS = "noncontacts";
	private static final String TABLE_CHAT_SETTINGS = "chatsettings";
	private static final String TABLE_COMPLETED_TRANSFERS = "completedtransfers";
	private static final String TABLE_EPHEMERAL = "ephemeral";
	private static final String TABLE_PENDING_MSG = "pendingmsg";
	private static final String TABLE_MSG_NODES = "msgnodes";
	private static final String TABLE_NODE_ATTACHMENTS = "nodeattachments";
	private static final String TABLE_PENDING_MSG_SINGLE = "pendingmsgsingle";
	private static final String TABLE_SYNC_RECORDS = "syncrecords";
	private static final String TABLE_MEGA_CONTACTS = "megacontacts";
	private static final String TABLE_SD_TRANSFERS = "sdtransfers";
    public static final String TABLE_BACKUPS = "backups";

    private static final String KEY_ID = "id";
    private static final String KEY_EMAIL = "email";
	private static final String KEY_PASSWORD = "password";
    private static final String KEY_SESSION= "session";
	private static final String KEY_FIRST_NAME= "firstname";
	private static final String KEY_LAST_NAME= "lastname";
	private static final String KEY_MY_HANDLE= "myhandle";

    private static final String KEY_FIRST_LOGIN = "firstlogin";
    private static final String KEY_CAM_SYNC_ENABLED = "camsyncenabled";
    private static final String KEY_SEC_FOLDER_ENABLED = "secondarymediafolderenabled";
    private static final String KEY_SEC_FOLDER_HANDLE = "secondarymediafolderhandle";
    private static final String KEY_SEC_FOLDER_LOCAL_PATH = "secondarymediafolderlocalpath";
    private static final String KEY_CAM_SYNC_HANDLE = "camsynchandle";
    private static final String KEY_CAM_SYNC_WIFI = "wifi";
    private static final String KEY_CAM_SYNC_LOCAL_PATH = "camsynclocalpath";
    private static final String KEY_CAM_SYNC_FILE_UPLOAD = "fileUpload";
    private static final String KEY_CAM_SYNC_TIMESTAMP = "camSyncTimeStamp";
    private static final String KEY_CAM_VIDEO_SYNC_TIMESTAMP = "camVideoSyncTimeStamp";
    private static final String KEY_UPLOAD_VIDEO_QUALITY = "uploadVideoQuality";
    private static final String KEY_CONVERSION_ON_CHARGING = "conversionOnCharging";
    private static final String KEY_REMOVE_GPS = "removeGPS";
    private static final String KEY_CHARGING_ON_SIZE = "chargingOnSize";
    private static final String KEY_SHOULD_CLEAR_CAMSYNC_RECORDS = "shouldclearcamsyncrecords";
    private static final String KEY_KEEP_FILE_NAMES = "keepFileNames";
    private static final String KEY_SHOW_INVITE_BANNER = "showinvitebanner";
    private static final String KEY_ASK_FOR_DISPLAY_OVER = "askfordisplayover";
    private static final String KEY_PASSCODE_LOCK_ENABLED = "pinlockenabled";
    private static final String KEY_PASSCODE_LOCK_TYPE = "pinlocktype";
    private static final String KEY_PASSCODE_LOCK_CODE = "pinlockcode";
	private static final String KEY_PASSCODE_LOCK_REQUIRE_TIME = "passcodelockrequiretime";
	private static final String KEY_FINGERPRINT_LOCK= "fingerprintlock";
    private static final String KEY_STORAGE_ASK_ALWAYS = "storageaskalways";
    private static final String KEY_STORAGE_DOWNLOAD_LOCATION = "storagedownloadlocation";
    private static final String KEY_LAST_UPLOAD_FOLDER = "lastuploadfolder";
    private static final String KEY_LAST_CLOUD_FOLDER_HANDLE = "lastcloudfolder";
    private static final String KEY_ATTR_ONLINE = "online";
    private static final String KEY_ATTR_INTENTS = "intents";
    private static final String KEY_ATTR_ASK_SIZE_DOWNLOAD = "asksizedownload";
    private static final String KEY_ATTR_ASK_NOAPP_DOWNLOAD = "asknoappdownload";
    private static final String KEY_OFF_HANDLE = "handle";
    private static final String KEY_OFF_PATH = "path";
    private static final String KEY_OFF_NAME = "name";
    private static final String KEY_OFF_PARENT = "parentId";
    private static final String KEY_OFF_TYPE = "type";
    private static final String KEY_OFF_INCOMING = "incoming";
    private static final String KEY_OFF_HANDLE_INCOMING = "incomingHandle";
    private static final String KEY_SEC_SYNC_TIMESTAMP = "secondarySyncTimeStamp";
    private static final String KEY_SEC_VIDEO_SYNC_TIMESTAMP = "secondaryVideoSyncTimeStamp";
    private static final String KEY_STORAGE_ADVANCED_DEVICES = "storageadvanceddevices";
	private static final String KEY_ASK_SET_DOWNLOAD_LOCATION = "askSetDefaultDownloadLocation";
    private static final String KEY_PREFERRED_VIEW_LIST = "preferredviewlist";
    private static final String KEY_PREFERRED_VIEW_LIST_CAMERA = "preferredviewlistcamera";
    private static final String KEY_URI_EXTERNAL_SD_CARD = "uriexternalsdcard";
	private static final String KEY_URI_MEDIA_EXTERNAL_SD_CARD = "urimediaexternalsdcard";
    private static final String KEY_SD_CARD_URI = "sdcarduri";
    private static final String KEY_CAMERA_FOLDER_EXTERNAL_SD_CARD = "camerafolderexternalsdcard";
	private static final String KEY_MEDIA_FOLDER_EXTERNAL_SD_CARD = "mediafolderexternalsdcard";
    private static final String KEY_CONTACT_HANDLE = "handle";
    private static final String KEY_CONTACT_MAIL = "mail";
    private static final String KEY_CONTACT_NAME = "name";
    private static final String KEY_CONTACT_LAST_NAME = "lastname";
	private static final String KEY_CONTACT_NICKNAME = "nickname";
	private static final String KEY_PREFERRED_SORT_CLOUD = "preferredsortcloud";
	private static final String KEY_PREFERRED_SORT_CONTACTS = "preferredsortcontacts";
	private static final String KEY_PREFERRED_SORT_CAMERA_UPLOAD = "preferredsortcameraupload";
	private static final String KEY_PREFERRED_SORT_OTHERS = "preferredsortothers";
	private static final String KEY_FILE_LOGGER_SDK = "filelogger";
	private static final String KEY_FILE_LOGGER_KARERE = "fileloggerkarere";
	private static final String KEY_USE_HTTPS_ONLY = "usehttpsonly";
	private static final String KEY_SHOW_COPYRIGHT = "showcopyright";
	private static final String KEY_SHOW_NOTIF_OFF = "shownotifoff";

	private static final String KEY_ACCOUNT_DETAILS_TIMESTAMP = "accountdetailstimestamp";
	private static final String KEY_PAYMENT_METHODS_TIMESTAMP = "paymentmethodsstimestamp";
	private static final String KEY_PRICING_TIMESTAMP = "pricingtimestamp";
	private static final String KEY_EXTENDED_ACCOUNT_DETAILS_TIMESTAMP = "extendedaccountdetailstimestamp";

	private static final String KEY_CHAT_HANDLE = "chathandle";
	private static final String KEY_CHAT_ITEM_NOTIFICATIONS = "chatitemnotifications";
	private static final String KEY_CHAT_ITEM_RINGTONE = "chatitemringtone";
	private static final String KEY_CHAT_ITEM_SOUND_NOTIFICATIONS = "chatitemnotificationsound";
	private static final String KEY_CHAT_ITEM_WRITTEN_TEXT = "chatitemwrittentext";
	private static final String KEY_CHAT_ITEM_EDITED_MSG_ID = "chatitemeditedmsgid";

	private static final String KEY_NONCONTACT_HANDLE = "noncontacthandle";
	private static final String KEY_NONCONTACT_FULLNAME = "noncontactfullname";
	private static final String KEY_NONCONTACT_FIRSTNAME = "noncontactfirstname";
	private static final String KEY_NONCONTACT_LASTNAME = "noncontactlastname";
	private static final String KEY_NONCONTACT_EMAIL = "noncontactemail";

	private static final String KEY_CHAT_NOTIFICATIONS_ENABLED = "chatnotifications";
	private static final String KEY_CHAT_SOUND_NOTIFICATIONS = "chatnotificationsound";
	private static final String KEY_CHAT_VIBRATION_ENABLED = "chatvibrationenabled";
	private static final String KEY_CHAT_VIDEO_QUALITY = "chatvideoQuality";

	private static final String KEY_INVALIDATE_SDK_CACHE = "invalidatesdkcache";

	private static final String KEY_TRANSFER_FILENAME = "transferfilename";
	private static final String KEY_TRANSFER_TYPE = "transfertype";
	private static final String KEY_TRANSFER_STATE = "transferstate";
	private static final String KEY_TRANSFER_SIZE = "transfersize";
	private static final String KEY_TRANSFER_HANDLE = "transferhandle";
	private static final String KEY_TRANSFER_PATH = "transferpath";
	private static final String KEY_TRANSFER_OFFLINE = "transferoffline";
	private static final String KEY_TRANSFER_TIMESTAMP = "transfertimestamp";
	private static final String KEY_TRANSFER_ERROR = "transfererror";
	private static final String KEY_TRANSFER_ORIGINAL_PATH = "transferoriginalpath";
	private static final String KEY_TRANSFER_PARENT_HANDLE = "transferparenthandle";
	public static final int MAX_TRANSFERS = 100;

	private static final String KEY_FIRST_LOGIN_CHAT = "firstloginchat";
    private static final String KEY_AUTO_PLAY = "autoplay";

	private static final String KEY_ID_CHAT = "idchat";
	private static final String KEY_MSG_TIMESTAMP = "timestamp";
	private static final String KEY_ID_TEMP_KARERE = "idtempkarere";
	private static final String KEY_STATE = "state";

	private static final String KEY_ID_PENDING_MSG = "idpendingmsg";
	private static final String KEY_ID_NODE = "idnode";

	private static final String KEY_FILE_PATH = "filepath";
	private static final String KEY_FILE_NAME = "filename";
	private static final String KEY_FILE_FINGERPRINT = "filefingerprint";
	private static final String KEY_NODE_HANDLE = "nodehandle";

	//columns for table sync records
    private static final String KEY_SYNC_FILEPATH_ORI = "sync_filepath_origin";
    private static final String KEY_SYNC_FILEPATH_NEW = "sync_filepath_new";
    private static final String KEY_SYNC_FP_ORI = "sync_fingerprint_origin";
    private static final String KEY_SYNC_FP_NEW = "sync_fingerprint_new";
    private static final String KEY_SYNC_TIMESTAMP = "sync_timestamp";
    private static final String KEY_SYNC_STATE = "sync_state";
    private static final String KEY_SYNC_FILENAME = "sync_filename";
    private static final String KEY_SYNC_HANDLE = "sync_handle";
    private static final String KEY_SYNC_COPYONLY = "sync_copyonly";
    private static final String KEY_SYNC_SECONDARY = "sync_secondary";
    private static final String KEY_SYNC_TYPE = "sync_type";
    private static final String KEY_SYNC_LONGITUDE = "sync_longitude";
    private static final String KEY_SYNC_LATITUDE = "sync_latitude";
    private static final String CREATE_SYNC_RECORDS_TABLE = "CREATE TABLE IF NOT EXISTS " + TABLE_SYNC_RECORDS + "("
            + KEY_ID + " INTEGER PRIMARY KEY, "
            + KEY_SYNC_FILEPATH_ORI + " TEXT,"
            + KEY_SYNC_FILEPATH_NEW + " TEXT,"
            + KEY_SYNC_FP_ORI + " TEXT,"
            + KEY_SYNC_FP_NEW + " TEXT,"
            + KEY_SYNC_TIMESTAMP + " TEXT,"
            + KEY_SYNC_FILENAME + " TEXT,"
            + KEY_SYNC_LONGITUDE + " TEXT,"
            + KEY_SYNC_LATITUDE + " TEXT,"
            + KEY_SYNC_STATE + " INTEGER,"
            + KEY_SYNC_TYPE + " INTEGER,"
            + KEY_SYNC_HANDLE + " TEXT,"
            + KEY_SYNC_COPYONLY + " BOOLEAN,"
            + KEY_SYNC_SECONDARY + " BOOLEAN"+ ")";

	private static final String KEY_LAST_PUBLIC_HANDLE = "lastpublichandle";
	private static final String KEY_LAST_PUBLIC_HANDLE_TIMESTAMP = "lastpublichandletimestamp";
	private static final String KEY_LAST_PUBLIC_HANDLE_TYPE = "lastpublichandletype";
	private static final String KEY_STORAGE_STATE = "storagestate";
	private static final String KEY_MY_CHAT_FILES_FOLDER_HANDLE = "mychatfilesfolderhandle";
	private static final String KEY_TRANSFER_QUEUE_STATUS = "transferqueuestatus";

	private static final String KEY_PENDING_MSG_ID_CHAT = "idchat";
	private static final String KEY_PENDING_MSG_TIMESTAMP = "timestamp";
	private static final String KEY_PENDING_MSG_TEMP_KARERE = "idtempkarere";
	private static final String KEY_PENDING_MSG_FILE_PATH = "filePath";
	private static final String KEY_PENDING_MSG_NAME = "filename";
	private static final String KEY_PENDING_MSG_NODE_HANDLE = "nodehandle";
	private static final String KEY_PENDING_MSG_FINGERPRINT = "filefingerprint";
	private static final String KEY_PENDING_MSG_TRANSFER_TAG = "transfertag";
	private static final String KEY_PENDING_MSG_STATE = "state";

	private static final String KEY_MEGA_CONTACTS_ID = "userid";
	private static final String KEY_MEGA_CONTACTS_HANDLE = "handle";
	private static final String KEY_MEGA_CONTACTS_LOCAL_NAME = "localname";
	private static final String KEY_MEGA_CONTACTS_EMAIL = "email";
	private static final String KEY_MEGA_CONTACTS_PHONE_NUMBER = "phonenumber";
    private static final String CREATE_MEGA_CONTACTS_TABLE = "CREATE TABLE IF NOT EXISTS " + TABLE_MEGA_CONTACTS + "("
            + KEY_ID + " INTEGER PRIMARY KEY, "
            + KEY_MEGA_CONTACTS_ID + " TEXT,"
            + KEY_MEGA_CONTACTS_HANDLE + " TEXT,"
            + KEY_MEGA_CONTACTS_LOCAL_NAME + " TEXT,"
            + KEY_MEGA_CONTACTS_EMAIL + " TEXT,"
            + KEY_MEGA_CONTACTS_PHONE_NUMBER + " TEXT)";

	private static final String KEY_SD_TRANSFERS_TAG = "sdtransfertag";
	private static final String KEY_SD_TRANSFERS_NAME = "sdtransfername";
	private static final String KEY_SD_TRANSFERS_SIZE = "sdtransfersize";
	private static final String KEY_SD_TRANSFERS_HANDLE = "sdtransferhandle";
	private static final String KEY_SD_TRANSFERS_APP_DATA = "sdtransferappdata";
    private static final String KEY_SD_TRANSFERS_PATH = "sdtransferpath";
	private static final String CREATE_SD_TRANSFERS_TABLE = "CREATE TABLE IF NOT EXISTS "
			+ TABLE_SD_TRANSFERS + "("
			+ KEY_ID + " INTEGER PRIMARY KEY, " 	//0
			+ KEY_SD_TRANSFERS_TAG + " INTEGER, "	//1
			+ KEY_SD_TRANSFERS_NAME + " TEXT, "		//2
			+ KEY_SD_TRANSFERS_SIZE + " TEXT, "		//3
			+ KEY_SD_TRANSFERS_HANDLE + " TEXT, "	//4
			+ KEY_SD_TRANSFERS_PATH + " TEXT, "		//5
			+ KEY_SD_TRANSFERS_APP_DATA + " TEXT)";	//6

    public static final String KEY_BACKUP_ID = "backup_id";
    public static final String KEY_BACKUP_TYPE = "backup_type";
    public static final String KEY_BACKUP_TARGET_NODE = "target_node";
    public static final String KEY_BACKUP_LOCAL_FOLDER = "local_folder";
    public static final String KEY_BACKUP_NAME = "backup_name";
    public static final String KEY_BACKUP_STATE = "state";
    public static final String KEY_BACKUP_SUB_STATE = "sub_state";
    public static final String KEY_BACKUP_EXTRA_DATA = "extra_data";
    public static final String KEY_BACKUP_START_TIME = "start_timestamp";
    public static final String KEY_BACKUP_LAST_TIME = "last_sync_timestamp";
    public static final String KEY_BACKUP_TARGET_NODE_PATH = "target_folder_path";
    public static final String KEY_BACKUP_EX = "exclude_subolders";
    public static final String KEY_BACKUP_DEL = "delete_empty_subolders";
    public static final String KEY_BACKUP_OUTDATED = "outdated";

    private static final String CREATE_BACKUP_TABLE = "CREATE TABLE IF NOT EXISTS " + TABLE_BACKUPS + "("
            + KEY_ID + " INTEGER PRIMARY KEY, "
            + KEY_BACKUP_ID + " TEXT, "
            + KEY_BACKUP_TYPE + " INTEGER,"
            + KEY_BACKUP_TARGET_NODE + " TEXT,"
            + KEY_BACKUP_LOCAL_FOLDER + " TEXT,"
            + KEY_BACKUP_NAME + " TEXT,"
            + KEY_BACKUP_STATE + " INTEGER,"
            + KEY_BACKUP_SUB_STATE + " INTEGER,"
            + KEY_BACKUP_EXTRA_DATA + " TEXT,"
            + KEY_BACKUP_START_TIME + " TEXT,"
            + KEY_BACKUP_LAST_TIME + " TEXT,"
            + KEY_BACKUP_TARGET_NODE_PATH + " TEXT,"
            + KEY_BACKUP_EX + " BOOLEAN,"
            + KEY_BACKUP_DEL + " BOOLEAN,"
            + KEY_BACKUP_OUTDATED + " BOOLEAN)";

    private static final int OLD_VIDEO_QUALITY_ORIGINAL = 0;

    private static DatabaseHandler instance;

    private static SQLiteDatabase db;

    public static synchronized DatabaseHandler getDbHandler(Context context){

        logDebug("getDbHandler");

    	if (instance == null){
            logDebug("INSTANCE IS NULL");
    		instance = new DatabaseHandler(context);
    	}

    	return instance;
    }

	public DatabaseHandler(Context context) {
        super(context, DATABASE_NAME, null, DATABASE_VERSION);
        db = this.getWritableDatabase();
    }

	@Override
	public void onCreate(SQLiteDatabase db) {

        logDebug("onCreate");
        String CREATE_OFFLINE_TABLE = "CREATE TABLE IF NOT EXISTS " + TABLE_OFFLINE + "("
        		+ KEY_ID + " INTEGER PRIMARY KEY, " + KEY_OFF_HANDLE + " TEXT," + KEY_OFF_PATH + " TEXT," + KEY_OFF_NAME + " TEXT," +
        		KEY_OFF_PARENT + " INTEGER," + KEY_OFF_TYPE + " INTEGER, " + KEY_OFF_INCOMING + " INTEGER, " + KEY_OFF_HANDLE_INCOMING + " INTEGER "+")";
        db.execSQL(CREATE_OFFLINE_TABLE);

		String CREATE_CREDENTIALS_TABLE = "CREATE TABLE IF NOT EXISTS " + TABLE_CREDENTIALS + "("
                + KEY_ID + " INTEGER PRIMARY KEY," + KEY_EMAIL + " TEXT, "
                + KEY_SESSION + " TEXT, " + KEY_FIRST_NAME + " TEXT, " +  KEY_LAST_NAME + " TEXT, " + KEY_MY_HANDLE + " TEXT" + ")";
        db.execSQL(CREATE_CREDENTIALS_TABLE);

        String CREATE_PREFERENCES_TABLE = "CREATE TABLE IF NOT EXISTS " + TABLE_PREFERENCES + "("
                + KEY_ID + " INTEGER PRIMARY KEY,"                  															//0
                + KEY_FIRST_LOGIN + " BOOLEAN, "                    															//1
                + KEY_CAM_SYNC_ENABLED + " BOOLEAN, "               															//2
                + KEY_CAM_SYNC_HANDLE + " TEXT, "                   															//3
                + KEY_CAM_SYNC_LOCAL_PATH + " TEXT, "               															//4
                + KEY_CAM_SYNC_WIFI + " BOOLEAN, "                  															//5
                + KEY_CAM_SYNC_FILE_UPLOAD + " TEXT, "              															//6
                + KEY_PASSCODE_LOCK_ENABLED + " TEXT, "               														    //7
                + KEY_PASSCODE_LOCK_CODE + " TEXT, "                   														    //8
                + KEY_STORAGE_ASK_ALWAYS + " TEXT, "                															//9
                + KEY_STORAGE_DOWNLOAD_LOCATION + " TEXT, "         															//10
                + KEY_CAM_SYNC_TIMESTAMP + " TEXT, "                															//11
                + KEY_LAST_UPLOAD_FOLDER + " TEXT, "                															//13
                + KEY_LAST_CLOUD_FOLDER_HANDLE + " TEXT, "          															//14
                + KEY_SEC_FOLDER_ENABLED + " TEXT, "                															//15
                + KEY_SEC_FOLDER_LOCAL_PATH + " TEXT, "             															//16
                + KEY_SEC_FOLDER_HANDLE + " TEXT, "                 															//17
                + KEY_SEC_SYNC_TIMESTAMP + " TEXT, "                															//18
                + KEY_KEEP_FILE_NAMES + " BOOLEAN, "                															//19
                + KEY_STORAGE_ADVANCED_DEVICES + " BOOLEAN, "       															//20
                + KEY_PREFERRED_VIEW_LIST + " BOOLEAN, "            															//21
                + KEY_PREFERRED_VIEW_LIST_CAMERA + " BOOLEAN, "     															//22
                + KEY_URI_EXTERNAL_SD_CARD + " TEXT, "              															//23
                + KEY_CAMERA_FOLDER_EXTERNAL_SD_CARD + " BOOLEAN, " 															//24
                + KEY_PASSCODE_LOCK_TYPE + " TEXT, "                  														    //25
                + KEY_PREFERRED_SORT_CLOUD + " TEXT, "              															//26
                + KEY_PREFERRED_SORT_CONTACTS + " TEXT, "           															//27
                + KEY_PREFERRED_SORT_OTHERS + " TEXT,"              															//28
                + KEY_FIRST_LOGIN_CHAT + " BOOLEAN, "               															//29
                + KEY_AUTO_PLAY + " BOOLEAN,"                       															//31
                + KEY_UPLOAD_VIDEO_QUALITY + " TEXT DEFAULT '" + encrypt(String.valueOf(VIDEO_QUALITY_ORIGINAL))+ "',"			//32
                + KEY_CONVERSION_ON_CHARGING + " BOOLEAN,"          															//33
                + KEY_CHARGING_ON_SIZE + " TEXT,"                   															//34
                + KEY_SHOULD_CLEAR_CAMSYNC_RECORDS + " TEXT,"       															//35
                + KEY_CAM_VIDEO_SYNC_TIMESTAMP + " TEXT,"           															//36
                + KEY_SEC_VIDEO_SYNC_TIMESTAMP + " TEXT,"           															//37
                + KEY_REMOVE_GPS + " TEXT,"                         															//38
                + KEY_SHOW_INVITE_BANNER + " TEXT,"                 															//39
                + KEY_PREFERRED_SORT_CAMERA_UPLOAD + " TEXT,"       															//40
				+ KEY_SD_CARD_URI + " TEXT,"                        															//41
                + KEY_ASK_FOR_DISPLAY_OVER  + " TEXT,"																			//42
				+ KEY_ASK_SET_DOWNLOAD_LOCATION + " BOOLEAN,"																	//43
				+ KEY_URI_MEDIA_EXTERNAL_SD_CARD + " TEXT,"																		//44
				+ KEY_MEDIA_FOLDER_EXTERNAL_SD_CARD + " BOOLEAN," 																//45
				+ KEY_PASSCODE_LOCK_REQUIRE_TIME + " TEXT DEFAULT '" + encrypt("" + (REQUIRE_PASSCODE_INVALID)) + "', "	//46
				+ KEY_FINGERPRINT_LOCK + " BOOLEAN DEFAULT '" + encrypt("false") + "'"									//47
				+ ")";

        db.execSQL(CREATE_PREFERENCES_TABLE);

		String CREATE_ATTRIBUTES_TABLE = "CREATE TABLE IF NOT EXISTS " + TABLE_ATTRIBUTES + "("
				+ KEY_ID + " INTEGER PRIMARY KEY, "                                                                                         //0
				+ KEY_ATTR_ONLINE + " TEXT, "                                                                                               //1
				+ KEY_ATTR_INTENTS + " TEXT, "                                                                                              //2
				+ KEY_ATTR_ASK_SIZE_DOWNLOAD + " BOOLEAN, "                                                                                 //3
				+ KEY_ATTR_ASK_NOAPP_DOWNLOAD + " BOOLEAN, "                                                                                //4
				+ KEY_FILE_LOGGER_SDK + " TEXT, "                                                                                           //5
				+ KEY_ACCOUNT_DETAILS_TIMESTAMP + " TEXT, "                                                                                 //6
				+ KEY_PAYMENT_METHODS_TIMESTAMP + " TEXT, "                                                                                 //7
				+ KEY_PRICING_TIMESTAMP + " TEXT, "                                                                                         //8
				+ KEY_EXTENDED_ACCOUNT_DETAILS_TIMESTAMP + " TEXT, "                                                                        //9
				+ KEY_INVALIDATE_SDK_CACHE + " TEXT, "                                                                                      //10
				+ KEY_FILE_LOGGER_KARERE + " TEXT, "                                                                                        //11
				+ KEY_USE_HTTPS_ONLY + " TEXT, "                                                                                            //12
				+ KEY_SHOW_COPYRIGHT + " TEXT, "                                                                                            //13
				+ KEY_SHOW_NOTIF_OFF + " TEXT, "                                                                                            //14
				+ KEY_LAST_PUBLIC_HANDLE + " TEXT, "                                                                                        //15
				+ KEY_LAST_PUBLIC_HANDLE_TIMESTAMP + " TEXT, "                                                                              //16
				+ KEY_STORAGE_STATE + " INTEGER DEFAULT '" + encrypt(String.valueOf(MegaApiJava.STORAGE_STATE_UNKNOWN)) + "',"              //17
				+ KEY_LAST_PUBLIC_HANDLE_TYPE + " INTEGER DEFAULT '" + encrypt(String.valueOf(MegaApiJava.AFFILIATE_TYPE_INVALID)) + "', "  //18
				+ KEY_MY_CHAT_FILES_FOLDER_HANDLE + " TEXT DEFAULT '" + encrypt(String.valueOf(MegaApiJava.INVALID_HANDLE)) + "', " 		//19
				+ KEY_TRANSFER_QUEUE_STATUS + " BOOLEAN DEFAULT '" + encrypt("false") + "'"                                          //20 - True if the queue is paused, false otherwise
				+ ")";
		db.execSQL(CREATE_ATTRIBUTES_TABLE);

        String CREATE_CONTACTS_TABLE = "CREATE TABLE IF NOT EXISTS " + TABLE_CONTACTS + "("
        		+ KEY_ID + " INTEGER PRIMARY KEY, "
				+ KEY_CONTACT_HANDLE + " TEXT, "
				+ KEY_CONTACT_MAIL + " TEXT, "
				+ KEY_CONTACT_NAME+ " TEXT, "
				+ KEY_CONTACT_LAST_NAME+ " TEXT, "
				+ KEY_CONTACT_NICKNAME+ " TEXT"+")";
        db.execSQL(CREATE_CONTACTS_TABLE);

		String CREATE_CHAT_ITEM_TABLE = "CREATE TABLE IF NOT EXISTS " + TABLE_CHAT_ITEMS + "("
				+ KEY_ID + " INTEGER PRIMARY KEY, " + KEY_CHAT_HANDLE + " TEXT, " + KEY_CHAT_ITEM_NOTIFICATIONS + " BOOLEAN, " +
				KEY_CHAT_ITEM_RINGTONE+ " TEXT, "+KEY_CHAT_ITEM_SOUND_NOTIFICATIONS+ " TEXT, "+KEY_CHAT_ITEM_WRITTEN_TEXT+ " TEXT, " +
				KEY_CHAT_ITEM_EDITED_MSG_ID + " TEXT"+")";
		db.execSQL(CREATE_CHAT_ITEM_TABLE);

		String CREATE_NONCONTACT_TABLE = "CREATE TABLE IF NOT EXISTS " + TABLE_NON_CONTACTS + "("
				+ KEY_ID + " INTEGER PRIMARY KEY, " + KEY_NONCONTACT_HANDLE + " TEXT, " + KEY_NONCONTACT_FULLNAME + " TEXT, " +
				KEY_NONCONTACT_FIRSTNAME+ " TEXT, "+KEY_NONCONTACT_LASTNAME+ " TEXT, "+ KEY_NONCONTACT_EMAIL + " TEXT"+")";
		db.execSQL(CREATE_NONCONTACT_TABLE);

		String CREATE_CHAT_TABLE = "CREATE TABLE IF NOT EXISTS " + TABLE_CHAT_SETTINGS + "("
				+ KEY_ID + " INTEGER PRIMARY KEY, " 																//0
				+ KEY_CHAT_NOTIFICATIONS_ENABLED + " BOOLEAN, " 													//1
				+ KEY_CHAT_SOUND_NOTIFICATIONS + " TEXT, "															//2
				+ KEY_CHAT_VIBRATION_ENABLED + " BOOLEAN, " 														//3
				+ KEY_CHAT_VIDEO_QUALITY + " TEXT DEFAULT '"  + encrypt(String.valueOf(VIDEO_QUALITY_MEDIUM)) + "'"	//4
				+ ")";
		db.execSQL(CREATE_CHAT_TABLE);

		String CREATE_COMPLETED_TRANSFER_TABLE = "CREATE TABLE IF NOT EXISTS " + TABLE_COMPLETED_TRANSFERS + "("
				+ KEY_ID + " INTEGER PRIMARY KEY, "						//0
				+ KEY_TRANSFER_FILENAME + " TEXT, "						//1
				+ KEY_TRANSFER_TYPE + " TEXT, "							//2
				+ KEY_TRANSFER_STATE + " TEXT, "						//3
				+ KEY_TRANSFER_SIZE + " TEXT, "							//4
				+ KEY_TRANSFER_HANDLE + " TEXT, "						//5
				+ KEY_TRANSFER_PATH + " TEXT, "							//6
				+ KEY_TRANSFER_OFFLINE + " BOOLEAN, "					//7
				+ KEY_TRANSFER_TIMESTAMP + " TEXT, "					//8
				+ KEY_TRANSFER_ERROR + " TEXT, "						//9
				+ KEY_TRANSFER_ORIGINAL_PATH + " TEXT, "				//10
				+ KEY_TRANSFER_PARENT_HANDLE + " TEXT"					//11
				+ ")";
		db.execSQL(CREATE_COMPLETED_TRANSFER_TABLE);

		String CREATE_EPHEMERAL = "CREATE TABLE IF NOT EXISTS " + TABLE_EPHEMERAL + "("
				+ KEY_ID + " INTEGER PRIMARY KEY, " +  KEY_EMAIL + " TEXT, "
				+ KEY_PASSWORD + " TEXT, " + KEY_SESSION + " TEXT, " +  KEY_FIRST_NAME + " TEXT, " + KEY_LAST_NAME + " TEXT" + ")";
		db.execSQL(CREATE_EPHEMERAL);

		String CREATE_PENDING_MSG_TABLE = "CREATE TABLE IF NOT EXISTS " + TABLE_PENDING_MSG + "("
				+ KEY_ID + " INTEGER PRIMARY KEY," + KEY_ID_CHAT + " TEXT, " + KEY_MSG_TIMESTAMP + " TEXT, " +KEY_ID_TEMP_KARERE + " TEXT, " + KEY_STATE + " INTEGER" +")";
		db.execSQL(CREATE_PENDING_MSG_TABLE);

		String CREATE_MSG_NODE_TABLE = "CREATE TABLE IF NOT EXISTS " + TABLE_MSG_NODES + "("
				+ KEY_ID + " INTEGER PRIMARY KEY," + KEY_ID_PENDING_MSG+ " INTEGER, " + KEY_ID_NODE + " INTEGER" + ")";
		db.execSQL(CREATE_MSG_NODE_TABLE);

		String CREATE_NODE_ATTACHMENTS_TABLE = "CREATE TABLE IF NOT EXISTS " + TABLE_NODE_ATTACHMENTS + "("
				+ KEY_ID + " INTEGER PRIMARY KEY," + KEY_FILE_PATH + " TEXT, " + KEY_FILE_NAME + " TEXT, " + KEY_FILE_FINGERPRINT + " TEXT, " + KEY_NODE_HANDLE + " TEXT" + ")";
		db.execSQL(CREATE_NODE_ATTACHMENTS_TABLE);

		String CREATE_NEW_PENDING_MSG_TABLE = "CREATE TABLE IF NOT EXISTS " + TABLE_PENDING_MSG_SINGLE + "("
				+ KEY_ID + " INTEGER PRIMARY KEY," + KEY_PENDING_MSG_ID_CHAT + " TEXT, " + KEY_PENDING_MSG_TIMESTAMP + " TEXT, " +KEY_PENDING_MSG_TEMP_KARERE + " TEXT, " + KEY_PENDING_MSG_FILE_PATH + " TEXT, " + KEY_PENDING_MSG_NAME + " TEXT, " +KEY_PENDING_MSG_NODE_HANDLE + " TEXT, " +KEY_PENDING_MSG_FINGERPRINT + " TEXT, " + KEY_PENDING_MSG_TRANSFER_TAG + " INTEGER, " + KEY_PENDING_MSG_STATE + " INTEGER" +")";
		db.execSQL(CREATE_NEW_PENDING_MSG_TABLE);

        db.execSQL(CREATE_SYNC_RECORDS_TABLE);

        db.execSQL(CREATE_MEGA_CONTACTS_TABLE);

        db.execSQL(CREATE_SD_TRANSFERS_TABLE);

        db.execSQL(CREATE_BACKUP_TABLE);
	}

	@Override
	public void onUpgrade(SQLiteDatabase db, int oldVersion, int newVersion) {
        logInfo("Database upgraded from " + oldVersion + " to " + newVersion);

//		UserCredentials userCredentials = null;
//
//		String selectQueryCredentials = "SELECT  * FROM " + TABLE_CREDENTIALS;
//		Cursor cursorCredentials = db.rawQuery(selectQueryCredentials, null);
//		if (cursorCredentials.moveToFirst()) {
//			int id = Integer.parseInt(cursorCredentials.getString(0));
//			String email = decrypt(cursorCredentials.getString(1));
//			String session = decrypt(cursorCredentials.getString(2));
//			userCredentials = new UserCredentials(email, session);
//		}
//		cursorCredentials.close();
//
//		MegaPreferences prefs = null;
//		String selectQueryPref = "SELECT * FROM " + TABLE_PREFERENCES;
//		Cursor cursorPref = db.rawQuery(selectQueryPref, null);
//		if (cursorPref.moveToFirst()){
//			int id = Integer.parseInt(cursorPref.getString(0));
//			String firstTime = decrypt(cursorPref.getString(1));
//			String camSyncEnabled = decrypt(cursorPref.getString(2));
//			String camSyncHandle = decrypt(cursorPref.getString(3));
//			String camSyncLocalPath = decrypt(cursorPref.getString(4));
//			String wifi = decrypt(cursorPref.getString(5));
//			String fileUpload = decrypt(cursorPref.getString(6));
//			String pinLockEnabled = decrypt(cursorPref.getString(7));
//			String pinLockCode = decrypt(cursorPref.getString(8));
//			String askAlways = decrypt(cursorPref.getString(9));
//			String downloadLocation = decrypt(cursorPref.getString(10));
//			String camSyncTimeStamp = decrypt(cursorPref.getString(11));
//			prefs = new MegaPreferences(firstTime, wifi, camSyncEnabled, camSyncHandle, camSyncLocalPath, fileUpload, camSyncTimeStamp, pinLockEnabled, pinLockCode, askAlways, downloadLocation);
//		}
//		cursorPref.close();
//
//		db.execSQL("DROP TABLE IF EXISTS " + TABLE_CREDENTIALS);
//		db.execSQL("DROP TABLE IF EXISTS " + TABLE_PREFERENCES);
//		db.execSQL("DROP TABLE IF EXISTS " + TABLE_ATTRIBUTES);
//		db.execSQL("DROP TABLE IF EXISTS " + TABLE_OFFLINE);
//        onCreate(db);
//
//        ContentValues valuesCredentials = new ContentValues();
//        valuesCredentials.put(KEY_EMAIL, encrypt(userCredentials.getEmail()));
//        valuesCredentials.put(KEY_SESSION, encrypt(userCredentials.getSession()));
//        db.insert(TABLE_CREDENTIALS, null, valuesCredentials);
//
//        ContentValues valuesPref = new ContentValues();
//        valuesPref.put(KEY_FIRST_LO30GIN, encrypt(prefs.getFirstTime()));
//        valuesPref.put(KEY_CAM_SYNC_WIFI, encrypt(prefs.getCamSyncWifi()));
//        valuesPref.put(KEY_CAM_SYNC_ENABLED, encrypt(prefs.getCamSyncEnabled()));
//        valuesPref.put(KEY_CAM_SYNC_HANDLE, encrypt(prefs.getCamSyncHandle()));
//        valuesPref.put(KEY_CAM_SYNC_LOCAL_PATH, encrypt(prefs.getCamSyncLocalPath()));
//        valuesPref.put(KEY_CAM_SYNC_FILE_UPLOAD, encrypt(prefs.getCamSyncFileUpload()));
//        valuesPref.put(KEY_PIN_LOCK_ENABLED, encrypt(prefs.getPinLockEnabled()));
//        valuesPref.put(KEY_PIN_LOCK_CODE, encrypt(prefs.getPinLockCode()));
//        valuesPref.put(KEY_STORAGE_ASK_ALWAYS, encrypt(prefs.getStorageAskAlways()));
//        valuesPref.put(KEY_STORAGE_DOWNLOAD_LOCATION, encrypt(prefs.getStorageDownloadLocation()));
//        valuesPref.put(KEY_CAM_SYNC_TIMESTAMP, encrypt(prefs.getCamSyncTimeStamp()));
//        valuesPref.put(KEY_CAM_SYNC_CHARGING, encrypt("false"));
//        db.insert(TABLE_PREFERENCES, null, valuesPref);

		if (oldVersion <= 7){
			db.execSQL("ALTER TABLE " + TABLE_OFFLINE + " ADD COLUMN " + KEY_OFF_INCOMING + " INTEGER;");
			db.execSQL("ALTER TABLE " + TABLE_OFFLINE + " ADD COLUMN " + KEY_OFF_HANDLE_INCOMING + " INTEGER;");
			db.execSQL("UPDATE " + TABLE_OFFLINE + " SET " + KEY_OFF_INCOMING + " = '0';");
		}

		if (oldVersion <=8){
			db.execSQL("ALTER TABLE " + TABLE_PREFERENCES + " ADD COLUMN " + KEY_LAST_UPLOAD_FOLDER + " TEXT;");
			db.execSQL("UPDATE " + TABLE_PREFERENCES + " SET " + KEY_LAST_UPLOAD_FOLDER + " = '" + encrypt("") + "';");
		}

		if (oldVersion <=9){
			db.execSQL("ALTER TABLE " + TABLE_PREFERENCES + " ADD COLUMN " + KEY_LAST_CLOUD_FOLDER_HANDLE + " TEXT;");
			db.execSQL("UPDATE " + TABLE_PREFERENCES + " SET " + KEY_LAST_CLOUD_FOLDER_HANDLE + " = '" + encrypt("") + "';");
		}

		if (oldVersion <=12){
			db.execSQL("ALTER TABLE " + TABLE_PREFERENCES + " ADD COLUMN " + KEY_SEC_FOLDER_ENABLED + " TEXT;");
			db.execSQL("ALTER TABLE " + TABLE_PREFERENCES + " ADD COLUMN " + KEY_SEC_FOLDER_LOCAL_PATH + " TEXT;");
			db.execSQL("ALTER TABLE " + TABLE_PREFERENCES + " ADD COLUMN " + KEY_SEC_FOLDER_HANDLE + " TEXT;");
			db.execSQL("ALTER TABLE " + TABLE_PREFERENCES + " ADD COLUMN " + KEY_SEC_SYNC_TIMESTAMP + " TEXT;");
			db.execSQL("ALTER TABLE " + TABLE_PREFERENCES + " ADD COLUMN " + KEY_KEEP_FILE_NAMES + " TEXT;");
			db.execSQL("UPDATE " + TABLE_PREFERENCES + " SET " + KEY_SEC_FOLDER_ENABLED + " = '" + encrypt("false") + "';");
			db.execSQL("UPDATE " + TABLE_PREFERENCES + " SET " + KEY_SEC_FOLDER_LOCAL_PATH + " = '" + encrypt("-1") + "';");
			db.execSQL("UPDATE " + TABLE_PREFERENCES + " SET " + KEY_SEC_FOLDER_HANDLE + " = '" + encrypt("-1") + "';");
			db.execSQL("UPDATE " + TABLE_PREFERENCES + " SET " + KEY_SEC_SYNC_TIMESTAMP + " = '" + encrypt("0") + "';");
			db.execSQL("UPDATE " + TABLE_PREFERENCES + " SET " + KEY_KEEP_FILE_NAMES + " = '" + encrypt("false") + "';");
		}

		if (oldVersion <=13){
			db.execSQL("ALTER TABLE " + TABLE_PREFERENCES + " ADD COLUMN " + KEY_STORAGE_ADVANCED_DEVICES + " BOOLEAN;");
			db.execSQL("UPDATE " + TABLE_PREFERENCES + " SET " + KEY_STORAGE_ADVANCED_DEVICES + " = '" + encrypt("false") + "';");
		}

		if (oldVersion <=14){
			db.execSQL("ALTER TABLE " + TABLE_ATTRIBUTES + " ADD COLUMN " + KEY_ATTR_INTENTS + " TEXT;");
			db.execSQL("UPDATE " + TABLE_ATTRIBUTES + " SET " + KEY_ATTR_INTENTS + " = '" + encrypt("0") + "';");
		}

		if (oldVersion <=15){
			db.execSQL("ALTER TABLE " + TABLE_PREFERENCES + " ADD COLUMN " + KEY_PREFERRED_VIEW_LIST + " BOOLEAN;");
			db.execSQL("UPDATE " + TABLE_PREFERENCES + " SET " + KEY_PREFERRED_VIEW_LIST + " = '" + encrypt("true") + "';");
			db.execSQL("ALTER TABLE " + TABLE_PREFERENCES + " ADD COLUMN " + KEY_PREFERRED_VIEW_LIST_CAMERA + " BOOLEAN;");
			db.execSQL("UPDATE " + TABLE_PREFERENCES + " SET " + KEY_PREFERRED_VIEW_LIST_CAMERA + " = '" + encrypt("false") + "';");
		}

		if (oldVersion <=16){
			db.execSQL("ALTER TABLE " + TABLE_ATTRIBUTES + " ADD COLUMN " + KEY_ATTR_ASK_SIZE_DOWNLOAD + " BOOLEAN;");
			db.execSQL("UPDATE " + TABLE_ATTRIBUTES + " SET " + KEY_ATTR_ASK_SIZE_DOWNLOAD + " = '" + encrypt("true") + "';");
			db.execSQL("ALTER TABLE " + TABLE_ATTRIBUTES + " ADD COLUMN " + KEY_ATTR_ASK_NOAPP_DOWNLOAD + " BOOLEAN;");
			db.execSQL("UPDATE " + TABLE_ATTRIBUTES + " SET " + KEY_ATTR_ASK_NOAPP_DOWNLOAD + " = '" + encrypt("true") + "';");

			db.execSQL("ALTER TABLE " + TABLE_PREFERENCES + " ADD COLUMN " + KEY_URI_EXTERNAL_SD_CARD + " TEXT;");
			db.execSQL("UPDATE " + TABLE_PREFERENCES + " SET " + KEY_URI_EXTERNAL_SD_CARD + " = '" + encrypt("") + "';");
			db.execSQL("ALTER TABLE " + TABLE_PREFERENCES + " ADD COLUMN " + KEY_CAMERA_FOLDER_EXTERNAL_SD_CARD + " BOOLEAN;");
			db.execSQL("UPDATE " + TABLE_PREFERENCES + " SET " + KEY_CAMERA_FOLDER_EXTERNAL_SD_CARD + " = '" + encrypt("false") + "';");
		}

		if (oldVersion <=17){
			String CREATE_CONTACTS_TABLE = "CREATE TABLE IF NOT EXISTS " + TABLE_CONTACTS + "("
	        		+ KEY_ID + " INTEGER PRIMARY KEY, " + KEY_CONTACT_HANDLE + " TEXT, " + KEY_CONTACT_MAIL + " TEXT, " +
	        		KEY_CONTACT_NAME+ " TEXT, " + KEY_CONTACT_LAST_NAME + " TEXT"+")";
	        db.execSQL(CREATE_CONTACTS_TABLE);
		}

		if(oldVersion <= 18){
			//Changes to encrypt the Offline table
			ArrayList<MegaOffline> offlinesOld = this.getOfflineFilesOld(db);

            logDebug("Clear the table offline");
			this.clearOffline(db);

			for(int i=0; i<offlinesOld.size();i++){
				MegaOffline offline = offlinesOld.get(i);

				if(offline.getType()==null||offline.getType().equals("0")||offline.getType().equals("1")){
                    logDebug("Not encrypted: " + offline.getName());
					this.setOfflineFile(offline, db);	//using the method that encrypts
				}
				else{
                    logDebug("Encrypted: " + offline.getName());
					this.setOfflineFileOld(offline, db);	//using the OLD method that doesn't encrypt
				}
			}
		}

		if(oldVersion <= 19){

			db.execSQL("ALTER TABLE " + TABLE_PREFERENCES + " ADD COLUMN " + KEY_PASSCODE_LOCK_TYPE + " TEXT;");

			if(isPasscodeLockEnabled(db)){
                logDebug("PIN enabled!");
				db.execSQL("UPDATE " + TABLE_PREFERENCES + " SET " + KEY_PASSCODE_LOCK_TYPE + " = '" + encrypt(PIN_4) + "';");
			}
			else{
                logDebug("PIN NOT enabled!");
				db.execSQL("UPDATE " + TABLE_PREFERENCES + " SET " + KEY_PASSCODE_LOCK_TYPE + " = '" + encrypt("") + "';");
			}
		}

		if(oldVersion <= 20){
			db.execSQL("ALTER TABLE " + TABLE_PREFERENCES + " ADD COLUMN " + KEY_PREFERRED_SORT_CLOUD + " TEXT;");
			db.execSQL("ALTER TABLE " + TABLE_PREFERENCES + " ADD COLUMN " + KEY_PREFERRED_SORT_CONTACTS + " TEXT;");
			db.execSQL("ALTER TABLE " + TABLE_PREFERENCES + " ADD COLUMN " + KEY_PREFERRED_SORT_OTHERS + " TEXT;");
			db.execSQL("UPDATE " + TABLE_PREFERENCES + " SET " + KEY_PREFERRED_SORT_CLOUD + " = '" + encrypt(String.valueOf(MegaApiJava.ORDER_DEFAULT_ASC)) + "';");
			db.execSQL("UPDATE " + TABLE_PREFERENCES + " SET " + KEY_PREFERRED_SORT_CONTACTS + " = '" + encrypt(String.valueOf(MegaApiJava.ORDER_DEFAULT_ASC)) + "';");
			db.execSQL("UPDATE " + TABLE_PREFERENCES + " SET " + KEY_PREFERRED_SORT_OTHERS + " = '" + encrypt(String.valueOf(MegaApiJava.ORDER_DEFAULT_ASC)) + "';");

			db.execSQL("ALTER TABLE " + TABLE_ATTRIBUTES + " ADD COLUMN " + KEY_FILE_LOGGER_SDK + " TEXT;");
			db.execSQL("UPDATE " + TABLE_ATTRIBUTES + " SET " + KEY_FILE_LOGGER_SDK + " = '" + encrypt("false") + "';");
		}

		if(oldVersion <= 21){
			db.execSQL("ALTER TABLE " + TABLE_ATTRIBUTES + " ADD COLUMN " + KEY_ACCOUNT_DETAILS_TIMESTAMP + " TEXT;");
			db.execSQL("UPDATE " + TABLE_ATTRIBUTES + " SET " + KEY_ACCOUNT_DETAILS_TIMESTAMP + " = '" + encrypt("") + "';");

			db.execSQL("ALTER TABLE " + TABLE_ATTRIBUTES + " ADD COLUMN " + KEY_PAYMENT_METHODS_TIMESTAMP + " TEXT;");
			db.execSQL("UPDATE " + TABLE_ATTRIBUTES + " SET " + KEY_PAYMENT_METHODS_TIMESTAMP + " = '" + encrypt("") + "';");

			db.execSQL("ALTER TABLE " + TABLE_ATTRIBUTES + " ADD COLUMN " + KEY_PRICING_TIMESTAMP + " TEXT;");
			db.execSQL("UPDATE " + TABLE_ATTRIBUTES + " SET " + KEY_PRICING_TIMESTAMP + " = '" + encrypt("") + "';");

			db.execSQL("ALTER TABLE " + TABLE_ATTRIBUTES + " ADD COLUMN " + KEY_EXTENDED_ACCOUNT_DETAILS_TIMESTAMP + " TEXT;");
			db.execSQL("UPDATE " + TABLE_ATTRIBUTES + " SET " + KEY_EXTENDED_ACCOUNT_DETAILS_TIMESTAMP + " = '" + encrypt("") + "';");
		}

		if(oldVersion <= 22) {
			String CREATE_CHAT_ITEM_TABLE = "CREATE TABLE IF NOT EXISTS " + TABLE_CHAT_ITEMS + "("
					+ KEY_ID + " INTEGER PRIMARY KEY, " + KEY_CHAT_HANDLE + " TEXT, " + KEY_CHAT_ITEM_NOTIFICATIONS + " BOOLEAN, " +
					KEY_CHAT_ITEM_RINGTONE + " TEXT, " + KEY_CHAT_ITEM_SOUND_NOTIFICATIONS + " TEXT" + ")";
			db.execSQL(CREATE_CHAT_ITEM_TABLE);

			String CREATE_NONCONTACT_TABLE = "CREATE TABLE IF NOT EXISTS " + TABLE_NON_CONTACTS + "("
					+ KEY_ID + " INTEGER PRIMARY KEY, " + KEY_NONCONTACT_HANDLE + " TEXT, " + KEY_NONCONTACT_FULLNAME + " TEXT"+")";
			db.execSQL(CREATE_NONCONTACT_TABLE);

			String CREATE_CHAT_TABLE = "CREATE TABLE IF NOT EXISTS " + TABLE_CHAT_SETTINGS + "("
					+ KEY_ID + " INTEGER PRIMARY KEY, " + KEY_CHAT_NOTIFICATIONS_ENABLED + " BOOLEAN, " +
					KEY_CHAT_SOUND_NOTIFICATIONS+ " TEXT, "+KEY_CHAT_VIBRATION_ENABLED+ " BOOLEAN"+")";
			db.execSQL(CREATE_CHAT_TABLE);
		}

		if (oldVersion <= 23){
			db.execSQL("ALTER TABLE " + TABLE_CREDENTIALS + " ADD COLUMN " + KEY_FIRST_NAME + " TEXT;");
			db.execSQL("UPDATE " + TABLE_CREDENTIALS + " SET " + KEY_FIRST_NAME + " = '" + encrypt("") + "';");

			db.execSQL("ALTER TABLE " + TABLE_CREDENTIALS + " ADD COLUMN " + KEY_LAST_NAME + " TEXT;");
			db.execSQL("UPDATE " + TABLE_CREDENTIALS + " SET " + KEY_LAST_NAME + " = '" + encrypt("") + "';");
		}

		if (oldVersion <= 25){
			db.execSQL("ALTER TABLE " + TABLE_NON_CONTACTS + " ADD COLUMN " + KEY_NONCONTACT_FIRSTNAME + " TEXT;");
			db.execSQL("UPDATE " + TABLE_NON_CONTACTS + " SET " + KEY_NONCONTACT_FIRSTNAME + " = '" + encrypt("") + "';");

			db.execSQL("ALTER TABLE " + TABLE_NON_CONTACTS + " ADD COLUMN " + KEY_NONCONTACT_LASTNAME + " TEXT;");
			db.execSQL("UPDATE " + TABLE_NON_CONTACTS + " SET " + KEY_NONCONTACT_LASTNAME + " = '" + encrypt("") + "';");

		}

		if (oldVersion <= 26){
			db.execSQL("ALTER TABLE " + TABLE_ATTRIBUTES + " ADD COLUMN " + KEY_INVALIDATE_SDK_CACHE + " TEXT;");
			db.execSQL("UPDATE " + TABLE_ATTRIBUTES + " SET " + KEY_INVALIDATE_SDK_CACHE + " = '" + encrypt("true") + "';");
		}

		if (oldVersion <= 27){
			db.execSQL("ALTER TABLE " + TABLE_NON_CONTACTS + " ADD COLUMN " + KEY_NONCONTACT_EMAIL + " TEXT;");
			db.execSQL("UPDATE " + TABLE_NON_CONTACTS + " SET " + KEY_NONCONTACT_EMAIL + " = '" + encrypt("") + "';");
		}

		if (oldVersion <= 28){
			db.execSQL("ALTER TABLE " + TABLE_CREDENTIALS + " ADD COLUMN " + KEY_MY_HANDLE + " TEXT;");
			db.execSQL("UPDATE " + TABLE_CREDENTIALS + " SET " + KEY_MY_HANDLE + " = '" + encrypt("") + "';");
		}

		if (oldVersion <= 29) {
			String CREATE_COMPLETED_TRANSFER_TABLE = "CREATE TABLE IF NOT EXISTS " + TABLE_COMPLETED_TRANSFERS + "("
					+ KEY_ID + " INTEGER PRIMARY KEY, " + KEY_TRANSFER_FILENAME + " TEXT, " + KEY_TRANSFER_TYPE + " TEXT, " +
					KEY_TRANSFER_STATE+ " TEXT, "+ KEY_TRANSFER_SIZE+ " TEXT, " + KEY_TRANSFER_HANDLE + " TEXT"+")";
			db.execSQL(CREATE_COMPLETED_TRANSFER_TABLE);

		}

		if (oldVersion <= 30){
			db.execSQL("ALTER TABLE " + TABLE_PREFERENCES + " ADD COLUMN " + KEY_FIRST_LOGIN_CHAT + " BOOLEAN;");
			db.execSQL("UPDATE " + TABLE_PREFERENCES + " SET " + KEY_FIRST_LOGIN_CHAT + " = '" + encrypt("true") + "';");
		}

		if (oldVersion <= 31){
			String CREATE_EPHEMERAL = "CREATE TABLE IF NOT EXISTS " + TABLE_EPHEMERAL + "("
					+ KEY_ID + " INTEGER PRIMARY KEY, " +  KEY_EMAIL + " TEXT, "
					+ KEY_PASSWORD + " TEXT, " + KEY_SESSION + " TEXT, " +  KEY_FIRST_NAME + " TEXT, " + KEY_LAST_NAME + " TEXT" + ")";
			db.execSQL(CREATE_EPHEMERAL);
		}

		if (oldVersion <= 32){
			String CREATE_PENDING_MSG_TABLE = "CREATE TABLE IF NOT EXISTS " + TABLE_PENDING_MSG + "("
					+ KEY_ID + " INTEGER PRIMARY KEY," + KEY_ID_CHAT + " TEXT, " + KEY_MSG_TIMESTAMP + " TEXT, " +KEY_ID_TEMP_KARERE + " TEXT, " + KEY_STATE + " INTEGER" +")";
			db.execSQL(CREATE_PENDING_MSG_TABLE);

			String CREATE_MSG_NODE_TABLE = "CREATE TABLE IF NOT EXISTS " + TABLE_MSG_NODES + "("
					+ KEY_ID + " INTEGER PRIMARY KEY," + KEY_ID_PENDING_MSG+ " INTEGER, " + KEY_ID_NODE + " INTEGER" + ")";
			db.execSQL(CREATE_MSG_NODE_TABLE);

			String CREATE_NODE_ATTACHMENTS_TABLE = "CREATE TABLE IF NOT EXISTS " + TABLE_NODE_ATTACHMENTS + "("
					+ KEY_ID + " INTEGER PRIMARY KEY," + KEY_FILE_PATH + " TEXT, " + KEY_FILE_NAME + " TEXT, " + KEY_FILE_FINGERPRINT + " TEXT, " + KEY_NODE_HANDLE + " TEXT" + ")";
			db.execSQL(CREATE_NODE_ATTACHMENTS_TABLE);
		}

		if (oldVersion <= 33){
			db.execSQL("ALTER TABLE " + TABLE_ATTRIBUTES + " ADD COLUMN " + KEY_FILE_LOGGER_KARERE + " TEXT;");
			db.execSQL("UPDATE " + TABLE_ATTRIBUTES + " SET " + KEY_FILE_LOGGER_KARERE + " = '" + encrypt("false") + "';");
		}

		if (oldVersion <= 34){
			db.execSQL("ALTER TABLE " + TABLE_ATTRIBUTES + " ADD COLUMN " + KEY_USE_HTTPS_ONLY + " TEXT;");
			db.execSQL("UPDATE " + TABLE_ATTRIBUTES + " SET " + KEY_USE_HTTPS_ONLY + " = '" + encrypt("false") + "';");
		}

		if (oldVersion <= 35){
			db.execSQL("ALTER TABLE " + TABLE_ATTRIBUTES + " ADD COLUMN " + KEY_SHOW_COPYRIGHT + " TEXT;");
			db.execSQL("UPDATE " + TABLE_ATTRIBUTES + " SET " + KEY_SHOW_COPYRIGHT + " = '" + encrypt("true") + "';");
		}

		if (oldVersion <= 37){
			db.execSQL("ALTER TABLE " + TABLE_CHAT_ITEMS + " ADD COLUMN " + KEY_CHAT_ITEM_WRITTEN_TEXT + " TEXT;");
			db.execSQL("UPDATE " + TABLE_CHAT_ITEMS + " SET " + KEY_CHAT_ITEM_WRITTEN_TEXT + " = '" + "" + "';");
		}

		if (oldVersion <= 38){
			db.execSQL("ALTER TABLE " + TABLE_ATTRIBUTES + " ADD COLUMN " + KEY_SHOW_NOTIF_OFF + " TEXT;");
			db.execSQL("UPDATE " + TABLE_ATTRIBUTES + " SET " + KEY_SHOW_NOTIF_OFF + " = '" + encrypt("true") + "';");
		}

		if (oldVersion <= 41){
			db.execSQL("ALTER TABLE " + TABLE_ATTRIBUTES + " ADD COLUMN " + KEY_LAST_PUBLIC_HANDLE + " TEXT;");
			db.execSQL("UPDATE " + TABLE_ATTRIBUTES + " SET " + KEY_LAST_PUBLIC_HANDLE + " = '" + encrypt("-1") + "';");
			db.execSQL("ALTER TABLE " + TABLE_ATTRIBUTES + " ADD COLUMN " + KEY_LAST_PUBLIC_HANDLE_TIMESTAMP + " TEXT;");
			db.execSQL("UPDATE " + TABLE_ATTRIBUTES + " SET " + KEY_LAST_PUBLIC_HANDLE_TIMESTAMP + " = '" + encrypt("-1") + "';");
		}

		if (oldVersion <= 42){
			String CREATE_NEW_PENDING_MSG_TABLE = "CREATE TABLE IF NOT EXISTS " + TABLE_PENDING_MSG_SINGLE + "("
					+ KEY_ID + " INTEGER PRIMARY KEY," + KEY_PENDING_MSG_ID_CHAT + " TEXT, " + KEY_PENDING_MSG_TIMESTAMP + " TEXT, " +KEY_PENDING_MSG_TEMP_KARERE + " TEXT, " + KEY_PENDING_MSG_FILE_PATH + " TEXT, " + KEY_PENDING_MSG_NAME + " TEXT, " +KEY_PENDING_MSG_NODE_HANDLE + " TEXT, " +KEY_PENDING_MSG_FINGERPRINT + " TEXT, " + KEY_PENDING_MSG_TRANSFER_TAG + " INTEGER, " + KEY_PENDING_MSG_STATE + " INTEGER" +")";

			db.execSQL(CREATE_NEW_PENDING_MSG_TABLE);
		}

        if (oldVersion <= 43){
            db.execSQL("ALTER TABLE " + TABLE_PREFERENCES + " ADD COLUMN " + KEY_AUTO_PLAY + " BOOLEAN;");
            db.execSQL("UPDATE " + TABLE_PREFERENCES + " SET " + KEY_AUTO_PLAY + " = '" + encrypt("false") + "';");
        }

		if(oldVersion <= 44) {
		    db.execSQL(CREATE_SYNC_RECORDS_TABLE);

            db.execSQL("ALTER TABLE " + TABLE_PREFERENCES + " ADD COLUMN " + KEY_UPLOAD_VIDEO_QUALITY + " TEXT;");
            db.execSQL("ALTER TABLE " + TABLE_PREFERENCES + " ADD COLUMN " + KEY_CONVERSION_ON_CHARGING + " BOOLEAN;");
            db.execSQL("ALTER TABLE " + TABLE_PREFERENCES + " ADD COLUMN " + KEY_CHARGING_ON_SIZE + " TEXT;");
            db.execSQL("ALTER TABLE " + TABLE_PREFERENCES + " ADD COLUMN " + KEY_SHOULD_CLEAR_CAMSYNC_RECORDS + " TEXT;");
            db.execSQL("ALTER TABLE " + TABLE_PREFERENCES + " ADD COLUMN " + KEY_CAM_VIDEO_SYNC_TIMESTAMP + " TEXT;");
            db.execSQL("ALTER TABLE " + TABLE_PREFERENCES + " ADD COLUMN " + KEY_SEC_VIDEO_SYNC_TIMESTAMP + " TEXT;");
		}

        if(oldVersion <= 45) {
            db.execSQL("ALTER TABLE " + TABLE_PREFERENCES + " ADD COLUMN " + KEY_REMOVE_GPS + " TEXT;");
            db.execSQL("UPDATE " + TABLE_PREFERENCES + " SET " + KEY_REMOVE_GPS + " = '" + encrypt("true") + "';");
        }

		if (oldVersion <= 46) {
			db.execSQL("ALTER TABLE " + TABLE_ATTRIBUTES + " ADD COLUMN " + KEY_STORAGE_STATE + " INTEGER;");
			db.execSQL("UPDATE " + TABLE_ATTRIBUTES + " SET " + KEY_STORAGE_STATE + " = '" + encrypt(String.valueOf(MegaApiJava.STORAGE_STATE_UNKNOWN)) + "';");
		}

        if(oldVersion <= 47) {
            db.execSQL(CREATE_MEGA_CONTACTS_TABLE);

            db.execSQL("ALTER TABLE " + TABLE_PREFERENCES + " ADD COLUMN " + KEY_SHOW_INVITE_BANNER + " TEXT;");
            db.execSQL("UPDATE " + TABLE_PREFERENCES + " SET " + KEY_SHOW_INVITE_BANNER + " = '" + encrypt("true") + "';");
        }

		if(oldVersion <= 48) {
            db.execSQL("ALTER TABLE " + TABLE_PREFERENCES + " ADD COLUMN " + KEY_PREFERRED_SORT_CAMERA_UPLOAD + " TEXT;");
            db.execSQL("UPDATE " + TABLE_PREFERENCES + " SET " + KEY_PREFERRED_SORT_CAMERA_UPLOAD + " = '" + encrypt(String.valueOf(MegaApiJava.ORDER_MODIFICATION_DESC)) + "';");
        }

        if (oldVersion <= 49) {
            db.execSQL("ALTER TABLE " + TABLE_PREFERENCES + " ADD COLUMN " + KEY_SD_CARD_URI + " TEXT;");
        }

		if (oldVersion <= 50) {
			db.execSQL("ALTER TABLE " + TABLE_PREFERENCES + " ADD COLUMN " + KEY_ASK_FOR_DISPLAY_OVER + " TEXT;");
			db.execSQL("UPDATE " + TABLE_PREFERENCES + " SET " + KEY_ASK_FOR_DISPLAY_OVER + " = '" + encrypt("true") + "';");
		}

		if (oldVersion <= 51) {
			db.execSQL("ALTER TABLE " + TABLE_ATTRIBUTES + " ADD COLUMN " + KEY_LAST_PUBLIC_HANDLE_TYPE + " INTEGER;");
			db.execSQL("UPDATE " + TABLE_ATTRIBUTES + " SET " + KEY_LAST_PUBLIC_HANDLE_TYPE + " = '" + encrypt(String.valueOf(MegaApiJava.AFFILIATE_TYPE_INVALID)) + "';");
		}

		if (oldVersion <= 52) {
			ChatSettings chatSettings = getChatSettingsFromDBv52(db);
			db.execSQL("DROP TABLE IF EXISTS " + TABLE_CHAT_SETTINGS);
			onCreate(db);
			setChatSettings(db, chatSettings);
		}

		if (oldVersion <= 53) {
			db.execSQL("ALTER TABLE " + TABLE_PREFERENCES + " ADD COLUMN " + KEY_ASK_SET_DOWNLOAD_LOCATION + " BOOLEAN;");
			db.execSQL("UPDATE " + TABLE_PREFERENCES + " SET " + KEY_ASK_SET_DOWNLOAD_LOCATION + " = '" + encrypt("true") + "';");
			db.execSQL("UPDATE " + TABLE_PREFERENCES + " SET " + KEY_STORAGE_ASK_ALWAYS + " = '" + encrypt("true") + "';");
			db.execSQL("ALTER TABLE " + TABLE_COMPLETED_TRANSFERS + " ADD COLUMN " + KEY_TRANSFER_PATH + " TEXT;");
		}

		if (oldVersion <= 54) {
			db.execSQL("ALTER TABLE " + TABLE_ATTRIBUTES + " ADD COLUMN " + KEY_MY_CHAT_FILES_FOLDER_HANDLE + " TEXT;");
			db.execSQL("UPDATE " + TABLE_ATTRIBUTES + " SET " + KEY_MY_CHAT_FILES_FOLDER_HANDLE + " = '" + encrypt(String.valueOf(INVALID_HANDLE)) + "';");
		}

		if (oldVersion <= 55) {
			db.execSQL("ALTER TABLE " + TABLE_CONTACTS + " ADD COLUMN " + KEY_CONTACT_NICKNAME + " TEXT;");
		}

		if (oldVersion <= 56){
			db.execSQL("ALTER TABLE " + TABLE_CHAT_ITEMS + " ADD COLUMN " + KEY_CHAT_ITEM_EDITED_MSG_ID + " TEXT;");
			db.execSQL("UPDATE " + TABLE_CHAT_ITEMS + " SET " + KEY_CHAT_ITEM_EDITED_MSG_ID + " = '" + "" + "';");
		}

		if (oldVersion <= 57) {
			db.execSQL("ALTER TABLE " + TABLE_PREFERENCES + " ADD COLUMN " + KEY_URI_MEDIA_EXTERNAL_SD_CARD + " TEXT;");
			db.execSQL("UPDATE " + TABLE_PREFERENCES + " SET " + KEY_URI_MEDIA_EXTERNAL_SD_CARD + " = '" + encrypt("") + "';");
			db.execSQL("ALTER TABLE " + TABLE_PREFERENCES + " ADD COLUMN " + KEY_MEDIA_FOLDER_EXTERNAL_SD_CARD + " BOOLEAN;");
			db.execSQL("UPDATE " + TABLE_PREFERENCES + " SET " + KEY_MEDIA_FOLDER_EXTERNAL_SD_CARD + " = '" + encrypt("false") + "';");

			db.execSQL("ALTER TABLE " + TABLE_COMPLETED_TRANSFERS + " ADD COLUMN " + KEY_TRANSFER_OFFLINE + " BOOLEAN;");
			db.execSQL("UPDATE " + TABLE_COMPLETED_TRANSFERS + " SET " + KEY_TRANSFER_OFFLINE + " = '" + encrypt("false") + "';");
			db.execSQL("ALTER TABLE " + TABLE_COMPLETED_TRANSFERS + " ADD COLUMN " + KEY_TRANSFER_TIMESTAMP + " TEXT;");
			db.execSQL("UPDATE " + TABLE_COMPLETED_TRANSFERS + " SET " + KEY_TRANSFER_TIMESTAMP + " = '" + encrypt(System.currentTimeMillis() + "") + "';");
			db.execSQL("ALTER TABLE " + TABLE_COMPLETED_TRANSFERS + " ADD COLUMN " + KEY_TRANSFER_ERROR + " TEXT;");
			db.execSQL("UPDATE " + TABLE_COMPLETED_TRANSFERS + " SET " + KEY_TRANSFER_ERROR + " = '" + encrypt("") + "';");
			db.execSQL("ALTER TABLE " + TABLE_COMPLETED_TRANSFERS + " ADD COLUMN " + KEY_TRANSFER_ORIGINAL_PATH + " TEXT;");
			db.execSQL("UPDATE " + TABLE_COMPLETED_TRANSFERS + " SET " + KEY_TRANSFER_ORIGINAL_PATH + " = '" + encrypt("") + "';");
			db.execSQL("ALTER TABLE " + TABLE_COMPLETED_TRANSFERS + " ADD COLUMN " + KEY_TRANSFER_PARENT_HANDLE + " TEXT;");
			db.execSQL("UPDATE " + TABLE_COMPLETED_TRANSFERS + " SET " + KEY_TRANSFER_PARENT_HANDLE + " = '" + encrypt(INVALID_HANDLE + "") + "';");
		}

		if (oldVersion <= 58) {
			db.execSQL("ALTER TABLE " + TABLE_ATTRIBUTES + " ADD COLUMN " + KEY_TRANSFER_QUEUE_STATUS + " BOOLEAN;");
			db.execSQL("UPDATE " + TABLE_ATTRIBUTES + " SET " + KEY_TRANSFER_QUEUE_STATUS + " = '" + encrypt("false") + "';");

			db.execSQL(CREATE_SD_TRANSFERS_TABLE);
		}

        if (oldVersion <= 59) {
            db.execSQL(CREATE_BACKUP_TABLE);
        }

		if (oldVersion <= 60) {
			db.execSQL("ALTER TABLE " + TABLE_PREFERENCES + " ADD COLUMN " + KEY_PASSCODE_LOCK_REQUIRE_TIME + " TEXT;");
			db.execSQL("UPDATE " + TABLE_PREFERENCES + " SET " + KEY_PASSCODE_LOCK_REQUIRE_TIME
					+ " = '" + encrypt("" + (isPasscodeLockEnabled(db) ? REQUIRE_PASSCODE_IMMEDIATE : REQUIRE_PASSCODE_INVALID)) + "';");
		}

		if (oldVersion <= 61) {
			MegaAttributes attr = getAttributesFromDBv61(db);
			db.execSQL("DROP TABLE IF EXISTS " + TABLE_ATTRIBUTES);
			onCreate(db);
			setAttributes(db, attr);
		}

		if (oldVersion <= 62) {
			if (oldVersion > 52) {
				ChatSettings chatSettings = getChatSettingsFromDBv62(db);
				db.execSQL("DROP TABLE IF EXISTS " + TABLE_CHAT_SETTINGS);
				onCreate(db);
				setChatSettings(db, chatSettings);

				// Temporary fix to avoid wrong values in chat settings after upgrade.
				getChatSettings(db);
			}

			MegaPreferences preferences = getPreferencesFromDBv62(db);
			db.execSQL("DROP TABLE IF EXISTS " + TABLE_PREFERENCES);
			onCreate(db);

			if (preferences != null) {
				setPreferences(db, preferences);
			}

			// After re-create the table, refresh it to make sure the columns have correct index.
			getPreferences(db);
		}

<<<<<<< HEAD
        if (oldVersion <= 63) {
            MegaPreferences preferences = getPreferences(db);
            db.execSQL("DROP TABLE IF EXISTS " + TABLE_PREFERENCES);
            onCreate(db);
            setPreferences(db, preferences);
            // After re-create the table, refresh it to make sure the columns have correct index.
            getPreferences(db);
        }
=======
		if (oldVersion <= 63) {
			db.execSQL("ALTER TABLE " + TABLE_PREFERENCES + " ADD COLUMN " + KEY_FINGERPRINT_LOCK + " BOOLEAN;");
			db.execSQL("UPDATE " + TABLE_PREFERENCES + " SET " + KEY_FINGERPRINT_LOCK + " = '" + encrypt("false") + "';");
		}
>>>>>>> 5a17a5dc
	}

//	public MegaOffline encrypt(MegaOffline off){
//
//		off.setHandle(encrypt(off.getHandle()));
//		off.setPath(encrypt(off.getPath()));
//		off.setName(encrypt(off.getName()));
//		//Parent id no encrypted
//		off.setType(encrypt(off.getType()));
//		//incoming not encrypted
//		off.setHandleIncoming(encrypt(off.getHandleIncoming()));
//
//		return off;
//	}

	public static String encrypt(String original) {
		if (original == null) {
			return null;
		}
		try {
			byte[] encrypted = aes_encrypt(getAesKey(),original.getBytes());
			return Base64.encodeToString(encrypted, Base64.DEFAULT);
		} catch (Exception e) {
            logError("Error encrypting DB field", e);
			e.printStackTrace();
			return null;
		}
	}

	private static byte[] getAesKey() {
		String key = Settings.Secure.ANDROID_ID + "fkvn8 w4y*(NC$G*(G($*GR*(#)*huio4h389$G";
		return Arrays.copyOfRange(key.getBytes(), 0, 32);
	}

	public void saveCredentials(UserCredentials userCredentials) {
		ContentValues values = new ContentValues();
        if (userCredentials.getEmail() != null){
        	values.put(KEY_EMAIL, encrypt(userCredentials.getEmail()));
        }
        if (userCredentials.getSession() != null){
           	values.put(KEY_SESSION, encrypt(userCredentials.getSession()));
        }
		if (userCredentials.getMyHandle() != null){
			values.put(KEY_MY_HANDLE, encrypt(userCredentials.getMyHandle()+""));
		}
        db.insert(TABLE_CREDENTIALS, null, values);
    }

    public void saveSyncRecord(SyncRecord record) {
        ContentValues values = new ContentValues();
        if (record.getLocalPath() != null) {
            values.put(KEY_SYNC_FILEPATH_ORI,encrypt(record.getLocalPath()));
        }
        if (record.getNewPath() != null) {
            values.put(KEY_SYNC_FILEPATH_NEW,encrypt(record.getNewPath()));
        }
        if (record.getOriginFingerprint() != null) {
            values.put(KEY_SYNC_FP_ORI,encrypt(record.getOriginFingerprint()));
        }
        if (record.getNewFingerprint() != null) {
            values.put(KEY_SYNC_FP_NEW,encrypt(record.getNewFingerprint()));
        }
        if (record.getFileName() != null) {
            values.put(KEY_SYNC_FILENAME,encrypt(record.getFileName()));
        }
        if (record.getNodeHandle() != null) {
            values.put(KEY_SYNC_HANDLE,encrypt(String.valueOf(record.getNodeHandle())));
        }
        if (record.getTimestamp() != null) {
            values.put(KEY_SYNC_TIMESTAMP,encrypt(String.valueOf(record.getTimestamp())));
        }
        if (record.isCopyOnly() != null) {
            values.put(KEY_SYNC_COPYONLY,encrypt(String.valueOf(record.isCopyOnly())));
        }
        if (record.isSecondary() != null) {
            values.put(KEY_SYNC_SECONDARY,encrypt(String.valueOf(record.isSecondary())));
        }
        if (record.getLongitude() != null) {
            values.put(KEY_SYNC_LONGITUDE,encrypt(String.valueOf(record.getLongitude())));
        }
        if (record.getLatitude() != null) {
            values.put(KEY_SYNC_LATITUDE,encrypt(String.valueOf(record.getLatitude())));
        }
        values.put(KEY_SYNC_STATE,record.getStatus());
        values.put(KEY_SYNC_TYPE,record.getType());
        db.insert(TABLE_SYNC_RECORDS,null,values);
    }

    public void updateVideoState(int state) {
        String sql = "UPDATE " + TABLE_SYNC_RECORDS + " SET " + KEY_SYNC_STATE + " = " + state + "  WHERE "
                + KEY_SYNC_TYPE + " = " + SyncRecord.TYPE_VIDEO;
        db.execSQL(sql);
    }

    public boolean fileNameExists(String name,boolean isSecondary,int fileType) {
        String selectQuery = "SELECT * FROM " + TABLE_SYNC_RECORDS + " WHERE "
                + KEY_SYNC_FILENAME + " ='" + encrypt(name) + "' AND "
                + KEY_SYNC_SECONDARY + " = '" + encrypt(String.valueOf(isSecondary)) + "'";
        if (fileType != SyncRecord.TYPE_ANY) {
            selectQuery += " AND " + KEY_SYNC_TYPE + " = " + fileType;
        }
        try (Cursor cursor = db.rawQuery(selectQuery,null)) {
            return cursor != null && cursor.getCount() == 1;
        }
    }

    public boolean localPathExists(String localPath,boolean isSecondary,int fileType) {
        String selectQuery = "SELECT * FROM " + TABLE_SYNC_RECORDS + " WHERE "
                + KEY_SYNC_FILEPATH_ORI + " ='" + encrypt(localPath) + "' AND "
                + KEY_SYNC_SECONDARY + " = '" + encrypt(String.valueOf(isSecondary)) + "'";
        if (fileType != SyncRecord.TYPE_ANY) {
            selectQuery += " AND " + KEY_SYNC_TYPE + " = " + fileType;
        }
        try (Cursor cursor = db.rawQuery(selectQuery,null)) {
            return cursor != null && cursor.getCount() == 1;
        }
    }

    public SyncRecord recordExists(String originalFingerprint,boolean isSecondary,boolean isCopyOnly) {
        String selectQuery = "SELECT * FROM " + TABLE_SYNC_RECORDS + " WHERE "
                + KEY_SYNC_FP_ORI + " ='" + encrypt(originalFingerprint) + "' AND "
                + KEY_SYNC_SECONDARY + " = '" + encrypt(String.valueOf(isSecondary)) + "' AND "
                + KEY_SYNC_COPYONLY + " = '" + encrypt(String.valueOf(isCopyOnly)) + "'";
		try (Cursor cursor = db.rawQuery(selectQuery, null)){
			if (cursor != null && cursor.moveToFirst()) {
				return extractSyncRecord(cursor);
			}
		} catch (Exception e) {
			logError("Exception opening or managing DB cursor", e);
		}
        return null;
    }

    public List<SyncRecord> findAllPendingSyncRecords() {
        String selectQuery = "SELECT * FROM " + TABLE_SYNC_RECORDS + " WHERE "
                + KEY_SYNC_STATE + " = " + SyncRecord.STATUS_PENDING;
		List<SyncRecord> records = new ArrayList<>();
		try (Cursor cursor = db.rawQuery(selectQuery, null)) {
			if (cursor != null && cursor.moveToFirst()) {
				do {
					SyncRecord record = extractSyncRecord(cursor);
					records.add(record);
				} while (cursor.moveToNext());
			}
		} catch (Exception e) {
			logError("Exception opening or managing DB cursor", e);
		}
        return records;
    }

    public List<SyncRecord> findVideoSyncRecordsByState(int state) {
        String selectQuery = "SELECT * FROM " + TABLE_SYNC_RECORDS + " WHERE "
                + KEY_SYNC_STATE + " = " + state + " AND "
                + KEY_SYNC_TYPE + " = " + SyncRecord.TYPE_VIDEO ;
		List<SyncRecord> records = new ArrayList<>();
		try (Cursor cursor = db.rawQuery(selectQuery, null)) {
			if (cursor != null && cursor.moveToFirst()) {
				do {
					SyncRecord record = extractSyncRecord(cursor);
					records.add(record);
				} while (cursor.moveToNext());
			}
		} catch (Exception e) {
			logError("Exception opening or managing DB cursor", e);
		}
        return records;
    }

    public void deleteAllSyncRecords(int type){
        String sql = "DELETE FROM " + TABLE_SYNC_RECORDS;
        if(type != SyncRecord.TYPE_ANY) {
            sql += " WHERE " + KEY_SYNC_TYPE + " = " + type;
        }
        db.execSQL(sql);
    }

    public void deleteAllSecondarySyncRecords(int type){
        String sql = "DELETE FROM " + TABLE_SYNC_RECORDS +" WHERE " + KEY_SYNC_SECONDARY + " ='" + encrypt("true") + "'";
        if(type != SyncRecord.TYPE_ANY) {
            sql += " AND " + KEY_SYNC_TYPE + " = " + type;
        }
        db.execSQL(sql);
    }

	public void deleteAllPrimarySyncRecords(int type) {
		String sql = "DELETE FROM " + TABLE_SYNC_RECORDS + " WHERE " + KEY_SYNC_SECONDARY + " ='" + encrypt("false") + "'";
		if (type != SyncRecord.TYPE_ANY) {
			sql += " AND " + KEY_SYNC_TYPE + " = " + type;
		}
		db.execSQL(sql);
	}

    public void deleteVideoRecordsByState(int state){
        String sql = "DELETE FROM " + TABLE_SYNC_RECORDS + " WHERE "
                + KEY_SYNC_STATE + " = " + state + " AND "
                + KEY_SYNC_TYPE + " = " + SyncRecord.TYPE_VIDEO ;
        db.execSQL(sql);
    }

    private SyncRecord extractSyncRecord(Cursor cursor) {
        SyncRecord record = new SyncRecord();
        record.setId(cursor.getInt(0));
        record.setLocalPath(decrypt(cursor.getString(1)));
        record.setNewPath(decrypt(cursor.getString(2)));
        record.setOriginFingerprint(decrypt(cursor.getString(3)));
        record.setNewFingerprint(decrypt(cursor.getString(4)));
        String timestamp = decrypt(cursor.getString(5));
        if (!TextUtils.isEmpty(timestamp)) {
            record.setTimestamp(Long.valueOf(timestamp));
        }
        record.setFileName(decrypt(cursor.getString(6)));
        String longitude = decrypt(cursor.getString(7));
        if(!TextUtils.isEmpty(longitude)) {
            record.setLongitude(Float.valueOf(longitude));
        }
        String latitude = decrypt(cursor.getString(8));
        if(!TextUtils.isEmpty(latitude)) {
            record.setLatitude(Float.valueOf(latitude));
        }
        record.setStatus(cursor.getInt(9));
        record.setType(cursor.getInt(10));
        String nodeHandle = decrypt(cursor.getString(11));
        if (!TextUtils.isEmpty(nodeHandle)) {
            record.setNodeHandle(Long.valueOf(nodeHandle));
        }
        record.setCopyOnly(Boolean.valueOf(decrypt(cursor.getString(12))));
        record.setSecondary(Boolean.valueOf(decrypt(cursor.getString(13))));
        return record;
    }

    public SyncRecord findSyncRecordByLocalPath(String localPath,boolean isSecondary) {
        String selectQuery = "SELECT * FROM " + TABLE_SYNC_RECORDS + " WHERE "
                + KEY_SYNC_FILEPATH_ORI + " ='" + encrypt(localPath) + "' AND "
                + KEY_SYNC_SECONDARY + " ='" + encrypt(String.valueOf(isSecondary)) + "'";
		try (Cursor cursor = db.rawQuery(selectQuery, null)) {
			if (cursor != null && cursor.moveToFirst()) {
				return extractSyncRecord(cursor);
			}
		} catch (Exception e) {
			logError("Exception opening or managing DB cursor", e);
		}
        return null;
    }

    public void deleteSyncRecordByPath(String path,boolean isSecondary) {
        String sql = "DELETE FROM " + TABLE_SYNC_RECORDS + "  WHERE ("
                + KEY_SYNC_FILEPATH_ORI + " ='" + encrypt(path) + "' OR "
                + KEY_SYNC_FILEPATH_NEW + " ='" + encrypt(path) + "') AND "
                + KEY_SYNC_SECONDARY + " ='" + encrypt(String.valueOf(isSecondary)) + "'";
        db.execSQL(sql);
    }

    public void deleteSyncRecordByLocalPath(String localPath,boolean isSecondary) {
        String sql = "DELETE FROM " + TABLE_SYNC_RECORDS + "  WHERE "
                + KEY_SYNC_FILEPATH_ORI + " ='" + encrypt(localPath) + "' AND "
                + KEY_SYNC_SECONDARY + " ='" + encrypt(String.valueOf(isSecondary)) + "'";
        db.execSQL(sql);
    }

    public void deleteSyncRecordByNewPath(String newPath) {
        String sql = "DELETE FROM " + TABLE_SYNC_RECORDS + "  WHERE " + KEY_SYNC_FILEPATH_NEW + " ='" + encrypt(newPath) + "'";
        db.execSQL(sql);
    }

    public void deleteSyncRecordByFileName(String fileName) {
        String sql = "DELETE FROM " + TABLE_SYNC_RECORDS + "  WHERE "
                + KEY_SYNC_FILENAME + " = '" + encrypt(fileName) + "'" + " OR "
                + KEY_SYNC_FILEPATH_ORI +  " LIKE '%" + encrypt(fileName) + "'";
        db.execSQL(sql);
    }

    public void deleteSyncRecordByFingerprint(String oriFingerprint,String newFingerprint,boolean isSecondary) {
        String sql = "DELETE FROM " + TABLE_SYNC_RECORDS + "  WHERE "
                + KEY_SYNC_FP_ORI + " = '" + encrypt(oriFingerprint) + "' OR "
                + KEY_SYNC_FP_NEW + " = '" + encrypt(newFingerprint) + "' AND "
                + KEY_SYNC_SECONDARY + " ='" + encrypt(String.valueOf(isSecondary)) + "'";
        db.execSQL(sql);
    }

    public void updateSyncRecordStatusByLocalPath(int status,String localPath,boolean isSecondary) {
        String sql = "UPDATE " + TABLE_SYNC_RECORDS + " SET " + KEY_SYNC_STATE + " = " + status + "  WHERE "
                + KEY_SYNC_FILEPATH_ORI + " = '" + encrypt(localPath) + "' AND "
                + KEY_SYNC_SECONDARY + " ='" + encrypt(String.valueOf(isSecondary)) + "'";
        db.execSQL(sql);
    }

    public SyncRecord findSyncRecordByNewPath(String newPath) {
        String selectQuery = "SELECT * FROM " + TABLE_SYNC_RECORDS + " WHERE "
                + KEY_SYNC_FILEPATH_NEW + " ='" + encrypt(newPath) + "'";
		try (Cursor cursor = db.rawQuery(selectQuery, null)) {
			if (cursor != null && cursor.moveToFirst()) {
				return extractSyncRecord(cursor);
			}
		} catch (Exception e) {
			logError("Exception opening or managing DB cursor", e);
		}
        return null;
    }

    public boolean shouldClearCamsyncRecords() {
        String selectQuery = "SELECT " + KEY_SHOULD_CLEAR_CAMSYNC_RECORDS + " FROM " + TABLE_PREFERENCES;
		try (Cursor cursor = db.rawQuery(selectQuery, null)) {
			if (cursor != null && cursor.moveToFirst()) {
				String should = cursor.getString(cursor.getColumnIndex(KEY_SHOULD_CLEAR_CAMSYNC_RECORDS));
				should = decrypt(should);
				if (TextUtils.isEmpty(should)) {
					return false;
				} else {
					return Boolean.valueOf(should);
				}
			}
		} catch (Exception e) {
			logError("Exception opening or managing DB cursor", e);
		}
        return false;
    }

    public void saveShouldClearCamsyncRecords(boolean should) {
        String sql = "UPDATE " + TABLE_PREFERENCES + " SET " + KEY_SHOULD_CLEAR_CAMSYNC_RECORDS +" = '" + encrypt(String.valueOf(should)) + "'";
        db.execSQL(sql);
    }

    public Long findMaxTimestamp(Boolean isSecondary,int type) {
        String selectQuery = "SELECT " + KEY_SYNC_TIMESTAMP + " FROM " + TABLE_SYNC_RECORDS + "  WHERE "
                + KEY_SYNC_SECONDARY + " = '" + encrypt(String.valueOf(isSecondary)) + "' AND "
                + KEY_SYNC_TYPE + " = " + type;
		try (Cursor cursor = db.rawQuery(selectQuery, null)) {
			if (cursor != null && cursor.moveToFirst()) {
				List<Long> timestamps = new ArrayList<>(cursor.getCount());
				do {
					String timestamp = decrypt(cursor.getString(0));
					if (timestamp == null) {
						timestamps.add(0L);
					} else {
						timestamps.add(Long.valueOf(timestamp));
					}
				} while (cursor.moveToNext());

				if (timestamps.isEmpty()) {
					return null;
				}
				Collections.sort(timestamps, new Comparator<Long>() {

					@Override
					public int compare(Long o1, Long o2) {
						if (o1.equals(o2)) {
							return 0;
						}
						return (o1 > o2) ? -1 : 1;
					}
				});
				return timestamps.get(0);
			}
		} catch (Exception e) {
			logError("Exception opening or managing DB cursor", e);
		}
        return null;
    }

    public void setCameraUploadVideoQuality(int quality){
        String selectQuery = "SELECT * FROM " + TABLE_PREFERENCES;
        ContentValues values = new ContentValues();
		try (Cursor cursor = db.rawQuery(selectQuery, null)) {
			if (cursor != null && cursor.moveToFirst()) {
				String UPDATE_PREFERENCES_TABLE = "UPDATE " + TABLE_PREFERENCES + " SET " + KEY_UPLOAD_VIDEO_QUALITY + "= '" + encrypt(String.valueOf(quality)) + "' WHERE " + KEY_ID + " = '1'";
				db.execSQL(UPDATE_PREFERENCES_TABLE);
			} else {
				values.put(KEY_UPLOAD_VIDEO_QUALITY, encrypt(String.valueOf(quality)));
				db.insert(TABLE_PREFERENCES, null, values);
			}
		} catch (Exception e) {
			logError("Exception opening or managing DB cursor", e);
		}
    }

    public void setConversionOnCharging (boolean onCharging){
        String selectQuery = "SELECT * FROM " + TABLE_PREFERENCES;
        ContentValues values = new ContentValues();
		try (Cursor cursor = db.rawQuery(selectQuery, null)) {
			if (cursor != null && cursor.moveToFirst()) {
				String UPDATE_PREFERENCES_TABLE = "UPDATE " + TABLE_PREFERENCES + " SET " + KEY_CONVERSION_ON_CHARGING + "= '" + encrypt(String.valueOf(onCharging)) + "' WHERE " + KEY_ID + " = '1'";
				db.execSQL(UPDATE_PREFERENCES_TABLE);
			} else {
				values.put(KEY_CONVERSION_ON_CHARGING, encrypt(String.valueOf(onCharging)));
				db.insert(TABLE_PREFERENCES, null, values);
			}
		} catch (Exception e) {
			logError("Exception opening or managing DB cursor", e);
		}
    }

    public void setChargingOnSize (int size){
        String selectQuery = "SELECT * FROM " + TABLE_PREFERENCES;
        ContentValues values = new ContentValues();
		try (Cursor cursor = db.rawQuery(selectQuery, null)) {
			if (cursor != null && cursor.moveToFirst()) {
				String UPDATE_PREFERENCES_TABLE = "UPDATE " + TABLE_PREFERENCES + " SET " + KEY_CHARGING_ON_SIZE + "= '" + encrypt(String.valueOf(size)) + "' WHERE " + KEY_ID + " = '1'";
				db.execSQL(UPDATE_PREFERENCES_TABLE);
			} else {
				values.put(KEY_CHARGING_ON_SIZE, encrypt(String.valueOf(size)));
				db.insert(TABLE_PREFERENCES, null, values);
			}
		} catch (Exception e) {
			logError("Exception opening or managing DB cursor", e);
		}
    }

    public void setRemoveGPS (boolean removeGPS){
        String selectQuery = "SELECT * FROM " + TABLE_PREFERENCES;
        ContentValues values = new ContentValues();
		try (Cursor cursor = db.rawQuery(selectQuery, null)) {
			if (cursor != null && cursor.moveToFirst()) {
				String UPDATE_PREFERENCES_TABLE = "UPDATE " + TABLE_PREFERENCES + " SET " + KEY_REMOVE_GPS + "= '" + encrypt(String.valueOf(removeGPS)) + "' WHERE " + KEY_ID + " = '1'";
				db.execSQL(UPDATE_PREFERENCES_TABLE);
			} else {
				values.put(KEY_REMOVE_GPS, encrypt(String.valueOf(removeGPS)));
				db.insert(TABLE_PREFERENCES, null, values);
			}
		} catch (Exception e) {
			logError("Exception opening or managing DB cursor", e);
		}
    }

	public void saveEphemeral(EphemeralCredentials ephemeralCredentials) {
		ContentValues values = new ContentValues();
		if (ephemeralCredentials.getEmail() != null){
			values.put(KEY_EMAIL, encrypt(ephemeralCredentials.getEmail()));
		}
		if (ephemeralCredentials.getPassword() != null){
			values.put(KEY_PASSWORD, encrypt(ephemeralCredentials.getPassword()));
		}
		if (ephemeralCredentials.getSession() != null){
			values.put(KEY_SESSION, encrypt(ephemeralCredentials.getSession()));
		}
		if (ephemeralCredentials.getFirstName() != null){
			values.put(KEY_FIRST_NAME, encrypt(ephemeralCredentials.getFirstName()));
		}
		if (ephemeralCredentials.getLastName() != null){
			values.put(KEY_LAST_NAME, encrypt(ephemeralCredentials.getLastName()));
		}
		db.insert(TABLE_EPHEMERAL, null, values);
	}

	public void saveMyEmail(String email) {
        logDebug("saveEmail: " + email);
		String selectQuery = "SELECT * FROM " + TABLE_CREDENTIALS;
		ContentValues values = new ContentValues();
		try (Cursor cursor = db.rawQuery(selectQuery, null)) {
			if (cursor != null && cursor.moveToFirst()) {
				String UPDATE_CREDENTIALS_TABLE = "UPDATE " + TABLE_CREDENTIALS + " SET " + KEY_EMAIL + "= '" + encrypt(email) + "' WHERE " + KEY_ID + " = '1'";
				db.execSQL(UPDATE_CREDENTIALS_TABLE);
			} else {
				values.put(KEY_EMAIL, encrypt(email));
				db.insert(TABLE_CREDENTIALS, null, values);
			}
		} catch (Exception e) {
			logError("Exception opening or managing DB cursor", e);
		}
	}

	public void saveMyFirstName(String firstName) {

		String selectQuery = "SELECT * FROM " + TABLE_CREDENTIALS;
		ContentValues values = new ContentValues();
		try (Cursor cursor = db.rawQuery(selectQuery, null)) {
			if (cursor != null && cursor.moveToFirst()) {
				String UPDATE_CREDENTIALS_TABLE = "UPDATE " + TABLE_CREDENTIALS + " SET " + KEY_FIRST_NAME + "= '" + encrypt(firstName) + "' WHERE " + KEY_ID + " = '1'";
				db.execSQL(UPDATE_CREDENTIALS_TABLE);
			} else {
				values.put(KEY_FIRST_NAME, encrypt(firstName));
				db.insert(TABLE_CREDENTIALS, null, values);
			}
		} catch (Exception e) {
			logError("Exception opening or managing DB cursor", e);
		}
	}

	public void saveMyLastName(String lastName) {
		String selectQuery = "SELECT * FROM " + TABLE_CREDENTIALS;
		ContentValues values = new ContentValues();
		try (Cursor cursor = db.rawQuery(selectQuery, null)) {
			if (cursor != null && cursor.moveToFirst()) {
				String UPDATE_CREDENTIALS_TABLE = "UPDATE " + TABLE_CREDENTIALS + " SET " + KEY_LAST_NAME + "= '" + encrypt(lastName) + "' WHERE " + KEY_ID + " = '1'";
				db.execSQL(UPDATE_CREDENTIALS_TABLE);
			} else {
				values.put(KEY_LAST_NAME, encrypt(lastName));
				db.insert(TABLE_CREDENTIALS, null, values);
			}
		} catch (Exception e) {
			logError("Exception opening or managing DB cursor", e);
		}
	}

	public String getMyEmail() {
		String selectQuery = "SELECT "+KEY_EMAIL+" FROM " + TABLE_CREDENTIALS;
		ContentValues values = new ContentValues();
		String email = null;
		try (Cursor cursor = db.rawQuery(selectQuery, null)) {
			if (cursor != null && cursor.moveToFirst()) {
				email = decrypt(cursor.getString(0));
			}
		} catch (Exception e) {
			logError("Exception opening or managing DB cursor", e);
		}
		return email;
	}

	public static String decrypt(String encodedString) {
		if (encodedString == null) {
			return null;
		}
		try {
			byte[] encoded = Base64.decode(encodedString, Base64.DEFAULT);
			byte[] original = aes_decrypt(getAesKey(), encoded);
			return new String(original);
		} catch (Exception e) {
            logError("Error decrypting DB field", e);
            e.printStackTrace();
			return null;
		}
	}

	public UserCredentials getCredentials(){
		UserCredentials userCredentials = null;
		String selectQuery = "SELECT  * FROM " + TABLE_CREDENTIALS;
		try (Cursor cursor = db.rawQuery(selectQuery, null)){
			//get the credential of last login
			if (cursor != null && cursor.moveToLast()) {
				int id = Integer.parseInt(cursor.getString(0));
				String email = decrypt(cursor.getString(1));
				String session = decrypt(cursor.getString(2));
				String firstName = decrypt(cursor.getString(3));
				String lastName = decrypt(cursor.getString(4));
				String myHandle = decrypt(cursor.getString(5));
				userCredentials = new UserCredentials(email, session, firstName, lastName, myHandle);
			}
		} catch (SQLiteException e){
			if (db != null){
				onCreate(db);
			}
		} catch (Exception e) {
			logError("Error decrypting DB field", e);
		}
        return userCredentials;
	}

    public void batchInsertMegaContacts(List<MegaContactGetter.MegaContact> contacts) {
        if (contacts == null || contacts.size() == 0) {
            logWarning("Empty MEGA contacts list.");
            return;
        }
        logDebug("Contacts size is: " + contacts.size());
        db.beginTransaction();
        try {
            ContentValues values;
            for (MegaContactGetter.MegaContact contact : contacts) {
                values = new ContentValues();
                values.put(KEY_MEGA_CONTACTS_ID, encrypt(contact.getId()));
                values.put(KEY_MEGA_CONTACTS_HANDLE, encrypt(String.valueOf(contact.getHandle())));
                values.put(KEY_MEGA_CONTACTS_LOCAL_NAME, encrypt(contact.getLocalName()));
                values.put(KEY_MEGA_CONTACTS_EMAIL, encrypt(contact.getEmail()));
                values.put(KEY_MEGA_CONTACTS_PHONE_NUMBER, encrypt(contact.getNormalizedPhoneNumber()));

                db.insert(TABLE_MEGA_CONTACTS, null, values);
            }
            db.setTransactionSuccessful();
        } finally {
            db.endTransaction();
        }
    }

    public ArrayList<MegaContactGetter.MegaContact> getMegaContacts() {
        String sql = "SELECT * FROM " + TABLE_MEGA_CONTACTS;
        ArrayList<MegaContactGetter.MegaContact> contacts = new ArrayList<>();
		try (Cursor cursor = db.rawQuery(sql, null)) {
			if (cursor != null) {
				MegaContactGetter.MegaContact contact;
				while (cursor.moveToNext()) {
					contact = new MegaContactGetter.MegaContact();
					String id = cursor.getString(cursor.getColumnIndex(KEY_MEGA_CONTACTS_ID));
					contact.setId(decrypt(id));
					String handle = cursor.getString(cursor.getColumnIndex(KEY_MEGA_CONTACTS_HANDLE));
					contact.setHandle(Long.valueOf(decrypt(handle)));
					String localName = cursor.getString(cursor.getColumnIndex(KEY_MEGA_CONTACTS_LOCAL_NAME));
					contact.setLocalName(decrypt(localName));
					String email = cursor.getString(cursor.getColumnIndex(KEY_MEGA_CONTACTS_EMAIL));
					contact.setEmail(decrypt(email));
					String phoneNumber = cursor.getString(cursor.getColumnIndex(KEY_MEGA_CONTACTS_PHONE_NUMBER));
					contact.setNormalizedPhoneNumber(decrypt(phoneNumber));
					contacts.add(contact);
				}
			}
		} catch (Exception e) {
			logError("Exception opening or managing DB cursor", e);
		}
        return contacts;
    }

    public void clearMegaContacts() {
        logDebug("delete table " + TABLE_MEGA_CONTACTS);
        db.execSQL("DELETE FROM " + TABLE_MEGA_CONTACTS);
    }

    public EphemeralCredentials getEphemeral(){
        EphemeralCredentials ephemeralCredentials = null;
        String selectQuery = "SELECT  * FROM " + TABLE_EPHEMERAL;
		try (Cursor cursor = db.rawQuery(selectQuery, null)) {
			if (cursor != null && cursor.moveToFirst()) {
				int id = Integer.parseInt(cursor.getString(0));
				String email = decrypt(cursor.getString(1));
				String password = decrypt(cursor.getString(2));
				String session = decrypt(cursor.getString(3));
				String firstName = decrypt(cursor.getString(4));
				String lastName = decrypt(cursor.getString(5));
				ephemeralCredentials = new EphemeralCredentials(email, password, session, firstName, lastName);
			}
		} catch (SQLiteException e) {
			if (db != null) {
				onCreate(db);
			}
		} catch (Exception e) {
			logError("Exception opening or managing DB cursor", e);
		}
        return ephemeralCredentials;
    }

	/**
	 * Sets preferences.
	 *
	 * @param db    Current DB.
	 * @param prefs Preferences.
	 */
	private void setPreferences (SQLiteDatabase db, MegaPreferences prefs){
        ContentValues values = new ContentValues();
        values.put(KEY_FIRST_LOGIN, encrypt(prefs.getFirstTime()));
        values.put(KEY_CAM_SYNC_WIFI, encrypt(prefs.getCamSyncWifi()));
        values.put(KEY_CAM_SYNC_ENABLED, encrypt(prefs.getCamSyncEnabled()));
        values.put(KEY_CAM_SYNC_HANDLE, encrypt(prefs.getCamSyncHandle()));
        values.put(KEY_CAM_SYNC_LOCAL_PATH, encrypt(prefs.getCamSyncLocalPath()));
        values.put(KEY_CAM_SYNC_FILE_UPLOAD, encrypt(prefs.getCamSyncFileUpload()));
        values.put(KEY_PASSCODE_LOCK_ENABLED, encrypt(prefs.getPasscodeLockEnabled()));
        values.put(KEY_PASSCODE_LOCK_CODE, encrypt(prefs.getPasscodeLockCode()));
        values.put(KEY_STORAGE_ASK_ALWAYS, encrypt(prefs.getStorageAskAlways()));
        values.put(KEY_STORAGE_DOWNLOAD_LOCATION, encrypt(prefs.getStorageDownloadLocation()));
        values.put(KEY_CAM_SYNC_TIMESTAMP, encrypt(prefs.getCamSyncTimeStamp()));
        values.put(KEY_CAM_VIDEO_SYNC_TIMESTAMP, encrypt(prefs.getCamVideoSyncTimeStamp()));
        values.put(KEY_LAST_UPLOAD_FOLDER, encrypt(prefs.getLastFolderUpload()));
        values.put(KEY_LAST_CLOUD_FOLDER_HANDLE, encrypt(prefs.getLastFolderCloud()));
        values.put(KEY_SEC_FOLDER_ENABLED, encrypt(prefs.getSecondaryMediaFolderEnabled()));
        values.put(KEY_SEC_FOLDER_LOCAL_PATH, encrypt(prefs.getLocalPathSecondaryFolder()));
        values.put(KEY_SEC_FOLDER_HANDLE, encrypt(prefs.getMegaHandleSecondaryFolder()));
        values.put(KEY_SEC_SYNC_TIMESTAMP, encrypt(prefs.getSecSyncTimeStamp()));
        values.put(KEY_SEC_VIDEO_SYNC_TIMESTAMP, encrypt(prefs.getSecVideoSyncTimeStamp()));
        values.put(KEY_STORAGE_ADVANCED_DEVICES, encrypt(prefs.getStorageAdvancedDevices()));
        values.put(KEY_PREFERRED_VIEW_LIST, encrypt(prefs.getPreferredViewList()));
        values.put(KEY_PREFERRED_VIEW_LIST_CAMERA, encrypt(prefs.getPreferredViewListCameraUploads()));
        values.put(KEY_URI_EXTERNAL_SD_CARD, encrypt(prefs.getUriExternalSDCard()));
        values.put(KEY_CAMERA_FOLDER_EXTERNAL_SD_CARD, encrypt(prefs.getCameraFolderExternalSDCard()));
        values.put(KEY_PASSCODE_LOCK_TYPE, encrypt(prefs.getPasscodeLockType()));
		values.put(KEY_PREFERRED_SORT_CLOUD, encrypt(prefs.getPreferredSortCloud()));
		values.put(KEY_PREFERRED_SORT_CONTACTS, encrypt(prefs.getPreferredSortContacts()));
		values.put(KEY_PREFERRED_SORT_CAMERA_UPLOAD, encrypt(prefs.getPreferredSortCameraUpload()));
		values.put(KEY_PREFERRED_SORT_OTHERS, encrypt(prefs.getPreferredSortOthers()));
		values.put(KEY_FIRST_LOGIN_CHAT, encrypt(prefs.getFirstTimeChat()));
		values.put(KEY_REMOVE_GPS, encrypt(prefs.getRemoveGPS()));
		values.put(KEY_KEEP_FILE_NAMES, encrypt(prefs.getKeepFileNames()));
		values.put(KEY_AUTO_PLAY, encrypt(prefs.isAutoPlayEnabled() + ""));
		values.put(KEY_UPLOAD_VIDEO_QUALITY, encrypt(prefs.getUploadVideoQuality()));
		values.put(KEY_CONVERSION_ON_CHARGING, encrypt(prefs.getConversionOnCharging()));
		values.put(KEY_CHARGING_ON_SIZE, encrypt(prefs.getChargingOnSize()));
		values.put(KEY_SHOULD_CLEAR_CAMSYNC_RECORDS, encrypt(prefs.getShouldClearCameraSyncRecords()));
		values.put(KEY_SHOW_INVITE_BANNER, encrypt(prefs.getShowInviteBanner()));
		values.put(KEY_SD_CARD_URI, encrypt(prefs.getSdCardUri()));
		values.put(KEY_ASK_FOR_DISPLAY_OVER, encrypt(prefs.getAskForDisplayOver()));
		values.put(KEY_ASK_SET_DOWNLOAD_LOCATION, encrypt(prefs.getAskForSetDownloadLocation()));
		values.put(KEY_URI_MEDIA_EXTERNAL_SD_CARD, encrypt(prefs.getMediaSDCardUri()));
		values.put(KEY_MEDIA_FOLDER_EXTERNAL_SD_CARD, encrypt(prefs.getIsMediaOnSDCard()));
		values.put(KEY_PASSCODE_LOCK_REQUIRE_TIME, encrypt(prefs.getPasscodeLockRequireTime()));
		values.put(KEY_FINGERPRINT_LOCK, encrypt(prefs.getFingerprintLock()));

        db.insert(TABLE_PREFERENCES, null, values);
	}

	public boolean shouldAskForDisplayOver() {
        boolean should = true;
        String text = getStringValue(TABLE_PREFERENCES, KEY_ASK_FOR_DISPLAY_OVER, "");
        if (!TextUtils.isEmpty(text)) {
            should = Boolean.parseBoolean(text);
        }
        return should;
    }

    public void dontAskForDisplayOver() {
        db.execSQL("UPDATE " + TABLE_PREFERENCES + " SET " + KEY_ASK_FOR_DISPLAY_OVER + " = '" + encrypt("false") + "';");
    }

	/**
	 * Gets preferences from the DB v62 (previous to add four available video qualities).
	 *
	 * @param db Current DB.
	 * @return Preferences.
	 */
	private MegaPreferences getPreferencesFromDBv62(SQLiteDatabase db) {
		logDebug("getPreferencesFromDBv62");
		MegaPreferences preferences = getPreferences(db);

		if (preferences != null) {
			String uploadVideoQuality = preferences.getUploadVideoQuality();

			if (!isTextEmpty(uploadVideoQuality)
					&& Integer.parseInt(uploadVideoQuality) == OLD_VIDEO_QUALITY_ORIGINAL) {
				preferences.setUploadVideoQuality(String.valueOf(VIDEO_QUALITY_ORIGINAL));
			}
		}

		return preferences;
	}

	/**
	 * Gets preferences.
	 *
	 * @return Preferences.
	 */
	public MegaPreferences getPreferences(){
        return getPreferences(db);
	}

	/**
	 * Gets preferences.
	 *
	 * @param db Current DB.
	 * @return Preferences.
	 */
	private MegaPreferences getPreferences(SQLiteDatabase db) {
		MegaPreferences prefs = null;
		String selectQuery = "SELECT * FROM " + TABLE_PREFERENCES;

<<<<<<< HEAD
        try (Cursor cursor = db.rawQuery(selectQuery, null)) {
            if (cursor != null && cursor.moveToFirst()) {
                String firstTime = decrypt(cursor.getString(getColumnIndex(cursor, KEY_FIRST_LOGIN)));
                String camSyncEnabled = decrypt(cursor.getString(getColumnIndex(cursor, KEY_CAM_SYNC_ENABLED)));
                String camSyncHandle = decrypt(cursor.getString(getColumnIndex(cursor, KEY_CAM_SYNC_HANDLE)));
                String camSyncLocalPath = decrypt(cursor.getString(getColumnIndex(cursor, KEY_CAM_SYNC_LOCAL_PATH)));
                String wifi = decrypt(cursor.getString(getColumnIndex(cursor, KEY_CAM_SYNC_WIFI)));
                String fileUpload = decrypt(cursor.getString(getColumnIndex(cursor, KEY_CAM_SYNC_FILE_UPLOAD)));
                String pinLockEnabled = decrypt(cursor.getString(getColumnIndex(cursor, KEY_PASSCODE_LOCK_ENABLED)));
                String pinLockCode = decrypt(cursor.getString(getColumnIndex(cursor, KEY_PASSCODE_LOCK_CODE)));
                String askAlways = decrypt(cursor.getString(getColumnIndex(cursor, KEY_STORAGE_ASK_ALWAYS)));
                String downloadLocation = decrypt(cursor.getString(getColumnIndex(cursor, KEY_STORAGE_DOWNLOAD_LOCATION)));
                String camSyncTimeStamp = decrypt(cursor.getString(getColumnIndex(cursor, KEY_CAM_SYNC_TIMESTAMP)));
                String lastFolderUpload = decrypt(cursor.getString(getColumnIndex(cursor, KEY_LAST_UPLOAD_FOLDER)));
                String lastFolderCloud = decrypt(cursor.getString(getColumnIndex(cursor, KEY_LAST_CLOUD_FOLDER_HANDLE)));
                String secondaryFolderEnabled = decrypt(cursor.getString(getColumnIndex(cursor, KEY_SEC_FOLDER_ENABLED)));
                String secondaryPath = decrypt(cursor.getString(getColumnIndex(cursor, KEY_SEC_FOLDER_LOCAL_PATH)));
                String secondaryHandle = decrypt(cursor.getString(getColumnIndex(cursor, KEY_SEC_FOLDER_HANDLE)));
                String secSyncTimeStamp = decrypt(cursor.getString(getColumnIndex(cursor, KEY_SEC_SYNC_TIMESTAMP)));
                String keepFileNames = decrypt(cursor.getString(getColumnIndex(cursor, KEY_KEEP_FILE_NAMES)));
                String storageAdvancedDevices = decrypt(cursor.getString(getColumnIndex(cursor, KEY_STORAGE_ADVANCED_DEVICES)));
                String preferredViewList = decrypt(cursor.getString(getColumnIndex(cursor, KEY_PREFERRED_VIEW_LIST)));
                String preferredViewListCamera = decrypt(cursor.getString(getColumnIndex(cursor, KEY_PREFERRED_VIEW_LIST_CAMERA)));
                String uriExternalSDCard = decrypt(cursor.getString(getColumnIndex(cursor, KEY_URI_EXTERNAL_SD_CARD)));
                String cameraFolderExternalSDCard = decrypt(cursor.getString(getColumnIndex(cursor, KEY_CAMERA_FOLDER_EXTERNAL_SD_CARD)));
                String pinLockType = decrypt(cursor.getString(getColumnIndex(cursor, KEY_PASSCODE_LOCK_TYPE)));
                String preferredSortCloud = decrypt(cursor.getString(getColumnIndex(cursor, KEY_PREFERRED_SORT_CLOUD)));
                String preferredSortContacts = decrypt(cursor.getString(getColumnIndex(cursor, KEY_PREFERRED_SORT_CONTACTS)));
                String preferredSortOthers = decrypt(cursor.getString(getColumnIndex(cursor, KEY_PREFERRED_SORT_OTHERS)));
                String firstTimeChat = decrypt(cursor.getString(getColumnIndex(cursor, KEY_FIRST_LOGIN_CHAT)));
                String isAutoPlayEnabled = decrypt(cursor.getString(getColumnIndex(cursor, KEY_AUTO_PLAY)));
                String uploadVideoQuality = decrypt(cursor.getString(getColumnIndex(cursor, KEY_UPLOAD_VIDEO_QUALITY)));
                String conversionOnCharging = decrypt(cursor.getString(getColumnIndex(cursor, KEY_CONVERSION_ON_CHARGING)));
                String chargingOnSize = decrypt(cursor.getString(getColumnIndex(cursor, KEY_CHARGING_ON_SIZE)));
                String shouldClearCameraSyncRecords = decrypt(cursor.getString(getColumnIndex(cursor, KEY_SHOULD_CLEAR_CAMSYNC_RECORDS)));
                String camVideoSyncTimeStamp = decrypt(cursor.getString(getColumnIndex(cursor, KEY_CAM_VIDEO_SYNC_TIMESTAMP)));
                String secVideoSyncTimeStamp = decrypt(cursor.getString(getColumnIndex(cursor, KEY_SEC_VIDEO_SYNC_TIMESTAMP)));
                String removeGPS = decrypt(cursor.getString(getColumnIndex(cursor, KEY_REMOVE_GPS)));
                String closeInviteBanner = decrypt(cursor.getString(getColumnIndex(cursor, KEY_SHOW_INVITE_BANNER)));
                String preferredSortCameraUpload = decrypt(cursor.getString(getColumnIndex(cursor, KEY_PREFERRED_SORT_CAMERA_UPLOAD)));
                String sdCardUri = decrypt(cursor.getString(getColumnIndex(cursor, KEY_SD_CARD_URI)));
                String askForDisplayOver = decrypt(cursor.getString(getColumnIndex(cursor, KEY_ASK_FOR_DISPLAY_OVER)));
                String askForSetDownloadLocation = decrypt(cursor.getString(getColumnIndex(cursor, KEY_ASK_SET_DOWNLOAD_LOCATION)));
                String mediaSDCardUri = decrypt(cursor.getString(getColumnIndex(cursor, KEY_URI_MEDIA_EXTERNAL_SD_CARD)));
                String isMediaOnSDCard = decrypt(cursor.getString(getColumnIndex(cursor, KEY_MEDIA_FOLDER_EXTERNAL_SD_CARD)));
                String passcodeLockRequireTime = decrypt(cursor.getString(getColumnIndex(cursor, KEY_PASSCODE_LOCK_REQUIRE_TIME)));

                prefs = new MegaPreferences(
                        firstTime,
                        wifi, //
                        camSyncEnabled,
                        camSyncHandle,
                        camSyncLocalPath,
                        fileUpload,
                        camSyncTimeStamp,
                        pinLockEnabled,
                        pinLockCode,
                        askAlways,
                        downloadLocation,
                        lastFolderUpload,
                        lastFolderCloud,
                        secondaryFolderEnabled,
                        secondaryPath,
                        secondaryHandle,
                        secSyncTimeStamp,
                        keepFileNames,
                        storageAdvancedDevices,
                        preferredViewList,
                        preferredViewListCamera,
                        uriExternalSDCard,
                        cameraFolderExternalSDCard,
                        pinLockType,
                        preferredSortCloud,
                        preferredSortContacts,
                        preferredSortOthers,
                        firstTimeChat,
                        uploadVideoQuality,
                        conversionOnCharging,
                        chargingOnSize,
                        shouldClearCameraSyncRecords,
                        camVideoSyncTimeStamp,
                        secVideoSyncTimeStamp,
                        isAutoPlayEnabled,
                        removeGPS,
                        closeInviteBanner,
                        preferredSortCameraUpload,
                        sdCardUri,
                        askForDisplayOver,
                        askForSetDownloadLocation,
                        mediaSDCardUri,
                        isMediaOnSDCard,
                        passcodeLockRequireTime);
            }
        } catch (Exception e) {
            logError("Exception opening or managing DB cursor", e);
        }

        return prefs;
    }
=======
		try (Cursor cursor = db.rawQuery(selectQuery, null)) {
			if (cursor != null && cursor.moveToFirst()) {
				String firstTime = decrypt(cursor.getString(1));
				String camSyncEnabled = decrypt(cursor.getString(2));
				String camSyncHandle = decrypt(cursor.getString(3));
				String camSyncLocalPath = decrypt(cursor.getString(4));
				String wifi = decrypt(cursor.getString(5));
				String fileUpload = decrypt(cursor.getString(6));
				String pinLockEnabled = decrypt(cursor.getString(7));
				String pinLockCode = decrypt(cursor.getString(8));
				String askAlways = decrypt(cursor.getString(9));
				String downloadLocation = decrypt(cursor.getString(10));
				String camSyncTimeStamp = decrypt(cursor.getString(11));
				String camSyncCharging = decrypt(cursor.getString(12));
				String lastFolderUpload = decrypt(cursor.getString(13));
				String lastFolderCloud = decrypt(cursor.getString(14));
				String secondaryFolderEnabled = decrypt(cursor.getString(15));
				String secondaryPath = decrypt(cursor.getString(16));
				String secondaryHandle = decrypt(cursor.getString(17));
				String secSyncTimeStamp = decrypt(cursor.getString(18));
				String keepFileNames = decrypt(cursor.getString(19));
				String storageAdvancedDevices = decrypt(cursor.getString(20));
				String preferredViewList = decrypt(cursor.getString(21));
				String preferredViewListCamera = decrypt(cursor.getString(22));
				String uriExternalSDCard = decrypt(cursor.getString(23));
				String cameraFolderExternalSDCard = decrypt(cursor.getString(24));
				String pinLockType = decrypt(cursor.getString(25));
				String preferredSortCloud = decrypt(cursor.getString(26));
				String preferredSortContacts = decrypt(cursor.getString(27));
				String preferredSortOthers = decrypt(cursor.getString(28));
				String firstTimeChat = decrypt(cursor.getString(29));
				String smallGridCamera = decrypt(cursor.getString(30));
				String isAutoPlayEnabled = decrypt(cursor.getString(31));
				String uploadVideoQuality = decrypt(cursor.getString(32));
				String conversionOnCharging = decrypt(cursor.getString(33));
				String chargingOnSize = decrypt(cursor.getString(34));
				String shouldClearCameraSyncRecords = decrypt(cursor.getString(35));
				String camVideoSyncTimeStamp = decrypt(cursor.getString(36));
				String secVideoSyncTimeStamp = decrypt(cursor.getString(37));
				String removeGPS = decrypt(cursor.getString(38));
				String closeInviteBanner = decrypt(cursor.getString(39));
				String preferredSortCameraUpload = decrypt(cursor.getString(40));
				String sdCardUri = decrypt(cursor.getString(41));
				String askForDisplayOver = decrypt(cursor.getString(42));
				String askForSetDownloadLocation = decrypt(cursor.getString(43));
				String mediaSDCardUri = decrypt(cursor.getString(44));
				String isMediaOnSDCard = decrypt(cursor.getString(45));
				String passcodeLockRequireTime = decrypt(cursor.getString(46));
				String fingerprintLock = decrypt(cursor.getString(47));

				prefs = new MegaPreferences(firstTime, wifi, camSyncEnabled, camSyncHandle,
						camSyncLocalPath, fileUpload, camSyncTimeStamp, pinLockEnabled,
						pinLockCode, askAlways, downloadLocation, camSyncCharging, lastFolderUpload,
						lastFolderCloud, secondaryFolderEnabled, secondaryPath, secondaryHandle,
						secSyncTimeStamp, keepFileNames, storageAdvancedDevices, preferredViewList,
						preferredViewListCamera, uriExternalSDCard, cameraFolderExternalSDCard,
						pinLockType, preferredSortCloud, preferredSortContacts, preferredSortOthers,
						firstTimeChat, smallGridCamera, uploadVideoQuality, conversionOnCharging,
						chargingOnSize, shouldClearCameraSyncRecords, camVideoSyncTimeStamp,
						secVideoSyncTimeStamp, isAutoPlayEnabled, removeGPS, closeInviteBanner,
						preferredSortCameraUpload, sdCardUri, askForDisplayOver,
						askForSetDownloadLocation, mediaSDCardUri, isMediaOnSDCard,
						passcodeLockRequireTime, fingerprintLock);
			}
		} catch (Exception e) {
			logError("Exception opening or managing DB cursor", e);
		}

        // Insert a row with default values into the table.
        if (prefs == null) {
            logWarning("Preference is null, insert row with default values.");
            prefs = new MegaPreferences();

            // Insert this row.
            setPreferences(db, prefs);
        }

		return prefs;
	}
>>>>>>> 5a17a5dc

	/**
	 * Get chat settings from the DB v52 (previous to remove the setting to enable/disable the chat).
	 * KEY_CHAT_ENABLED and KEY_CHAT_STATUS have been removed in DB v53.
	 *
	 * @return Chat settings.
	 */
	private ChatSettings getChatSettingsFromDBv52(SQLiteDatabase db){
        logDebug("getChatSettings");
		ChatSettings chatSettings = null;

		String selectQuery = "SELECT * FROM " + TABLE_CHAT_SETTINGS;
		try (Cursor cursor = db.rawQuery(selectQuery, null)) {
			if (cursor != null && cursor.moveToFirst()) {
				int id = Integer.parseInt(cursor.getString(0));
				String enabled = decrypt(cursor.getString(1));
				String notificationSound = decrypt(cursor.getString(3));
				String vibrationEnabled = decrypt(cursor.getString(4));
				String chatStatus = decrypt(cursor.getString(5));
				String sendOriginalAttachments = decrypt(cursor.getString(6));
				String videoQuality = Boolean.parseBoolean(sendOriginalAttachments)
						? VIDEO_QUALITY_ORIGINAL + ""
						: VIDEO_QUALITY_MEDIUM + "";

				chatSettings = new ChatSettings(notificationSound, vibrationEnabled, videoQuality);
			}
		} catch (Exception e) {
			logError("Exception opening or managing DB cursor", e);
		}
		return chatSettings;
	}

	/**
	 * Get chat settings from the DB v62 (previous to remove the setting to enable/disable
	 * the send original attachments and to add four available video qualities).
	 * KEY_CHAT_SEND_ORIGINALS has been removed in DB v63.
	 *
	 * @return Chat settings.
	 */
	private ChatSettings getChatSettingsFromDBv62(SQLiteDatabase db){
		logDebug("getChatSettings");
		ChatSettings chatSettings = null;

		String selectQuery = "SELECT * FROM " + TABLE_CHAT_SETTINGS;
		try (Cursor cursor = db.rawQuery(selectQuery, null)) {
			if (cursor != null && cursor.moveToFirst()) {
				String notificationSound = decrypt(cursor.getString(2));
				String vibrationEnabled = decrypt(cursor.getString(3));
				String sendOriginalAttachments = decrypt(cursor.getString(4));
				String videoQuality = Boolean.parseBoolean(sendOriginalAttachments)
						? VIDEO_QUALITY_ORIGINAL + ""
						: VIDEO_QUALITY_MEDIUM + "";

				chatSettings = new ChatSettings(notificationSound, vibrationEnabled, videoQuality);
			}
		} catch (Exception e) {
			logError("Exception opening or managing DB cursor", e);
		}
		return chatSettings;
	}

	/**
	 * Get chat settings from the current DB.
	 * @return Chat settings.
	 */
	public ChatSettings getChatSettings() {
		return getChatSettings(db);
	}

	/**
	 * Get chat settings from the current DB.
	 *
	 * @param db Current DB.
	 * @return Chat settings.
	 */
	private ChatSettings getChatSettings(SQLiteDatabase db) {
		logDebug("getChatSettings");
		ChatSettings chatSettings = null;

		String selectQuery = "SELECT * FROM " + TABLE_CHAT_SETTINGS;
		try (Cursor cursor = db.rawQuery(selectQuery, null)) {
			if (cursor != null && cursor.moveToFirst()) {
				String notificationSound = decrypt(cursor.getString(2));
				String vibrationEnabled = decrypt(cursor.getString(3));
				String videoQuality = decrypt(cursor.getString(4));
				chatSettings = new ChatSettings(notificationSound, vibrationEnabled, videoQuality);
			}
		} catch (Exception e) {
			logError("Exception opening or managing DB cursor", e);
		}
		return chatSettings;
	}

	/**
	 * Save chat settings in the current DB.
	 * @param chatSettings Chat settings to save.
	 */
	public void setChatSettings(ChatSettings chatSettings){
		setChatSettings(db, chatSettings);
	}

	/**
	 * Save chat settings in the DB.
	 * @param db DB object to save the settings.
	 * @param chatSettings Chat settings to save.
	 */
	private void setChatSettings(SQLiteDatabase db, ChatSettings chatSettings) {
		if (chatSettings == null) {
			logError("Error: Chat settings are null");
			return;
		}

		db.execSQL("DELETE FROM " + TABLE_CHAT_SETTINGS);
		ContentValues values = new ContentValues();
		values.put(KEY_CHAT_NOTIFICATIONS_ENABLED, "");
		values.put(KEY_CHAT_SOUND_NOTIFICATIONS, encrypt(chatSettings.getNotificationsSound()));
		values.put(KEY_CHAT_VIBRATION_ENABLED, encrypt(chatSettings.getVibrationEnabled()));
		values.put(KEY_CHAT_VIDEO_QUALITY, encrypt(chatSettings.getVideoQuality()));

		db.insert(TABLE_CHAT_SETTINGS, null, values);
	}

	/**
	 * Sets the chat video quality value.
	 * There are four possible values for this setting: VIDEO_QUALITY_ORIGINAL, VIDEO_QUALITY_HIGH,
	 * VIDEO_QUALITY_MEDIUM or VIDEO_QUALITY_LOW.
	 *
	 * @param chatVideoQuality The new chat video quality.
	 */
	public void setChatVideoQuality(int chatVideoQuality){
        logDebug("setChatVideoQuality");
        setIntValue(TABLE_CHAT_SETTINGS, KEY_CHAT_VIDEO_QUALITY, chatVideoQuality);
	}

	/**
	 * Gets the chat video quality value.
	 *
	 * @return The chat video quality.
	 */
	public int getChatVideoQuality(){
		logDebug("getChatVideoQuality");
		return getIntValue(TABLE_CHAT_SETTINGS, KEY_CHAT_VIDEO_QUALITY, VIDEO_QUALITY_MEDIUM);
	}

	public void setNotificationSoundChat(String sound){
		String selectQuery = "SELECT * FROM " + TABLE_CHAT_SETTINGS;
		ContentValues values = new ContentValues();
		try (Cursor cursor = db.rawQuery(selectQuery, null)) {
			if (cursor != null && cursor.moveToFirst()) {
				String UPDATE_PREFERENCES_TABLE = "UPDATE " + TABLE_CHAT_SETTINGS + " SET " + KEY_CHAT_SOUND_NOTIFICATIONS + "= '" + encrypt(sound) + "' WHERE " + KEY_ID + " = '1'";
				db.execSQL(UPDATE_PREFERENCES_TABLE);
//			log("UPDATE_PREFERENCES_TABLE SYNC WIFI: " + UPDATE_PREFERENCES_TABLE);
			} else {
				values.put(KEY_CHAT_SOUND_NOTIFICATIONS, encrypt(sound));
				db.insert(TABLE_CHAT_SETTINGS, null, values);
			}
		} catch (Exception e) {
			logError("Exception opening or managing DB cursor", e);
		}
	}

	public void setVibrationEnabledChat(String enabled){
		String selectQuery = "SELECT * FROM " + TABLE_CHAT_SETTINGS;
		ContentValues values = new ContentValues();
		try (Cursor cursor = db.rawQuery(selectQuery, null)) {
			if (cursor != null && cursor.moveToFirst()) {
				String UPDATE_PREFERENCES_TABLE = "UPDATE " + TABLE_CHAT_SETTINGS + " SET " + KEY_CHAT_VIBRATION_ENABLED + "= '" + encrypt(enabled) + "' WHERE " + KEY_ID + " = '1'";
				db.execSQL(UPDATE_PREFERENCES_TABLE);
//			log("UPDATE_PREFERENCES_TABLE SYNC WIFI: " + UPDATE_PREFERENCES_TABLE);
			} else {
				values.put(KEY_CHAT_VIBRATION_ENABLED, encrypt(enabled));
				db.insert(TABLE_CHAT_SETTINGS, null, values);
			}
		} catch (Exception e) {
			logError("Exception opening or managing DB cursor", e);
		}
	}

	public void setChatItemPreferences(ChatItemPreferences chatPrefs){
		ContentValues values = new ContentValues();
		values.put(KEY_CHAT_HANDLE, encrypt(chatPrefs.getChatHandle()));
		values.put(KEY_CHAT_ITEM_NOTIFICATIONS, "");
		values.put(KEY_CHAT_ITEM_RINGTONE, "");
		values.put(KEY_CHAT_ITEM_SOUND_NOTIFICATIONS, "");
		values.put(KEY_CHAT_ITEM_WRITTEN_TEXT, encrypt(chatPrefs.getWrittenText()));
		values.put(KEY_CHAT_ITEM_EDITED_MSG_ID, encrypt(chatPrefs.getEditedMsgId()));
		db.insert(TABLE_CHAT_ITEMS, null, values);
	}

	public int setWrittenTextItem(String handle, String text, String editedMsgId){
        logDebug("setWrittenTextItem: "+ text + " " + handle);

		ContentValues values = new ContentValues();
		values.put(KEY_CHAT_ITEM_WRITTEN_TEXT, encrypt(text));
		values.put(KEY_CHAT_ITEM_EDITED_MSG_ID, !isTextEmpty(editedMsgId) ? encrypt(editedMsgId) : "");

		return db.update(TABLE_CHAT_ITEMS, values, KEY_CHAT_HANDLE + " = '" + encrypt(handle) + "'", null);
	}

	public ChatItemPreferences findChatPreferencesByHandle (String handle){
        logDebug("findChatPreferencesByHandle: " + handle);
		ChatItemPreferences prefs = null;

		String selectQuery = "SELECT * FROM " + TABLE_CHAT_ITEMS + " WHERE " + KEY_CHAT_HANDLE + " = '" + encrypt(handle) + "'";
        logDebug("QUERY: " + selectQuery);
		try (Cursor cursor = db.rawQuery(selectQuery, null)) {
			if (cursor != null && cursor.moveToFirst()) {
				int id = Integer.parseInt(cursor.getString(0));
				String chatHandle = decrypt(cursor.getString(1));
				String writtenText = decrypt(cursor.getString(5));
				String editedMsg = decrypt(cursor.getString(6));
				prefs = !isTextEmpty(editedMsg) ? new ChatItemPreferences(chatHandle, writtenText, editedMsg) :
						new ChatItemPreferences(chatHandle, writtenText);
				return prefs;
			}
		} catch (Exception e) {
			logError("Exception opening or managing DB cursor", e);
		}
		return null;
	}

	public String areNotificationsEnabled (String handle){

		String selectQuery = "SELECT * FROM " + TABLE_CHAT_ITEMS + " WHERE " + KEY_CHAT_HANDLE + " = '" + encrypt(handle) + "'";
		String result = NOTIFICATIONS_ENABLED;
		try (Cursor cursor = db.rawQuery(selectQuery, null)) {
			if (cursor != null && cursor.moveToFirst()) {
				result = decrypt(cursor.getString(2));
			}
		} catch (Exception e) {
			logError("Exception opening or managing DB cursor", e);
		}
		return result;
	}

	/**
	 * Deletes the oldest completed transfer.
	 */
	private void deleteOldestTransfer() {
		ArrayList<AndroidCompletedTransfer> completedTransfers = getCompletedTransfers();
		if (!completedTransfers.isEmpty()) {
			deleteTransfer(completedTransfers.get(0).getId());
		}
	}

	/**
	 * Deletes a completed transfer.
	 *
	 * @param id	the identifier of the transfer to delete
	 */
	public void deleteTransfer(long id) {
		db.delete(TABLE_COMPLETED_TRANSFERS, KEY_ID + "=" + id, null);
	}

	/**
	 * Gets a completed transfer.
	 *
	 * @param id	the identifier of the transfer to get
	 * @return The completed transfer which has the id value as identifier.
	 */
	public AndroidCompletedTransfer getcompletedTransfer(long id) {
		String selectQuery = "SELECT * FROM " + TABLE_COMPLETED_TRANSFERS + " WHERE " + KEY_ID + " = '" + id + "'";
		try (Cursor cursor = db.rawQuery(selectQuery, null)) {
			if (cursor != null && cursor.moveToFirst()) {
				return extractAndroidCompletedTransfer(cursor);
			}
		} catch (Exception e) {
			logError("Exception opening or managing DB cursor", e);
		}
		return null;
	}

	/**
	 * Extracts a completed transfer of a row.
	 *
	 * @param cursor	Cursor from which the data should be extracted.
	 * @return The extracted completed transfer.
	 */
	private AndroidCompletedTransfer extractAndroidCompletedTransfer(Cursor cursor) {
		long id = Integer.parseInt(cursor.getString(0));
		String filename = decrypt(cursor.getString(1));
		String type = decrypt(cursor.getString(2));
		int typeInt = Integer.parseInt(type);
		String state = decrypt(cursor.getString(3));
		int stateInt = Integer.parseInt(state);
		String size = decrypt(cursor.getString(4));
		String nodeHandle = decrypt(cursor.getString(5));
		String path = decrypt(cursor.getString(6));
		boolean offline = Boolean.parseBoolean(decrypt(cursor.getString(7)));
		long timeStamp = Long.parseLong(decrypt(cursor.getString(8)));
		String error = decrypt(cursor.getString(9));
		String originalPath = decrypt(cursor.getString(10));
		long parentHandle = Long.parseLong(decrypt(cursor.getString(11)));

		return new AndroidCompletedTransfer(id, filename, typeInt, stateInt, size, nodeHandle, path,
				offline, timeStamp, error, originalPath, parentHandle);
	}

	public long setCompletedTransfer(AndroidCompletedTransfer transfer){
		ContentValues values = new ContentValues();
		values.put(KEY_TRANSFER_FILENAME, encrypt(transfer.getFileName()));
		values.put(KEY_TRANSFER_TYPE, encrypt(transfer.getType()+""));
		values.put(KEY_TRANSFER_STATE, encrypt(transfer.getState()+""));
		values.put(KEY_TRANSFER_SIZE, encrypt(transfer.getSize()));
		values.put(KEY_TRANSFER_HANDLE, encrypt(transfer.getNodeHandle()));
		values.put(KEY_TRANSFER_PATH, encrypt(transfer.getPath()));
		values.put(KEY_TRANSFER_OFFLINE, encrypt(transfer.getIsOfflineFile() + ""));
		values.put(KEY_TRANSFER_TIMESTAMP, encrypt(transfer.getTimeStamp() + ""));
		values.put(KEY_TRANSFER_ERROR, encrypt(transfer.getError()));
		values.put(KEY_TRANSFER_ORIGINAL_PATH, encrypt(transfer.getOriginalPath()));
		values.put(KEY_TRANSFER_PARENT_HANDLE, encrypt(transfer.getParentHandle() + ""));

		long id = db.insert(TABLE_COMPLETED_TRANSFERS, null, values);

		if (DatabaseUtils.queryNumEntries(db, TABLE_COMPLETED_TRANSFERS) > MAX_TRANSFERS) {
			deleteOldestTransfer();
		}

		return id;
	}

	/**
	 * Checks if a completed transfer exists before add it to DB.
	 * If so, does nothing. If not, adds the transfer to the DB.
	 *
	 * @param transfer The transfer to check and add.
	 */
	public void setCompletedTransferWithCheck(AndroidCompletedTransfer transfer){
		if (alreadyExistsAsCompletedTransfer(transfer)) {
			return;
		}

		setCompletedTransfer(transfer);
	}

	/**
	 * Checks if a completed transfer exists.
	 *
	 * @param transfer The completed transfer to check.
	 * @return True if the transfer already exists, false otherwise.
	 */
	private boolean alreadyExistsAsCompletedTransfer(AndroidCompletedTransfer transfer) {
		String selectQuery = "SELECT * FROM " + TABLE_COMPLETED_TRANSFERS
				+ " WHERE " + KEY_TRANSFER_FILENAME + " = '" + encrypt(transfer.getFileName())
				+ "' AND " + KEY_TRANSFER_TYPE + " = '" + encrypt(transfer.getType() + "")
				+ "' AND " + KEY_TRANSFER_STATE + " = '" + encrypt(transfer.getState() + "")
				+ "' AND " + KEY_TRANSFER_SIZE + " = '" + encrypt(transfer.getSize())
				+ "' AND " + KEY_TRANSFER_HANDLE + " = '" + encrypt(transfer.getNodeHandle())
				+ "' AND " + KEY_TRANSFER_PATH + " = '" + encrypt(transfer.getPath())
				+ "' AND " + KEY_TRANSFER_OFFLINE + " = '" + encrypt(transfer.getIsOfflineFile() + "")
				+ "' AND " + KEY_TRANSFER_ERROR + " = '" + encrypt(transfer.getError())
				+ "' AND " + KEY_TRANSFER_ORIGINAL_PATH + " = '" + encrypt(transfer.getOriginalPath())
				+ "' AND " + KEY_TRANSFER_PARENT_HANDLE + " = '" + encrypt(transfer.getParentHandle() + "") + "'";

		boolean isExist = false;
		try (Cursor cursor = db.rawQuery(selectQuery, null)) {
			isExist = cursor != null && cursor.getCount() > 0;
		} catch (Exception e) {
			logError("Exception opening or managing DB cursor", e);
		}
		return isExist;
	}

	public void emptyCompletedTransfers(){
		db.delete(TABLE_COMPLETED_TRANSFERS, null,null);
	}

    /**
     * Gets the completed transfers.
     *
     * @return The list with the completed transfers.
     */
	public ArrayList<AndroidCompletedTransfer> getCompletedTransfers(){
		String selectQuery = "SELECT * FROM " + TABLE_COMPLETED_TRANSFERS;
		ArrayList<AndroidCompletedTransfer> transfers =  getCompletedTransfers(selectQuery);
		Collections.sort(transfers, (transfer1, transfer2) -> Long.compare(transfer1.getTimeStamp(), transfer2.getTimeStamp()));
		Collections.reverse(transfers);

		return transfers;
	}

    /**
     * Gets the completed transfers which have as state cancelled or failed.
     *
     * @return The list the cancelled or failed transfers.
     */
	public ArrayList<AndroidCompletedTransfer> getFailedOrCancelledTransfers(){
		String selectQuery = "SELECT * FROM " + TABLE_COMPLETED_TRANSFERS
				+ " WHERE " + KEY_TRANSFER_STATE + " = '" +  encrypt(MegaTransfer.STATE_CANCELLED +"")
				+ "' OR " + KEY_TRANSFER_STATE + " = '" + encrypt(MegaTransfer.STATE_FAILED +"") + "'"
				+ " ORDER BY " + KEY_TRANSFER_TIMESTAMP + " DESC";
		return getCompletedTransfers(selectQuery);
	}

    /**
     * Gets a list with completed transfers depending on the query received by parameter.
     *
     * @param selectQuery   the query which selects specific completed transfers
     * @return The list with the completed transfers.
     */
	public ArrayList<AndroidCompletedTransfer> getCompletedTransfers(String selectQuery) {
		ArrayList<AndroidCompletedTransfer> cTs = new ArrayList<AndroidCompletedTransfer>();
		try (Cursor cursor = db.rawQuery(selectQuery, null)) {
			if (cursor != null && cursor.moveToLast()) {
				do {
					cTs.add(extractAndroidCompletedTransfer(cursor));
				} while (cursor.moveToPrevious());
			}
		} catch (Exception e) {
			logError("Exception opening or managing DB cursor", e);
		}
		return cTs;
	}


	public boolean isPasscodeLockEnabled(SQLiteDatabase db){
        logDebug("getPinLockEnabled");
		String selectQuery = "SELECT * FROM " + TABLE_PREFERENCES;
		String pinLockEnabled = null;
		boolean result = false;
		try (Cursor cursor = db.rawQuery(selectQuery, null)) {
			if (cursor != null && cursor.moveToFirst()) {
				//get pinLockEnabled
				pinLockEnabled = decrypt(cursor.getString(7));
				if (pinLockEnabled != null && pinLockEnabled.equals("true")) {
					result = true;
				}
			}
		} catch (Exception e) {
			logError("Exception opening or managing DB cursor", e);
		}
		return result;
	}

	/**
	 * Saves attributes in DB.
	 *
	 * @param attr Attributes to save.
	 */
	public void setAttributes (MegaAttributes attr){
		setAttributes(db, attr);
	}

	/**
	 * Saves attributes in DB.
	 *
	 * @param db   DB object to save the attributes.
	 * @param attr Attributes to save.
	 */
	private void setAttributes (SQLiteDatabase db, MegaAttributes attr) {
		if (attr == null) {
			logError("Error: Attributes are null");
			return;
		}

		ContentValues values = new ContentValues();
		values.put(KEY_ATTR_ONLINE, encrypt(attr.getOnline()));
		values.put(KEY_ATTR_INTENTS, encrypt(Integer.toString(attr.getAttemps())));
		values.put(KEY_ATTR_ASK_SIZE_DOWNLOAD, encrypt(attr.getAskSizeDownload()));
		values.put(KEY_ATTR_ASK_NOAPP_DOWNLOAD, encrypt(attr.getAskNoAppDownload()));
		values.put(KEY_FILE_LOGGER_SDK, encrypt(attr.getFileLoggerSDK()));
		values.put(KEY_ACCOUNT_DETAILS_TIMESTAMP, encrypt(attr.getAccountDetailsTimeStamp()));
		values.put(KEY_PAYMENT_METHODS_TIMESTAMP, encrypt(attr.getPaymentMethodsTimeStamp()));
		values.put(KEY_PRICING_TIMESTAMP, encrypt(attr.getPricingTimeStamp()));
		values.put(KEY_EXTENDED_ACCOUNT_DETAILS_TIMESTAMP, encrypt(attr.getExtendedAccountDetailsTimeStamp()));
		values.put(KEY_INVALIDATE_SDK_CACHE, encrypt(attr.getInvalidateSdkCache()));
		values.put(KEY_FILE_LOGGER_KARERE, encrypt(attr.getFileLoggerKarere()));
		values.put(KEY_USE_HTTPS_ONLY, encrypt(attr.getUseHttpsOnly()));
		values.put(KEY_USE_HTTPS_ONLY, encrypt(attr.getUseHttpsOnly()));
		values.put(KEY_SHOW_COPYRIGHT, encrypt(attr.getShowCopyright()));
		values.put(KEY_SHOW_NOTIF_OFF, encrypt(attr.getShowNotifOff()));
		values.put(KEY_LAST_PUBLIC_HANDLE, encrypt(Long.toString(attr.getLastPublicHandle())));
		values.put(KEY_LAST_PUBLIC_HANDLE_TIMESTAMP, encrypt(Long.toString(attr.getLastPublicHandleTimeStamp())));
		values.put(KEY_STORAGE_STATE, encrypt(Integer.toString(attr.getStorageState())));
		values.put(KEY_LAST_PUBLIC_HANDLE_TYPE, encrypt(Integer.toString(attr.getLastPublicHandleType())));
		values.put(KEY_MY_CHAT_FILES_FOLDER_HANDLE, encrypt(Long.toString(attr.getMyChatFilesFolderHandle())));
		values.put(KEY_TRANSFER_QUEUE_STATUS, encrypt(attr.getTransferQueueStatus()));
		db.insert(TABLE_ATTRIBUTES, null, values);
	}

	/**
	 * Gets attributes from the DB v61 (previous to remove the value to enable/disable staging).
	 * KEY_STAGING has been removed in DB v62.
	 *
	 * @return Attributes.
	 */
	private MegaAttributes getAttributesFromDBv61(SQLiteDatabase db) {
		MegaAttributes attr = null;

		String selectQuery = "SELECT * FROM " + TABLE_ATTRIBUTES;
		try (Cursor cursor = db.rawQuery(selectQuery, null)) {
			if (cursor != null && cursor.moveToFirst()) {
				int id = Integer.parseInt(cursor.getString(0));
				String online = decrypt(cursor.getString(1));
				String intents = decrypt(cursor.getString(2));
				String askSizeDownload = decrypt(cursor.getString(3));
				String askNoAppDownload = decrypt(cursor.getString(4));
				String fileLoggerSDK = decrypt(cursor.getString(5));
				String accountDetailsTimeStamp = decrypt(cursor.getString(6));
				String paymentMethodsTimeStamp = decrypt(cursor.getString(7));
				String pricingTimeStamp = decrypt(cursor.getString(8));
				String extendedAccountDetailsTimeStamp = decrypt(cursor.getString(9));
				String invalidateSdkCache = decrypt(cursor.getString(10));
				String fileLoggerKarere = decrypt(cursor.getString(11));
				String useHttpsOnly = decrypt(cursor.getString(12));
				String showCopyright = decrypt(cursor.getString(13));
				String showNotifOff = decrypt(cursor.getString(14));
				String staging = decrypt(cursor.getString(15));
				String lastPublicHandle = decrypt(cursor.getString(16));
				String lastPublicHandleTimeStamp = decrypt(cursor.getString(17));
				String storageState = decrypt(cursor.getString(18));
				String lastPublicHandleType = decrypt(cursor.getString(19));
				String myChatFilesFolderHandle = decrypt(cursor.getString(20));
				String transferQueueStatus = decrypt(cursor.getString(21));

				attr = new MegaAttributes(online,
						intents != null && !intents.isEmpty() ? Integer.parseInt(intents) : 0,
						askSizeDownload, askNoAppDownload, fileLoggerSDK, accountDetailsTimeStamp,
						paymentMethodsTimeStamp, pricingTimeStamp, extendedAccountDetailsTimeStamp,
						invalidateSdkCache, fileLoggerKarere, useHttpsOnly, showCopyright, showNotifOff,
						lastPublicHandle, lastPublicHandleTimeStamp,
						lastPublicHandleType != null && !lastPublicHandleType.isEmpty() ? Integer.parseInt(lastPublicHandleType) : MegaApiJava.AFFILIATE_TYPE_INVALID,
						storageState != null && !storageState.isEmpty() ? Integer.parseInt(storageState) : MegaApiJava.STORAGE_STATE_UNKNOWN,
						myChatFilesFolderHandle, transferQueueStatus);
			}
		} catch (Exception e) {
			logError("Exception opening or managing DB cursor", e);
		}
		return attr;
	}

	public MegaAttributes getAttributes(){
		MegaAttributes attr = null;

		String selectQuery = "SELECT * FROM " + TABLE_ATTRIBUTES;
		try (Cursor cursor = db.rawQuery(selectQuery, null)) {
			if (cursor != null && cursor.moveToFirst()) {
				int id = Integer.parseInt(cursor.getString(0));
				String online = decrypt(cursor.getString(1));
				String intents = decrypt(cursor.getString(2));
				String askSizeDownload = decrypt(cursor.getString(3));
				String askNoAppDownload = decrypt(cursor.getString(4));
				String fileLoggerSDK = decrypt(cursor.getString(5));
				String accountDetailsTimeStamp = decrypt(cursor.getString(6));
				String paymentMethodsTimeStamp = decrypt(cursor.getString(7));
				String pricingTimeStamp = decrypt(cursor.getString(8));
				String extendedAccountDetailsTimeStamp = decrypt(cursor.getString(9));
				String invalidateSdkCache = decrypt(cursor.getString(10));
				String fileLoggerKarere = decrypt(cursor.getString(11));
				String useHttpsOnly = decrypt(cursor.getString(12));
				String showCopyright = decrypt(cursor.getString(13));
				String showNotifOff = decrypt(cursor.getString(14));
				String lastPublicHandle = decrypt(cursor.getString(15));
				String lastPublicHandleTimeStamp = decrypt(cursor.getString(16));
				String storageState = decrypt(cursor.getString(17));
				String lastPublicHandleType = decrypt(cursor.getString(18));
				String myChatFilesFolderHandle = decrypt(cursor.getString(19));
				String transferQueueStatus = decrypt(cursor.getString(20));

				attr = new MegaAttributes(online,
						intents != null && !intents.isEmpty() ? Integer.parseInt(intents) : 0,
						askSizeDownload, askNoAppDownload, fileLoggerSDK, accountDetailsTimeStamp,
						paymentMethodsTimeStamp, pricingTimeStamp, extendedAccountDetailsTimeStamp,
						invalidateSdkCache, fileLoggerKarere, useHttpsOnly, showCopyright, showNotifOff,
						lastPublicHandle, lastPublicHandleTimeStamp,
						lastPublicHandleType != null && !lastPublicHandleType.isEmpty() ? Integer.parseInt(lastPublicHandleType) : MegaApiJava.AFFILIATE_TYPE_INVALID,
						storageState != null && !storageState.isEmpty() ? Integer.parseInt(storageState) : MegaApiJava.STORAGE_STATE_UNKNOWN,
						myChatFilesFolderHandle, transferQueueStatus);
			}
		} catch (Exception e) {
			logError("Exception opening or managing DB cursor", e);
		}
		return attr;
	}

//	public void setNonContact (NonContactInfo nonContact){
//		log("setNonContact: "+nonContact.getHandle());
//
//		ContentValues values = new ContentValues();
//		values.put(KEY_NONCONTACT_HANDLE,  encrypt(nonContact.getHandle()));
//		values.put(KEY_NONCONTACT_FULLNAME, encrypt(nonContact.getFullName()));
//		values.put(KEY_NONCONTACT_FIRSTNAME, encrypt(nonContact.getFirstName()));
//		values.put(KEY_NONCONTACT_LASTNAME, encrypt(nonContact.getLastName()));
//
//		NonContactInfo check = findNonContactByHandle(nonContact.getHandle()+"");
//
//		if(check==null){
//			db.insert(TABLE_NON_CONTACTS, null, values);
//		}
//		else{
//			int id = (int) db.insertWithOnConflict(TABLE_NON_CONTACTS, null, values, SQLiteDatabase.CONFLICT_REPLACE);
//			log("setNonContact: Final value: "+id);
//		}
//	}

	public int setNonContactFirstName (String name, String handle){
        logDebug("setContactName: " + name + " " + handle);
		ContentValues values = new ContentValues();
		values.put(KEY_NONCONTACT_FIRSTNAME, encrypt(name));
		int rows = db.update(TABLE_NON_CONTACTS, values, KEY_NONCONTACT_HANDLE + " = '" + encrypt(handle) + "'", null);
		if(rows==0){
			values.put(KEY_NONCONTACT_HANDLE, encrypt(handle));
			db.insert(TABLE_NON_CONTACTS, null, values);
		}
		return rows;
	}
	public int setNonContactLastName (String lastName, String handle){

		ContentValues values = new ContentValues();
		values.put(KEY_NONCONTACT_LASTNAME, encrypt(lastName));
		int rows = db.update(TABLE_NON_CONTACTS, values, KEY_NONCONTACT_HANDLE + " = '" + encrypt(handle) + "'", null);
		if(rows==0){
			values.put(KEY_NONCONTACT_HANDLE, encrypt(handle));
			db.insert(TABLE_NON_CONTACTS, null, values);
		}
		return rows;
	}
	public int setNonContactEmail (String email, String handle){

		ContentValues values = new ContentValues();
		values.put(KEY_NONCONTACT_EMAIL, encrypt(email));
		int rows = db.update(TABLE_NON_CONTACTS, values, KEY_NONCONTACT_HANDLE + " = '" + encrypt(handle) + "'", null);
		if(rows==0){
			values.put(KEY_NONCONTACT_HANDLE, encrypt(handle));
			db.insert(TABLE_NON_CONTACTS, null, values);
		}
		return rows;
	}

//	public int setNonContactFullName (String fullName, String handle){
//		log("setNonContactFullName: "+fullName);
//
//		ContentValues values = new ContentValues();
//		values.put(KEY_NONCONTACT_FULLNAME, encrypt(fullName));
//		return db.update(TABLE_NON_CONTACTS, values, KEY_NONCONTACT_FULLNAME + " = '" + encrypt(handle) + "'", null);
//	}

	public NonContactInfo findNonContactByHandle(String handle){
        logDebug("findNONContactByHandle: " + handle);
		NonContactInfo noncontact = null;

		String selectQuery = "SELECT * FROM " + TABLE_NON_CONTACTS + " WHERE " + KEY_NONCONTACT_HANDLE + " = '" + encrypt(handle)+ "'";
        logDebug("QUERY: " + selectQuery);
		try (Cursor cursor = db.rawQuery(selectQuery, null)) {

			if (cursor != null && cursor.moveToFirst()) {
				int _id = Integer.parseInt(cursor.getString(0));
				String _handle = decrypt(cursor.getString(1));
				String _fullName = decrypt(cursor.getString(2));
				String _firstName = decrypt(cursor.getString(3));
				String _lastName = decrypt(cursor.getString(4));
				String _email = decrypt(cursor.getString(5));

				noncontact = new NonContactInfo(handle, _fullName, _firstName, _lastName, _email);
				return noncontact;
			}
		} catch (Exception e) {
			logError("Exception opening or managing DB cursor", e);
		}
		return null;
	}

	public void setContact (MegaContactDB contact){
        ContentValues values = new ContentValues();
        values.put(KEY_CONTACT_HANDLE, encrypt(contact.getHandle()));
        values.put(KEY_CONTACT_MAIL, encrypt(contact.getMail()));
        values.put(KEY_CONTACT_NAME, encrypt(contact.getName()));
        values.put(KEY_CONTACT_LAST_NAME, encrypt(contact.getLastName()));
        values.put(KEY_CONTACT_NICKNAME, encrypt(contact.getNickname()));
		db.insert(TABLE_CONTACTS, null, values);
	}

	public int setContactName (String name, String mail){
		ContentValues values = new ContentValues();
	    values.put(KEY_CONTACT_NAME, encrypt(name));
	    return db.update(TABLE_CONTACTS, values, KEY_CONTACT_MAIL + " = '" + encrypt(mail) + "'", null);
	}

	public int setContactLastName (String lastName, String mail){
		ContentValues values = new ContentValues();
	    values.put(KEY_CONTACT_LAST_NAME, encrypt(lastName));
	    return db.update(TABLE_CONTACTS, values, KEY_CONTACT_MAIL + " = '" + encrypt(mail) + "'", null);
	}

	public int setContactNickname(String nickname, long handle) {
		ContentValues values = new ContentValues();
		values.put(KEY_CONTACT_NICKNAME, encrypt(nickname));
		return db.update(TABLE_CONTACTS, values, KEY_CONTACT_HANDLE + " = '" + encrypt(handle + "") + "'", null);
	}

	public int getContactsSize(){
		String selectQuery = "SELECT * FROM " + TABLE_CONTACTS;
		try (Cursor cursor = db.rawQuery(selectQuery, null)) {
			if (cursor != null) {
				return cursor.getCount();
			} else {
				return 0;
			}
		} catch (Exception e) {
			logError("Exception opening or managing DB cursor", e);
		}
		return 0;
	}

	public int setContactMail (long handle, String mail){
        logDebug("setContactMail: " + handle + " " + mail);

		ContentValues values = new ContentValues();
		values.put(KEY_CONTACT_MAIL, encrypt(mail));
		return db.update(TABLE_CONTACTS, values, KEY_CONTACT_HANDLE + " = '" + encrypt(String.valueOf(handle)) + "'", null);
	}

	public MegaContactDB findContactByHandle(String handle){
        logDebug("findContactByHandle: " + handle);
		MegaContactDB contacts = null;

		String selectQuery = "SELECT * FROM " + TABLE_CONTACTS + " WHERE " + KEY_CONTACT_HANDLE + " = '" + encrypt(handle) + "'";
        logDebug("QUERY: " + selectQuery);
		try (Cursor cursor = db.rawQuery(selectQuery, null)) {
			if (cursor != null && cursor.moveToFirst()) {
				int _id = Integer.parseInt(cursor.getString(0));
				String _handle = decrypt(cursor.getString(1));
				String _mail = decrypt(cursor.getString(2));
				String _name = decrypt(cursor.getString(3));
				String _lastName = decrypt(cursor.getString(4));
				String _nickname = decrypt(cursor.getString(5));

				contacts = new MegaContactDB(handle, _mail, _name, _lastName, _nickname);
				return contacts;
			}
		} catch (Exception e) {
			logError("Exception opening or managing DB cursor", e);
		}
		return null;
	}

	public MegaContactDB findContactByEmail(String mail){
        logDebug("findContactByEmail: " + mail);
		MegaContactDB contacts = null;

		String selectQuery = "SELECT * FROM " + TABLE_CONTACTS + " WHERE " + KEY_CONTACT_MAIL + " = '" + encrypt(mail) + "'";
        logDebug("QUERY: " + selectQuery);
		try (Cursor cursor = db.rawQuery(selectQuery, null)) {
			if (cursor != null && cursor.moveToFirst()) {
				int _id = Integer.parseInt(cursor.getString(0));
				String _handle = decrypt(cursor.getString(1));
				String _mail = decrypt(cursor.getString(2));
				String _name = decrypt(cursor.getString(3));
				String _lastName = decrypt(cursor.getString(4));
				String _nickname = decrypt(cursor.getString(5));

				contacts = new MegaContactDB(_handle, mail, _name, _lastName, _nickname);

				return contacts;
			}
		} catch (Exception e) {
			logError("Exception opening or managing DB cursor", e);
		}
		return null;
	}

	public long setOfflineFile (MegaOffline offline){
        logDebug("setOfflineFile: " + offline.getHandle());
        ContentValues values = new ContentValues();

        MegaOffline checkInsert = null;
        checkInsert=findByHandle(offline.getHandle());

        if(checkInsert==null){
        	String nullColumnHack = null;

            values.put(KEY_OFF_HANDLE, encrypt(offline.getHandle()));
            values.put(KEY_OFF_PATH, encrypt(offline.getPath()));
            values.put(KEY_OFF_NAME, encrypt(offline.getName()));
            values.put(KEY_OFF_PARENT, offline.getParentId());
            values.put(KEY_OFF_TYPE, encrypt(offline.getType()));
            values.put(KEY_OFF_INCOMING, offline.getOrigin());
            values.put(KEY_OFF_HANDLE_INCOMING, encrypt(offline.getHandleIncoming()));

			return db.insert(TABLE_OFFLINE, nullColumnHack, values);
        }
        return -1;
	}

	public long setOfflineFile (MegaOffline offline, SQLiteDatabase db){

        ContentValues values = new ContentValues();

        MegaOffline checkInsert = null;
        checkInsert = findByHandle(offline.getHandle());

        if(checkInsert==null){
        	String nullColumnHack = null;

            values.put(KEY_OFF_HANDLE, encrypt(offline.getHandle()));
            values.put(KEY_OFF_PATH, encrypt(offline.getPath()));
            values.put(KEY_OFF_NAME, encrypt(offline.getName()));
            values.put(KEY_OFF_PARENT, offline.getParentId());
            values.put(KEY_OFF_TYPE, encrypt(offline.getType()));
            values.put(KEY_OFF_INCOMING, offline.getOrigin());
            values.put(KEY_OFF_HANDLE_INCOMING, encrypt(offline.getHandleIncoming()));

			return db.insert(TABLE_OFFLINE, nullColumnHack, values);
        }
        return -1;
	}

	public long setOfflineFileOld (MegaOffline offline){

        ContentValues values = new ContentValues();

        MegaOffline checkInsert = null;
        checkInsert = findByHandle(offline.getHandle());

        if(checkInsert==null){
        	String nullColumnHack = null;

            values.put(KEY_OFF_HANDLE, (offline.getHandle()));
            values.put(KEY_OFF_PATH, (offline.getPath()));
            values.put(KEY_OFF_NAME, (offline.getName()));
            values.put(KEY_OFF_PARENT, offline.getParentId());
            values.put(KEY_OFF_TYPE, (offline.getType()));
            values.put(KEY_OFF_INCOMING, offline.getOrigin());
            values.put(KEY_OFF_HANDLE_INCOMING, (offline.getHandleIncoming()));

			return db.insert(TABLE_OFFLINE, nullColumnHack, values);
        }
        return -1;
	}

	public long setOfflineFileOld (MegaOffline offline, SQLiteDatabase db){

        ContentValues values = new ContentValues();

        MegaOffline checkInsert = null;
        checkInsert = findByHandle(offline.getHandle());

        if(checkInsert==null){
        	String nullColumnHack = null;

            values.put(KEY_OFF_HANDLE, (offline.getHandle()));
            values.put(KEY_OFF_PATH, (offline.getPath()));
            values.put(KEY_OFF_NAME, (offline.getName()));
            values.put(KEY_OFF_PARENT, offline.getParentId());
            values.put(KEY_OFF_TYPE, (offline.getType()));
            values.put(KEY_OFF_INCOMING, offline.getOrigin());
            values.put(KEY_OFF_HANDLE_INCOMING, (offline.getHandleIncoming()));

			return db.insert(TABLE_OFFLINE, nullColumnHack, values);
        }
        return -1;
	}

	public ArrayList<MegaOffline> getOfflineFiles (){

		ArrayList<MegaOffline> listOffline = new ArrayList<MegaOffline>();

		String selectQuery = "SELECT * FROM " + TABLE_OFFLINE;
		try (Cursor cursor = db.rawQuery(selectQuery, null)) {
			if (cursor != null && cursor.moveToFirst()) {
				do {
					int id = Integer.parseInt(cursor.getString(0));
					String handle = decrypt(cursor.getString(1));
					String path = decrypt(cursor.getString(2));
					String name = decrypt(cursor.getString(3));
					int parent = cursor.getInt(4);
					String type = decrypt(cursor.getString(5));
					int incoming = cursor.getInt(6);
					String handleIncoming = decrypt(cursor.getString(7));
					MegaOffline offline = new MegaOffline(id, handle, path, name, parent, type, incoming, handleIncoming);
					listOffline.add(offline);
				} while (cursor.moveToNext());
			}
		} catch (Exception e) {
			logError("Exception opening or managing DB cursor", e);
		}
		return listOffline;
	}

	public ArrayList<MegaOffline> getOfflineFilesOld (SQLiteDatabase db){

		ArrayList<MegaOffline> listOffline = new ArrayList<MegaOffline>();

		String selectQuery = "SELECT * FROM " + TABLE_OFFLINE;
		try (Cursor cursor = db.rawQuery(selectQuery, null)) {
			if (cursor != null && cursor.moveToFirst()) {
				do {
					int id = Integer.parseInt(cursor.getString(0));
					String handle = (cursor.getString(1));
					String path = (cursor.getString(2));
					String name = (cursor.getString(3));
					int parent = cursor.getInt(4);
					String type = (cursor.getString(5));
					int incoming = cursor.getInt(6);
					String handleIncoming = (cursor.getString(7));
					MegaOffline offline = new MegaOffline(id, handle, path, name, parent, type, incoming, handleIncoming);
					listOffline.add(offline);
				} while (cursor.moveToNext());
			}
		} catch (Exception e) {
			logError("Exception opening or managing DB cursor", e);
		}
		return listOffline;
	}

	public boolean exists(long handle){
		//Get the foreign key of the node
		String selectQuery = "SELECT * FROM " + TABLE_OFFLINE + " WHERE " + KEY_OFF_HANDLE + " = '" + encrypt(Long.toString(handle)) + "'";
		try (Cursor cursor = db.rawQuery(selectQuery, null)) {
			if (cursor != null){
				return cursor.moveToFirst();
			}
		} catch (Exception e) {
			logError("Exception opening or managing DB cursor", e);
		}
		return false;
	}

	public MegaOffline findByHandle(long handle) {
        return findByHandle(String.valueOf(handle));
	}

	public MegaOffline findByHandle(String handle) {
		//Get the foreign key of the node
		String selectQuery = "SELECT * FROM " + TABLE_OFFLINE + " WHERE " + KEY_OFF_HANDLE + " = '"
				+ encrypt(handle) + "'";
		try (Cursor cursor = db.rawQuery(selectQuery, null)) {
			if (cursor != null) {
				if (cursor.moveToFirst()) {
					int id = Integer.parseInt(cursor.getString(0));
					String nodeHandle = decrypt(cursor.getString(1));
					String path = decrypt(cursor.getString(2));
					String name = decrypt(cursor.getString(3));
					int parent = cursor.getInt(4);
					String type = decrypt(cursor.getString(5));
					int incoming = cursor.getInt(6);
					String handleIncoming = decrypt(cursor.getString(7));
					return new MegaOffline(id, nodeHandle, path, name, parent, type, incoming,
							handleIncoming);
				}
			}
		} catch (Exception e) {
			logError("Exception opening or managing DB cursor", e);
		}
		return null;
	}

	public ArrayList<MegaOffline> findByParentId(int parentId){

		ArrayList<MegaOffline> listOffline = new ArrayList<MegaOffline>();
		//Get the foreign key of the node
		String selectQuery = "SELECT * FROM " + TABLE_OFFLINE + " WHERE " + KEY_OFF_PARENT + " = '" + parentId + "'";

		try (Cursor cursor = db.rawQuery(selectQuery, null)) {

			if (cursor != null && cursor.moveToFirst()) {
				do {
					int _id = Integer.parseInt(cursor.getString(0));
					String _handle = decrypt(cursor.getString(1));
					String _path = decrypt(cursor.getString(2));
					String _name = decrypt(cursor.getString(3));
					int _parent = cursor.getInt(4);
					String _type = decrypt(cursor.getString(5));
					int _incoming = cursor.getInt(6);
					String _handleIncoming = decrypt(cursor.getString(7));

					listOffline.add(new MegaOffline(_id, _handle, _path, _name, _parent, _type, _incoming, _handleIncoming));
				} while (cursor.moveToNext());
			}
		} catch (Exception e) {
			logError("Exception opening or managing DB cursor", e);
		}
		return listOffline;
	}

	public MegaOffline findById(int id){

		String selectQuery = "SELECT * FROM " + TABLE_OFFLINE + " WHERE " + KEY_ID + " = '" + id + "'";
		MegaOffline mOffline = null;
		try (Cursor cursor = db.rawQuery(selectQuery, null)) {

			if (cursor != null && cursor.moveToFirst()) {
				do {
					int _id = Integer.parseInt(cursor.getString(0));
					String _handle = decrypt(cursor.getString(1));
					String _path = decrypt(cursor.getString(2));
					String _name = decrypt(cursor.getString(3));
					int _parent = cursor.getInt(4);
					String _type = decrypt(cursor.getString(5));
					int _incoming = cursor.getInt(6);
					String _handleIncoming = decrypt(cursor.getString(7));
					mOffline = new MegaOffline(_id, _handle, _path, _name, _parent, _type, _incoming, _handleIncoming);

				} while (cursor.moveToNext());
			}
		} catch (Exception e) {
			logError("Exception opening or managing DB cursor", e);
		}
		return mOffline;
	}

	public int removeById(int id){

		return db.delete(TABLE_OFFLINE, KEY_ID + "="+id, null);

	}

	public ArrayList<MegaOffline> findByPath(String path){

		ArrayList<MegaOffline> listOffline = new ArrayList<MegaOffline>();
		//Get the foreign key of the node
		String selectQuery = "SELECT * FROM " + TABLE_OFFLINE + " WHERE " + KEY_OFF_PATH + " = '" + encrypt(path) + "'";
		try (Cursor cursor = db.rawQuery(selectQuery, null)) {
			if (cursor != null && cursor.moveToFirst()) {
				do {
					int _id = Integer.parseInt(cursor.getString(0));
					String _handle = decrypt(cursor.getString(1));
					String _path = decrypt(cursor.getString(2));
					String _name = decrypt(cursor.getString(3));
					int _parent = cursor.getInt(4);
					String _type = decrypt(cursor.getString(5));
					int _incoming = cursor.getInt(6);
					String _handleIncoming = decrypt(cursor.getString(7));
					listOffline.add(new MegaOffline(_id, _handle, _path, _name, _parent, _type, _incoming, _handleIncoming));
				} while (cursor.moveToNext());
			}
		} catch (Exception e) {
			logError("Exception opening or managing DB cursor", e);
		}
		return listOffline;
	}

	public MegaOffline findbyPathAndName(String path, String name){

		String selectQuery = "SELECT * FROM " + TABLE_OFFLINE + " WHERE " + KEY_OFF_PATH + " = '" + encrypt(path) + "'" + "AND " + KEY_OFF_NAME + " = '" + encrypt(name) + "'"  ;

		MegaOffline mOffline = null;
		try (Cursor cursor = db.rawQuery(selectQuery, null)) {

			if (cursor != null && cursor.moveToFirst()) {
				do {
					int _id = Integer.parseInt(cursor.getString(0));
					String _handle = decrypt(cursor.getString(1));
					String _path = decrypt(cursor.getString(2));
					String _name = decrypt(cursor.getString(3));
					int _parent = cursor.getInt(4);
					String _type = decrypt(cursor.getString(5));
					int _incoming = cursor.getInt(6);
					String _handleIncoming = decrypt(cursor.getString(7));
					mOffline = new MegaOffline(_id, _handle, _path, _name, _parent, _type, _incoming, _handleIncoming);

				} while (cursor.moveToNext());
			}
		} catch (Exception e) {
			logError("Exception opening or managing DB cursor", e);
		}
		return mOffline;
	}

	public ArrayList<MegaOffline> getNodesSameParentOffline (String path, String name){

		int _id = -1;
		int _parent = -1;
		String _handle = null;
		String _path = null;
		String _name = null;
		String _type = null;
		int _incoming = 0;
		String _handleIncoming = null;

		//Get the foreign key of the node
		String selectQuery = "SELECT * FROM " + TABLE_OFFLINE + " WHERE " + KEY_OFF_PATH + " = '" + encrypt(path) + "'" + "AND" + KEY_OFF_NAME + " = '" + encrypt(name) + "'"  ;

		try (Cursor cursor = db.rawQuery(selectQuery, null)) {
			if (cursor != null && cursor.moveToFirst()) {
//				_id = Integer.parseInt(cursor.getString(0));
//				_handle = decrypt(cursor.getString(1));
//				_path = decrypt(cursor.getString(2));
//				_name = decrypt(cursor.getString(3));
				_parent = cursor.getInt(4);
//				_type = decrypt(cursor.getString(5));
//				_incoming = cursor.getInt(6);
//				_handleIncoming = cursor.getString(7);
			}
		} catch (Exception e) {
			logError("Exception opening or managing DB cursor", e);
		}
		ArrayList<MegaOffline> listOffline = new ArrayList<MegaOffline>();

		//Get the rest of nodes with the same parent (if there be)
		if(_parent!=-1){

			selectQuery = "SELECT * FROM " + TABLE_OFFLINE + " WHERE " + KEY_OFF_PARENT + " = '" + _parent + "'";

			try (Cursor cursor = db.rawQuery(selectQuery, null)) {
				if (cursor != null && cursor.moveToFirst()) {
					do {
						_id = Integer.parseInt(cursor.getString(0));
						_handle = decrypt(cursor.getString(1));
						_path = decrypt(cursor.getString(2));
						_name = decrypt(cursor.getString(3));
						_parent = cursor.getInt(4);
						_type = decrypt(cursor.getString(5));
						_incoming = cursor.getInt(6);
						_handleIncoming = cursor.getString(7);
						MegaOffline offline = new MegaOffline(_handle, _path, _name, _parent, _type, _incoming, _handleIncoming);
						listOffline.add(offline);
					} while (cursor.moveToNext());
				}
			} catch (Exception e) {
				logError("Exception opening or managing DB cursor", e);
			}
		}

		return listOffline;
	}

	public int deleteOfflineFile (MegaOffline mOff) {
	    SQLiteDatabase db = this.getWritableDatabase();
	    return db.delete(TABLE_OFFLINE, KEY_OFF_HANDLE + " = ?",
	            new String[] { encrypt(String.valueOf(mOff.getHandle())) });

	}

	public void setFirstTime (boolean firstTime){
		String selectQuery = "SELECT * FROM " + TABLE_PREFERENCES;
        ContentValues values = new ContentValues();
		try (Cursor cursor = db.rawQuery(selectQuery, null)) {
			if (cursor != null && cursor.moveToFirst()) {
				String UPDATE_PREFERENCES_TABLE = "UPDATE " + TABLE_PREFERENCES + " SET " + KEY_FIRST_LOGIN + "= '" + encrypt(firstTime + "") + "' WHERE " + KEY_ID + " = '1'";
				db.execSQL(UPDATE_PREFERENCES_TABLE);
//			log("UPDATE_PREFERENCES_TABLE: " + UPDATE_PREFERENCES_TABLE);
			} else {
				values.put(KEY_FIRST_LOGIN, encrypt(firstTime + ""));
				db.insert(TABLE_PREFERENCES, null, values);
			}
		} catch (Exception e) {
			logError("Exception opening or managing DB cursor", e);
		}
	}

//	public void setFirstTimeChat (boolean firstTimeChat){
//		String selectQuery = "SELECT * FROM " + TABLE_PREFERENCES;
//		ContentValues values = new ContentValues();
//		Cursor cursor = db.rawQuery(selectQuery, null);
//		if (cursor.moveToFirst()){
//			String UPDATE_PREFERENCES_TABLE = "UPDATE " + TABLE_PREFERENCES + " SET " + KEY_FIRST_LOGIN_CHAT + "= '" + encrypt(firstTimeChat + "") + "' WHERE " + KEY_ID + " = '1'";
//			db.execSQL(UPDATE_PREFERENCES_TABLE);
////			log("UPDATE_PREFERENCES_TABLE: " + UPDATE_PREFERENCES_TABLE);
//		}
//		else{
//			values.put(KEY_FIRST_LOGIN_CHAT, encrypt(firstTimeChat + ""));
//			db.insert(TABLE_PREFERENCES, null, values);
//		}
//		cursor.close();
//	}
//

	public void setCamSyncWifi (boolean wifi){
		String selectQuery = "SELECT * FROM " + TABLE_PREFERENCES;
        ContentValues values = new ContentValues();
		try (Cursor cursor = db.rawQuery(selectQuery, null)) {
			if (cursor != null && cursor.moveToFirst()) {
				String UPDATE_PREFERENCES_TABLE = "UPDATE " + TABLE_PREFERENCES + " SET " + KEY_CAM_SYNC_WIFI + "= '" + encrypt(wifi + "") + "' WHERE " + KEY_ID + " = '1'";
				db.execSQL(UPDATE_PREFERENCES_TABLE);
//			log("UPDATE_PREFERENCES_TABLE SYNC WIFI: " + UPDATE_PREFERENCES_TABLE);
			} else {
				values.put(KEY_CAM_SYNC_WIFI, encrypt(wifi + ""));
				db.insert(TABLE_PREFERENCES, null, values);
			}
		} catch (Exception e) {
			logError("Exception opening or managing DB cursor", e);
		}
	}

	public void setPreferredViewList (boolean list){
		String selectQuery = "SELECT * FROM " + TABLE_PREFERENCES;
        ContentValues values = new ContentValues();
		try (Cursor cursor = db.rawQuery(selectQuery, null)) {
			if (cursor != null && cursor.moveToFirst()) {
				String UPDATE_PREFERENCES_TABLE = "UPDATE " + TABLE_PREFERENCES + " SET " + KEY_PREFERRED_VIEW_LIST + "= '" + encrypt(list + "") + "' WHERE " + KEY_ID + " = '1'";
				db.execSQL(UPDATE_PREFERENCES_TABLE);
//			log("UPDATE_PREFERENCES_TABLE SYNC WIFI: " + UPDATE_PREFERENCES_TABLE);
			} else {
				values.put(KEY_PREFERRED_VIEW_LIST, encrypt(list + ""));
				db.insert(TABLE_PREFERENCES, null, values);
			}
		} catch (Exception e) {
			logError("Exception opening or managing DB cursor", e);
		}
	}

	public void setPreferredViewListCamera (boolean list){
		String selectQuery = "SELECT * FROM " + TABLE_PREFERENCES;
        ContentValues values = new ContentValues();
		try (Cursor cursor = db.rawQuery(selectQuery, null)) {
			if (cursor != null && cursor.moveToFirst()) {
				String UPDATE_PREFERENCES_TABLE = "UPDATE " + TABLE_PREFERENCES + " SET " + KEY_PREFERRED_VIEW_LIST_CAMERA + "= '" + encrypt(list + "") + "' WHERE " + KEY_ID + " = '1'";
				db.execSQL(UPDATE_PREFERENCES_TABLE);
//			log("UPDATE_PREFERENCES_TABLE SYNC WIFI: " + UPDATE_PREFERENCES_TABLE);
			} else {
				values.put(KEY_PREFERRED_VIEW_LIST_CAMERA, encrypt(list + ""));
				db.insert(TABLE_PREFERENCES, null, values);
			}
		} catch (Exception e) {
			logError("Exception opening or managing DB cursor", e);
		}
	}

	public void setPreferredSortCloud (String order){
		String selectQuery = "SELECT * FROM " + TABLE_PREFERENCES;
		ContentValues values = new ContentValues();
		try (Cursor cursor = db.rawQuery(selectQuery, null)) {
			if (cursor != null && cursor.moveToFirst()) {
				String UPDATE_PREFERENCES_TABLE = "UPDATE " + TABLE_PREFERENCES + " SET " + KEY_PREFERRED_SORT_CLOUD + "= '" + encrypt(order) + "' WHERE " + KEY_ID + " = '1'";
				db.execSQL(UPDATE_PREFERENCES_TABLE);
//			log("UPDATE_PREFERENCES_TABLE SYNC WIFI: " + UPDATE_PREFERENCES_TABLE);
			} else {
				values.put(KEY_PREFERRED_SORT_CLOUD, encrypt(order));
				db.insert(TABLE_PREFERENCES, null, values);
			}
		} catch (Exception e) {
			logError("Exception opening or managing DB cursor", e);
		}
	}

	public void setPreferredSortContacts (String order){
		String selectQuery = "SELECT * FROM " + TABLE_PREFERENCES;
		ContentValues values = new ContentValues();
		try (Cursor cursor = db.rawQuery(selectQuery, null)) {
			if (cursor != null && cursor.moveToFirst()) {
				String UPDATE_PREFERENCES_TABLE = "UPDATE " + TABLE_PREFERENCES + " SET " + KEY_PREFERRED_SORT_CONTACTS + "= '" + encrypt(order) + "' WHERE " + KEY_ID + " = '1'";
				db.execSQL(UPDATE_PREFERENCES_TABLE);
//			log("UPDATE_PREFERENCES_TABLE SYNC WIFI: " + UPDATE_PREFERENCES_TABLE);
			} else {
				values.put(KEY_PREFERRED_SORT_CONTACTS, encrypt(order));
				db.insert(TABLE_PREFERENCES, null, values);
			}
		} catch (Exception e) {
			logError("Exception opening or managing DB cursor", e);
		}
	}

    public void setPreferredSortCameraUpload(String order) {
        logDebug("set sort camera upload order: " + order);
        setStringValue(TABLE_PREFERENCES, KEY_PREFERRED_SORT_CAMERA_UPLOAD, order);
    }

	public void setPreferredSortOthers (String order){
		String selectQuery = "SELECT * FROM " + TABLE_PREFERENCES;
		ContentValues values = new ContentValues();
		try (Cursor cursor = db.rawQuery(selectQuery, null)) {
			if (cursor != null && cursor.moveToFirst()) {
				String UPDATE_PREFERENCES_TABLE = "UPDATE " + TABLE_PREFERENCES + " SET " + KEY_PREFERRED_SORT_OTHERS + "= '" + encrypt(order) + "' WHERE " + KEY_ID + " = '1'";
				db.execSQL(UPDATE_PREFERENCES_TABLE);
//			log("UPDATE_PREFERENCES_TABLE SYNC WIFI: " + UPDATE_PREFERENCES_TABLE);
			} else {
				values.put(KEY_PREFERRED_SORT_OTHERS, encrypt(order));
				db.insert(TABLE_PREFERENCES, null, values);
			}
		} catch (Exception e) {
			logError("Exception opening or managing DB cursor", e);
		}
	}

	public void setLastUploadFolder (String folderPath){
		String selectQuery = "SELECT * FROM " + TABLE_PREFERENCES;
        ContentValues values = new ContentValues();
		try (Cursor cursor = db.rawQuery(selectQuery, null)) {
			if (cursor != null && cursor.moveToFirst()) {
				String UPDATE_PREFERENCES_TABLE = "UPDATE " + TABLE_PREFERENCES + " SET " + KEY_LAST_UPLOAD_FOLDER + "= '" + encrypt(folderPath + "") + "' WHERE " + KEY_ID + " = '1'";
				db.execSQL(UPDATE_PREFERENCES_TABLE);
//			log("UPDATE_PREFERENCES_TABLE UPLOAD FOLDER: " + UPDATE_PREFERENCES_TABLE);
			} else {
				values.put(KEY_LAST_UPLOAD_FOLDER, encrypt(folderPath + ""));
				db.insert(TABLE_PREFERENCES, null, values);
			}
		} catch (Exception e) {
			logError("Exception opening or managing DB cursor", e);
		}
	}

	public void setLastCloudFolder (String folderHandle){
		String selectQuery = "SELECT * FROM " + TABLE_PREFERENCES;
        ContentValues values = new ContentValues();
		try (Cursor cursor = db.rawQuery(selectQuery, null)) {
			if (cursor != null && cursor.moveToFirst()) {
				String UPDATE_PREFERENCES_TABLE = "UPDATE " + TABLE_PREFERENCES + " SET " + KEY_LAST_CLOUD_FOLDER_HANDLE + "= '" + encrypt(folderHandle + "") + "' WHERE " + KEY_ID + " = '1'";
				db.execSQL(UPDATE_PREFERENCES_TABLE);
				logDebug("KEY_LAST_CLOUD_FOLDER_HANDLE UPLOAD FOLDER: " + UPDATE_PREFERENCES_TABLE);
			} else {
				values.put(KEY_LAST_CLOUD_FOLDER_HANDLE, encrypt(folderHandle + ""));
				db.insert(TABLE_PREFERENCES, null, values);
			}
		} catch (Exception e) {
			logError("Exception opening or managing DB cursor", e);
		}
	}


//	public void setCamSyncCharging (boolean charging){
//		String selectQuery = "SELECT * FROM " + TABLE_PREFERENCES;
//        ContentValues values = new ContentValues();
//		Cursor cursor = db.rawQuery(selectQuery, null);
//		if (cursor.moveToFirst()){
//			String UPDATE_PREFERENCES_TABLE = "UPDATE " + TABLE_PREFERENCES + " SET " + KEY_CAM_SYNC_CHARGING + "= '" + encrypt(charging + "") + "' WHERE " + KEY_ID + " = '1'";
//			db.execSQL(UPDATE_PREFERENCES_TABLE);
////			log("UPDATE_PREFERENCES_TABLE SYNC CHARGING: " + UPDATE_PREFERENCES_TABLE);
//		}
//		else{
//	        values.put(KEY_CAM_SYNC_CHARGING, encrypt(charging + ""));
//	        db.insert(TABLE_PREFERENCES, null, values);
//		}
//		cursor.close();
//	}

	public void setKeepFileNames (boolean charging){
		String selectQuery = "SELECT * FROM " + TABLE_PREFERENCES;
        ContentValues values = new ContentValues();
		try (Cursor cursor = db.rawQuery(selectQuery, null)) {
			if (cursor != null && cursor.moveToFirst()) {
				String UPDATE_PREFERENCES_TABLE = "UPDATE " + TABLE_PREFERENCES + " SET " + KEY_KEEP_FILE_NAMES + "= '" + encrypt(charging + "") + "' WHERE " + KEY_ID + " = '1'";
				db.execSQL(UPDATE_PREFERENCES_TABLE);
//			log("UPDATE_PREFERENCES_TABLE SYNC KEEP_FILES: " + UPDATE_PREFERENCES_TABLE);
			} else {
				values.put(KEY_KEEP_FILE_NAMES, encrypt(charging + ""));
				db.insert(TABLE_PREFERENCES, null, values);
			}
		} catch (Exception e) {
			logError("Exception opening or managing DB cursor", e);
		}
	}

	public void setCamSyncEnabled (boolean enabled){
        logDebug("setCamSyncEnabled: " + enabled);
		String selectQuery = "SELECT * FROM " + TABLE_PREFERENCES;
        ContentValues values = new ContentValues();
		try (Cursor cursor = db.rawQuery(selectQuery, null)) {
			if (cursor != null && cursor.moveToFirst()) {
				String UPDATE_PREFERENCES_TABLE = "UPDATE " + TABLE_PREFERENCES + " SET " + KEY_CAM_SYNC_ENABLED + "= '" + encrypt(enabled + "") + "' WHERE " + KEY_ID + " = '1'";
				db.execSQL(UPDATE_PREFERENCES_TABLE);
//			log("UPDATE_PREFERENCES_TABLE SYNC ENABLED: " + UPDATE_PREFERENCES_TABLE);
			} else {
				values.put(KEY_CAM_SYNC_ENABLED, encrypt(enabled + ""));
				db.insert(TABLE_PREFERENCES, null, values);
			}
			if (enabled) {
				CuSyncManager.INSTANCE.setPrimaryBackup();
			} else {
				CuSyncManager.INSTANCE.removePrimaryBackup();
			}
		} catch (Exception e) {
			logError("Exception opening or managing DB cursor", e);
		}
	}

	public void setSecondaryUploadEnabled (boolean enabled){
        logDebug("setSecondaryUploadEnabled: " + enabled);
		String selectQuery = "SELECT * FROM " + TABLE_PREFERENCES;
        ContentValues values = new ContentValues();
		try (Cursor cursor = db.rawQuery(selectQuery, null)) {
			if (cursor != null && cursor.moveToFirst()) {
				String UPDATE_PREFERENCES_TABLE = "UPDATE " + TABLE_PREFERENCES + " SET " + KEY_SEC_FOLDER_ENABLED + "= '" + encrypt(enabled + "") + "' WHERE " + KEY_ID + " = '1'";
				db.execSQL(UPDATE_PREFERENCES_TABLE);
			} else {
				values.put(KEY_SEC_FOLDER_ENABLED, encrypt(enabled + ""));
				db.insert(TABLE_PREFERENCES, null, values);
			}
			// Set or remove corresponding MU backup.
			if (enabled) {
				CuSyncManager.INSTANCE.setSecondaryBackup();
			} else {
				CuSyncManager.INSTANCE.removeSecondaryBackup();
			}
		} catch (Exception e) {
			logError("Exception opening or managing DB cursor", e);
		}
	}

	public void setCamSyncHandle (long handle){
		String selectQuery = "SELECT * FROM " + TABLE_PREFERENCES;
        ContentValues values = new ContentValues();
		try (Cursor cursor = db.rawQuery(selectQuery, null)) {
			if (cursor != null && cursor.moveToFirst()) {
				String UPDATE_PREFERENCES_TABLE = "UPDATE " + TABLE_PREFERENCES + " SET " + KEY_CAM_SYNC_HANDLE + "= '" + encrypt(handle + "") + "' WHERE " + KEY_ID + " = '1'";
				db.execSQL(UPDATE_PREFERENCES_TABLE);
//			log("UPDATE_PREFERENCES_TABLE SYNC ENABLED: " + UPDATE_PREFERENCES_TABLE);
			} else {
				values.put(KEY_CAM_SYNC_HANDLE, encrypt(handle + ""));
				db.insert(TABLE_PREFERENCES, null, values);
			}
			logDebug("Set new primary handle: " + handle);
			//Update CU backup when CU target folder changed.
			CuSyncManager.INSTANCE.updatePrimaryTargetNode(handle);
		} catch (Exception e) {
			logError("Exception opening or managing DB cursor", e);
		}
	}

	public void setSecondaryFolderHandle (long handle){
        logDebug("setSecondaryFolderHandle: " + handle);
		String selectQuery = "SELECT * FROM " + TABLE_PREFERENCES;
        ContentValues values = new ContentValues();
		try (Cursor cursor = db.rawQuery(selectQuery, null)) {
			if (cursor != null && cursor.moveToFirst()) {
				String UPDATE_PREFERENCES_TABLE = "UPDATE " + TABLE_PREFERENCES + " SET " + KEY_SEC_FOLDER_HANDLE + "= '" + encrypt(handle + "") + "' WHERE " + KEY_ID + " = '1'";
				db.execSQL(UPDATE_PREFERENCES_TABLE);
//			log("UPDATE_PREFERENCES_TABLE SYNC ENABLED: " + UPDATE_PREFERENCES_TABLE);
			} else {
				values.put(KEY_SEC_FOLDER_HANDLE, encrypt(handle + ""));
				db.insert(TABLE_PREFERENCES, null, values);
			}
			logDebug("Set new secondary handle: " + handle);
			//Update MU backup when MU target folder changed.
			CuSyncManager.INSTANCE.updateSecondaryTargetNode(handle);
		} catch (Exception e) {
			logError("Exception opening or managing DB cursor", e);
		}
	}

	public void setCamSyncLocalPath (String localPath){
		String selectQuery = "SELECT * FROM " + TABLE_PREFERENCES;
        ContentValues values = new ContentValues();
		try (Cursor cursor = db.rawQuery(selectQuery, null)) {
			if (cursor != null && cursor.moveToFirst()) {
				String UPDATE_PREFERENCES_TABLE = "UPDATE " + TABLE_PREFERENCES + " SET " + KEY_CAM_SYNC_LOCAL_PATH + "= '" + encrypt(localPath + "") + "' WHERE " + KEY_ID + " = '1'";
				db.execSQL(UPDATE_PREFERENCES_TABLE);
//			log("UPDATE_PREFERENCES_TABLE SYNC ENABLED: " + UPDATE_PREFERENCES_TABLE);
			} else {
				values.put(KEY_CAM_SYNC_LOCAL_PATH, encrypt(localPath + ""));
				db.insert(TABLE_PREFERENCES, null, values);
			}
		} catch (Exception e) {
			logError("Exception opening or managing DB cursor", e);
		}
	}

	public void setUriExternalSDCard (String uriExternalSDCard){
		String selectQuery = "SELECT * FROM " + TABLE_PREFERENCES;
        ContentValues values = new ContentValues();
		try (Cursor cursor = db.rawQuery(selectQuery, null)) {
			if (cursor != null && cursor.moveToFirst()) {
				String UPDATE_PREFERENCES_TABLE = "UPDATE " + TABLE_PREFERENCES + " SET " + KEY_URI_EXTERNAL_SD_CARD + "= '" + encrypt(uriExternalSDCard) + "' WHERE " + KEY_ID + " = '1'";
				db.execSQL(UPDATE_PREFERENCES_TABLE);
				logDebug("KEY_URI_EXTERNAL_SD_CARD URI: " + UPDATE_PREFERENCES_TABLE);
			} else {
				values.put(KEY_URI_EXTERNAL_SD_CARD, encrypt(uriExternalSDCard));
				db.insert(TABLE_PREFERENCES, null, values);
			}
		} catch (Exception e) {
			logError("Exception opening or managing DB cursor", e);
		}
	}

	/**
	 * Sets the local path selected from an external SD card as Media Uploads local folder.
	 *
	 * @param uriMediaExternalSdCard	local path
	 */
	public void setUriMediaExternalSdCard(String uriMediaExternalSdCard) {
		setStringValue(TABLE_PREFERENCES, KEY_URI_MEDIA_EXTERNAL_SD_CARD, uriMediaExternalSdCard);
	}

	/**
	 * Gets the local path selected in an external SD card as Media Uploads local folder.
	 *
	 * @return The Media Uploads path located in SD card
	 */
	public String getUriMediaExternalSdCard() {
		return getStringValue(TABLE_PREFERENCES, KEY_URI_MEDIA_EXTERNAL_SD_CARD, "");
	}

    public void setSDCardUri (String sdCardUri){
        setStringValue(TABLE_PREFERENCES, KEY_SD_CARD_URI, sdCardUri);
    }

	public void setCameraFolderExternalSDCard (boolean cameraFolderExternalSDCard){
		String selectQuery = "SELECT * FROM " + TABLE_PREFERENCES;
        ContentValues values = new ContentValues();
		try (Cursor cursor = db.rawQuery(selectQuery, null)) {
			if (cursor != null && cursor.moveToFirst()) {
				String UPDATE_PREFERENCES_TABLE = "UPDATE " + TABLE_PREFERENCES + " SET " + KEY_CAMERA_FOLDER_EXTERNAL_SD_CARD + "= '" + encrypt(cameraFolderExternalSDCard + "") + "' WHERE " + KEY_ID + " = '1'";
				db.execSQL(UPDATE_PREFERENCES_TABLE);
//			log("UPDATE_PREFERENCES_TABLE SYNC WIFI: " + UPDATE_PREFERENCES_TABLE);
			} else {
				values.put(KEY_CAMERA_FOLDER_EXTERNAL_SD_CARD, encrypt(cameraFolderExternalSDCard + ""));
				db.insert(TABLE_PREFERENCES, null, values);
			}
		} catch (Exception e) {
			logError("Exception opening or managing DB cursor", e);
		}
	}

	/**
	 * Sets the flag to indicate if the local path selected as Media Uploads local folder belongs to an external SD card.
	 *
	 * @param mediaFolderExternalSdCard	true if the local path selected belongs to an external SD card, false otherwise
	 */
	public void setMediaFolderExternalSdCard(boolean mediaFolderExternalSdCard) {
		setStringValue(TABLE_PREFERENCES, KEY_MEDIA_FOLDER_EXTERNAL_SD_CARD, mediaFolderExternalSdCard + "");
	}

	/**
	 * Gets the flag which indicates if the local path selected as Media Uploads local folder belongs to an external SD card.
	 *
	 * @return True if the local path belongs to an external SD card, false otherwise
	 */
	public boolean getMediaFolderExternalSdCard() {
		return getBooleanValue(TABLE_PREFERENCES, KEY_MEDIA_FOLDER_EXTERNAL_SD_CARD, false);
	}

	public void setPasscodeLockType(String passcodeLockType){
        logDebug("setPasscodeLockType");
		String selectQuery = "SELECT * FROM " + TABLE_PREFERENCES;
        ContentValues values = new ContentValues();

		try (Cursor cursor = db.rawQuery(selectQuery, null)) {
			if (cursor != null && cursor.moveToFirst()) {
				String UPDATE_PREFERENCES_TABLE = "UPDATE " + TABLE_PREFERENCES + " SET " + KEY_PASSCODE_LOCK_TYPE + "= '" + encrypt(passcodeLockType) + "' WHERE " + KEY_ID + " = '1'";
				db.execSQL(UPDATE_PREFERENCES_TABLE);
			} else {
				values.put(KEY_PASSCODE_LOCK_TYPE, encrypt(passcodeLockType));
				db.insert(TABLE_PREFERENCES, null, values);
			}
		} catch (Exception e) {
			logError("Exception opening or managing DB cursor", e);
		}
	}

	public String getPasscodeLockType() {
		return getStringValue(TABLE_PREFERENCES, KEY_PASSCODE_LOCK_TYPE, "");
	}

	public void setSecondaryFolderPath (String localPath){
        logDebug("setSecondaryFolderPath: " + localPath);
		String selectQuery = "SELECT * FROM " + TABLE_PREFERENCES;
        ContentValues values = new ContentValues();
		try (Cursor cursor = db.rawQuery(selectQuery, null)) {
			if (cursor != null && cursor.moveToFirst()) {
				String UPDATE_PREFERENCES_TABLE = "UPDATE " + TABLE_PREFERENCES + " SET " + KEY_SEC_FOLDER_LOCAL_PATH + "= '" + encrypt(localPath + "") + "' WHERE " + KEY_ID + " = '1'";
				db.execSQL(UPDATE_PREFERENCES_TABLE);
//			log("UPDATE_PREFERENCES_TABLE SYNC ENABLED: " + UPDATE_PREFERENCES_TABLE);
			} else {
				values.put(KEY_SEC_FOLDER_LOCAL_PATH, encrypt(localPath + ""));
				db.insert(TABLE_PREFERENCES, null, values);
			}
		} catch (Exception e) {
			logError("Exception opening or managing DB cursor", e);
		}
	}

	public void setCamSyncFileUpload (int fileUpload){
		String selectQuery = "SELECT * FROM " + TABLE_PREFERENCES;
        ContentValues values = new ContentValues();
		try (Cursor cursor = db.rawQuery(selectQuery, null)) {
			if (cursor != null && cursor.moveToFirst()) {
				String UPDATE_PREFERENCES_TABLE = "UPDATE " + TABLE_PREFERENCES + " SET " + KEY_CAM_SYNC_FILE_UPLOAD + "= '" + encrypt(fileUpload + "") + "' WHERE " + KEY_ID + " = '1'";
				db.execSQL(UPDATE_PREFERENCES_TABLE);
//			log("UPDATE_PREFERENCES_TABLE SYNC ENABLED: " + UPDATE_PREFERENCES_TABLE);
			} else {
				values.put(KEY_CAM_SYNC_FILE_UPLOAD, encrypt(fileUpload + ""));
				db.insert(TABLE_PREFERENCES, null, values);
			}
		} catch (Exception e) {
			logError("Exception opening or managing DB cursor", e);
		}
	}

	public void setAccountDetailsTimeStamp (){
		setAccountDetailsTimeStamp(System.currentTimeMillis()/1000);
	}

	public void resetAccountDetailsTimeStamp (){
		setAccountDetailsTimeStamp(-1);
	}

	private void setAccountDetailsTimeStamp (long accountDetailsTimeStamp){
        logDebug("setAccountDetailsTimeStamp");

		String selectQuery = "SELECT * FROM " + TABLE_ATTRIBUTES;
		ContentValues values = new ContentValues();
		try (Cursor cursor = db.rawQuery(selectQuery, null)) {
			if (cursor != null && cursor.moveToFirst()) {
				String UPDATE_ATTRIBUTE_TABLE = "UPDATE " + TABLE_ATTRIBUTES + " SET " + KEY_ACCOUNT_DETAILS_TIMESTAMP + "= '" + encrypt(accountDetailsTimeStamp + "") + "' WHERE " + KEY_ID + " = '1'";
				db.execSQL(UPDATE_ATTRIBUTE_TABLE);
//			log("UPDATE_PREFERENCES_TABLE SYNC ENABLED: " + UPDATE_PREFERENCES_TABLE);
			} else {
				values.put(KEY_ACCOUNT_DETAILS_TIMESTAMP, encrypt(accountDetailsTimeStamp + ""));
				db.insert(TABLE_ATTRIBUTES, null, values);
			}
		} catch (Exception e) {
			logError("Exception opening or managing DB cursor", e);
		}
	}

	public void setPaymentMethodsTimeStamp (){
        logDebug("setPaymentMethodsTimeStamp");
		long paymentMethodsTimeStamp = System.currentTimeMillis()/1000;

		String selectQuery = "SELECT * FROM " + TABLE_ATTRIBUTES;
		ContentValues values = new ContentValues();
		try (Cursor cursor = db.rawQuery(selectQuery, null)) {
			if (cursor != null && cursor.moveToFirst()) {
				String UPDATE_ATTRIBUTE_TABLE = "UPDATE " + TABLE_ATTRIBUTES + " SET " + KEY_PAYMENT_METHODS_TIMESTAMP + "= '" + encrypt(paymentMethodsTimeStamp + "") + "' WHERE " + KEY_ID + " = '1'";
				db.execSQL(UPDATE_ATTRIBUTE_TABLE);
//			log("UPDATE_PREFERENCES_TABLE SYNC ENABLED: " + UPDATE_PREFERENCES_TABLE);
			} else {
				values.put(KEY_PAYMENT_METHODS_TIMESTAMP, encrypt(paymentMethodsTimeStamp + ""));
				db.insert(TABLE_ATTRIBUTES, null, values);
			}
		} catch (Exception e) {
			logError("Exception opening or managing DB cursor", e);
		}
	}

	public void setPricingTimestamp (){
        logDebug("setPricingTimestamp");
		long creditCardTimestamp = System.currentTimeMillis()/1000;

		String selectQuery = "SELECT * FROM " + TABLE_ATTRIBUTES;
		ContentValues values = new ContentValues();
		try (Cursor cursor = db.rawQuery(selectQuery, null)) {
			if (cursor != null && cursor.moveToFirst()) {
				String UPDATE_ATTRIBUTE_TABLE = "UPDATE " + TABLE_ATTRIBUTES + " SET " + KEY_PRICING_TIMESTAMP + "= '" + encrypt(creditCardTimestamp + "") + "' WHERE " + KEY_ID + " = '1'";
				db.execSQL(UPDATE_ATTRIBUTE_TABLE);
//			log("UPDATE_PREFERENCES_TABLE SYNC ENABLED: " + UPDATE_PREFERENCES_TABLE);
			} else {
				values.put(KEY_PRICING_TIMESTAMP, encrypt(creditCardTimestamp + ""));
				db.insert(TABLE_ATTRIBUTES, null, values);
			}
		} catch (Exception e) {
			logError("Exception opening or managing DB cursor", e);
		}
	}

	public void setExtendedAccountDetailsTimestamp (){
        logDebug("setExtendedAccountDetailsTimestamp");
		long extendedAccountDetailsTimestamp = System.currentTimeMillis()/1000;

		String selectQuery = "SELECT * FROM " + TABLE_ATTRIBUTES;
		ContentValues values = new ContentValues();
		try (Cursor cursor = db.rawQuery(selectQuery, null)) {
			if (cursor != null && cursor.moveToFirst()) {
				String UPDATE_ATTRIBUTE_TABLE = "UPDATE " + TABLE_ATTRIBUTES + " SET " + KEY_EXTENDED_ACCOUNT_DETAILS_TIMESTAMP + "= '" + encrypt(extendedAccountDetailsTimestamp + "") + "' WHERE " + KEY_ID + " = '1'";
				db.execSQL(UPDATE_ATTRIBUTE_TABLE);
//			log("UPDATE_PREFERENCES_TABLE SYNC ENABLED: " + UPDATE_PREFERENCES_TABLE);
			} else {
				values.put(KEY_EXTENDED_ACCOUNT_DETAILS_TIMESTAMP, encrypt(extendedAccountDetailsTimestamp + ""));
				db.insert(TABLE_ATTRIBUTES, null, values);
			}
		} catch (Exception e) {
			logError("Exception opening or managing DB cursor", e);
		}
	}

	public void resetExtendedAccountDetailsTimestamp (){
        logDebug("resetExtendedAccountDetailsTimestamp");
		long extendedAccountDetailsTimestamp = -1;

		String selectQuery = "SELECT * FROM " + TABLE_ATTRIBUTES;
		ContentValues values = new ContentValues();
		try (Cursor cursor = db.rawQuery(selectQuery, null)) {
			if (cursor != null && cursor.moveToFirst()) {
				String UPDATE_ATTRIBUTE_TABLE = "UPDATE " + TABLE_ATTRIBUTES + " SET " + KEY_EXTENDED_ACCOUNT_DETAILS_TIMESTAMP + "= '" + encrypt(extendedAccountDetailsTimestamp + "") + "' WHERE " + KEY_ID + " = '1'";
				db.execSQL(UPDATE_ATTRIBUTE_TABLE);
//			log("UPDATE_PREFERENCES_TABLE SYNC ENABLED: " + UPDATE_PREFERENCES_TABLE);
			} else {
				values.put(KEY_EXTENDED_ACCOUNT_DETAILS_TIMESTAMP, encrypt(extendedAccountDetailsTimestamp + ""));
				db.insert(TABLE_ATTRIBUTES, null, values);
			}
		} catch (Exception e) {
			logError("Exception opening or managing DB cursor", e);
		}
	}

    public void setCamSyncTimeStamp(long camSyncTimeStamp) {
        logDebug("setCamSyncTimeStamp: " + camSyncTimeStamp);
        setLongValue(TABLE_PREFERENCES, KEY_CAM_SYNC_TIMESTAMP, camSyncTimeStamp);
    }

    public void setCamVideoSyncTimeStamp(long camVideoSyncTimeStamp) {
        logDebug("setCamVideoSyncTimeStamp: " + camVideoSyncTimeStamp);
        setLongValue(TABLE_PREFERENCES, KEY_CAM_VIDEO_SYNC_TIMESTAMP, camVideoSyncTimeStamp);
    }

    public void setSecSyncTimeStamp(long secSyncTimeStamp) {
        logDebug("setSecSyncTimeStamp: " + secSyncTimeStamp);
        setLongValue(TABLE_PREFERENCES, KEY_SEC_SYNC_TIMESTAMP, secSyncTimeStamp);
    }

    public void setSecVideoSyncTimeStamp (long secVideoSyncTimeStamp){
        logDebug("setSecVideoSyncTimeStamp: " + secVideoSyncTimeStamp);
        setLongValue(TABLE_PREFERENCES,KEY_SEC_VIDEO_SYNC_TIMESTAMP,secVideoSyncTimeStamp);
    }

	/**
	 * Set an integer value into the database.
	 *
	 * @param tableName  Name of the database's table.
	 * @param columnName Name of the table's column.
	 * @param value      Value to set.
	 */
    private void setIntValue(String tableName, String columnName, int value) {
    	setStringValue(tableName, columnName, Integer.toString(value));
	}

	/**
	 * Get an integer value from the database.
	 *
	 * @param tableName    Name of the database's table.
	 * @param columnName   Name of the table's column.
	 * @param defaultValue Default value to return if no result found.
	 * @return Integer value selected from the database.
	 */
	private int getIntValue(String tableName, String columnName, int defaultValue) {
		try {
			String value = getStringValue(tableName, columnName, Integer.toString(defaultValue));
			if (value != null && !value.isEmpty()) {
				return Integer.valueOf(value);
			}
		} catch (Exception e) {
			logWarning("EXCEPTION - Return default value: " + defaultValue, e);
		}

    	return defaultValue;
	}

	/**
	 * Set a long value into the database.
	 *
	 * @param tableName  Name of the database's table.
	 * @param columnName Name of the table's column.
	 * @param value      Value to set.
	 */
    private void setLongValue(String tableName, String columnName, long value) {
		setStringValue(tableName, columnName, Long.toString(value));
    }

	/**
	 * Get a long value from the database.
	 *
	 * @param tableName    Name of the database's table.
	 * @param columnName   Name of the table's column.
	 * @param defaultValue Default value to return if no result found.
	 * @return Long value selected from the database.
	 */
	private long getLongValue(String tableName, String columnName, long defaultValue) {
		try {
			String value = getStringValue(tableName, columnName, Long.toString(defaultValue));
			if (!isTextEmpty(value)) {
				return Long.parseLong(value);
			}
		} catch (Exception e) {
			logWarning("EXCEPTION - Return default value: " + defaultValue, e);
		}

		return defaultValue;
	}

	/**
	 * Set a String value into the database.
	 *
	 * @param tableName  Name of the database's table.
	 * @param columnName Name of the table's column.
	 * @param value      Value to set.
	 */
	private void setStringValue(String tableName, String columnName, String value) {
		if(isTextEmpty(value)) {
			logWarning("Set " + columnName + " with empty value!");
		}

		String selectQuery = "SELECT * FROM " + tableName;
		try (Cursor cursor = db.rawQuery(selectQuery, null)) {
			if (cursor != null && cursor.moveToFirst()) {
				String UPDATE_TABLE = "UPDATE " + tableName + " SET " + columnName + "= '" + encrypt(value) + "' WHERE " + KEY_ID + " = '1'";
				db.execSQL(UPDATE_TABLE);
			} else {
				ContentValues values = new ContentValues();
				values.put(columnName, encrypt(value));
				db.insert(tableName, null, values);
			}
		} catch (Exception e) {
			logError("Exception opening or managing DB cursor", e);
		}
	}

	/**
	 * Get a String value from the database.
	 *
	 * @param tableName    Name of the database's table.
	 * @param columnName   Name of the table's column.
	 * @param defaultValue Default value to return if no result found.
	 * @return String value selected from the database.
	 */
	private String getStringValue(String tableName, String columnName, String defaultValue) {
		String value = defaultValue;
		String selectQuery = "SELECT " + columnName + " FROM " + tableName + " WHERE " + KEY_ID + " = '1'";
		try (Cursor cursor = db.rawQuery(selectQuery, null)) {
			if (cursor != null && cursor.moveToFirst()) {
				value = decrypt(cursor.getString(0));
				logDebug(columnName + " value: " + value);
			} else {
				logWarning("No value found, setting default");
				ContentValues values = new ContentValues();
				values.put(columnName, encrypt(defaultValue));
				db.insert(tableName, null, values);
				logDebug("Default value: " + defaultValue);
			}
		} catch (Exception e) {
			logError("Exception opening or managing DB cursor", e);
		}
		return value;
	}

	/**
	 * Get a boolean value from the database.
	 *
	 * @param tableName    Name of the database's table.
	 * @param columnName   Name of the table's column.
	 * @param defaultValue Default value to return if no result found.
	 * @return Boolean value selected from the database.
	 */
	private boolean getBooleanValue(String tableName, String columnName, boolean defaultValue) {
		try {
			String value = getStringValue(tableName, columnName, Boolean.toString(defaultValue));
			if (value != null && !value.isEmpty()) {
				return Boolean.valueOf(value);
			}
		} catch (Exception e) {
			logWarning("EXCEPTION - Return default value: " + defaultValue, e);
		}

		return defaultValue;
	}

	public void setPasscodeLockEnabled(boolean passcodeLockEnabled){
		String selectQuery = "SELECT * FROM " + TABLE_PREFERENCES;
        ContentValues values = new ContentValues();

		try (Cursor cursor = db.rawQuery(selectQuery, null)) {
			if (cursor != null && cursor.moveToFirst()) {
				String UPDATE_PREFERENCES_TABLE = "UPDATE " + TABLE_PREFERENCES + " SET " + KEY_PASSCODE_LOCK_ENABLED + "= '" + encrypt(passcodeLockEnabled + "") + "' WHERE " + KEY_ID + " = '1'";
				db.execSQL(UPDATE_PREFERENCES_TABLE);
			} else {
				values.put(KEY_PASSCODE_LOCK_ENABLED, encrypt(passcodeLockEnabled + ""));
				db.insert(TABLE_PREFERENCES, null, values);
			}
		} catch (Exception e) {
			logError("Exception opening or managing DB cursor", e);
		}
	}

	public boolean isPasscodeLockEnabled() {
		return getBooleanValue(TABLE_PREFERENCES, KEY_PASSCODE_LOCK_ENABLED, false);
	}

	public void setPasscodeLockCode(String passcodeLockCode){
		String selectQuery = "SELECT * FROM " + TABLE_PREFERENCES;
        ContentValues values = new ContentValues();

		try (Cursor cursor = db.rawQuery(selectQuery, null)) {
			if (cursor != null && cursor.moveToFirst()) {
				String UPDATE_PREFERENCES_TABLE = "UPDATE " + TABLE_PREFERENCES + " SET " + KEY_PASSCODE_LOCK_CODE + "= '" + encrypt(passcodeLockCode + "") + "' WHERE " + KEY_ID + " = '1'";
				db.execSQL(UPDATE_PREFERENCES_TABLE);
			} else {
				values.put(KEY_PASSCODE_LOCK_CODE, encrypt(passcodeLockCode + ""));
				db.insert(TABLE_PREFERENCES, null, values);
			}
		} catch (Exception e) {
			logError("Exception opening or managing DB cursor", e);
		}
	}

	public String getPasscodeLockCode() {
		return getStringValue(TABLE_PREFERENCES, KEY_PASSCODE_LOCK_CODE, "");
	}

	/**
	 * Sets the time required before ask for the passcode.
	 *
	 * @param requiredTime The time required before ask for the passcode.
	 */
	public void setPasscodeRequiredTime(int requiredTime) {
		setStringValue(TABLE_PREFERENCES, KEY_PASSCODE_LOCK_REQUIRE_TIME, requiredTime + "");
	}

	/**
	 * Gets the time required before ask for the passcode.
	 *
	 * @return The time required before ask for the passcode.
	 */
	public int getPasscodeRequiredTime() {
		String string = getStringValue(TABLE_PREFERENCES, KEY_PASSCODE_LOCK_REQUIRE_TIME, REQUIRE_PASSCODE_INVALID + "");
		return !isTextEmpty(string) ? Integer.parseInt(string) : REQUIRE_PASSCODE_INVALID;
	}

	/**
	 * Sets if the fingerprint lock setting is enabled or not.
	 *
	 * @param enabled True if the fingerprint is enabled, false otherwise.
	 */
	public void setFingerprintLockEnabled(boolean enabled) {
		setStringValue(TABLE_PREFERENCES, KEY_FINGERPRINT_LOCK, "" + enabled);
	}

	/**
	 * Checks if the fingerprint lock setting is enabled.
	 *
	 * @return True if the fingerprint is enabled, false otherwise.
	 */
	public boolean isFingerprintLockEnabled() {
		return getBooleanValue(TABLE_PREFERENCES, KEY_FINGERPRINT_LOCK, false);
	}

	public void setStorageAskAlways(boolean storageAskAlways) {
		setStringValue(TABLE_PREFERENCES, KEY_STORAGE_ASK_ALWAYS, storageAskAlways + "");
	}

	/**
	 * Sets the flag to indicate if should ask the user about set the current path as default download location.
	 *
	 * @param askSetDownloadLocation true if should ask, false otherwise.
	 */
	public void setAskSetDownloadLocation(boolean askSetDownloadLocation) {
		setStringValue(TABLE_PREFERENCES, KEY_ASK_SET_DOWNLOAD_LOCATION, askSetDownloadLocation + "");
	}

	/**
	 * Gets the flag which indicates if should ask the user about set the current path as default download location.
	 *
	 * @return true if should ask, false otherwise.
	 */
	public boolean getAskSetDownloadLocation() {
		return getBooleanValue(TABLE_PREFERENCES, KEY_ASK_SET_DOWNLOAD_LOCATION, true);
	}

	public void setStorageDownloadLocation (String storageDownloadLocation){
		String selectQuery = "SELECT * FROM " + TABLE_PREFERENCES;
        ContentValues values = new ContentValues();
		try (Cursor cursor = db.rawQuery(selectQuery, null)) {
			if (cursor != null && cursor.moveToFirst()) {
				String UPDATE_PREFERENCES_TABLE = "UPDATE " + TABLE_PREFERENCES + " SET " + KEY_STORAGE_DOWNLOAD_LOCATION + "= '" + encrypt(storageDownloadLocation + "") + "' WHERE " + KEY_ID + " = '1'";
				db.execSQL(UPDATE_PREFERENCES_TABLE);
//			log("UPDATE_PREFERENCES_TABLE SYNC ENABLED: " + UPDATE_PREFERENCES_TABLE);
			} else {
				values.put(KEY_STORAGE_DOWNLOAD_LOCATION, encrypt(storageDownloadLocation + ""));
				db.insert(TABLE_PREFERENCES, null, values);
			}
		} catch (Exception e) {
			logError("Exception opening or managing DB cursor", e);
		}
	}

//	public void setAttrOnline (boolean online){
//		String selectQuery = "SELECT * FROM " + TABLE_ATTRIBUTES;
//		ContentValues values = new ContentValues();
//		Cursor cursor = db.rawQuery(selectQuery, null);
//		if (cursor.moveToFirst()){
//			String UPDATE_ATTRIBUTES_TABLE = "UPDATE " + TABLE_ATTRIBUTES + " SET " + KEY_ATTR_ONLINE + "='" + encrypt(online + "") + "' WHERE " + KEY_ID + " ='1'";
//			db.execSQL(UPDATE_ATTRIBUTES_TABLE);
//		}
//		else{
//			values.put(KEY_ATTR_ONLINE, encrypt(online + ""));
//			db.insert(TABLE_ATTRIBUTES, null, values);
//		}
//		cursor.close();
//	}
//
	public void setAttrAskSizeDownload (String askSizeDownload){
		String selectQuery = "SELECT * FROM " + TABLE_ATTRIBUTES;
		ContentValues values = new ContentValues();
		try (Cursor cursor = db.rawQuery(selectQuery, null)) {
			if (cursor != null && cursor.moveToFirst()) {
				String UPDATE_ATTRIBUTES_TABLE = "UPDATE " + TABLE_ATTRIBUTES + " SET " + KEY_ATTR_ASK_SIZE_DOWNLOAD + "='" + encrypt(askSizeDownload) + "' WHERE " + KEY_ID + " ='1'";
				db.execSQL(UPDATE_ATTRIBUTES_TABLE);
				logDebug("UPDATE_ATTRIBUTES_TABLE : " + UPDATE_ATTRIBUTES_TABLE);
			} else {
				values.put(KEY_ATTR_ASK_SIZE_DOWNLOAD, encrypt(askSizeDownload));
				db.insert(TABLE_ATTRIBUTES, null, values);
			}
		} catch (Exception e) {
			logError("Exception opening or managing DB cursor", e);
		}
	}

	public void setAttrAskNoAppDownload (String askNoAppDownload){
		String selectQuery = "SELECT * FROM " + TABLE_ATTRIBUTES;
		ContentValues values = new ContentValues();
		try (Cursor cursor = db.rawQuery(selectQuery, null)) {
			if (cursor != null && cursor.moveToFirst()) {
				String UPDATE_ATTRIBUTES_TABLE = "UPDATE " + TABLE_ATTRIBUTES + " SET " + KEY_ATTR_ASK_NOAPP_DOWNLOAD + "='" + encrypt(askNoAppDownload) + "' WHERE " + KEY_ID + " ='1'";
				db.execSQL(UPDATE_ATTRIBUTES_TABLE);
				logDebug("UPDATE_ATTRIBUTES_TABLE : " + UPDATE_ATTRIBUTES_TABLE);
			} else {
				values.put(KEY_ATTR_ASK_NOAPP_DOWNLOAD, encrypt(askNoAppDownload));
				db.insert(TABLE_ATTRIBUTES, null, values);
			}
		} catch (Exception e) {
			logError("Exception opening or managing DB cursor", e);
		}
	}

	public void setAttrAttemps (int attemp){
		String selectQuery = "SELECT * FROM " + TABLE_ATTRIBUTES;
		ContentValues values = new ContentValues();
		try (Cursor cursor = db.rawQuery(selectQuery, null)) {
			if (cursor != null && cursor.moveToFirst()) {
				String UPDATE_ATTRIBUTES_TABLE = "UPDATE " + TABLE_ATTRIBUTES + " SET " + KEY_ATTR_INTENTS + "='" + encrypt(Integer.toString(attemp) + "") + "' WHERE " + KEY_ID + " ='1'";
				db.execSQL(UPDATE_ATTRIBUTES_TABLE);
				logDebug("UPDATE_ATTRIBUTES_TABLE : " + UPDATE_ATTRIBUTES_TABLE);
			} else {
				values.put(KEY_ATTR_INTENTS, encrypt(Integer.toString(attemp) + ""));
				db.insert(TABLE_ATTRIBUTES, null, values);
			}
		} catch (Exception e) {
			logError("Exception opening or managing DB cursor", e);
		}
	}

	public void setFileLoggerSDK (boolean fileLoggerSDK){
		String selectQuery = "SELECT * FROM " + TABLE_ATTRIBUTES;
		ContentValues values = new ContentValues();
		try (Cursor cursor = db.rawQuery(selectQuery, null)) {
			if (cursor != null && cursor.moveToFirst()) {
				String UPDATE_ATTRIBUTES_TABLE = "UPDATE " + TABLE_ATTRIBUTES + " SET " + KEY_FILE_LOGGER_SDK + "='" + encrypt(fileLoggerSDK + "") + "' WHERE " + KEY_ID + " ='1'";
				db.execSQL(UPDATE_ATTRIBUTES_TABLE);
				logDebug("UPDATE_ATTRIBUTES_TABLE : " + UPDATE_ATTRIBUTES_TABLE);
			} else {
				values.put(KEY_FILE_LOGGER_SDK, encrypt(fileLoggerSDK + ""));
				db.insert(TABLE_ATTRIBUTES, null, values);
			}
		} catch (Exception e) {
			logError("Exception opening or managing DB cursor", e);
		}
	}

	public void setFileLoggerKarere (boolean fileLoggerKarere){
		String selectQuery = "SELECT * FROM " + TABLE_ATTRIBUTES;
		ContentValues values = new ContentValues();
		try (Cursor cursor = db.rawQuery(selectQuery, null)) {
			if (cursor != null && cursor.moveToFirst()) {
				String UPDATE_ATTRIBUTES_TABLE = "UPDATE " + TABLE_ATTRIBUTES + " SET " + KEY_FILE_LOGGER_KARERE + "='" + encrypt(fileLoggerKarere + "") + "' WHERE " + KEY_ID + " ='1'";
				db.execSQL(UPDATE_ATTRIBUTES_TABLE);
				logDebug("UPDATE_ATTRIBUTES_TABLE : " + UPDATE_ATTRIBUTES_TABLE);
			} else {
				values.put(KEY_FILE_LOGGER_KARERE, encrypt(fileLoggerKarere + ""));
				db.insert(TABLE_ATTRIBUTES, null, values);
			}
		} catch (Exception e) {
			logError("Exception opening or managing DB cursor", e);
		}
	}

	public void setUseHttpsOnly (boolean useHttpsOnly){
		String selectQuery = "SELECT * FROM " + TABLE_ATTRIBUTES;
		ContentValues values = new ContentValues();
		try (Cursor cursor = db.rawQuery(selectQuery, null)) {
			if (cursor != null && cursor.moveToFirst()) {
				String UPDATE_ATTRIBUTES_TABLE = "UPDATE " + TABLE_ATTRIBUTES + " SET " + KEY_USE_HTTPS_ONLY + "='" + encrypt(useHttpsOnly + "") + "' WHERE " + KEY_ID + " ='1'";
				db.execSQL(UPDATE_ATTRIBUTES_TABLE);
				logDebug("UPDATE_ATTRIBUTES_TABLE : " + UPDATE_ATTRIBUTES_TABLE);
			} else {
				values.put(KEY_USE_HTTPS_ONLY, encrypt(useHttpsOnly + ""));
				db.insert(TABLE_ATTRIBUTES, null, values);
			}
		} catch (Exception e) {
			logError("Exception opening or managing DB cursor", e);
		}
	}


	public String getUseHttpsOnly(){

		String selectQuery = "SELECT " + KEY_USE_HTTPS_ONLY + " FROM " + TABLE_ATTRIBUTES + " WHERE " + KEY_ID + " = '1'";
		try (Cursor cursor = db.rawQuery(selectQuery, null)) {
			if (cursor != null && cursor.moveToFirst()) {
				String useHttpsOnly = decrypt(cursor.getString(0));
				return useHttpsOnly;
			}
		} catch (Exception e) {
			logError("Exception opening or managing DB cursor", e);
		}
		return "false";
	}

	public void setShowCopyright (boolean showCopyright){
		String selectQuery = "SELECT * FROM " + TABLE_ATTRIBUTES;
		ContentValues values = new ContentValues();
		try (Cursor cursor = db.rawQuery(selectQuery, null)) {
			if (cursor != null && cursor.moveToFirst()) {
				String UPDATE_ATTRIBUTES_TABLE = "UPDATE " + TABLE_ATTRIBUTES + " SET " + KEY_SHOW_COPYRIGHT + "='" + encrypt(showCopyright + "") + "' WHERE " + KEY_ID + " ='1'";
				db.execSQL(UPDATE_ATTRIBUTES_TABLE);
			} else {
				values.put(KEY_SHOW_COPYRIGHT, encrypt(showCopyright + ""));
				db.insert(TABLE_ATTRIBUTES, null, values);
			}
		} catch (Exception e) {
			logError("Exception opening or managing DB cursor", e);
		}
	}


	public String getShowCopyright (){

		String selectQuery = "SELECT " + KEY_SHOW_COPYRIGHT + " FROM " + TABLE_ATTRIBUTES + " WHERE " + KEY_ID + " = '1'";
		try (Cursor cursor = db.rawQuery(selectQuery, null)) {
			if (cursor != null && cursor.moveToFirst()) {
				return decrypt(cursor.getString(0));
			}
		} catch (Exception e) {
			logError("Exception opening or managing DB cursor", e);
		}
		return "true";
	}

	public void setShowNotifOff (boolean showNotifOff){
		String selectQuery = "SELECT * FROM " + TABLE_ATTRIBUTES;
		ContentValues values = new ContentValues();
		try (Cursor cursor = db.rawQuery(selectQuery, null)) {
			if (cursor != null && cursor.moveToFirst()) {
				String UPDATE_ATTRIBUTES_TABLE = "UPDATE " + TABLE_ATTRIBUTES + " SET " + KEY_SHOW_NOTIF_OFF + "='" + encrypt(showNotifOff + "") + "' WHERE " + KEY_ID + " ='1'";
				db.execSQL(UPDATE_ATTRIBUTES_TABLE);
			} else {
				values.put(KEY_SHOW_NOTIF_OFF, encrypt(showNotifOff + ""));
				db.insert(TABLE_ATTRIBUTES, null, values);
			}
		} catch (Exception e) {
			logError("Exception opening or managing DB cursor", e);
		}
	}

	public void setLastPublicHandle (long handle){
		String selectQuery = "SELECT * FROM " + TABLE_ATTRIBUTES;
		ContentValues values = new ContentValues();
		try (Cursor cursor = db.rawQuery(selectQuery, null)) {
			if (cursor != null && cursor.moveToFirst()) {
				String UPDATE_ATTRIBUTES_TABLE = "UPDATE " + TABLE_ATTRIBUTES + " SET " + KEY_LAST_PUBLIC_HANDLE + "= '" + encrypt(handle + "") + "' WHERE " + KEY_ID + " = '1'";
				db.execSQL(UPDATE_ATTRIBUTES_TABLE);
//			log("UPDATE_PREFERENCES_TABLE SYNC ENABLED: " + UPDATE_PREFERENCES_TABLE);
			} else {
				values.put(KEY_LAST_PUBLIC_HANDLE, encrypt(handle + ""));
				db.insert(TABLE_ATTRIBUTES, null, values);
			}
		} catch (Exception e) {
			logError("Exception opening or managing DB cursor", e);
		}
	}

	public void setLastPublicHandleTimeStamp(long lastPublicHandleTimeStamp){
        String selectQuery = "SELECT * FROM " + TABLE_ATTRIBUTES;
        ContentValues values = new ContentValues();
		try (Cursor cursor = db.rawQuery(selectQuery, null)) {
			if (cursor != null && cursor.moveToFirst()) {
				String UPDATE_ATTRIBUTE_TABLE = "UPDATE " + TABLE_ATTRIBUTES + " SET " + KEY_LAST_PUBLIC_HANDLE_TIMESTAMP + "= '" + encrypt(lastPublicHandleTimeStamp + "") + "' WHERE " + KEY_ID + " = '1'";
				db.execSQL(UPDATE_ATTRIBUTE_TABLE);
//			log("UPDATE_PREFERENCES_TABLE SYNC ENABLED: " + UPDATE_PREFERENCES_TABLE);
			} else {
				values.put(KEY_LAST_PUBLIC_HANDLE_TIMESTAMP, encrypt(lastPublicHandleTimeStamp + ""));
				db.insert(TABLE_ATTRIBUTES, null, values);
			}
		} catch (Exception e) {
			logError("Exception opening or managing DB cursor", e);
		}
    }

	public void setLastPublicHandleTimeStamp (){
        logDebug("setLastPublicHandleTimeStamp");
		long lastPublicHandleTimeStamp = System.currentTimeMillis()/1000;

		setLastPublicHandleTimeStamp(lastPublicHandleTimeStamp);
	}

	/**
	 * Get the last public handle type value from the database.
	 *
	 * @return Last public handle type value.
	 */
	public int getLastPublicHandleType() {
		logInfo("Getting the last public handle type from DB");
		return getIntValue(TABLE_ATTRIBUTES, KEY_LAST_PUBLIC_HANDLE_TYPE, MegaApiJava.AFFILIATE_TYPE_INVALID);
	}

	/**
	 * Set the last public handle type value into the database.
	 *
	 * @param lastPublicHandleType Last public handle type value.
	 */
	public void setLastPublicHandleType(int lastPublicHandleType) {
		logInfo("Setting the last public handle type in the DB");
		setIntValue(TABLE_ATTRIBUTES, KEY_LAST_PUBLIC_HANDLE_TYPE, lastPublicHandleType);
	}

	/**
	 * Get the storage state value from the database.
	 *
	 * @return Storage state value.
	 */
	public int getStorageState() {
		logInfo("Getting the storage state from DB");
		return getIntValue(TABLE_ATTRIBUTES, KEY_STORAGE_STATE, MegaApiJava.STORAGE_STATE_UNKNOWN);
	}

	/**
	 * Set the storage state value into the database.
	 *
	 * @param storageState Storage state value.
	 */
	public void setStorageState(int storageState) {
		logInfo("Setting the storage state in the DB");
		setIntValue(TABLE_ATTRIBUTES, KEY_STORAGE_STATE, storageState);
	}

	/**
	 * Get the handle of "My chat files" folder from the database.
	 *
	 * @return Handle value.
	 */
	public long getMyChatFilesFolderHandle() {
		logInfo("Getting the storage state from DB");
		return getLongValue(TABLE_ATTRIBUTES, KEY_MY_CHAT_FILES_FOLDER_HANDLE, INVALID_HANDLE);
	}

	/**
	 * Set the handle of "My chat files" folder into the database.
	 *
	 * @param myChatFilesFolderHandle Handle value.
	 */
	public void setMyChatFilesFolderHandle(long myChatFilesFolderHandle) {
		logInfo("Setting the storage state in the DB");
		setLongValue(TABLE_ATTRIBUTES, KEY_MY_CHAT_FILES_FOLDER_HANDLE, myChatFilesFolderHandle);
	}

	/**
	 * Get the status of the transfer queue.
	 *
	 * @return True if the queue is paused, false otherwise.
	 */
	public boolean getTransferQueueStatus() {
		logInfo("Getting the storage state from DB");
		return getBooleanValue(TABLE_ATTRIBUTES, KEY_TRANSFER_QUEUE_STATUS, false);
	}

	/**
	 * Set the status of the transfer queue.
	 *
	 * @param transferQueueStatus True if the queue is paused, false otherwise.
	 */
	public void setTransferQueueStatus(boolean transferQueueStatus) {
		logInfo("Setting the storage state in the DB");
		setStringValue(TABLE_ATTRIBUTES, KEY_TRANSFER_QUEUE_STATUS, transferQueueStatus + "");
	}

	public String getShowNotifOff (){

		String selectQuery = "SELECT " + KEY_SHOW_NOTIF_OFF + " FROM " + TABLE_ATTRIBUTES + " WHERE " + KEY_ID + " = '1'";
		try (Cursor cursor = db.rawQuery(selectQuery, null)) {
			if (cursor != null && cursor.moveToFirst()) {
				return decrypt(cursor.getString(0));
			}
		} catch (Exception e) {
			logError("Exception opening or managing DB cursor", e);
		}
		return "true";
	}

	public void setInvalidateSdkCache(boolean invalidateSdkCache){
		String selectQuery = "SELECT * FROM " + TABLE_ATTRIBUTES;
		ContentValues values = new ContentValues();
		try (Cursor cursor = db.rawQuery(selectQuery, null)) {
			if (cursor != null && cursor.moveToFirst()) {
				String UPDATE_ATTRIBUTES_TABLE = "UPDATE " + TABLE_ATTRIBUTES + " SET " + KEY_INVALIDATE_SDK_CACHE + "='" + encrypt(invalidateSdkCache + "") + "' WHERE " + KEY_ID + " ='1'";
				db.execSQL(UPDATE_ATTRIBUTES_TABLE);
				logDebug("UPDATE_ATTRIBUTES_TABLE : " + UPDATE_ATTRIBUTES_TABLE);
			} else {
				values.put(KEY_INVALIDATE_SDK_CACHE, encrypt(invalidateSdkCache + ""));
				db.insert(TABLE_ATTRIBUTES, null, values);
			}
		} catch (Exception e) {
			logError("Exception opening or managing DB cursor", e);
		}
	}

	public void clearCredentials(){
	    logWarning("Clear local credentials!");
		db.execSQL("DROP TABLE IF EXISTS " + TABLE_CREDENTIALS);
        onCreate(db);
	}

	public void clearEphemeral(){
		db.execSQL("DROP TABLE IF EXISTS " + TABLE_EPHEMERAL);
		onCreate(db);
	}

	public void clearPreferences(){
		db.execSQL("DROP TABLE IF EXISTS " + TABLE_PREFERENCES);
        onCreate(db);
	}

//	public void clearOffline(){
//		log("clearOffline");
//		db.execSQL("DROP TABLE IF EXISTS " + TABLE_OFFLINE);
//		onCreate(db);
//	}

	public void clearAttributes(){
        long lastPublicHandle;
        long lastPublicHandleTimeStamp = -1;
        int lastPublicHandleType = MegaApiJava.AFFILIATE_TYPE_INVALID;
        try {
            MegaAttributes attributes = getAttributes();
            lastPublicHandle = attributes.getLastPublicHandle();
            lastPublicHandleTimeStamp = attributes.getLastPublicHandleTimeStamp();
            lastPublicHandleType = attributes.getLastPublicHandleType();
		} catch (Exception e) {
			logWarning("EXCEPTION getting last public handle info.", e);
			lastPublicHandle = INVALID_HANDLE;
		}
		db.execSQL("DROP TABLE IF EXISTS " + TABLE_ATTRIBUTES);
		onCreate(db);
		if (lastPublicHandle != INVALID_HANDLE) {
		    try{
		        setLastPublicHandle(lastPublicHandle);
		        setLastPublicHandleTimeStamp(lastPublicHandleTimeStamp);
				setLastPublicHandleType(lastPublicHandleType);
			} catch (Exception e) {
				logWarning("EXCEPTION saving last public handle info.", e);
			}
        }
	}

	public void clearContacts(){
		db.execSQL("DELETE FROM " + TABLE_CONTACTS);
	}

	public void clearNonContacts(){
		db.execSQL("DROP TABLE IF EXISTS " + TABLE_NON_CONTACTS);
		onCreate(db);
	}

	public void clearChatItems(){
		db.execSQL("DROP TABLE IF EXISTS " + TABLE_CHAT_ITEMS);
		onCreate(db);
	}

	public void clearChatSettings(){
		db.execSQL("DROP TABLE IF EXISTS " + TABLE_CHAT_SETTINGS);
		onCreate(db);
	}

	public void clearOffline(SQLiteDatabase db){
		db.execSQL("DROP TABLE IF EXISTS " + TABLE_OFFLINE);
		onCreate(db);
	}

	public void clearOffline(){
		db.execSQL("DROP TABLE IF EXISTS " + TABLE_OFFLINE);
		onCreate(db);
	}

    public void clearCompletedTransfers(){
        db.execSQL("DROP TABLE IF EXISTS " + TABLE_COMPLETED_TRANSFERS);
        onCreate(db);
    }

	public void clearPendingMessage(){
		db.execSQL("DROP TABLE IF EXISTS " + TABLE_PENDING_MSG);
		onCreate(db);
	}

	/**
	 * Adds a pending message.
	 *
	 * @param message Pending message to add.
	 * @return The identifier of the pending message.
	 */
	public long addPendingMessage(PendingMessageSingle message) {
		return addPendingMessage(message, PendingMessageSingle.STATE_PREPARING);
	}

	/**
	 * Adds a pending message from File Explorer.
	 *
	 * @param message Pending message to add.
	 * @return The identifier of the pending message.
	 */
	public long addPendingMessageFromExplorer(PendingMessageSingle message) {
		return addPendingMessage(message, PendingMessageSingle.STATE_PREPARING_FROM_EXPLORER);
	}

	/**
	 * Adds a pending message.
	 *
	 * @param message Pending message to add.
	 * @param state	  State of the pending message.
	 * @return The identifier of the pending message.
	 */
	public long addPendingMessage(PendingMessageSingle message, int state) {
		ContentValues values = new ContentValues();
		values.put(KEY_PENDING_MSG_ID_CHAT, encrypt(message.getChatId() + ""));
		values.put(KEY_PENDING_MSG_TIMESTAMP, encrypt(message.getUploadTimestamp() + ""));
		values.put(KEY_PENDING_MSG_FILE_PATH, encrypt(message.getFilePath()));
		values.put(KEY_PENDING_MSG_FINGERPRINT, encrypt(message.getFingerprint()));
		values.put(KEY_PENDING_MSG_NAME, encrypt(message.getName()));
		values.put(KEY_PENDING_MSG_TRANSFER_TAG, INVALID_ID);
		values.put(KEY_PENDING_MSG_STATE, state);

		return db.insert(TABLE_PENDING_MSG_SINGLE, null, values);
	}

	public PendingMessageSingle findPendingMessageById(long messageId){
        logDebug("findPendingMessageById");
//		String id = messageId+"";
		PendingMessageSingle pendMsg = null;
		String selectQuery = "SELECT * FROM " + TABLE_PENDING_MSG_SINGLE + " WHERE " +KEY_ID + " ='"+ messageId+"'";
        logDebug("QUERY: " + selectQuery);
		try (Cursor cursor = db.rawQuery(selectQuery, null)) {

			if (cursor != null && cursor.moveToFirst()) {
//				long id = Integer.parseInt(cursor.getString(0));
				long chatId = Long.parseLong(decrypt(cursor.getString(1)));
				long timestamp = Long.parseLong(decrypt(cursor.getString(2)));
				String idKarereString = decrypt(cursor.getString(3));
				long idTempKarere = -1;
				if (idKarereString != null && (!idKarereString.isEmpty())) {
					idTempKarere = Long.parseLong(idKarereString);
				}
				String filePath = decrypt(cursor.getString(4));
				String name = decrypt(cursor.getString(5));

				String nodeHandleString = decrypt(cursor.getString(6));
				long nodeHandle = -1;
				if (nodeHandleString != null && (!nodeHandleString.isEmpty())) {
					nodeHandle = Long.parseLong(nodeHandleString);
				}

				String fingerPrint = decrypt(cursor.getString(7));
				int transferTag = cursor.getInt(8);
				int state = cursor.getInt(9);

				pendMsg = new PendingMessageSingle(messageId, chatId, timestamp, idTempKarere, filePath, fingerPrint, name, nodeHandle, transferTag, state);
			}
		} catch (Exception e) {
			logError("Exception opening or managing DB cursor", e);
		}
		return pendMsg;
	}

	/**
	 * Updates a pending message.
	 *
	 * @param idMessage   Identifier of the pending message.
	 * @param transferTag Identifier of the transfer.
	 */
	public void updatePendingMessageOnTransferStart(long idMessage, int transferTag) {
		updatePendingMessage(idMessage, transferTag, INVALID_OPTION, PendingMessageSingle.STATE_UPLOADING);
	}

	/**
	 * Updates a pending message.
	 *
	 * @param idMessage  Identifier of the pending message.
	 * @param nodeHandle Handle of the node already uploaded.
	 * @param state      State of the pending message.
	 */
	public void updatePendingMessageOnTransferFinish(long idMessage, String nodeHandle, int state) {
		updatePendingMessage(idMessage, INVALID_ID, nodeHandle, state);
	}

	/**
	 * Updates a pending message.
	 *
	 * @param idMessage   Identifier of the pending message.
	 * @param transferTag Identifier of the transfer.
	 * @param nodeHandle  Handle of the node already uploaded.
	 * @param state       State of the pending message.
	 */
	public void updatePendingMessage(long idMessage, int transferTag, String nodeHandle, int state) {
		ContentValues values = new ContentValues();

		if (transferTag != INVALID_ID) {
			values.put(KEY_PENDING_MSG_TRANSFER_TAG, transferTag);
		}

		values.put(KEY_PENDING_MSG_NODE_HANDLE, encrypt(nodeHandle));
		values.put(KEY_PENDING_MSG_STATE, state);
		String where = KEY_ID + "=" + idMessage;

		db.update(TABLE_PENDING_MSG_SINGLE, values, where, null);
	}

	public void updatePendingMessageOnAttach(long idMessage, String temporalId, int state) {

		ContentValues values = new ContentValues();
        logDebug("ID of my pending message to update: " + temporalId);
		values.put(KEY_PENDING_MSG_TEMP_KARERE, encrypt(temporalId));
		values.put(KEY_PENDING_MSG_STATE, state);
		String where = KEY_ID + "=" +idMessage;

		int rows = db.update(TABLE_PENDING_MSG_SINGLE, values, where, null);
        logDebug("Rows updated: " + rows);
	}

	public ArrayList<AndroidMegaChatMessage> findPendingMessagesNotSent(long idChat) {
        logDebug("findPendingMessagesNotSent");
		ArrayList<AndroidMegaChatMessage> pendMsgs = new ArrayList<>();
		String chat = idChat + "";

		String selectQuery = "SELECT * FROM " + TABLE_PENDING_MSG_SINGLE + " WHERE " + KEY_PENDING_MSG_STATE + " < " + PendingMessageSingle.STATE_SENT + " AND " + KEY_ID_CHAT + " ='" + encrypt(chat) + "'";
        logDebug("QUERY: " + selectQuery);
		try (Cursor cursor = db.rawQuery(selectQuery, null)) {
			if (cursor != null && cursor.moveToFirst()) {
				do {
					long id = cursor.getLong(0);
					long chatId = Long.parseLong(decrypt(cursor.getString(1)));
					long timestamp = Long.parseLong(decrypt(cursor.getString(2)));
					String idKarereString = decrypt(cursor.getString(3));
					long idTempKarere = -1;
					if (idKarereString != null && (!idKarereString.isEmpty())) {
						idTempKarere = Long.parseLong(idKarereString);
					}
					String filePath = decrypt(cursor.getString(4));
					String name = decrypt(cursor.getString(5));

					String nodeHandleString = decrypt(cursor.getString(6));
					long nodeHandle = -1;
					if (nodeHandleString != null && (!nodeHandleString.isEmpty())) {
						nodeHandle = Long.parseLong(nodeHandleString);
					}

					String fingerPrint = decrypt(cursor.getString(7));
					int transferTag = cursor.getInt(8);
					int state = cursor.getInt(9);

					PendingMessageSingle pendMsg = new PendingMessageSingle(id, chatId, timestamp, idTempKarere, filePath, fingerPrint, name, nodeHandle, transferTag, state);

					AndroidMegaChatMessage aPMsg = new AndroidMegaChatMessage(pendMsg, true);
					pendMsgs.add(aPMsg);

				} while (cursor.moveToNext());
			}
		} catch (Exception e) {
			logError("Exception opening or managing DB cursor", e);
		}
        logDebug("Found: " + pendMsgs.size());
		return pendMsgs;
	}

	public long findPendingMessageByIdTempKarere(long idTemp){
        logDebug("findPendingMessageById: " + idTemp);
		String idPend = idTemp+"";
		long id = -1;

		String selectQuery = "SELECT * FROM " + TABLE_PENDING_MSG_SINGLE + " WHERE " + KEY_PENDING_MSG_TEMP_KARERE + " = '" + encrypt(idPend) + "'";
		logDebug("QUERY: "+selectQuery);
		try (Cursor cursor = db.rawQuery(selectQuery, null)) {
			if (cursor != null && cursor.moveToFirst()) {
				id = cursor.getLong(0);
			}
		} catch (Exception e) {
			logError("Exception opening or managing DB cursor", e);
		}
		return id;
	}

	public void removeSentPendingMessages(){
		logDebug("removeSentPendingMessages");
		int rows = db.delete(TABLE_PENDING_MSG_SINGLE, KEY_PENDING_MSG_STATE + "="+PendingMessageSingle.STATE_SENT, null);
	}

	public void removePendingMessageByChatId(long idChat){
		logDebug("removePendingMessageByChatId");
		int rows = db.delete(TABLE_PENDING_MSG_SINGLE, KEY_PENDING_MSG_ID_CHAT + "="+idChat, null);
	}

	public void removePendingMessageById(long idMsg){
		int rows = db.delete(TABLE_PENDING_MSG_SINGLE, KEY_ID + "="+idMsg, null);
	}

    public String getAutoPlayEnabled(){

        String selectQuery = "SELECT " + KEY_AUTO_PLAY + " FROM " + TABLE_PREFERENCES + " WHERE " + KEY_ID + " = '1'";
		try (Cursor cursor = db.rawQuery(selectQuery, null)) {
			if (cursor != null && cursor.moveToFirst()) {
				return decrypt(cursor.getString(0));
			}
		} catch (Exception e) {
			logError("Exception opening or managing DB cursor", e);
		}
        return "false";
    }

    public String getSDCardUri(){
        return getStringValue(TABLE_PREFERENCES, KEY_SD_CARD_URI, "");
    }

    public void setAutoPlayEnabled(String enabled){
		logDebug("setAutoPlayEnabled");

        String selectQuery = "SELECT * FROM " + TABLE_PREFERENCES;
        ContentValues values = new ContentValues();
		try (Cursor cursor = db.rawQuery(selectQuery, null)) {
			if (cursor != null && cursor.moveToFirst()) {
				String UPDATE_ATTRIBUTES_TABLE = "UPDATE " + TABLE_PREFERENCES + " SET " + KEY_AUTO_PLAY + "='" + encrypt(enabled + "") + "' WHERE " + KEY_ID + " ='1'";
				db.execSQL(UPDATE_ATTRIBUTES_TABLE);
			} else {
				values.put(KEY_AUTO_PLAY, encrypt(enabled + ""));
				db.insert(TABLE_PREFERENCES, null, values);
			}
		} catch (Exception e) {
			logError("Exception opening or managing DB cursor", e);
		}
    }

    public void setShowInviteBanner(String show){
        logDebug("setCloseInviteBanner");

        String selectQuery = "SELECT * FROM " + TABLE_PREFERENCES;
        ContentValues values = new ContentValues();
		try (Cursor cursor = db.rawQuery(selectQuery, null)) {
			if (cursor != null && cursor.moveToFirst()) {
				String UPDATE_ATTRIBUTES_TABLE = "UPDATE " + TABLE_PREFERENCES + " SET " + KEY_SHOW_INVITE_BANNER + "='" + encrypt(show + "") + "' WHERE " + KEY_ID + " ='1'";
				db.execSQL(UPDATE_ATTRIBUTES_TABLE);
			} else {
				values.put(KEY_SHOW_INVITE_BANNER, encrypt(show + ""));
				db.insert(TABLE_PREFERENCES, null, values);
			}
		} catch (Exception e) {
			logError("Exception opening or managing DB cursor", e);
		}
    }

	public ArrayList<SDTransfer> getSDTransfers() {
		ArrayList<SDTransfer> sdTransfers = new ArrayList<>();
		String selectQuery = "SELECT * FROM " + TABLE_SD_TRANSFERS;
		try (Cursor cursor = db.rawQuery(selectQuery, null)) {
			if (cursor != null && cursor.moveToLast()) {
				do {
					int tag = Integer.parseInt(cursor.getString(1));
					String name = decrypt(cursor.getString(2));
					String size = decrypt(cursor.getString(3));
					String nodeHandle = decrypt(cursor.getString(4));
					String path = decrypt(cursor.getString(5));
					String appData = decrypt(cursor.getString(6));

					sdTransfers.add(new SDTransfer(tag, name, size, nodeHandle, path, appData));
				} while (cursor.moveToPrevious());
			}
		} catch (Exception e) {
			logError("Exception opening or managing DB cursor", e);
		}
		return sdTransfers;
	}

	public long addSDTransfer(SDTransfer transfer) {
		ContentValues values = new ContentValues();
		values.put(KEY_SD_TRANSFERS_TAG, transfer.getTag());
		values.put(KEY_SD_TRANSFERS_NAME, encrypt(transfer.getName()));
		values.put(KEY_SD_TRANSFERS_SIZE, encrypt(transfer.getSize()));
		values.put(KEY_SD_TRANSFERS_HANDLE, encrypt(transfer.getNodeHandle()));
		values.put(KEY_SD_TRANSFERS_PATH, encrypt(transfer.getPath()));
		values.put(KEY_SD_TRANSFERS_APP_DATA, encrypt(transfer.getAppData()));

		return db.insert(TABLE_SD_TRANSFERS, null, values);
	}

	public void removeSDTransfer(int tag) {
		db.delete(TABLE_SD_TRANSFERS,
				KEY_SD_TRANSFERS_TAG + "=" + tag,
				null);
	}

    public boolean saveBackup(Backup backup) {
        ContentValues values = new ContentValues();
        values.put(KEY_BACKUP_ID, encrypt(Long.toString(backup.getBackupId())));
        values.put(KEY_BACKUP_TYPE, backup.getBackupType());
        values.put(KEY_BACKUP_TARGET_NODE, encrypt(Long.toString(backup.getTargetNode())));
        values.put(KEY_BACKUP_LOCAL_FOLDER, encrypt(backup.getLocalFolder()));
        values.put(KEY_BACKUP_NAME, encrypt(backup.getBackupName()));
        values.put(KEY_BACKUP_STATE,backup.getState());
        values.put(KEY_BACKUP_SUB_STATE, backup.getSubState());
        values.put(KEY_BACKUP_EXTRA_DATA, encrypt(backup.getExtraData()));
        values.put(KEY_BACKUP_START_TIME, encrypt(Long.toString(backup.getStartTimestamp())));
        values.put(KEY_BACKUP_LAST_TIME, encrypt(Long.toString(backup.getLastFinishTimestamp())));
        values.put(KEY_BACKUP_TARGET_NODE_PATH, encrypt(backup.getTargetFolderPath()));
        values.put(KEY_BACKUP_EX, encrypt(Boolean.toString(backup.isExcludeSubFolders())));
        values.put(KEY_BACKUP_DEL, encrypt(Boolean.toString(backup.isDeleteEmptySubFolders())));
        // Default value is false.
        values.put(KEY_BACKUP_OUTDATED, encrypt(Boolean.toString(false)));
        long result = db.insertOrThrow(TABLE_BACKUPS, null, values);
        if(result != -1) {
            logDebug("Save sync pair " + backup + " successfully, row id is: " + result);
            return true;
        } else {
            logError("Save sync pair " + backup + " failed");
            return false;
        }
    }

    public Backup getCuBackup() {
        return getBackupByType(BACKUP_TYPE_CAMERA_UPLOADS);
    }

    public Backup getMuBackup() {
        return getBackupByType(BACKUP_TYPE_MEDIA_UPLOADS);
    }

    private Backup getBackupByType(int type) {
        String selectQuery = "SELECT * FROM " + TABLE_BACKUPS + " WHERE " + KEY_BACKUP_TYPE + " = " + type +
                " AND " + KEY_BACKUP_OUTDATED + " = '" + encrypt(Boolean.FALSE.toString()) + "' ORDER BY " + KEY_ID + " DESC";
        try (Cursor cursor = db.rawQuery(selectQuery, null)) {
			if (cursor != null && cursor.moveToFirst()) {
				return getBackupFromCursor(cursor);
			}
		} catch (Exception e) {
			logError("Exception opening or managing DB cursor", e);
		}
		return null;
    }

    public void setBackupAsOutdated(long id) {
        Backup backup = getBackupById(id);
        if(backup != null) {
            backup.setOutdated(true);
            updateBackup(backup);
        }
    }

    public Backup getBackupById(long id) {
        String selectQuery = "SELECT * FROM " + TABLE_BACKUPS + " WHERE " + KEY_BACKUP_ID + " = '" + encrypt(Long.toString(id)) + "'";
        try (Cursor cursor = db.rawQuery(selectQuery, null)) {
			if (cursor != null && cursor.moveToFirst()) {
				return getBackupFromCursor(cursor);
			}
		} catch (Exception e) {
			logError("Exception opening or managing DB cursor", e);
		}
		return null;
    }

    public List<Backup> getAllBackups() {
        String selectQuery = "SELECT * FROM " + TABLE_BACKUPS;
		try (Cursor cursor = db.rawQuery(selectQuery, null)) {
			List<Backup> list = new ArrayList<>();
			if (cursor != null) {
				while (cursor.moveToNext()) {
					list.add(getBackupFromCursor(cursor));
				}
			}
			return list;
		} catch (Exception e) {
			logError("Exception opening or managing DB cursor", e);
		}
		return null;
    }

    private Backup getBackupFromCursor(Cursor cursor) {
        return new Backup(
                Long.parseLong(decrypt(cursor.getString(cursor.getColumnIndex(KEY_BACKUP_ID)))),
                cursor.getInt(cursor.getColumnIndex(KEY_BACKUP_TYPE)),
                Long.parseLong(decrypt(cursor.getString(cursor.getColumnIndex(KEY_BACKUP_TARGET_NODE)))),
                decrypt(cursor.getString(cursor.getColumnIndex(KEY_BACKUP_LOCAL_FOLDER))),
                decrypt(cursor.getString(cursor.getColumnIndex(KEY_BACKUP_NAME))),
                cursor.getInt(cursor.getColumnIndex(KEY_BACKUP_STATE)),
                cursor.getInt(cursor.getColumnIndex(KEY_BACKUP_SUB_STATE)),
                decrypt(cursor.getString(cursor.getColumnIndex(KEY_BACKUP_EXTRA_DATA))),
                Long.parseLong(decrypt(cursor.getString(cursor.getColumnIndex(KEY_BACKUP_START_TIME)))),
                Long.parseLong(decrypt(cursor.getString(cursor.getColumnIndex(KEY_BACKUP_LAST_TIME)))),
                decrypt(cursor.getString(cursor.getColumnIndex(KEY_BACKUP_TARGET_NODE_PATH))),
                Boolean.parseBoolean(decrypt(cursor.getString(cursor.getColumnIndex(KEY_BACKUP_EX)))),
                Boolean.parseBoolean(decrypt(cursor.getString(cursor.getColumnIndex(KEY_BACKUP_DEL)))),
                Boolean.parseBoolean(decrypt(cursor.getString(cursor.getColumnIndex(KEY_BACKUP_OUTDATED))))
        );
    }

    public void deleteBackupById(long id) {
        db.execSQL(BackupToolsKt.deleteSQL(id));
    }

    public void updateBackup(Backup backup) {
        db.execSQL(BackupToolsKt.updateSQL(backup));
    }

    public void clearBackups() {
        db.execSQL("DROP TABLE IF EXISTS " + TABLE_BACKUPS);
        onCreate(db);
    }

    /**
     * Get the index of a column in a cursor.
     * Avoid to access column with hardcode index.
     *
     * @param cursor Cursor object which has the column.
     * @param columnName Name of the column.
     * @return The index of the column in the cursor.
     */
    private int getColumnIndex(Cursor cursor, String columnName) {
        return cursor.getColumnIndex(columnName);
    }
}<|MERGE_RESOLUTION|>--- conflicted
+++ resolved
@@ -43,7 +43,7 @@
 
 public class DatabaseHandler extends SQLiteOpenHelper {
 
-	private static final int DATABASE_VERSION = 64;
+	private static final int DATABASE_VERSION = 65;
     private static final String DATABASE_NAME = "megapreferences";
     private static final String TABLE_PREFERENCES = "preferences";
     private static final String TABLE_CREDENTIALS = "credentials";
@@ -83,6 +83,7 @@
     private static final String KEY_CAM_SYNC_FILE_UPLOAD = "fileUpload";
     private static final String KEY_CAM_SYNC_TIMESTAMP = "camSyncTimeStamp";
     private static final String KEY_CAM_VIDEO_SYNC_TIMESTAMP = "camVideoSyncTimeStamp";
+    private static final String KEY_CAM_SYNC_CHARGING = "camSyncCharging";
     private static final String KEY_UPLOAD_VIDEO_QUALITY = "uploadVideoQuality";
     private static final String KEY_CONVERSION_ON_CHARGING = "conversionOnCharging";
     private static final String KEY_REMOVE_GPS = "removeGPS";
@@ -349,6 +350,7 @@
                 + KEY_STORAGE_ASK_ALWAYS + " TEXT, "                															//9
                 + KEY_STORAGE_DOWNLOAD_LOCATION + " TEXT, "         															//10
                 + KEY_CAM_SYNC_TIMESTAMP + " TEXT, "                															//11
+                + KEY_CAM_SYNC_CHARGING + " BOOLEAN, "              															//12
                 + KEY_LAST_UPLOAD_FOLDER + " TEXT, "                															//13
                 + KEY_LAST_CLOUD_FOLDER_HANDLE + " TEXT, "          															//14
                 + KEY_SEC_FOLDER_ENABLED + " TEXT, "                															//15
@@ -366,23 +368,23 @@
                 + KEY_PREFERRED_SORT_CONTACTS + " TEXT, "           															//27
                 + KEY_PREFERRED_SORT_OTHERS + " TEXT,"              															//28
                 + KEY_FIRST_LOGIN_CHAT + " BOOLEAN, "               															//29
-                + KEY_AUTO_PLAY + " BOOLEAN,"                       															//31
-                + KEY_UPLOAD_VIDEO_QUALITY + " TEXT DEFAULT '" + encrypt(String.valueOf(VIDEO_QUALITY_ORIGINAL))+ "',"			//32
-                + KEY_CONVERSION_ON_CHARGING + " BOOLEAN,"          															//33
-                + KEY_CHARGING_ON_SIZE + " TEXT,"                   															//34
-                + KEY_SHOULD_CLEAR_CAMSYNC_RECORDS + " TEXT,"       															//35
-                + KEY_CAM_VIDEO_SYNC_TIMESTAMP + " TEXT,"           															//36
-                + KEY_SEC_VIDEO_SYNC_TIMESTAMP + " TEXT,"           															//37
-                + KEY_REMOVE_GPS + " TEXT,"                         															//38
-                + KEY_SHOW_INVITE_BANNER + " TEXT,"                 															//39
-                + KEY_PREFERRED_SORT_CAMERA_UPLOAD + " TEXT,"       															//40
-				+ KEY_SD_CARD_URI + " TEXT,"                        															//41
-                + KEY_ASK_FOR_DISPLAY_OVER  + " TEXT,"																			//42
-				+ KEY_ASK_SET_DOWNLOAD_LOCATION + " BOOLEAN,"																	//43
-				+ KEY_URI_MEDIA_EXTERNAL_SD_CARD + " TEXT,"																		//44
-				+ KEY_MEDIA_FOLDER_EXTERNAL_SD_CARD + " BOOLEAN," 																//45
-				+ KEY_PASSCODE_LOCK_REQUIRE_TIME + " TEXT DEFAULT '" + encrypt("" + (REQUIRE_PASSCODE_INVALID)) + "', "	//46
-				+ KEY_FINGERPRINT_LOCK + " BOOLEAN DEFAULT '" + encrypt("false") + "'"									//47
+                + KEY_AUTO_PLAY + " BOOLEAN,"                       															//30
+                + KEY_UPLOAD_VIDEO_QUALITY + " TEXT DEFAULT '" + encrypt(String.valueOf(VIDEO_QUALITY_ORIGINAL))+ "',"			//31
+                + KEY_CONVERSION_ON_CHARGING + " BOOLEAN,"          															//32
+                + KEY_CHARGING_ON_SIZE + " TEXT,"                   															//33
+                + KEY_SHOULD_CLEAR_CAMSYNC_RECORDS + " TEXT,"       															//34
+                + KEY_CAM_VIDEO_SYNC_TIMESTAMP + " TEXT,"           															//35
+                + KEY_SEC_VIDEO_SYNC_TIMESTAMP + " TEXT,"           															//36
+                + KEY_REMOVE_GPS + " TEXT,"                         															//37
+                + KEY_SHOW_INVITE_BANNER + " TEXT,"                 															//38
+                + KEY_PREFERRED_SORT_CAMERA_UPLOAD + " TEXT,"       															//39
+				+ KEY_SD_CARD_URI + " TEXT,"                        															//40
+                + KEY_ASK_FOR_DISPLAY_OVER  + " TEXT,"																			//41
+				+ KEY_ASK_SET_DOWNLOAD_LOCATION + " BOOLEAN,"																	//42
+				+ KEY_URI_MEDIA_EXTERNAL_SD_CARD + " TEXT,"																		//43
+				+ KEY_MEDIA_FOLDER_EXTERNAL_SD_CARD + " BOOLEAN," 																//44
+				+ KEY_PASSCODE_LOCK_REQUIRE_TIME + " TEXT DEFAULT '" + encrypt("" + (REQUIRE_PASSCODE_INVALID)) + "', "	        //45
+				+ KEY_FINGERPRINT_LOCK + " BOOLEAN DEFAULT '" + encrypt("false") + "'"									        //46
 				+ ")";
 
         db.execSQL(CREATE_PREFERENCES_TABLE);
@@ -941,8 +943,12 @@
 			getPreferences(db);
 		}
 
-<<<<<<< HEAD
-        if (oldVersion <= 63) {
+		if (oldVersion <= 63) {
+			db.execSQL("ALTER TABLE " + TABLE_PREFERENCES + " ADD COLUMN " + KEY_FINGERPRINT_LOCK + " BOOLEAN;");
+			db.execSQL("UPDATE " + TABLE_PREFERENCES + " SET " + KEY_FINGERPRINT_LOCK + " = '" + encrypt("false") + "';");
+		}
+
+        if (oldVersion <= 64) {
             MegaPreferences preferences = getPreferences(db);
             db.execSQL("DROP TABLE IF EXISTS " + TABLE_PREFERENCES);
             onCreate(db);
@@ -950,12 +956,6 @@
             // After re-create the table, refresh it to make sure the columns have correct index.
             getPreferences(db);
         }
-=======
-		if (oldVersion <= 63) {
-			db.execSQL("ALTER TABLE " + TABLE_PREFERENCES + " ADD COLUMN " + KEY_FINGERPRINT_LOCK + " BOOLEAN;");
-			db.execSQL("UPDATE " + TABLE_PREFERENCES + " SET " + KEY_FINGERPRINT_LOCK + " = '" + encrypt("false") + "';");
-		}
->>>>>>> 5a17a5dc
 	}
 
 //	public MegaOffline encrypt(MegaOffline off){
@@ -1693,7 +1693,6 @@
 		MegaPreferences prefs = null;
 		String selectQuery = "SELECT * FROM " + TABLE_PREFERENCES;
 
-<<<<<<< HEAD
         try (Cursor cursor = db.rawQuery(selectQuery, null)) {
             if (cursor != null && cursor.moveToFirst()) {
                 String firstTime = decrypt(cursor.getString(getColumnIndex(cursor, KEY_FIRST_LOGIN)));
@@ -1707,6 +1706,7 @@
                 String askAlways = decrypt(cursor.getString(getColumnIndex(cursor, KEY_STORAGE_ASK_ALWAYS)));
                 String downloadLocation = decrypt(cursor.getString(getColumnIndex(cursor, KEY_STORAGE_DOWNLOAD_LOCATION)));
                 String camSyncTimeStamp = decrypt(cursor.getString(getColumnIndex(cursor, KEY_CAM_SYNC_TIMESTAMP)));
+                String camSyncCharging = decrypt(cursor.getString(getColumnIndex(cursor, KEY_CAM_SYNC_CHARGING)));
                 String lastFolderUpload = decrypt(cursor.getString(getColumnIndex(cursor, KEY_LAST_UPLOAD_FOLDER)));
                 String lastFolderCloud = decrypt(cursor.getString(getColumnIndex(cursor, KEY_LAST_CLOUD_FOLDER_HANDLE)));
                 String secondaryFolderEnabled = decrypt(cursor.getString(getColumnIndex(cursor, KEY_SEC_FOLDER_ENABLED)));
@@ -1740,109 +1740,7 @@
                 String mediaSDCardUri = decrypt(cursor.getString(getColumnIndex(cursor, KEY_URI_MEDIA_EXTERNAL_SD_CARD)));
                 String isMediaOnSDCard = decrypt(cursor.getString(getColumnIndex(cursor, KEY_MEDIA_FOLDER_EXTERNAL_SD_CARD)));
                 String passcodeLockRequireTime = decrypt(cursor.getString(getColumnIndex(cursor, KEY_PASSCODE_LOCK_REQUIRE_TIME)));
-
-                prefs = new MegaPreferences(
-                        firstTime,
-                        wifi, //
-                        camSyncEnabled,
-                        camSyncHandle,
-                        camSyncLocalPath,
-                        fileUpload,
-                        camSyncTimeStamp,
-                        pinLockEnabled,
-                        pinLockCode,
-                        askAlways,
-                        downloadLocation,
-                        lastFolderUpload,
-                        lastFolderCloud,
-                        secondaryFolderEnabled,
-                        secondaryPath,
-                        secondaryHandle,
-                        secSyncTimeStamp,
-                        keepFileNames,
-                        storageAdvancedDevices,
-                        preferredViewList,
-                        preferredViewListCamera,
-                        uriExternalSDCard,
-                        cameraFolderExternalSDCard,
-                        pinLockType,
-                        preferredSortCloud,
-                        preferredSortContacts,
-                        preferredSortOthers,
-                        firstTimeChat,
-                        uploadVideoQuality,
-                        conversionOnCharging,
-                        chargingOnSize,
-                        shouldClearCameraSyncRecords,
-                        camVideoSyncTimeStamp,
-                        secVideoSyncTimeStamp,
-                        isAutoPlayEnabled,
-                        removeGPS,
-                        closeInviteBanner,
-                        preferredSortCameraUpload,
-                        sdCardUri,
-                        askForDisplayOver,
-                        askForSetDownloadLocation,
-                        mediaSDCardUri,
-                        isMediaOnSDCard,
-                        passcodeLockRequireTime);
-            }
-        } catch (Exception e) {
-            logError("Exception opening or managing DB cursor", e);
-        }
-
-        return prefs;
-    }
-=======
-		try (Cursor cursor = db.rawQuery(selectQuery, null)) {
-			if (cursor != null && cursor.moveToFirst()) {
-				String firstTime = decrypt(cursor.getString(1));
-				String camSyncEnabled = decrypt(cursor.getString(2));
-				String camSyncHandle = decrypt(cursor.getString(3));
-				String camSyncLocalPath = decrypt(cursor.getString(4));
-				String wifi = decrypt(cursor.getString(5));
-				String fileUpload = decrypt(cursor.getString(6));
-				String pinLockEnabled = decrypt(cursor.getString(7));
-				String pinLockCode = decrypt(cursor.getString(8));
-				String askAlways = decrypt(cursor.getString(9));
-				String downloadLocation = decrypt(cursor.getString(10));
-				String camSyncTimeStamp = decrypt(cursor.getString(11));
-				String camSyncCharging = decrypt(cursor.getString(12));
-				String lastFolderUpload = decrypt(cursor.getString(13));
-				String lastFolderCloud = decrypt(cursor.getString(14));
-				String secondaryFolderEnabled = decrypt(cursor.getString(15));
-				String secondaryPath = decrypt(cursor.getString(16));
-				String secondaryHandle = decrypt(cursor.getString(17));
-				String secSyncTimeStamp = decrypt(cursor.getString(18));
-				String keepFileNames = decrypt(cursor.getString(19));
-				String storageAdvancedDevices = decrypt(cursor.getString(20));
-				String preferredViewList = decrypt(cursor.getString(21));
-				String preferredViewListCamera = decrypt(cursor.getString(22));
-				String uriExternalSDCard = decrypt(cursor.getString(23));
-				String cameraFolderExternalSDCard = decrypt(cursor.getString(24));
-				String pinLockType = decrypt(cursor.getString(25));
-				String preferredSortCloud = decrypt(cursor.getString(26));
-				String preferredSortContacts = decrypt(cursor.getString(27));
-				String preferredSortOthers = decrypt(cursor.getString(28));
-				String firstTimeChat = decrypt(cursor.getString(29));
-				String smallGridCamera = decrypt(cursor.getString(30));
-				String isAutoPlayEnabled = decrypt(cursor.getString(31));
-				String uploadVideoQuality = decrypt(cursor.getString(32));
-				String conversionOnCharging = decrypt(cursor.getString(33));
-				String chargingOnSize = decrypt(cursor.getString(34));
-				String shouldClearCameraSyncRecords = decrypt(cursor.getString(35));
-				String camVideoSyncTimeStamp = decrypt(cursor.getString(36));
-				String secVideoSyncTimeStamp = decrypt(cursor.getString(37));
-				String removeGPS = decrypt(cursor.getString(38));
-				String closeInviteBanner = decrypt(cursor.getString(39));
-				String preferredSortCameraUpload = decrypt(cursor.getString(40));
-				String sdCardUri = decrypt(cursor.getString(41));
-				String askForDisplayOver = decrypt(cursor.getString(42));
-				String askForSetDownloadLocation = decrypt(cursor.getString(43));
-				String mediaSDCardUri = decrypt(cursor.getString(44));
-				String isMediaOnSDCard = decrypt(cursor.getString(45));
-				String passcodeLockRequireTime = decrypt(cursor.getString(46));
-				String fingerprintLock = decrypt(cursor.getString(47));
+                String fingerprintLock = decrypt(cursor.getString(getColumnIndex(cursor, KEY_FINGERPRINT_LOCK)));
 
 				prefs = new MegaPreferences(firstTime, wifi, camSyncEnabled, camSyncHandle,
 						camSyncLocalPath, fileUpload, camSyncTimeStamp, pinLockEnabled,
@@ -1851,7 +1749,7 @@
 						secSyncTimeStamp, keepFileNames, storageAdvancedDevices, preferredViewList,
 						preferredViewListCamera, uriExternalSDCard, cameraFolderExternalSDCard,
 						pinLockType, preferredSortCloud, preferredSortContacts, preferredSortOthers,
-						firstTimeChat, smallGridCamera, uploadVideoQuality, conversionOnCharging,
+						firstTimeChat, uploadVideoQuality, conversionOnCharging,
 						chargingOnSize, shouldClearCameraSyncRecords, camVideoSyncTimeStamp,
 						secVideoSyncTimeStamp, isAutoPlayEnabled, removeGPS, closeInviteBanner,
 						preferredSortCameraUpload, sdCardUri, askForDisplayOver,
@@ -1873,7 +1771,6 @@
 
 		return prefs;
 	}
->>>>>>> 5a17a5dc
 
 	/**
 	 * Get chat settings from the DB v52 (previous to remove the setting to enable/disable the chat).
