--- conflicted
+++ resolved
@@ -27,16 +27,13 @@
 import nz.mega.sdk.MegaChatApi;
 
 import static mega.privacy.android.app.utils.Constants.PIN_4;
-import static mega.privacy.android.app.utils.LogUtil.logDebug;
-import static mega.privacy.android.app.utils.LogUtil.logError;
-import static mega.privacy.android.app.utils.LogUtil.logWarning;
-import static mega.privacy.android.app.utils.Util.aes_decrypt;
-import static mega.privacy.android.app.utils.Util.aes_encrypt;
+import static mega.privacy.android.app.utils.LogUtil.*;
+import static mega.privacy.android.app.utils.Util.*;
 
 
 public class DatabaseHandler extends SQLiteOpenHelper {
 
-	private static final int DATABASE_VERSION = 47;
+	private static final int DATABASE_VERSION = 48;
     private static final String DATABASE_NAME = "megapreferences";
     private static final String TABLE_PREFERENCES = "preferences";
     private static final String TABLE_CREDENTIALS = "credentials";
@@ -718,19 +715,17 @@
             db.execSQL("UPDATE " + TABLE_PREFERENCES + " SET " + KEY_REMOVE_GPS + " = '" + encrypt("true") + "';");
         }
 
-<<<<<<< HEAD
-        if(oldVersion <= 46) {
-            db.execSQL(CREATE_MEGA_CONTACTS_TABLE);
-
-            db.execSQL("ALTER TABLE " + TABLE_PREFERENCES + " ADD COLUMN " + KEY_SHOW_INVITE_BANNER + " TEXT;");
-            db.execSQL("UPDATE " + TABLE_PREFERENCES + " SET " + KEY_SHOW_INVITE_BANNER + " = '" + encrypt("true") + "';");
-        }
-=======
 		if (oldVersion <= 46) {
 			db.execSQL("ALTER TABLE " + TABLE_ATTRIBUTES + " ADD COLUMN " + KEY_STORAGE_STATE + " INTEGER;");
 			db.execSQL("UPDATE " + TABLE_ATTRIBUTES + " SET " + KEY_STORAGE_STATE + " = '" + encrypt(String.valueOf(MegaApiJava.STORAGE_STATE_UNKNOWN)) + "';");
 		}
->>>>>>> 166dc3e6
+
+        if(oldVersion <= 47) {
+            db.execSQL(CREATE_MEGA_CONTACTS_TABLE);
+
+            db.execSQL("ALTER TABLE " + TABLE_PREFERENCES + " ADD COLUMN " + KEY_SHOW_INVITE_BANNER + " TEXT;");
+            db.execSQL("UPDATE " + TABLE_PREFERENCES + " SET " + KEY_SHOW_INVITE_BANNER + " = '" + encrypt("true") + "';");
+        }
 	}
 
 //	public MegaOffline encrypt(MegaOffline off){
