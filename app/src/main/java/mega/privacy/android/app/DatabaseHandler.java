--- conflicted
+++ resolved
@@ -33,7 +33,7 @@
 
 public class DatabaseHandler extends SQLiteOpenHelper {
 
-	private static final int DATABASE_VERSION = 49;
+	private static final int DATABASE_VERSION = 50;
     private static final String DATABASE_NAME = "megapreferences";
     private static final String TABLE_PREFERENCES = "preferences";
     private static final String TABLE_CREDENTIALS = "credentials";
@@ -302,11 +302,8 @@
                 + KEY_SEC_VIDEO_SYNC_TIMESTAMP + " TEXT,"           //37
                 + KEY_REMOVE_GPS + " TEXT,"                         //38
                 + KEY_SHOW_INVITE_BANNER + " TEXT,"                 //39
-<<<<<<< HEAD
-                + KEY_SD_CARD_URI + " TEXT"                         //40
-=======
-                + KEY_PREFERRED_SORT_CAMERA_UPLOAD + " TEXT"                  //40
->>>>>>> 60242385
+                + KEY_PREFERRED_SORT_CAMERA_UPLOAD + " TEXT,"       //40
+                + KEY_SD_CARD_URI + " TEXT"                         //41
                 + ")";
 
         db.execSQL(CREATE_PREFERENCES_TABLE);
@@ -735,14 +732,13 @@
             db.execSQL("UPDATE " + TABLE_PREFERENCES + " SET " + KEY_SHOW_INVITE_BANNER + " = '" + encrypt("true") + "';");
         }
 
-<<<<<<< HEAD
-        if (oldVersion <= 48) {
-            db.execSQL("ALTER TABLE " + TABLE_PREFERENCES + " ADD COLUMN " + KEY_SD_CARD_URI + " TEXT;");
-=======
 		if(oldVersion <= 48) {
             db.execSQL("ALTER TABLE " + TABLE_PREFERENCES + " ADD COLUMN " + KEY_PREFERRED_SORT_CAMERA_UPLOAD + " TEXT;");
             db.execSQL("UPDATE " + TABLE_PREFERENCES + " SET " + KEY_PREFERRED_SORT_CAMERA_UPLOAD + " = '" + encrypt(String.valueOf(MegaApiJava.ORDER_MODIFICATION_DESC)) + "';");
->>>>>>> 60242385
+        }
+
+        if (oldVersion <= 49) {
+            db.execSQL("ALTER TABLE " + TABLE_PREFERENCES + " ADD COLUMN " + KEY_SD_CARD_URI + " TEXT;");
         }
 	}
 
@@ -1437,21 +1433,14 @@
 			String secVideoSyncTimeStamp = decrypt(cursor.getString(37));
 			String removeGPS = decrypt(cursor.getString(38));
 			String closeInviteBanner = decrypt(cursor.getString(39));
-<<<<<<< HEAD
-			String sdCardUri = decrypt(cursor.getString(40));
-=======
 			String preferredSortCameraUpload = decrypt(cursor.getString(40));
->>>>>>> 60242385
+			String sdCardUri = decrypt(cursor.getString(41));
 
 			prefs = new MegaPreferences(firstTime, wifi, camSyncEnabled, camSyncHandle, camSyncLocalPath, fileUpload, camSyncTimeStamp, pinLockEnabled,
 					pinLockCode, askAlways, downloadLocation, camSyncCharging, lastFolderUpload, lastFolderCloud, secondaryFolderEnabled, secondaryPath, secondaryHandle,
 					secSyncTimeStamp, keepFileNames, storageAdvancedDevices, preferredViewList, preferredViewListCamera, uriExternalSDCard, cameraFolderExternalSDCard,
 					pinLockType, preferredSortCloud, preferredSortContacts, preferredSortOthers, firstTimeChat, smallGridCamera,uploadVideoQuality,conversionOnCharging,chargingOnSize,shouldClearCameraSyncRecords,camVideoSyncTimeStamp,
-<<<<<<< HEAD
-                    secVideoSyncTimeStamp,isAutoPlayEnabled,removeGPS,closeInviteBanner,sdCardUri);
-=======
-                    secVideoSyncTimeStamp,isAutoPlayEnabled,removeGPS,closeInviteBanner,preferredSortCameraUpload);
->>>>>>> 60242385
+                    secVideoSyncTimeStamp,isAutoPlayEnabled,removeGPS,closeInviteBanner,preferredSortCameraUpload,sdCardUri);
 		}
 		cursor.close();
 
