--- conflicted
+++ resolved
@@ -325,60 +325,9 @@
     private Bitmap createDefaultAvatar(long userHandle, String fullName) {
         int color;
         if (userHandle != -1) {
-<<<<<<< HEAD
-            String color = megaApi.getUserAvatarColor(MegaApiAndroid.userHandleToBase64(userHandle));
-            if (color != null) {
-                logDebug("The color to set the avatar is " + color);
-                paintCircle.setColor(Color.parseColor(color));
-            } else {
-                logDebug("Default color to the avatar");
-                paintCircle.setColor(ContextCompat.getColor(this, R.color.lollipop_primary_color));
-            }
+            color = getColorAvatar(this, megaApi, userHandle);
         } else {
-            paintCircle.setColor(ContextCompat.getColor(getApplicationContext(), R.color.divider_upgrade_account));
-        }
-
-        paintText.setColor(Color.WHITE);
-        paintText.setTextSize(150);
-        paintCircle.setAntiAlias(true);
-        paintText.setAntiAlias(true);
-        paintText.setTextAlign(Paint.Align.CENTER);
-        Typeface face = Typeface.SANS_SERIF;
-        paintText.setTypeface(face);
-        paintText.setAntiAlias(true);
-        paintText.setSubpixelText(true);
-        paintText.setStyle(Paint.Style.FILL);
-
-        int radius;
-        if (defaultAvatar.getWidth() < defaultAvatar.getHeight())
-            radius = defaultAvatar.getWidth() / 2;
-        else
-            radius = defaultAvatar.getHeight() / 2;
-
-        c.drawCircle(defaultAvatar.getWidth() / 2, defaultAvatar.getHeight() / 2, radius, paintCircle);
-
-        if (fullName != null) {
-            if (!fullName.isEmpty()) {
-                char title = fullName.charAt(0);
-                String firstLetter = new String(title + "");
-
-                if (!firstLetter.equals("(")) {
-
-                    logDebug("Draw letter: " + firstLetter);
-                    Rect bounds = new Rect();
-
-                    paintText.getTextBounds(firstLetter, 0, firstLetter.length(), bounds);
-                    int xPos = (c.getWidth() / 2);
-                    int yPos = (int) ((c.getHeight() / 2) - ((paintText.descent() + paintText.ascent() / 2)) + 20);
-                    c.drawText(firstLetter.toUpperCase(Locale.getDefault()), xPos, yPos, paintText);
-                }
-
-            }
-=======
-            color = getColorAvatar(this, megaApi, userHandle);
-        }else{
             color = ContextCompat.getColor(this, R.color.divider_upgrade_account);
->>>>>>> fdee01a4
         }
         return getDefaultAvatar(this, color, fullName, AVATAR_SIZE, true);
     }
