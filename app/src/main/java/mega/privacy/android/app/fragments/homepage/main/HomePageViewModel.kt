--- conflicted
+++ resolved
@@ -8,22 +8,11 @@
 import mega.privacy.android.app.MegaApplication
 import mega.privacy.android.app.fragments.homepage.Scrollable
 import mega.privacy.android.app.listeners.BaseListener
-<<<<<<< HEAD
-import mega.privacy.android.app.utils.AvatarUtil.*
-import mega.privacy.android.app.utils.CacheFolderManager.buildAvatarFile
-import mega.privacy.android.app.utils.Constants
-import mega.privacy.android.app.utils.FileUtil
-import mega.privacy.android.app.utils.RxUtil.logErr
-import mega.privacy.android.app.utils.Util
-import nz.mega.sdk.*
-import nz.mega.sdk.MegaChatApi.*
-=======
 import mega.privacy.android.app.utils.Constants.*
 import nz.mega.sdk.MegaApiJava
 import nz.mega.sdk.MegaBanner
 import nz.mega.sdk.MegaError
 import nz.mega.sdk.MegaRequest
->>>>>>> e82d2d40
 
 class HomePageViewModel @ViewModelInject constructor(
     private val repository: HomepageRepository
@@ -31,13 +20,14 @@
 
     private val _notificationCount = MutableLiveData<Int>()
     private val _avatar = MutableLiveData<Bitmap>()
-    private val _chatStatusDrawableId = MutableLiveData<Int>()
+    private val _chatStatus = MutableLiveData<Int>()
     private val _isScrolling = MutableLiveData<Pair<Scrollable, Boolean>>()
-    private val _bannerList: MutableLiveData<MutableList<MegaBanner>?> = repository.getBannerListLiveData()
+    private val _bannerList: MutableLiveData<MutableList<MegaBanner>?> =
+        repository.getBannerListLiveData()
 
     val notificationCount: LiveData<Int> = _notificationCount
     val avatar: LiveData<Bitmap> = _avatar
-    val chatStatusDrawableId: LiveData<Int> = _chatStatusDrawableId
+    val chatStatus: LiveData<Int> = _chatStatus
     val isScrolling: LiveData<Pair<Scrollable, Boolean>> = _isScrolling
     val bannerList: LiveData<MutableList<MegaBanner>?> = _bannerList
 
@@ -54,48 +44,36 @@
     }
 
     private val chatOnlineStatusObserver = androidx.lifecycle.Observer<Int> {
-<<<<<<< HEAD
         _chatStatus.value = it
     }
 
     init {
-        _notification.value =
-            megaApi.numUnreadUserAlerts + (megaApi.incomingContactRequests?.size ?: 0)
-
-        _chatStatus.value = megaChatApi.onlineStatus
-
-        showDefaultAvatar()
-        loadAvatar(true)
-        avatarChange.observeForever(avatarChangeObserver)
-        scrolling.observeForever(scrollingObserver)
-        notificationCountChange.observeForever(notificationCountObserver)
-        chatOnlineStatusChange.observeForever(chatOnlineStatusObserver)
-=======
-        _chatStatusDrawableId.value = repository.getChatStatusDrawableId(it)
-    }
-
-    init {
-        LiveEventBus.get(EVENT_AVATAR_CHANGE, Boolean::class.java).observeForever(avatarChangeObserver)
+        LiveEventBus.get(EVENT_AVATAR_CHANGE, Boolean::class.java)
+            .observeForever(avatarChangeObserver)
         @Suppress("UNCHECKED_CAST")
         LiveEventBus.get(EVENT_SCROLLING_CHANGE).observeForever(scrollingObserver as Observer<Any>)
-        LiveEventBus.get(EVENT_NOTIFICATION_COUNT_CHANGE, Int::class.java).observeForever(notificationCountObserver)
-        LiveEventBus.get(EVENT_CHAT_STATUS_CHANGE, Int::class.java).observeForever(chatOnlineStatusObserver)
+        LiveEventBus.get(EVENT_NOTIFICATION_COUNT_CHANGE, Int::class.java)
+            .observeForever(notificationCountObserver)
+        LiveEventBus.get(EVENT_CHAT_STATUS_CHANGE, Int::class.java)
+            .observeForever(chatOnlineStatusObserver)
 
         // Show the default avatar (the Alphabet avatar) above all, then load the actual avatar
         showDefaultAvatar().invokeOnCompletion {
             loadAvatar(true)
         }
->>>>>>> e82d2d40
     }
 
     override fun onCleared() {
         super.onCleared()
 
-        LiveEventBus.get(EVENT_AVATAR_CHANGE, Boolean::class.java).removeObserver(avatarChangeObserver)
+        LiveEventBus.get(EVENT_AVATAR_CHANGE, Boolean::class.java)
+            .removeObserver(avatarChangeObserver)
         @Suppress("UNCHECKED_CAST")
         LiveEventBus.get(EVENT_SCROLLING_CHANGE).removeObserver(scrollingObserver as Observer<Any>)
-        LiveEventBus.get(EVENT_NOTIFICATION_COUNT_CHANGE, Int::class.java).removeObserver(notificationCountObserver)
-        LiveEventBus.get(EVENT_CHAT_STATUS_CHANGE, Int::class.java).removeObserver(chatOnlineStatusObserver)
+        LiveEventBus.get(EVENT_NOTIFICATION_COUNT_CHANGE, Int::class.java)
+            .removeObserver(notificationCountObserver)
+        LiveEventBus.get(EVENT_CHAT_STATUS_CHANGE, Int::class.java)
+            .removeObserver(chatOnlineStatusObserver)
     }
 
     private fun showDefaultAvatar() = viewModelScope.launch {
@@ -112,7 +90,8 @@
             repository.loadAvatar()?.also {
                 when {
                     it.first -> _avatar.value = it.second
-                    retry -> repository.createAvatar(object : BaseListener(MegaApplication.getInstance()) {
+                    retry -> repository.createAvatar(object :
+                        BaseListener(MegaApplication.getInstance()) {
                         override fun onRequestFinish(
                             api: MegaApiJava,
                             request: MegaRequest,
@@ -143,9 +122,6 @@
         viewModelScope.launch { repository.loadBannerList() }
     }
 
-<<<<<<< HEAD
-    fun isRootNodeNull() = (megaApi.rootNode == null)
-=======
     /**
      * Dismiss the banner for this account.
      * The banner would never be given again by the server once being dismissed
@@ -157,5 +133,4 @@
             _bannerList.value = it
         }
     }
->>>>>>> e82d2d40
 }